// Copyright (c) Microsoft Corporation. All rights reserved.
// Licensed under the MIT License.

package com.azure.ai.textanalytics;

import com.azure.ai.textanalytics.implementation.AnalyzeBatchActionsResultPropertiesHelper;
import com.azure.ai.textanalytics.implementation.AnalyzeHealthcareEntitiesResultCollectionPropertiesHelper;
import com.azure.ai.textanalytics.implementation.AnalyzeHealthcareEntitiesResultPropertiesHelper;
import com.azure.ai.textanalytics.implementation.ExtractKeyPhrasesActionResultPropertiesHelper;
import com.azure.ai.textanalytics.implementation.HealthcareEntityPropertiesHelper;
import com.azure.ai.textanalytics.implementation.RecognizeEntitiesActionResultPropertiesHelper;
import com.azure.ai.textanalytics.implementation.RecognizePiiEntitiesActionResultPropertiesHelper;
import com.azure.ai.textanalytics.implementation.TextAnalyticsActionResultPropertiesHelper;
import com.azure.ai.textanalytics.models.AnalyzeBatchActionsResult;
import com.azure.ai.textanalytics.models.AnalyzeHealthcareEntitiesResult;
import com.azure.ai.textanalytics.models.AnalyzeSentimentResult;
import com.azure.ai.textanalytics.models.AspectSentiment;
import com.azure.ai.textanalytics.models.CategorizedEntity;
import com.azure.ai.textanalytics.models.CategorizedEntityCollection;
import com.azure.ai.textanalytics.models.DetectLanguageInput;
import com.azure.ai.textanalytics.models.DetectLanguageResult;
import com.azure.ai.textanalytics.models.DetectedLanguage;
import com.azure.ai.textanalytics.models.DocumentSentiment;
import com.azure.ai.textanalytics.models.EntityCategory;
import com.azure.ai.textanalytics.models.ExtractKeyPhraseResult;
import com.azure.ai.textanalytics.models.ExtractKeyPhrasesActionResult;
import com.azure.ai.textanalytics.models.HealthcareEntity;
import com.azure.ai.textanalytics.models.HealthcareEntityRelationType;
import com.azure.ai.textanalytics.models.KeyPhrasesCollection;
import com.azure.ai.textanalytics.models.LinkedEntity;
import com.azure.ai.textanalytics.models.LinkedEntityCollection;
import com.azure.ai.textanalytics.models.LinkedEntityMatch;
import com.azure.ai.textanalytics.models.MinedOpinion;
import com.azure.ai.textanalytics.models.OpinionSentiment;
import com.azure.ai.textanalytics.models.PiiEntity;
import com.azure.ai.textanalytics.models.PiiEntityCollection;
import com.azure.ai.textanalytics.models.RecognizeEntitiesActionResult;
import com.azure.ai.textanalytics.models.RecognizeEntitiesResult;
import com.azure.ai.textanalytics.models.RecognizeLinkedEntitiesResult;
import com.azure.ai.textanalytics.models.RecognizePiiEntitiesActionResult;
import com.azure.ai.textanalytics.models.RecognizePiiEntitiesResult;
import com.azure.ai.textanalytics.models.SentenceSentiment;
import com.azure.ai.textanalytics.models.SentimentConfidenceScores;
import com.azure.ai.textanalytics.models.TextAnalyticsError;
import com.azure.ai.textanalytics.models.TextAnalyticsErrorCode;
import com.azure.ai.textanalytics.models.TextDocumentBatchStatistics;
import com.azure.ai.textanalytics.models.TextDocumentInput;
import com.azure.ai.textanalytics.models.TextDocumentStatistics;
import com.azure.ai.textanalytics.models.TextSentiment;
import com.azure.ai.textanalytics.util.AnalyzeHealthcareEntitiesResultCollection;
import com.azure.ai.textanalytics.util.AnalyzeSentimentResultCollection;
import com.azure.ai.textanalytics.util.DetectLanguageResultCollection;
import com.azure.ai.textanalytics.util.ExtractKeyPhrasesResultCollection;
import com.azure.ai.textanalytics.util.RecognizeEntitiesResultCollection;
import com.azure.ai.textanalytics.util.RecognizeLinkedEntitiesResultCollection;
import com.azure.ai.textanalytics.util.RecognizePiiEntitiesResultCollection;
import com.azure.core.exception.HttpResponseException;
import com.azure.core.http.HttpClient;
import com.azure.core.util.Configuration;
import com.azure.core.util.CoreUtils;
import com.azure.core.util.IterableStream;
import org.junit.jupiter.params.provider.Arguments;

import java.time.OffsetDateTime;
import java.util.ArrayList;
import java.util.Arrays;
import java.util.Collections;
import java.util.HashMap;
import java.util.List;
import java.util.Map;
import java.util.stream.Collectors;
import java.util.stream.IntStream;
import java.util.stream.Stream;

import static com.azure.core.test.TestBase.AZURE_TEST_SERVICE_VERSIONS_VALUE_ALL;
import static com.azure.core.test.TestBase.getHttpClients;
import static java.util.Arrays.asList;

/**
 * Contains helper methods for generating inputs for test methods
 */
final class TestUtils {
    private static final String DEFAULT_MODEL_VERSION = "2019-10-01";

    static final OffsetDateTime TIME_NOW = OffsetDateTime.now();
    static final String INVALID_URL = "htttttttps://localhost:8080";
    static final String VALID_HTTPS_LOCALHOST = "https://localhost:8080";
    static final String FAKE_API_KEY = "1234567890";
    static final String AZURE_TEXT_ANALYTICS_API_KEY = "AZURE_TEXT_ANALYTICS_API_KEY";

    static final List<String> SENTIMENT_INPUTS = asList("The hotel was dark and unclean. The restaurant had amazing gnocchi.",
        "The restaurant had amazing gnocchi. The hotel was dark and unclean.");

    static final List<String> CATEGORIZED_ENTITY_INPUTS = asList(
        "I had a wonderful trip to Seattle last week.", "I work at Microsoft.");

    static final List<String> PII_ENTITY_INPUTS = asList(
        "Microsoft employee with ssn 859-98-0987 is using our awesome API's.",
        "Your ABA number - 111000025 - is the first 9 digits in the lower left hand corner of your personal check.");

    static final List<String> LINKED_ENTITY_INPUTS = asList(
        "I had a wonderful trip to Seattle last week.",
        "I work at Microsoft.");

    static final List<String> KEY_PHRASE_INPUTS = asList(
        "Hello world. This is some input text that I love.",
        "Bonjour tout le monde");

    static final String TOO_LONG_INPUT = "Thisisaveryveryverylongtextwhichgoesonforalongtimeandwhichalmostdoesn'tseemtostopatanygivenpointintime.ThereasonforthistestistotryandseewhathappenswhenwesubmitaveryveryverylongtexttoLanguage.Thisshouldworkjustfinebutjustincaseitisalwaysgoodtohaveatestcase.ThisallowsustotestwhathappensifitisnotOK.Ofcourseitisgoingtobeokbutthenagainitisalsobettertobesure!";

    static final List<String> KEY_PHRASE_FRENCH_INPUTS = asList(
        "Bonjour tout le monde.",
        "Je m'appelle Mondly.");

    static final List<String> DETECT_LANGUAGE_INPUTS = asList(
        "This is written in English", "Este es un documento escrito en Español.", "~@!~:)");

    static final String PII_ENTITY_OFFSET_INPUT = "SSN: 859-98-0987";
    static final String SENTIMENT_OFFSET_INPUT = "The hotel was unclean.";
    static final String HEALTHCARE_ENTITY_OFFSET_INPUT = "The patient is a 54-year-old";

    static final List<String> HEALTHCARE_INPUTS = asList(
        "The patient is a 54-year-old gentleman with a history of progressive angina over the past several months.",
        "The patient went for six minutes with minimal ST depressions in the anterior lateral leads , thought due to fatigue and wrist pain , his anginal equivalent.");

    static final String PII_TASK = "entityRecognitionPiiTasks";
    static final String ENTITY_TASK = "entityRecognitionTasks";
    static final String KEY_PHRASES_TASK = "keyPhraseExtractionTasks";

    // "personal" and "social" are common to both English and Spanish and if given with limited context the
    // response will be based on the "US" country hint. If the origin of the text is known to be coming from
    // Spanish that can be given as a hint.
    static final List<String> SPANISH_SAME_AS_ENGLISH_INPUTS = asList("personal", "social");

    static final DetectedLanguage DETECTED_LANGUAGE_SPANISH = new DetectedLanguage("Spanish", "es", 1.0, null);
    static final DetectedLanguage DETECTED_LANGUAGE_ENGLISH = new DetectedLanguage("English", "en", 1.0, null);

    static final List<DetectedLanguage> DETECT_SPANISH_LANGUAGE_RESULTS = asList(
        DETECTED_LANGUAGE_SPANISH, DETECTED_LANGUAGE_SPANISH);

    static final List<DetectedLanguage> DETECT_ENGLISH_LANGUAGE_RESULTS = asList(
        DETECTED_LANGUAGE_ENGLISH, DETECTED_LANGUAGE_ENGLISH);

    static final HttpResponseException HTTP_RESPONSE_EXCEPTION_CLASS = new HttpResponseException("", null);

    static final String DISPLAY_NAME_WITH_ARGUMENTS = "{displayName} with [{arguments}]";
    private static final String AZURE_TEXT_ANALYTICS_TEST_SERVICE_VERSIONS =
        "AZURE_TEXT_ANALYTICS_TEST_SERVICE_VERSIONS";

    static List<DetectLanguageInput> getDetectLanguageInputs() {
        return asList(
            new DetectLanguageInput("0", DETECT_LANGUAGE_INPUTS.get(0), "US"),
            new DetectLanguageInput("1", DETECT_LANGUAGE_INPUTS.get(1), "US"),
            new DetectLanguageInput("2", DETECT_LANGUAGE_INPUTS.get(2), "US")
        );
    }

    static List<DetectLanguageInput> getDuplicateIdDetectLanguageInputs() {
        return asList(
            new DetectLanguageInput("0", DETECT_LANGUAGE_INPUTS.get(0), "US"),
            new DetectLanguageInput("0", DETECT_LANGUAGE_INPUTS.get(0), "US")
        );
    }

    static List<TextDocumentInput> getDuplicateTextDocumentInputs() {
        return asList(
            new TextDocumentInput("0", CATEGORIZED_ENTITY_INPUTS.get(0)),
            new TextDocumentInput("0", CATEGORIZED_ENTITY_INPUTS.get(0)),
            new TextDocumentInput("0", CATEGORIZED_ENTITY_INPUTS.get(0))
        );
    }

    static List<TextDocumentInput> getWarningsTextDocumentInputs() {
        return asList(
            new TextDocumentInput("0", TOO_LONG_INPUT),
            new TextDocumentInput("1", CATEGORIZED_ENTITY_INPUTS.get(1))
        );
    }

    static List<TextDocumentInput> getTextDocumentInputs(List<String> inputs) {
        return IntStream.range(0, inputs.size())
            .mapToObj(index ->
                new TextDocumentInput(String.valueOf(index), inputs.get(index)))
            .collect(Collectors.toList());
    }

    /**
     * Helper method to get the expected Batch Detected Languages
     *
     * @return A {@link DetectLanguageResultCollection}.
     */
    static DetectLanguageResultCollection getExpectedBatchDetectedLanguages() {
        final TextDocumentBatchStatistics textDocumentBatchStatistics = new TextDocumentBatchStatistics(3, 3, 0, 3);
        final List<DetectLanguageResult> detectLanguageResultList = asList(
            new DetectLanguageResult("0", new TextDocumentStatistics(26, 1), null, getDetectedLanguageEnglish()),
            new DetectLanguageResult("1", new TextDocumentStatistics(40, 1), null, getDetectedLanguageSpanish()),
            new DetectLanguageResult("2", new TextDocumentStatistics(6, 1), null, getUnknownDetectedLanguage()));
        return new DetectLanguageResultCollection(detectLanguageResultList, DEFAULT_MODEL_VERSION, textDocumentBatchStatistics);
    }

    static DetectedLanguage getDetectedLanguageEnglish() {
        return new DetectedLanguage("English", "en", 0.0, null);
    }

    static DetectedLanguage getDetectedLanguageSpanish() {
        return new DetectedLanguage("Spanish", "es", 0.0, null);
    }

    static DetectedLanguage getUnknownDetectedLanguage() {
        return new DetectedLanguage("(Unknown)", "(Unknown)", 0.0, null);
    }

    /**
     * Helper method to get the expected Batch Categorized Entities
     *
     * @return A {@link RecognizeEntitiesResultCollection}.
     */
    static RecognizeEntitiesResultCollection getExpectedBatchCategorizedEntities() {
        return new RecognizeEntitiesResultCollection(
            asList(getExpectedBatchCategorizedEntities1(), getExpectedBatchCategorizedEntities2()),
            DEFAULT_MODEL_VERSION,
            new TextDocumentBatchStatistics(2, 2, 0, 2));
    }

    /**
     * Helper method to get the expected Categorized Entities List 1
     */
    static List<CategorizedEntity> getCategorizedEntitiesList1() {
        // TODO: [ServiceBug] service currently returns two entities by errors, reuse the result and record again
        // after service correct it. https://github.com/Azure/azure-sdk-for-java/issues/18982
//        CategorizedEntity categorizedEntity1 = new CategorizedEntity("trip", EntityCategory.EVENT, null, 0.0, 18);
        CategorizedEntity categorizedEntity2 = new CategorizedEntity("Seattle", EntityCategory.LOCATION, "GPE", 0.0, 26);
        CategorizedEntity categorizedEntity3 = new CategorizedEntity("last week", EntityCategory.DATE_TIME, "DateRange", 0.0, 34);
//        return asList(categorizedEntity1, categorizedEntity2, categorizedEntity3);
        return asList(categorizedEntity2, categorizedEntity3);
    }

    /**
     * Helper method to get the expected Categorized Entities List 2
     */
    static List<CategorizedEntity> getCategorizedEntitiesList2() {
        return asList(new CategorizedEntity("Microsoft", EntityCategory.ORGANIZATION, null, 0.0, 10));
    }

    /**
     * Helper method to get the expected Categorized entity result for PII document input.
     */
    static List<CategorizedEntity> getCategorizedEntitiesForPiiInput() {
        return asList(
            new CategorizedEntity("Microsoft", EntityCategory.ORGANIZATION, null, 0.0, 0),
            new CategorizedEntity("employee", EntityCategory.PERSON_TYPE, null, 0.0, 10),
            new CategorizedEntity("859", EntityCategory.QUANTITY, "Number", 0.0, 28),
            new CategorizedEntity("98", EntityCategory.QUANTITY, "Number", 0.0, 32),
            new CategorizedEntity("0987", EntityCategory.QUANTITY, "Number", 0.0, 35),
            new CategorizedEntity("API", EntityCategory.SKILL, null, 0.0, 61)
        );
    }

    /**
     * Helper method to get the expected Batch Categorized Entities
     */
    static RecognizeEntitiesResult getExpectedBatchCategorizedEntities1() {
        IterableStream<CategorizedEntity> categorizedEntityList1 = new IterableStream<>(getCategorizedEntitiesList1());
        TextDocumentStatistics textDocumentStatistics1 = new TextDocumentStatistics(44, 1);
        RecognizeEntitiesResult recognizeEntitiesResult1 = new RecognizeEntitiesResult("0", textDocumentStatistics1, null, new CategorizedEntityCollection(categorizedEntityList1, null));
        return recognizeEntitiesResult1;
    }

    /**
     * Helper method to get the expected Batch Categorized Entities
     */
    static RecognizeEntitiesResult getExpectedBatchCategorizedEntities2() {
        IterableStream<CategorizedEntity> categorizedEntityList2 = new IterableStream<>(getCategorizedEntitiesList2());
        TextDocumentStatistics textDocumentStatistics2 = new TextDocumentStatistics(20, 1);
        RecognizeEntitiesResult recognizeEntitiesResult2 = new RecognizeEntitiesResult("1", textDocumentStatistics2, null, new CategorizedEntityCollection(categorizedEntityList2, null));
        return recognizeEntitiesResult2;
    }

    /**
     * Helper method to get the expected batch of Personally Identifiable Information entities
     */
    static RecognizePiiEntitiesResultCollection getExpectedBatchPiiEntities() {
        PiiEntityCollection piiEntityCollection = new PiiEntityCollection(new IterableStream<>(getPiiEntitiesList1()),
            "********* employee with ssn *********** is using our awesome API's.", null);
        PiiEntityCollection piiEntityCollection2 = new PiiEntityCollection(new IterableStream<>(getPiiEntitiesList2()),
            "Your ABA number - ********* - is the first 9 digits in the lower left hand corner of your personal check.", null);
        TextDocumentStatistics textDocumentStatistics1 = new TextDocumentStatistics(67, 1);
        TextDocumentStatistics textDocumentStatistics2 = new TextDocumentStatistics(105, 1);
        RecognizePiiEntitiesResult recognizeEntitiesResult1 = new RecognizePiiEntitiesResult("0", textDocumentStatistics1, null, piiEntityCollection);
        RecognizePiiEntitiesResult recognizeEntitiesResult2 = new RecognizePiiEntitiesResult("1", textDocumentStatistics2, null, piiEntityCollection2);

        return new RecognizePiiEntitiesResultCollection(
            asList(recognizeEntitiesResult1, recognizeEntitiesResult2),
            DEFAULT_MODEL_VERSION,
            new TextDocumentBatchStatistics(2, 2, 0, 2));
    }

    /**
     * Helper method to get the expected batch of Personally Identifiable Information entities for domain filter
     */
    static RecognizePiiEntitiesResultCollection getExpectedBatchPiiEntitiesForDomainFilter() {
        PiiEntityCollection piiEntityCollection = new PiiEntityCollection(
            new IterableStream<>(Arrays.asList(getPiiEntitiesList1().get(1))),
            "Microsoft employee with ssn *********** is using our awesome API's.", null);
        PiiEntityCollection piiEntityCollection2 = new PiiEntityCollection(
            new IterableStream<>(Arrays.asList(getPiiEntitiesList2().get(0), getPiiEntitiesList2().get(1), getPiiEntitiesList2().get(2))),
            "Your ABA number - ********* - is the first 9 digits in the lower left hand corner of your personal check.", null);
        TextDocumentStatistics textDocumentStatistics1 = new TextDocumentStatistics(67, 1);
        TextDocumentStatistics textDocumentStatistics2 = new TextDocumentStatistics(105, 1);
        RecognizePiiEntitiesResult recognizeEntitiesResult1 = new RecognizePiiEntitiesResult("0", textDocumentStatistics1, null, piiEntityCollection);
        RecognizePiiEntitiesResult recognizeEntitiesResult2 = new RecognizePiiEntitiesResult("1", textDocumentStatistics2, null, piiEntityCollection2);

        return new RecognizePiiEntitiesResultCollection(
            asList(recognizeEntitiesResult1, recognizeEntitiesResult2),
            DEFAULT_MODEL_VERSION,
            new TextDocumentBatchStatistics(2, 2, 0, 2));
    }

    /**
     * Helper method to get the expected Categorized Entities List 1
     */
    static List<PiiEntity> getPiiEntitiesList1() {
        PiiEntity piiEntity0 = new PiiEntity("Microsoft", EntityCategory.ORGANIZATION, null, 1.0, 0);
        PiiEntity piiEntity1 = new PiiEntity("859-98-0987", EntityCategory.fromString("U.S. Social Security Number (SSN)"), null, 0.65, 28);
        return asList(piiEntity0, piiEntity1);
    }

    /**
     * Helper method to get the expected Categorized Entities List 2
     */
    static List<PiiEntity> getPiiEntitiesList2() {
        PiiEntity piiEntity2 = new PiiEntity("111000025", EntityCategory.fromString("Phone Number"), null, 0.8, 18);
        PiiEntity piiEntity3 = new PiiEntity("111000025", EntityCategory.fromString("ABA Routing Number"), null, 0.75, 18);
        PiiEntity piiEntity4 = new PiiEntity("111000025", EntityCategory.fromString("New Zealand Social Welfare Number"), null, 0.65, 18);
        PiiEntity piiEntity5 = new PiiEntity("111000025", EntityCategory.fromString("Portugal Tax Identification Number"), null, 0.65, 18);
        return asList(piiEntity2, piiEntity3, piiEntity4, piiEntity5);
    }

    /**
     * Helper method to get the expected Batch Linked Entities
     * @return A {@link RecognizeLinkedEntitiesResultCollection}.
     */
    static RecognizeLinkedEntitiesResultCollection getExpectedBatchLinkedEntities() {
        final TextDocumentBatchStatistics textDocumentBatchStatistics = new TextDocumentBatchStatistics(2, 2, 0, 2);
        final List<RecognizeLinkedEntitiesResult> recognizeLinkedEntitiesResultList =
            asList(
                new RecognizeLinkedEntitiesResult(
                    "0", new TextDocumentStatistics(44, 1), null,
                    new LinkedEntityCollection(new IterableStream<>(getLinkedEntitiesList1()), null)),
                new RecognizeLinkedEntitiesResult(
                    "1", new TextDocumentStatistics(20, 1), null,
                    new LinkedEntityCollection(new IterableStream<>(getLinkedEntitiesList2()), null)));
        return new RecognizeLinkedEntitiesResultCollection(recognizeLinkedEntitiesResultList, DEFAULT_MODEL_VERSION, textDocumentBatchStatistics);
    }

    /**
     * Helper method to get the expected linked Entities List 1
     */
    static List<LinkedEntity> getLinkedEntitiesList1() {
        final LinkedEntityMatch linkedEntityMatch = new LinkedEntityMatch("Seattle", 0.0, 26);
        LinkedEntity linkedEntity = new LinkedEntity(
            "Seattle", new IterableStream<>(Collections.singletonList(linkedEntityMatch)),
            "en", "Seattle", "https://en.wikipedia.org/wiki/Seattle",
            "Wikipedia", "5fbba6b8-85e1-4d41-9444-d9055436e473");
        return asList(linkedEntity);
    }

    /**
     * Helper method to get the expected linked Entities List 2
     */
    static List<LinkedEntity> getLinkedEntitiesList2() {
        LinkedEntityMatch linkedEntityMatch = new LinkedEntityMatch("Microsoft", 0.0, 10);
        LinkedEntity linkedEntity = new LinkedEntity(
            "Microsoft", new IterableStream<>(Collections.singletonList(linkedEntityMatch)),
            "en", "Microsoft", "https://en.wikipedia.org/wiki/Microsoft",
            "Wikipedia", "a093e9b9-90f5-a3d5-c4b8-5855e1b01f85");
        return asList(linkedEntity);
    }

    /**
     * Helper method to get the expected Batch Key Phrases.
     */
    static ExtractKeyPhrasesResultCollection getExpectedBatchKeyPhrases() {
        TextDocumentStatistics textDocumentStatistics1 = new TextDocumentStatistics(49, 1);
        TextDocumentStatistics textDocumentStatistics2 = new TextDocumentStatistics(21, 1);

        ExtractKeyPhraseResult extractKeyPhraseResult1 = new ExtractKeyPhraseResult("0", textDocumentStatistics1, null, new KeyPhrasesCollection(new IterableStream<>(asList("input text", "world")), null));
        ExtractKeyPhraseResult extractKeyPhraseResult2 = new ExtractKeyPhraseResult("1", textDocumentStatistics2, null, new KeyPhrasesCollection(new IterableStream<>(Collections.singletonList("monde")), null));

        TextDocumentBatchStatistics textDocumentBatchStatistics = new TextDocumentBatchStatistics(2, 2, 0, 2);
        List<ExtractKeyPhraseResult> extractKeyPhraseResultList = asList(extractKeyPhraseResult1, extractKeyPhraseResult2);

        return new ExtractKeyPhrasesResultCollection(extractKeyPhraseResultList, DEFAULT_MODEL_VERSION, textDocumentBatchStatistics);
    }

    /**
     * Helper method to get the expected Batch Text Sentiments
     */
    static AnalyzeSentimentResultCollection getExpectedBatchTextSentiment() {
        final TextDocumentStatistics textDocumentStatistics = new TextDocumentStatistics(67, 1);
        final AnalyzeSentimentResult analyzeSentimentResult1 = new AnalyzeSentimentResult("0",
            textDocumentStatistics, null, getExpectedDocumentSentiment());
        final AnalyzeSentimentResult analyzeSentimentResult2 = new AnalyzeSentimentResult("1",
            textDocumentStatistics, null, getExpectedDocumentSentiment2());

        return new AnalyzeSentimentResultCollection(
            asList(analyzeSentimentResult1, analyzeSentimentResult2),
            DEFAULT_MODEL_VERSION, new TextDocumentBatchStatistics(2, 2, 0, 2));
    }

    /**
     * Helper method that get the first expected DocumentSentiment result.
     */
    static DocumentSentiment getExpectedDocumentSentiment() {
        return new DocumentSentiment(TextSentiment.MIXED,
            new SentimentConfidenceScores(0.0, 0.0, 0.0),
            new IterableStream<>(asList(
                new SentenceSentiment("The hotel was dark and unclean.", TextSentiment.NEGATIVE,
                    new SentimentConfidenceScores(0.0, 0.0, 0.0),
                    new IterableStream<>(asList(new MinedOpinion(
                        new AspectSentiment("hotel", TextSentiment.NEGATIVE, 4, new SentimentConfidenceScores(0.0, 0.0, 0.0)),
                        new IterableStream<>(asList(
                            new OpinionSentiment("dark", TextSentiment.NEGATIVE, 14, false, new SentimentConfidenceScores(0.0, 0.0, 0.0)),
                            new OpinionSentiment("unclean", TextSentiment.NEGATIVE, 23, false, new SentimentConfidenceScores(0.0, 0.0, 0.0))
                        ))))),
                    0
                ),
                new SentenceSentiment("The restaurant had amazing gnocchi.", TextSentiment.POSITIVE,
                    new SentimentConfidenceScores(0.0, 0.0, 0.0),
                    new IterableStream<>(asList(new MinedOpinion(
                        new AspectSentiment("gnocchi", TextSentiment.POSITIVE, 59, new SentimentConfidenceScores(0.0, 0.0, 0.0)),
                        new IterableStream<>(asList(
                            new OpinionSentiment("amazing", TextSentiment.POSITIVE, 51, false, new SentimentConfidenceScores(0.0, 0.0, 0.0))
                        ))))),
                    32
                )
            )), null);
    }

    /**
     * Helper method that get the second expected DocumentSentiment result.
     */
    static DocumentSentiment getExpectedDocumentSentiment2() {
        return new DocumentSentiment(TextSentiment.MIXED,
            new SentimentConfidenceScores(0.0, 0.0, 0.0),
            new IterableStream<>(asList(
                new SentenceSentiment("The restaurant had amazing gnocchi.", TextSentiment.POSITIVE,
                    new SentimentConfidenceScores(0.0, 0.0, 0.0),
                    new IterableStream<>(asList(new MinedOpinion(
                        new AspectSentiment("gnocchi", TextSentiment.POSITIVE, 27, new SentimentConfidenceScores(0.0, 0.0, 0.0)),
                        new IterableStream<>(asList(
                            new OpinionSentiment("amazing", TextSentiment.POSITIVE, 19, false, new SentimentConfidenceScores(0.0, 0.0, 0.0))
                        ))))),
                    0
                ),
                new SentenceSentiment("The hotel was dark and unclean.", TextSentiment.NEGATIVE,
                    new SentimentConfidenceScores(0.0, 0.0, 0.0), new IterableStream<>(asList(new MinedOpinion(
                        new AspectSentiment("hotel", TextSentiment.NEGATIVE, 40, new SentimentConfidenceScores(0.0, 0.0, 0.0)),
                        new IterableStream<>(asList(
                            new OpinionSentiment("dark", TextSentiment.NEGATIVE, 50, false, new SentimentConfidenceScores(0.0, 0.0, 0.0)),
                            new OpinionSentiment("unclean", TextSentiment.NEGATIVE, 59, false, new SentimentConfidenceScores(0.0, 0.0, 0.0))
                        ))))),
                    36
                )
            )), null);
    }

    /**
     * Helper method that get a single-page (healthcareTaskResult) list.
     */
    static List<AnalyzeHealthcareEntitiesResultCollection> getExpectedHealthcareTaskResultListForSinglePage() {
        return asList(
            getExpectedHealthcareTaskResult(2,
                asList(getRecognizeHealthcareEntitiesResult1("0"), getRecognizeHealthcareEntitiesResult2())));
    }

    /**
     * Helper method that get a multiple-pages (healthcareTaskResult) list.
     */
    static List<AnalyzeHealthcareEntitiesResultCollection> getExpectedHealthcareTaskResultListForMultiplePages(int startIndex,
        int firstPage, int secondPage) {
        List<AnalyzeHealthcareEntitiesResult> healthcareEntitiesResults1 = new ArrayList<>();
        // First Page
        int i = startIndex;
        for (; i < startIndex + firstPage; i++) {
            healthcareEntitiesResults1.add(getRecognizeHealthcareEntitiesResult1(Integer.toString(i)));
        }
        // Second Page
        List<AnalyzeHealthcareEntitiesResult> healthcareEntitiesResults2 = new ArrayList<>();
        for (; i < startIndex + firstPage + secondPage; i++) {
            healthcareEntitiesResults2.add(getRecognizeHealthcareEntitiesResult1(Integer.toString(i)));
        }

        List<AnalyzeHealthcareEntitiesResultCollection> result = new ArrayList<>();
        result.add(getExpectedHealthcareTaskResult(firstPage, healthcareEntitiesResults1));
        if (secondPage != 0) {
            result.add(getExpectedHealthcareTaskResult(secondPage, healthcareEntitiesResults2));
        }

        return result;
    }

    /**
     * Helper method that get the expected HealthcareTaskResult result.
     *
     * @param sizePerPage batch size per page.
     * @param healthcareEntitiesResults a collection of {@link AnalyzeHealthcareEntitiesResult}.
     */
    static AnalyzeHealthcareEntitiesResultCollection getExpectedHealthcareTaskResult(int sizePerPage,
        List<AnalyzeHealthcareEntitiesResult> healthcareEntitiesResults) {
        TextDocumentBatchStatistics textDocumentBatchStatistics = new TextDocumentBatchStatistics(
            sizePerPage, sizePerPage, 0, sizePerPage);
        final AnalyzeHealthcareEntitiesResultCollection analyzeHealthcareEntitiesResultCollection =
            new AnalyzeHealthcareEntitiesResultCollection(IterableStream.of(healthcareEntitiesResults));
        AnalyzeHealthcareEntitiesResultCollectionPropertiesHelper.setModelVersion(analyzeHealthcareEntitiesResultCollection, "2020-09-03");
        AnalyzeHealthcareEntitiesResultCollectionPropertiesHelper.setStatistics(analyzeHealthcareEntitiesResultCollection,
            textDocumentBatchStatistics);
        return analyzeHealthcareEntitiesResultCollection;
    }

    /**
     * Result for
     * "The patient is a 54-year-old gentleman with a history of progressive angina over the past several months.",
     */
    static AnalyzeHealthcareEntitiesResult getRecognizeHealthcareEntitiesResult1(String documentId) {
        TextDocumentStatistics textDocumentStatistics1 = new TextDocumentStatistics(105, 1);
        // HealthcareEntity
        final HealthcareEntity healthcareEntity1 = new HealthcareEntity();
        HealthcareEntityPropertiesHelper.setText(healthcareEntity1, "54-year-old");
        HealthcareEntityPropertiesHelper.setCategory(healthcareEntity1, "Age");
        HealthcareEntityPropertiesHelper.setConfidenceScore(healthcareEntity1, 1.0);
        HealthcareEntityPropertiesHelper.setOffset(healthcareEntity1, 17);
        HealthcareEntityPropertiesHelper.setNegated(healthcareEntity1, false);
        final HealthcareEntity healthcareEntity2 = new HealthcareEntity();
        HealthcareEntityPropertiesHelper.setText(healthcareEntity2, "gentleman");
        HealthcareEntityPropertiesHelper.setCategory(healthcareEntity2, "Gender");
        HealthcareEntityPropertiesHelper.setConfidenceScore(healthcareEntity2, 1.0);
        HealthcareEntityPropertiesHelper.setOffset(healthcareEntity2, 29);
        HealthcareEntityPropertiesHelper.setNegated(healthcareEntity2, false);
        // there are too many healthcare entity data sources, we can just assert it is not null.
        HealthcareEntityPropertiesHelper.setDataSources(healthcareEntity2,
            IterableStream.of(Collections.emptyList()));
        final HealthcareEntity healthcareEntity3 = new HealthcareEntity();
        HealthcareEntityPropertiesHelper.setText(healthcareEntity3, "progressive");
        HealthcareEntityPropertiesHelper.setCategory(healthcareEntity3, "ConditionQualifier");
        HealthcareEntityPropertiesHelper.setConfidenceScore(healthcareEntity3, 0.91);
        HealthcareEntityPropertiesHelper.setOffset(healthcareEntity3, 57);
        HealthcareEntityPropertiesHelper.setNegated(healthcareEntity3, false);
        final HealthcareEntity healthcareEntity4 = new HealthcareEntity();
        HealthcareEntityPropertiesHelper.setText(healthcareEntity4, "angina");
        HealthcareEntityPropertiesHelper.setCategory(healthcareEntity4, "SymptomOrSign");
        HealthcareEntityPropertiesHelper.setConfidenceScore(healthcareEntity4, 0.81);
        HealthcareEntityPropertiesHelper.setOffset(healthcareEntity4, 69);
        HealthcareEntityPropertiesHelper.setNegated(healthcareEntity4, false);
        // there are too many healthcare entity data sources, we can just assert it is not null.
        HealthcareEntityPropertiesHelper.setDataSources(healthcareEntity4,
            IterableStream.of(Collections.emptyList()));
        final HealthcareEntity healthcareEntity5 = new HealthcareEntity();
        HealthcareEntityPropertiesHelper.setText(healthcareEntity5, "past several months");
        HealthcareEntityPropertiesHelper.setCategory(healthcareEntity5, "Time");
        HealthcareEntityPropertiesHelper.setConfidenceScore(healthcareEntity5, 1.0);
        HealthcareEntityPropertiesHelper.setOffset(healthcareEntity5, 85);
        HealthcareEntityPropertiesHelper.setNegated(healthcareEntity5, false);

        // HealthcareEntityRelation
        Map<HealthcareEntity, HealthcareEntityRelationType> relationTypeMap = new HashMap<>();
        relationTypeMap.put(healthcareEntity3, HealthcareEntityRelationType.QUALIFIER_OF_CONDITION);
        relationTypeMap.put(healthcareEntity5, HealthcareEntityRelationType.TIME_OF_CONDITION);
        HealthcareEntityPropertiesHelper.setRelatedEntities(healthcareEntity4, relationTypeMap);

        // RecognizeHealthcareEntitiesResult
        final AnalyzeHealthcareEntitiesResult healthcareEntitiesResult1 = new AnalyzeHealthcareEntitiesResult(documentId,
            textDocumentStatistics1, null);
        AnalyzeHealthcareEntitiesResultPropertiesHelper.setEntities(healthcareEntitiesResult1,
            new IterableStream<>(asList(healthcareEntity1, healthcareEntity2, healthcareEntity3, healthcareEntity4,
                healthcareEntity5)));

        return healthcareEntitiesResult1;
    }

    /**
     * Result for
     * "The patient went for six minutes with minimal ST depressions in the anterior lateral leads ,
     * thought due to fatigue and wrist pain , his anginal equivalent."
     */
    static AnalyzeHealthcareEntitiesResult getRecognizeHealthcareEntitiesResult2() {
        TextDocumentStatistics textDocumentStatistics = new TextDocumentStatistics(156, 1);
        // HealthcareEntity
        final HealthcareEntity healthcareEntity1 = new HealthcareEntity();
        HealthcareEntityPropertiesHelper.setText(healthcareEntity1, "minutes");
        HealthcareEntityPropertiesHelper.setCategory(healthcareEntity1, "Time");
        HealthcareEntityPropertiesHelper.setConfidenceScore(healthcareEntity1, 0.87);
        HealthcareEntityPropertiesHelper.setOffset(healthcareEntity1, 25);
        HealthcareEntityPropertiesHelper.setNegated(healthcareEntity1, false);
        final HealthcareEntity healthcareEntity2 = new HealthcareEntity();
        HealthcareEntityPropertiesHelper.setText(healthcareEntity2, "minimal");
        HealthcareEntityPropertiesHelper.setCategory(healthcareEntity2, "ConditionQualifier");
        HealthcareEntityPropertiesHelper.setConfidenceScore(healthcareEntity2, 1.0);
        HealthcareEntityPropertiesHelper.setOffset(healthcareEntity2, 38);
        HealthcareEntityPropertiesHelper.setNegated(healthcareEntity2, false);
        final HealthcareEntity healthcareEntity3 = new HealthcareEntity();
        HealthcareEntityPropertiesHelper.setText(healthcareEntity3, "ST depressions in the anterior lateral leads");
        HealthcareEntityPropertiesHelper.setCategory(healthcareEntity3, "SymptomOrSign");
        HealthcareEntityPropertiesHelper.setConfidenceScore(healthcareEntity3, 1.0);
        HealthcareEntityPropertiesHelper.setOffset(healthcareEntity3, 46);
        HealthcareEntityPropertiesHelper.setNegated(healthcareEntity3, false);
        final HealthcareEntity healthcareEntity4 = new HealthcareEntity();
        HealthcareEntityPropertiesHelper.setText(healthcareEntity4, "fatigue");
        HealthcareEntityPropertiesHelper.setCategory(healthcareEntity4, "SymptomOrSign");
        HealthcareEntityPropertiesHelper.setConfidenceScore(healthcareEntity4, 1.0);
        HealthcareEntityPropertiesHelper.setOffset(healthcareEntity4, 108);
        HealthcareEntityPropertiesHelper.setNegated(healthcareEntity4, false);
        // there are too many healthcare entity data sources, we can just assert it is not null.
        HealthcareEntityPropertiesHelper.setDataSources(healthcareEntity4,
            IterableStream.of(Collections.emptyList()));
        final HealthcareEntity healthcareEntity5 = new HealthcareEntity();
        HealthcareEntityPropertiesHelper.setText(healthcareEntity5, "wrist pain");
        HealthcareEntityPropertiesHelper.setCategory(healthcareEntity5, "SymptomOrSign");
        HealthcareEntityPropertiesHelper.setConfidenceScore(healthcareEntity5, 1.0);
        HealthcareEntityPropertiesHelper.setOffset(healthcareEntity5, 120);
        HealthcareEntityPropertiesHelper.setNegated(healthcareEntity5, false);
        // there are too many healthcare entity data sources, we can just assert it is not null.
        HealthcareEntityPropertiesHelper.setDataSources(healthcareEntity5,
            IterableStream.of(Collections.emptyList()));
        final HealthcareEntity healthcareEntity6 = new HealthcareEntity();
        HealthcareEntityPropertiesHelper.setText(healthcareEntity6, "anginal equivalent");
        HealthcareEntityPropertiesHelper.setCategory(healthcareEntity6, "SymptomOrSign");
        HealthcareEntityPropertiesHelper.setConfidenceScore(healthcareEntity6, 1.0);
        HealthcareEntityPropertiesHelper.setOffset(healthcareEntity6, 137);
        HealthcareEntityPropertiesHelper.setNegated(healthcareEntity6, false);
        // there are too many entity links, we can just assert it is not null.
        HealthcareEntityPropertiesHelper.setDataSources(healthcareEntity6,
            IterableStream.of(Collections.emptyList()));

        // HealthcareEntityRelation
        Map<HealthcareEntity, HealthcareEntityRelationType> relationTypeMap = new HashMap<>();
        relationTypeMap.put(healthcareEntity1, HealthcareEntityRelationType.TIME_OF_CONDITION);
        relationTypeMap.put(healthcareEntity2, HealthcareEntityRelationType.QUALIFIER_OF_CONDITION);
        HealthcareEntityPropertiesHelper.setRelatedEntities(healthcareEntity3, relationTypeMap);

        // RecognizeHealthcareEntitiesResult
        final AnalyzeHealthcareEntitiesResult healthcareEntitiesResult = new AnalyzeHealthcareEntitiesResult("1",
            textDocumentStatistics, null);
        AnalyzeHealthcareEntitiesResultPropertiesHelper.setEntities(healthcareEntitiesResult,
            new IterableStream<>(asList(healthcareEntity1, healthcareEntity2, healthcareEntity3, healthcareEntity4,
                healthcareEntity5, healthcareEntity6)));
        return healthcareEntitiesResult;
    }

    /**
     * RecognizeEntitiesResultCollection result for
     * "I had a wonderful trip to Seattle last week."
     * "Microsoft employee with ssn 859-98-0987 is using our awesome API's."
     */
    static RecognizeEntitiesResultCollection getRecognizeEntitiesResultCollection() {
        // Categorized Entities
        // TODO: [Service-bugs] after service fixes the null statistics, then use the values and turn on includeStatics.
        // https://github.com/Azure/azure-sdk-for-java/issues/17564
        //TextDocumentStatistics textDocumentStatistics1 = new TextDocumentStatistics(44, 1);
        //TextDocumentStatistics textDocumentStatistics2 = new TextDocumentStatistics(44, 1);
        return new RecognizeEntitiesResultCollection(
            asList(new RecognizeEntitiesResult("0", null, null,
                    new CategorizedEntityCollection(new IterableStream<>(getCategorizedEntitiesList1()), null)),
                new RecognizeEntitiesResult("1", null, null,
                    new CategorizedEntityCollection(new IterableStream<>(getCategorizedEntitiesForPiiInput()), null))
            ), "2020-04-01", null);
            //new TextDocumentBatchStatistics(2, 2, 0, 2)
    }

    /**
     * RecognizePiiEntitiesResultCollection result for
     * "I had a wonderful trip to Seattle last week."
     * "Microsoft employee with ssn 859-98-0987 is using our awesome API's."
     */
    static RecognizePiiEntitiesResultCollection getRecognizePiiEntitiesResultCollection() {
        // PII
        // TODO: [Service-bugs] after service fixes the null statistics, then use the values and turn on includeStatics.
        // https://github.com/Azure/azure-sdk-for-java/issues/17564
        //TextDocumentStatistics textDocumentStatistics1 = new TextDocumentStatistics(67, 1);
        //TextDocumentStatistics textDocumentStatistics2 = new TextDocumentStatistics(67, 1);
        return new RecognizePiiEntitiesResultCollection(
            asList(
                new RecognizePiiEntitiesResult("0", null, null,
                    new PiiEntityCollection(new IterableStream<>(new ArrayList<>()),
<<<<<<< HEAD
                    "I had a wonderful trip to Seattle last week.", null)),
=======
                        "I had a wonderful trip to Seattle last week.", null)),
>>>>>>> 2cbd90d2
                new RecognizePiiEntitiesResult("1", null, null,
                    new PiiEntityCollection(new IterableStream<>(getPiiEntitiesList1()),
                        "********* employee with ssn *********** is using our awesome API's.", null))),
            "2020-07-01", new TextDocumentBatchStatistics(2, 2, 0, 2)
        );
    }

    /**
     * ExtractKeyPhrasesResultCollection result for
     * "I had a wonderful trip to Seattle last week."
     * "Microsoft employee with ssn 859-98-0987 is using our awesome API's."
     */
    static ExtractKeyPhrasesResultCollection getExtractKeyPhrasesResultCollection() {
        // Key Phrases
        // TODO: [Service-bugs] after service fixes the null statistics, then use the values and turn on includeStatics.
        // https://github.com/Azure/azure-sdk-for-java/issues/17564
        //TextDocumentStatistics textDocumentStatistics1 = new TextDocumentStatistics(49, 1);
        //TextDocumentStatistics textDocumentStatistics2 = new TextDocumentStatistics(21, 1);
        return new ExtractKeyPhrasesResultCollection(
            asList(new ExtractKeyPhraseResult("0", null,
                null, new KeyPhrasesCollection(new IterableStream<>(asList("wonderful trip", "Seattle", "week")), null)),
                new ExtractKeyPhraseResult("1", null,
                    null, new KeyPhrasesCollection(new IterableStream<>(asList("Microsoft employee", "ssn", "awesome API's")), null))),
            "2020-07-01",
            new TextDocumentBatchStatistics(2, 2, 0, 2));
    }

    static RecognizeEntitiesActionResult getExpectedRecognizeEntitiesActionResult(boolean isError,
        OffsetDateTime completeAt, RecognizeEntitiesResultCollection resultCollection, TextAnalyticsError actionError) {
        RecognizeEntitiesActionResult recognizeEntitiesActionResult = new RecognizeEntitiesActionResult();
        RecognizeEntitiesActionResultPropertiesHelper.setResult(recognizeEntitiesActionResult, resultCollection);
        TextAnalyticsActionResultPropertiesHelper.setCompletedAt(recognizeEntitiesActionResult, completeAt);
        TextAnalyticsActionResultPropertiesHelper.setIsError(recognizeEntitiesActionResult, isError);
        TextAnalyticsActionResultPropertiesHelper.setError(recognizeEntitiesActionResult, actionError);
        return recognizeEntitiesActionResult;
    }

    static RecognizePiiEntitiesActionResult getExpectedRecognizePiiEntitiesActionResult(boolean isError,
        OffsetDateTime completedAt, RecognizePiiEntitiesResultCollection resultCollection,
        TextAnalyticsError actionError) {
        RecognizePiiEntitiesActionResult recognizePiiEntitiesActionResult = new RecognizePiiEntitiesActionResult();
        RecognizePiiEntitiesActionResultPropertiesHelper.setResult(recognizePiiEntitiesActionResult, resultCollection);
        TextAnalyticsActionResultPropertiesHelper.setCompletedAt(recognizePiiEntitiesActionResult, completedAt);
        TextAnalyticsActionResultPropertiesHelper.setIsError(recognizePiiEntitiesActionResult, isError);
        TextAnalyticsActionResultPropertiesHelper.setError(recognizePiiEntitiesActionResult, actionError);
        return recognizePiiEntitiesActionResult;
    }

    static ExtractKeyPhrasesActionResult getExpectedExtractKeyPhrasesActionResult(boolean isError,
        OffsetDateTime completedAt, ExtractKeyPhrasesResultCollection resultCollection,
        TextAnalyticsError actionError) {
        ExtractKeyPhrasesActionResult extractKeyPhrasesActionResult = new ExtractKeyPhrasesActionResult();
        ExtractKeyPhrasesActionResultPropertiesHelper.setResult(extractKeyPhrasesActionResult, resultCollection);
        TextAnalyticsActionResultPropertiesHelper.setCompletedAt(extractKeyPhrasesActionResult, completedAt);
        TextAnalyticsActionResultPropertiesHelper.setIsError(extractKeyPhrasesActionResult, isError);
        TextAnalyticsActionResultPropertiesHelper.setError(extractKeyPhrasesActionResult, actionError);
        return extractKeyPhrasesActionResult;
    }

    /**
     * Helper method that get the expected AnalyzeBatchActionsResult result.
     */
    static AnalyzeBatchActionsResult getExpectedAnalyzeBatchActionsResult(
        IterableStream<RecognizeEntitiesActionResult> recognizeEntitiesActionResults,
        IterableStream<RecognizePiiEntitiesActionResult> recognizePiiEntitiesActionResults,
        IterableStream<ExtractKeyPhrasesActionResult> extractKeyPhrasesActionResults) {

        final AnalyzeBatchActionsResult analyzeBatchActionsResult = new AnalyzeBatchActionsResult();
        AnalyzeBatchActionsResultPropertiesHelper.setStatistics(analyzeBatchActionsResult,
            new TextDocumentBatchStatistics(1, 1, 0, 1));
        AnalyzeBatchActionsResultPropertiesHelper.setRecognizeEntitiesActionResults(analyzeBatchActionsResult,
            recognizeEntitiesActionResults);
        AnalyzeBatchActionsResultPropertiesHelper.setRecognizePiiEntitiesActionResults(analyzeBatchActionsResult,
            recognizePiiEntitiesActionResults);
        AnalyzeBatchActionsResultPropertiesHelper.setExtractKeyPhrasesActionResults(analyzeBatchActionsResult,
            extractKeyPhrasesActionResults);
        return analyzeBatchActionsResult;
    }

    /**
     * ExtractKeyPhrasesResultCollection result for
     * "Microsoft employee with ssn 859-98-0987 is using our awesome API's."
     */
    static RecognizeEntitiesResultCollection getRecognizeEntitiesResultCollectionForPagination(int startIndex,
        int documentCount) {
        // Categorized Entities
        //TextDocumentStatistics textDocumentStatistics1 = new TextDocumentStatistics(44, 1);
        List<RecognizeEntitiesResult> recognizeEntitiesResults = new ArrayList<>();
        for (int i = startIndex; i < startIndex + documentCount; i++) {
            recognizeEntitiesResults.add(new RecognizeEntitiesResult(Integer.toString(i), null, null,
                new CategorizedEntityCollection(new IterableStream<>(getCategorizedEntitiesForPiiInput()), null)));
        }
        return new RecognizeEntitiesResultCollection(recognizeEntitiesResults, "2020-04-01",
            new TextDocumentBatchStatistics(documentCount, documentCount, 0, documentCount));
    }

    /**
     * ExtractKeyPhrasesResultCollection result for
     * "Microsoft employee with ssn 859-98-0987 is using our awesome API's."
     */
    static RecognizePiiEntitiesResultCollection getRecognizePiiEntitiesResultCollectionForPagination(int startIndex,
        int documentCount) {
        // PII
        //TextDocumentStatistics textDocumentStatistics1 = new TextDocumentStatistics(67, 1);
        List<RecognizePiiEntitiesResult> recognizePiiEntitiesResults = new ArrayList<>();
        for (int i = startIndex; i < startIndex + documentCount; i++) {
            recognizePiiEntitiesResults.add(new RecognizePiiEntitiesResult(Integer.toString(i), null, null,
                new PiiEntityCollection(new IterableStream<>(getPiiEntitiesList1()),
                    "********* employee with ssn *********** is using our awesome API's.", null)));
        }
        return new RecognizePiiEntitiesResultCollection(recognizePiiEntitiesResults, "2020-07-01",
            new TextDocumentBatchStatistics(documentCount, documentCount, 0, documentCount)
        );
    }

    /**
     * ExtractKeyPhrasesResultCollection result for
     * "Microsoft employee with ssn 859-98-0987 is using our awesome API's."
     */
    static ExtractKeyPhrasesResultCollection getExtractKeyPhrasesResultCollectionForPagination(int startIndex,
        int documentCount) {
        // Key Phrases
        //TextDocumentStatistics textDocumentStatistics1 = new TextDocumentStatistics(49, 1);
        List<ExtractKeyPhraseResult> extractKeyPhraseResults = new ArrayList<>();
        for (int i = startIndex; i < startIndex + documentCount; i++) {
            extractKeyPhraseResults.add(new ExtractKeyPhraseResult(Integer.toString(i), null, null,
                new KeyPhrasesCollection(new IterableStream<>(asList("Microsoft employee", "ssn", "awesome API's")),
                    null)));
        }
        return new ExtractKeyPhrasesResultCollection(extractKeyPhraseResults, "2020-07-01",
            new TextDocumentBatchStatistics(documentCount, documentCount, 0, documentCount));
    }

    /**
     * Helper method that get a multiple-pages (AnalyzeTasksResult) list.
     */
    static List<AnalyzeBatchActionsResult> getExpectedAnalyzeTaskResultListForMultiplePages(int startIndex,
        int firstPage, int secondPage) {
        List<AnalyzeBatchActionsResult> analyzeBatchActionsResults = new ArrayList<>();
        // First Page
        analyzeBatchActionsResults.add(getExpectedAnalyzeBatchActionsResult(
            IterableStream.of(asList(getExpectedRecognizeEntitiesActionResult(
                false, TIME_NOW, getRecognizeEntitiesResultCollectionForPagination(startIndex, firstPage), null))),
            IterableStream.of(asList(getExpectedRecognizePiiEntitiesActionResult(
                false, TIME_NOW, getRecognizePiiEntitiesResultCollectionForPagination(startIndex, firstPage), null))),
            IterableStream.of(asList(getExpectedExtractKeyPhrasesActionResult(
                false, TIME_NOW, getExtractKeyPhrasesResultCollectionForPagination(startIndex, firstPage), null)))
        ));
        // Second Page
        startIndex += firstPage;
        analyzeBatchActionsResults.add(getExpectedAnalyzeBatchActionsResult(
            IterableStream.of(asList(getExpectedRecognizeEntitiesActionResult(
                false, TIME_NOW, getRecognizeEntitiesResultCollectionForPagination(startIndex, secondPage), null))),
            IterableStream.of(asList(getExpectedRecognizePiiEntitiesActionResult(
                false, TIME_NOW, getRecognizePiiEntitiesResultCollectionForPagination(startIndex, secondPage), null))),
            IterableStream.of(asList(getExpectedExtractKeyPhrasesActionResult(
                false, TIME_NOW, getExtractKeyPhrasesResultCollectionForPagination(startIndex, secondPage), null)))
        ));
        return analyzeBatchActionsResults;
    }

    /**
     * Helper method that get a customized TextAnalyticsError.
     */
    static TextAnalyticsError getActionError(TextAnalyticsErrorCode errorCode, String taskName, String index) {
        return new TextAnalyticsError(errorCode, "", "#/tasks/" + taskName + "/" + index);
    }

    /**
     * Returns a stream of arguments that includes all combinations of eligible {@link HttpClient HttpClients} and
     * service versions that should be tested.
     *
     * @return A stream of HttpClient and service version combinations to test.
     */
    static Stream<Arguments> getTestParameters() {
        // when this issues is closed, the newer version of junit will have better support for
        // cartesian product of arguments - https://github.com/junit-team/junit5/issues/1427
        List<Arguments> argumentsList = new ArrayList<>();
        getHttpClients()
            .forEach(httpClient -> {
                Arrays.stream(TextAnalyticsServiceVersion.values()).filter(
                    TestUtils::shouldServiceVersionBeTested)
                    .forEach(serviceVersion -> argumentsList.add(Arguments.of(httpClient, serviceVersion)));
            });
        return argumentsList.stream();
    }

    /**
     * Returns whether the given service version match the rules of test framework.
     *
     * <ul>
     * <li>Using latest service version as default if no environment variable is set.</li>
     * <li>If it's set to ALL, all Service versions in {@link TextAnalyticsServiceVersion} will be tested.</li>
     * <li>Otherwise, Service version string should match env variable.</li>
     * </ul>
     *
     * Environment values currently supported are: "ALL", "${version}".
     * Use comma to separate http clients want to test.
     * e.g. {@code set AZURE_TEST_SERVICE_VERSIONS = V1_0, V2_0}
     *
     * @param serviceVersion ServiceVersion needs to check
     * @return Boolean indicates whether filters out the service version or not.
     */
    private static boolean shouldServiceVersionBeTested(TextAnalyticsServiceVersion serviceVersion) {
        String serviceVersionFromEnv =
            Configuration.getGlobalConfiguration().get(AZURE_TEXT_ANALYTICS_TEST_SERVICE_VERSIONS);
        if (CoreUtils.isNullOrEmpty(serviceVersionFromEnv)) {
            return TextAnalyticsServiceVersion.getLatest().equals(serviceVersion);
        }
        if (AZURE_TEST_SERVICE_VERSIONS_VALUE_ALL.equalsIgnoreCase(serviceVersionFromEnv)) {
            return true;
        }
        String[] configuredServiceVersionList = serviceVersionFromEnv.split(",");
        return Arrays.stream(configuredServiceVersionList).anyMatch(configuredServiceVersion ->
            serviceVersion.getVersion().equals(configuredServiceVersion.trim()));
    }

    private TestUtils() {
    }
}<|MERGE_RESOLUTION|>--- conflicted
+++ resolved
@@ -682,11 +682,7 @@
             asList(
                 new RecognizePiiEntitiesResult("0", null, null,
                     new PiiEntityCollection(new IterableStream<>(new ArrayList<>()),
-<<<<<<< HEAD
-                    "I had a wonderful trip to Seattle last week.", null)),
-=======
                         "I had a wonderful trip to Seattle last week.", null)),
->>>>>>> 2cbd90d2
                 new RecognizePiiEntitiesResult("1", null, null,
                     new PiiEntityCollection(new IterableStream<>(getPiiEntitiesList1()),
                         "********* employee with ssn *********** is using our awesome API's.", null))),
