--- conflicted
+++ resolved
@@ -160,14 +160,9 @@
         return new DetectedLanguage("English", "en", 0.0, null);
     }
 
-<<<<<<< HEAD
-        TextDocumentBatchStatistics textDocumentBatchStatistics = new TextDocumentBatchStatistics(3, 3, 0, 3);
-        List<DetectLanguageResult> detectLanguageResultList = asList(detectLanguageResult1, detectLanguageResult2, detectLanguageResult3);
-=======
     static DetectedLanguage getDetectedLanguageSpanish() {
         return new DetectedLanguage("Spanish", "es", 0.0, null);
     }
->>>>>>> bb9ce6ed
 
     static DetectedLanguage getUnknownDetectedLanguage() {
         return new DetectedLanguage("(Unknown)", "(Unknown)", 0.0, null);
@@ -189,29 +184,17 @@
      * Helper method to get the expected Categorized Entities List 1
      */
     static List<CategorizedEntity> getCategorizedEntitiesList1() {
-<<<<<<< HEAD
-        CategorizedEntity categorizedEntity1 = new CategorizedEntity("trip", EntityCategory.EVENT, null, 0.0);
-        CategorizedEntity categorizedEntity2 = new CategorizedEntity("Seattle", EntityCategory.LOCATION, "GPE", 0.0);
-        CategorizedEntity categorizedEntity3 = new CategorizedEntity("last week", EntityCategory.DATE_TIME, "DateRange", 0.0);
-        return asList(categorizedEntity1, categorizedEntity2, categorizedEntity3);
-=======
         CategorizedEntity categorizedEntity1 = new CategorizedEntity("trip", EntityCategory.EVENT, null, 0.0, 18, 4);
         CategorizedEntity categorizedEntity2 = new CategorizedEntity("Seattle", EntityCategory.LOCATION, "GPE", 0.0, 26, 7);
         CategorizedEntity categorizedEntity3 = new CategorizedEntity("last week", EntityCategory.DATE_TIME, "DateRange", 0.0, 34, 9);
         return Arrays.asList(categorizedEntity1, categorizedEntity2, categorizedEntity3);
->>>>>>> bb9ce6ed
     }
 
     /**
      * Helper method to get the expected Categorized Entities List 2
      */
     static List<CategorizedEntity> getCategorizedEntitiesList2() {
-<<<<<<< HEAD
-        CategorizedEntity categorizedEntity3 = new CategorizedEntity("Microsoft", EntityCategory.ORGANIZATION, null, 0.0);
-        return asList(categorizedEntity3);
-=======
         return Arrays.asList(new CategorizedEntity("Microsoft", EntityCategory.ORGANIZATION, null, 0.0, 10, 9));
->>>>>>> bb9ce6ed
     }
 
     /**
@@ -272,24 +255,7 @@
             "Microsoft", new IterableStream<>(Collections.singletonList(linkedEntityMatch)),
             "en", "Microsoft", "https://en.wikipedia.org/wiki/Microsoft",
             "Wikipedia");
-<<<<<<< HEAD
-
-        IterableStream<LinkedEntity> linkedEntityList1 = new IterableStream<>(Collections.singletonList(linkedEntity1));
-        IterableStream<LinkedEntity> linkedEntityList2 = new IterableStream<>(Collections.singletonList(linkedEntity2));
-
-        TextDocumentStatistics textDocumentStatistics1 = new TextDocumentStatistics(44, 1);
-        TextDocumentStatistics textDocumentStatistics2 = new TextDocumentStatistics(20, 1);
-
-        RecognizeLinkedEntitiesResult recognizeLinkedEntitiesResult1 = new RecognizeLinkedEntitiesResult("0", textDocumentStatistics1, null, new LinkedEntityCollection(linkedEntityList1, null));
-        RecognizeLinkedEntitiesResult recognizeLinkedEntitiesResult2 = new RecognizeLinkedEntitiesResult("1", textDocumentStatistics2, null, new LinkedEntityCollection(linkedEntityList2, null));
-
-        TextDocumentBatchStatistics textDocumentBatchStatistics = new TextDocumentBatchStatistics(2, 2, 0, 2);
-        List<RecognizeLinkedEntitiesResult> recognizeLinkedEntitiesResultList = asList(recognizeLinkedEntitiesResult1, recognizeLinkedEntitiesResult2);
-
-        return new RecognizeLinkedEntitiesResultCollection(recognizeLinkedEntitiesResultList, DEFAULT_MODEL_VERSION, textDocumentBatchStatistics);
-=======
         return Arrays.asList(linkedEntity);
->>>>>>> bb9ce6ed
     }
 
     /**
@@ -309,7 +275,7 @@
     }
 
     /**
-     * Helper method to get the expected Batch Text Sentiments/
+     * Helper method to get the expected Batch Text Sentiments
      */
     static AnalyzeSentimentResultCollection getExpectedBatchTextSentiment() {
         final TextDocumentStatistics textDocumentStatistics = new TextDocumentStatistics(67, 1);
