--- conflicted
+++ resolved
@@ -2981,7 +2981,38 @@
 
     @ParameterizedTest(name = DISPLAY_NAME_WITH_ARGUMENTS)
     @MethodSource("com.azure.ai.textanalytics.TestUtils#getTestParameters")
-<<<<<<< HEAD
+    public void analyzeAbstractiveSummaryActionWithDefaultParameterValues(HttpClient httpClient,
+        TextAnalyticsServiceVersion serviceVersion) {
+        client = getTextAnalyticsAsyncClient(httpClient, serviceVersion);
+        abstractSummaryRunner((documents, tasks) -> {
+            SyncPoller<AnalyzeActionsOperationDetail, AnalyzeActionsResultPagedFlux> syncPoller =
+                client.beginAnalyzeActions(documents, tasks, "en", new AnalyzeActionsOptions()).getSyncPoller();
+            syncPoller = setPollInterval(syncPoller);
+            syncPoller.waitForCompletion();
+            AnalyzeActionsResultPagedFlux result = syncPoller.getFinalResult();
+
+            validateAnalyzeBatchActionsResultList(false, false,
+                asList(getExpectedAnalyzeBatchActionsResult(
+                    IterableStream.of(Collections.emptyList()),
+                    IterableStream.of(Collections.emptyList()),
+                    IterableStream.of(Collections.emptyList()),
+                    IterableStream.of(Collections.emptyList()),
+                    IterableStream.of(Collections.emptyList()),
+                    IterableStream.of(Collections.emptyList()),
+                    IterableStream.of(Collections.emptyList()),
+                    IterableStream.of(asList(getAbstractSummaryActionResult(false, null,
+                        TIME_NOW,
+                        new AbstractiveSummaryResultCollection(
+                                asList(getExpectedAbstractiveSummaryResult()), null, null),
+                        null
+                    )))
+                )),
+                result.toStream().collect(Collectors.toList()));
+        }, null);
+    }
+
+    @ParameterizedTest(name = DISPLAY_NAME_WITH_ARGUMENTS)
+    @MethodSource("com.azure.ai.textanalytics.TestUtils#getTestParameters")
     public void dynamicClassificationDuplicateIdInput(HttpClient httpClient,
         TextAnalyticsServiceVersion serviceVersion) {
         client = getTextAnalyticsAsyncClient(httpClient, serviceVersion);
@@ -3060,35 +3091,5 @@
                     assertEquals(INVALID_DOCUMENT_BATCH, textAnalyticsError.getErrorCode());
                 });
         });
-=======
-    public void analyzeAbstractiveSummaryActionWithDefaultParameterValues(HttpClient httpClient,
-        TextAnalyticsServiceVersion serviceVersion) {
-        client = getTextAnalyticsAsyncClient(httpClient, serviceVersion);
-        abstractSummaryRunner((documents, tasks) -> {
-            SyncPoller<AnalyzeActionsOperationDetail, AnalyzeActionsResultPagedFlux> syncPoller =
-                client.beginAnalyzeActions(documents, tasks, "en", new AnalyzeActionsOptions()).getSyncPoller();
-            syncPoller = setPollInterval(syncPoller);
-            syncPoller.waitForCompletion();
-            AnalyzeActionsResultPagedFlux result = syncPoller.getFinalResult();
-
-            validateAnalyzeBatchActionsResultList(false, false,
-                asList(getExpectedAnalyzeBatchActionsResult(
-                    IterableStream.of(Collections.emptyList()),
-                    IterableStream.of(Collections.emptyList()),
-                    IterableStream.of(Collections.emptyList()),
-                    IterableStream.of(Collections.emptyList()),
-                    IterableStream.of(Collections.emptyList()),
-                    IterableStream.of(Collections.emptyList()),
-                    IterableStream.of(Collections.emptyList()),
-                    IterableStream.of(asList(getAbstractSummaryActionResult(false, null,
-                        TIME_NOW,
-                        new AbstractiveSummaryResultCollection(
-                                asList(getExpectedAbstractiveSummaryResult()), null, null),
-                        null
-                    )))
-                )),
-                result.toStream().collect(Collectors.toList()));
-        }, null);
->>>>>>> e91697b1
     }
 }