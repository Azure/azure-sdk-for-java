--- conflicted
+++ resolved
@@ -30,12 +30,9 @@
 import java.util.Collections;
 import java.util.stream.Collectors;
 
-<<<<<<< HEAD
 import static com.azure.ai.textanalytics.TestUtils.DISPLAY_NAME_WITH_ARGUMENTS;
 import static com.azure.ai.textanalytics.TestUtils.FAKE_API_KEY;
-=======
 import static com.azure.ai.textanalytics.TestUtils.getCategorizedEntitiesList1;
->>>>>>> 90e2da61
 import static com.azure.ai.textanalytics.TestUtils.getExpectedBatchCategorizedEntities;
 import static com.azure.ai.textanalytics.TestUtils.getExpectedBatchDetectedLanguages;
 import static com.azure.ai.textanalytics.TestUtils.getExpectedBatchKeyPhrases;
@@ -147,17 +144,11 @@
     /**
      * Verifies that a single DetectedLanguage is returned for a document to detectLanguage.
      */
-<<<<<<< HEAD
     @ParameterizedTest(name = DISPLAY_NAME_WITH_ARGUMENTS)
     @MethodSource("com.azure.ai.textanalytics.TestUtils#getTestParameters")
     public void detectSingleTextLanguage(HttpClient httpClient, TextAnalyticsServiceVersion serviceVersion) {
         client = getTextAnalyticsAsyncClient(httpClient, serviceVersion);
-        DetectedLanguage primaryLanguage = new DetectedLanguage("English", "en", 1.0);
-=======
-    @Test
-    public void detectSingleTextLanguage() {
-        DetectedLanguage primaryLanguage = new DetectedLanguage("English", "en", 1.0, null);
->>>>>>> 90e2da61
+            DetectedLanguage primaryLanguage = new DetectedLanguage("English", "en", 1.0, null);
         StepVerifier.create(client.detectLanguage("This is a test English Text"))
             .assertNext(response -> validatePrimaryLanguage(primaryLanguage, response))
             .verifyComplete();
@@ -239,20 +230,13 @@
     }
 
     // Entities
-<<<<<<< HEAD
     @ParameterizedTest(name = DISPLAY_NAME_WITH_ARGUMENTS)
     @MethodSource("com.azure.ai.textanalytics.TestUtils#getTestParameters")
     public void recognizeEntitiesForTextInput(HttpClient httpClient, TextAnalyticsServiceVersion serviceVersion) {
         client = getTextAnalyticsAsyncClient(httpClient, serviceVersion);
-        StepVerifier.create(client.recognizeEntities("I had a wonderful trip to Seattle last week.").byPage())
-            .assertNext(response -> validateCategorizedEntities(getExpectedCategorizedEntities(), response))
-=======
-    @Test
-    public void recognizeEntitiesForTextInput() {
         StepVerifier.create(client.recognizeEntities("I had a wonderful trip to Seattle last week."))
             .assertNext(response -> validateCategorizedEntities(getCategorizedEntitiesList1(),
                 response.stream().collect(Collectors.toList())))
->>>>>>> 90e2da61
             .verifyComplete();
     }
 
@@ -274,22 +258,19 @@
             .verifyComplete();
     }
 
-<<<<<<< HEAD
-    @ParameterizedTest(name = DISPLAY_NAME_WITH_ARGUMENTS)
-    @MethodSource("com.azure.ai.textanalytics.TestUtils#getTestParameters")
-    public void recognizeEntitiesBatchInputSingleError(HttpClient httpClient, TextAnalyticsServiceVersion serviceVersion) {
-        client = getTextAnalyticsAsyncClient(httpClient, serviceVersion);
-=======
-    @Test
-    public void recognizeEntitiesDuplicateIdInput() {
+    @ParameterizedTest(name = DISPLAY_NAME_WITH_ARGUMENTS)
+    @MethodSource("com.azure.ai.textanalytics.TestUtils#getTestParameters")
+    public void recognizeEntitiesDuplicateIdInput(HttpClient httpClient, TextAnalyticsServiceVersion serviceVersion) {
+        client = getTextAnalyticsAsyncClient(httpClient, serviceVersion);
         recognizeCategorizedEntityDuplicateIdRunner(inputs ->
             StepVerifier.create(client.recognizeEntitiesBatch(inputs, null))
                 .verifyErrorSatisfies(ex -> assertEquals(HttpResponseException.class, ex.getClass())));
     }
 
-    @Test
-    public void recognizeEntitiesBatchInputSingleError() {
->>>>>>> 90e2da61
+    @ParameterizedTest(name = DISPLAY_NAME_WITH_ARGUMENTS)
+    @MethodSource("com.azure.ai.textanalytics.TestUtils#getTestParameters")
+    public void recognizeEntitiesBatchInputSingleError(HttpClient httpClient, TextAnalyticsServiceVersion serviceVersion) {
+        client = getTextAnalyticsAsyncClient(httpClient, serviceVersion);
         recognizeBatchCategorizedEntitySingleErrorRunner((inputs) ->
             StepVerifier.create(client.recognizeEntitiesBatch(inputs, null))
                 .expectErrorMatches(throwable -> throwable instanceof TextAnalyticsException
@@ -346,8 +327,10 @@
                 .verifyComplete());
     }
 
-    @Test
-    public void recognizeEntitiesTooManyDocuments() {
+    @ParameterizedTest(name = DISPLAY_NAME_WITH_ARGUMENTS)
+    @MethodSource("com.azure.ai.textanalytics.TestUtils#getTestParameters")
+    public void recognizeEntitiesTooManyDocuments(HttpClient httpClient, TextAnalyticsServiceVersion serviceVersion) {
+        client = getTextAnalyticsAsyncClient(httpClient, serviceVersion);
         recognizeEntitiesTooManyDocumentsRunner(inputs -> {
             StepVerifier.create(client.recognizeEntitiesBatch(inputs))
                 .verifyErrorSatisfies(ex -> {
@@ -360,17 +343,10 @@
     }
 
     // Linked Entities
-<<<<<<< HEAD
     @ParameterizedTest(name = DISPLAY_NAME_WITH_ARGUMENTS)
     @MethodSource("com.azure.ai.textanalytics.TestUtils#getTestParameters")
     public void recognizeLinkedEntitiesForTextInput(HttpClient httpClient, TextAnalyticsServiceVersion serviceVersion) {
-        client = getTextAnalyticsAsyncClient(httpClient, serviceVersion);
-        final LinkedEntityMatch linkedEntityMatch = new LinkedEntityMatch("Seattle", 0.0, 7, 26);
-=======
-    @Test
-    public void recognizeLinkedEntitiesForTextInput() {
         final LinkedEntityMatch linkedEntityMatch = new LinkedEntityMatch("Seattle", 0.0);
->>>>>>> 90e2da61
         final LinkedEntity linkedEntity = new LinkedEntity("Seattle", new IterableStream<>(Collections.singletonList(linkedEntityMatch)), "en", "Seattle", "https://en.wikipedia.org/wiki/Seattle", "Wikipedia");
 
         StepVerifier.create(client.recognizeLinkedEntities("I had a wonderful trip to Seattle last week."))
@@ -396,22 +372,18 @@
             .verifyComplete();
     }
 
-<<<<<<< HEAD
-    @ParameterizedTest(name = DISPLAY_NAME_WITH_ARGUMENTS)
-    @MethodSource("com.azure.ai.textanalytics.TestUtils#getTestParameters")
-    public void recognizeLinkedEntitiesForBatchInput(HttpClient httpClient, TextAnalyticsServiceVersion serviceVersion) {
-        client = getTextAnalyticsAsyncClient(httpClient, serviceVersion);
-=======
-    @Test
-    public void recognizeLinkedEntitiesDuplicateIdInput() {
+    @ParameterizedTest(name = DISPLAY_NAME_WITH_ARGUMENTS)
+    @MethodSource("com.azure.ai.textanalytics.TestUtils#getTestParameters")
+    public void recognizeLinkedEntitiesDuplicateIdInput(HttpClient httpClient, TextAnalyticsServiceVersion serviceVersion) {
         recognizeBatchLinkedEntityDuplicateIdRunner(inputs ->
             StepVerifier.create(client.recognizeLinkedEntitiesBatch(inputs, null))
                 .verifyErrorSatisfies(ex -> assertEquals(HttpResponseException.class, ex.getClass())));
     }
 
-    @Test
-    public void recognizeLinkedEntitiesForBatchInput() {
->>>>>>> 90e2da61
+    @ParameterizedTest(name = DISPLAY_NAME_WITH_ARGUMENTS)
+    @MethodSource("com.azure.ai.textanalytics.TestUtils#getTestParameters")
+    public void recognizeLinkedEntitiesForBatchInput(HttpClient httpClient, TextAnalyticsServiceVersion serviceVersion) {
+        client = getTextAnalyticsAsyncClient(httpClient, serviceVersion);
         recognizeBatchLinkedEntityRunner((inputs) ->
             StepVerifier.create(client.recognizeLinkedEntitiesBatch(inputs, null).byPage())
                 .assertNext(response -> validateLinkedEntitiesWithPagedResponse(false, getExpectedBatchLinkedEntities(), response))
@@ -458,8 +430,10 @@
                 .verifyComplete());
     }
 
-    @Test
-    public void recognizeLinkedEntitiesTooManyDocuments() {
+    @ParameterizedTest(name = DISPLAY_NAME_WITH_ARGUMENTS)
+    @MethodSource("com.azure.ai.textanalytics.TestUtils#getTestParameters")
+    public void recognizeLinkedEntitiesTooManyDocuments(HttpClient httpClient, TextAnalyticsServiceVersion serviceVersion) {
+        client = getTextAnalyticsAsyncClient(httpClient, serviceVersion);
         recognizeLinkedEntitiesTooManyDocumentsRunner(inputs -> {
             StepVerifier.create(client.recognizeLinkedEntitiesBatch(inputs))
                 .verifyErrorSatisfies(ex -> {
@@ -499,22 +473,19 @@
             .verifyComplete();
     }
 
-<<<<<<< HEAD
-    @ParameterizedTest(name = DISPLAY_NAME_WITH_ARGUMENTS)
-    @MethodSource("com.azure.ai.textanalytics.TestUtils#getTestParameters")
-    public void extractKeyPhrasesForBatchInput(HttpClient httpClient, TextAnalyticsServiceVersion serviceVersion) {
-        client = getTextAnalyticsAsyncClient(httpClient, serviceVersion);
-=======
-    @Test
-    public void extractKeyPhrasesDuplicateIdInput() {
+    @ParameterizedTest(name = DISPLAY_NAME_WITH_ARGUMENTS)
+    @MethodSource("com.azure.ai.textanalytics.TestUtils#getTestParameters")
+    public void extractKeyPhrasesDuplicateIdInput(HttpClient httpClient, TextAnalyticsServiceVersion serviceVersion) {
+        client = getTextAnalyticsAsyncClient(httpClient, serviceVersion);
         extractBatchKeyPhrasesDuplicateIdRunner(inputs ->
             StepVerifier.create(client.extractKeyPhrasesBatch(inputs, null))
                 .verifyErrorSatisfies(ex -> assertEquals(HttpResponseException.class, ex.getClass())));
     }
 
-    @Test
-    public void extractKeyPhrasesForBatchInput() {
->>>>>>> 90e2da61
+    @ParameterizedTest(name = DISPLAY_NAME_WITH_ARGUMENTS)
+    @MethodSource("com.azure.ai.textanalytics.TestUtils#getTestParameters")
+    public void extractKeyPhrasesForBatchInput(HttpClient httpClient, TextAnalyticsServiceVersion serviceVersion) {
+        client = getTextAnalyticsAsyncClient(httpClient, serviceVersion);
         extractBatchKeyPhrasesRunner((inputs) ->
             StepVerifier.create(client.extractKeyPhrasesBatch(inputs, null).byPage())
                 .assertNext(response -> validateExtractKeyPhraseWithPagedResponse(false, getExpectedBatchKeyPhrases(), response))
@@ -562,8 +533,10 @@
                 .verifyComplete());
     }
 
-    @Test
-    public void extractKeyPhrasesWarning() {
+    @ParameterizedTest(name = DISPLAY_NAME_WITH_ARGUMENTS)
+    @MethodSource("com.azure.ai.textanalytics.TestUtils#getTestParameters")
+    public void extractKeyPhrasesWarning(HttpClient httpClient, TextAnalyticsServiceVersion serviceVersion) {
+        client = getTextAnalyticsAsyncClient(httpClient, serviceVersion);
         extractKeyPhrasesWarningRunner(
             input -> StepVerifier.create(client.extractKeyPhrases(input))
                 .assertNext(keyPhrasesResult -> {
@@ -576,8 +549,10 @@
         );
     }
 
-    @Test
-    public void extractKeyPhrasesBatchWarning() {
+    @ParameterizedTest(name = DISPLAY_NAME_WITH_ARGUMENTS)
+    @MethodSource("com.azure.ai.textanalytics.TestUtils#getTestParameters")
+    public void extractKeyPhrasesBatchWarning(HttpClient httpClient, TextAnalyticsServiceVersion serviceVersion) {
+        client = getTextAnalyticsAsyncClient(httpClient, serviceVersion);
         extractKeyPhrasesBatchWarningRunner(
             inputs -> StepVerifier.create(client.extractKeyPhrasesBatch(inputs, null))
                 .assertNext(keyPhrasesResult -> {
@@ -646,8 +621,10 @@
     /**
      * Test analyzing sentiment for a duplicate ID list.
      */
-    @Test
-    public void analyseSentimentDuplicateIdInput() {
+    @ParameterizedTest(name = DISPLAY_NAME_WITH_ARGUMENTS)
+    @MethodSource("com.azure.ai.textanalytics.TestUtils#getTestParameters")
+    public void analyseSentimentDuplicateIdInput(HttpClient httpClient, TextAnalyticsServiceVersion serviceVersion) {
+        client = getTextAnalyticsAsyncClient(httpClient, serviceVersion);
         analyseBatchSentimentDuplicateIdRunner(inputs ->
             StepVerifier.create(client.analyzeSentimentBatch(inputs, null))
                 .verifyErrorSatisfies(ex -> assertEquals(HttpResponseException.class, ex.getClass())));
