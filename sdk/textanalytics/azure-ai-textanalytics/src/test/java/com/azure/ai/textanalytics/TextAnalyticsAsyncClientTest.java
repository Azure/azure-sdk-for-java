// Copyright (c) Microsoft Corporation. All rights reserved.
// Licensed under the MIT License.

package com.azure.ai.textanalytics;

import com.azure.ai.textanalytics.models.AnalyzeSentimentOptions;
import com.azure.ai.textanalytics.models.DocumentSentiment;
import com.azure.ai.textanalytics.models.SentenceSentiment;
import com.azure.ai.textanalytics.models.SentimentConfidenceScores;
import com.azure.ai.textanalytics.models.TextAnalyticsError;
import com.azure.ai.textanalytics.models.TextAnalyticsException;
import com.azure.ai.textanalytics.models.TextAnalyticsRequestOptions;
import com.azure.ai.textanalytics.models.TextSentiment;
import com.azure.core.exception.HttpResponseException;
import com.azure.core.http.HttpClient;
import com.azure.core.util.IterableStream;
import org.junit.jupiter.api.AfterAll;
import org.junit.jupiter.api.BeforeAll;
import org.junit.jupiter.params.ParameterizedTest;
import org.junit.jupiter.params.provider.MethodSource;
import reactor.test.StepVerifier;

import java.time.Duration;
import java.util.Arrays;
import java.util.stream.Collectors;

import static com.azure.ai.textanalytics.TestUtils.DISPLAY_NAME_WITH_ARGUMENTS;
import static com.azure.ai.textanalytics.TestUtils.getCategorizedEntitiesList1;
import static com.azure.ai.textanalytics.TestUtils.getDetectedLanguageEnglish;
import static com.azure.ai.textanalytics.TestUtils.getDetectedLanguageSpanish;
import static com.azure.ai.textanalytics.TestUtils.getExpectedBatchCategorizedEntities;
import static com.azure.ai.textanalytics.TestUtils.getExpectedBatchDetectedLanguages;
import static com.azure.ai.textanalytics.TestUtils.getExpectedBatchKeyPhrases;
import static com.azure.ai.textanalytics.TestUtils.getExpectedBatchLinkedEntities;
import static com.azure.ai.textanalytics.TestUtils.getExpectedBatchPiiEntities;
import static com.azure.ai.textanalytics.TestUtils.getExpectedBatchTextSentiment;
import static com.azure.ai.textanalytics.TestUtils.getExpectedDocumentSentiment;
import static com.azure.ai.textanalytics.TestUtils.getLinkedEntitiesList1;
import static com.azure.ai.textanalytics.TestUtils.getPiiEntitiesList1;
import static com.azure.ai.textanalytics.TestUtils.getUnknownDetectedLanguage;
import static com.azure.ai.textanalytics.models.TextAnalyticsErrorCode.INVALID_COUNTRY_HINT;
import static com.azure.ai.textanalytics.models.TextAnalyticsErrorCode.INVALID_DOCUMENT;
import static com.azure.ai.textanalytics.models.TextAnalyticsErrorCode.INVALID_DOCUMENT_BATCH;
import static com.azure.ai.textanalytics.models.WarningCode.LONG_WORDS_IN_DOCUMENT;
import static org.junit.jupiter.api.Assertions.assertEquals;
import static org.junit.jupiter.api.Assertions.assertFalse;
import static org.junit.jupiter.api.Assertions.assertThrows;
import static org.junit.jupiter.api.Assertions.assertTrue;

public class TextAnalyticsAsyncClientTest extends TextAnalyticsClientTestBase {
    private TextAnalyticsAsyncClient client;

    @BeforeAll
    static void beforeAll() {
        StepVerifier.setDefaultTimeout(Duration.ofSeconds(30));
    }

    @AfterAll
    static void afterAll() {
        StepVerifier.resetDefaultTimeout();
    }

    private TextAnalyticsAsyncClient getTextAnalyticsAsyncClient(HttpClient httpClient,
        TextAnalyticsServiceVersion serviceVersion) {
        return getTextAnalyticsAsyncClientBuilder(httpClient, serviceVersion).buildAsyncClient();
    }

    // Detected Languages

    /**
     * Verify that we can get statistics on the collection result when given a batch of documents with request options.
     */
    @ParameterizedTest(name = DISPLAY_NAME_WITH_ARGUMENTS)
    @MethodSource("com.azure.ai.textanalytics.TestUtils#getTestParameters")
    public void detectLanguagesBatchInputShowStatistics(HttpClient httpClient, TextAnalyticsServiceVersion serviceVersion) {
        client = getTextAnalyticsAsyncClient(httpClient, serviceVersion);
        detectLanguageShowStatisticsRunner((inputs, options) ->
            StepVerifier.create(client.detectLanguageBatchWithResponse(inputs, options))
                .assertNext(response ->
                    validateDetectLanguageResultCollectionWithResponse(true, getExpectedBatchDetectedLanguages(),
                        200, response))
                .verifyComplete());
    }

    /**
     * Test to detect language for each {@code DetectLanguageResult} input of a batch.
     */
    @ParameterizedTest(name = DISPLAY_NAME_WITH_ARGUMENTS)
    @MethodSource("com.azure.ai.textanalytics.TestUtils#getTestParameters")
    public void detectLanguagesBatchInput(HttpClient httpClient, TextAnalyticsServiceVersion serviceVersion) {
        client = getTextAnalyticsAsyncClient(httpClient, serviceVersion);
        detectLanguageRunner((inputs) ->
            StepVerifier.create(client.detectLanguageBatchWithResponse(inputs, null))
                .assertNext(response ->
                    validateDetectLanguageResultCollectionWithResponse(false, getExpectedBatchDetectedLanguages(),
                        200, response))
                .verifyComplete());
    }

    /**
     * Test to detect language for each string input of batch with given country hint.
     */
    @ParameterizedTest(name = DISPLAY_NAME_WITH_ARGUMENTS)
    @MethodSource("com.azure.ai.textanalytics.TestUtils#getTestParameters")
    public void detectLanguagesBatchListCountryHint(HttpClient httpClient, TextAnalyticsServiceVersion serviceVersion) {
        client = getTextAnalyticsAsyncClient(httpClient, serviceVersion);
        detectLanguagesCountryHintRunner((inputs, countryHint) ->
            StepVerifier.create(client.detectLanguageBatch(inputs, countryHint, null))
                .assertNext(actualResults ->
                    validateDetectLanguageResultCollection(false, getExpectedBatchDetectedLanguages(), actualResults))
                .verifyComplete());
    }

    /**
     * Test to detect language for each string input of batch with request options.
     */
    @ParameterizedTest(name = DISPLAY_NAME_WITH_ARGUMENTS)
    @MethodSource("com.azure.ai.textanalytics.TestUtils#getTestParameters")
    public void detectLanguagesBatchListCountryHintWithOptions(HttpClient httpClient, TextAnalyticsServiceVersion serviceVersion) {
        client = getTextAnalyticsAsyncClient(httpClient, serviceVersion);
        detectLanguagesBatchListCountryHintWithOptionsRunner((inputs, options) ->
            StepVerifier.create(client.detectLanguageBatch(inputs, null, options))
                .assertNext(response -> validateDetectLanguageResultCollection(true, getExpectedBatchDetectedLanguages(), response))
                .verifyComplete());
    }

    /**
     * Test to detect language for each string input of batch.
     */
    @ParameterizedTest(name = DISPLAY_NAME_WITH_ARGUMENTS)
    @MethodSource("com.azure.ai.textanalytics.TestUtils#getTestParameters")
    public void detectLanguagesBatchStringInput(HttpClient httpClient, TextAnalyticsServiceVersion serviceVersion) {
        client = getTextAnalyticsAsyncClient(httpClient, serviceVersion);
        detectLanguageStringInputRunner((inputs) ->
            StepVerifier.create(client.detectLanguageBatch(inputs, null, null))
                .assertNext(response -> validateDetectLanguageResultCollection(false, getExpectedBatchDetectedLanguages(), response))
                .verifyComplete());
    }

    /**
     * Verifies that a single DetectedLanguage is returned for a document to detectLanguage.
     */
    @ParameterizedTest(name = DISPLAY_NAME_WITH_ARGUMENTS)
    @MethodSource("com.azure.ai.textanalytics.TestUtils#getTestParameters")
    public void detectSingleTextLanguage(HttpClient httpClient, TextAnalyticsServiceVersion serviceVersion) {
        client = getTextAnalyticsAsyncClient(httpClient, serviceVersion);
        detectSingleTextLanguageRunner(input ->
            StepVerifier.create(client.detectLanguage(input))
                .assertNext(response -> validatePrimaryLanguage(getDetectedLanguageEnglish(), response))
                .verifyComplete());
    }

    /**
     * Verifies that an TextAnalyticsException is thrown for a document with invalid country hint.
     */
    @ParameterizedTest(name = DISPLAY_NAME_WITH_ARGUMENTS)
    @MethodSource("com.azure.ai.textanalytics.TestUtils#getTestParameters")
    public void detectLanguageInvalidCountryHint(HttpClient httpClient, TextAnalyticsServiceVersion serviceVersion) {
        client = getTextAnalyticsAsyncClient(httpClient, serviceVersion);
        detectLanguageInvalidCountryHintRunner((input, countryHint) ->
            StepVerifier.create(client.detectLanguage(input, countryHint))
                .expectErrorMatches(throwable -> throwable instanceof TextAnalyticsException
                    && INVALID_COUNTRY_HINT.equals(((TextAnalyticsException) throwable).getErrorCode()))
                .verify());
    }

    /**
     * Verifies that TextAnalyticsException is thrown for an empty document.
     */
    @ParameterizedTest(name = DISPLAY_NAME_WITH_ARGUMENTS)
    @MethodSource("com.azure.ai.textanalytics.TestUtils#getTestParameters")
    public void detectLanguageEmptyText(HttpClient httpClient, TextAnalyticsServiceVersion serviceVersion) {
        client = getTextAnalyticsAsyncClient(httpClient, serviceVersion);
        emptyTextRunner(input ->
            StepVerifier.create(client.detectLanguage(input))
                .expectErrorMatches(throwable -> throwable instanceof TextAnalyticsException
                    && INVALID_DOCUMENT.equals(((TextAnalyticsException) throwable).getErrorCode()))
                .verify());
    }

    /**
     * Verifies that detectLanguage returns an "UNKNOWN" result when faulty text is passed.
     */
    @ParameterizedTest(name = DISPLAY_NAME_WITH_ARGUMENTS)
    @MethodSource("com.azure.ai.textanalytics.TestUtils#getTestParameters")
    public void detectLanguageFaultyText(HttpClient httpClient, TextAnalyticsServiceVersion serviceVersion) {
        client = getTextAnalyticsAsyncClient(httpClient, serviceVersion);
        faultyTextRunner(input ->
            StepVerifier.create(client.detectLanguage(input))
                .assertNext(response -> validatePrimaryLanguage(getUnknownDetectedLanguage(), response))
                .verifyComplete());
    }

    /**
     * Verifies that a bad request exception is returned for input documents with same ids.
     */
    @ParameterizedTest(name = DISPLAY_NAME_WITH_ARGUMENTS)
    @MethodSource("com.azure.ai.textanalytics.TestUtils#getTestParameters")
    public void detectLanguageDuplicateIdInput(HttpClient httpClient, TextAnalyticsServiceVersion serviceVersion) {
        client = getTextAnalyticsAsyncClient(httpClient, serviceVersion);
        detectLanguageDuplicateIdRunner((inputs, options) ->
            StepVerifier.create(client.detectLanguageBatchWithResponse(inputs, options))
                .verifyErrorSatisfies(ex -> assertEquals(HttpResponseException.class, ex.getClass())));
    }

    /**
     * Verifies that an invalid document exception is returned for input documents with an empty ID.
     */
    @ParameterizedTest(name = DISPLAY_NAME_WITH_ARGUMENTS)
    @MethodSource("com.azure.ai.textanalytics.TestUtils#getTestParameters")
    public void detectLanguageEmptyIdInput(HttpClient httpClient, TextAnalyticsServiceVersion serviceVersion) {
        client = getTextAnalyticsAsyncClient(httpClient, serviceVersion);
        detectLanguageInputEmptyIdRunner(inputs ->
            StepVerifier.create(client.detectLanguageBatchWithResponse(inputs, null))
                .verifyErrorSatisfies(ex -> {
                    final HttpResponseException httpResponseException = (HttpResponseException) ex;
                    assertEquals(400, httpResponseException.getResponse().getStatusCode());
                    final TextAnalyticsError textAnalyticsError = (TextAnalyticsError) httpResponseException.getValue();
                    assertEquals(INVALID_DOCUMENT, textAnalyticsError.getErrorCode());
                }));
    }

    /**
     * Verify that with countryHint with empty string will not throw exception.
     */
    @ParameterizedTest(name = DISPLAY_NAME_WITH_ARGUMENTS)
    @MethodSource("com.azure.ai.textanalytics.TestUtils#getTestParameters")
    public void detectLanguageEmptyCountryHint(HttpClient httpClient, TextAnalyticsServiceVersion serviceVersion) {
        client = getTextAnalyticsAsyncClient(httpClient, serviceVersion);
        detectLanguageEmptyCountryHintRunner((input, countryHint) ->
            StepVerifier.create(client.detectLanguage(input, countryHint))
                .assertNext(response -> validatePrimaryLanguage(getDetectedLanguageSpanish(), response))
                .verifyComplete());
    }

    /**
     * Verify that with countryHint with "none" will not throw exception.
     */
    @ParameterizedTest(name = DISPLAY_NAME_WITH_ARGUMENTS)
    @MethodSource("com.azure.ai.textanalytics.TestUtils#getTestParameters")
    public void detectLanguageNoneCountryHint(HttpClient httpClient, TextAnalyticsServiceVersion serviceVersion) {
        client = getTextAnalyticsAsyncClient(httpClient, serviceVersion);
        detectLanguageNoneCountryHintRunner((input, countryHint) ->
            StepVerifier.create(client.detectLanguage(input, countryHint))
                .assertNext(response -> validatePrimaryLanguage(getDetectedLanguageSpanish(), response))
                .verifyComplete());
    }

    // Entities
    @ParameterizedTest(name = DISPLAY_NAME_WITH_ARGUMENTS)
    @MethodSource("com.azure.ai.textanalytics.TestUtils#getTestParameters")
    public void recognizeEntitiesForTextInput(HttpClient httpClient, TextAnalyticsServiceVersion serviceVersion) {
        client = getTextAnalyticsAsyncClient(httpClient, serviceVersion);
        recognizeCategorizedEntitiesForSingleTextInputRunner(input ->
            StepVerifier.create(client.recognizeEntities(input))
                .assertNext(response -> validateCategorizedEntities(getCategorizedEntitiesList1(),
                    response.stream().collect(Collectors.toList())))
                .verifyComplete());
    }

    @ParameterizedTest(name = DISPLAY_NAME_WITH_ARGUMENTS)
    @MethodSource("com.azure.ai.textanalytics.TestUtils#getTestParameters")
    public void recognizeEntitiesForEmptyText(HttpClient httpClient, TextAnalyticsServiceVersion serviceVersion) {
        client = getTextAnalyticsAsyncClient(httpClient, serviceVersion);
        emptyTextRunner(input ->
            StepVerifier.create(client.recognizeEntities(input))
                .expectErrorMatches(throwable -> throwable instanceof TextAnalyticsException
                    && INVALID_DOCUMENT.equals(((TextAnalyticsException) throwable).getErrorCode()))
                .verify()
        );
    }

    @ParameterizedTest(name = DISPLAY_NAME_WITH_ARGUMENTS)
    @MethodSource("com.azure.ai.textanalytics.TestUtils#getTestParameters")
    public void recognizeEntitiesForFaultyText(HttpClient httpClient, TextAnalyticsServiceVersion serviceVersion) {
        client = getTextAnalyticsAsyncClient(httpClient, serviceVersion);
        faultyTextRunner(input ->
            StepVerifier.create(client.recognizeEntities(input))
                .assertNext(result -> assertFalse(result.getWarnings().iterator().hasNext()))
                .verifyComplete()
        );
    }

    @ParameterizedTest(name = DISPLAY_NAME_WITH_ARGUMENTS)
    @MethodSource("com.azure.ai.textanalytics.TestUtils#getTestParameters")
    public void recognizeEntitiesDuplicateIdInput(HttpClient httpClient, TextAnalyticsServiceVersion serviceVersion) {
        client = getTextAnalyticsAsyncClient(httpClient, serviceVersion);
        recognizeCategorizedEntityDuplicateIdRunner(inputs ->
            StepVerifier.create(client.recognizeEntitiesBatchWithResponse(inputs, null))
                .verifyErrorSatisfies(ex -> assertEquals(HttpResponseException.class, ex.getClass())));
    }

    @ParameterizedTest(name = DISPLAY_NAME_WITH_ARGUMENTS)
    @MethodSource("com.azure.ai.textanalytics.TestUtils#getTestParameters")
    public void recognizeEntitiesEmptyIdInput(HttpClient httpClient, TextAnalyticsServiceVersion serviceVersion) {
        client = getTextAnalyticsAsyncClient(httpClient, serviceVersion);
        textAnalyticsInputEmptyIdRunner(inputs ->
            StepVerifier.create(client.recognizeEntitiesBatchWithResponse(inputs, null))
                .verifyErrorSatisfies(ex -> {
                    final HttpResponseException httpResponseException = (HttpResponseException) ex;
                    assertEquals(400, httpResponseException.getResponse().getStatusCode());
                    final TextAnalyticsError textAnalyticsError = (TextAnalyticsError) httpResponseException.getValue();
                    assertEquals(INVALID_DOCUMENT, textAnalyticsError.getErrorCode());
                }));
    }

    @ParameterizedTest(name = DISPLAY_NAME_WITH_ARGUMENTS)
    @MethodSource("com.azure.ai.textanalytics.TestUtils#getTestParameters")
    public void recognizeEntitiesBatchInputSingleError(HttpClient httpClient, TextAnalyticsServiceVersion serviceVersion) {
        client = getTextAnalyticsAsyncClient(httpClient, serviceVersion);
        recognizeBatchCategorizedEntitySingleErrorRunner((inputs) ->
            StepVerifier.create(client.recognizeEntitiesBatchWithResponse(inputs, null))
                .assertNext(resultCollection -> resultCollection.getValue().forEach(recognizeEntitiesResult -> {
                    Exception exception = assertThrows(TextAnalyticsException.class, recognizeEntitiesResult::getEntities);
                    assertEquals(String.format(BATCH_ERROR_EXCEPTION_MESSAGE, "RecognizeEntitiesResult"), exception.getMessage());
                })).verifyComplete());
    }

    @ParameterizedTest(name = DISPLAY_NAME_WITH_ARGUMENTS)
    @MethodSource("com.azure.ai.textanalytics.TestUtils#getTestParameters")
    public void recognizeEntitiesForBatchInput(HttpClient httpClient, TextAnalyticsServiceVersion serviceVersion) {
        client = getTextAnalyticsAsyncClient(httpClient, serviceVersion);
        recognizeBatchCategorizedEntityRunner((inputs) ->
            StepVerifier.create(client.recognizeEntitiesBatchWithResponse(inputs, null))
                .assertNext(response -> validateCategorizedEntitiesResultCollectionWithResponse(false, getExpectedBatchCategorizedEntities(), 200, response))
                .verifyComplete());
    }

    @ParameterizedTest(name = DISPLAY_NAME_WITH_ARGUMENTS)
    @MethodSource("com.azure.ai.textanalytics.TestUtils#getTestParameters")
    public void recognizeEntitiesForBatchInputShowStatistics(HttpClient httpClient, TextAnalyticsServiceVersion serviceVersion) {
        client = getTextAnalyticsAsyncClient(httpClient, serviceVersion);
        recognizeBatchCategorizedEntitiesShowStatsRunner((inputs, options) ->
            StepVerifier.create(client.recognizeEntitiesBatchWithResponse(inputs, options))
                .assertNext(response -> validateCategorizedEntitiesResultCollectionWithResponse(true, getExpectedBatchCategorizedEntities(), 200, response))
                .verifyComplete());
    }

    @ParameterizedTest(name = DISPLAY_NAME_WITH_ARGUMENTS)
    @MethodSource("com.azure.ai.textanalytics.TestUtils#getTestParameters")
    public void recognizeEntitiesForBatchStringInput(HttpClient httpClient, TextAnalyticsServiceVersion serviceVersion) {
        client = getTextAnalyticsAsyncClient(httpClient, serviceVersion);
        recognizeCategorizedEntityStringInputRunner((inputs) ->
            StepVerifier.create(client.recognizeEntitiesBatch(inputs, null, null))
                .assertNext(response -> validateCategorizedEntitiesResultCollection(false, getExpectedBatchCategorizedEntities(), response))
                .verifyComplete());
    }

    @ParameterizedTest(name = DISPLAY_NAME_WITH_ARGUMENTS)
    @MethodSource("com.azure.ai.textanalytics.TestUtils#getTestParameters")
    public void recognizeEntitiesForListLanguageHint(HttpClient httpClient, TextAnalyticsServiceVersion serviceVersion) {
        client = getTextAnalyticsAsyncClient(httpClient, serviceVersion);
        recognizeCategorizedEntitiesLanguageHintRunner((inputs, language) ->
            StepVerifier.create(client.recognizeEntitiesBatch(inputs, language, null))
                .assertNext(response -> validateCategorizedEntitiesResultCollection(false, getExpectedBatchCategorizedEntities(), response))
                .verifyComplete());
    }

    @ParameterizedTest(name = DISPLAY_NAME_WITH_ARGUMENTS)
    @MethodSource("com.azure.ai.textanalytics.TestUtils#getTestParameters")
    public void recognizeEntitiesForListWithOptions(HttpClient httpClient, TextAnalyticsServiceVersion serviceVersion) {
        client = getTextAnalyticsAsyncClient(httpClient, serviceVersion);
        recognizeStringBatchCategorizedEntitiesShowStatsRunner((inputs, options) ->
            StepVerifier.create(client.recognizeEntitiesBatch(inputs, null, options))
                .assertNext(response -> validateCategorizedEntitiesResultCollection(true, getExpectedBatchCategorizedEntities(), response))
                .verifyComplete());
    }

    @ParameterizedTest(name = DISPLAY_NAME_WITH_ARGUMENTS)
    @MethodSource("com.azure.ai.textanalytics.TestUtils#getTestParameters")
    public void recognizeEntitiesBatchTooManyDocuments(HttpClient httpClient, TextAnalyticsServiceVersion serviceVersion) {
        client = getTextAnalyticsAsyncClient(httpClient, serviceVersion);
        tooManyDocumentsRunner(inputs ->
            StepVerifier.create(client.recognizeEntitiesBatch(inputs, null, null))
                .verifyErrorSatisfies(ex -> {
                    final HttpResponseException httpResponseException = (HttpResponseException) ex;
                    assertEquals(400, httpResponseException.getResponse().getStatusCode());
                    final TextAnalyticsError textAnalyticsError = (TextAnalyticsError) httpResponseException.getValue();
                    assertEquals(INVALID_DOCUMENT_BATCH, textAnalyticsError.getErrorCode());
                }));
    }

    // Recognize Personally Identifiable Information entity

    @ParameterizedTest(name = DISPLAY_NAME_WITH_ARGUMENTS)
    @MethodSource("com.azure.ai.textanalytics.TestUtils#getTestParameters")
    public void recognizePiiEntitiesForTextInput(HttpClient httpClient, TextAnalyticsServiceVersion serviceVersion) {
        client = getTextAnalyticsAsyncClient(httpClient, serviceVersion);
        recognizePiiSingleDocumentRunner(document ->
            StepVerifier.create(client.recognizePiiEntities(document))
                .assertNext(response -> validatePiiEntities(getPiiEntitiesList1(), response.stream().collect(Collectors.toList())))
                .verifyComplete());
    }

    @ParameterizedTest(name = DISPLAY_NAME_WITH_ARGUMENTS)
    @MethodSource("com.azure.ai.textanalytics.TestUtils#getTestParameters")
    public void recognizePiiEntitiesForEmptyText(HttpClient httpClient, TextAnalyticsServiceVersion serviceVersion) {
        client = getTextAnalyticsAsyncClient(httpClient, serviceVersion);
        emptyTextRunner(document -> StepVerifier.create(client.recognizePiiEntities(document))
            .expectErrorMatches(throwable -> throwable instanceof TextAnalyticsException
                && INVALID_DOCUMENT.equals(((TextAnalyticsException) throwable).getErrorCode()))
            .verify());
    }

    @ParameterizedTest(name = DISPLAY_NAME_WITH_ARGUMENTS)
    @MethodSource("com.azure.ai.textanalytics.TestUtils#getTestParameters")
    public void recognizePiiEntitiesForFaultyText(HttpClient httpClient, TextAnalyticsServiceVersion serviceVersion) {
        client = getTextAnalyticsAsyncClient(httpClient, serviceVersion);
        faultyTextRunner(document ->
            StepVerifier.create(client.recognizePiiEntities(document))
                .assertNext(result -> assertFalse(result.getWarnings().iterator().hasNext()))
                .verifyComplete());
    }

    @ParameterizedTest(name = DISPLAY_NAME_WITH_ARGUMENTS)
    @MethodSource("com.azure.ai.textanalytics.TestUtils#getTestParameters")
    public void recognizePiiEntitiesDuplicateIdInput(HttpClient httpClient, TextAnalyticsServiceVersion serviceVersion) {
        client = getTextAnalyticsAsyncClient(httpClient, serviceVersion);
        recognizeBatchPiiEntityDuplicateIdRunner(inputs ->
            StepVerifier.create(client.recognizePiiEntitiesBatchWithResponse(inputs, null))
                .verifyErrorSatisfies(ex -> assertEquals(HttpResponseException.class, ex.getClass())));
    }

    @ParameterizedTest(name = DISPLAY_NAME_WITH_ARGUMENTS)
    @MethodSource("com.azure.ai.textanalytics.TestUtils#getTestParameters")
    public void recognizePiiEntitiesEmptyIdInput(HttpClient httpClient, TextAnalyticsServiceVersion serviceVersion) {
        client = getTextAnalyticsAsyncClient(httpClient, serviceVersion);
        textAnalyticsInputEmptyIdRunner(inputs ->
            StepVerifier.create(client.recognizePiiEntitiesBatchWithResponse(inputs, null))
                .verifyErrorSatisfies(ex -> {
                    final HttpResponseException httpResponseException = (HttpResponseException) ex;
                    assertEquals(400, httpResponseException.getResponse().getStatusCode());
                    final TextAnalyticsError textAnalyticsError = (TextAnalyticsError) httpResponseException.getValue();
                    assertEquals(INVALID_DOCUMENT, textAnalyticsError.getErrorCode());
                }));
    }

    @ParameterizedTest(name = DISPLAY_NAME_WITH_ARGUMENTS)
    @MethodSource("com.azure.ai.textanalytics.TestUtils#getTestParameters")
    public void recognizePiiEntitiesBatchInputSingleError(HttpClient httpClient, TextAnalyticsServiceVersion serviceVersion) {
        client = getTextAnalyticsAsyncClient(httpClient, serviceVersion);
        recognizeBatchPiiEntitySingleErrorRunner((inputs) ->
            StepVerifier.create(client.recognizePiiEntitiesBatchWithResponse(inputs, null))
                .assertNext(resultCollection -> resultCollection.getValue().forEach(recognizePiiEntitiesResult -> {
                    Exception exception = assertThrows(TextAnalyticsException.class, recognizePiiEntitiesResult::getEntities);
                    assertEquals(String.format(BATCH_ERROR_EXCEPTION_MESSAGE, "RecognizePiiEntitiesResult"), exception.getMessage());
                })).verifyComplete());
    }

    @ParameterizedTest(name = DISPLAY_NAME_WITH_ARGUMENTS)
    @MethodSource("com.azure.ai.textanalytics.TestUtils#getTestParameters")
    public void recognizePiiEntitiesForBatchInput(HttpClient httpClient, TextAnalyticsServiceVersion serviceVersion) {
        client = getTextAnalyticsAsyncClient(httpClient, serviceVersion);
        recognizeBatchPiiEntitiesRunner((inputs) ->
            StepVerifier.create(client.recognizePiiEntitiesBatchWithResponse(inputs, null))
                .assertNext(response -> validatePiiEntitiesResultCollectionWithResponse(false, getExpectedBatchPiiEntities(), 200, response))
                .verifyComplete());
    }

    @ParameterizedTest(name = DISPLAY_NAME_WITH_ARGUMENTS)
    @MethodSource("com.azure.ai.textanalytics.TestUtils#getTestParameters")
    public void recognizePiiEntitiesForBatchInputShowStatistics(HttpClient httpClient, TextAnalyticsServiceVersion serviceVersion) {
        client = getTextAnalyticsAsyncClient(httpClient, serviceVersion);
        recognizeBatchPiiEntitiesShowStatsRunner((inputs, options) ->
            StepVerifier.create(client.recognizePiiEntitiesBatchWithResponse(inputs, options))
                .assertNext(response -> validatePiiEntitiesResultCollectionWithResponse(true, getExpectedBatchPiiEntities(), 200, response))
                .verifyComplete());
    }

    @ParameterizedTest(name = DISPLAY_NAME_WITH_ARGUMENTS)
    @MethodSource("com.azure.ai.textanalytics.TestUtils#getTestParameters")
    public void recognizePiiEntitiesForListLanguageHint(HttpClient httpClient, TextAnalyticsServiceVersion serviceVersion) {
        client = getTextAnalyticsAsyncClient(httpClient, serviceVersion);
        recognizePiiLanguageHintRunner((inputs, language) ->
            StepVerifier.create(client.recognizePiiEntitiesBatch(inputs, language, null))
                .assertNext(response -> validatePiiEntitiesResultCollection(false, getExpectedBatchPiiEntities(), response))
                .verifyComplete());
    }

    @ParameterizedTest(name = DISPLAY_NAME_WITH_ARGUMENTS)
    @MethodSource("com.azure.ai.textanalytics.TestUtils#getTestParameters")
    public void recognizePiiEntitiesForListStringWithOptions(HttpClient httpClient, TextAnalyticsServiceVersion serviceVersion) {
        client = getTextAnalyticsAsyncClient(httpClient, serviceVersion);
        recognizeStringBatchPiiEntitiesShowStatsRunner((inputs, options) ->
            StepVerifier.create(client.recognizePiiEntitiesBatch(inputs, null, options))
                .assertNext(response -> validatePiiEntitiesResultCollection(true, getExpectedBatchPiiEntities(), response))
                .verifyComplete());
    }

    @ParameterizedTest(name = DISPLAY_NAME_WITH_ARGUMENTS)
    @MethodSource("com.azure.ai.textanalytics.TestUtils#getTestParameters")
    public void recognizePiiEntitiesBatchTooManyDocuments(HttpClient httpClient, TextAnalyticsServiceVersion serviceVersion) {
        client = getTextAnalyticsAsyncClient(httpClient, serviceVersion);
        tooManyDocumentsRunner(inputs ->
            StepVerifier.create(client.recognizePiiEntitiesBatch(inputs, null, null))
                .verifyErrorSatisfies(ex -> {
                    final HttpResponseException httpResponseException = (HttpResponseException) ex;
                    assertEquals(400, httpResponseException.getResponse().getStatusCode());
                    final TextAnalyticsError textAnalyticsError = (TextAnalyticsError) httpResponseException.getValue();
                    assertEquals(INVALID_DOCUMENT_BATCH, textAnalyticsError.getErrorCode());
                }));
    }

    // Linked Entities
    @ParameterizedTest(name = DISPLAY_NAME_WITH_ARGUMENTS)
    @MethodSource("com.azure.ai.textanalytics.TestUtils#getTestParameters")
    public void recognizeLinkedEntitiesForTextInput(HttpClient httpClient, TextAnalyticsServiceVersion serviceVersion) {
        client = getTextAnalyticsAsyncClient(httpClient, serviceVersion);
        recognizeLinkedEntitiesForSingleTextInputRunner(input ->
            StepVerifier.create(client.recognizeLinkedEntities(input))
                .assertNext(response -> validateLinkedEntity(getLinkedEntitiesList1().get(0), response.iterator().next()))
                .verifyComplete());
    }

    @ParameterizedTest(name = DISPLAY_NAME_WITH_ARGUMENTS)
    @MethodSource("com.azure.ai.textanalytics.TestUtils#getTestParameters")
    public void recognizeLinkedEntitiesForEmptyText(HttpClient httpClient, TextAnalyticsServiceVersion serviceVersion) {
        client = getTextAnalyticsAsyncClient(httpClient, serviceVersion);
        emptyTextRunner(input ->
            StepVerifier.create(client.recognizeLinkedEntities(input))
                .expectErrorMatches(throwable -> throwable instanceof TextAnalyticsException
                    && INVALID_DOCUMENT.equals(((TextAnalyticsException) throwable).getErrorCode()))
                .verify());
    }

    @ParameterizedTest(name = DISPLAY_NAME_WITH_ARGUMENTS)
    @MethodSource("com.azure.ai.textanalytics.TestUtils#getTestParameters")
    public void recognizeLinkedEntitiesForFaultyText(HttpClient httpClient, TextAnalyticsServiceVersion serviceVersion) {
        client = getTextAnalyticsAsyncClient(httpClient, serviceVersion);
        faultyTextRunner(input ->
            StepVerifier.create(client.recognizeLinkedEntities(input))
                .assertNext(result -> assertFalse(result.getWarnings().iterator().hasNext()))
                .verifyComplete());
    }

    @ParameterizedTest(name = DISPLAY_NAME_WITH_ARGUMENTS)
    @MethodSource("com.azure.ai.textanalytics.TestUtils#getTestParameters")
    public void recognizeLinkedEntitiesDuplicateIdInput(HttpClient httpClient, TextAnalyticsServiceVersion serviceVersion) {
        client = getTextAnalyticsAsyncClient(httpClient, serviceVersion);
        recognizeBatchLinkedEntityDuplicateIdRunner(inputs ->
            StepVerifier.create(client.recognizeLinkedEntitiesBatchWithResponse(inputs, null))
                .verifyErrorSatisfies(ex -> assertEquals(HttpResponseException.class, ex.getClass())));
    }

    @ParameterizedTest(name = DISPLAY_NAME_WITH_ARGUMENTS)
    @MethodSource("com.azure.ai.textanalytics.TestUtils#getTestParameters")
    public void recognizeLinkedEntitiesEmptyIdInput(HttpClient httpClient, TextAnalyticsServiceVersion serviceVersion) {
        client = getTextAnalyticsAsyncClient(httpClient, serviceVersion);
        textAnalyticsInputEmptyIdRunner(inputs ->
            StepVerifier.create(client.recognizeLinkedEntitiesBatchWithResponse(inputs, null))
                .verifyErrorSatisfies(ex -> {
                    final HttpResponseException httpResponseException = (HttpResponseException) ex;
                    assertEquals(400, httpResponseException.getResponse().getStatusCode());
                    final TextAnalyticsError textAnalyticsError = (TextAnalyticsError) httpResponseException.getValue();
                    assertEquals(INVALID_DOCUMENT, textAnalyticsError.getErrorCode());
                }));
    }

    @ParameterizedTest(name = DISPLAY_NAME_WITH_ARGUMENTS)
    @MethodSource("com.azure.ai.textanalytics.TestUtils#getTestParameters")
    public void recognizeLinkedEntitiesForBatchInput(HttpClient httpClient, TextAnalyticsServiceVersion serviceVersion) {
        client = getTextAnalyticsAsyncClient(httpClient, serviceVersion);
        recognizeBatchLinkedEntityRunner((inputs) ->
            StepVerifier.create(client.recognizeLinkedEntitiesBatchWithResponse(inputs, null))
                .assertNext(response -> validateLinkedEntitiesResultCollectionWithResponse(false, getExpectedBatchLinkedEntities(), 200, response))
                .verifyComplete());
    }

    @ParameterizedTest(name = DISPLAY_NAME_WITH_ARGUMENTS)
    @MethodSource("com.azure.ai.textanalytics.TestUtils#getTestParameters")
    public void recognizeLinkedEntitiesForBatchInputShowStatistics(HttpClient httpClient, TextAnalyticsServiceVersion serviceVersion) {
        client = getTextAnalyticsAsyncClient(httpClient, serviceVersion);
        recognizeBatchLinkedEntitiesShowStatsRunner((inputs, options) ->
            StepVerifier.create(client.recognizeLinkedEntitiesBatchWithResponse(inputs, options))
                .assertNext(response -> validateLinkedEntitiesResultCollectionWithResponse(true, getExpectedBatchLinkedEntities(), 200, response))
                .verifyComplete());
    }

    @ParameterizedTest(name = DISPLAY_NAME_WITH_ARGUMENTS)
    @MethodSource("com.azure.ai.textanalytics.TestUtils#getTestParameters")
    public void recognizeLinkedEntitiesForBatchStringInput(HttpClient httpClient, TextAnalyticsServiceVersion serviceVersion) {
        client = getTextAnalyticsAsyncClient(httpClient, serviceVersion);
        recognizeLinkedStringInputRunner((inputs) ->
            StepVerifier.create(client.recognizeLinkedEntitiesBatch(inputs, null, null))
                .assertNext(response -> validateLinkedEntitiesResultCollection(false, getExpectedBatchLinkedEntities(), response))
                .verifyComplete());
    }

    @ParameterizedTest(name = DISPLAY_NAME_WITH_ARGUMENTS)
    @MethodSource("com.azure.ai.textanalytics.TestUtils#getTestParameters")
    public void recognizeLinkedEntitiesForListLanguageHint(HttpClient httpClient, TextAnalyticsServiceVersion serviceVersion) {
        client = getTextAnalyticsAsyncClient(httpClient, serviceVersion);
        recognizeLinkedLanguageHintRunner((inputs, language) ->
            StepVerifier.create(client.recognizeLinkedEntitiesBatch(inputs, language, null))
                .assertNext(response -> validateLinkedEntitiesResultCollection(false, getExpectedBatchLinkedEntities(), response))
                .verifyComplete());
    }

    @ParameterizedTest(name = DISPLAY_NAME_WITH_ARGUMENTS)
    @MethodSource("com.azure.ai.textanalytics.TestUtils#getTestParameters")
    public void recognizeLinkedEntitiesForListStringWithOptions(HttpClient httpClient, TextAnalyticsServiceVersion serviceVersion) {
        client = getTextAnalyticsAsyncClient(httpClient, serviceVersion);
        recognizeBatchStringLinkedEntitiesShowStatsRunner((inputs, options) ->
            StepVerifier.create(client.recognizeLinkedEntitiesBatch(inputs, null, options))
                .assertNext(response -> validateLinkedEntitiesResultCollection(true, getExpectedBatchLinkedEntities(), response))
                .verifyComplete());
    }

    @ParameterizedTest(name = DISPLAY_NAME_WITH_ARGUMENTS)
    @MethodSource("com.azure.ai.textanalytics.TestUtils#getTestParameters")
    public void recognizeLinkedEntitiesBatchTooManyDocuments(HttpClient httpClient, TextAnalyticsServiceVersion serviceVersion) {
        client = getTextAnalyticsAsyncClient(httpClient, serviceVersion);
        tooManyDocumentsRunner(inputs ->
            StepVerifier.create(client.recognizeLinkedEntitiesBatch(inputs, null, null))
                .verifyErrorSatisfies(ex -> {
                    final HttpResponseException httpResponseException = (HttpResponseException) ex;
                    assertEquals(400, httpResponseException.getResponse().getStatusCode());
                    final TextAnalyticsError textAnalyticsError = (TextAnalyticsError) httpResponseException.getValue();
                    assertEquals(INVALID_DOCUMENT_BATCH, textAnalyticsError.getErrorCode());
                }));
    }

    // Key Phrases
    @ParameterizedTest(name = DISPLAY_NAME_WITH_ARGUMENTS)
    @MethodSource("com.azure.ai.textanalytics.TestUtils#getTestParameters")
    public void extractKeyPhrasesForTextInput(HttpClient httpClient, TextAnalyticsServiceVersion serviceVersion) {
        client = getTextAnalyticsAsyncClient(httpClient, serviceVersion);
        extractKeyPhrasesForSingleTextInputRunner(input ->
            StepVerifier.create(client.extractKeyPhrases(input))
                .assertNext(response -> assertEquals("monde", response.iterator().next()))
                .verifyComplete());
    }

    @ParameterizedTest(name = DISPLAY_NAME_WITH_ARGUMENTS)
    @MethodSource("com.azure.ai.textanalytics.TestUtils#getTestParameters")
    public void extractKeyPhrasesForEmptyText(HttpClient httpClient, TextAnalyticsServiceVersion serviceVersion) {
        client = getTextAnalyticsAsyncClient(httpClient, serviceVersion);
        emptyTextRunner(input ->
            StepVerifier.create(client.extractKeyPhrases(input))
                .expectErrorMatches(throwable -> throwable instanceof TextAnalyticsException
                    && INVALID_DOCUMENT.equals(((TextAnalyticsException) throwable).getErrorCode()))
                .verify());
    }

    @ParameterizedTest(name = DISPLAY_NAME_WITH_ARGUMENTS)
    @MethodSource("com.azure.ai.textanalytics.TestUtils#getTestParameters")
    public void extractKeyPhrasesForFaultyText(HttpClient httpClient, TextAnalyticsServiceVersion serviceVersion) {
        client = getTextAnalyticsAsyncClient(httpClient, serviceVersion);
        faultyTextRunner(input ->
            StepVerifier.create(client.extractKeyPhrases(input))
                .assertNext(result -> assertFalse(result.getWarnings().iterator().hasNext()))
                .verifyComplete());
    }

    @ParameterizedTest(name = DISPLAY_NAME_WITH_ARGUMENTS)
    @MethodSource("com.azure.ai.textanalytics.TestUtils#getTestParameters")
    public void extractKeyPhrasesDuplicateIdInput(HttpClient httpClient, TextAnalyticsServiceVersion serviceVersion) {
        client = getTextAnalyticsAsyncClient(httpClient, serviceVersion);
        extractBatchKeyPhrasesDuplicateIdRunner(inputs ->
            StepVerifier.create(client.extractKeyPhrasesBatchWithResponse(inputs, null))
                .verifyErrorSatisfies(ex -> assertEquals(HttpResponseException.class, ex.getClass())));
    }

    @ParameterizedTest(name = DISPLAY_NAME_WITH_ARGUMENTS)
    @MethodSource("com.azure.ai.textanalytics.TestUtils#getTestParameters")
    public void extractKeyPhrasesEmptyIdInput(HttpClient httpClient, TextAnalyticsServiceVersion serviceVersion) {
        client = getTextAnalyticsAsyncClient(httpClient, serviceVersion);
        textAnalyticsInputEmptyIdRunner(inputs ->
            StepVerifier.create(client.extractKeyPhrasesBatchWithResponse(inputs, null))
                .verifyErrorSatisfies(ex -> {
                    final HttpResponseException httpResponseException = (HttpResponseException) ex;
                    assertEquals(400, httpResponseException.getResponse().getStatusCode());
                    final TextAnalyticsError textAnalyticsError = (TextAnalyticsError) httpResponseException.getValue();
                    assertEquals(INVALID_DOCUMENT, textAnalyticsError.getErrorCode());
                }));
    }

    @ParameterizedTest(name = DISPLAY_NAME_WITH_ARGUMENTS)
    @MethodSource("com.azure.ai.textanalytics.TestUtils#getTestParameters")
    public void extractKeyPhrasesForBatchInput(HttpClient httpClient, TextAnalyticsServiceVersion serviceVersion) {
        client = getTextAnalyticsAsyncClient(httpClient, serviceVersion);
        extractBatchKeyPhrasesRunner((inputs) ->
            StepVerifier.create(client.extractKeyPhrasesBatchWithResponse(inputs, null))
                .assertNext(response -> validateExtractKeyPhrasesResultCollectionWithResponse(false, getExpectedBatchKeyPhrases(), 200, response))
                .verifyComplete());

    }

    @ParameterizedTest(name = DISPLAY_NAME_WITH_ARGUMENTS)
    @MethodSource("com.azure.ai.textanalytics.TestUtils#getTestParameters")
    public void extractKeyPhrasesForBatchInputShowStatistics(HttpClient httpClient, TextAnalyticsServiceVersion serviceVersion) {
        client = getTextAnalyticsAsyncClient(httpClient, serviceVersion);
        extractBatchKeyPhrasesShowStatsRunner((inputs, options) ->
            StepVerifier.create(client.extractKeyPhrasesBatchWithResponse(inputs, options))
                .assertNext(response -> validateExtractKeyPhrasesResultCollectionWithResponse(true, getExpectedBatchKeyPhrases(), 200, response))
                .verifyComplete());
    }

    @ParameterizedTest(name = DISPLAY_NAME_WITH_ARGUMENTS)
    @MethodSource("com.azure.ai.textanalytics.TestUtils#getTestParameters")
    public void extractKeyPhrasesForBatchStringInput(HttpClient httpClient, TextAnalyticsServiceVersion serviceVersion) {
        client = getTextAnalyticsAsyncClient(httpClient, serviceVersion);
        extractKeyPhrasesStringInputRunner((inputs) ->
            StepVerifier.create(client.extractKeyPhrasesBatch(inputs, null, null))
                .assertNext(response -> validateExtractKeyPhrasesResultCollection(false, getExpectedBatchKeyPhrases(), response))
                .verifyComplete());
    }

    @ParameterizedTest(name = DISPLAY_NAME_WITH_ARGUMENTS)
    @MethodSource("com.azure.ai.textanalytics.TestUtils#getTestParameters")
    public void extractKeyPhrasesForListLanguageHint(HttpClient httpClient, TextAnalyticsServiceVersion serviceVersion) {
        client = getTextAnalyticsAsyncClient(httpClient, serviceVersion);
        extractKeyPhrasesLanguageHintRunner((inputs, language) ->
            StepVerifier.create(client.extractKeyPhrasesBatch(inputs, language, null))
                .assertNext(response -> validateExtractKeyPhrasesResultCollection(false, getExpectedBatchKeyPhrases(), response))
                .verifyComplete());
    }

    @ParameterizedTest(name = DISPLAY_NAME_WITH_ARGUMENTS)
    @MethodSource("com.azure.ai.textanalytics.TestUtils#getTestParameters")
    public void extractKeyPhrasesForListStringWithOptions(HttpClient httpClient, TextAnalyticsServiceVersion serviceVersion) {
        client = getTextAnalyticsAsyncClient(httpClient, serviceVersion);
        extractBatchStringKeyPhrasesShowStatsRunner((inputs, options) ->
            StepVerifier.create(client.extractKeyPhrasesBatch(inputs, null, options))
                .assertNext(response -> validateExtractKeyPhrasesResultCollection(true, getExpectedBatchKeyPhrases(), response))
                .verifyComplete());
    }

    @ParameterizedTest(name = DISPLAY_NAME_WITH_ARGUMENTS)
    @MethodSource("com.azure.ai.textanalytics.TestUtils#getTestParameters")
    public void extractKeyPhrasesWarning(HttpClient httpClient, TextAnalyticsServiceVersion serviceVersion) {
        client = getTextAnalyticsAsyncClient(httpClient, serviceVersion);
        extractKeyPhrasesWarningRunner(
            input -> StepVerifier.create(client.extractKeyPhrases(input))
                .assertNext(keyPhrasesResult -> {
                    keyPhrasesResult.getWarnings().forEach(warning -> {
                        assertTrue(WARNING_TOO_LONG_DOCUMENT_INPUT_MESSAGE.equals(warning.getMessage()));
                        assertTrue(LONG_WORDS_IN_DOCUMENT.equals(warning.getWarningCode()));
                    });
                })
                .verifyComplete()
        );
    }

    @ParameterizedTest(name = DISPLAY_NAME_WITH_ARGUMENTS)
    @MethodSource("com.azure.ai.textanalytics.TestUtils#getTestParameters")
    public void extractKeyPhrasesBatchWarning(HttpClient httpClient, TextAnalyticsServiceVersion serviceVersion) {
        client = getTextAnalyticsAsyncClient(httpClient, serviceVersion);
        extractKeyPhrasesBatchWarningRunner(
            inputs -> StepVerifier.create(client.extractKeyPhrasesBatchWithResponse(inputs, null))
                .assertNext(response -> response.getValue().forEach(keyPhrasesResult ->
                    keyPhrasesResult.getKeyPhrases().getWarnings().forEach(warning -> {
                        assertTrue(WARNING_TOO_LONG_DOCUMENT_INPUT_MESSAGE.equals(warning.getMessage()));
                        assertTrue(LONG_WORDS_IN_DOCUMENT.equals(warning.getWarningCode()));
                    })
                ))
                .verifyComplete()
        );
    }

    @ParameterizedTest(name = DISPLAY_NAME_WITH_ARGUMENTS)
    @MethodSource("com.azure.ai.textanalytics.TestUtils#getTestParameters")
    public void extractKeyPhrasesBatchTooManyDocuments(HttpClient httpClient, TextAnalyticsServiceVersion serviceVersion) {
        client = getTextAnalyticsAsyncClient(httpClient, serviceVersion);
        tooManyDocumentsRunner(inputs ->
            StepVerifier.create(client.extractKeyPhrasesBatch(inputs, null, null))
                .verifyErrorSatisfies(ex -> {
                    final HttpResponseException httpResponseException = (HttpResponseException) ex;
                    assertEquals(400, httpResponseException.getResponse().getStatusCode());
                    final TextAnalyticsError textAnalyticsError = (TextAnalyticsError) httpResponseException.getValue();
                    assertEquals(INVALID_DOCUMENT_BATCH, textAnalyticsError.getErrorCode());
                }));
    }

    // Sentiment

    /**
     * Test analyzing sentiment for a string input.
     */
    @ParameterizedTest(name = DISPLAY_NAME_WITH_ARGUMENTS)
    @MethodSource("com.azure.ai.textanalytics.TestUtils#getTestParameters")
    public void analyzeSentimentForTextInput(HttpClient httpClient, TextAnalyticsServiceVersion serviceVersion) {
        client = getTextAnalyticsAsyncClient(httpClient, serviceVersion);
<<<<<<< HEAD
        analyzeSentimentForSingleTextInputRunner(document -> {
            final DocumentSentiment expectedDocumentSentiment = new DocumentSentiment(TextSentiment.MIXED,
                new SentimentConfidenceScores(0.0, 0.0, 0.0),
                new IterableStream<>(Arrays.asList(
                    new SentenceSentiment("", TextSentiment.NEGATIVE, new SentimentConfidenceScores(0.0, 0.0, 0.0)),
                    new SentenceSentiment("", TextSentiment.POSITIVE, new SentimentConfidenceScores(0.0, 0.0, 0.0))
                )), null);

            StepVerifier
                .create(client.analyzeSentiment(document))
                .assertNext(response -> validateAnalyzedSentiment(expectedDocumentSentiment, response)).verifyComplete();
        });
=======
        analyzeSentimentForSingleTextInputRunner(input ->
            StepVerifier.create(client.analyzeSentiment(input))
                .assertNext(response -> validateAnalyzedSentiment(false, getExpectedDocumentSentiment(), response))
                .verifyComplete()
        );
    }

    /**
     * Test analyzing sentiment for a string input with default language hint.
     */
    @ParameterizedTest(name = DISPLAY_NAME_WITH_ARGUMENTS)
    @MethodSource("com.azure.ai.textanalytics.TestUtils#getTestParameters")
    public void analyzeSentimentForTextInputWithDefaultLanguageHint(HttpClient httpClient, TextAnalyticsServiceVersion serviceVersion) {
        client = getTextAnalyticsAsyncClient(httpClient, serviceVersion);
        analyzeSentimentForSingleTextInputRunner(input ->
            StepVerifier.create(client.analyzeSentiment(input, null))
                .assertNext(response -> validateAnalyzedSentiment(false, getExpectedDocumentSentiment(), response))
                .verifyComplete()
        );
    }

    /**
     * Test analyzing sentiment for a string input and verifying the result of opinion mining.
     */
    @ParameterizedTest(name = DISPLAY_NAME_WITH_ARGUMENTS)
    @MethodSource("com.azure.ai.textanalytics.TestUtils#getTestParameters")
    public void analyzeSentimentForTextInputWithOpinionMining(HttpClient httpClient, TextAnalyticsServiceVersion serviceVersion) {
        client = getTextAnalyticsAsyncClient(httpClient, serviceVersion);
        analyzeSentimentForTextInputWithOpinionMiningRunner((input, options) ->
            StepVerifier.create(client.analyzeSentiment(input, "en", options))
                .assertNext(response -> validateAnalyzedSentiment(true, getExpectedDocumentSentiment(), response))
                .verifyComplete());
>>>>>>> 4ebe57b9
    }

    /**
     * Verifies that an TextAnalyticsException is thrown for an empty document.
     */
    @ParameterizedTest(name = DISPLAY_NAME_WITH_ARGUMENTS)
    @MethodSource("com.azure.ai.textanalytics.TestUtils#getTestParameters")
    public void analyzeSentimentForEmptyText(HttpClient httpClient, TextAnalyticsServiceVersion serviceVersion) {
        client = getTextAnalyticsAsyncClient(httpClient, serviceVersion);
<<<<<<< HEAD
        emptyTextRunner(document ->
            StepVerifier.create(client.analyzeSentiment(document))
                .expectErrorMatches(throwable -> throwable instanceof TextAnalyticsException
                    && INVALID_DOCUMENT.equals(((TextAnalyticsException) throwable).getErrorCode()))
                .verify()
        );
=======
        emptyTextRunner(input ->
            StepVerifier.create(client.analyzeSentiment(input))
                .expectErrorMatches(throwable -> throwable instanceof TextAnalyticsException
                    && INVALID_DOCUMENT_EXPECTED_EXCEPTION_MESSAGE.equals(throwable.getMessage()))
                .verify());
>>>>>>> 4ebe57b9
    }

    /**
     * Test analyzing sentiment for a faulty document.
     */
    @ParameterizedTest(name = DISPLAY_NAME_WITH_ARGUMENTS)
    @MethodSource("com.azure.ai.textanalytics.TestUtils#getTestParameters")
    public void analyzeSentimentForFaultyText(HttpClient httpClient, TextAnalyticsServiceVersion serviceVersion) {
        client = getTextAnalyticsAsyncClient(httpClient, serviceVersion);
<<<<<<< HEAD
        faultyTextRunner(document -> {
=======
        faultyTextRunner(input -> {
>>>>>>> 4ebe57b9
            final DocumentSentiment expectedDocumentSentiment = new DocumentSentiment(
                TextSentiment.NEUTRAL,
                new SentimentConfidenceScores(0.0, 0.0, 0.0),
                new IterableStream<>(Arrays.asList(
<<<<<<< HEAD
                    new SentenceSentiment("", TextSentiment.NEUTRAL, new SentimentConfidenceScores(0.0, 0.0, 0.0)),
                    new SentenceSentiment("", TextSentiment.NEUTRAL, new SentimentConfidenceScores(0.0, 0.0, 0.0))
                )), null);

            StepVerifier.create(client.analyzeSentiment(document))
                .assertNext(response -> validateAnalyzedSentiment(expectedDocumentSentiment, response)).verifyComplete();
=======
                    new SentenceSentiment("!", TextSentiment.NEUTRAL, new SentimentConfidenceScores(0.0, 0.0, 0.0), null, 0, 1),
                    new SentenceSentiment("@#%%", TextSentiment.NEUTRAL, new SentimentConfidenceScores(0.0, 0.0, 0.0), null, 1, 4)
                )), null);
            StepVerifier.create(client.analyzeSentiment(input))
                .assertNext(response -> validateAnalyzedSentiment(false, expectedDocumentSentiment, response))
                .verifyComplete();
>>>>>>> 4ebe57b9
        });
    }

    /**
     * Test analyzing sentiment for a duplicate ID list.
     */
    @ParameterizedTest(name = DISPLAY_NAME_WITH_ARGUMENTS)
    @MethodSource("com.azure.ai.textanalytics.TestUtils#getTestParameters")
    public void analyzeSentimentDuplicateIdInput(HttpClient httpClient, TextAnalyticsServiceVersion serviceVersion) {
        client = getTextAnalyticsAsyncClient(httpClient, serviceVersion);
        analyzeBatchSentimentDuplicateIdRunner(inputs ->
            StepVerifier.create(client.analyzeSentimentBatchWithResponse(inputs, new TextAnalyticsRequestOptions()))
                .verifyErrorSatisfies(ex -> assertEquals(HttpResponseException.class, ex.getClass())));
    }

    /**
     * Verifies that an invalid document exception is returned for input documents with an empty ID.
     */
    @ParameterizedTest(name = DISPLAY_NAME_WITH_ARGUMENTS)
    @MethodSource("com.azure.ai.textanalytics.TestUtils#getTestParameters")
    public void analyzeSentimentEmptyIdInput(HttpClient httpClient, TextAnalyticsServiceVersion serviceVersion) {
        client = getTextAnalyticsAsyncClient(httpClient, serviceVersion);
        textAnalyticsInputEmptyIdRunner(inputs ->
            StepVerifier.create(client.analyzeSentimentBatchWithResponse(inputs, null))
                .verifyErrorSatisfies(ex -> {
                    final HttpResponseException httpResponseException = (HttpResponseException) ex;
                    assertEquals(400, httpResponseException.getResponse().getStatusCode());
                    final TextAnalyticsError textAnalyticsError = (TextAnalyticsError) httpResponseException.getValue();
                    assertEquals(INVALID_DOCUMENT, textAnalyticsError.getErrorCode());
                }));
    }

    /**
     * Verify that the collection result excludes request statistics and mined options when given a batch of
     * String documents with null TextAnalyticsRequestOptions and null language code which will use the default language
     * code, 'en'.
     *
     * {@link TextAnalyticsAsyncClient#analyzeSentimentBatch(Iterable, String, TextAnalyticsRequestOptions)}
     * which TextAnalyticsRequestOptions is null and null language code which will use the default language code, 'en'.
     */
    @ParameterizedTest(name = DISPLAY_NAME_WITH_ARGUMENTS)
    @MethodSource("com.azure.ai.textanalytics.TestUtils#getTestParameters")
    public void analyzeSentimentForBatchStringInput(HttpClient httpClient, TextAnalyticsServiceVersion serviceVersion) {
        client = getTextAnalyticsAsyncClient(httpClient, serviceVersion);
        analyzeSentimentStringInputRunner(inputs ->
            StepVerifier.create(client.analyzeSentimentBatch(inputs, null, new TextAnalyticsRequestOptions()))
                .assertNext(response -> validateSentimentResultCollection(false, false, getExpectedBatchTextSentiment(), response))
                .verifyComplete());
    }

    /**
     * Verify that the collection result excludes request statistics and mined options when given a batch of
     * String documents with null TextAnalyticsRequestOptions and given a language code.
     *
     * {@link TextAnalyticsAsyncClient#analyzeSentimentBatch(Iterable, String, TextAnalyticsRequestOptions)}
     * which TextAnalyticsRequestOptions is null and given a language code.
     */
    @ParameterizedTest(name = DISPLAY_NAME_WITH_ARGUMENTS)
    @MethodSource("com.azure.ai.textanalytics.TestUtils#getTestParameters")
    public void analyzeSentimentForListStringWithLanguageHint(HttpClient httpClient, TextAnalyticsServiceVersion serviceVersion) {
        client = getTextAnalyticsAsyncClient(httpClient, serviceVersion);
        analyzeSentimentLanguageHintRunner((inputs, language) ->
            StepVerifier.create(client.analyzeSentimentBatch(inputs, language, new TextAnalyticsRequestOptions()))
                .assertNext(response -> validateSentimentResultCollection(false, false, getExpectedBatchTextSentiment(), response))
                .verifyComplete());
    }

    /**
     * Verify that the collection result includes request statistics but not mined options when given a batch of
     * String documents with AnalyzeSentimentOptions.
     *
     * {@link TextAnalyticsAsyncClient#analyzeSentimentBatch(Iterable, String, AnalyzeSentimentOptions)}
     * which to show the request statistics only and verify the analyzed sentiment result.
     */
    @ParameterizedTest(name = DISPLAY_NAME_WITH_ARGUMENTS)
    @MethodSource("com.azure.ai.textanalytics.TestUtils#getTestParameters")
    public void analyzeSentimentForListStringShowStatisticsExcludeOpinionMining(HttpClient httpClient, TextAnalyticsServiceVersion serviceVersion) {
        client = getTextAnalyticsAsyncClient(httpClient, serviceVersion);
        analyzeBatchStringSentimentShowStatsAndIncludeOpinionMiningRunner((inputs, options) ->
            StepVerifier.create(client.analyzeSentimentBatch(inputs, null, options.setIncludeOpinionMining(false)))
                .assertNext(response -> validateSentimentResultCollection(true, false, getExpectedBatchTextSentiment(), response))
                .verifyComplete());
    }

    /**
     * Verify that the collection result includes mined options but not request statistics when given a batch of
     * String documents with AnalyzeSentimentOptions.
     *
     * {@link TextAnalyticsAsyncClient#analyzeSentimentBatch(Iterable, String, AnalyzeSentimentOptions)}
     * which AnalyzeSentimentOptions includes opinion mining and request statistics.
     */
    @ParameterizedTest(name = DISPLAY_NAME_WITH_ARGUMENTS)
    @MethodSource("com.azure.ai.textanalytics.TestUtils#getTestParameters")
    public void analyzeSentimentForListStringNotShowStatisticsButIncludeOpinionMining(HttpClient httpClient, TextAnalyticsServiceVersion serviceVersion) {
        client = getTextAnalyticsAsyncClient(httpClient, serviceVersion);
        analyzeBatchStringSentimentShowStatsAndIncludeOpinionMiningRunner((inputs, options) -> {
            options.setIncludeStatistics(false);
            StepVerifier.create(client.analyzeSentimentBatch(inputs, null, options))
                .assertNext(response -> validateSentimentResultCollection(false, true, getExpectedBatchTextSentiment(), response))
                .verifyComplete();
        });
    }

    /**
     * Verify that the collection result includes mined options and request statistics when given a batch of
     * String documents with AnalyzeSentimentOptions.
     *
     * {@link TextAnalyticsAsyncClient#analyzeSentimentBatch(Iterable, String, AnalyzeSentimentOptions)}
     * which AnalyzeSentimentOptions includes opinion mining and request statistics.
     */
    @ParameterizedTest(name = DISPLAY_NAME_WITH_ARGUMENTS)
    @MethodSource("com.azure.ai.textanalytics.TestUtils#getTestParameters")
    public void analyzeSentimentForListStringShowStatisticsAndIncludeOpinionMining(HttpClient httpClient, TextAnalyticsServiceVersion serviceVersion) {
        client = getTextAnalyticsAsyncClient(httpClient, serviceVersion);
        analyzeBatchStringSentimentShowStatsAndIncludeOpinionMiningRunner((inputs, options) ->
            StepVerifier.create(client.analyzeSentimentBatch(inputs, null, options))
                .assertNext(response -> validateSentimentResultCollection(true, true, getExpectedBatchTextSentiment(), response))
                .verifyComplete());
    }

    /**
     * Verify that the collection result excludes request statistics and mined options when given a batch of
     * TextDocumentInput documents with null TextAnalyticsRequestOptions.
     *
     * {@link TextAnalyticsAsyncClient#analyzeSentimentBatchWithResponse(Iterable, TextAnalyticsRequestOptions)}
     * which TextAnalyticsRequestOptions is null.
     */
    @ParameterizedTest(name = DISPLAY_NAME_WITH_ARGUMENTS)
    @MethodSource("com.azure.ai.textanalytics.TestUtils#getTestParameters")
    public void analyzeSentimentForBatchInputWithNullRequestOptions(HttpClient httpClient, TextAnalyticsServiceVersion serviceVersion) {
        client = getTextAnalyticsAsyncClient(httpClient, serviceVersion);
        analyzeBatchSentimentRunner(inputs ->
            StepVerifier.create(client.analyzeSentimentBatchWithResponse(inputs, (TextAnalyticsRequestOptions) null))
                .assertNext(response -> validateSentimentResultCollectionWithResponse(false, false, getExpectedBatchTextSentiment(), 200, response))
                .verifyComplete());
    }

    /**
     * Verify that we can get statistics on the collection result when given a batch of
     * TextDocumentInput documents with TextAnalyticsRequestOptions.
     *
     * {@link TextAnalyticsAsyncClient#analyzeSentimentBatchWithResponse(Iterable, TextAnalyticsRequestOptions)}
     * which TextAnalyticsRequestOptions includes request statistics.
     */
    @ParameterizedTest(name = DISPLAY_NAME_WITH_ARGUMENTS)
    @MethodSource("com.azure.ai.textanalytics.TestUtils#getTestParameters")
    public void analyzeSentimentForBatchInputShowStatistics(HttpClient httpClient, TextAnalyticsServiceVersion serviceVersion) {
        client = getTextAnalyticsAsyncClient(httpClient, serviceVersion);
        analyzeBatchSentimentShowStatsRunner((inputs, requestOptions) ->
            StepVerifier.create(client.analyzeSentimentBatchWithResponse(inputs, requestOptions))
                .assertNext(response -> validateSentimentResultCollectionWithResponse(true, false, getExpectedBatchTextSentiment(), 200, response))
                .verifyComplete());
    }

    /**
     * Verify that the collection result excludes request statistics and mined options when given a batch of
     * TextDocumentInput documents with null AnalyzeSentimentOptions.
     *
     * {@link TextAnalyticsAsyncClient#analyzeSentimentBatchWithResponse(Iterable, AnalyzeSentimentOptions)}
     * which AnalyzeSentimentOptions is null.
     */
    @ParameterizedTest(name = DISPLAY_NAME_WITH_ARGUMENTS)
    @MethodSource("com.azure.ai.textanalytics.TestUtils#getTestParameters")
    public void analyzeSentimentForBatchInputWithNullAnalyzeSentimentOptions(HttpClient httpClient, TextAnalyticsServiceVersion serviceVersion) {
        client = getTextAnalyticsAsyncClient(httpClient, serviceVersion);
        analyzeBatchSentimentOpinionMining((inputs, options) ->
            StepVerifier.create(client.analyzeSentimentBatchWithResponse(inputs, (AnalyzeSentimentOptions) null))
                .assertNext(response -> validateSentimentResultCollectionWithResponse(false, false, getExpectedBatchTextSentiment(), 200, response))
                .verifyComplete());
    }

    /**
     * Verify that the collection result includes request statistics but not mined options when given a batch of
     * TextDocumentInput documents with AnalyzeSentimentOptions.
     *
     * {@link TextAnalyticsAsyncClient#analyzeSentimentBatchWithResponse(Iterable, AnalyzeSentimentOptions)}
     * which AnalyzeSentimentOptions includes request statistics but not opinion mining.
     */
    @ParameterizedTest(name = DISPLAY_NAME_WITH_ARGUMENTS)
    @MethodSource("com.azure.ai.textanalytics.TestUtils#getTestParameters")
    public void analyzeSentimentForBatchInputShowStatisticsExcludeOpinionMining(HttpClient httpClient, TextAnalyticsServiceVersion serviceVersion) {
        client = getTextAnalyticsAsyncClient(httpClient, serviceVersion);
        analyzeBatchSentimentOpinionMining((inputs, options) ->
            StepVerifier.create(client.analyzeSentimentBatchWithResponse(inputs, options.setIncludeOpinionMining(false)))
                .assertNext(response -> validateSentimentResultCollectionWithResponse(true, false, getExpectedBatchTextSentiment(), 200, response))
                .verifyComplete());
    }

    /**
     * Verify that the collection result includes mined options but not request statistics when given a batch of
     * TextDocumentInput documents with AnalyzeSentimentOptions.
     *
     * {@link TextAnalyticsAsyncClient#analyzeSentimentBatchWithResponse(Iterable, AnalyzeSentimentOptions)}
     * which AnalyzeSentimentOptions includes opinion mining but not request statistics.
     */
    @ParameterizedTest(name = DISPLAY_NAME_WITH_ARGUMENTS)
    @MethodSource("com.azure.ai.textanalytics.TestUtils#getTestParameters")
    public void analyzeSentimentForBatchInputNotShowStatisticsButIncludeOpinionMining(HttpClient httpClient, TextAnalyticsServiceVersion serviceVersion) {
        client = getTextAnalyticsAsyncClient(httpClient, serviceVersion);
        analyzeBatchSentimentOpinionMining((inputs, options) -> {
            options.setIncludeStatistics(false);
            StepVerifier.create(client.analyzeSentimentBatchWithResponse(inputs, options))
                .assertNext(response ->
                    validateSentimentResultCollectionWithResponse(false, true, getExpectedBatchTextSentiment(), 200, response))
                .verifyComplete();
        });
    }

    /**
     * Verify that the collection result includes mined options and request statistics when given a batch of
     * TextDocumentInput documents with AnalyzeSentimentOptions.
     *
     * {@link TextAnalyticsAsyncClient#analyzeSentimentBatchWithResponse(Iterable, AnalyzeSentimentOptions)}
     * which AnalyzeSentimentOptions includes opinion mining and request statistics.
     */
    @ParameterizedTest(name = DISPLAY_NAME_WITH_ARGUMENTS)
    @MethodSource("com.azure.ai.textanalytics.TestUtils#getTestParameters")
    public void analyzeSentimentForBatchInputShowStatisticsAndIncludeOpinionMining(HttpClient httpClient, TextAnalyticsServiceVersion serviceVersion) {
        client = getTextAnalyticsAsyncClient(httpClient, serviceVersion);
        analyzeBatchSentimentOpinionMining((inputs, options) ->
            StepVerifier.create(client.analyzeSentimentBatchWithResponse(inputs, options))
                .assertNext(response -> validateSentimentResultCollectionWithResponse(true, true, getExpectedBatchTextSentiment(), 200, response))
                .verifyComplete());
    }

    /**
     * Verifies that an InvalidDocumentBatch exception is returned for input documents with too many documents.
     */
    @ParameterizedTest(name = DISPLAY_NAME_WITH_ARGUMENTS)
    @MethodSource("com.azure.ai.textanalytics.TestUtils#getTestParameters")
    public void analyzeSentimentBatchTooManyDocuments(HttpClient httpClient, TextAnalyticsServiceVersion serviceVersion) {
        client = getTextAnalyticsAsyncClient(httpClient, serviceVersion);
        tooManyDocumentsRunner(inputs ->
            StepVerifier.create(client.analyzeSentimentBatch(inputs, null, null))
                .verifyErrorSatisfies(ex -> {
                    final HttpResponseException httpResponseException = (HttpResponseException) ex;
                    assertEquals(400, httpResponseException.getResponse().getStatusCode());
                    final TextAnalyticsError textAnalyticsError = (TextAnalyticsError) httpResponseException.getValue();
                    assertEquals(INVALID_DOCUMENT_BATCH, textAnalyticsError.getErrorCode());
                }));
    }
}<|MERGE_RESOLUTION|>--- conflicted
+++ resolved
@@ -781,20 +781,6 @@
     @MethodSource("com.azure.ai.textanalytics.TestUtils#getTestParameters")
     public void analyzeSentimentForTextInput(HttpClient httpClient, TextAnalyticsServiceVersion serviceVersion) {
         client = getTextAnalyticsAsyncClient(httpClient, serviceVersion);
-<<<<<<< HEAD
-        analyzeSentimentForSingleTextInputRunner(document -> {
-            final DocumentSentiment expectedDocumentSentiment = new DocumentSentiment(TextSentiment.MIXED,
-                new SentimentConfidenceScores(0.0, 0.0, 0.0),
-                new IterableStream<>(Arrays.asList(
-                    new SentenceSentiment("", TextSentiment.NEGATIVE, new SentimentConfidenceScores(0.0, 0.0, 0.0)),
-                    new SentenceSentiment("", TextSentiment.POSITIVE, new SentimentConfidenceScores(0.0, 0.0, 0.0))
-                )), null);
-
-            StepVerifier
-                .create(client.analyzeSentiment(document))
-                .assertNext(response -> validateAnalyzedSentiment(expectedDocumentSentiment, response)).verifyComplete();
-        });
-=======
         analyzeSentimentForSingleTextInputRunner(input ->
             StepVerifier.create(client.analyzeSentiment(input))
                 .assertNext(response -> validateAnalyzedSentiment(false, getExpectedDocumentSentiment(), response))
@@ -827,7 +813,6 @@
             StepVerifier.create(client.analyzeSentiment(input, "en", options))
                 .assertNext(response -> validateAnalyzedSentiment(true, getExpectedDocumentSentiment(), response))
                 .verifyComplete());
->>>>>>> 4ebe57b9
     }
 
     /**
@@ -837,20 +822,12 @@
     @MethodSource("com.azure.ai.textanalytics.TestUtils#getTestParameters")
     public void analyzeSentimentForEmptyText(HttpClient httpClient, TextAnalyticsServiceVersion serviceVersion) {
         client = getTextAnalyticsAsyncClient(httpClient, serviceVersion);
-<<<<<<< HEAD
         emptyTextRunner(document ->
             StepVerifier.create(client.analyzeSentiment(document))
                 .expectErrorMatches(throwable -> throwable instanceof TextAnalyticsException
                     && INVALID_DOCUMENT.equals(((TextAnalyticsException) throwable).getErrorCode()))
                 .verify()
         );
-=======
-        emptyTextRunner(input ->
-            StepVerifier.create(client.analyzeSentiment(input))
-                .expectErrorMatches(throwable -> throwable instanceof TextAnalyticsException
-                    && INVALID_DOCUMENT_EXPECTED_EXCEPTION_MESSAGE.equals(throwable.getMessage()))
-                .verify());
->>>>>>> 4ebe57b9
     }
 
     /**
@@ -860,30 +837,17 @@
     @MethodSource("com.azure.ai.textanalytics.TestUtils#getTestParameters")
     public void analyzeSentimentForFaultyText(HttpClient httpClient, TextAnalyticsServiceVersion serviceVersion) {
         client = getTextAnalyticsAsyncClient(httpClient, serviceVersion);
-<<<<<<< HEAD
-        faultyTextRunner(document -> {
-=======
         faultyTextRunner(input -> {
->>>>>>> 4ebe57b9
             final DocumentSentiment expectedDocumentSentiment = new DocumentSentiment(
                 TextSentiment.NEUTRAL,
                 new SentimentConfidenceScores(0.0, 0.0, 0.0),
                 new IterableStream<>(Arrays.asList(
-<<<<<<< HEAD
-                    new SentenceSentiment("", TextSentiment.NEUTRAL, new SentimentConfidenceScores(0.0, 0.0, 0.0)),
-                    new SentenceSentiment("", TextSentiment.NEUTRAL, new SentimentConfidenceScores(0.0, 0.0, 0.0))
-                )), null);
-
-            StepVerifier.create(client.analyzeSentiment(document))
-                .assertNext(response -> validateAnalyzedSentiment(expectedDocumentSentiment, response)).verifyComplete();
-=======
                     new SentenceSentiment("!", TextSentiment.NEUTRAL, new SentimentConfidenceScores(0.0, 0.0, 0.0), null, 0, 1),
                     new SentenceSentiment("@#%%", TextSentiment.NEUTRAL, new SentimentConfidenceScores(0.0, 0.0, 0.0), null, 1, 4)
                 )), null);
             StepVerifier.create(client.analyzeSentiment(input))
                 .assertNext(response -> validateAnalyzedSentiment(false, expectedDocumentSentiment, response))
                 .verifyComplete();
->>>>>>> 4ebe57b9
         });
     }
 
