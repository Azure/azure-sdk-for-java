// Copyright (c) Microsoft Corporation. All rights reserved.
// Licensed under the MIT License.

package com.azure.ai.textanalytics;

import com.azure.ai.textanalytics.models.DetectedLanguage;
import com.azure.ai.textanalytics.models.DocumentSentiment;
import com.azure.ai.textanalytics.models.EntityCategory;
import com.azure.ai.textanalytics.models.LinkedEntity;
import com.azure.ai.textanalytics.models.LinkedEntityMatch;
import com.azure.ai.textanalytics.models.PiiEntity;
import com.azure.ai.textanalytics.models.SentenceSentiment;
import com.azure.ai.textanalytics.models.SentimentConfidenceScores;
import com.azure.ai.textanalytics.models.TextAnalyticsException;
import com.azure.ai.textanalytics.models.TextSentiment;
import com.azure.core.credential.AzureKeyCredential;
import com.azure.core.exception.HttpResponseException;
import com.azure.core.util.IterableStream;
import org.junit.jupiter.api.AfterAll;
import org.junit.jupiter.api.BeforeAll;
import org.junit.jupiter.api.Test;
import reactor.test.StepVerifier;

import java.time.Duration;
import java.util.Arrays;
import java.util.Collections;

import static com.azure.ai.textanalytics.TestUtils.getExpectedBatchCategorizedEntities;
import static com.azure.ai.textanalytics.TestUtils.getExpectedBatchDetectedLanguages;
import static com.azure.ai.textanalytics.TestUtils.getExpectedBatchKeyPhrases;
import static com.azure.ai.textanalytics.TestUtils.getExpectedBatchLinkedEntities;
import static com.azure.ai.textanalytics.TestUtils.getExpectedBatchPiiEntities;
import static com.azure.ai.textanalytics.TestUtils.getExpectedBatchTextSentiment;
import static com.azure.ai.textanalytics.TestUtils.getExpectedCategorizedEntities;
import static org.junit.jupiter.api.Assertions.assertEquals;

public class TextAnalyticsAsyncClientTest extends TextAnalyticsClientTestBase {
    private TextAnalyticsAsyncClient client;

    @BeforeAll
    static void beforeAll() {
        StepVerifier.setDefaultTimeout(Duration.ofSeconds(30));
    }

    @AfterAll
    static void afterAll() {
        StepVerifier.resetDefaultTimeout();
    }

    @Override
    protected void beforeTest() {
        client = clientSetup(httpPipeline -> new TextAnalyticsClientBuilder()
            .endpoint(getEndpoint())
            .pipeline(httpPipeline)
            .buildAsyncClient());
    }

    // Detected Languages

    /**
     * Verify that we can get statistics on the collection result when given a batch of documents with request options.
     */
    @Test
    public void detectLanguagesBatchInputShowStatistics() {
        detectLanguageShowStatisticsRunner((inputs, options) ->
            StepVerifier.create(client.detectLanguageBatch(inputs, options).byPage())
                .assertNext(response -> validateDetectLanguage(true, getExpectedBatchDetectedLanguages(), response))
                .verifyComplete());
    }

    /**
     * Test to detect language for each {@code DetectLanguageResult} input of a batch.
     */
    @Test
    public void detectLanguagesBatchInput() {
        detectLanguageRunner((inputs) ->
            StepVerifier.create(client.detectLanguageBatch(inputs, null).byPage())
                .assertNext(response -> validateDetectLanguage(false, getExpectedBatchDetectedLanguages(), response))
                .verifyComplete());
    }

    /**
     * Test to detect language for each string input of batch with given country hint.
     */
    @Test
    public void detectLanguagesBatchListCountryHint() {
        detectLanguagesCountryHintRunner((inputs, countryHint) ->
            StepVerifier.create(client.detectLanguageBatch(inputs, countryHint).byPage())
                .assertNext(response -> validateDetectLanguage(false, getExpectedBatchDetectedLanguages(), response))
                .verifyComplete());
    }

    /**
     * Test to detect language for each string input of batch with request options.
     */
    @Test
    public void detectLanguagesBatchListCountryHintWithOptions() {
        detectLanguagesBatchListCountryHintWithOptionsRunner((inputs, options) ->
            StepVerifier.create(client.detectLanguageBatch(inputs, null, options).byPage())
                .assertNext(response -> validateDetectLanguage(true, getExpectedBatchDetectedLanguages(), response))
                .verifyComplete());
    }

    /**
     * Test to detect language for each string input of batch.
     */
    @Test
    public void detectLanguagesBatchStringInput() {
        detectLanguageStringInputRunner((inputs) ->
            StepVerifier.create(client.detectLanguageBatch(inputs).byPage())
                .assertNext(response -> validateDetectLanguage(false, getExpectedBatchDetectedLanguages(), response))
                .verifyComplete());
    }

    /**
     * Verifies that a single DetectedLanguage is returned for a document to detectLanguage.
     */
    @Test
    public void detectSingleTextLanguage() {
        DetectedLanguage primaryLanguage = new DetectedLanguage("English", "en", 1.0);
        StepVerifier.create(client.detectLanguage("This is a test English Text"))
            .assertNext(response -> validatePrimaryLanguage(primaryLanguage, response))
            .verifyComplete();
    }

    /**
     * Verifies that an TextAnalyticsException is thrown for a document with invalid country hint.
     */
    @Test
    public void detectLanguageInvalidCountryHint() {
        StepVerifier.create(client.detectLanguage("Este es un documento  escrito en Español.", "en"))
            .expectErrorMatches(throwable -> throwable instanceof TextAnalyticsException
                && throwable.getMessage().equals(INVALID_COUNTRY_HINT_EXPECTED_EXCEPTION_MESSAGE));
    }

    /**
     * Verifies that TextAnalyticsException is thrown for an empty document.
     */
    @Test
    public void detectLanguageEmptyText() {
        StepVerifier.create(client.detectLanguage(""))
            .expectErrorMatches(throwable -> throwable instanceof TextAnalyticsException
                && throwable.getMessage().equals(INVALID_DOCUMENT_EXPECTED_EXCEPTION_MESSAGE));
    }

    /**
     * Verifies that detectLanguage returns an "UNKNOWN" result when faulty text is passed.
     */
    @Test
    public void detectLanguageFaultyText() {
        StepVerifier.create(client.detectLanguage("!@#%%"))
            .assertNext(response -> validatePrimaryLanguage(
                new DetectedLanguage("(Unknown)", "(Unknown)", 0.0), response))
            .verifyComplete();
    }

    /**
     * Verifies that a bad request exception is returned for input documents with same ids.
     */
    @Test
    public void detectLanguageDuplicateIdInput() {
        detectLanguageDuplicateIdRunner((inputs, options) ->
            StepVerifier.create(client.detectLanguageBatch(inputs, options))
                .verifyErrorSatisfies(ex -> assertEquals(HttpResponseException.class, ex.getClass())));
    }

    /**
     * Verify that with countryHint with empty string will not throw exception.
     */
    @Test
    public void detectLanguageEmptyCountryHint() {
        StepVerifier.create(client.detectLanguage("Este es un documento  escrito en Español", ""))
            .assertNext(response -> validatePrimaryLanguage(
                new DetectedLanguage("Spanish", "es", 0.0), response))
            .verifyComplete();
    }

    /**
     * Verify that with countryHint with "none" will not throw exception.
     */
    @Test
    public void detectLanguageNoneCountryHint() {
        StepVerifier.create(client.detectLanguage("Este es un documento  escrito en Español", "none"))
            .assertNext(response -> validatePrimaryLanguage(
                new DetectedLanguage("Spanish", "es", 0.0), response))
            .verifyComplete();
    }

    // Entities
    @Test
    public void recognizeEntitiesForTextInput() {
        StepVerifier.create(client.recognizeEntities("I had a wonderful trip to Seattle last week.").byPage())
            .assertNext(response -> validateCategorizedEntities(getExpectedCategorizedEntities(), response))
            .verifyComplete();
    }

    @Test
    public void recognizeEntitiesForEmptyText() {
        StepVerifier.create(client.recognizeEntities(""))
            .expectErrorMatches(throwable -> throwable instanceof TextAnalyticsException
                && throwable.getMessage().equals(INVALID_DOCUMENT_EXPECTED_EXCEPTION_MESSAGE));
    }

    @Test
    public void recognizeEntitiesForFaultyText() {
        StepVerifier.create(client.recognizeEntities("!@#%%"))
            .expectNextCount(0)
            .verifyComplete();
    }

    @Test
    public void recognizeEntitiesBatchInputSingleError() {
        recognizeBatchCategorizedEntitySingleErrorRunner((inputs) ->
            StepVerifier.create(client.recognizeEntitiesBatch(inputs, null))
                .expectErrorMatches(throwable -> throwable instanceof TextAnalyticsException
                    && throwable.getMessage().equals(BATCH_ERROR_EXCEPTION_MESSAGE)));
    }

    @Test
    public void recognizeEntitiesForBatchInput() {
        recognizeBatchCategorizedEntityRunner((inputs) ->
            StepVerifier.create(client.recognizeEntitiesBatch(inputs, null).byPage())
                .assertNext(response -> validateCategorizedEntitiesWithPagedResponse(false, getExpectedBatchCategorizedEntities(), response))
                .verifyComplete());
    }

    @Test
    public void recognizeEntitiesForBatchInputShowStatistics() {
        recognizeBatchCategorizedEntitiesShowStatsRunner((inputs, options) ->
            StepVerifier.create(client.recognizeEntitiesBatch(inputs, options).byPage())
                .assertNext(response -> validateCategorizedEntitiesWithPagedResponse(true, getExpectedBatchCategorizedEntities(), response))
                .verifyComplete());
    }

    @Test
    public void recognizeEntitiesForBatchStringInput() {
        recognizeCategorizedEntityStringInputRunner((inputs) ->
            StepVerifier.create(client.recognizeEntitiesBatch(inputs).byPage())
                .assertNext(response -> validateCategorizedEntitiesWithPagedResponse(false, getExpectedBatchCategorizedEntities(), response))
                .verifyComplete());
    }

    @Test
    public void recognizeEntitiesForListLanguageHint() {
        recognizeCategorizedEntitiesLanguageHintRunner((inputs, language) ->
            StepVerifier.create(client.recognizeEntitiesBatch(inputs, language).byPage())
                .assertNext(response -> validateCategorizedEntitiesWithPagedResponse(false, getExpectedBatchCategorizedEntities(), response))
                .verifyComplete());
    }

    @Test
    public void recognizeEntitiesForListWithOptions() {
        recognizeStringBatchCategorizedEntitiesShowStatsRunner((inputs, options) ->
            StepVerifier.create(client.recognizeEntitiesBatch(inputs, null, options).byPage())
                .assertNext(response -> validateCategorizedEntitiesWithPagedResponse(true, getExpectedBatchCategorizedEntities(), response))
                .verifyComplete());
    }

    // Linked Entities
    @Test
    public void recognizeLinkedEntitiesForTextInput() {
        final LinkedEntityMatch linkedEntityMatch = new LinkedEntityMatch("Seattle", 0.0, 7, 26);
        final LinkedEntity linkedEntity = new LinkedEntity("Seattle", new IterableStream<>(Collections.singletonList(linkedEntityMatch)), "en", "Seattle", "https://en.wikipedia.org/wiki/Seattle", "Wikipedia");

        StepVerifier.create(client.recognizeLinkedEntities("I had a wonderful trip to Seattle last week."))
            .assertNext(response -> validateLinkedEntity(linkedEntity, response))
            .verifyComplete();
    }

    @Test
    public void recognizeLinkedEntitiesForEmptyText() {
        StepVerifier.create(client.recognizeLinkedEntities(""))
            .expectErrorMatches(throwable -> throwable instanceof TextAnalyticsException
                && throwable.getMessage().equals(INVALID_DOCUMENT_EXPECTED_EXCEPTION_MESSAGE));
    }

    @Test
    public void recognizeLinkedEntitiesForFaultyText() {
        StepVerifier.create(client.recognizeLinkedEntities("!@#%%"))
            .expectNextCount(0)
            .verifyComplete();
    }

    @Test
    public void recognizeLinkedEntitiesForBatchInput() {
        recognizeBatchLinkedEntityRunner((inputs) ->
            StepVerifier.create(client.recognizeLinkedEntitiesBatch(inputs, null).byPage())
                .assertNext(response -> validateLinkedEntitiesWithPagedResponse(false, getExpectedBatchLinkedEntities(), response))
                .verifyComplete());
    }

    @Test
    public void recognizeLinkedEntitiesForBatchInputShowStatistics() {
        recognizeBatchLinkedEntitiesShowStatsRunner((inputs, options) ->
            StepVerifier.create(client.recognizeLinkedEntitiesBatch(inputs, options).byPage())
                .assertNext(response -> validateLinkedEntitiesWithPagedResponse(true, getExpectedBatchLinkedEntities(), response))
                .verifyComplete());
    }

    @Test
    public void recognizeLinkedEntitiesForBatchStringInput() {
        recognizeLinkedStringInputRunner((inputs) ->
            StepVerifier.create(client.recognizeLinkedEntitiesBatch(inputs).byPage())
                .assertNext(response -> validateLinkedEntitiesWithPagedResponse(false, getExpectedBatchLinkedEntities(), response))
                .verifyComplete());
    }

    @Test
    public void recognizeLinkedEntitiesForListLanguageHint() {
        recognizeLinkedLanguageHintRunner((inputs, language) ->
            StepVerifier.create(client.recognizeLinkedEntitiesBatch(inputs, language).byPage())
                .assertNext(response -> validateLinkedEntitiesWithPagedResponse(false, getExpectedBatchLinkedEntities(), response))
                .verifyComplete());
    }

    @Test
    public void recognizeLinkedEntitiesForListStringWithOptions() {
        recognizeBatchStringLinkedEntitiesShowStatsRunner((inputs, options) ->
            StepVerifier.create(client.recognizeLinkedEntitiesBatch(inputs, null, options).byPage())
                .assertNext(response -> validateLinkedEntitiesWithPagedResponse(true, getExpectedBatchLinkedEntities(), response))
                .verifyComplete());
    }

    // Personally Identifiable Information Entities
    @Test
    public void recognizePiiEntitiesForTextInput() {
        PiiEntity piiEntity0 = new PiiEntity("Microsoft", EntityCategory.ORGANIZATION, null, 0, 9, 1.0);
        PiiEntity piiEntity = new PiiEntity("859-98-0987", EntityCategory.fromString("U.S. Social Security Number (SSN)"), null, 28, 11, 0.65);
        StepVerifier.create(client.recognizePiiEntities("Microsoft employee with ssn 859-98-0987 is using our awesome API's."))
            .assertNext(response -> validatePiiEntity(piiEntity0, response))
            .assertNext(response -> validatePiiEntity(piiEntity, response))
            .verifyComplete();
    }

    @Test
    public void recognizePiiEntitiesForEmptyText() {
        StepVerifier.create(client.recognizePiiEntities(""))
            .expectErrorMatches(throwable -> throwable instanceof TextAnalyticsException
                && throwable.getMessage().equals(INVALID_DOCUMENT_EXPECTED_EXCEPTION_MESSAGE));
    }

    @Test
    public void recognizePiiEntitiesForFaultyText() {
        StepVerifier.create(client.recognizePiiEntities("!@#%%"))
            .expectNextCount(0)
            .verifyComplete();
    }

    @Test
    public void recognizePiiEntitiesForBatchInput() {
        recognizeBatchPiiRunner((inputs) ->
            StepVerifier.create(client.recognizePiiEntitiesBatch(inputs, null).byPage())
                .assertNext(response -> validatePiiEntityWithPagedResponse(false, getExpectedBatchPiiEntities(), response))
                .verifyComplete());
    }

    @Test
    public void recognizePiiEntitiesForBatchInputShowStatistics() {
        recognizeBatchPiiEntitiesShowStatsRunner((inputs, options) ->
            StepVerifier.create(client.recognizePiiEntitiesBatch(inputs, options).byPage())
                .assertNext(response -> validatePiiEntityWithPagedResponse(true, getExpectedBatchPiiEntities(), response))
                .verifyComplete());
    }

    @Test
    public void recognizePiiEntitiesForBatchStringInput() {
        recognizePiiStringInputRunner((inputs) ->
            StepVerifier.create(client.recognizePiiEntitiesBatch(inputs).byPage())
                .assertNext(response -> validatePiiEntityWithPagedResponse(false, getExpectedBatchPiiEntities(), response))
                .verifyComplete());
    }

    @Test
    public void recognizePiiEntitiesForListLanguageHint() {
        recognizePiiLanguageHintRunner((inputs, language) ->
            StepVerifier.create(client.recognizePiiEntitiesBatch(inputs, language, null).byPage())
                .assertNext(response -> validatePiiEntityWithPagedResponse(false, getExpectedBatchPiiEntities(), response))
                .verifyComplete());
    }

    @Test
    public void recognizePiiEntitiesForListStringWithOptions() {
        recognizeStringBatchPiiEntitiesShowStatsRunner((inputs, options) ->
            StepVerifier.create(client.recognizePiiEntitiesBatch(inputs, null, options).byPage())
                .assertNext(response -> validatePiiEntityWithPagedResponse(true, getExpectedBatchPiiEntities(), response))
                .verifyComplete());
    }

    // Key Phrases
    @Test
    public void extractKeyPhrasesForTextInput() {
        StepVerifier.create(client.extractKeyPhrases("Bonjour tout le monde."))
            .assertNext(response -> assertEquals("monde", response))
            .verifyComplete();
    }

    @Test
    public void extractKeyPhrasesForEmptyText() {
        StepVerifier.create(client.extractKeyPhrases(""))
            .expectErrorMatches(throwable -> throwable instanceof TextAnalyticsException
                && throwable.getMessage().equals(INVALID_DOCUMENT_EXPECTED_EXCEPTION_MESSAGE));
    }

    @Test
    public void extractKeyPhrasesForFaultyText() {
        StepVerifier.create(client.extractKeyPhrases("!@#%%"))
            .expectNextCount(0)
            .verifyComplete();
    }

    @Test
    public void extractKeyPhrasesForBatchInput() {
        extractBatchKeyPhrasesRunner((inputs) ->
            StepVerifier.create(client.extractKeyPhrasesBatch(inputs, null).byPage())
                .assertNext(response -> validateExtractKeyPhraseWithPagedResponse(false, getExpectedBatchKeyPhrases(), response))
                .verifyComplete());

    }

    @Test
    public void extractKeyPhrasesForBatchInputShowStatistics() {
        extractBatchKeyPhrasesShowStatsRunner((inputs, options) ->
            StepVerifier.create(client.extractKeyPhrasesBatch(inputs, options).byPage())
                .assertNext(response -> validateExtractKeyPhraseWithPagedResponse(true, getExpectedBatchKeyPhrases(), response))
                .verifyComplete());
    }

    @Test
    public void extractKeyPhrasesForBatchStringInput() {
        extractKeyPhrasesStringInputRunner((inputs) ->
            StepVerifier.create(client.extractKeyPhrasesBatch(inputs).byPage())
                .assertNext(response -> validateExtractKeyPhraseWithPagedResponse(false, getExpectedBatchKeyPhrases(), response))
                .verifyComplete());
    }

    @Test
    public void extractKeyPhrasesForListLanguageHint() {
        extractKeyPhrasesLanguageHintRunner((inputs, language) ->
            StepVerifier.create(client.extractKeyPhrasesBatch(inputs, language).byPage())
                .assertNext(response -> validateExtractKeyPhraseWithPagedResponse(false, getExpectedBatchKeyPhrases(), response))
                .verifyComplete());
    }

    @Test
    public void extractKeyPhrasesForListStringWithOptions() {
        extractBatchStringKeyPhrasesShowStatsRunner((inputs, options) ->
            StepVerifier.create(client.extractKeyPhrasesBatch(inputs, null, options).byPage())
                .assertNext(response -> validateExtractKeyPhraseWithPagedResponse(true, getExpectedBatchKeyPhrases(), response))
                .verifyComplete());
    }

    // Sentiment

    /**
     * Test analyzing sentiment for a string input.
     */
    @Test
    public void analyseSentimentForTextInput() {
        final DocumentSentiment expectedDocumentSentiment = new DocumentSentiment(TextSentiment.MIXED,
            new SentimentConfidenceScores(0.0, 0.0, 0.0),
            new IterableStream<>(Arrays.asList(
                new SentenceSentiment(TextSentiment.NEGATIVE, new SentimentConfidenceScores(0.0, 0.0, 0.0), 31, 0),
                new SentenceSentiment(TextSentiment.POSITIVE, new SentimentConfidenceScores(0.0, 0.0, 0.0), 35, 32)
            )));

        StepVerifier
            .create(client.analyzeSentiment("The hotel was dark and unclean. The restaurant had amazing gnocchi."))
            .assertNext(response -> validateAnalyzedSentiment(expectedDocumentSentiment, response)).verifyComplete();
    }

    /**
     * Verifies that an TextAnalyticsException is thrown for an empty document.
     */
    @Test
    public void analyseSentimentForEmptyText() {
        StepVerifier.create(client.analyzeSentiment(""))
            .expectErrorMatches(throwable -> throwable instanceof TextAnalyticsException
                && throwable.getMessage().equals(INVALID_DOCUMENT_EXPECTED_EXCEPTION_MESSAGE));
    }

    /**
     * Test analyzing sentiment for a faulty document.
     */
    @Test
    public void analyseSentimentForFaultyText() {
        final DocumentSentiment expectedDocumentSentiment = new DocumentSentiment(
            TextSentiment.NEUTRAL,
            new SentimentConfidenceScores(0.0, 0.0, 0.0),
            new IterableStream<>(Arrays.asList(
                new SentenceSentiment(TextSentiment.NEUTRAL, new SentimentConfidenceScores(0.0, 0.0, 0.0), 1, 0),
                new SentenceSentiment(TextSentiment.NEUTRAL, new SentimentConfidenceScores(0.0, 0.0, 0.0), 4, 1)
            )));

        StepVerifier.create(client.analyzeSentiment("!@#%%"))
            .assertNext(response -> validateAnalyzedSentiment(expectedDocumentSentiment, response)).verifyComplete();
    }

    /**
     * Test analyzing sentiment for a list of string input.
     */
    @Test
    public void analyseSentimentForBatchStringInput() {
        analyseSentimentStringInputRunner(inputs ->
            StepVerifier.create(client.analyzeSentimentBatch(inputs).byPage())
                .assertNext(response -> validateSentimentWithPagedResponse(false, getExpectedBatchTextSentiment(), response))
                .verifyComplete());
    }

    /**
     * Test analyzing sentiment for a list of string input with language code.
     */
    @Test
    public void analyseSentimentForListLanguageHint() {
        analyseSentimentLanguageHintRunner((inputs, language) ->
            StepVerifier.create(client.analyzeSentimentBatch(inputs, language).byPage())
                .assertNext(response -> validateSentimentWithPagedResponse(false, getExpectedBatchTextSentiment(), response))
                .verifyComplete());
    }

    /**
     * Test analyzing sentiment for a list of string input with request options.
     */
    @Test
    public void analyseSentimentForListStringWithOptions() {
        analyseBatchStringSentimentShowStatsRunner((inputs, options) ->
            StepVerifier.create(client.analyzeSentimentBatch(inputs, null, options).byPage())
                .assertNext(response -> validateSentimentWithPagedResponse(true, getExpectedBatchTextSentiment(), response))
                .verifyComplete());
    }

    /**
     * Test analyzing sentiment for a batch of documents.
     */
    @Test
    public void analyseSentimentForBatchInput() {
        analyseBatchSentimentRunner(inputs ->
            StepVerifier.create(client.analyzeSentimentBatch(inputs, null).byPage())
                .assertNext(response -> validateSentimentWithPagedResponse(false, getExpectedBatchTextSentiment(), response))
                .verifyComplete());
    }

    /**
     * Verify that we can get statistics on the collection result when given a batch of documents with options.
     */
    @Test
    public void analyseSentimentForBatchInputShowStatistics() {
        analyseBatchSentimentShowStatsRunner((inputs, options) ->
            StepVerifier.create(client.analyzeSentimentBatch(inputs, options).byPage())
                .assertNext(response -> validateSentimentWithPagedResponse(true, getExpectedBatchTextSentiment(), response))
                .verifyComplete());
    }
<<<<<<< HEAD

    /**
     * Test client builder with valid API key
     */
    @Test
    public void validKey() {
        // Arrange
        final TextAnalyticsAsyncClient client = createClientBuilder(getEndpoint(),
            new AzureKeyCredential(getApiKey())).buildAsyncClient();

        // Action and Assert
        StepVerifier.create(client.detectLanguage("This is a test English Text"))
            .assertNext(response ->
                validatePrimaryLanguage(new DetectedLanguage("English", "en", 1.0), response))
            .verifyComplete();
    }

    /**
     * Test client builder with invalid API key
     */
    @Test
    public void invalidKey() {
        // Arrange
        final TextAnalyticsAsyncClient client = createClientBuilder(getEndpoint(),
            new AzureKeyCredential(INVALID_KEY)).buildAsyncClient();

        // Action and Assert
        StepVerifier.create(client.detectLanguage("This is a test English Text"))
            .verifyError(HttpResponseException.class);
    }

    /**
     * Test client with valid API key but update to invalid key and make call to server.
     */
    @Test
    public void updateToInvalidKey() {
        // Arrange
        final AzureKeyCredential credential = new AzureKeyCredential(getApiKey());
        final TextAnalyticsAsyncClient client = createClientBuilder(getEndpoint(), credential).buildAsyncClient();

        // Update to invalid key
        credential.update(INVALID_KEY);

        // Action and Assert
        StepVerifier.create(client.detectLanguage("This is a test English Text"))
            .verifyError(HttpResponseException.class);
    }

    /**
     * Test client with invalid API key but update to valid key and make call to server.
     */
    @Test
    public void updateToValidKey() {
        // Arrange
        final AzureKeyCredential credential = new AzureKeyCredential(INVALID_KEY);

        final TextAnalyticsAsyncClient client = createClientBuilder(getEndpoint(), credential).buildAsyncClient();

        // Update to valid key
        credential.update(getApiKey());

        // Action and Assert
        StepVerifier.create(client.detectLanguage("This is a test English Text"))
            .assertNext(response ->
                validatePrimaryLanguage(new DetectedLanguage("English", "en", 1.0), response))
            .verifyComplete();
    }

    /**
     * Test for null service version, which would take the default service version by default
     */
    @Test
    public void nullServiceVersion() {
        // Arrange
        final TextAnalyticsClientBuilder clientBuilder = new TextAnalyticsClientBuilder()
            .endpoint(getEndpoint())
            .apiKey(new AzureKeyCredential(getApiKey()))
            .retryPolicy(new RetryPolicy())
            .httpLogOptions(new HttpLogOptions().setLogLevel(HttpLogDetailLevel.BODY_AND_HEADERS))
            .serviceVersion(null);

        if (interceptorManager.isPlaybackMode()) {
            clientBuilder.httpClient(interceptorManager.getPlaybackClient());
        } else {
            clientBuilder.httpClient(new NettyAsyncHttpClientBuilder().wiretap(true).build())
                .addPolicy(interceptorManager.getRecordPolicy());
        }

        // Action and Assert
        StepVerifier.create(clientBuilder.buildAsyncClient().detectLanguage("This is a test English Text"))
            .assertNext(response ->
                validatePrimaryLanguage(new DetectedLanguage("English", "en", 1.0), response))
            .verifyComplete();
    }

    /**
     * Test for default pipeline in client builder
     */
    @Test
    public void defaultPipeline() {
        // Arrange
        final TextAnalyticsClientBuilder clientBuilder = new TextAnalyticsClientBuilder()
            .endpoint(getEndpoint())
            .apiKey(new AzureKeyCredential(getApiKey()))
            .configuration(Configuration.getGlobalConfiguration())
            .httpLogOptions(new HttpLogOptions().setLogLevel(HttpLogDetailLevel.BODY_AND_HEADERS));

        if (interceptorManager.isPlaybackMode()) {
            clientBuilder.httpClient(interceptorManager.getPlaybackClient());
        } else {
            clientBuilder.httpClient(new NettyAsyncHttpClientBuilder().wiretap(true).build())
                .addPolicy(interceptorManager.getRecordPolicy());
        }

        // Action and Assert
        StepVerifier.create(clientBuilder.buildAsyncClient().detectLanguage("This is a test English Text"))
            .assertNext(response ->
                validatePrimaryLanguage(new DetectedLanguage("English", "en", 1.0), response))
            .verifyComplete();
    }
=======
>>>>>>> f4955c1f
}<|MERGE_RESOLUTION|>--- conflicted
+++ resolved
@@ -549,127 +549,4 @@
                 .assertNext(response -> validateSentimentWithPagedResponse(true, getExpectedBatchTextSentiment(), response))
                 .verifyComplete());
     }
-<<<<<<< HEAD
-
-    /**
-     * Test client builder with valid API key
-     */
-    @Test
-    public void validKey() {
-        // Arrange
-        final TextAnalyticsAsyncClient client = createClientBuilder(getEndpoint(),
-            new AzureKeyCredential(getApiKey())).buildAsyncClient();
-
-        // Action and Assert
-        StepVerifier.create(client.detectLanguage("This is a test English Text"))
-            .assertNext(response ->
-                validatePrimaryLanguage(new DetectedLanguage("English", "en", 1.0), response))
-            .verifyComplete();
-    }
-
-    /**
-     * Test client builder with invalid API key
-     */
-    @Test
-    public void invalidKey() {
-        // Arrange
-        final TextAnalyticsAsyncClient client = createClientBuilder(getEndpoint(),
-            new AzureKeyCredential(INVALID_KEY)).buildAsyncClient();
-
-        // Action and Assert
-        StepVerifier.create(client.detectLanguage("This is a test English Text"))
-            .verifyError(HttpResponseException.class);
-    }
-
-    /**
-     * Test client with valid API key but update to invalid key and make call to server.
-     */
-    @Test
-    public void updateToInvalidKey() {
-        // Arrange
-        final AzureKeyCredential credential = new AzureKeyCredential(getApiKey());
-        final TextAnalyticsAsyncClient client = createClientBuilder(getEndpoint(), credential).buildAsyncClient();
-
-        // Update to invalid key
-        credential.update(INVALID_KEY);
-
-        // Action and Assert
-        StepVerifier.create(client.detectLanguage("This is a test English Text"))
-            .verifyError(HttpResponseException.class);
-    }
-
-    /**
-     * Test client with invalid API key but update to valid key and make call to server.
-     */
-    @Test
-    public void updateToValidKey() {
-        // Arrange
-        final AzureKeyCredential credential = new AzureKeyCredential(INVALID_KEY);
-
-        final TextAnalyticsAsyncClient client = createClientBuilder(getEndpoint(), credential).buildAsyncClient();
-
-        // Update to valid key
-        credential.update(getApiKey());
-
-        // Action and Assert
-        StepVerifier.create(client.detectLanguage("This is a test English Text"))
-            .assertNext(response ->
-                validatePrimaryLanguage(new DetectedLanguage("English", "en", 1.0), response))
-            .verifyComplete();
-    }
-
-    /**
-     * Test for null service version, which would take the default service version by default
-     */
-    @Test
-    public void nullServiceVersion() {
-        // Arrange
-        final TextAnalyticsClientBuilder clientBuilder = new TextAnalyticsClientBuilder()
-            .endpoint(getEndpoint())
-            .apiKey(new AzureKeyCredential(getApiKey()))
-            .retryPolicy(new RetryPolicy())
-            .httpLogOptions(new HttpLogOptions().setLogLevel(HttpLogDetailLevel.BODY_AND_HEADERS))
-            .serviceVersion(null);
-
-        if (interceptorManager.isPlaybackMode()) {
-            clientBuilder.httpClient(interceptorManager.getPlaybackClient());
-        } else {
-            clientBuilder.httpClient(new NettyAsyncHttpClientBuilder().wiretap(true).build())
-                .addPolicy(interceptorManager.getRecordPolicy());
-        }
-
-        // Action and Assert
-        StepVerifier.create(clientBuilder.buildAsyncClient().detectLanguage("This is a test English Text"))
-            .assertNext(response ->
-                validatePrimaryLanguage(new DetectedLanguage("English", "en", 1.0), response))
-            .verifyComplete();
-    }
-
-    /**
-     * Test for default pipeline in client builder
-     */
-    @Test
-    public void defaultPipeline() {
-        // Arrange
-        final TextAnalyticsClientBuilder clientBuilder = new TextAnalyticsClientBuilder()
-            .endpoint(getEndpoint())
-            .apiKey(new AzureKeyCredential(getApiKey()))
-            .configuration(Configuration.getGlobalConfiguration())
-            .httpLogOptions(new HttpLogOptions().setLogLevel(HttpLogDetailLevel.BODY_AND_HEADERS));
-
-        if (interceptorManager.isPlaybackMode()) {
-            clientBuilder.httpClient(interceptorManager.getPlaybackClient());
-        } else {
-            clientBuilder.httpClient(new NettyAsyncHttpClientBuilder().wiretap(true).build())
-                .addPolicy(interceptorManager.getRecordPolicy());
-        }
-
-        // Action and Assert
-        StepVerifier.create(clientBuilder.buildAsyncClient().detectLanguage("This is a test English Text"))
-            .assertNext(response ->
-                validatePrimaryLanguage(new DetectedLanguage("English", "en", 1.0), response))
-            .verifyComplete();
-    }
-=======
->>>>>>> f4955c1f
 }