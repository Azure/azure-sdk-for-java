// Copyright (c) Microsoft Corporation. All rights reserved.
// Licensed under the MIT License.

package com.azure.ai.textanalytics;

import com.azure.ai.textanalytics.models.AnalyzeBatchActionsOperationDetail;
import com.azure.ai.textanalytics.models.AnalyzeBatchActionsOptions;
import com.azure.ai.textanalytics.models.AnalyzeBatchActionsResult;
import com.azure.ai.textanalytics.models.AnalyzeHealthcareEntitiesOperationDetail;
import com.azure.ai.textanalytics.models.AnalyzeHealthcareEntitiesOptions;
import com.azure.ai.textanalytics.models.AnalyzeSentimentOptions;
import com.azure.ai.textanalytics.models.AspectSentiment;
import com.azure.ai.textanalytics.models.DocumentSentiment;
import com.azure.ai.textanalytics.models.PiiEntityDomainType;
import com.azure.ai.textanalytics.models.RecognizeEntitiesOptions;
import com.azure.ai.textanalytics.models.RecognizeLinkedEntitiesOptions;
import com.azure.ai.textanalytics.models.RecognizePiiEntitiesOptions;
import com.azure.ai.textanalytics.models.SentenceSentiment;
import com.azure.ai.textanalytics.models.SentimentConfidenceScores;
import com.azure.ai.textanalytics.models.StringIndexType;
import com.azure.ai.textanalytics.models.TextAnalyticsActions;
import com.azure.ai.textanalytics.models.TextAnalyticsError;
import com.azure.ai.textanalytics.models.TextAnalyticsException;
import com.azure.ai.textanalytics.models.TextAnalyticsRequestOptions;
import com.azure.ai.textanalytics.models.TextDocumentInput;
import com.azure.ai.textanalytics.models.TextSentiment;
import com.azure.ai.textanalytics.util.AnalyzeHealthcareEntitiesResultCollection;
import com.azure.core.exception.HttpResponseException;
import com.azure.core.http.HttpClient;
import com.azure.core.http.rest.PagedFlux;
import com.azure.core.util.IterableStream;
import com.azure.core.util.polling.LongRunningOperationStatus;
import com.azure.core.util.polling.SyncPoller;
import org.junit.jupiter.api.AfterAll;
import org.junit.jupiter.api.Assertions;
import org.junit.jupiter.api.BeforeAll;
import org.junit.jupiter.params.ParameterizedTest;
import org.junit.jupiter.params.provider.MethodSource;
import reactor.test.StepVerifier;

import java.time.Duration;
import java.util.Arrays;
import java.util.Collections;
import java.util.stream.Collectors;

import static com.azure.ai.textanalytics.TestUtils.CATEGORIZED_ENTITY_INPUTS;
import static com.azure.ai.textanalytics.TestUtils.DISPLAY_NAME_WITH_ARGUMENTS;
import static com.azure.ai.textanalytics.TestUtils.ENTITY_TASK;
import static com.azure.ai.textanalytics.TestUtils.HEALTHCARE_ENTITY_OFFSET_INPUT;
import static com.azure.ai.textanalytics.TestUtils.KEY_PHRASES_TASK;
import static com.azure.ai.textanalytics.TestUtils.LINKED_ENTITY_INPUTS;
import static com.azure.ai.textanalytics.TestUtils.PII_ENTITY_OFFSET_INPUT;
import static com.azure.ai.textanalytics.TestUtils.PII_TASK;
import static com.azure.ai.textanalytics.TestUtils.SENTIMENT_OFFSET_INPUT;
import static com.azure.ai.textanalytics.TestUtils.TIME_NOW;
import static com.azure.ai.textanalytics.TestUtils.getActionError;
import static com.azure.ai.textanalytics.TestUtils.getCategorizedEntitiesList1;
import static com.azure.ai.textanalytics.TestUtils.getDetectedLanguageEnglish;
import static com.azure.ai.textanalytics.TestUtils.getDetectedLanguageSpanish;
import static com.azure.ai.textanalytics.TestUtils.getExpectedAnalyzeBatchActionsResult;
import static com.azure.ai.textanalytics.TestUtils.getExpectedAnalyzeTaskResultListForMultiplePages;
import static com.azure.ai.textanalytics.TestUtils.getExpectedBatchCategorizedEntities;
import static com.azure.ai.textanalytics.TestUtils.getExpectedBatchDetectedLanguages;
import static com.azure.ai.textanalytics.TestUtils.getExpectedBatchKeyPhrases;
import static com.azure.ai.textanalytics.TestUtils.getExpectedBatchLinkedEntities;
import static com.azure.ai.textanalytics.TestUtils.getExpectedBatchPiiEntities;
import static com.azure.ai.textanalytics.TestUtils.getExpectedBatchPiiEntitiesForDomainFilter;
import static com.azure.ai.textanalytics.TestUtils.getExpectedBatchTextSentiment;
import static com.azure.ai.textanalytics.TestUtils.getExpectedDocumentSentiment;
import static com.azure.ai.textanalytics.TestUtils.getExpectedExtractKeyPhrasesActionResult;
import static com.azure.ai.textanalytics.TestUtils.getExpectedHealthcareTaskResultListForMultiplePages;
import static com.azure.ai.textanalytics.TestUtils.getExpectedHealthcareTaskResultListForSinglePage;
import static com.azure.ai.textanalytics.TestUtils.getExpectedRecognizeEntitiesActionResult;
import static com.azure.ai.textanalytics.TestUtils.getExpectedRecognizePiiEntitiesActionResult;
import static com.azure.ai.textanalytics.TestUtils.getExtractKeyPhrasesResultCollection;
import static com.azure.ai.textanalytics.TestUtils.getLinkedEntitiesList1;
import static com.azure.ai.textanalytics.TestUtils.getPiiEntitiesList1;
import static com.azure.ai.textanalytics.TestUtils.getRecognizeEntitiesResultCollection;
import static com.azure.ai.textanalytics.TestUtils.getRecognizePiiEntitiesResultCollection;
import static com.azure.ai.textanalytics.TestUtils.getUnknownDetectedLanguage;
import static com.azure.ai.textanalytics.models.TextAnalyticsErrorCode.INVALID_COUNTRY_HINT;
import static com.azure.ai.textanalytics.models.TextAnalyticsErrorCode.INVALID_DOCUMENT;
import static com.azure.ai.textanalytics.models.TextAnalyticsErrorCode.INVALID_DOCUMENT_BATCH;
import static com.azure.ai.textanalytics.models.TextAnalyticsErrorCode.INVALID_REQUEST;
import static com.azure.ai.textanalytics.models.WarningCode.LONG_WORDS_IN_DOCUMENT;
import static java.util.Arrays.asList;
import static org.junit.jupiter.api.Assertions.assertEquals;
import static org.junit.jupiter.api.Assertions.assertFalse;
import static org.junit.jupiter.api.Assertions.assertThrows;
import static org.junit.jupiter.api.Assertions.assertTrue;

public class TextAnalyticsAsyncClientTest extends TextAnalyticsClientTestBase {
    private TextAnalyticsAsyncClient client;

    @BeforeAll
    static void beforeAll() {
        StepVerifier.setDefaultTimeout(Duration.ofSeconds(30));
    }

    @AfterAll
    static void afterAll() {
        StepVerifier.resetDefaultTimeout();
    }

    private TextAnalyticsAsyncClient getTextAnalyticsAsyncClient(HttpClient httpClient,
        TextAnalyticsServiceVersion serviceVersion) {
        return getTextAnalyticsAsyncClientBuilder(httpClient, serviceVersion).buildAsyncClient();
    }

    // Detected Languages

    /**
     * Verify that we can get statistics on the collection result when given a batch of documents with request options.
     */
    @ParameterizedTest(name = DISPLAY_NAME_WITH_ARGUMENTS)
    @MethodSource("com.azure.ai.textanalytics.TestUtils#getTestParameters")
    public void detectLanguagesBatchInputShowStatistics(HttpClient httpClient, TextAnalyticsServiceVersion serviceVersion) {
        client = getTextAnalyticsAsyncClient(httpClient, serviceVersion);
        detectLanguageShowStatisticsRunner((inputs, options) ->
            StepVerifier.create(client.detectLanguageBatchWithResponse(inputs, options))
                .assertNext(response ->
                    validateDetectLanguageResultCollectionWithResponse(true, getExpectedBatchDetectedLanguages(),
                        200, response))
                .verifyComplete());
    }

    /**
     * Test to detect language for each {@code DetectLanguageResult} input of a batch.
     */
    @ParameterizedTest(name = DISPLAY_NAME_WITH_ARGUMENTS)
    @MethodSource("com.azure.ai.textanalytics.TestUtils#getTestParameters")
    public void detectLanguagesBatchInput(HttpClient httpClient, TextAnalyticsServiceVersion serviceVersion) {
        client = getTextAnalyticsAsyncClient(httpClient, serviceVersion);
        detectLanguageRunner((inputs) ->
            StepVerifier.create(client.detectLanguageBatchWithResponse(inputs, null))
                .assertNext(response ->
                    validateDetectLanguageResultCollectionWithResponse(false, getExpectedBatchDetectedLanguages(),
                        200, response))
                .verifyComplete());
    }

    /**
     * Test to detect language for each string input of batch with given country hint.
     */
    @ParameterizedTest(name = DISPLAY_NAME_WITH_ARGUMENTS)
    @MethodSource("com.azure.ai.textanalytics.TestUtils#getTestParameters")
    public void detectLanguagesBatchListCountryHint(HttpClient httpClient, TextAnalyticsServiceVersion serviceVersion) {
        client = getTextAnalyticsAsyncClient(httpClient, serviceVersion);
        detectLanguagesCountryHintRunner((inputs, countryHint) ->
            StepVerifier.create(client.detectLanguageBatch(inputs, countryHint, null))
                .assertNext(actualResults ->
                    validateDetectLanguageResultCollection(false, getExpectedBatchDetectedLanguages(), actualResults))
                .verifyComplete());
    }

    /**
     * Test to detect language for each string input of batch with request options.
     */
    @ParameterizedTest(name = DISPLAY_NAME_WITH_ARGUMENTS)
    @MethodSource("com.azure.ai.textanalytics.TestUtils#getTestParameters")
    public void detectLanguagesBatchListCountryHintWithOptions(HttpClient httpClient, TextAnalyticsServiceVersion serviceVersion) {
        client = getTextAnalyticsAsyncClient(httpClient, serviceVersion);
        detectLanguagesBatchListCountryHintWithOptionsRunner((inputs, options) ->
            StepVerifier.create(client.detectLanguageBatch(inputs, null, options))
                .assertNext(response -> validateDetectLanguageResultCollection(true, getExpectedBatchDetectedLanguages(), response))
                .verifyComplete());
    }

    /**
     * Test to detect language for each string input of batch.
     */
    @ParameterizedTest(name = DISPLAY_NAME_WITH_ARGUMENTS)
    @MethodSource("com.azure.ai.textanalytics.TestUtils#getTestParameters")
    public void detectLanguagesBatchStringInput(HttpClient httpClient, TextAnalyticsServiceVersion serviceVersion) {
        client = getTextAnalyticsAsyncClient(httpClient, serviceVersion);
        detectLanguageStringInputRunner((inputs) ->
            StepVerifier.create(client.detectLanguageBatch(inputs, null, null))
                .assertNext(response -> validateDetectLanguageResultCollection(false, getExpectedBatchDetectedLanguages(), response))
                .verifyComplete());
    }

    /**
     * Verifies that a single DetectedLanguage is returned for a document to detectLanguage.
     */
    @ParameterizedTest(name = DISPLAY_NAME_WITH_ARGUMENTS)
    @MethodSource("com.azure.ai.textanalytics.TestUtils#getTestParameters")
    public void detectSingleTextLanguage(HttpClient httpClient, TextAnalyticsServiceVersion serviceVersion) {
        client = getTextAnalyticsAsyncClient(httpClient, serviceVersion);
        detectSingleTextLanguageRunner(input ->
            StepVerifier.create(client.detectLanguage(input))
                .assertNext(response -> validatePrimaryLanguage(getDetectedLanguageEnglish(), response))
                .verifyComplete());
    }

    /**
     * Verifies that an TextAnalyticsException is thrown for a document with invalid country hint.
     */
    @ParameterizedTest(name = DISPLAY_NAME_WITH_ARGUMENTS)
    @MethodSource("com.azure.ai.textanalytics.TestUtils#getTestParameters")
    public void detectLanguageInvalidCountryHint(HttpClient httpClient, TextAnalyticsServiceVersion serviceVersion) {
        client = getTextAnalyticsAsyncClient(httpClient, serviceVersion);
        detectLanguageInvalidCountryHintRunner((input, countryHint) ->
            StepVerifier.create(client.detectLanguage(input, countryHint))
                .expectErrorMatches(throwable -> throwable instanceof TextAnalyticsException
                    && INVALID_COUNTRY_HINT.equals(((TextAnalyticsException) throwable).getErrorCode()))
                .verify());
    }

    /**
     * Verifies that TextAnalyticsException is thrown for an empty document.
     */
    @ParameterizedTest(name = DISPLAY_NAME_WITH_ARGUMENTS)
    @MethodSource("com.azure.ai.textanalytics.TestUtils#getTestParameters")
    public void detectLanguageEmptyText(HttpClient httpClient, TextAnalyticsServiceVersion serviceVersion) {
        client = getTextAnalyticsAsyncClient(httpClient, serviceVersion);
        emptyTextRunner(input ->
            StepVerifier.create(client.detectLanguage(input))
                .expectErrorMatches(throwable -> throwable instanceof TextAnalyticsException
                    && INVALID_DOCUMENT.equals(((TextAnalyticsException) throwable).getErrorCode()))
                .verify());
    }

    /**
     * Verifies that detectLanguage returns an "UNKNOWN" result when faulty text is passed.
     */
    @ParameterizedTest(name = DISPLAY_NAME_WITH_ARGUMENTS)
    @MethodSource("com.azure.ai.textanalytics.TestUtils#getTestParameters")
    public void detectLanguageFaultyText(HttpClient httpClient, TextAnalyticsServiceVersion serviceVersion) {
        client = getTextAnalyticsAsyncClient(httpClient, serviceVersion);
        faultyTextRunner(input ->
            StepVerifier.create(client.detectLanguage(input))
                .assertNext(response -> validatePrimaryLanguage(getUnknownDetectedLanguage(), response))
                .verifyComplete());
    }

    /**
     * Verifies that a bad request exception is returned for input documents with same ids.
     */
    @ParameterizedTest(name = DISPLAY_NAME_WITH_ARGUMENTS)
    @MethodSource("com.azure.ai.textanalytics.TestUtils#getTestParameters")
    public void detectLanguageDuplicateIdInput(HttpClient httpClient, TextAnalyticsServiceVersion serviceVersion) {
        client = getTextAnalyticsAsyncClient(httpClient, serviceVersion);
        detectLanguageDuplicateIdRunner((inputs, options) ->
            StepVerifier.create(client.detectLanguageBatchWithResponse(inputs, options))
                .verifyErrorSatisfies(ex -> assertEquals(HttpResponseException.class, ex.getClass())));
    }

    /**
     * Verifies that an invalid document exception is returned for input documents with an empty ID.
     */
    @ParameterizedTest(name = DISPLAY_NAME_WITH_ARGUMENTS)
    @MethodSource("com.azure.ai.textanalytics.TestUtils#getTestParameters")
    public void detectLanguageEmptyIdInput(HttpClient httpClient, TextAnalyticsServiceVersion serviceVersion) {
        client = getTextAnalyticsAsyncClient(httpClient, serviceVersion);
        detectLanguageInputEmptyIdRunner(inputs ->
            StepVerifier.create(client.detectLanguageBatchWithResponse(inputs, null))
                .verifyErrorSatisfies(ex -> {
                    final HttpResponseException httpResponseException = (HttpResponseException) ex;
                    assertEquals(400, httpResponseException.getResponse().getStatusCode());
                    final TextAnalyticsError textAnalyticsError = (TextAnalyticsError) httpResponseException.getValue();
                    assertEquals(INVALID_DOCUMENT, textAnalyticsError.getErrorCode());
                }));
    }

    /**
     * Verify that with countryHint with empty string will not throw exception.
     */
    @ParameterizedTest(name = DISPLAY_NAME_WITH_ARGUMENTS)
    @MethodSource("com.azure.ai.textanalytics.TestUtils#getTestParameters")
    public void detectLanguageEmptyCountryHint(HttpClient httpClient, TextAnalyticsServiceVersion serviceVersion) {
        client = getTextAnalyticsAsyncClient(httpClient, serviceVersion);
        detectLanguageEmptyCountryHintRunner((input, countryHint) ->
            StepVerifier.create(client.detectLanguage(input, countryHint))
                .assertNext(response -> validatePrimaryLanguage(getDetectedLanguageSpanish(), response))
                .verifyComplete());
    }

    /**
     * Verify that with countryHint with "none" will not throw exception.
     */
    @ParameterizedTest(name = DISPLAY_NAME_WITH_ARGUMENTS)
    @MethodSource("com.azure.ai.textanalytics.TestUtils#getTestParameters")
    public void detectLanguageNoneCountryHint(HttpClient httpClient, TextAnalyticsServiceVersion serviceVersion) {
        client = getTextAnalyticsAsyncClient(httpClient, serviceVersion);
        detectLanguageNoneCountryHintRunner((input, countryHint) ->
            StepVerifier.create(client.detectLanguage(input, countryHint))
                .assertNext(response -> validatePrimaryLanguage(getDetectedLanguageSpanish(), response))
                .verifyComplete());
    }

    // Entities
    @ParameterizedTest(name = DISPLAY_NAME_WITH_ARGUMENTS)
    @MethodSource("com.azure.ai.textanalytics.TestUtils#getTestParameters")
    public void recognizeEntitiesForTextInput(HttpClient httpClient, TextAnalyticsServiceVersion serviceVersion) {
        client = getTextAnalyticsAsyncClient(httpClient, serviceVersion);
        recognizeCategorizedEntitiesForSingleTextInputRunner(input ->
            StepVerifier.create(client.recognizeEntities(input))
                .assertNext(response -> validateCategorizedEntities(getCategorizedEntitiesList1(),
                    response.stream().collect(Collectors.toList())))
                .verifyComplete());
    }

    @ParameterizedTest(name = DISPLAY_NAME_WITH_ARGUMENTS)
    @MethodSource("com.azure.ai.textanalytics.TestUtils#getTestParameters")
    public void recognizeEntitiesForEmptyText(HttpClient httpClient, TextAnalyticsServiceVersion serviceVersion) {
        client = getTextAnalyticsAsyncClient(httpClient, serviceVersion);
        emptyTextRunner(input ->
            StepVerifier.create(client.recognizeEntities(input))
                .expectErrorMatches(throwable -> throwable instanceof TextAnalyticsException
                    && INVALID_DOCUMENT.equals(((TextAnalyticsException) throwable).getErrorCode()))
                .verify()
        );
    }

    @ParameterizedTest(name = DISPLAY_NAME_WITH_ARGUMENTS)
    @MethodSource("com.azure.ai.textanalytics.TestUtils#getTestParameters")
    public void recognizeEntitiesForFaultyText(HttpClient httpClient, TextAnalyticsServiceVersion serviceVersion) {
        client = getTextAnalyticsAsyncClient(httpClient, serviceVersion);
        faultyTextRunner(input ->
            StepVerifier.create(client.recognizeEntities(input))
                .assertNext(result -> assertFalse(result.getWarnings().iterator().hasNext()))
                .verifyComplete()
        );
    }

    @ParameterizedTest(name = DISPLAY_NAME_WITH_ARGUMENTS)
    @MethodSource("com.azure.ai.textanalytics.TestUtils#getTestParameters")
    public void recognizeEntitiesDuplicateIdInput(HttpClient httpClient, TextAnalyticsServiceVersion serviceVersion) {
        client = getTextAnalyticsAsyncClient(httpClient, serviceVersion);
        recognizeCategorizedEntityDuplicateIdRunner(inputs ->
            StepVerifier.create(client.recognizeEntitiesBatchWithResponse(inputs, null))
                .verifyErrorSatisfies(ex -> assertEquals(HttpResponseException.class, ex.getClass())));
    }

    @ParameterizedTest(name = DISPLAY_NAME_WITH_ARGUMENTS)
    @MethodSource("com.azure.ai.textanalytics.TestUtils#getTestParameters")
    public void recognizeEntitiesEmptyIdInput(HttpClient httpClient, TextAnalyticsServiceVersion serviceVersion) {
        client = getTextAnalyticsAsyncClient(httpClient, serviceVersion);
        textAnalyticsInputEmptyIdRunner(inputs ->
            StepVerifier.create(client.recognizeEntitiesBatchWithResponse(inputs, null))
                .verifyErrorSatisfies(ex -> {
                    final HttpResponseException httpResponseException = (HttpResponseException) ex;
                    assertEquals(400, httpResponseException.getResponse().getStatusCode());
                    final TextAnalyticsError textAnalyticsError = (TextAnalyticsError) httpResponseException.getValue();
                    assertEquals(INVALID_DOCUMENT, textAnalyticsError.getErrorCode());
                }));
    }

    @ParameterizedTest(name = DISPLAY_NAME_WITH_ARGUMENTS)
    @MethodSource("com.azure.ai.textanalytics.TestUtils#getTestParameters")
    public void recognizeEntitiesBatchInputSingleError(HttpClient httpClient, TextAnalyticsServiceVersion serviceVersion) {
        client = getTextAnalyticsAsyncClient(httpClient, serviceVersion);
        recognizeBatchCategorizedEntitySingleErrorRunner((inputs) ->
            StepVerifier.create(client.recognizeEntitiesBatchWithResponse(inputs, null))
                .assertNext(resultCollection -> resultCollection.getValue().forEach(recognizeEntitiesResult -> {
                    Exception exception = assertThrows(TextAnalyticsException.class, recognizeEntitiesResult::getEntities);
                    assertEquals(String.format(BATCH_ERROR_EXCEPTION_MESSAGE, "RecognizeEntitiesResult"), exception.getMessage());
                })).verifyComplete());
    }

    @ParameterizedTest(name = DISPLAY_NAME_WITH_ARGUMENTS)
    @MethodSource("com.azure.ai.textanalytics.TestUtils#getTestParameters")
    public void recognizeEntitiesForBatchInput(HttpClient httpClient, TextAnalyticsServiceVersion serviceVersion) {
        client = getTextAnalyticsAsyncClient(httpClient, serviceVersion);
        recognizeBatchCategorizedEntityRunner((inputs) ->
            StepVerifier.create(client.recognizeEntitiesBatchWithResponse(inputs, null))
                .assertNext(response -> validateCategorizedEntitiesResultCollectionWithResponse(false, getExpectedBatchCategorizedEntities(), 200, response))
                .verifyComplete());
    }

    @ParameterizedTest(name = DISPLAY_NAME_WITH_ARGUMENTS)
    @MethodSource("com.azure.ai.textanalytics.TestUtils#getTestParameters")
    public void recognizeEntitiesForBatchInputShowStatistics(HttpClient httpClient, TextAnalyticsServiceVersion serviceVersion) {
        client = getTextAnalyticsAsyncClient(httpClient, serviceVersion);
        recognizeBatchCategorizedEntitiesShowStatsRunner((inputs, options) ->
            StepVerifier.create(client.recognizeEntitiesBatchWithResponse(inputs, options))
                .assertNext(response -> validateCategorizedEntitiesResultCollectionWithResponse(true, getExpectedBatchCategorizedEntities(), 200, response))
                .verifyComplete());
    }

    @ParameterizedTest(name = DISPLAY_NAME_WITH_ARGUMENTS)
    @MethodSource("com.azure.ai.textanalytics.TestUtils#getTestParameters")
    public void recognizeEntitiesForBatchInputShowStatisticsWithRecognizeEntitiesOption(
        HttpClient httpClient, TextAnalyticsServiceVersion serviceVersion) {
        client = getTextAnalyticsAsyncClient(httpClient, serviceVersion);
        recognizeBatchCategorizedEntitiesShowStatsWithRecognizeEntitiesOptionRunner(
            (inputs, options) ->
                StepVerifier.create(client.recognizeEntitiesBatchWithResponse(inputs, options))
                    .assertNext(response -> validateCategorizedEntitiesResultCollectionWithResponse(true,
                        getExpectedBatchCategorizedEntities(), 200, response))
                    .verifyComplete());
    }

    @ParameterizedTest(name = DISPLAY_NAME_WITH_ARGUMENTS)
    @MethodSource("com.azure.ai.textanalytics.TestUtils#getTestParameters")
    public void recognizeEntitiesForBatchStringInput(HttpClient httpClient, TextAnalyticsServiceVersion serviceVersion) {
        client = getTextAnalyticsAsyncClient(httpClient, serviceVersion);
        recognizeCategorizedEntityStringInputRunner((inputs) ->
            StepVerifier.create(client.recognizeEntitiesBatch(inputs, null, null))
                .assertNext(response -> validateCategorizedEntitiesResultCollection(false, getExpectedBatchCategorizedEntities(), response))
                .verifyComplete());
    }

    @ParameterizedTest(name = DISPLAY_NAME_WITH_ARGUMENTS)
    @MethodSource("com.azure.ai.textanalytics.TestUtils#getTestParameters")
    public void recognizeEntitiesForListLanguageHint(HttpClient httpClient, TextAnalyticsServiceVersion serviceVersion) {
        client = getTextAnalyticsAsyncClient(httpClient, serviceVersion);
        recognizeCategorizedEntitiesLanguageHintRunner((inputs, language) ->
            StepVerifier.create(client.recognizeEntitiesBatch(inputs, language, null))
                .assertNext(response -> validateCategorizedEntitiesResultCollection(false, getExpectedBatchCategorizedEntities(), response))
                .verifyComplete());
    }

    @ParameterizedTest(name = DISPLAY_NAME_WITH_ARGUMENTS)
    @MethodSource("com.azure.ai.textanalytics.TestUtils#getTestParameters")
    public void recognizeEntitiesForListWithOptions(HttpClient httpClient, TextAnalyticsServiceVersion serviceVersion) {
        client = getTextAnalyticsAsyncClient(httpClient, serviceVersion);
        recognizeStringBatchCategorizedEntitiesShowStatsRunner((inputs, options) ->
            StepVerifier.create(client.recognizeEntitiesBatch(inputs, null, options))
                .assertNext(response -> validateCategorizedEntitiesResultCollection(true, getExpectedBatchCategorizedEntities(), response))
                .verifyComplete());
    }

    @ParameterizedTest(name = DISPLAY_NAME_WITH_ARGUMENTS)
    @MethodSource("com.azure.ai.textanalytics.TestUtils#getTestParameters")
    public void recognizeEntitiesBatchTooManyDocuments(HttpClient httpClient, TextAnalyticsServiceVersion serviceVersion) {
        client = getTextAnalyticsAsyncClient(httpClient, serviceVersion);
        tooManyDocumentsRunner(inputs ->
            StepVerifier.create(client.recognizeEntitiesBatch(inputs, null, null))
                .verifyErrorSatisfies(ex -> {
                    final HttpResponseException httpResponseException = (HttpResponseException) ex;
                    assertEquals(400, httpResponseException.getResponse().getStatusCode());
                    final TextAnalyticsError textAnalyticsError = (TextAnalyticsError) httpResponseException.getValue();
                    assertEquals(INVALID_DOCUMENT_BATCH, textAnalyticsError.getErrorCode());
                }));
    }

    @ParameterizedTest(name = DISPLAY_NAME_WITH_ARGUMENTS)
    @MethodSource("com.azure.ai.textanalytics.TestUtils#getTestParameters")
    public void recognizeEntitiesEmoji(HttpClient httpClient, TextAnalyticsServiceVersion serviceVersion) {
        client = getTextAnalyticsAsyncClient(httpClient, serviceVersion);
        emojiRunner(document ->
            StepVerifier.create(client.recognizeEntities(document))
                .assertNext(result -> result.forEach(categorizedEntity -> {
                    assertEquals(9, categorizedEntity.getLength());
                    assertEquals(13, categorizedEntity.getOffset());
                })).verifyComplete(), CATEGORIZED_ENTITY_INPUTS.get(1)
        );
    }

    @ParameterizedTest(name = DISPLAY_NAME_WITH_ARGUMENTS)
    @MethodSource("com.azure.ai.textanalytics.TestUtils#getTestParameters")
    public void recognizeEntitiesBatchWithResponseEmoji(HttpClient httpClient, TextAnalyticsServiceVersion serviceVersion) {
        client = getTextAnalyticsAsyncClient(httpClient, serviceVersion);
        batchEmojiRunner(
            documents -> StepVerifier.create(client.recognizeEntitiesBatchWithResponse(documents,
                new RecognizeEntitiesOptions().setStringIndexType(StringIndexType.UNICODE_CODE_POINT)))
                             .assertNext(response -> response.getValue().stream().forEach(
                                 recognizeEntitiesResult -> recognizeEntitiesResult.getEntities().forEach(
                                     categorizedEntity -> {
                                         assertEquals(9, categorizedEntity.getLength());
                                         assertEquals(12, categorizedEntity.getOffset());
                                     })))
                    .verifyComplete(),
            CATEGORIZED_ENTITY_INPUTS.get(1)
        );
    }

    @ParameterizedTest(name = DISPLAY_NAME_WITH_ARGUMENTS)
    @MethodSource("com.azure.ai.textanalytics.TestUtils#getTestParameters")
    public void recognizeEntitiesEmojiWithSkinToneModifier(HttpClient httpClient,
        TextAnalyticsServiceVersion serviceVersion) {
        client = getTextAnalyticsAsyncClient(httpClient, serviceVersion);
        emojiWithSkinToneModifierRunner(document ->
            StepVerifier.create(client.recognizeEntities(document))
                .assertNext(result -> result.forEach(categorizedEntity -> {
                    assertEquals(9, categorizedEntity.getLength());
                    assertEquals(15, categorizedEntity.getOffset());
                })).verifyComplete(), CATEGORIZED_ENTITY_INPUTS.get(1)
        );
    }

    @ParameterizedTest(name = DISPLAY_NAME_WITH_ARGUMENTS)
    @MethodSource("com.azure.ai.textanalytics.TestUtils#getTestParameters")
    public void recognizeEntitiesEmojiFamily(HttpClient httpClient, TextAnalyticsServiceVersion serviceVersion) {
        client = getTextAnalyticsAsyncClient(httpClient, serviceVersion);
        emojiFamilyRunner(document ->
            StepVerifier.create(client.recognizeEntities(document))
                .assertNext(result -> result.forEach(categorizedEntity -> {
                    assertEquals(9, categorizedEntity.getLength());
                    assertEquals(22, categorizedEntity.getOffset());
                })).verifyComplete(), CATEGORIZED_ENTITY_INPUTS.get(1)
        );
    }

    @ParameterizedTest(name = DISPLAY_NAME_WITH_ARGUMENTS)
    @MethodSource("com.azure.ai.textanalytics.TestUtils#getTestParameters")
    public void recognizeEntitiesEmojiFamilyWIthSkinToneModifier(HttpClient httpClient,
        TextAnalyticsServiceVersion serviceVersion) {
        client = getTextAnalyticsAsyncClient(httpClient, serviceVersion);
        emojiFamilyWithSkinToneModifierRunner(document ->
            StepVerifier.create(client.recognizeEntities(document))
                .assertNext(result -> result.forEach(categorizedEntity -> {
                    assertEquals(9, categorizedEntity.getLength());
                    assertEquals(30, categorizedEntity.getOffset());
                })).verifyComplete(), CATEGORIZED_ENTITY_INPUTS.get(1)
        );
    }

    @ParameterizedTest(name = DISPLAY_NAME_WITH_ARGUMENTS)
    @MethodSource("com.azure.ai.textanalytics.TestUtils#getTestParameters")
    public void recognizeEntitiesDiacriticsNfc(HttpClient httpClient, TextAnalyticsServiceVersion serviceVersion) {
        client = getTextAnalyticsAsyncClient(httpClient, serviceVersion);
        diacriticsNfcRunner(document ->
            StepVerifier.create(client.recognizeEntities(document))
                .assertNext(result -> result.forEach(categorizedEntity -> {
                    assertEquals(9, categorizedEntity.getLength());
                    assertEquals(14, categorizedEntity.getOffset());
                })).verifyComplete(), CATEGORIZED_ENTITY_INPUTS.get(1)
        );
    }

    @ParameterizedTest(name = DISPLAY_NAME_WITH_ARGUMENTS)
    @MethodSource("com.azure.ai.textanalytics.TestUtils#getTestParameters")
    public void recognizeEntitiesDiacriticsNfd(HttpClient httpClient, TextAnalyticsServiceVersion serviceVersion) {
        client = getTextAnalyticsAsyncClient(httpClient, serviceVersion);
        diacriticsNfdRunner(document ->
            StepVerifier.create(client.recognizeEntities(document))
                .assertNext(result -> result.forEach(categorizedEntity -> {
                    assertEquals(9, categorizedEntity.getLength());
                    assertEquals(15, categorizedEntity.getOffset());
                })).verifyComplete(), CATEGORIZED_ENTITY_INPUTS.get(1)
        );
    }

    @ParameterizedTest(name = DISPLAY_NAME_WITH_ARGUMENTS)
    @MethodSource("com.azure.ai.textanalytics.TestUtils#getTestParameters")
    public void recognizeEntitiesKoreanNfc(HttpClient httpClient, TextAnalyticsServiceVersion serviceVersion) {
        client = getTextAnalyticsAsyncClient(httpClient, serviceVersion);
        koreanNfcRunner(document ->
            StepVerifier.create(client.recognizeEntities(document))
                .assertNext(result -> result.forEach(categorizedEntity -> {
                    assertEquals(9, categorizedEntity.getLength());
                    assertEquals(13, categorizedEntity.getOffset());
                })).verifyComplete(), CATEGORIZED_ENTITY_INPUTS.get(1)
        );
    }

    @ParameterizedTest(name = DISPLAY_NAME_WITH_ARGUMENTS)
    @MethodSource("com.azure.ai.textanalytics.TestUtils#getTestParameters")
    public void recognizeEntitiesKoreanNfd(HttpClient httpClient, TextAnalyticsServiceVersion serviceVersion) {
        client = getTextAnalyticsAsyncClient(httpClient, serviceVersion);
        koreanNfdRunner(document ->
            StepVerifier.create(client.recognizeEntities(document))
                .assertNext(result -> result.forEach(categorizedEntity -> {
                    assertEquals(9, categorizedEntity.getLength());
                    assertEquals(13, categorizedEntity.getOffset());
                })).verifyComplete(), CATEGORIZED_ENTITY_INPUTS.get(1)
        );
    }

    @ParameterizedTest(name = DISPLAY_NAME_WITH_ARGUMENTS)
    @MethodSource("com.azure.ai.textanalytics.TestUtils#getTestParameters")
    public void recognizeEntitiesZalgoText(HttpClient httpClient, TextAnalyticsServiceVersion serviceVersion) {
        client = getTextAnalyticsAsyncClient(httpClient, serviceVersion);
        zalgoTextRunner(document ->
            StepVerifier.create(client.recognizeEntities(document))
                .assertNext(result -> result.forEach(categorizedEntity -> {
                    assertEquals(9, categorizedEntity.getLength());
                    assertEquals(126, categorizedEntity.getOffset());
                })).verifyComplete(), CATEGORIZED_ENTITY_INPUTS.get(1)
        );
    }

    // Recognize Personally Identifiable Information entity

    @ParameterizedTest(name = DISPLAY_NAME_WITH_ARGUMENTS)
    @MethodSource("com.azure.ai.textanalytics.TestUtils#getTestParameters")
    public void recognizePiiEntitiesForTextInput(HttpClient httpClient, TextAnalyticsServiceVersion serviceVersion) {
        client = getTextAnalyticsAsyncClient(httpClient, serviceVersion);
        recognizePiiSingleDocumentRunner(document ->
            StepVerifier.create(client.recognizePiiEntities(document))
                .assertNext(response -> validatePiiEntities(getPiiEntitiesList1(), response.stream().collect(Collectors.toList())))
                .verifyComplete());
    }

    @ParameterizedTest(name = DISPLAY_NAME_WITH_ARGUMENTS)
    @MethodSource("com.azure.ai.textanalytics.TestUtils#getTestParameters")
    public void recognizePiiEntitiesForEmptyText(HttpClient httpClient, TextAnalyticsServiceVersion serviceVersion) {
        client = getTextAnalyticsAsyncClient(httpClient, serviceVersion);
        emptyTextRunner(document -> StepVerifier.create(client.recognizePiiEntities(document))
            .expectErrorMatches(throwable -> throwable instanceof TextAnalyticsException
                && INVALID_DOCUMENT.equals(((TextAnalyticsException) throwable).getErrorCode()))
            .verify());
    }

    @ParameterizedTest(name = DISPLAY_NAME_WITH_ARGUMENTS)
    @MethodSource("com.azure.ai.textanalytics.TestUtils#getTestParameters")
    public void recognizePiiEntitiesForFaultyText(HttpClient httpClient, TextAnalyticsServiceVersion serviceVersion) {
        client = getTextAnalyticsAsyncClient(httpClient, serviceVersion);
        faultyTextRunner(document ->
            StepVerifier.create(client.recognizePiiEntities(document))
                .assertNext(result -> assertFalse(result.getWarnings().iterator().hasNext()))
                .verifyComplete());
    }

    @ParameterizedTest(name = DISPLAY_NAME_WITH_ARGUMENTS)
    @MethodSource("com.azure.ai.textanalytics.TestUtils#getTestParameters")
    public void recognizePiiEntitiesDuplicateIdInput(HttpClient httpClient, TextAnalyticsServiceVersion serviceVersion) {
        client = getTextAnalyticsAsyncClient(httpClient, serviceVersion);
        recognizeBatchPiiEntityDuplicateIdRunner(inputs ->
            StepVerifier.create(client.recognizePiiEntitiesBatchWithResponse(inputs, null))
                .verifyErrorSatisfies(ex -> assertEquals(HttpResponseException.class, ex.getClass())));
    }

    @ParameterizedTest(name = DISPLAY_NAME_WITH_ARGUMENTS)
    @MethodSource("com.azure.ai.textanalytics.TestUtils#getTestParameters")
    public void recognizePiiEntitiesEmptyIdInput(HttpClient httpClient, TextAnalyticsServiceVersion serviceVersion) {
        client = getTextAnalyticsAsyncClient(httpClient, serviceVersion);
        textAnalyticsInputEmptyIdRunner(inputs ->
            StepVerifier.create(client.recognizePiiEntitiesBatchWithResponse(inputs, null))
                .verifyErrorSatisfies(ex -> {
                    final HttpResponseException httpResponseException = (HttpResponseException) ex;
                    assertEquals(400, httpResponseException.getResponse().getStatusCode());
                    final TextAnalyticsError textAnalyticsError = (TextAnalyticsError) httpResponseException.getValue();
                    assertEquals(INVALID_DOCUMENT, textAnalyticsError.getErrorCode());
                }));
    }

    @ParameterizedTest(name = DISPLAY_NAME_WITH_ARGUMENTS)
    @MethodSource("com.azure.ai.textanalytics.TestUtils#getTestParameters")
    public void recognizePiiEntitiesBatchInputSingleError(HttpClient httpClient, TextAnalyticsServiceVersion serviceVersion) {
        client = getTextAnalyticsAsyncClient(httpClient, serviceVersion);
        recognizeBatchPiiEntitySingleErrorRunner((inputs) ->
            StepVerifier.create(client.recognizePiiEntitiesBatchWithResponse(inputs, null))
                .assertNext(resultCollection -> resultCollection.getValue().forEach(recognizePiiEntitiesResult -> {
                    Exception exception = assertThrows(TextAnalyticsException.class, recognizePiiEntitiesResult::getEntities);
                    assertEquals(String.format(BATCH_ERROR_EXCEPTION_MESSAGE, "RecognizePiiEntitiesResult"), exception.getMessage());
                })).verifyComplete());
    }

    @ParameterizedTest(name = DISPLAY_NAME_WITH_ARGUMENTS)
    @MethodSource("com.azure.ai.textanalytics.TestUtils#getTestParameters")
    public void recognizePiiEntitiesForBatchInput(HttpClient httpClient, TextAnalyticsServiceVersion serviceVersion) {
        client = getTextAnalyticsAsyncClient(httpClient, serviceVersion);
        recognizeBatchPiiEntitiesRunner((inputs) ->
            StepVerifier.create(client.recognizePiiEntitiesBatchWithResponse(inputs, null))
                .assertNext(response -> validatePiiEntitiesResultCollectionWithResponse(false, getExpectedBatchPiiEntities(), 200, response))
                .verifyComplete());
    }

    @ParameterizedTest(name = DISPLAY_NAME_WITH_ARGUMENTS)
    @MethodSource("com.azure.ai.textanalytics.TestUtils#getTestParameters")
    public void recognizePiiEntitiesForBatchInputShowStatistics(HttpClient httpClient, TextAnalyticsServiceVersion serviceVersion) {
        client = getTextAnalyticsAsyncClient(httpClient, serviceVersion);
        recognizeBatchPiiEntitiesShowStatsRunner((inputs, options) ->
            StepVerifier.create(client.recognizePiiEntitiesBatchWithResponse(inputs, options))
                .assertNext(response -> validatePiiEntitiesResultCollectionWithResponse(true, getExpectedBatchPiiEntities(), 200, response))
                .verifyComplete());
    }

    @ParameterizedTest(name = DISPLAY_NAME_WITH_ARGUMENTS)
    @MethodSource("com.azure.ai.textanalytics.TestUtils#getTestParameters")
    public void recognizePiiEntitiesForListLanguageHint(HttpClient httpClient, TextAnalyticsServiceVersion serviceVersion) {
        client = getTextAnalyticsAsyncClient(httpClient, serviceVersion);
        recognizePiiLanguageHintRunner((inputs, language) ->
            StepVerifier.create(client.recognizePiiEntitiesBatch(inputs, language, null))
                .assertNext(response -> validatePiiEntitiesResultCollection(false, getExpectedBatchPiiEntities(), response))
                .verifyComplete());
    }

    @ParameterizedTest(name = DISPLAY_NAME_WITH_ARGUMENTS)
    @MethodSource("com.azure.ai.textanalytics.TestUtils#getTestParameters")
    public void recognizePiiEntitiesForListStringWithOptions(HttpClient httpClient, TextAnalyticsServiceVersion serviceVersion) {
        client = getTextAnalyticsAsyncClient(httpClient, serviceVersion);
        recognizeStringBatchPiiEntitiesShowStatsRunner((inputs, options) ->
            StepVerifier.create(client.recognizePiiEntitiesBatch(inputs, null, options))
                .assertNext(response -> validatePiiEntitiesResultCollection(true, getExpectedBatchPiiEntities(), response))
                .verifyComplete());
    }

    @ParameterizedTest(name = DISPLAY_NAME_WITH_ARGUMENTS)
    @MethodSource("com.azure.ai.textanalytics.TestUtils#getTestParameters")
    public void recognizePiiEntitiesBatchTooManyDocuments(HttpClient httpClient, TextAnalyticsServiceVersion serviceVersion) {
        client = getTextAnalyticsAsyncClient(httpClient, serviceVersion);
        tooManyDocumentsRunner(inputs ->
            StepVerifier.create(client.recognizePiiEntitiesBatch(inputs, null, null))
                .verifyErrorSatisfies(ex -> {
                    final HttpResponseException httpResponseException = (HttpResponseException) ex;
                    assertEquals(400, httpResponseException.getResponse().getStatusCode());
                    final TextAnalyticsError textAnalyticsError = (TextAnalyticsError) httpResponseException.getValue();
                    assertEquals(INVALID_DOCUMENT_BATCH, textAnalyticsError.getErrorCode());
                }));
    }

    @ParameterizedTest(name = DISPLAY_NAME_WITH_ARGUMENTS)
    @MethodSource("com.azure.ai.textanalytics.TestUtils#getTestParameters")
    public void recognizePiiEntitiesEmoji(HttpClient httpClient, TextAnalyticsServiceVersion serviceVersion) {
        client = getTextAnalyticsAsyncClient(httpClient, serviceVersion);
        emojiRunner(document ->
            StepVerifier.create(client.recognizePiiEntities(document))
                .assertNext(result -> result.forEach(piiEntity -> {
                    assertEquals(11, piiEntity.getLength());
                    assertEquals(8, piiEntity.getOffset());
                })).verifyComplete(), PII_ENTITY_OFFSET_INPUT
        );
    }

    @ParameterizedTest(name = DISPLAY_NAME_WITH_ARGUMENTS)
    @MethodSource("com.azure.ai.textanalytics.TestUtils#getTestParameters")
    public void recognizePiiEntitiesBatchWithResponseEmoji(HttpClient httpClient, TextAnalyticsServiceVersion serviceVersion) {
        client = getTextAnalyticsAsyncClient(httpClient, serviceVersion);
        batchEmojiRunner(
            documents -> StepVerifier.create(client.recognizePiiEntitiesBatchWithResponse(documents,
                new RecognizePiiEntitiesOptions().setStringIndexType(StringIndexType.UNICODE_CODE_POINT)))
                             .assertNext(response -> response.getValue().stream().forEach(
                                 result -> result.getEntities().forEach(
                                     piiEntity -> {
                                         assertEquals(11, piiEntity.getLength());
                                         assertEquals(7, piiEntity.getOffset());
                                     })))
                             .verifyComplete(),
            PII_ENTITY_OFFSET_INPUT
        );
    }

    @ParameterizedTest(name = DISPLAY_NAME_WITH_ARGUMENTS)
    @MethodSource("com.azure.ai.textanalytics.TestUtils#getTestParameters")
    public void recognizePiiEntitiesEmojiWithSkinToneModifier(HttpClient httpClient,
        TextAnalyticsServiceVersion serviceVersion) {
        client = getTextAnalyticsAsyncClient(httpClient, serviceVersion);
        emojiWithSkinToneModifierRunner(document ->
            StepVerifier.create(client.recognizePiiEntities(document))
                .assertNext(result -> result.forEach(piiEntity -> {
                    assertEquals(11, piiEntity.getLength());
                    assertEquals(10, piiEntity.getOffset());
                })).verifyComplete(), PII_ENTITY_OFFSET_INPUT
        );
    }

    @ParameterizedTest(name = DISPLAY_NAME_WITH_ARGUMENTS)
    @MethodSource("com.azure.ai.textanalytics.TestUtils#getTestParameters")
    public void recognizePiiEntitiesEmojiFamily(HttpClient httpClient, TextAnalyticsServiceVersion serviceVersion) {
        client = getTextAnalyticsAsyncClient(httpClient, serviceVersion);
        emojiFamilyRunner(document ->
            StepVerifier.create(client.recognizePiiEntities(document))
                .assertNext(result -> result.forEach(piiEntity -> {
                    assertEquals(11, piiEntity.getLength());
                    assertEquals(17, piiEntity.getOffset());
                })).verifyComplete(), PII_ENTITY_OFFSET_INPUT
        );
    }

    @ParameterizedTest(name = DISPLAY_NAME_WITH_ARGUMENTS)
    @MethodSource("com.azure.ai.textanalytics.TestUtils#getTestParameters")
    public void recognizePiiEntitiesEmojiFamilyWIthSkinToneModifier(HttpClient httpClient,
        TextAnalyticsServiceVersion serviceVersion) {
        client = getTextAnalyticsAsyncClient(httpClient, serviceVersion);
        emojiFamilyWithSkinToneModifierRunner(document ->
            StepVerifier.create(client.recognizePiiEntities(document))
                .assertNext(result -> result.forEach(piiEntity -> {
                    assertEquals(11, piiEntity.getLength());
                    assertEquals(25, piiEntity.getOffset());
                })).verifyComplete(), PII_ENTITY_OFFSET_INPUT
        );
    }

    @ParameterizedTest(name = DISPLAY_NAME_WITH_ARGUMENTS)
    @MethodSource("com.azure.ai.textanalytics.TestUtils#getTestParameters")
    public void recognizePiiEntitiesDiacriticsNfc(HttpClient httpClient, TextAnalyticsServiceVersion serviceVersion) {
        client = getTextAnalyticsAsyncClient(httpClient, serviceVersion);
        diacriticsNfcRunner(document ->
            StepVerifier.create(client.recognizePiiEntities(document))
                .assertNext(result -> result.forEach(piiEntity -> {
                    assertEquals(11, piiEntity.getLength());
                    assertEquals(9, piiEntity.getOffset());
                })).verifyComplete(), PII_ENTITY_OFFSET_INPUT
        );
    }

    @ParameterizedTest(name = DISPLAY_NAME_WITH_ARGUMENTS)
    @MethodSource("com.azure.ai.textanalytics.TestUtils#getTestParameters")
    public void recognizePiiEntitiesDiacriticsNfd(HttpClient httpClient, TextAnalyticsServiceVersion serviceVersion) {
        client = getTextAnalyticsAsyncClient(httpClient, serviceVersion);
        diacriticsNfdRunner(document ->
            StepVerifier.create(client.recognizePiiEntities(document))
                .assertNext(result -> result.forEach(piiEntity -> {
                    assertEquals(11, piiEntity.getLength());
                    assertEquals(10, piiEntity.getOffset());
                })).verifyComplete(), PII_ENTITY_OFFSET_INPUT
        );
    }

    @ParameterizedTest(name = DISPLAY_NAME_WITH_ARGUMENTS)
    @MethodSource("com.azure.ai.textanalytics.TestUtils#getTestParameters")
    public void recognizePiiEntitiesKoreanNfc(HttpClient httpClient, TextAnalyticsServiceVersion serviceVersion) {
        client = getTextAnalyticsAsyncClient(httpClient, serviceVersion);
        koreanNfcRunner(document ->
            StepVerifier.create(client.recognizePiiEntities(document))
                .assertNext(result -> result.forEach(piiEntity -> {
                    assertEquals(11, piiEntity.getLength());
                    assertEquals(8, piiEntity.getOffset());
                })).verifyComplete(), PII_ENTITY_OFFSET_INPUT
        );
    }

    @ParameterizedTest(name = DISPLAY_NAME_WITH_ARGUMENTS)
    @MethodSource("com.azure.ai.textanalytics.TestUtils#getTestParameters")
    public void recognizePiiEntitiesKoreanNfd(HttpClient httpClient, TextAnalyticsServiceVersion serviceVersion) {
        client = getTextAnalyticsAsyncClient(httpClient, serviceVersion);
        koreanNfdRunner(document ->
            StepVerifier.create(client.recognizePiiEntities(document))
                .assertNext(result -> result.forEach(piiEntity -> {
                    assertEquals(11, piiEntity.getLength());
                    assertEquals(8, piiEntity.getOffset());
                })).verifyComplete(), PII_ENTITY_OFFSET_INPUT
        );
    }

    @ParameterizedTest(name = DISPLAY_NAME_WITH_ARGUMENTS)
    @MethodSource("com.azure.ai.textanalytics.TestUtils#getTestParameters")
    public void recognizePiiEntitiesZalgoText(HttpClient httpClient, TextAnalyticsServiceVersion serviceVersion) {
        client = getTextAnalyticsAsyncClient(httpClient, serviceVersion);
        zalgoTextRunner(document ->
            StepVerifier.create(client.recognizePiiEntities(document))
                .assertNext(result -> result.forEach(piiEntity -> {
                    assertEquals(11, piiEntity.getLength());
                    assertEquals(121, piiEntity.getOffset());
                })).verifyComplete(), PII_ENTITY_OFFSET_INPUT
        );
    }

    @ParameterizedTest(name = DISPLAY_NAME_WITH_ARGUMENTS)
    @MethodSource("com.azure.ai.textanalytics.TestUtils#getTestParameters")
    public void recognizePiiEntitiesForDomainFilter(HttpClient httpClient, TextAnalyticsServiceVersion serviceVersion) {
        client = getTextAnalyticsAsyncClient(httpClient, serviceVersion);
        recognizePiiDomainFilterRunner((document, options) ->
            StepVerifier.create(client.recognizePiiEntities(document, "en", options))
                .assertNext(response -> validatePiiEntities(asList(getPiiEntitiesList1().get(1)),
                    response.stream().collect(Collectors.toList())))
                .verifyComplete());
    }

    @ParameterizedTest(name = DISPLAY_NAME_WITH_ARGUMENTS)
    @MethodSource("com.azure.ai.textanalytics.TestUtils#getTestParameters")
    public void recognizePiiEntitiesForBatchInputStringForDomainFilter(HttpClient httpClient, TextAnalyticsServiceVersion serviceVersion) {
        client = getTextAnalyticsAsyncClient(httpClient, serviceVersion);
        recognizePiiLanguageHintRunner((inputs, language) ->
            StepVerifier.create(client.recognizePiiEntitiesBatch(inputs, language,
                new RecognizePiiEntitiesOptions().setDomainFilter(PiiEntityDomainType.PROTECTED_HEALTH_INFORMATION)))
                .assertNext(response -> validatePiiEntitiesResultCollection(false, getExpectedBatchPiiEntitiesForDomainFilter(), response))
                .verifyComplete());
    }

    @ParameterizedTest(name = DISPLAY_NAME_WITH_ARGUMENTS)
    @MethodSource("com.azure.ai.textanalytics.TestUtils#getTestParameters")
    public void recognizePiiEntitiesForBatchInputForDomainFilter(HttpClient httpClient, TextAnalyticsServiceVersion serviceVersion) {
        client = getTextAnalyticsAsyncClient(httpClient, serviceVersion);
        recognizeBatchPiiEntitiesRunner((inputs) ->
            StepVerifier.create(client.recognizePiiEntitiesBatchWithResponse(inputs,
                new RecognizePiiEntitiesOptions().setDomainFilter(PiiEntityDomainType.PROTECTED_HEALTH_INFORMATION)))
                .assertNext(response -> validatePiiEntitiesResultCollectionWithResponse(false, getExpectedBatchPiiEntitiesForDomainFilter(), 200, response))
                .verifyComplete());
    }

    // Linked Entities
    @ParameterizedTest(name = DISPLAY_NAME_WITH_ARGUMENTS)
    @MethodSource("com.azure.ai.textanalytics.TestUtils#getTestParameters")
    public void recognizeLinkedEntitiesForTextInput(HttpClient httpClient, TextAnalyticsServiceVersion serviceVersion) {
        client = getTextAnalyticsAsyncClient(httpClient, serviceVersion);
        recognizeLinkedEntitiesForSingleTextInputRunner(input ->
            StepVerifier.create(client.recognizeLinkedEntities(input))
                .assertNext(response -> validateLinkedEntity(getLinkedEntitiesList1().get(0), response.iterator().next()))
                .verifyComplete());
    }

    @ParameterizedTest(name = DISPLAY_NAME_WITH_ARGUMENTS)
    @MethodSource("com.azure.ai.textanalytics.TestUtils#getTestParameters")
    public void recognizeLinkedEntitiesForEmptyText(HttpClient httpClient, TextAnalyticsServiceVersion serviceVersion) {
        client = getTextAnalyticsAsyncClient(httpClient, serviceVersion);
        emptyTextRunner(input ->
            StepVerifier.create(client.recognizeLinkedEntities(input))
                .expectErrorMatches(throwable -> throwable instanceof TextAnalyticsException
                    && INVALID_DOCUMENT.equals(((TextAnalyticsException) throwable).getErrorCode()))
                .verify());
    }

    @ParameterizedTest(name = DISPLAY_NAME_WITH_ARGUMENTS)
    @MethodSource("com.azure.ai.textanalytics.TestUtils#getTestParameters")
    public void recognizeLinkedEntitiesForFaultyText(HttpClient httpClient, TextAnalyticsServiceVersion serviceVersion) {
        client = getTextAnalyticsAsyncClient(httpClient, serviceVersion);
        faultyTextRunner(input ->
            StepVerifier.create(client.recognizeLinkedEntities(input))
                .assertNext(result -> assertFalse(result.getWarnings().iterator().hasNext()))
                .verifyComplete());
    }

    @ParameterizedTest(name = DISPLAY_NAME_WITH_ARGUMENTS)
    @MethodSource("com.azure.ai.textanalytics.TestUtils#getTestParameters")
    public void recognizeLinkedEntitiesDuplicateIdInput(HttpClient httpClient, TextAnalyticsServiceVersion serviceVersion) {
        client = getTextAnalyticsAsyncClient(httpClient, serviceVersion);
        recognizeBatchLinkedEntityDuplicateIdRunner(inputs ->
            StepVerifier.create(client.recognizeLinkedEntitiesBatchWithResponse(inputs, null))
                .verifyErrorSatisfies(ex -> assertEquals(HttpResponseException.class, ex.getClass())));
    }

    @ParameterizedTest(name = DISPLAY_NAME_WITH_ARGUMENTS)
    @MethodSource("com.azure.ai.textanalytics.TestUtils#getTestParameters")
    public void recognizeLinkedEntitiesEmptyIdInput(HttpClient httpClient, TextAnalyticsServiceVersion serviceVersion) {
        client = getTextAnalyticsAsyncClient(httpClient, serviceVersion);
        textAnalyticsInputEmptyIdRunner(inputs ->
            StepVerifier.create(client.recognizeLinkedEntitiesBatchWithResponse(inputs, null))
                .verifyErrorSatisfies(ex -> {
                    final HttpResponseException httpResponseException = (HttpResponseException) ex;
                    assertEquals(400, httpResponseException.getResponse().getStatusCode());
                    final TextAnalyticsError textAnalyticsError = (TextAnalyticsError) httpResponseException.getValue();
                    assertEquals(INVALID_DOCUMENT, textAnalyticsError.getErrorCode());
                }));
    }

    @ParameterizedTest(name = DISPLAY_NAME_WITH_ARGUMENTS)
    @MethodSource("com.azure.ai.textanalytics.TestUtils#getTestParameters")
    public void recognizeLinkedEntitiesForBatchInput(HttpClient httpClient, TextAnalyticsServiceVersion serviceVersion) {
        client = getTextAnalyticsAsyncClient(httpClient, serviceVersion);
        recognizeBatchLinkedEntityRunner((inputs) ->
            StepVerifier.create(client.recognizeLinkedEntitiesBatchWithResponse(inputs, null))
                .assertNext(response -> validateLinkedEntitiesResultCollectionWithResponse(false, getExpectedBatchLinkedEntities(), 200, response))
                .verifyComplete());
    }

    @ParameterizedTest(name = DISPLAY_NAME_WITH_ARGUMENTS)
    @MethodSource("com.azure.ai.textanalytics.TestUtils#getTestParameters")
    public void recognizeLinkedEntitiesForBatchInputShowStatistics(HttpClient httpClient, TextAnalyticsServiceVersion serviceVersion) {
        client = getTextAnalyticsAsyncClient(httpClient, serviceVersion);
        recognizeBatchLinkedEntitiesShowStatsRunner((inputs, options) ->
            StepVerifier.create(client.recognizeLinkedEntitiesBatchWithResponse(inputs, options))
                .assertNext(response -> validateLinkedEntitiesResultCollectionWithResponse(true, getExpectedBatchLinkedEntities(), 200, response))
                .verifyComplete());
    }

    @ParameterizedTest(name = DISPLAY_NAME_WITH_ARGUMENTS)
    @MethodSource("com.azure.ai.textanalytics.TestUtils#getTestParameters")
    public void recognizeLinkedEntitiesForBatchInputShowStatisticsWithRecognizeLinkedEntitiesOption(
        HttpClient httpClient, TextAnalyticsServiceVersion serviceVersion) {
        client = getTextAnalyticsAsyncClient(httpClient, serviceVersion);
        recognizeBatchLinkedEntitiesShowStatsWithRecognizeLinkedEntitiesOptionsRunner(
            (inputs, options) ->
                StepVerifier.create(client.recognizeLinkedEntitiesBatchWithResponse(inputs, options))
                    .assertNext(response -> validateLinkedEntitiesResultCollectionWithResponse(true,
                        getExpectedBatchLinkedEntities(), 200, response))
                    .verifyComplete());
    }

    @ParameterizedTest(name = DISPLAY_NAME_WITH_ARGUMENTS)
    @MethodSource("com.azure.ai.textanalytics.TestUtils#getTestParameters")
    public void recognizeLinkedEntitiesForBatchStringInput(HttpClient httpClient, TextAnalyticsServiceVersion serviceVersion) {
        client = getTextAnalyticsAsyncClient(httpClient, serviceVersion);
        recognizeLinkedStringInputRunner((inputs) ->
            StepVerifier.create(client.recognizeLinkedEntitiesBatch(inputs, null, null))
                .assertNext(response -> validateLinkedEntitiesResultCollection(false, getExpectedBatchLinkedEntities(), response))
                .verifyComplete());
    }

    @ParameterizedTest(name = DISPLAY_NAME_WITH_ARGUMENTS)
    @MethodSource("com.azure.ai.textanalytics.TestUtils#getTestParameters")
    public void recognizeLinkedEntitiesForListLanguageHint(HttpClient httpClient, TextAnalyticsServiceVersion serviceVersion) {
        client = getTextAnalyticsAsyncClient(httpClient, serviceVersion);
        recognizeLinkedLanguageHintRunner((inputs, language) ->
            StepVerifier.create(client.recognizeLinkedEntitiesBatch(inputs, language, null))
                .assertNext(response -> validateLinkedEntitiesResultCollection(false, getExpectedBatchLinkedEntities(), response))
                .verifyComplete());
    }

    @ParameterizedTest(name = DISPLAY_NAME_WITH_ARGUMENTS)
    @MethodSource("com.azure.ai.textanalytics.TestUtils#getTestParameters")
    public void recognizeLinkedEntitiesForListStringWithOptions(HttpClient httpClient, TextAnalyticsServiceVersion serviceVersion) {
        client = getTextAnalyticsAsyncClient(httpClient, serviceVersion);
        recognizeBatchStringLinkedEntitiesShowStatsRunner((inputs, options) ->
            StepVerifier.create(client.recognizeLinkedEntitiesBatch(inputs, null, options))
                .assertNext(response -> validateLinkedEntitiesResultCollection(true, getExpectedBatchLinkedEntities(), response))
                .verifyComplete());
    }

    @ParameterizedTest(name = DISPLAY_NAME_WITH_ARGUMENTS)
    @MethodSource("com.azure.ai.textanalytics.TestUtils#getTestParameters")
    public void recognizeLinkedEntitiesBatchTooManyDocuments(HttpClient httpClient, TextAnalyticsServiceVersion serviceVersion) {
        client = getTextAnalyticsAsyncClient(httpClient, serviceVersion);
        tooManyDocumentsRunner(inputs ->
            StepVerifier.create(client.recognizeLinkedEntitiesBatch(inputs, null, null))
                .verifyErrorSatisfies(ex -> {
                    final HttpResponseException httpResponseException = (HttpResponseException) ex;
                    assertEquals(400, httpResponseException.getResponse().getStatusCode());
                    final TextAnalyticsError textAnalyticsError = (TextAnalyticsError) httpResponseException.getValue();
                    assertEquals(INVALID_DOCUMENT_BATCH, textAnalyticsError.getErrorCode());
                }));
    }

    @ParameterizedTest(name = DISPLAY_NAME_WITH_ARGUMENTS)
    @MethodSource("com.azure.ai.textanalytics.TestUtils#getTestParameters")
    public void recognizeLinkedEntitiesEmoji(HttpClient httpClient, TextAnalyticsServiceVersion serviceVersion) {
        client = getTextAnalyticsAsyncClient(httpClient, serviceVersion);
        emojiRunner(document ->
            StepVerifier.create(client.recognizeLinkedEntities(document))
                .assertNext(result -> result.forEach(linkedEntity -> {
                    linkedEntity.getMatches().forEach(linkedEntityMatch -> {
                        assertEquals(9, linkedEntityMatch.getLength());
                        assertEquals(13, linkedEntityMatch.getOffset());
                    });
                })).verifyComplete(), LINKED_ENTITY_INPUTS.get(1)
        );
    }

    @ParameterizedTest(name = DISPLAY_NAME_WITH_ARGUMENTS)
    @MethodSource("com.azure.ai.textanalytics.TestUtils#getTestParameters")
    public void recognizeLinkedEntitiesBatchWithResponseEmoji(HttpClient httpClient,
        TextAnalyticsServiceVersion serviceVersion) {
        client = getTextAnalyticsAsyncClient(httpClient, serviceVersion);
        batchEmojiRunner(
            documents -> StepVerifier.create(client.recognizeLinkedEntitiesBatchWithResponse(documents,
                new RecognizeLinkedEntitiesOptions().setStringIndexType(StringIndexType.UNICODE_CODE_POINT)))
                             .assertNext(response -> response.getValue().stream().forEach(
                                 result -> result.getEntities().forEach(
                                     linkedEntity ->
                                         linkedEntity.getMatches().forEach(linkedEntityMatch -> {
                                             assertEquals(9, linkedEntityMatch.getLength());
                                             assertEquals(12, linkedEntityMatch.getOffset());
                                         }))))
                             .verifyComplete(),
            LINKED_ENTITY_INPUTS.get(1)
        );
    }

    @ParameterizedTest(name = DISPLAY_NAME_WITH_ARGUMENTS)
    @MethodSource("com.azure.ai.textanalytics.TestUtils#getTestParameters")
    public void recognizeLinkedEntitiesEmojiWithSkinToneModifier(HttpClient httpClient,
        TextAnalyticsServiceVersion serviceVersion) {
        client = getTextAnalyticsAsyncClient(httpClient, serviceVersion);
        emojiWithSkinToneModifierRunner(document ->
            StepVerifier.create(client.recognizeLinkedEntities(document))
                .assertNext(result -> result.forEach(linkedEntity -> {
                    linkedEntity.getMatches().forEach(linkedEntityMatch -> {
                        assertEquals(9, linkedEntityMatch.getLength());
                        assertEquals(15, linkedEntityMatch.getOffset());
                    });
                })).verifyComplete(), LINKED_ENTITY_INPUTS.get(1)
        );
    }

    @ParameterizedTest(name = DISPLAY_NAME_WITH_ARGUMENTS)
    @MethodSource("com.azure.ai.textanalytics.TestUtils#getTestParameters")
    public void recognizeLinkedEntitiesEmojiFamily(HttpClient httpClient, TextAnalyticsServiceVersion serviceVersion) {
        client = getTextAnalyticsAsyncClient(httpClient, serviceVersion);
        emojiFamilyRunner(document ->
            StepVerifier.create(client.recognizeLinkedEntities(document))
                .assertNext(result -> result.forEach(linkedEntity -> {
                    linkedEntity.getMatches().forEach(linkedEntityMatch -> {
                        assertEquals(9, linkedEntityMatch.getLength());
                        assertEquals(22, linkedEntityMatch.getOffset());
                    });
                })).verifyComplete(), LINKED_ENTITY_INPUTS.get(1)
        );
    }

    @ParameterizedTest(name = DISPLAY_NAME_WITH_ARGUMENTS)
    @MethodSource("com.azure.ai.textanalytics.TestUtils#getTestParameters")
    public void recognizeLinkedEntitiesEmojiFamilyWIthSkinToneModifier(HttpClient httpClient,
        TextAnalyticsServiceVersion serviceVersion) {
        client = getTextAnalyticsAsyncClient(httpClient, serviceVersion);
        emojiFamilyWithSkinToneModifierRunner(document ->
            StepVerifier.create(client.recognizeLinkedEntities(document))
                .assertNext(result -> result.forEach(linkedEntity -> {
                    linkedEntity.getMatches().forEach(linkedEntityMatch -> {
                        assertEquals(9, linkedEntityMatch.getLength());
                        assertEquals(30, linkedEntityMatch.getOffset());
                    });
                })).verifyComplete(), LINKED_ENTITY_INPUTS.get(1)
        );
    }

    @ParameterizedTest(name = DISPLAY_NAME_WITH_ARGUMENTS)
    @MethodSource("com.azure.ai.textanalytics.TestUtils#getTestParameters")
    public void recognizeLinkedEntitiesDiacriticsNfc(HttpClient httpClient, TextAnalyticsServiceVersion serviceVersion) {
        client = getTextAnalyticsAsyncClient(httpClient, serviceVersion);
        diacriticsNfcRunner(document ->
            StepVerifier.create(client.recognizeLinkedEntities(document))
                .assertNext(result -> result.forEach(linkedEntity -> {
                    linkedEntity.getMatches().forEach(linkedEntityMatch -> {
                        assertEquals(9, linkedEntityMatch.getLength());
                        assertEquals(14, linkedEntityMatch.getOffset());
                    });
                })).verifyComplete(), LINKED_ENTITY_INPUTS.get(1)
        );
    }

    @ParameterizedTest(name = DISPLAY_NAME_WITH_ARGUMENTS)
    @MethodSource("com.azure.ai.textanalytics.TestUtils#getTestParameters")
    public void recognizeLinkedEntitiesDiacriticsNfd(HttpClient httpClient, TextAnalyticsServiceVersion serviceVersion) {
        client = getTextAnalyticsAsyncClient(httpClient, serviceVersion);
        diacriticsNfdRunner(document ->
            StepVerifier.create(client.recognizeLinkedEntities(document))
                .assertNext(result -> result.forEach(linkedEntity -> {
                    linkedEntity.getMatches().forEach(linkedEntityMatch -> {
                        assertEquals(9, linkedEntityMatch.getLength());
                        assertEquals(15, linkedEntityMatch.getOffset());
                    });
                })).verifyComplete(), LINKED_ENTITY_INPUTS.get(1)
        );
    }

    @ParameterizedTest(name = DISPLAY_NAME_WITH_ARGUMENTS)
    @MethodSource("com.azure.ai.textanalytics.TestUtils#getTestParameters")
    public void recognizeLinkedEntitiesKoreanNfc(HttpClient httpClient, TextAnalyticsServiceVersion serviceVersion) {
        client = getTextAnalyticsAsyncClient(httpClient, serviceVersion);
        koreanNfcRunner(document ->
            StepVerifier.create(client.recognizeLinkedEntities(document))
                .assertNext(result -> result.forEach(linkedEntity -> {
                    linkedEntity.getMatches().forEach(linkedEntityMatch -> {
                        assertEquals(9, linkedEntityMatch.getLength());
                        assertEquals(13, linkedEntityMatch.getOffset());
                    });
                })).verifyComplete(), LINKED_ENTITY_INPUTS.get(1)
        );
    }

    @ParameterizedTest(name = DISPLAY_NAME_WITH_ARGUMENTS)
    @MethodSource("com.azure.ai.textanalytics.TestUtils#getTestParameters")
    public void recognizeLinkedEntitiesKoreanNfd(HttpClient httpClient, TextAnalyticsServiceVersion serviceVersion) {
        client = getTextAnalyticsAsyncClient(httpClient, serviceVersion);
        koreanNfdRunner(document ->
            StepVerifier.create(client.recognizeLinkedEntities(document))
                .assertNext(result -> result.forEach(linkedEntity -> {
                    linkedEntity.getMatches().forEach(linkedEntityMatch -> {
                        assertEquals(9, linkedEntityMatch.getLength());
                        assertEquals(13, linkedEntityMatch.getOffset());
                    });
                })).verifyComplete(), LINKED_ENTITY_INPUTS.get(1)
        );
    }

    @ParameterizedTest(name = DISPLAY_NAME_WITH_ARGUMENTS)
    @MethodSource("com.azure.ai.textanalytics.TestUtils#getTestParameters")
    public void recognizeLinkedEntitiesZalgoText(HttpClient httpClient, TextAnalyticsServiceVersion serviceVersion) {
        client = getTextAnalyticsAsyncClient(httpClient, serviceVersion);
        zalgoTextRunner(document ->
            StepVerifier.create(client.recognizeLinkedEntities(document))
                .assertNext(result -> result.forEach(linkedEntity -> {
                    linkedEntity.getMatches().forEach(linkedEntityMatch -> {
                        assertEquals(9, linkedEntityMatch.getLength());
                        assertEquals(126, linkedEntityMatch.getOffset());
                    });
                })).verifyComplete(), LINKED_ENTITY_INPUTS.get(1)
        );
    }

    // Key Phrases
    @ParameterizedTest(name = DISPLAY_NAME_WITH_ARGUMENTS)
    @MethodSource("com.azure.ai.textanalytics.TestUtils#getTestParameters")
    public void extractKeyPhrasesForTextInput(HttpClient httpClient, TextAnalyticsServiceVersion serviceVersion) {
        client = getTextAnalyticsAsyncClient(httpClient, serviceVersion);
        extractKeyPhrasesForSingleTextInputRunner(input ->
            StepVerifier.create(client.extractKeyPhrases(input))
                .assertNext(response -> assertEquals("monde", response.iterator().next()))
                .verifyComplete());
    }

    @ParameterizedTest(name = DISPLAY_NAME_WITH_ARGUMENTS)
    @MethodSource("com.azure.ai.textanalytics.TestUtils#getTestParameters")
    public void extractKeyPhrasesForEmptyText(HttpClient httpClient, TextAnalyticsServiceVersion serviceVersion) {
        client = getTextAnalyticsAsyncClient(httpClient, serviceVersion);
        emptyTextRunner(input ->
            StepVerifier.create(client.extractKeyPhrases(input))
                .expectErrorMatches(throwable -> throwable instanceof TextAnalyticsException
                    && INVALID_DOCUMENT.equals(((TextAnalyticsException) throwable).getErrorCode()))
                .verify());
    }

    @ParameterizedTest(name = DISPLAY_NAME_WITH_ARGUMENTS)
    @MethodSource("com.azure.ai.textanalytics.TestUtils#getTestParameters")
    public void extractKeyPhrasesForFaultyText(HttpClient httpClient, TextAnalyticsServiceVersion serviceVersion) {
        client = getTextAnalyticsAsyncClient(httpClient, serviceVersion);
        faultyTextRunner(input ->
            StepVerifier.create(client.extractKeyPhrases(input))
                .assertNext(result -> assertFalse(result.getWarnings().iterator().hasNext()))
                .verifyComplete());
    }

    @ParameterizedTest(name = DISPLAY_NAME_WITH_ARGUMENTS)
    @MethodSource("com.azure.ai.textanalytics.TestUtils#getTestParameters")
    public void extractKeyPhrasesDuplicateIdInput(HttpClient httpClient, TextAnalyticsServiceVersion serviceVersion) {
        client = getTextAnalyticsAsyncClient(httpClient, serviceVersion);
        extractBatchKeyPhrasesDuplicateIdRunner(inputs ->
            StepVerifier.create(client.extractKeyPhrasesBatchWithResponse(inputs, null))
                .verifyErrorSatisfies(ex -> assertEquals(HttpResponseException.class, ex.getClass())));
    }

    @ParameterizedTest(name = DISPLAY_NAME_WITH_ARGUMENTS)
    @MethodSource("com.azure.ai.textanalytics.TestUtils#getTestParameters")
    public void extractKeyPhrasesEmptyIdInput(HttpClient httpClient, TextAnalyticsServiceVersion serviceVersion) {
        client = getTextAnalyticsAsyncClient(httpClient, serviceVersion);
        textAnalyticsInputEmptyIdRunner(inputs ->
            StepVerifier.create(client.extractKeyPhrasesBatchWithResponse(inputs, null))
                .verifyErrorSatisfies(ex -> {
                    final HttpResponseException httpResponseException = (HttpResponseException) ex;
                    assertEquals(400, httpResponseException.getResponse().getStatusCode());
                    final TextAnalyticsError textAnalyticsError = (TextAnalyticsError) httpResponseException.getValue();
                    assertEquals(INVALID_DOCUMENT, textAnalyticsError.getErrorCode());
                }));
    }

    @ParameterizedTest(name = DISPLAY_NAME_WITH_ARGUMENTS)
    @MethodSource("com.azure.ai.textanalytics.TestUtils#getTestParameters")
    public void extractKeyPhrasesForBatchInput(HttpClient httpClient, TextAnalyticsServiceVersion serviceVersion) {
        client = getTextAnalyticsAsyncClient(httpClient, serviceVersion);
        extractBatchKeyPhrasesRunner((inputs) ->
            StepVerifier.create(client.extractKeyPhrasesBatchWithResponse(inputs, null))
                .assertNext(response -> validateExtractKeyPhrasesResultCollectionWithResponse(false, getExpectedBatchKeyPhrases(), 200, response))
                .verifyComplete());

    }

    @ParameterizedTest(name = DISPLAY_NAME_WITH_ARGUMENTS)
    @MethodSource("com.azure.ai.textanalytics.TestUtils#getTestParameters")
    public void extractKeyPhrasesForBatchInputShowStatistics(HttpClient httpClient, TextAnalyticsServiceVersion serviceVersion) {
        client = getTextAnalyticsAsyncClient(httpClient, serviceVersion);
        extractBatchKeyPhrasesShowStatsRunner((inputs, options) ->
            StepVerifier.create(client.extractKeyPhrasesBatchWithResponse(inputs, options))
                .assertNext(response -> validateExtractKeyPhrasesResultCollectionWithResponse(true, getExpectedBatchKeyPhrases(), 200, response))
                .verifyComplete());
    }

    @ParameterizedTest(name = DISPLAY_NAME_WITH_ARGUMENTS)
    @MethodSource("com.azure.ai.textanalytics.TestUtils#getTestParameters")
    public void extractKeyPhrasesForBatchStringInput(HttpClient httpClient, TextAnalyticsServiceVersion serviceVersion) {
        client = getTextAnalyticsAsyncClient(httpClient, serviceVersion);
        extractKeyPhrasesStringInputRunner((inputs) ->
            StepVerifier.create(client.extractKeyPhrasesBatch(inputs, null, null))
                .assertNext(response -> validateExtractKeyPhrasesResultCollection(false, getExpectedBatchKeyPhrases(), response))
                .verifyComplete());
    }

    @ParameterizedTest(name = DISPLAY_NAME_WITH_ARGUMENTS)
    @MethodSource("com.azure.ai.textanalytics.TestUtils#getTestParameters")
    public void extractKeyPhrasesForListLanguageHint(HttpClient httpClient, TextAnalyticsServiceVersion serviceVersion) {
        client = getTextAnalyticsAsyncClient(httpClient, serviceVersion);
        extractKeyPhrasesLanguageHintRunner((inputs, language) ->
            StepVerifier.create(client.extractKeyPhrasesBatch(inputs, language, null))
                .assertNext(response -> validateExtractKeyPhrasesResultCollection(false, getExpectedBatchKeyPhrases(), response))
                .verifyComplete());
    }

    @ParameterizedTest(name = DISPLAY_NAME_WITH_ARGUMENTS)
    @MethodSource("com.azure.ai.textanalytics.TestUtils#getTestParameters")
    public void extractKeyPhrasesForListStringWithOptions(HttpClient httpClient, TextAnalyticsServiceVersion serviceVersion) {
        client = getTextAnalyticsAsyncClient(httpClient, serviceVersion);
        extractBatchStringKeyPhrasesShowStatsRunner((inputs, options) ->
            StepVerifier.create(client.extractKeyPhrasesBatch(inputs, null, options))
                .assertNext(response -> validateExtractKeyPhrasesResultCollection(true, getExpectedBatchKeyPhrases(), response))
                .verifyComplete());
    }

    @ParameterizedTest(name = DISPLAY_NAME_WITH_ARGUMENTS)
    @MethodSource("com.azure.ai.textanalytics.TestUtils#getTestParameters")
    public void extractKeyPhrasesWarning(HttpClient httpClient, TextAnalyticsServiceVersion serviceVersion) {
        client = getTextAnalyticsAsyncClient(httpClient, serviceVersion);
        extractKeyPhrasesWarningRunner(
            input -> StepVerifier.create(client.extractKeyPhrases(input))
                .assertNext(keyPhrasesResult -> {
                    keyPhrasesResult.getWarnings().forEach(warning -> {
                        assertTrue(WARNING_TOO_LONG_DOCUMENT_INPUT_MESSAGE.equals(warning.getMessage()));
                        assertTrue(LONG_WORDS_IN_DOCUMENT.equals(warning.getWarningCode()));
                    });
                })
                .verifyComplete()
        );
    }

    @ParameterizedTest(name = DISPLAY_NAME_WITH_ARGUMENTS)
    @MethodSource("com.azure.ai.textanalytics.TestUtils#getTestParameters")
    public void extractKeyPhrasesBatchWarning(HttpClient httpClient, TextAnalyticsServiceVersion serviceVersion) {
        client = getTextAnalyticsAsyncClient(httpClient, serviceVersion);
        extractKeyPhrasesBatchWarningRunner(
            inputs -> StepVerifier.create(client.extractKeyPhrasesBatchWithResponse(inputs, null))
                .assertNext(response -> response.getValue().forEach(keyPhrasesResult ->
                    keyPhrasesResult.getKeyPhrases().getWarnings().forEach(warning -> {
                        assertTrue(WARNING_TOO_LONG_DOCUMENT_INPUT_MESSAGE.equals(warning.getMessage()));
                        assertTrue(LONG_WORDS_IN_DOCUMENT.equals(warning.getWarningCode()));
                    })
                ))
                .verifyComplete()
        );
    }

    @ParameterizedTest(name = DISPLAY_NAME_WITH_ARGUMENTS)
    @MethodSource("com.azure.ai.textanalytics.TestUtils#getTestParameters")
    public void extractKeyPhrasesBatchTooManyDocuments(HttpClient httpClient, TextAnalyticsServiceVersion serviceVersion) {
        client = getTextAnalyticsAsyncClient(httpClient, serviceVersion);
        tooManyDocumentsRunner(inputs ->
            StepVerifier.create(client.extractKeyPhrasesBatch(inputs, null, null))
                .verifyErrorSatisfies(ex -> {
                    final HttpResponseException httpResponseException = (HttpResponseException) ex;
                    assertEquals(400, httpResponseException.getResponse().getStatusCode());
                    final TextAnalyticsError textAnalyticsError = (TextAnalyticsError) httpResponseException.getValue();
                    assertEquals(INVALID_DOCUMENT_BATCH, textAnalyticsError.getErrorCode());
                }));
    }

    // Sentiment

    /**
     * Test analyzing sentiment for a string input.
     */
    @ParameterizedTest(name = DISPLAY_NAME_WITH_ARGUMENTS)
    @MethodSource("com.azure.ai.textanalytics.TestUtils#getTestParameters")
    public void analyzeSentimentForTextInput(HttpClient httpClient, TextAnalyticsServiceVersion serviceVersion) {
        client = getTextAnalyticsAsyncClient(httpClient, serviceVersion);
        analyzeSentimentForSingleTextInputRunner(input ->
            StepVerifier.create(client.analyzeSentiment(input))
                .assertNext(response -> validateAnalyzedSentiment(false, getExpectedDocumentSentiment(), response))
                .verifyComplete()
        );
    }

    /**
     * Test analyzing sentiment for a string input with default language hint.
     */
    @ParameterizedTest(name = DISPLAY_NAME_WITH_ARGUMENTS)
    @MethodSource("com.azure.ai.textanalytics.TestUtils#getTestParameters")
    public void analyzeSentimentForTextInputWithDefaultLanguageHint(HttpClient httpClient, TextAnalyticsServiceVersion serviceVersion) {
        client = getTextAnalyticsAsyncClient(httpClient, serviceVersion);
        analyzeSentimentForSingleTextInputRunner(input ->
            StepVerifier.create(client.analyzeSentiment(input, null))
                .assertNext(response -> validateAnalyzedSentiment(false, getExpectedDocumentSentiment(), response))
                .verifyComplete()
        );
    }

    /**
     * Test analyzing sentiment for a string input and verifying the result of opinion mining.
     */
    @ParameterizedTest(name = DISPLAY_NAME_WITH_ARGUMENTS)
    @MethodSource("com.azure.ai.textanalytics.TestUtils#getTestParameters")
    public void analyzeSentimentForTextInputWithOpinionMining(HttpClient httpClient, TextAnalyticsServiceVersion serviceVersion) {
        client = getTextAnalyticsAsyncClient(httpClient, serviceVersion);
        analyzeSentimentForTextInputWithOpinionMiningRunner((input, options) ->
            StepVerifier.create(client.analyzeSentiment(input, "en", options))
                .assertNext(response -> validateAnalyzedSentiment(true, getExpectedDocumentSentiment(), response))
                .verifyComplete());
    }

    /**
     * Verifies that an TextAnalyticsException is thrown for an empty document.
     */
    @ParameterizedTest(name = DISPLAY_NAME_WITH_ARGUMENTS)
    @MethodSource("com.azure.ai.textanalytics.TestUtils#getTestParameters")
    public void analyzeSentimentForEmptyText(HttpClient httpClient, TextAnalyticsServiceVersion serviceVersion) {
        client = getTextAnalyticsAsyncClient(httpClient, serviceVersion);
        emptyTextRunner(document ->
            StepVerifier.create(client.analyzeSentiment(document))
                .expectErrorMatches(throwable -> throwable instanceof TextAnalyticsException
                    && INVALID_DOCUMENT.equals(((TextAnalyticsException) throwable).getErrorCode()))
                .verify()
        );
    }

    /**
     * Test analyzing sentiment for a faulty document.
     */
    @ParameterizedTest(name = DISPLAY_NAME_WITH_ARGUMENTS)
    @MethodSource("com.azure.ai.textanalytics.TestUtils#getTestParameters")
    public void analyzeSentimentForFaultyText(HttpClient httpClient, TextAnalyticsServiceVersion serviceVersion) {
        client = getTextAnalyticsAsyncClient(httpClient, serviceVersion);
        faultyTextRunner(input -> {
            final DocumentSentiment expectedDocumentSentiment = new DocumentSentiment(
                TextSentiment.NEUTRAL,
                new SentimentConfidenceScores(0.0, 0.0, 0.0),
                new IterableStream<>(asList(
                    new SentenceSentiment("!", TextSentiment.NEUTRAL, new SentimentConfidenceScores(0.0, 0.0, 0.0), null, 0),
                    new SentenceSentiment("@#%%", TextSentiment.NEUTRAL, new SentimentConfidenceScores(0.0, 0.0, 0.0), null, 1)
                )), null);
            StepVerifier.create(client.analyzeSentiment(input))
                .assertNext(response -> validateAnalyzedSentiment(false, expectedDocumentSentiment, response))
                .verifyComplete();
        });
    }

    /**
     * Test analyzing sentiment for a duplicate ID list.
     */
    @ParameterizedTest(name = DISPLAY_NAME_WITH_ARGUMENTS)
    @MethodSource("com.azure.ai.textanalytics.TestUtils#getTestParameters")
    public void analyzeSentimentDuplicateIdInput(HttpClient httpClient, TextAnalyticsServiceVersion serviceVersion) {
        client = getTextAnalyticsAsyncClient(httpClient, serviceVersion);
        analyzeBatchSentimentDuplicateIdRunner(inputs ->
            StepVerifier.create(client.analyzeSentimentBatchWithResponse(inputs, new TextAnalyticsRequestOptions()))
                .verifyErrorSatisfies(ex -> assertEquals(HttpResponseException.class, ex.getClass())));
    }

    /**
     * Verifies that an invalid document exception is returned for input documents with an empty ID.
     */
    @ParameterizedTest(name = DISPLAY_NAME_WITH_ARGUMENTS)
    @MethodSource("com.azure.ai.textanalytics.TestUtils#getTestParameters")
    public void analyzeSentimentEmptyIdInput(HttpClient httpClient, TextAnalyticsServiceVersion serviceVersion) {
        client = getTextAnalyticsAsyncClient(httpClient, serviceVersion);
        textAnalyticsInputEmptyIdRunner(inputs ->
            StepVerifier.create(client.analyzeSentimentBatchWithResponse(inputs, null))
                .verifyErrorSatisfies(ex -> {
                    final HttpResponseException httpResponseException = (HttpResponseException) ex;
                    assertEquals(400, httpResponseException.getResponse().getStatusCode());
                    final TextAnalyticsError textAnalyticsError = (TextAnalyticsError) httpResponseException.getValue();
                    assertEquals(INVALID_DOCUMENT, textAnalyticsError.getErrorCode());
                }));
    }

    /**
     * Verify that the collection result excludes request statistics and mined options when given a batch of
     * String documents with null TextAnalyticsRequestOptions and null language code which will use the default language
     * code, 'en'.
     *
     * {@link TextAnalyticsAsyncClient#analyzeSentimentBatch(Iterable, String, TextAnalyticsRequestOptions)}
     * which TextAnalyticsRequestOptions is null and null language code which will use the default language code, 'en'.
     */
    @ParameterizedTest(name = DISPLAY_NAME_WITH_ARGUMENTS)
    @MethodSource("com.azure.ai.textanalytics.TestUtils#getTestParameters")
    public void analyzeSentimentForBatchStringInput(HttpClient httpClient, TextAnalyticsServiceVersion serviceVersion) {
        client = getTextAnalyticsAsyncClient(httpClient, serviceVersion);
        analyzeSentimentStringInputRunner(inputs ->
            StepVerifier.create(client.analyzeSentimentBatch(inputs, null, new TextAnalyticsRequestOptions()))
                .assertNext(response -> validateSentimentResultCollection(false, false, getExpectedBatchTextSentiment(), response))
                .verifyComplete());
    }

    /**
     * Verify that the collection result excludes request statistics and mined options when given a batch of
     * String documents with null TextAnalyticsRequestOptions and given a language code.
     *
     * {@link TextAnalyticsAsyncClient#analyzeSentimentBatch(Iterable, String, TextAnalyticsRequestOptions)}
     * which TextAnalyticsRequestOptions is null and given a language code.
     */
    @ParameterizedTest(name = DISPLAY_NAME_WITH_ARGUMENTS)
    @MethodSource("com.azure.ai.textanalytics.TestUtils#getTestParameters")
    public void analyzeSentimentForListStringWithLanguageHint(HttpClient httpClient, TextAnalyticsServiceVersion serviceVersion) {
        client = getTextAnalyticsAsyncClient(httpClient, serviceVersion);
        analyzeSentimentLanguageHintRunner((inputs, language) ->
            StepVerifier.create(client.analyzeSentimentBatch(inputs, language, new TextAnalyticsRequestOptions()))
                .assertNext(response -> validateSentimentResultCollection(false, false, getExpectedBatchTextSentiment(), response))
                .verifyComplete());
    }

    /**
     * Verify that the collection result includes request statistics but not mined options when given a batch of
     * String documents with AnalyzeSentimentOptions.
     *
     * {@link TextAnalyticsAsyncClient#analyzeSentimentBatch(Iterable, String, AnalyzeSentimentOptions)}
     * which to show the request statistics only and verify the analyzed sentiment result.
     */
    @ParameterizedTest(name = DISPLAY_NAME_WITH_ARGUMENTS)
    @MethodSource("com.azure.ai.textanalytics.TestUtils#getTestParameters")
    public void analyzeSentimentForListStringShowStatisticsExcludeOpinionMining(HttpClient httpClient, TextAnalyticsServiceVersion serviceVersion) {
        client = getTextAnalyticsAsyncClient(httpClient, serviceVersion);
        analyzeBatchStringSentimentShowStatsAndIncludeOpinionMiningRunner((inputs, options) ->
            StepVerifier.create(client.analyzeSentimentBatch(inputs, null, options.setIncludeOpinionMining(false)))
                .assertNext(response -> validateSentimentResultCollection(true, false, getExpectedBatchTextSentiment(), response))
                .verifyComplete());
    }

    /**
     * Verify that the collection result includes mined options but not request statistics when given a batch of
     * String documents with AnalyzeSentimentOptions.
     *
     * {@link TextAnalyticsAsyncClient#analyzeSentimentBatch(Iterable, String, AnalyzeSentimentOptions)}
     * which AnalyzeSentimentOptions includes opinion mining and request statistics.
     */
    @ParameterizedTest(name = DISPLAY_NAME_WITH_ARGUMENTS)
    @MethodSource("com.azure.ai.textanalytics.TestUtils#getTestParameters")
    public void analyzeSentimentForListStringNotShowStatisticsButIncludeOpinionMining(HttpClient httpClient, TextAnalyticsServiceVersion serviceVersion) {
        client = getTextAnalyticsAsyncClient(httpClient, serviceVersion);
        analyzeBatchStringSentimentShowStatsAndIncludeOpinionMiningRunner((inputs, options) -> {
            options.setIncludeStatistics(false);
            StepVerifier.create(client.analyzeSentimentBatch(inputs, null, options))
                .assertNext(response -> validateSentimentResultCollection(false, true, getExpectedBatchTextSentiment(), response))
                .verifyComplete();
        });
    }

    /**
     * Verify that the collection result includes mined options and request statistics when given a batch of
     * String documents with AnalyzeSentimentOptions.
     *
     * {@link TextAnalyticsAsyncClient#analyzeSentimentBatch(Iterable, String, AnalyzeSentimentOptions)}
     * which AnalyzeSentimentOptions includes opinion mining and request statistics.
     */
    @ParameterizedTest(name = DISPLAY_NAME_WITH_ARGUMENTS)
    @MethodSource("com.azure.ai.textanalytics.TestUtils#getTestParameters")
    public void analyzeSentimentForListStringShowStatisticsAndIncludeOpinionMining(HttpClient httpClient, TextAnalyticsServiceVersion serviceVersion) {
        client = getTextAnalyticsAsyncClient(httpClient, serviceVersion);
        analyzeBatchStringSentimentShowStatsAndIncludeOpinionMiningRunner((inputs, options) ->
            StepVerifier.create(client.analyzeSentimentBatch(inputs, null, options))
                .assertNext(response -> validateSentimentResultCollection(true, true, getExpectedBatchTextSentiment(), response))
                .verifyComplete());
    }

    /**
     * Verify that the collection result excludes request statistics and mined options when given a batch of
     * TextDocumentInput documents with null TextAnalyticsRequestOptions.
     *
     * {@link TextAnalyticsAsyncClient#analyzeSentimentBatchWithResponse(Iterable, TextAnalyticsRequestOptions)}
     * which TextAnalyticsRequestOptions is null.
     */
    @ParameterizedTest(name = DISPLAY_NAME_WITH_ARGUMENTS)
    @MethodSource("com.azure.ai.textanalytics.TestUtils#getTestParameters")
    public void analyzeSentimentForBatchInputWithNullRequestOptions(HttpClient httpClient, TextAnalyticsServiceVersion serviceVersion) {
        client = getTextAnalyticsAsyncClient(httpClient, serviceVersion);
        analyzeBatchSentimentRunner(inputs ->
            StepVerifier.create(client.analyzeSentimentBatchWithResponse(inputs, (TextAnalyticsRequestOptions) null))
                .assertNext(response -> validateSentimentResultCollectionWithResponse(false, false, getExpectedBatchTextSentiment(), 200, response))
                .verifyComplete());
    }

    /**
     * Verify that we can get statistics on the collection result when given a batch of
     * TextDocumentInput documents with TextAnalyticsRequestOptions.
     *
     * {@link TextAnalyticsAsyncClient#analyzeSentimentBatchWithResponse(Iterable, TextAnalyticsRequestOptions)}
     * which TextAnalyticsRequestOptions includes request statistics.
     */
    @ParameterizedTest(name = DISPLAY_NAME_WITH_ARGUMENTS)
    @MethodSource("com.azure.ai.textanalytics.TestUtils#getTestParameters")
    public void analyzeSentimentForBatchInputShowStatistics(HttpClient httpClient, TextAnalyticsServiceVersion serviceVersion) {
        client = getTextAnalyticsAsyncClient(httpClient, serviceVersion);
        analyzeBatchSentimentShowStatsRunner((inputs, requestOptions) ->
            StepVerifier.create(client.analyzeSentimentBatchWithResponse(inputs, requestOptions))
                .assertNext(response -> validateSentimentResultCollectionWithResponse(true, false, getExpectedBatchTextSentiment(), 200, response))
                .verifyComplete());
    }

    /**
     * Verify that the collection result excludes request statistics and mined options when given a batch of
     * TextDocumentInput documents with null AnalyzeSentimentOptions.
     *
     * {@link TextAnalyticsAsyncClient#analyzeSentimentBatchWithResponse(Iterable, AnalyzeSentimentOptions)}
     * which AnalyzeSentimentOptions is null.
     */
    @ParameterizedTest(name = DISPLAY_NAME_WITH_ARGUMENTS)
    @MethodSource("com.azure.ai.textanalytics.TestUtils#getTestParameters")
    public void analyzeSentimentForBatchInputWithNullAnalyzeSentimentOptions(HttpClient httpClient, TextAnalyticsServiceVersion serviceVersion) {
        client = getTextAnalyticsAsyncClient(httpClient, serviceVersion);
        analyzeBatchSentimentOpinionMining((inputs, options) ->
            StepVerifier.create(client.analyzeSentimentBatchWithResponse(inputs, (AnalyzeSentimentOptions) null))
                .assertNext(response -> validateSentimentResultCollectionWithResponse(false, false, getExpectedBatchTextSentiment(), 200, response))
                .verifyComplete());
    }

    /**
     * Verify that the collection result includes request statistics but not mined options when given a batch of
     * TextDocumentInput documents with AnalyzeSentimentOptions.
     *
     * {@link TextAnalyticsAsyncClient#analyzeSentimentBatchWithResponse(Iterable, AnalyzeSentimentOptions)}
     * which AnalyzeSentimentOptions includes request statistics but not opinion mining.
     */
    @ParameterizedTest(name = DISPLAY_NAME_WITH_ARGUMENTS)
    @MethodSource("com.azure.ai.textanalytics.TestUtils#getTestParameters")
    public void analyzeSentimentForBatchInputShowStatisticsExcludeOpinionMining(HttpClient httpClient, TextAnalyticsServiceVersion serviceVersion) {
        client = getTextAnalyticsAsyncClient(httpClient, serviceVersion);
        analyzeBatchSentimentOpinionMining((inputs, options) ->
            StepVerifier.create(client.analyzeSentimentBatchWithResponse(inputs, options.setIncludeOpinionMining(false)))
                .assertNext(response -> validateSentimentResultCollectionWithResponse(true, false, getExpectedBatchTextSentiment(), 200, response))
                .verifyComplete());
    }

    /**
     * Verify that the collection result includes mined options but not request statistics when given a batch of
     * TextDocumentInput documents with AnalyzeSentimentOptions.
     *
     * {@link TextAnalyticsAsyncClient#analyzeSentimentBatchWithResponse(Iterable, AnalyzeSentimentOptions)}
     * which AnalyzeSentimentOptions includes opinion mining but not request statistics.
     */
    @ParameterizedTest(name = DISPLAY_NAME_WITH_ARGUMENTS)
    @MethodSource("com.azure.ai.textanalytics.TestUtils#getTestParameters")
    public void analyzeSentimentForBatchInputNotShowStatisticsButIncludeOpinionMining(HttpClient httpClient, TextAnalyticsServiceVersion serviceVersion) {
        client = getTextAnalyticsAsyncClient(httpClient, serviceVersion);
        analyzeBatchSentimentOpinionMining((inputs, options) -> {
            options.setIncludeStatistics(false);
            StepVerifier.create(client.analyzeSentimentBatchWithResponse(inputs, options))
                .assertNext(response ->
                    validateSentimentResultCollectionWithResponse(false, true, getExpectedBatchTextSentiment(), 200, response))
                .verifyComplete();
        });
    }

    /**
     * Verify that the collection result includes mined options and request statistics when given a batch of
     * TextDocumentInput documents with AnalyzeSentimentOptions.
     *
     * {@link TextAnalyticsAsyncClient#analyzeSentimentBatchWithResponse(Iterable, AnalyzeSentimentOptions)}
     * which AnalyzeSentimentOptions includes opinion mining and request statistics.
     */
    @ParameterizedTest(name = DISPLAY_NAME_WITH_ARGUMENTS)
    @MethodSource("com.azure.ai.textanalytics.TestUtils#getTestParameters")
    public void analyzeSentimentForBatchInputShowStatisticsAndIncludeOpinionMining(HttpClient httpClient, TextAnalyticsServiceVersion serviceVersion) {
        client = getTextAnalyticsAsyncClient(httpClient, serviceVersion);
        analyzeBatchSentimentOpinionMining((inputs, options) ->
            StepVerifier.create(client.analyzeSentimentBatchWithResponse(inputs, options))
                .assertNext(response -> validateSentimentResultCollectionWithResponse(true, true, getExpectedBatchTextSentiment(), 200, response))
                .verifyComplete());
    }

    /**
     * Verifies that an InvalidDocumentBatch exception is returned for input documents with too many documents.
     */
    @ParameterizedTest(name = DISPLAY_NAME_WITH_ARGUMENTS)
    @MethodSource("com.azure.ai.textanalytics.TestUtils#getTestParameters")
    public void analyzeSentimentBatchTooManyDocuments(HttpClient httpClient, TextAnalyticsServiceVersion serviceVersion) {
        client = getTextAnalyticsAsyncClient(httpClient, serviceVersion);
        tooManyDocumentsRunner(inputs ->
            StepVerifier.create(client.analyzeSentimentBatch(inputs, null, null))
                .verifyErrorSatisfies(ex -> {
                    final HttpResponseException httpResponseException = (HttpResponseException) ex;
                    assertEquals(400, httpResponseException.getResponse().getStatusCode());
                    final TextAnalyticsError textAnalyticsError = (TextAnalyticsError) httpResponseException.getValue();
                    assertEquals(INVALID_DOCUMENT_BATCH, textAnalyticsError.getErrorCode());
                }));
    }

    @ParameterizedTest(name = DISPLAY_NAME_WITH_ARGUMENTS)
    @MethodSource("com.azure.ai.textanalytics.TestUtils#getTestParameters")
    public void analyzeSentimentEmoji(HttpClient httpClient, TextAnalyticsServiceVersion serviceVersion) {
        client = getTextAnalyticsAsyncClient(httpClient, serviceVersion);
        emojiRunner(
            document ->
                StepVerifier.create(client.analyzeSentiment(document, null,
                    new AnalyzeSentimentOptions().setIncludeOpinionMining(true)))
                    .assertNext(result -> result.getSentences().forEach(sentenceSentiment -> {
                        assertEquals(25, sentenceSentiment.getLength());
                        assertEquals(0, sentenceSentiment.getOffset());
                        sentenceSentiment.getMinedOpinions().forEach(minedOpinion -> {
                            minedOpinion.getOpinions().forEach(opinionSentiment -> {
                                assertEquals(7, opinionSentiment.getLength());
                                assertEquals(17, opinionSentiment.getOffset());
                            });
                            final AspectSentiment aspectSentiment = minedOpinion.getAspect();
                            assertEquals(5, aspectSentiment.getLength());
                            assertEquals(7, aspectSentiment.getOffset());
                        });
                    }))
                    .verifyComplete(),
            SENTIMENT_OFFSET_INPUT
        );
    }

    @ParameterizedTest(name = DISPLAY_NAME_WITH_ARGUMENTS)
    @MethodSource("com.azure.ai.textanalytics.TestUtils#getTestParameters")
    public void analyzeSentimentBatchWithResponseEmoji(HttpClient httpClient,
        TextAnalyticsServiceVersion serviceVersion) {
        client = getTextAnalyticsAsyncClient(httpClient, serviceVersion);
        batchEmojiRunner(
            documents ->
                StepVerifier.create(client.analyzeSentimentBatchWithResponse(documents,
                    new AnalyzeSentimentOptions().setIncludeOpinionMining(true)
                        .setStringIndexType(StringIndexType.UNICODE_CODE_POINT)))
                    .assertNext(response -> response.getValue().stream().forEach(
                        result -> result.getDocumentSentiment().getSentences().forEach(
                            sentenceSentiment -> {
                                assertEquals(24, sentenceSentiment.getLength());
                                assertEquals(0, sentenceSentiment.getOffset());
                                sentenceSentiment.getMinedOpinions().forEach(minedOpinion -> {
                                    minedOpinion.getOpinions().forEach(opinionSentiment -> {
                                        assertEquals(7, opinionSentiment.getLength());
                                        assertEquals(16, opinionSentiment.getOffset());
                                    });
                                    final AspectSentiment aspectSentiment = minedOpinion.getAspect();
                                    assertEquals(5, aspectSentiment.getLength());
                                    assertEquals(6, aspectSentiment.getOffset());
                                });
                            })))
                    .verifyComplete(),
            SENTIMENT_OFFSET_INPUT
        );
    }

    @ParameterizedTest(name = DISPLAY_NAME_WITH_ARGUMENTS)
    @MethodSource("com.azure.ai.textanalytics.TestUtils#getTestParameters")
    public void analyzeSentimentEmojiWithSkinToneModifier(HttpClient httpClient, TextAnalyticsServiceVersion serviceVersion) {
        client = getTextAnalyticsAsyncClient(httpClient, serviceVersion);
        emojiWithSkinToneModifierRunner(
            document ->
                StepVerifier.create(client.analyzeSentiment(document, null,
                    new AnalyzeSentimentOptions().setIncludeOpinionMining(true)))
                    .assertNext(result -> result.getSentences().forEach(sentenceSentiment -> {
                        assertEquals(27, sentenceSentiment.getLength());
                        assertEquals(0, sentenceSentiment.getOffset());
                        sentenceSentiment.getMinedOpinions().forEach(minedOpinion -> {
                            minedOpinion.getOpinions().forEach(opinionSentiment -> {
                                assertEquals(7, opinionSentiment.getLength());
                                assertEquals(19, opinionSentiment.getOffset());
                            });
                            final AspectSentiment aspectSentiment = minedOpinion.getAspect();
                            assertEquals(5, aspectSentiment.getLength());
                            assertEquals(9, aspectSentiment.getOffset());
                        });
                    }))
                    .verifyComplete(),
            SENTIMENT_OFFSET_INPUT
        );
    }

    @ParameterizedTest(name = DISPLAY_NAME_WITH_ARGUMENTS)
    @MethodSource("com.azure.ai.textanalytics.TestUtils#getTestParameters")
    public void analyzeSentimentEmojiFamily(HttpClient httpClient, TextAnalyticsServiceVersion serviceVersion) {
        client = getTextAnalyticsAsyncClient(httpClient, serviceVersion);
        emojiFamilyRunner(
            document ->
                StepVerifier.create(client.analyzeSentiment(document, null,
                    new AnalyzeSentimentOptions().setIncludeOpinionMining(true)))
                    .assertNext(
                        result -> result.getSentences().forEach(
                            sentenceSentiment -> {
                                assertEquals(34, sentenceSentiment.getLength());
                                assertEquals(0, sentenceSentiment.getOffset());
                                sentenceSentiment.getMinedOpinions().forEach(minedOpinion -> {
                                    minedOpinion.getOpinions().forEach(opinionSentiment -> {
                                        assertEquals(7, opinionSentiment.getLength());
                                        assertEquals(26, opinionSentiment.getOffset());
                                    });
                                    final AspectSentiment aspectSentiment = minedOpinion.getAspect();
                                    assertEquals(5, aspectSentiment.getLength());
                                    assertEquals(16, aspectSentiment.getOffset());
                                });
                            })
                    )
                    .verifyComplete(),
            SENTIMENT_OFFSET_INPUT
        );
    }

    @ParameterizedTest(name = DISPLAY_NAME_WITH_ARGUMENTS)
    @MethodSource("com.azure.ai.textanalytics.TestUtils#getTestParameters")
    public void analyzeSentimentEmojiFamilyWithSkinToneModifier(HttpClient httpClient,
        TextAnalyticsServiceVersion serviceVersion) {
        client = getTextAnalyticsAsyncClient(httpClient, serviceVersion);
        emojiFamilyWithSkinToneModifierRunner(
            document ->
                StepVerifier.create(client.analyzeSentiment(document, null,
                    new AnalyzeSentimentOptions().setIncludeOpinionMining(true)))
                    .assertNext(
                        result -> result.getSentences().forEach(
                            sentenceSentiment -> {
                                assertEquals(42, sentenceSentiment.getLength());
                                assertEquals(0, sentenceSentiment.getOffset());
                                sentenceSentiment.getMinedOpinions().forEach(minedOpinion -> {
                                    minedOpinion.getOpinions().forEach(opinionSentiment -> {
                                        assertEquals(7, opinionSentiment.getLength());
                                        assertEquals(34, opinionSentiment.getOffset());
                                    });
                                    final AspectSentiment aspectSentiment = minedOpinion.getAspect();
                                    assertEquals(5, aspectSentiment.getLength());
                                    assertEquals(24, aspectSentiment.getOffset());
                                });
                            }))
                    .verifyComplete(),
            SENTIMENT_OFFSET_INPUT
        );
    }

    @ParameterizedTest(name = DISPLAY_NAME_WITH_ARGUMENTS)
    @MethodSource("com.azure.ai.textanalytics.TestUtils#getTestParameters")
    public void analyzeSentimentDiacriticsNfc(HttpClient httpClient, TextAnalyticsServiceVersion serviceVersion) {
        client = getTextAnalyticsAsyncClient(httpClient, serviceVersion);
        diacriticsNfcRunner(
            document ->
                StepVerifier.create(client.analyzeSentiment(document, null,
                    new AnalyzeSentimentOptions().setIncludeOpinionMining(true)))
                    .assertNext(result -> result.getSentences().forEach(sentenceSentiment -> {
                        assertEquals(26, sentenceSentiment.getLength());
                        assertEquals(0, sentenceSentiment.getOffset());
                        sentenceSentiment.getMinedOpinions().forEach(minedOpinion -> {
                            minedOpinion.getOpinions().forEach(opinionSentiment -> {
                                assertEquals(7, opinionSentiment.getLength());
                                assertEquals(18, opinionSentiment.getOffset());
                            });
                            final AspectSentiment aspectSentiment = minedOpinion.getAspect();
                            assertEquals(5, aspectSentiment.getLength());
                            assertEquals(8, aspectSentiment.getOffset());
                        });
                    }))
                    .verifyComplete(),
            SENTIMENT_OFFSET_INPUT
        );
    }

    @ParameterizedTest(name = DISPLAY_NAME_WITH_ARGUMENTS)
    @MethodSource("com.azure.ai.textanalytics.TestUtils#getTestParameters")
    public void analyzeSentimentDiacriticsNfd(HttpClient httpClient, TextAnalyticsServiceVersion serviceVersion) {
        client = getTextAnalyticsAsyncClient(httpClient, serviceVersion);
        diacriticsNfdRunner(
            document ->
                StepVerifier.create(client.analyzeSentiment(document, null,
                    new AnalyzeSentimentOptions().setIncludeOpinionMining(true)))
                    .assertNext(result -> result.getSentences().forEach(
                        sentenceSentiment -> {
                            assertEquals(27, sentenceSentiment.getLength());
                            assertEquals(0, sentenceSentiment.getOffset());
                            sentenceSentiment.getMinedOpinions().forEach(minedOpinion -> {
                                minedOpinion.getOpinions().forEach(opinionSentiment -> {
                                    assertEquals(7, opinionSentiment.getLength());
                                    assertEquals(19, opinionSentiment.getOffset());
                                });
                                final AspectSentiment aspectSentiment = minedOpinion.getAspect();
                                assertEquals(5, aspectSentiment.getLength());
                                assertEquals(9, aspectSentiment.getOffset());
                            });
                        }))
                    .verifyComplete(),
            SENTIMENT_OFFSET_INPUT
        );
    }

    @ParameterizedTest(name = DISPLAY_NAME_WITH_ARGUMENTS)
    @MethodSource("com.azure.ai.textanalytics.TestUtils#getTestParameters")
    public void analyzeSentimentKoreanNfc(HttpClient httpClient, TextAnalyticsServiceVersion serviceVersion) {
        client = getTextAnalyticsAsyncClient(httpClient, serviceVersion);
        koreanNfcRunner(
            document ->
                StepVerifier.create(client.analyzeSentiment(document, null,
                    new AnalyzeSentimentOptions().setIncludeOpinionMining(true)))
                    .assertNext(result -> result.getSentences().forEach(sentenceSentiment -> {
                        assertEquals(25, sentenceSentiment.getLength());
                        assertEquals(0, sentenceSentiment.getOffset());
                        sentenceSentiment.getMinedOpinions().forEach(minedOpinion -> {
                            minedOpinion.getOpinions().forEach(opinionSentiment -> {
                                assertEquals(7, opinionSentiment.getLength());
                                assertEquals(17, opinionSentiment.getOffset());
                            });
                            final AspectSentiment aspectSentiment = minedOpinion.getAspect();
                            assertEquals(5, aspectSentiment.getLength());
                            assertEquals(7, aspectSentiment.getOffset());
                        });
                    }))
                    .verifyComplete(),
            SENTIMENT_OFFSET_INPUT
        );
    }

    @ParameterizedTest(name = DISPLAY_NAME_WITH_ARGUMENTS)
    @MethodSource("com.azure.ai.textanalytics.TestUtils#getTestParameters")
    public void analyzeSentimentKoreanNfd(HttpClient httpClient, TextAnalyticsServiceVersion serviceVersion) {
        client = getTextAnalyticsAsyncClient(httpClient, serviceVersion);
        koreanNfdRunner(
            document ->
                StepVerifier.create(client.analyzeSentiment(document, null,
                    new AnalyzeSentimentOptions().setIncludeOpinionMining(true)))
                    .assertNext(result -> result.getSentences().forEach(sentenceSentiment -> {
                        assertEquals(25, sentenceSentiment.getLength());
                        assertEquals(0, sentenceSentiment.getOffset());
                        sentenceSentiment.getMinedOpinions().forEach(minedOpinion -> {
                            minedOpinion.getOpinions().forEach(opinionSentiment -> {
                                assertEquals(7, opinionSentiment.getLength());
                                assertEquals(17, opinionSentiment.getOffset());
                            });
                            final AspectSentiment aspectSentiment = minedOpinion.getAspect();
                            assertEquals(5, aspectSentiment.getLength());
                            assertEquals(7, aspectSentiment.getOffset());
                        });
                    }))
                    .verifyComplete(),
            SENTIMENT_OFFSET_INPUT
        );
    }

    @ParameterizedTest(name = DISPLAY_NAME_WITH_ARGUMENTS)
    @MethodSource("com.azure.ai.textanalytics.TestUtils#getTestParameters")
    public void analyzeSentimentZalgoText(HttpClient httpClient, TextAnalyticsServiceVersion serviceVersion) {
        client = getTextAnalyticsAsyncClient(httpClient, serviceVersion);
        zalgoTextRunner(
            document ->
                StepVerifier.create(client.analyzeSentiment(document, null,
                    new AnalyzeSentimentOptions().setIncludeOpinionMining(true)))
                    .assertNext(result -> result.getSentences().forEach(sentenceSentiment -> {
                        assertEquals(138, sentenceSentiment.getLength());
                        assertEquals(0, sentenceSentiment.getOffset());
                        sentenceSentiment.getMinedOpinions().forEach(minedOpinion -> {
                            minedOpinion.getOpinions().forEach(opinionSentiment -> {
                                assertEquals(7, opinionSentiment.getLength());
                                assertEquals(130, opinionSentiment.getOffset());
                            });
                            final AspectSentiment aspectSentiment = minedOpinion.getAspect();
                            assertEquals(5, aspectSentiment.getLength());
                            assertEquals(120, aspectSentiment.getOffset());
                        });
                    }))
                    .verifyComplete(),
            SENTIMENT_OFFSET_INPUT
        );
    }

    // Healthcare LRO

    @ParameterizedTest(name = DISPLAY_NAME_WITH_ARGUMENTS)
    @MethodSource("com.azure.ai.textanalytics.TestUtils#getTestParameters")
    public void healthcareLroWithOptions(HttpClient httpClient, TextAnalyticsServiceVersion serviceVersion) {
        client = getTextAnalyticsAsyncClient(httpClient, serviceVersion);
        healthcareLroRunner((documents, options) -> {
            SyncPoller<AnalyzeHealthcareEntitiesOperationDetail, PagedFlux<AnalyzeHealthcareEntitiesResultCollection>>
                syncPoller = client.beginAnalyzeHealthcareEntities(documents, options).getSyncPoller();
            syncPoller.waitForCompletion();
            PagedFlux<AnalyzeHealthcareEntitiesResultCollection> healthcareEntitiesResultCollectionPagedFlux
                = syncPoller.getFinalResult();
            validateAnalyzeHealthcareEntitiesResultCollectionList(
                options.isIncludeStatistics(),
                getExpectedHealthcareTaskResultListForSinglePage(),
                healthcareEntitiesResultCollectionPagedFlux.toStream().collect(Collectors.toList()));
        });
    }

    @ParameterizedTest(name = DISPLAY_NAME_WITH_ARGUMENTS)
    @MethodSource("com.azure.ai.textanalytics.TestUtils#getTestParameters")
    public void healthcareLroPagination(HttpClient httpClient, TextAnalyticsServiceVersion serviceVersion) {
        client = getTextAnalyticsAsyncClient(httpClient, serviceVersion);
        healthcareLroPaginationRunner((documents, options) -> {
            SyncPoller<AnalyzeHealthcareEntitiesOperationDetail, PagedFlux<AnalyzeHealthcareEntitiesResultCollection>>
                syncPoller = client.beginAnalyzeHealthcareEntities(documents, options).getSyncPoller();
            syncPoller.waitForCompletion();
            PagedFlux<AnalyzeHealthcareEntitiesResultCollection> healthcareEntitiesResultCollectionPagedFlux
                = syncPoller.getFinalResult();
            validateAnalyzeHealthcareEntitiesResultCollectionList(
                options.isIncludeStatistics(),
                getExpectedHealthcareTaskResultListForMultiplePages(0, 10, 0),
                healthcareEntitiesResultCollectionPagedFlux.toStream().collect(Collectors.toList()));
        }, 10);
    }

    @ParameterizedTest(name = DISPLAY_NAME_WITH_ARGUMENTS)
    @MethodSource("com.azure.ai.textanalytics.TestUtils#getTestParameters")
    public void healthcareLroEmptyInput(HttpClient httpClient, TextAnalyticsServiceVersion serviceVersion) {
        client = getTextAnalyticsAsyncClient(httpClient, serviceVersion);
        emptyListRunner((documents, errorMessage) -> {
            StepVerifier.create(client.beginAnalyzeHealthcareEntities(documents, null))
                .expectErrorMatches(throwable -> throwable instanceof IllegalArgumentException
                    && errorMessage.equals(throwable.getMessage()))
                .verify();
        });
    }

    @ParameterizedTest(name = DISPLAY_NAME_WITH_ARGUMENTS)
    @MethodSource("com.azure.ai.textanalytics.TestUtils#getTestParameters")
    public void analyzeHealthcareEntitiesEmojiUnicodeCodePoint(HttpClient httpClient, TextAnalyticsServiceVersion serviceVersion) {
        client = getTextAnalyticsAsyncClient(httpClient, serviceVersion);
        emojiRunner(
            document -> {
                SyncPoller<AnalyzeHealthcareEntitiesOperationDetail, PagedFlux<AnalyzeHealthcareEntitiesResultCollection>>
                    syncPoller = client.beginAnalyzeHealthcareEntities(
                        Collections.singletonList(new TextDocumentInput("0", document)),
<<<<<<< HEAD
                    new AnalyzeHealthcareEntitiesOptions().setStringIndexType(StringIndexType.UNICODE_CODE_POINT))
=======
                        new AnalyzeHealthcareEntitiesOptions().setStringIndexType(StringIndexType.UNICODE_CODE_POINT))
>>>>>>> 2ccf99d0
                                     .getSyncPoller();
                syncPoller.waitForCompletion();
                PagedFlux<AnalyzeHealthcareEntitiesResultCollection> healthcareEntitiesResultCollectionPagedFlux
                    = syncPoller.getFinalResult();
                healthcareEntitiesResultCollectionPagedFlux.toStream().forEach(result -> {
                    result.forEach(entitiesResult ->
                        entitiesResult.getEntities().forEach(entity -> {
                            assertEquals(11, entity.getLength());
                            assertEquals(19, entity.getOffset());
                        }));
                });
            },
            HEALTHCARE_ENTITY_OFFSET_INPUT
        );
    }

    @ParameterizedTest(name = DISPLAY_NAME_WITH_ARGUMENTS)
    @MethodSource("com.azure.ai.textanalytics.TestUtils#getTestParameters")
    public void analyzeHealthcareEntitiesEmoji(HttpClient httpClient, TextAnalyticsServiceVersion serviceVersion) {
        client = getTextAnalyticsAsyncClient(httpClient, serviceVersion);
        emojiRunner(
            document -> {
                SyncPoller<AnalyzeHealthcareEntitiesOperationDetail, PagedFlux<AnalyzeHealthcareEntitiesResultCollection>>
                    syncPoller = client.beginAnalyzeHealthcareEntities(
                    Collections.singletonList(new TextDocumentInput("0", document)), null).getSyncPoller();
                syncPoller.waitForCompletion();
                PagedFlux<AnalyzeHealthcareEntitiesResultCollection> healthcareEntitiesResultCollectionPagedFlux
                    = syncPoller.getFinalResult();
                healthcareEntitiesResultCollectionPagedFlux.toStream().forEach(result -> {
                    result.forEach(
                        entitiesResult -> entitiesResult.getEntities().forEach(
                            entity -> {
                                assertEquals(11, entity.getLength());
                                assertEquals(20, entity.getOffset());
                            }));
                });
            },
            HEALTHCARE_ENTITY_OFFSET_INPUT);
    }

    @ParameterizedTest(name = DISPLAY_NAME_WITH_ARGUMENTS)
    @MethodSource("com.azure.ai.textanalytics.TestUtils#getTestParameters")
    public void analyzeHealthcareEntitiesEmojiWithSkinToneModifier(HttpClient httpClient,
        TextAnalyticsServiceVersion serviceVersion) {
        client = getTextAnalyticsAsyncClient(httpClient, serviceVersion);
        emojiWithSkinToneModifierRunner(
            document -> {
                SyncPoller<AnalyzeHealthcareEntitiesOperationDetail, PagedFlux<AnalyzeHealthcareEntitiesResultCollection>>
                    syncPoller = client.beginAnalyzeHealthcareEntities(
                    Collections.singletonList(new TextDocumentInput("0", document)), null).getSyncPoller();
                syncPoller.waitForCompletion();
                PagedFlux<AnalyzeHealthcareEntitiesResultCollection> healthcareEntitiesResultCollectionPagedFlux
                    = syncPoller.getFinalResult();
                healthcareEntitiesResultCollectionPagedFlux.toStream().forEach(result -> {
                    result.forEach(
                        entitiesResult -> entitiesResult.getEntities().forEach(
                            entity -> {
                                assertEquals(11, entity.getLength());
                                assertEquals(22, entity.getOffset());
                            }));
                });
            },
            HEALTHCARE_ENTITY_OFFSET_INPUT);
    }

    @ParameterizedTest(name = DISPLAY_NAME_WITH_ARGUMENTS)
    @MethodSource("com.azure.ai.textanalytics.TestUtils#getTestParameters")
    public void analyzeHealthcareEntitiesEmojiFamily(HttpClient httpClient, TextAnalyticsServiceVersion serviceVersion) {
        client = getTextAnalyticsAsyncClient(httpClient, serviceVersion);
        emojiFamilyRunner(
            document -> {
                SyncPoller<AnalyzeHealthcareEntitiesOperationDetail,
                              PagedFlux<AnalyzeHealthcareEntitiesResultCollection>>
                    syncPoller = client.beginAnalyzeHealthcareEntities(
                    Collections.singletonList(new TextDocumentInput("0", document)), null).getSyncPoller();
                syncPoller.waitForCompletion();
                PagedFlux<AnalyzeHealthcareEntitiesResultCollection> healthcareEntitiesResultCollectionPagedFlux
                    = syncPoller.getFinalResult();
                healthcareEntitiesResultCollectionPagedFlux.toStream().forEach(result -> {
                    result.forEach(
                        entitiesResult -> entitiesResult.getEntities().forEach(
                            entity -> {
                                assertEquals(11, entity.getLength());
                                assertEquals(29, entity.getOffset());
                            }));
                });
            },
            HEALTHCARE_ENTITY_OFFSET_INPUT);
    }

    @ParameterizedTest(name = DISPLAY_NAME_WITH_ARGUMENTS)
    @MethodSource("com.azure.ai.textanalytics.TestUtils#getTestParameters")
    public void analyzeHealthcareEntitiesEmojiFamilyWithSkinToneModifier(HttpClient httpClient,
        TextAnalyticsServiceVersion serviceVersion) {
        client = getTextAnalyticsAsyncClient(httpClient, serviceVersion);
        emojiFamilyWithSkinToneModifierRunner(
            document -> {
                SyncPoller<AnalyzeHealthcareEntitiesOperationDetail,
                              PagedFlux<AnalyzeHealthcareEntitiesResultCollection>>
                    syncPoller = client.beginAnalyzeHealthcareEntities(
                    Collections.singletonList(new TextDocumentInput("0", document)), null).getSyncPoller();
                syncPoller.waitForCompletion();
                PagedFlux<AnalyzeHealthcareEntitiesResultCollection> healthcareEntitiesResultCollectionPagedFlux
                    = syncPoller.getFinalResult();
                healthcareEntitiesResultCollectionPagedFlux.toStream().forEach(result -> {
                    result.forEach(
                        entitiesResult -> entitiesResult.getEntities().forEach(
                            entity -> {
                                assertEquals(11, entity.getLength());
                                assertEquals(37, entity.getOffset());
                            }));
                });
            },
            HEALTHCARE_ENTITY_OFFSET_INPUT);
    }

    @ParameterizedTest(name = DISPLAY_NAME_WITH_ARGUMENTS)
    @MethodSource("com.azure.ai.textanalytics.TestUtils#getTestParameters")
    public void analyzeHealthcareEntitiesDiacriticsNfc(HttpClient httpClient,
        TextAnalyticsServiceVersion serviceVersion) {
        client = getTextAnalyticsAsyncClient(httpClient, serviceVersion);
        diacriticsNfcRunner(
            document -> {
                SyncPoller<AnalyzeHealthcareEntitiesOperationDetail,
                              PagedFlux<AnalyzeHealthcareEntitiesResultCollection>>
                    syncPoller = client.beginAnalyzeHealthcareEntities(
                    Collections.singletonList(new TextDocumentInput("0", document)), null).getSyncPoller();
                syncPoller.waitForCompletion();
                PagedFlux<AnalyzeHealthcareEntitiesResultCollection> healthcareEntitiesResultCollectionPagedFlux
                    = syncPoller.getFinalResult();
                healthcareEntitiesResultCollectionPagedFlux.toStream().forEach(result -> {
                    result.forEach(
                        entitiesResult -> entitiesResult.getEntities().forEach(
                            entity -> {
                                assertEquals(11, entity.getLength());
                                assertEquals(21, entity.getOffset());
                            }));
                });
            },
            HEALTHCARE_ENTITY_OFFSET_INPUT);
    }

    @ParameterizedTest(name = DISPLAY_NAME_WITH_ARGUMENTS)
    @MethodSource("com.azure.ai.textanalytics.TestUtils#getTestParameters")
    public void analyzeHealthcareEntitiesDiacriticsNfd(HttpClient httpClient,
        TextAnalyticsServiceVersion serviceVersion) {
        client = getTextAnalyticsAsyncClient(httpClient, serviceVersion);
        diacriticsNfdRunner(
            document -> {
                SyncPoller<AnalyzeHealthcareEntitiesOperationDetail,
                              PagedFlux<AnalyzeHealthcareEntitiesResultCollection>>
                    syncPoller = client.beginAnalyzeHealthcareEntities(
                    Collections.singletonList(new TextDocumentInput("0", document)), null).getSyncPoller();
                syncPoller.waitForCompletion();
                PagedFlux<AnalyzeHealthcareEntitiesResultCollection> healthcareEntitiesResultCollectionPagedFlux
                    = syncPoller.getFinalResult();
                healthcareEntitiesResultCollectionPagedFlux.toStream().forEach(result -> {
                    result.forEach(
                        entitiesResult -> entitiesResult.getEntities().forEach(
                            entity -> {
                                assertEquals(11, entity.getLength());
                                assertEquals(22, entity.getOffset());
                            }));
                });
            },
            HEALTHCARE_ENTITY_OFFSET_INPUT);
    }

    @ParameterizedTest(name = DISPLAY_NAME_WITH_ARGUMENTS)
    @MethodSource("com.azure.ai.textanalytics.TestUtils#getTestParameters")
    public void analyzeHealthcareEntitiesKoreanNfc(HttpClient httpClient, TextAnalyticsServiceVersion serviceVersion) {
        client = getTextAnalyticsAsyncClient(httpClient, serviceVersion);
        koreanNfcRunner(
            document -> {
                SyncPoller<AnalyzeHealthcareEntitiesOperationDetail,
                              PagedFlux<AnalyzeHealthcareEntitiesResultCollection>>
                    syncPoller = client.beginAnalyzeHealthcareEntities(
                    Collections.singletonList(new TextDocumentInput("0", document)), null).getSyncPoller();
                syncPoller.waitForCompletion();
                PagedFlux<AnalyzeHealthcareEntitiesResultCollection> healthcareEntitiesResultCollectionPagedFlux
                    = syncPoller.getFinalResult();
                healthcareEntitiesResultCollectionPagedFlux.toStream().forEach(result -> {
                    result.forEach(
                        entitiesResult -> entitiesResult.getEntities().forEach(
                            entity -> {
                                assertEquals(11, entity.getLength());
                                assertEquals(20, entity.getOffset());
                            }));
                });
            },
            HEALTHCARE_ENTITY_OFFSET_INPUT);
    }

    @ParameterizedTest(name = DISPLAY_NAME_WITH_ARGUMENTS)
    @MethodSource("com.azure.ai.textanalytics.TestUtils#getTestParameters")
    public void analyzeHealthcareEntitiesKoreanNfd(HttpClient httpClient, TextAnalyticsServiceVersion serviceVersion) {
        client = getTextAnalyticsAsyncClient(httpClient, serviceVersion);
        koreanNfdRunner(
            document -> {
                SyncPoller<AnalyzeHealthcareEntitiesOperationDetail,
                              PagedFlux<AnalyzeHealthcareEntitiesResultCollection>>
                    syncPoller = client.beginAnalyzeHealthcareEntities(
                    Collections.singletonList(new TextDocumentInput("0", document)), null).getSyncPoller();
                syncPoller.waitForCompletion();
                PagedFlux<AnalyzeHealthcareEntitiesResultCollection> healthcareEntitiesResultCollectionPagedFlux
                    = syncPoller.getFinalResult();
                healthcareEntitiesResultCollectionPagedFlux.toStream().forEach(result -> {
                    result.forEach(
                        entitiesResult -> entitiesResult.getEntities().forEach(
                            entity -> {
                                assertEquals(11, entity.getLength());
                                assertEquals(20, entity.getOffset());
                            }));
                });
            },
            HEALTHCARE_ENTITY_OFFSET_INPUT);
    }

    @ParameterizedTest(name = DISPLAY_NAME_WITH_ARGUMENTS)
    @MethodSource("com.azure.ai.textanalytics.TestUtils#getTestParameters")
    public void analyzeHealthcareEntitiesZalgoText(HttpClient httpClient, TextAnalyticsServiceVersion serviceVersion) {
        client = getTextAnalyticsAsyncClient(httpClient, serviceVersion);
        zalgoTextRunner(
            document -> {
                SyncPoller<AnalyzeHealthcareEntitiesOperationDetail,
                              PagedFlux<AnalyzeHealthcareEntitiesResultCollection>>
                    syncPoller = client.beginAnalyzeHealthcareEntities(
                    Collections.singletonList(new TextDocumentInput("0", document)), null).getSyncPoller();
                syncPoller.waitForCompletion();
                PagedFlux<AnalyzeHealthcareEntitiesResultCollection> healthcareEntitiesResultCollectionPagedFlux
                    = syncPoller.getFinalResult();
                healthcareEntitiesResultCollectionPagedFlux.toStream().forEach(result -> {
                    result.forEach(
                        entitiesResult -> entitiesResult.getEntities().forEach(
                            entity -> {
                                assertEquals(11, entity.getLength());
                                assertEquals(133, entity.getOffset());
                            }));
                });
            },
            HEALTHCARE_ENTITY_OFFSET_INPUT);
    }

    // Healthcare LRO - Cancellation

    @ParameterizedTest(name = DISPLAY_NAME_WITH_ARGUMENTS)
    @MethodSource("com.azure.ai.textanalytics.TestUtils#getTestParameters")
    public void cancelHealthcareLro(HttpClient httpClient, TextAnalyticsServiceVersion serviceVersion) {
        client = getTextAnalyticsAsyncClient(httpClient, serviceVersion);
        cancelHealthcareLroRunner((documents, options) -> {
            SyncPoller<AnalyzeHealthcareEntitiesOperationDetail, PagedFlux<AnalyzeHealthcareEntitiesResultCollection>>
                syncPoller = client.beginAnalyzeHealthcareEntities(documents, options).getSyncPoller();
            syncPoller.cancelOperation();
            syncPoller.waitForCompletion();
            Assertions.assertEquals(LongRunningOperationStatus.USER_CANCELLED, syncPoller.poll().getStatus());
        });
    }

    // Analyze LRO

    @ParameterizedTest(name = DISPLAY_NAME_WITH_ARGUMENTS)
    @MethodSource("com.azure.ai.textanalytics.TestUtils#getTestParameters")
    public void analyzeTasksWithOptions(HttpClient httpClient, TextAnalyticsServiceVersion serviceVersion) {
        client = getTextAnalyticsAsyncClient(httpClient, serviceVersion);
        analyzeBatchActionsRunner((documents, tasks) -> {
            SyncPoller<AnalyzeBatchActionsOperationDetail, PagedFlux<AnalyzeBatchActionsResult>> syncPoller =
                client.beginAnalyzeBatchActions(documents, tasks,
                    new AnalyzeBatchActionsOptions().setIncludeStatistics(false)).getSyncPoller();
            syncPoller.waitForCompletion();
            PagedFlux<AnalyzeBatchActionsResult> result = syncPoller.getFinalResult();

            validateAnalyzeBatchActionsResultList(false,
                asList(getExpectedAnalyzeBatchActionsResult(
                    IterableStream.of(asList(getExpectedRecognizeEntitiesActionResult(
                        false, TIME_NOW, getRecognizeEntitiesResultCollection(), null))),
                    IterableStream.of(asList(getExpectedRecognizePiiEntitiesActionResult(
                        false, TIME_NOW, getRecognizePiiEntitiesResultCollection(), null))),
                    IterableStream.of(asList(getExpectedExtractKeyPhrasesActionResult(
                        false, TIME_NOW, getExtractKeyPhrasesResultCollection(), null))))),
                result.toStream().collect(Collectors.toList()));
        });
    }

    @ParameterizedTest(name = DISPLAY_NAME_WITH_ARGUMENTS)
    @MethodSource("com.azure.ai.textanalytics.TestUtils#getTestParameters")
    public void analyzeTasksPagination(HttpClient httpClient, TextAnalyticsServiceVersion serviceVersion) {
        client = getTextAnalyticsAsyncClient(httpClient, serviceVersion);
        analyzeBatchActionsPaginationRunner((documents, tasks) -> {
            SyncPoller<AnalyzeBatchActionsOperationDetail, PagedFlux<AnalyzeBatchActionsResult>>
<<<<<<< HEAD
                syncPoller = client.beginAnalyzeBatchActions(documents, tasks,
                new AnalyzeBatchActionsOptions().setIncludeStatistics(false)).getSyncPoller();
=======
                syncPoller = client.beginAnalyzeBatchActions(
                    documents, tasks, new AnalyzeBatchActionsOptions().setIncludeStatistics(false)).getSyncPoller();
>>>>>>> 2ccf99d0
            syncPoller.waitForCompletion();
            PagedFlux<AnalyzeBatchActionsResult> result = syncPoller.getFinalResult();
            validateAnalyzeBatchActionsResultList(false,
                getExpectedAnalyzeTaskResultListForMultiplePages(0, 20, 2),
                result.toStream().collect(Collectors.toList()));
        }, 22);
    }

    @ParameterizedTest(name = DISPLAY_NAME_WITH_ARGUMENTS)
    @MethodSource("com.azure.ai.textanalytics.TestUtils#getTestParameters")
    public void analyzeTasksEmptyInput(HttpClient httpClient, TextAnalyticsServiceVersion serviceVersion) {
        client = getTextAnalyticsAsyncClient(httpClient, serviceVersion);
        emptyListRunner((documents, errorMessage) ->
            StepVerifier.create(client.beginAnalyzeBatchActions(documents,
                new TextAnalyticsActions()
                    .setRecognizeEntitiesOptions(new RecognizeEntitiesOptions()), null))
                .expectErrorMatches(throwable -> throwable instanceof IllegalArgumentException
                    && errorMessage.equals(throwable.getMessage()))
                .verify());
    }

    @ParameterizedTest(name = DISPLAY_NAME_WITH_ARGUMENTS)
    @MethodSource("com.azure.ai.textanalytics.TestUtils#getTestParameters")
    public void analyzeBatchActionsPartialCompleted(HttpClient httpClient, TextAnalyticsServiceVersion serviceVersion) {
        client = getTextAnalyticsAsyncClient(httpClient, serviceVersion);
        analyzeBatchActionsPartialCompletedRunner(
            (documents, tasks) -> {
                SyncPoller<AnalyzeBatchActionsOperationDetail, PagedFlux<AnalyzeBatchActionsResult>> syncPoller =
                    client.beginAnalyzeBatchActions(documents, tasks,
                        new AnalyzeBatchActionsOptions().setIncludeStatistics(false)).getSyncPoller();
                syncPoller.waitForCompletion();
                PagedFlux<AnalyzeBatchActionsResult> result = syncPoller.getFinalResult();
                validateAnalyzeBatchActionsResultList(false,
                    Arrays.asList(getExpectedAnalyzeBatchActionsResult(
                        IterableStream.of(Collections.emptyList()),
                        IterableStream.of(asList(
                            getExpectedRecognizePiiEntitiesActionResult(true, TIME_NOW, null,
                                getActionError(INVALID_REQUEST, PII_TASK, "0")),
                            getExpectedRecognizePiiEntitiesActionResult(
                                false, TIME_NOW, getRecognizePiiEntitiesResultCollection(), null))),
                        IterableStream.of(asList(
                            getExpectedExtractKeyPhrasesActionResult(
                                false, TIME_NOW, getExtractKeyPhrasesResultCollection(), null))))),
                    result.toStream().collect(Collectors.toList()));
            }
        );
    }

    @ParameterizedTest(name = DISPLAY_NAME_WITH_ARGUMENTS)
    @MethodSource("com.azure.ai.textanalytics.TestUtils#getTestParameters")
    public void analyzeBatchActionsAllFailed(HttpClient httpClient, TextAnalyticsServiceVersion serviceVersion) {
        client = getTextAnalyticsAsyncClient(httpClient, serviceVersion);
        analyzeBatchActionsAllFailedRunner(
            (documents, tasks) -> {
                SyncPoller<AnalyzeBatchActionsOperationDetail, PagedFlux<AnalyzeBatchActionsResult>> syncPoller =
                    client.beginAnalyzeBatchActions(documents, tasks,
                        new AnalyzeBatchActionsOptions().setIncludeStatistics(false)).getSyncPoller();
                syncPoller.waitForCompletion();
                PagedFlux<AnalyzeBatchActionsResult> result = syncPoller.getFinalResult();

                validateAnalyzeBatchActionsResultList(false,
                    Arrays.asList(getExpectedAnalyzeBatchActionsResult(
                        IterableStream.of(asList(
                            getExpectedRecognizeEntitiesActionResult(true, TIME_NOW, null,
                                getActionError(INVALID_REQUEST, ENTITY_TASK, "0")))),
                        IterableStream.of(asList(
                            getExpectedRecognizePiiEntitiesActionResult(true, TIME_NOW, null,
                                getActionError(INVALID_REQUEST, PII_TASK, "0")),
                            getExpectedRecognizePiiEntitiesActionResult(true, TIME_NOW, null,
                                getActionError(INVALID_REQUEST, PII_TASK, "1")))),
                        IterableStream.of(asList(
                            getExpectedExtractKeyPhrasesActionResult(true, TIME_NOW, null,
                                getActionError(INVALID_REQUEST, KEY_PHRASES_TASK, "0")))))),
                    result.toStream().collect(Collectors.toList()));
            }
        );
    }
}<|MERGE_RESOLUTION|>--- conflicted
+++ resolved
@@ -1950,11 +1950,7 @@
                 SyncPoller<AnalyzeHealthcareEntitiesOperationDetail, PagedFlux<AnalyzeHealthcareEntitiesResultCollection>>
                     syncPoller = client.beginAnalyzeHealthcareEntities(
                         Collections.singletonList(new TextDocumentInput("0", document)),
-<<<<<<< HEAD
-                    new AnalyzeHealthcareEntitiesOptions().setStringIndexType(StringIndexType.UNICODE_CODE_POINT))
-=======
                         new AnalyzeHealthcareEntitiesOptions().setStringIndexType(StringIndexType.UNICODE_CODE_POINT))
->>>>>>> 2ccf99d0
                                      .getSyncPoller();
                 syncPoller.waitForCompletion();
                 PagedFlux<AnalyzeHealthcareEntitiesResultCollection> healthcareEntitiesResultCollectionPagedFlux
@@ -2244,13 +2240,8 @@
         client = getTextAnalyticsAsyncClient(httpClient, serviceVersion);
         analyzeBatchActionsPaginationRunner((documents, tasks) -> {
             SyncPoller<AnalyzeBatchActionsOperationDetail, PagedFlux<AnalyzeBatchActionsResult>>
-<<<<<<< HEAD
-                syncPoller = client.beginAnalyzeBatchActions(documents, tasks,
-                new AnalyzeBatchActionsOptions().setIncludeStatistics(false)).getSyncPoller();
-=======
                 syncPoller = client.beginAnalyzeBatchActions(
                     documents, tasks, new AnalyzeBatchActionsOptions().setIncludeStatistics(false)).getSyncPoller();
->>>>>>> 2ccf99d0
             syncPoller.waitForCompletion();
             PagedFlux<AnalyzeBatchActionsResult> result = syncPoller.getFinalResult();
             validateAnalyzeBatchActionsResultList(false,
