// Copyright (c) Microsoft Corporation. All rights reserved.
// Licensed under the MIT License.

package com.azure.ai.textanalytics;

import com.azure.ai.textanalytics.models.DetectedLanguage;
import com.azure.ai.textanalytics.models.Error;
import com.azure.ai.textanalytics.models.LinkedEntity;
import com.azure.ai.textanalytics.models.LinkedEntityMatch;
import com.azure.ai.textanalytics.models.LinkedEntityResult;
import com.azure.ai.textanalytics.models.NamedEntity;
import com.azure.ai.textanalytics.models.NamedEntityResult;
import com.azure.ai.textanalytics.models.TextSentiment;
import com.azure.ai.textanalytics.models.TextSentimentClass;
import com.azure.core.exception.HttpResponseException;
import com.azure.core.util.Context;
import org.junit.jupiter.api.Test;
import reactor.test.StepVerifier;

import java.util.Arrays;
import java.util.Collections;
import java.util.List;

import static org.junit.jupiter.api.Assertions.assertEquals;

public class TextAnalyticsAsyncClientTest extends TextAnalyticsClientTestBase {
    private TextAnalyticsAsyncClient client;

    @Override
    protected void beforeTest() {
        client = clientSetup(httpPipeline -> new TextAnalyticsClientBuilder()
            .endpoint(getEndpoint())
            .pipeline(httpPipeline)
            .buildAsyncClient());
    }

    // Detected Languages
    /**
     * Verify that we can get statistics on the collection result when given a batch input with options.
     */
    @Test
    public void detectLanguagesBatchInputShowStatistics() {
        detectLanguageShowStatisticsRunner((inputs, options) -> {
            StepVerifier.create(client.detectBatchLanguagesWithResponse(inputs, options))
                .assertNext(response -> validateBatchResult(response.getValue(), getExpectedBatchDetectedLanguages(), TestEndpoint.LANGUAGE))
                .verifyComplete();
        });
    }

    /**
     * Test Detect batch input languages.
     */
    @Test
    public void detectLanguagesBatchInput() {
        detectLanguageRunner((inputs) -> {
            StepVerifier.create(client.detectBatchLanguages(inputs))
                .assertNext(response -> validateBatchResult(response, getExpectedBatchDetectedLanguages(), TestEndpoint.LANGUAGE))
                .verifyComplete();
        });
    }

    /**
     * Test Detect batch languages for List of String input with country Hint.
     */
    @Test
    public void detectLanguagesBatchListCountryHint() {
        detectLanguagesCountryHintRunner((inputs, countryHint) -> {
            StepVerifier.create(client.detectLanguagesWithResponse(inputs, countryHint))
                .assertNext(response -> validateBatchResult(response.getValue(), getExpectedBatchDetectedLanguages(), TestEndpoint.LANGUAGE))
                .verifyComplete();
        });
    }

    /**
     * Test Detect batch languages for List of String input.
     */
    @Test
    public void detectLanguagesBatchStringInput() {
        detectLanguageStringInputRunner((inputs) -> {
            StepVerifier.create(client.detectLanguages(inputs))
                .assertNext(response -> validateBatchResult(response, getExpectedBatchDetectedLanguages(), TestEndpoint.LANGUAGE))
                .verifyComplete();
        });
    }

    /**
     * Verifies that a single DetectLanguageResult is returned for a text input to detectLanguages.
     */
    @Test
    public void detectSingleTextLanguage() {
        DetectedLanguage primaryLanguage = new DetectedLanguage().setName("English").setIso6391Name("en").setScore(1.0);
        List<DetectedLanguage> expectedLanguageList = Arrays.asList(primaryLanguage);
        StepVerifier.create(client.detectLanguage("This is a test English Text"))
            .assertNext(response -> validateDetectedLanguages(expectedLanguageList, response.getDetectedLanguages()))
            .verifyComplete();
    }

    /**
     * Verifies that an error document is returned for a text input with invalid country hint.
     * <p>
     * TODO: update error Model. #6559
     */
    @Test
    public void detectLanguageInvalidCountryHint() {
        Error expectedError = new Error().setCode("InvalidArgument").setMessage("Invalid Country Hint.");
        StepVerifier.create(client.detectLanguageWithResponse("Este es un document escrito en Español.", "en"))
            .assertNext(response -> validateErrorDocument(expectedError, response.getValue().getError()))
            .verifyComplete();
    }

    /**
     * Verifies that an error document is returned for a empty text input.
     */
    @Test
    public void detectLanguageEmptyText() {
        Error expectedError = new Error().setCode("InvalidArgument").setMessage("Invalid document in request.");
        StepVerifier.create(client.detectLanguage(""))
            .assertNext(response -> validateErrorDocument(expectedError, response.getError()))
            .verifyComplete();
    }

    /**
     * Verifies that detectLanguage returns an "UNKNOWN" result when faulty text is passed.
     */
    @Test
    public void detectLanguageFaultyText() {
        StepVerifier.create(client.detectLanguage("!@#%%"))
            .assertNext(response -> assertEquals(response.getPrimaryLanguage().getIso6391Name(), "(Unknown)"))
            .verifyComplete();
    }

    /**
     * Verifies that a Bad request exception is returned for input documents with same ids.
     */
    @Test
    public void detectLanguageDuplicateIdInput() {
        detectLanguageDuplicateIdRunner((inputs, options) -> {
            StepVerifier.create(client.detectBatchLanguagesWithResponse(inputs, options, Context.NONE))
                .verifyErrorSatisfies(ex -> assertRestException(ex, HttpResponseException.class, 400));
        });
    }

    // Entities
    @Test
    public void recognizeEntitiesForTextInput() {
        NamedEntity namedEntity1 = new NamedEntity().setText("Seattle").setType("Location").setOffset(26).setLength(7).setScore(0.80624294281005859);
        NamedEntity namedEntity2 = new NamedEntity().setText("last week").setType("DateTime").setSubtype("DateRange").setOffset(34).setLength(9).setScore(0.8);
        NamedEntityResult namedEntityResultList = new NamedEntityResult("0", null, null, Arrays.asList(namedEntity1, namedEntity2));
        StepVerifier.create(client.recognizeEntities("I had a wonderful trip to Seattle last week."))
            .assertNext(response -> validateNamedEntities(namedEntityResultList.getNamedEntities(), response.getNamedEntities()))
            .verifyComplete();
    }

    @Test
    public void recognizeEntitiesForEmptyText() {
        Error expectedError = new Error().setCode("InvalidArgument").setMessage("Invalid document in request.");
        StepVerifier.create(client.recognizeEntities(""))
            .assertNext(response -> validateErrorDocument(expectedError, response.getError()))
            .verifyComplete();
    }

    @Override
    public void recognizeEntitiesForFaultyText() {
        // TODO: (savaity) confirm with service team this returns no error-ed document, no exception but empty documents and error list.
    }

    @Test
    public void recognizeEntitiesForBatchInput() {
        recognizeBatchNamedEntityRunner((inputs) -> {
            StepVerifier.create(client.recognizeBatchEntities(inputs))
                .assertNext(response -> validateBatchResult(response, getExpectedBatchNamedEntities(), TestEndpoint.NAMED_ENTITY))
                .verifyComplete();
        });
    }

    @Test
    public void recognizeEntitiesForBatchInputShowStatistics() {
        recognizeBatchNamedEntitiesShowStatsRunner((inputs, options) -> {
            StepVerifier.create(client.recognizeBatchEntitiesWithResponse(inputs, options))
                .assertNext(response -> validateBatchResult(response.getValue(), getExpectedBatchNamedEntities(), TestEndpoint.NAMED_ENTITY))
                .verifyComplete();
        });
    }

    @Test
    public void recognizeEntitiesForBatchStringInput() {
        recognizeNamedEntityStringInputRunner((inputs) -> {
            StepVerifier.create(client.recognizeEntities(inputs))
                .assertNext(response -> validateBatchResult(response, getExpectedBatchNamedEntities(), TestEndpoint.NAMED_ENTITY))
                .verifyComplete();
        });
    }

    @Test
    public void recognizeEntitiesForListLanguageHint() {
        recognizeNamedEntitiesLanguageHintRunner((inputs, language) -> {
            StepVerifier.create(client.recognizeEntitiesWithResponse(inputs, language))
                .assertNext(response -> validateBatchResult(response.getValue(), getExpectedBatchNamedEntities(), TestEndpoint.NAMED_ENTITY))
                .verifyComplete();
        });
    }

    // Linked Entities
    @Test
    public void recognizeLinkedEntitiesForTextInput() {
        LinkedEntityMatch linkedEntityMatch1 = new LinkedEntityMatch().setText("Seattle").setLength(7).setOffset(26).setScore(0.11472424095537814);
        LinkedEntity linkedEntity1 = new LinkedEntity().setName("Seattle").setUrl("https://en.wikipedia.org/wiki/Seattle").setDataSource("Wikipedia").setLinkedEntityMatches(Collections.singletonList(linkedEntityMatch1)).setLanguage("en").setId("Seattle");
        LinkedEntityResult linkedEntityResultList = new LinkedEntityResult("0", null, null, Collections.singletonList(linkedEntity1));

        StepVerifier.create(client.recognizeLinkedEntities("I had a wonderful trip to Seattle last week."))
            .assertNext(response -> validateLinkedEntities(linkedEntityResultList.getLinkedEntities(), response.getLinkedEntities()))
            .verifyComplete();
    }

    @Test
    public void recognizeLinkedEntitiesForEmptyText() {
        Error expectedError = new Error().setCode("InvalidArgument").setMessage("Invalid document in request.");
        StepVerifier.create(client.recognizeLinkedEntities(""))
            .assertNext(response -> validateErrorDocument(expectedError, response.getError()))
            .verifyComplete();
    }

    @Test
    public void recognizeLinkedEntitiesForFaultyText() {

    }

    @Test
    public void recognizeLinkedEntitiesForBatchInput() {
        recognizeBatchLinkedEntityRunner((inputs) -> {
            StepVerifier.create(client.recognizeBatchLinkedEntities(inputs))
                .assertNext(response -> validateBatchResult(response, getExpectedBatchLinkedEntities(), TestEndpoint.LINKED_ENTITY))
                .verifyComplete();
        });
    }

    @Test
    public void recognizeLinkedEntitiesForBatchInputShowStatistics() {
        recognizeBatchLinkedEntitiesShowStatsRunner((inputs, options) -> {
            StepVerifier.create(client.recognizeBatchLinkedEntitiesWithResponse(inputs, options))
                .assertNext(response -> validateBatchResult(response.getValue(), getExpectedBatchLinkedEntities(), TestEndpoint.LINKED_ENTITY))
                .verifyComplete();
        });
    }

    @Test
    public void recognizeLinkedEntitiesForBatchStringInput() {
        recognizeLinkedStringInputRunner((inputs) -> {
            StepVerifier.create(client.recognizeLinkedEntities(inputs))
                .assertNext(response -> validateBatchResult(response, getExpectedBatchLinkedEntities(), TestEndpoint.LINKED_ENTITY))
                .verifyComplete();
        });
    }

    @Test
    public void recognizeLinkedEntitiesForListLanguageHint() {
        recognizeLinkedLanguageHintRunner((inputs, language) -> {
            StepVerifier.create(client.recognizeLinkedEntitiesWithResponse(inputs, language))
                .assertNext(response -> validateBatchResult(response.getValue(), getExpectedBatchLinkedEntities(), TestEndpoint.NAMED_ENTITY))
                .verifyComplete();
        });
    }

    // Pii Entities
    @Test
    public void recognizePiiEntitiesForTextInput() {
        NamedEntity namedEntity1 = new NamedEntity().setText("859-98-0987").setType("U.S. Social Security Number (SSN)").setSubtype("").setOffset(28).setLength(11).setScore(0.65);
        NamedEntityResult namedEntityResultList = new NamedEntityResult("0", null, null, Collections.singletonList(namedEntity1));

        StepVerifier.create(client.recognizePiiEntities("Microsoft employee with ssn 859-98-0987 is using our awesome API's."))
            .assertNext(response -> validateNamedEntities(namedEntityResultList.getNamedEntities(), response.getNamedEntities()))
            .verifyComplete();
    }

    @Test
    public void recognizePiiEntitiesForEmptyText() {
        Error expectedError = new Error().setCode("InvalidArgument").setMessage("Invalid document in request.");
        StepVerifier.create(client.recognizePiiEntities(""))
            .assertNext(response -> validateErrorDocument(expectedError, response.getError()))
            .verifyComplete();
    }

    @Override
    public void recognizePiiEntitiesForFaultyText() {
        // TODO: (savaity) confirm with service team this returns no error-ed document, no exception but empty documents and error list.
    }

    @Test
    public void recognizePiiEntitiesForBatchInput() {
        recognizeBatchPiiRunner((inputs) -> {
            StepVerifier.create(client.recognizeBatchPiiEntities(inputs))
                .assertNext(response -> validateBatchResult(response, getExpectedBatchPiiEntities(), TestEndpoint.NAMED_ENTITY))
                .verifyComplete();
        });
    }

    @Test
    public void recognizePiiEntitiesForBatchInputShowStatistics() {
        recognizeBatchPiiEntitiesShowStatsRunner((inputs, options) -> {
            StepVerifier.create(client.recognizeBatchPiiEntitiesWithResponse(inputs, options))
                .assertNext(response -> validateBatchResult(response.getValue(), getExpectedBatchPiiEntities(), TestEndpoint.NAMED_ENTITY))
                .verifyComplete();
        });
    }

    @Test
    public void recognizePiiEntitiesForBatchStringInput() {
        recognizePiiStringInputRunner((inputs) -> {
            StepVerifier.create(client.recognizePiiEntities(inputs))
                .assertNext(response -> validateBatchResult(response, getExpectedBatchPiiEntities(), TestEndpoint.NAMED_ENTITY))
                .verifyComplete();
        });
    }

    @Test
    public void recognizePiiEntitiesForListLanguageHint() {
        recognizePiiLanguageHintRunner((inputs, language) -> {
            StepVerifier.create(client.recognizePiiEntitiesWithResponse(inputs, language))
                .assertNext(response -> validateBatchResult(response.getValue(), getExpectedBatchPiiEntities(), TestEndpoint.NAMED_ENTITY))
                .verifyComplete();
        });
    }


    // Key Phrases
<<<<<<< HEAD
    @Test
    public void recognizeKeyPhrasesForTextInput() {
        List<String> keyPhrasesList1 = Arrays.asList("monde");
        StepVerifier.create(client.extractKeyPhrasesWithResponse("Bonjour tout le monde.", "fr"))
            .assertNext(response -> validateKeyPhrases(keyPhrasesList1, response.getValue().getKeyPhrases()))
            .verifyComplete();
    }

    @Test
    public void recognizeKeyPhrasesForEmptyText() {
        Error expectedError = new Error().setCode("InvalidArgument").setMessage("Invalid document in request.");
        StepVerifier.create(client.extractKeyPhrases(""))
=======



    // Sentiment
    /**
     * Test analyzing sentiment for a string input.
     */
    @Test
    public void analyseSentimentForTextInput() {
        final TextSentiment expectedDocumentSentiment = new TextSentiment()
            .setTextSentimentClass(TextSentimentClass.MIXED).setLength(66).setOffset(0)
            .setNegativeScore(0.00019).setNeutralScore(0.5).setPositiveScore(0.4);
        final List<TextSentiment> expectedSentenceSentiments = Arrays.asList(
           new TextSentiment().setTextSentimentClass(TextSentimentClass.NEGATIVE).setLength(31).setOffset(0).setNegativeScore(0.99),
           new TextSentiment().setTextSentimentClass(TextSentimentClass.POSITIVE).setLength(35).setOffset(32).setPositiveScore(0.99)
        );

        StepVerifier.create(client.analyzeSentiment("The hotel was dark and unclean. The restaurant had amazing gnocchi."))
            .assertNext(response -> {
                validateAnalysedSentiment(expectedDocumentSentiment, response.getDocumentSentiment());
                validateAnalysedSentenceSentiment(expectedSentenceSentiments, response.getSentenceSentiments());
            })
            .verifyComplete();
    }

    /**
     * Verifies that an error document is returned for a empty text input.
     */
    @Test
    public void analyseSentimentForEmptyText() {
        Error expectedError = new Error().setCode("InvalidArgument").setMessage("Invalid document in request.");
        StepVerifier.create(client.analyzeSentiment(""))
>>>>>>> d0b9aa3f
            .assertNext(response -> validateErrorDocument(expectedError, response.getError()))
            .verifyComplete();
    }

    @Test
<<<<<<< HEAD
    public void recognizeKeyPhrasesForFaultyText() {
        StepVerifier.create(client.extractKeyPhrases("!@#%%"))
            .assertNext(response -> assertEquals(response.getKeyPhrases().size(), 0))
            .verifyComplete();
    }

    @Test
    public void recognizeKeyPhrasesForBatchInput() {
        recognizeBatchKeyPhrasesRunner((inputs) -> {
            StepVerifier.create(client.extractBatchKeyPhrases(inputs))
                .assertNext(response -> validateBatchResult(response, getExpectedBatchKeyPhrases(), TestEndpoint.KEY_PHRASES))
                .verifyComplete();
        });

    }

    @Test
    public void recognizeKeyPhrasesForBatchInputShowStatistics() {
        recognizeBatchKeyPhrasesShowStatsRunner((inputs, options) -> {
            StepVerifier.create(client.extractBatchKeyPhrasesWithResponse(inputs, options))
                .assertNext(response -> validateBatchResult(response.getValue(), getExpectedBatchKeyPhrases(), TestEndpoint.KEY_PHRASES))
                .verifyComplete();
        });
    }

    @Test
    public void recognizeKeyPhrasesForBatchStringInput() {
        recognizeKeyPhrasesStringInputRunner((inputs) -> {
            StepVerifier.create(client.extractKeyPhrases(inputs))
                .assertNext(response -> validateBatchResult(response, getExpectedBatchKeyPhrases(), TestEndpoint.KEY_PHRASES))
                .verifyComplete();
        });
    }

    @Test
    public void recognizeKeyPhrasesForListLanguageHint() {
        recognizeKeyPhrasesLanguageHintRunner((inputs, language) -> {
            StepVerifier.create(client.extractKeyPhrasesWithResponse(inputs, language))
                .assertNext(response -> validateBatchResult(response.getValue(), getExpectedBatchKeyPhrases(), TestEndpoint.KEY_PHRASES))
                .verifyComplete();
        });

=======
    public void analyseSentimentForFaultyText() {
        // TODO (shawn): add this case later
    }

    /**
     * Test analyzing sentiment for a list of string input.
     */
    @Test
    public void analyseSentimentForBatchStringInput() {
        analyseSentimentStringInputRunner(inputs ->
            StepVerifier.create(client.analyzeSentiment(inputs))
                .assertNext(response -> validateBatchResult(response, getExpectedBatchTextSentiment(), TestEndpoint.SENTIMENT))
                .verifyComplete());
    }

    /**
     * Test analyzing sentiment for a list of string input with language hint.
     */
    @Test
    public void analyseSentimentForListLanguageHint() {
        analyseSentimentLanguageHintRunner((inputs, language) ->
            StepVerifier.create(client.analyzeSentimentWithResponse(inputs, language))
                .assertNext(response -> validateBatchResult(response.getValue(), getExpectedBatchTextSentiment(), TestEndpoint.SENTIMENT))
                .verifyComplete());
    }

    /**
     * Test analyzing sentiment for batch input.
     */
    @Test
    public void analyseSentimentForBatchInput() {
        analyseBatchSentimentRunner(inputs ->
            StepVerifier.create(client.analyzeBatchSentiment(inputs))
                .assertNext(response -> validateBatchResult(response, getExpectedBatchTextSentiment(), TestEndpoint.SENTIMENT))
                .verifyComplete());
    }

    /**
     * Verify that we can get statistics on the collection result when given a batch input with options.
     */
    @Test
    public void analyseSentimentForBatchInputShowStatistics() {
        analyseBatchSentimentShowStatsRunner((inputs, options) ->
            StepVerifier.create(client.analyzeBatchSentimentWithResponse(inputs, options))
                .assertNext(response -> validateBatchResult(response.getValue(), getExpectedBatchTextSentiment(), TestEndpoint.SENTIMENT))
                .verifyComplete());
>>>>>>> d0b9aa3f
    }
}<|MERGE_RESOLUTION|>--- conflicted
+++ resolved
@@ -35,6 +35,7 @@
     }
 
     // Detected Languages
+
     /**
      * Verify that we can get statistics on the collection result when given a batch input with options.
      */
@@ -323,7 +324,6 @@
 
 
     // Key Phrases
-<<<<<<< HEAD
     @Test
     public void recognizeKeyPhrasesForTextInput() {
         List<String> keyPhrasesList1 = Arrays.asList("monde");
@@ -336,46 +336,11 @@
     public void recognizeKeyPhrasesForEmptyText() {
         Error expectedError = new Error().setCode("InvalidArgument").setMessage("Invalid document in request.");
         StepVerifier.create(client.extractKeyPhrases(""))
-=======
-
-
-
-    // Sentiment
-    /**
-     * Test analyzing sentiment for a string input.
-     */
-    @Test
-    public void analyseSentimentForTextInput() {
-        final TextSentiment expectedDocumentSentiment = new TextSentiment()
-            .setTextSentimentClass(TextSentimentClass.MIXED).setLength(66).setOffset(0)
-            .setNegativeScore(0.00019).setNeutralScore(0.5).setPositiveScore(0.4);
-        final List<TextSentiment> expectedSentenceSentiments = Arrays.asList(
-           new TextSentiment().setTextSentimentClass(TextSentimentClass.NEGATIVE).setLength(31).setOffset(0).setNegativeScore(0.99),
-           new TextSentiment().setTextSentimentClass(TextSentimentClass.POSITIVE).setLength(35).setOffset(32).setPositiveScore(0.99)
-        );
-
-        StepVerifier.create(client.analyzeSentiment("The hotel was dark and unclean. The restaurant had amazing gnocchi."))
-            .assertNext(response -> {
-                validateAnalysedSentiment(expectedDocumentSentiment, response.getDocumentSentiment());
-                validateAnalysedSentenceSentiment(expectedSentenceSentiments, response.getSentenceSentiments());
-            })
-            .verifyComplete();
-    }
-
-    /**
-     * Verifies that an error document is returned for a empty text input.
-     */
-    @Test
-    public void analyseSentimentForEmptyText() {
-        Error expectedError = new Error().setCode("InvalidArgument").setMessage("Invalid document in request.");
-        StepVerifier.create(client.analyzeSentiment(""))
->>>>>>> d0b9aa3f
             .assertNext(response -> validateErrorDocument(expectedError, response.getError()))
             .verifyComplete();
     }
 
     @Test
-<<<<<<< HEAD
     public void recognizeKeyPhrasesForFaultyText() {
         StepVerifier.create(client.extractKeyPhrases("!@#%%"))
             .assertNext(response -> assertEquals(response.getKeyPhrases().size(), 0))
@@ -417,8 +382,41 @@
                 .assertNext(response -> validateBatchResult(response.getValue(), getExpectedBatchKeyPhrases(), TestEndpoint.KEY_PHRASES))
                 .verifyComplete();
         });
-
-=======
+    }
+
+    // Sentiment
+    /**
+     * Test analyzing sentiment for a string input.
+     */
+    @Test
+    public void analyseSentimentForTextInput() {
+        final TextSentiment expectedDocumentSentiment = new TextSentiment()
+            .setTextSentimentClass(TextSentimentClass.MIXED).setLength(66).setOffset(0).setNegativeScore(0.00019)
+            .setNeutralScore(0.5).setPositiveScore(0.4);
+        final List<TextSentiment> expectedSentenceSentiments = Arrays.asList(
+            new TextSentiment().setTextSentimentClass(TextSentimentClass.NEGATIVE).setLength(31).setOffset(0)
+                .setNegativeScore(0.99),
+            new TextSentiment().setTextSentimentClass(TextSentimentClass.POSITIVE).setLength(35).setOffset(32)
+                .setPositiveScore(0.99));
+
+        StepVerifier
+            .create(client.analyzeSentiment("The hotel was dark and unclean. The restaurant had amazing gnocchi."))
+            .assertNext(response -> {
+                validateAnalysedSentiment(expectedDocumentSentiment, response.getDocumentSentiment());
+                validateAnalysedSentenceSentiment(expectedSentenceSentiments, response.getSentenceSentiments());
+            }).verifyComplete();
+    }
+
+    /**
+     * Verifies that an error document is returned for a empty text input.
+     */
+    @Test
+    public void analyseSentimentForEmptyText() {
+        Error expectedError = new Error().setCode("InvalidArgument").setMessage("Invalid document in request.");
+        StepVerifier.create(client.analyzeSentiment(""))
+            .assertNext(response -> validateErrorDocument(expectedError, response.getError())).verifyComplete();
+    }
+
     public void analyseSentimentForFaultyText() {
         // TODO (shawn): add this case later
     }
@@ -465,6 +463,5 @@
             StepVerifier.create(client.analyzeBatchSentimentWithResponse(inputs, options))
                 .assertNext(response -> validateBatchResult(response.getValue(), getExpectedBatchTextSentiment(), TestEndpoint.SENTIMENT))
                 .verifyComplete());
->>>>>>> d0b9aa3f
     }
 }