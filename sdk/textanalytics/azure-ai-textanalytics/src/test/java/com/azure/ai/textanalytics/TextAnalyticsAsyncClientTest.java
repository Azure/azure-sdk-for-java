// Copyright (c) Microsoft Corporation. All rights reserved.
// Licensed under the MIT License.

package com.azure.ai.textanalytics;

import com.azure.ai.textanalytics.models.AnalyzeSentimentOptions;
import com.azure.ai.textanalytics.models.AnalyzeTasksResult;
import com.azure.ai.textanalytics.models.DocumentSentiment;
import com.azure.ai.textanalytics.models.HealthcareTaskResult;
import com.azure.ai.textanalytics.models.PiiEntityDomainType;
import com.azure.ai.textanalytics.models.RecognizePiiEntityOptions;
import com.azure.ai.textanalytics.models.SentenceSentiment;
import com.azure.ai.textanalytics.models.SentimentConfidenceScores;
import com.azure.ai.textanalytics.models.TextAnalyticsError;
import com.azure.ai.textanalytics.models.TextAnalyticsException;
import com.azure.ai.textanalytics.models.TextAnalyticsOperationResult;
import com.azure.ai.textanalytics.models.TextAnalyticsRequestOptions;
import com.azure.ai.textanalytics.models.TextSentiment;
import com.azure.core.exception.HttpResponseException;
import com.azure.core.http.HttpClient;
import com.azure.core.http.rest.PagedFlux;
import com.azure.core.util.IterableStream;
import com.azure.core.util.polling.PollResponse;
import com.azure.core.util.polling.SyncPoller;
import org.junit.jupiter.api.AfterAll;
import org.junit.jupiter.api.BeforeAll;
import org.junit.jupiter.params.ParameterizedTest;
import org.junit.jupiter.params.provider.MethodSource;
import reactor.test.StepVerifier;

import java.time.Duration;
import java.util.Arrays;
import java.util.UUID;
import java.util.stream.Collectors;

import static com.azure.ai.textanalytics.TestUtils.CATEGORIZED_ENTITY_INPUTS;
import static com.azure.ai.textanalytics.TestUtils.DISPLAY_NAME_WITH_ARGUMENTS;
import static com.azure.ai.textanalytics.TestUtils.LINKED_ENTITY_INPUTS;
import static com.azure.ai.textanalytics.TestUtils.PII_ENTITY_OFFSET_INPUT;
import static com.azure.ai.textanalytics.TestUtils.SENTIMENT_OFFSET_INPUT;
import static com.azure.ai.textanalytics.TestUtils.getCategorizedEntitiesList1;
import static com.azure.ai.textanalytics.TestUtils.getDetectedLanguageEnglish;
import static com.azure.ai.textanalytics.TestUtils.getDetectedLanguageSpanish;
import static com.azure.ai.textanalytics.TestUtils.getExpectedAnalyzeTasksResult;
import static com.azure.ai.textanalytics.TestUtils.getExpectedBatchCategorizedEntities;
import static com.azure.ai.textanalytics.TestUtils.getExpectedBatchDetectedLanguages;
import static com.azure.ai.textanalytics.TestUtils.getExpectedBatchKeyPhrases;
import static com.azure.ai.textanalytics.TestUtils.getExpectedBatchLinkedEntities;
import static com.azure.ai.textanalytics.TestUtils.getExpectedBatchPiiEntities;
import static com.azure.ai.textanalytics.TestUtils.getExpectedBatchPiiEntitiesForDomainFilter;
import static com.azure.ai.textanalytics.TestUtils.getExpectedBatchTextSentiment;
import static com.azure.ai.textanalytics.TestUtils.getExpectedDocumentSentiment;
import static com.azure.ai.textanalytics.TestUtils.getExpectedHealthcareTaskResultListForMultiplePages;
import static com.azure.ai.textanalytics.TestUtils.getExpectedHealthcareTaskResultListForSinglePage;
import static com.azure.ai.textanalytics.TestUtils.getLinkedEntitiesList1;
import static com.azure.ai.textanalytics.TestUtils.getPiiEntitiesList1;
import static com.azure.ai.textanalytics.TestUtils.getUnknownDetectedLanguage;
import static com.azure.ai.textanalytics.models.TextAnalyticsErrorCode.INVALID_COUNTRY_HINT;
import static com.azure.ai.textanalytics.models.TextAnalyticsErrorCode.INVALID_DOCUMENT;
import static com.azure.ai.textanalytics.models.TextAnalyticsErrorCode.INVALID_DOCUMENT_BATCH;
import static com.azure.ai.textanalytics.models.WarningCode.LONG_WORDS_IN_DOCUMENT;
import static org.junit.jupiter.api.Assertions.assertEquals;
import static org.junit.jupiter.api.Assertions.assertFalse;
import static org.junit.jupiter.api.Assertions.assertThrows;
import static org.junit.jupiter.api.Assertions.assertTrue;

public class TextAnalyticsAsyncClientTest extends TextAnalyticsClientTestBase {
    private TextAnalyticsAsyncClient client;

    @BeforeAll
    static void beforeAll() {
        StepVerifier.setDefaultTimeout(Duration.ofSeconds(30));
    }

    @AfterAll
    static void afterAll() {
        StepVerifier.resetDefaultTimeout();
    }

    private TextAnalyticsAsyncClient getTextAnalyticsAsyncClient(HttpClient httpClient,
        TextAnalyticsServiceVersion serviceVersion) {
        return getTextAnalyticsAsyncClientBuilder(httpClient, serviceVersion).buildAsyncClient();
    }

    // Detected Languages

    /**
     * Verify that we can get statistics on the collection result when given a batch of documents with request options.
     */
    @ParameterizedTest(name = DISPLAY_NAME_WITH_ARGUMENTS)
    @MethodSource("com.azure.ai.textanalytics.TestUtils#getTestParameters")
    public void detectLanguagesBatchInputShowStatistics(HttpClient httpClient, TextAnalyticsServiceVersion serviceVersion) {
        client = getTextAnalyticsAsyncClient(httpClient, serviceVersion);
        detectLanguageShowStatisticsRunner((inputs, options) ->
            StepVerifier.create(client.detectLanguageBatchWithResponse(inputs, options))
                .assertNext(response ->
                    validateDetectLanguageResultCollectionWithResponse(true, getExpectedBatchDetectedLanguages(),
                        200, response))
                .verifyComplete());
    }

    /**
     * Test to detect language for each {@code DetectLanguageResult} input of a batch.
     */
    @ParameterizedTest(name = DISPLAY_NAME_WITH_ARGUMENTS)
    @MethodSource("com.azure.ai.textanalytics.TestUtils#getTestParameters")
    public void detectLanguagesBatchInput(HttpClient httpClient, TextAnalyticsServiceVersion serviceVersion) {
        client = getTextAnalyticsAsyncClient(httpClient, serviceVersion);
        detectLanguageRunner((inputs) ->
            StepVerifier.create(client.detectLanguageBatchWithResponse(inputs, null))
                .assertNext(response ->
                    validateDetectLanguageResultCollectionWithResponse(false, getExpectedBatchDetectedLanguages(),
                        200, response))
                .verifyComplete());
    }

    /**
     * Test to detect language for each string input of batch with given country hint.
     */
    @ParameterizedTest(name = DISPLAY_NAME_WITH_ARGUMENTS)
    @MethodSource("com.azure.ai.textanalytics.TestUtils#getTestParameters")
    public void detectLanguagesBatchListCountryHint(HttpClient httpClient, TextAnalyticsServiceVersion serviceVersion) {
        client = getTextAnalyticsAsyncClient(httpClient, serviceVersion);
        detectLanguagesCountryHintRunner((inputs, countryHint) ->
            StepVerifier.create(client.detectLanguageBatch(inputs, countryHint, null))
                .assertNext(actualResults ->
                    validateDetectLanguageResultCollection(false, getExpectedBatchDetectedLanguages(), actualResults))
                .verifyComplete());
    }

    /**
     * Test to detect language for each string input of batch with request options.
     */
    @ParameterizedTest(name = DISPLAY_NAME_WITH_ARGUMENTS)
    @MethodSource("com.azure.ai.textanalytics.TestUtils#getTestParameters")
    public void detectLanguagesBatchListCountryHintWithOptions(HttpClient httpClient, TextAnalyticsServiceVersion serviceVersion) {
        client = getTextAnalyticsAsyncClient(httpClient, serviceVersion);
        detectLanguagesBatchListCountryHintWithOptionsRunner((inputs, options) ->
            StepVerifier.create(client.detectLanguageBatch(inputs, null, options))
                .assertNext(response -> validateDetectLanguageResultCollection(true, getExpectedBatchDetectedLanguages(), response))
                .verifyComplete());
    }

    /**
     * Test to detect language for each string input of batch.
     */
    @ParameterizedTest(name = DISPLAY_NAME_WITH_ARGUMENTS)
    @MethodSource("com.azure.ai.textanalytics.TestUtils#getTestParameters")
    public void detectLanguagesBatchStringInput(HttpClient httpClient, TextAnalyticsServiceVersion serviceVersion) {
        client = getTextAnalyticsAsyncClient(httpClient, serviceVersion);
        detectLanguageStringInputRunner((inputs) ->
            StepVerifier.create(client.detectLanguageBatch(inputs, null, null))
                .assertNext(response -> validateDetectLanguageResultCollection(false, getExpectedBatchDetectedLanguages(), response))
                .verifyComplete());
    }

    /**
     * Verifies that a single DetectedLanguage is returned for a document to detectLanguage.
     */
    @ParameterizedTest(name = DISPLAY_NAME_WITH_ARGUMENTS)
    @MethodSource("com.azure.ai.textanalytics.TestUtils#getTestParameters")
    public void detectSingleTextLanguage(HttpClient httpClient, TextAnalyticsServiceVersion serviceVersion) {
        client = getTextAnalyticsAsyncClient(httpClient, serviceVersion);
        detectSingleTextLanguageRunner(input ->
            StepVerifier.create(client.detectLanguage(input))
                .assertNext(response -> validatePrimaryLanguage(getDetectedLanguageEnglish(), response))
                .verifyComplete());
    }

    /**
     * Verifies that an TextAnalyticsException is thrown for a document with invalid country hint.
     */
    @ParameterizedTest(name = DISPLAY_NAME_WITH_ARGUMENTS)
    @MethodSource("com.azure.ai.textanalytics.TestUtils#getTestParameters")
    public void detectLanguageInvalidCountryHint(HttpClient httpClient, TextAnalyticsServiceVersion serviceVersion) {
        client = getTextAnalyticsAsyncClient(httpClient, serviceVersion);
        detectLanguageInvalidCountryHintRunner((input, countryHint) ->
            StepVerifier.create(client.detectLanguage(input, countryHint))
                .expectErrorMatches(throwable -> throwable instanceof TextAnalyticsException
                    && INVALID_COUNTRY_HINT.equals(((TextAnalyticsException) throwable).getErrorCode()))
                .verify());
    }

    /**
     * Verifies that TextAnalyticsException is thrown for an empty document.
     */
    @ParameterizedTest(name = DISPLAY_NAME_WITH_ARGUMENTS)
    @MethodSource("com.azure.ai.textanalytics.TestUtils#getTestParameters")
    public void detectLanguageEmptyText(HttpClient httpClient, TextAnalyticsServiceVersion serviceVersion) {
        client = getTextAnalyticsAsyncClient(httpClient, serviceVersion);
        emptyTextRunner(input ->
            StepVerifier.create(client.detectLanguage(input))
                .expectErrorMatches(throwable -> throwable instanceof TextAnalyticsException
                    && INVALID_DOCUMENT.equals(((TextAnalyticsException) throwable).getErrorCode()))
                .verify());
    }

    /**
     * Verifies that detectLanguage returns an "UNKNOWN" result when faulty text is passed.
     */
    @ParameterizedTest(name = DISPLAY_NAME_WITH_ARGUMENTS)
    @MethodSource("com.azure.ai.textanalytics.TestUtils#getTestParameters")
    public void detectLanguageFaultyText(HttpClient httpClient, TextAnalyticsServiceVersion serviceVersion) {
        client = getTextAnalyticsAsyncClient(httpClient, serviceVersion);
        faultyTextRunner(input ->
            StepVerifier.create(client.detectLanguage(input))
                .assertNext(response -> validatePrimaryLanguage(getUnknownDetectedLanguage(), response))
                .verifyComplete());
    }

    /**
     * Verifies that a bad request exception is returned for input documents with same ids.
     */
    @ParameterizedTest(name = DISPLAY_NAME_WITH_ARGUMENTS)
    @MethodSource("com.azure.ai.textanalytics.TestUtils#getTestParameters")
    public void detectLanguageDuplicateIdInput(HttpClient httpClient, TextAnalyticsServiceVersion serviceVersion) {
        client = getTextAnalyticsAsyncClient(httpClient, serviceVersion);
        detectLanguageDuplicateIdRunner((inputs, options) ->
            StepVerifier.create(client.detectLanguageBatchWithResponse(inputs, options))
                .verifyErrorSatisfies(ex -> assertEquals(HttpResponseException.class, ex.getClass())));
    }

    /**
     * Verifies that an invalid document exception is returned for input documents with an empty ID.
     */
    @ParameterizedTest(name = DISPLAY_NAME_WITH_ARGUMENTS)
    @MethodSource("com.azure.ai.textanalytics.TestUtils#getTestParameters")
    public void detectLanguageEmptyIdInput(HttpClient httpClient, TextAnalyticsServiceVersion serviceVersion) {
        client = getTextAnalyticsAsyncClient(httpClient, serviceVersion);
        detectLanguageInputEmptyIdRunner(inputs ->
            StepVerifier.create(client.detectLanguageBatchWithResponse(inputs, null))
                .verifyErrorSatisfies(ex -> {
                    final HttpResponseException httpResponseException = (HttpResponseException) ex;
                    assertEquals(400, httpResponseException.getResponse().getStatusCode());
                    final TextAnalyticsError textAnalyticsError = (TextAnalyticsError) httpResponseException.getValue();
                    assertEquals(INVALID_DOCUMENT, textAnalyticsError.getErrorCode());
                }));
    }

    /**
     * Verify that with countryHint with empty string will not throw exception.
     */
    @ParameterizedTest(name = DISPLAY_NAME_WITH_ARGUMENTS)
    @MethodSource("com.azure.ai.textanalytics.TestUtils#getTestParameters")
    public void detectLanguageEmptyCountryHint(HttpClient httpClient, TextAnalyticsServiceVersion serviceVersion) {
        client = getTextAnalyticsAsyncClient(httpClient, serviceVersion);
        detectLanguageEmptyCountryHintRunner((input, countryHint) ->
            StepVerifier.create(client.detectLanguage(input, countryHint))
                .assertNext(response -> validatePrimaryLanguage(getDetectedLanguageSpanish(), response))
                .verifyComplete());
    }

    /**
     * Verify that with countryHint with "none" will not throw exception.
     */
    @ParameterizedTest(name = DISPLAY_NAME_WITH_ARGUMENTS)
    @MethodSource("com.azure.ai.textanalytics.TestUtils#getTestParameters")
    public void detectLanguageNoneCountryHint(HttpClient httpClient, TextAnalyticsServiceVersion serviceVersion) {
        client = getTextAnalyticsAsyncClient(httpClient, serviceVersion);
        detectLanguageNoneCountryHintRunner((input, countryHint) ->
            StepVerifier.create(client.detectLanguage(input, countryHint))
                .assertNext(response -> validatePrimaryLanguage(getDetectedLanguageSpanish(), response))
                .verifyComplete());
    }

    // Entities
    @ParameterizedTest(name = DISPLAY_NAME_WITH_ARGUMENTS)
    @MethodSource("com.azure.ai.textanalytics.TestUtils#getTestParameters")
    public void recognizeEntitiesForTextInput(HttpClient httpClient, TextAnalyticsServiceVersion serviceVersion) {
        client = getTextAnalyticsAsyncClient(httpClient, serviceVersion);
        recognizeCategorizedEntitiesForSingleTextInputRunner(input ->
            StepVerifier.create(client.recognizeEntities(input))
                .assertNext(response -> validateCategorizedEntities(getCategorizedEntitiesList1(),
                    response.stream().collect(Collectors.toList())))
                .verifyComplete());
    }

    @ParameterizedTest(name = DISPLAY_NAME_WITH_ARGUMENTS)
    @MethodSource("com.azure.ai.textanalytics.TestUtils#getTestParameters")
    public void recognizeEntitiesForEmptyText(HttpClient httpClient, TextAnalyticsServiceVersion serviceVersion) {
        client = getTextAnalyticsAsyncClient(httpClient, serviceVersion);
        emptyTextRunner(input ->
            StepVerifier.create(client.recognizeEntities(input))
                .expectErrorMatches(throwable -> throwable instanceof TextAnalyticsException
                    && INVALID_DOCUMENT.equals(((TextAnalyticsException) throwable).getErrorCode()))
                .verify()
        );
    }

    @ParameterizedTest(name = DISPLAY_NAME_WITH_ARGUMENTS)
    @MethodSource("com.azure.ai.textanalytics.TestUtils#getTestParameters")
    public void recognizeEntitiesForFaultyText(HttpClient httpClient, TextAnalyticsServiceVersion serviceVersion) {
        client = getTextAnalyticsAsyncClient(httpClient, serviceVersion);
        faultyTextRunner(input ->
            StepVerifier.create(client.recognizeEntities(input))
                .assertNext(result -> assertFalse(result.getWarnings().iterator().hasNext()))
                .verifyComplete()
        );
    }

    @ParameterizedTest(name = DISPLAY_NAME_WITH_ARGUMENTS)
    @MethodSource("com.azure.ai.textanalytics.TestUtils#getTestParameters")
    public void recognizeEntitiesDuplicateIdInput(HttpClient httpClient, TextAnalyticsServiceVersion serviceVersion) {
        client = getTextAnalyticsAsyncClient(httpClient, serviceVersion);
        recognizeCategorizedEntityDuplicateIdRunner(inputs ->
            StepVerifier.create(client.recognizeEntitiesBatchWithResponse(inputs, null))
                .verifyErrorSatisfies(ex -> assertEquals(HttpResponseException.class, ex.getClass())));
    }

    @ParameterizedTest(name = DISPLAY_NAME_WITH_ARGUMENTS)
    @MethodSource("com.azure.ai.textanalytics.TestUtils#getTestParameters")
    public void recognizeEntitiesEmptyIdInput(HttpClient httpClient, TextAnalyticsServiceVersion serviceVersion) {
        client = getTextAnalyticsAsyncClient(httpClient, serviceVersion);
        textAnalyticsInputEmptyIdRunner(inputs ->
            StepVerifier.create(client.recognizeEntitiesBatchWithResponse(inputs, null))
                .verifyErrorSatisfies(ex -> {
                    final HttpResponseException httpResponseException = (HttpResponseException) ex;
                    assertEquals(400, httpResponseException.getResponse().getStatusCode());
                    final TextAnalyticsError textAnalyticsError = (TextAnalyticsError) httpResponseException.getValue();
                    assertEquals(INVALID_DOCUMENT, textAnalyticsError.getErrorCode());
                }));
    }

    @ParameterizedTest(name = DISPLAY_NAME_WITH_ARGUMENTS)
    @MethodSource("com.azure.ai.textanalytics.TestUtils#getTestParameters")
    public void recognizeEntitiesBatchInputSingleError(HttpClient httpClient, TextAnalyticsServiceVersion serviceVersion) {
        client = getTextAnalyticsAsyncClient(httpClient, serviceVersion);
        recognizeBatchCategorizedEntitySingleErrorRunner((inputs) ->
            StepVerifier.create(client.recognizeEntitiesBatchWithResponse(inputs, null))
                .assertNext(resultCollection -> resultCollection.getValue().forEach(recognizeEntitiesResult -> {
                    Exception exception = assertThrows(TextAnalyticsException.class, recognizeEntitiesResult::getEntities);
                    assertEquals(String.format(BATCH_ERROR_EXCEPTION_MESSAGE, "RecognizeEntitiesResult"), exception.getMessage());
                })).verifyComplete());
    }

    @ParameterizedTest(name = DISPLAY_NAME_WITH_ARGUMENTS)
    @MethodSource("com.azure.ai.textanalytics.TestUtils#getTestParameters")
    public void recognizeEntitiesForBatchInput(HttpClient httpClient, TextAnalyticsServiceVersion serviceVersion) {
        client = getTextAnalyticsAsyncClient(httpClient, serviceVersion);
        recognizeBatchCategorizedEntityRunner((inputs) ->
            StepVerifier.create(client.recognizeEntitiesBatchWithResponse(inputs, null))
                .assertNext(response -> validateCategorizedEntitiesResultCollectionWithResponse(false, getExpectedBatchCategorizedEntities(), 200, response))
                .verifyComplete());
    }

    @ParameterizedTest(name = DISPLAY_NAME_WITH_ARGUMENTS)
    @MethodSource("com.azure.ai.textanalytics.TestUtils#getTestParameters")
    public void recognizeEntitiesForBatchInputShowStatistics(HttpClient httpClient, TextAnalyticsServiceVersion serviceVersion) {
        client = getTextAnalyticsAsyncClient(httpClient, serviceVersion);
        recognizeBatchCategorizedEntitiesShowStatsRunner((inputs, options) ->
            StepVerifier.create(client.recognizeEntitiesBatchWithResponse(inputs, options))
                .assertNext(response -> validateCategorizedEntitiesResultCollectionWithResponse(true, getExpectedBatchCategorizedEntities(), 200, response))
                .verifyComplete());
    }

    @ParameterizedTest(name = DISPLAY_NAME_WITH_ARGUMENTS)
    @MethodSource("com.azure.ai.textanalytics.TestUtils#getTestParameters")
    public void recognizeEntitiesForBatchStringInput(HttpClient httpClient, TextAnalyticsServiceVersion serviceVersion) {
        client = getTextAnalyticsAsyncClient(httpClient, serviceVersion);
        recognizeCategorizedEntityStringInputRunner((inputs) ->
            StepVerifier.create(client.recognizeEntitiesBatch(inputs, null, null))
                .assertNext(response -> validateCategorizedEntitiesResultCollection(false, getExpectedBatchCategorizedEntities(), response))
                .verifyComplete());
    }

    @ParameterizedTest(name = DISPLAY_NAME_WITH_ARGUMENTS)
    @MethodSource("com.azure.ai.textanalytics.TestUtils#getTestParameters")
    public void recognizeEntitiesForListLanguageHint(HttpClient httpClient, TextAnalyticsServiceVersion serviceVersion) {
        client = getTextAnalyticsAsyncClient(httpClient, serviceVersion);
        recognizeCategorizedEntitiesLanguageHintRunner((inputs, language) ->
            StepVerifier.create(client.recognizeEntitiesBatch(inputs, language, null))
                .assertNext(response -> validateCategorizedEntitiesResultCollection(false, getExpectedBatchCategorizedEntities(), response))
                .verifyComplete());
    }

    @ParameterizedTest(name = DISPLAY_NAME_WITH_ARGUMENTS)
    @MethodSource("com.azure.ai.textanalytics.TestUtils#getTestParameters")
    public void recognizeEntitiesForListWithOptions(HttpClient httpClient, TextAnalyticsServiceVersion serviceVersion) {
        client = getTextAnalyticsAsyncClient(httpClient, serviceVersion);
        recognizeStringBatchCategorizedEntitiesShowStatsRunner((inputs, options) ->
            StepVerifier.create(client.recognizeEntitiesBatch(inputs, null, options))
                .assertNext(response -> validateCategorizedEntitiesResultCollection(true, getExpectedBatchCategorizedEntities(), response))
                .verifyComplete());
    }

    @ParameterizedTest(name = DISPLAY_NAME_WITH_ARGUMENTS)
    @MethodSource("com.azure.ai.textanalytics.TestUtils#getTestParameters")
    public void recognizeEntitiesBatchTooManyDocuments(HttpClient httpClient, TextAnalyticsServiceVersion serviceVersion) {
        client = getTextAnalyticsAsyncClient(httpClient, serviceVersion);
        tooManyDocumentsRunner(inputs ->
            StepVerifier.create(client.recognizeEntitiesBatch(inputs, null, null))
                .verifyErrorSatisfies(ex -> {
                    final HttpResponseException httpResponseException = (HttpResponseException) ex;
                    assertEquals(400, httpResponseException.getResponse().getStatusCode());
                    final TextAnalyticsError textAnalyticsError = (TextAnalyticsError) httpResponseException.getValue();
                    assertEquals(INVALID_DOCUMENT_BATCH, textAnalyticsError.getErrorCode());
                }));
    }

    @ParameterizedTest(name = DISPLAY_NAME_WITH_ARGUMENTS)
    @MethodSource("com.azure.ai.textanalytics.TestUtils#getTestParameters")
    public void recognizeEntitiesEmoji(HttpClient httpClient, TextAnalyticsServiceVersion serviceVersion) {
        client = getTextAnalyticsAsyncClient(httpClient, serviceVersion);
        emojiRunner(document ->
            StepVerifier.create(client.recognizeEntities(document))
                .assertNext(result -> result.forEach(categorizedEntity -> {
                    assertEquals(13, categorizedEntity.getOffset());
                })).verifyComplete(), CATEGORIZED_ENTITY_INPUTS.get(1)
        );
    }

    @ParameterizedTest(name = DISPLAY_NAME_WITH_ARGUMENTS)
    @MethodSource("com.azure.ai.textanalytics.TestUtils#getTestParameters")
    public void recognizeEntitiesEmojiWithSkinToneModifier(HttpClient httpClient, TextAnalyticsServiceVersion serviceVersion) {
        client = getTextAnalyticsAsyncClient(httpClient, serviceVersion);
        emojiWithSkinToneModifierRunner(document ->
            StepVerifier.create(client.recognizeEntities(document))
                .assertNext(result -> result.forEach(categorizedEntity -> {
                    assertEquals(15, categorizedEntity.getOffset());
                })).verifyComplete(), CATEGORIZED_ENTITY_INPUTS.get(1)
        );
    }

    @ParameterizedTest(name = DISPLAY_NAME_WITH_ARGUMENTS)
    @MethodSource("com.azure.ai.textanalytics.TestUtils#getTestParameters")
    public void recognizeEntitiesEmojiFamily(HttpClient httpClient, TextAnalyticsServiceVersion serviceVersion) {
        client = getTextAnalyticsAsyncClient(httpClient, serviceVersion);
        emojiFamilyRunner(document ->
            StepVerifier.create(client.recognizeEntities(document))
                .assertNext(result -> result.forEach(categorizedEntity -> {
                    assertEquals(22, categorizedEntity.getOffset());
                })).verifyComplete(), CATEGORIZED_ENTITY_INPUTS.get(1)
        );
    }

    @ParameterizedTest(name = DISPLAY_NAME_WITH_ARGUMENTS)
    @MethodSource("com.azure.ai.textanalytics.TestUtils#getTestParameters")
    public void recognizeEntitiesEmojiFamilyWIthSkinToneModifier(HttpClient httpClient, TextAnalyticsServiceVersion serviceVersion) {
        client = getTextAnalyticsAsyncClient(httpClient, serviceVersion);
        emojiFamilyWithSkinToneModifierRunner(document ->
            StepVerifier.create(client.recognizeEntities(document))
                .assertNext(result -> result.forEach(categorizedEntity -> {
                    assertEquals(30, categorizedEntity.getOffset());
                })).verifyComplete(), CATEGORIZED_ENTITY_INPUTS.get(1)
        );
    }

    @ParameterizedTest(name = DISPLAY_NAME_WITH_ARGUMENTS)
    @MethodSource("com.azure.ai.textanalytics.TestUtils#getTestParameters")
    public void recognizeEntitiesDiacriticsNfc(HttpClient httpClient, TextAnalyticsServiceVersion serviceVersion) {
        client = getTextAnalyticsAsyncClient(httpClient, serviceVersion);
        diacriticsNfcRunner(document ->
            StepVerifier.create(client.recognizeEntities(document))
                .assertNext(result -> result.forEach(categorizedEntity -> {
                    assertEquals(14, categorizedEntity.getOffset());
                })).verifyComplete(), CATEGORIZED_ENTITY_INPUTS.get(1)
        );
    }

    @ParameterizedTest(name = DISPLAY_NAME_WITH_ARGUMENTS)
    @MethodSource("com.azure.ai.textanalytics.TestUtils#getTestParameters")
    public void recognizeEntitiesDiacriticsNfd(HttpClient httpClient, TextAnalyticsServiceVersion serviceVersion) {
        client = getTextAnalyticsAsyncClient(httpClient, serviceVersion);
        diacriticsNfdRunner(document ->
            StepVerifier.create(client.recognizeEntities(document))
                .assertNext(result -> result.forEach(categorizedEntity -> {
                    assertEquals(15, categorizedEntity.getOffset());
                })).verifyComplete(), CATEGORIZED_ENTITY_INPUTS.get(1)
        );
    }

    @ParameterizedTest(name = DISPLAY_NAME_WITH_ARGUMENTS)
    @MethodSource("com.azure.ai.textanalytics.TestUtils#getTestParameters")
    public void recognizeEntitiesKoreanNfc(HttpClient httpClient, TextAnalyticsServiceVersion serviceVersion) {
        client = getTextAnalyticsAsyncClient(httpClient, serviceVersion);
        koreanNfcRunner(document ->
            StepVerifier.create(client.recognizeEntities(document))
                .assertNext(result -> result.forEach(categorizedEntity -> {
                    assertEquals(13, categorizedEntity.getOffset());
                })).verifyComplete(), CATEGORIZED_ENTITY_INPUTS.get(1)
        );
    }

    @ParameterizedTest(name = DISPLAY_NAME_WITH_ARGUMENTS)
    @MethodSource("com.azure.ai.textanalytics.TestUtils#getTestParameters")
    public void recognizeEntitiesKoreanNfd(HttpClient httpClient, TextAnalyticsServiceVersion serviceVersion) {
        client = getTextAnalyticsAsyncClient(httpClient, serviceVersion);
        koreanNfdRunner(document ->
            StepVerifier.create(client.recognizeEntities(document))
                .assertNext(result -> result.forEach(categorizedEntity -> {
                    assertEquals(13, categorizedEntity.getOffset());
                })).verifyComplete(), CATEGORIZED_ENTITY_INPUTS.get(1)
        );
    }

    @ParameterizedTest(name = DISPLAY_NAME_WITH_ARGUMENTS)
    @MethodSource("com.azure.ai.textanalytics.TestUtils#getTestParameters")
    public void recognizeEntitiesZalgoText(HttpClient httpClient, TextAnalyticsServiceVersion serviceVersion) {
        client = getTextAnalyticsAsyncClient(httpClient, serviceVersion);
        zalgoTextRunner(document ->
            StepVerifier.create(client.recognizeEntities(document))
                .assertNext(result -> result.forEach(categorizedEntity -> {
                    assertEquals(126, categorizedEntity.getOffset());
                })).verifyComplete(), CATEGORIZED_ENTITY_INPUTS.get(1)
        );
    }

    // Recognize Personally Identifiable Information entity

    @ParameterizedTest(name = DISPLAY_NAME_WITH_ARGUMENTS)
    @MethodSource("com.azure.ai.textanalytics.TestUtils#getTestParameters")
    public void recognizePiiEntitiesForTextInput(HttpClient httpClient, TextAnalyticsServiceVersion serviceVersion) {
        client = getTextAnalyticsAsyncClient(httpClient, serviceVersion);
        recognizePiiSingleDocumentRunner(document ->
            StepVerifier.create(client.recognizePiiEntities(document))
                .assertNext(response -> validatePiiEntities(getPiiEntitiesList1(), response.stream().collect(Collectors.toList())))
                .verifyComplete());
    }

    @ParameterizedTest(name = DISPLAY_NAME_WITH_ARGUMENTS)
    @MethodSource("com.azure.ai.textanalytics.TestUtils#getTestParameters")
    public void recognizePiiEntitiesForEmptyText(HttpClient httpClient, TextAnalyticsServiceVersion serviceVersion) {
        client = getTextAnalyticsAsyncClient(httpClient, serviceVersion);
        emptyTextRunner(document -> StepVerifier.create(client.recognizePiiEntities(document))
            .expectErrorMatches(throwable -> throwable instanceof TextAnalyticsException
                && INVALID_DOCUMENT.equals(((TextAnalyticsException) throwable).getErrorCode()))
            .verify());
    }

    @ParameterizedTest(name = DISPLAY_NAME_WITH_ARGUMENTS)
    @MethodSource("com.azure.ai.textanalytics.TestUtils#getTestParameters")
    public void recognizePiiEntitiesForFaultyText(HttpClient httpClient, TextAnalyticsServiceVersion serviceVersion) {
        client = getTextAnalyticsAsyncClient(httpClient, serviceVersion);
        faultyTextRunner(document ->
            StepVerifier.create(client.recognizePiiEntities(document))
                .assertNext(result -> assertFalse(result.getWarnings().iterator().hasNext()))
                .verifyComplete());
    }

    @ParameterizedTest(name = DISPLAY_NAME_WITH_ARGUMENTS)
    @MethodSource("com.azure.ai.textanalytics.TestUtils#getTestParameters")
    public void recognizePiiEntitiesDuplicateIdInput(HttpClient httpClient, TextAnalyticsServiceVersion serviceVersion) {
        client = getTextAnalyticsAsyncClient(httpClient, serviceVersion);
        recognizeBatchPiiEntityDuplicateIdRunner(inputs ->
            StepVerifier.create(client.recognizePiiEntitiesBatchWithResponse(inputs, null))
                .verifyErrorSatisfies(ex -> assertEquals(HttpResponseException.class, ex.getClass())));
    }

    @ParameterizedTest(name = DISPLAY_NAME_WITH_ARGUMENTS)
    @MethodSource("com.azure.ai.textanalytics.TestUtils#getTestParameters")
    public void recognizePiiEntitiesEmptyIdInput(HttpClient httpClient, TextAnalyticsServiceVersion serviceVersion) {
        client = getTextAnalyticsAsyncClient(httpClient, serviceVersion);
        textAnalyticsInputEmptyIdRunner(inputs ->
            StepVerifier.create(client.recognizePiiEntitiesBatchWithResponse(inputs, null))
                .verifyErrorSatisfies(ex -> {
                    final HttpResponseException httpResponseException = (HttpResponseException) ex;
                    assertEquals(400, httpResponseException.getResponse().getStatusCode());
                    final TextAnalyticsError textAnalyticsError = (TextAnalyticsError) httpResponseException.getValue();
                    assertEquals(INVALID_DOCUMENT, textAnalyticsError.getErrorCode());
                }));
    }

    @ParameterizedTest(name = DISPLAY_NAME_WITH_ARGUMENTS)
    @MethodSource("com.azure.ai.textanalytics.TestUtils#getTestParameters")
    public void recognizePiiEntitiesBatchInputSingleError(HttpClient httpClient, TextAnalyticsServiceVersion serviceVersion) {
        client = getTextAnalyticsAsyncClient(httpClient, serviceVersion);
        recognizeBatchPiiEntitySingleErrorRunner((inputs) ->
            StepVerifier.create(client.recognizePiiEntitiesBatchWithResponse(inputs, null))
                .assertNext(resultCollection -> resultCollection.getValue().forEach(recognizePiiEntitiesResult -> {
                    Exception exception = assertThrows(TextAnalyticsException.class, recognizePiiEntitiesResult::getEntities);
                    assertEquals(String.format(BATCH_ERROR_EXCEPTION_MESSAGE, "RecognizePiiEntitiesResult"), exception.getMessage());
                })).verifyComplete());
    }

    @ParameterizedTest(name = DISPLAY_NAME_WITH_ARGUMENTS)
    @MethodSource("com.azure.ai.textanalytics.TestUtils#getTestParameters")
    public void recognizePiiEntitiesForBatchInput(HttpClient httpClient, TextAnalyticsServiceVersion serviceVersion) {
        client = getTextAnalyticsAsyncClient(httpClient, serviceVersion);
        recognizeBatchPiiEntitiesRunner((inputs) ->
            StepVerifier.create(client.recognizePiiEntitiesBatchWithResponse(inputs, null))
                .assertNext(response -> validatePiiEntitiesResultCollectionWithResponse(false, getExpectedBatchPiiEntities(), 200, response))
                .verifyComplete());
    }

    @ParameterizedTest(name = DISPLAY_NAME_WITH_ARGUMENTS)
    @MethodSource("com.azure.ai.textanalytics.TestUtils#getTestParameters")
    public void recognizePiiEntitiesForBatchInputShowStatistics(HttpClient httpClient, TextAnalyticsServiceVersion serviceVersion) {
        client = getTextAnalyticsAsyncClient(httpClient, serviceVersion);
        recognizeBatchPiiEntitiesShowStatsRunner((inputs, options) ->
            StepVerifier.create(client.recognizePiiEntitiesBatchWithResponse(inputs, options))
                .assertNext(response -> validatePiiEntitiesResultCollectionWithResponse(true, getExpectedBatchPiiEntities(), 200, response))
                .verifyComplete());
    }

    @ParameterizedTest(name = DISPLAY_NAME_WITH_ARGUMENTS)
    @MethodSource("com.azure.ai.textanalytics.TestUtils#getTestParameters")
    public void recognizePiiEntitiesForListLanguageHint(HttpClient httpClient, TextAnalyticsServiceVersion serviceVersion) {
        client = getTextAnalyticsAsyncClient(httpClient, serviceVersion);
        recognizePiiLanguageHintRunner((inputs, language) ->
            StepVerifier.create(client.recognizePiiEntitiesBatch(inputs, language, null))
                .assertNext(response -> validatePiiEntitiesResultCollection(false, getExpectedBatchPiiEntities(), response))
                .verifyComplete());
    }

    @ParameterizedTest(name = DISPLAY_NAME_WITH_ARGUMENTS)
    @MethodSource("com.azure.ai.textanalytics.TestUtils#getTestParameters")
    public void recognizePiiEntitiesForListStringWithOptions(HttpClient httpClient, TextAnalyticsServiceVersion serviceVersion) {
        client = getTextAnalyticsAsyncClient(httpClient, serviceVersion);
        recognizeStringBatchPiiEntitiesShowStatsRunner((inputs, options) ->
            StepVerifier.create(client.recognizePiiEntitiesBatch(inputs, null, options))
                .assertNext(response -> validatePiiEntitiesResultCollection(true, getExpectedBatchPiiEntities(), response))
                .verifyComplete());
    }

    @ParameterizedTest(name = DISPLAY_NAME_WITH_ARGUMENTS)
    @MethodSource("com.azure.ai.textanalytics.TestUtils#getTestParameters")
    public void recognizePiiEntitiesBatchTooManyDocuments(HttpClient httpClient, TextAnalyticsServiceVersion serviceVersion) {
        client = getTextAnalyticsAsyncClient(httpClient, serviceVersion);
        tooManyDocumentsRunner(inputs ->
            StepVerifier.create(client.recognizePiiEntitiesBatch(inputs, null, null))
                .verifyErrorSatisfies(ex -> {
                    final HttpResponseException httpResponseException = (HttpResponseException) ex;
                    assertEquals(400, httpResponseException.getResponse().getStatusCode());
                    final TextAnalyticsError textAnalyticsError = (TextAnalyticsError) httpResponseException.getValue();
                    assertEquals(INVALID_DOCUMENT_BATCH, textAnalyticsError.getErrorCode());
                }));
    }

    @ParameterizedTest(name = DISPLAY_NAME_WITH_ARGUMENTS)
    @MethodSource("com.azure.ai.textanalytics.TestUtils#getTestParameters")
    public void recognizePiiEntitiesEmoji(HttpClient httpClient, TextAnalyticsServiceVersion serviceVersion) {
        client = getTextAnalyticsAsyncClient(httpClient, serviceVersion);
        emojiRunner(document ->
            StepVerifier.create(client.recognizePiiEntities(document))
                .assertNext(result -> result.forEach(piiEntity -> {
                    assertEquals(8, piiEntity.getOffset());
                })).verifyComplete(), PII_ENTITY_OFFSET_INPUT
        );
    }

    @ParameterizedTest(name = DISPLAY_NAME_WITH_ARGUMENTS)
    @MethodSource("com.azure.ai.textanalytics.TestUtils#getTestParameters")
    public void recognizePiiEntitiesEmojiWithSkinToneModifier(HttpClient httpClient, TextAnalyticsServiceVersion serviceVersion) {
        client = getTextAnalyticsAsyncClient(httpClient, serviceVersion);
        emojiWithSkinToneModifierRunner(document ->
            StepVerifier.create(client.recognizePiiEntities(document))
                .assertNext(result -> result.forEach(piiEntity -> {
                    assertEquals(10, piiEntity.getOffset());
                })).verifyComplete(), PII_ENTITY_OFFSET_INPUT
        );
    }

    @ParameterizedTest(name = DISPLAY_NAME_WITH_ARGUMENTS)
    @MethodSource("com.azure.ai.textanalytics.TestUtils#getTestParameters")
    public void recognizePiiEntitiesEmojiFamily(HttpClient httpClient, TextAnalyticsServiceVersion serviceVersion) {
        client = getTextAnalyticsAsyncClient(httpClient, serviceVersion);
        emojiFamilyRunner(document ->
            StepVerifier.create(client.recognizePiiEntities(document))
                .assertNext(result -> result.forEach(piiEntity -> {
                    assertEquals(17, piiEntity.getOffset());
                })).verifyComplete(), PII_ENTITY_OFFSET_INPUT
        );
    }

    @ParameterizedTest(name = DISPLAY_NAME_WITH_ARGUMENTS)
    @MethodSource("com.azure.ai.textanalytics.TestUtils#getTestParameters")
    public void recognizePiiEntitiesEmojiFamilyWIthSkinToneModifier(HttpClient httpClient, TextAnalyticsServiceVersion serviceVersion) {
        client = getTextAnalyticsAsyncClient(httpClient, serviceVersion);
        emojiFamilyWithSkinToneModifierRunner(document ->
            StepVerifier.create(client.recognizePiiEntities(document))
                .assertNext(result -> result.forEach(piiEntity -> {
                    assertEquals(25, piiEntity.getOffset());
                })).verifyComplete(), PII_ENTITY_OFFSET_INPUT
        );
    }

    @ParameterizedTest(name = DISPLAY_NAME_WITH_ARGUMENTS)
    @MethodSource("com.azure.ai.textanalytics.TestUtils#getTestParameters")
    public void recognizePiiEntitiesDiacriticsNfc(HttpClient httpClient, TextAnalyticsServiceVersion serviceVersion) {
        client = getTextAnalyticsAsyncClient(httpClient, serviceVersion);
        diacriticsNfcRunner(document ->
            StepVerifier.create(client.recognizePiiEntities(document))
                .assertNext(result -> result.forEach(piiEntity -> {
                    assertEquals(9, piiEntity.getOffset());
                })).verifyComplete(), PII_ENTITY_OFFSET_INPUT
        );
    }

    @ParameterizedTest(name = DISPLAY_NAME_WITH_ARGUMENTS)
    @MethodSource("com.azure.ai.textanalytics.TestUtils#getTestParameters")
    public void recognizePiiEntitiesDiacriticsNfd(HttpClient httpClient, TextAnalyticsServiceVersion serviceVersion) {
        client = getTextAnalyticsAsyncClient(httpClient, serviceVersion);
        diacriticsNfdRunner(document ->
            StepVerifier.create(client.recognizePiiEntities(document))
                .assertNext(result -> result.forEach(piiEntity -> {
                    assertEquals(10, piiEntity.getOffset());
                })).verifyComplete(), PII_ENTITY_OFFSET_INPUT
        );
    }

    @ParameterizedTest(name = DISPLAY_NAME_WITH_ARGUMENTS)
    @MethodSource("com.azure.ai.textanalytics.TestUtils#getTestParameters")
    public void recognizePiiEntitiesKoreanNfc(HttpClient httpClient, TextAnalyticsServiceVersion serviceVersion) {
        client = getTextAnalyticsAsyncClient(httpClient, serviceVersion);
        koreanNfcRunner(document ->
            StepVerifier.create(client.recognizePiiEntities(document))
                .assertNext(result -> result.forEach(piiEntity -> {
                    assertEquals(8, piiEntity.getOffset());
                })).verifyComplete(), PII_ENTITY_OFFSET_INPUT
        );
    }

    @ParameterizedTest(name = DISPLAY_NAME_WITH_ARGUMENTS)
    @MethodSource("com.azure.ai.textanalytics.TestUtils#getTestParameters")
    public void recognizePiiEntitiesKoreanNfd(HttpClient httpClient, TextAnalyticsServiceVersion serviceVersion) {
        client = getTextAnalyticsAsyncClient(httpClient, serviceVersion);
        koreanNfdRunner(document ->
            StepVerifier.create(client.recognizePiiEntities(document))
                .assertNext(result -> result.forEach(piiEntity -> {
                    assertEquals(8, piiEntity.getOffset());
                })).verifyComplete(), PII_ENTITY_OFFSET_INPUT
        );
    }

    @ParameterizedTest(name = DISPLAY_NAME_WITH_ARGUMENTS)
    @MethodSource("com.azure.ai.textanalytics.TestUtils#getTestParameters")
    public void recognizePiiEntitiesZalgoText(HttpClient httpClient, TextAnalyticsServiceVersion serviceVersion) {
        client = getTextAnalyticsAsyncClient(httpClient, serviceVersion);
        zalgoTextRunner(document ->
            StepVerifier.create(client.recognizePiiEntities(document))
                .assertNext(result -> result.forEach(piiEntity -> {
                    assertEquals(121, piiEntity.getOffset());
                })).verifyComplete(), PII_ENTITY_OFFSET_INPUT
        );
    }

    @ParameterizedTest(name = DISPLAY_NAME_WITH_ARGUMENTS)
    @MethodSource("com.azure.ai.textanalytics.TestUtils#getTestParameters")
    public void recognizePiiEntitiesForDomainFilter(HttpClient httpClient, TextAnalyticsServiceVersion serviceVersion) {
        client = getTextAnalyticsAsyncClient(httpClient, serviceVersion);
        recognizePiiDomainFilterRunner((document, options) ->
            StepVerifier.create(client.recognizePiiEntities(document, "en", options))
                .assertNext(response -> validatePiiEntities(Arrays.asList(getPiiEntitiesList1().get(1)),
                    response.stream().collect(Collectors.toList())))
                .verifyComplete());
    }

    @ParameterizedTest(name = DISPLAY_NAME_WITH_ARGUMENTS)
    @MethodSource("com.azure.ai.textanalytics.TestUtils#getTestParameters")
    public void recognizePiiEntitiesForBatchInputStringForDomainFilter(HttpClient httpClient, TextAnalyticsServiceVersion serviceVersion) {
        client = getTextAnalyticsAsyncClient(httpClient, serviceVersion);
        recognizePiiLanguageHintRunner((inputs, language) ->
            StepVerifier.create(client.recognizePiiEntitiesBatch(inputs, language,
                new RecognizePiiEntityOptions().setDomainFilter(PiiEntityDomainType.PROTECTED_HEALTH_INFORMATION)))
                .assertNext(response -> validatePiiEntitiesResultCollection(false, getExpectedBatchPiiEntitiesForDomainFilter(), response))
                .verifyComplete());
    }

    @ParameterizedTest(name = DISPLAY_NAME_WITH_ARGUMENTS)
    @MethodSource("com.azure.ai.textanalytics.TestUtils#getTestParameters")
    public void recognizePiiEntitiesForBatchInputForDomainFilter(HttpClient httpClient, TextAnalyticsServiceVersion serviceVersion) {
        client = getTextAnalyticsAsyncClient(httpClient, serviceVersion);
        recognizeBatchPiiEntitiesRunner((inputs) ->
            StepVerifier.create(client.recognizePiiEntitiesBatchWithResponse(inputs,
                new RecognizePiiEntityOptions().setDomainFilter(PiiEntityDomainType.PROTECTED_HEALTH_INFORMATION)))
                .assertNext(response -> validatePiiEntitiesResultCollectionWithResponse(false, getExpectedBatchPiiEntitiesForDomainFilter(), 200, response))
                .verifyComplete());
    }

    // Linked Entities
    @ParameterizedTest(name = DISPLAY_NAME_WITH_ARGUMENTS)
    @MethodSource("com.azure.ai.textanalytics.TestUtils#getTestParameters")
    public void recognizeLinkedEntitiesForTextInput(HttpClient httpClient, TextAnalyticsServiceVersion serviceVersion) {
        client = getTextAnalyticsAsyncClient(httpClient, serviceVersion);
        recognizeLinkedEntitiesForSingleTextInputRunner(input ->
            StepVerifier.create(client.recognizeLinkedEntities(input))
                .assertNext(response -> validateLinkedEntity(getLinkedEntitiesList1().get(0), response.iterator().next()))
                .verifyComplete());
    }

    @ParameterizedTest(name = DISPLAY_NAME_WITH_ARGUMENTS)
    @MethodSource("com.azure.ai.textanalytics.TestUtils#getTestParameters")
    public void recognizeLinkedEntitiesForEmptyText(HttpClient httpClient, TextAnalyticsServiceVersion serviceVersion) {
        client = getTextAnalyticsAsyncClient(httpClient, serviceVersion);
        emptyTextRunner(input ->
            StepVerifier.create(client.recognizeLinkedEntities(input))
                .expectErrorMatches(throwable -> throwable instanceof TextAnalyticsException
                    && INVALID_DOCUMENT.equals(((TextAnalyticsException) throwable).getErrorCode()))
                .verify());
    }

    @ParameterizedTest(name = DISPLAY_NAME_WITH_ARGUMENTS)
    @MethodSource("com.azure.ai.textanalytics.TestUtils#getTestParameters")
    public void recognizeLinkedEntitiesForFaultyText(HttpClient httpClient, TextAnalyticsServiceVersion serviceVersion) {
        client = getTextAnalyticsAsyncClient(httpClient, serviceVersion);
        faultyTextRunner(input ->
            StepVerifier.create(client.recognizeLinkedEntities(input))
                .assertNext(result -> assertFalse(result.getWarnings().iterator().hasNext()))
                .verifyComplete());
    }

    @ParameterizedTest(name = DISPLAY_NAME_WITH_ARGUMENTS)
    @MethodSource("com.azure.ai.textanalytics.TestUtils#getTestParameters")
    public void recognizeLinkedEntitiesDuplicateIdInput(HttpClient httpClient, TextAnalyticsServiceVersion serviceVersion) {
        client = getTextAnalyticsAsyncClient(httpClient, serviceVersion);
        recognizeBatchLinkedEntityDuplicateIdRunner(inputs ->
            StepVerifier.create(client.recognizeLinkedEntitiesBatchWithResponse(inputs, null))
                .verifyErrorSatisfies(ex -> assertEquals(HttpResponseException.class, ex.getClass())));
    }

    @ParameterizedTest(name = DISPLAY_NAME_WITH_ARGUMENTS)
    @MethodSource("com.azure.ai.textanalytics.TestUtils#getTestParameters")
    public void recognizeLinkedEntitiesEmptyIdInput(HttpClient httpClient, TextAnalyticsServiceVersion serviceVersion) {
        client = getTextAnalyticsAsyncClient(httpClient, serviceVersion);
        textAnalyticsInputEmptyIdRunner(inputs ->
            StepVerifier.create(client.recognizeLinkedEntitiesBatchWithResponse(inputs, null))
                .verifyErrorSatisfies(ex -> {
                    final HttpResponseException httpResponseException = (HttpResponseException) ex;
                    assertEquals(400, httpResponseException.getResponse().getStatusCode());
                    final TextAnalyticsError textAnalyticsError = (TextAnalyticsError) httpResponseException.getValue();
                    assertEquals(INVALID_DOCUMENT, textAnalyticsError.getErrorCode());
                }));
    }

    @ParameterizedTest(name = DISPLAY_NAME_WITH_ARGUMENTS)
    @MethodSource("com.azure.ai.textanalytics.TestUtils#getTestParameters")
    public void recognizeLinkedEntitiesForBatchInput(HttpClient httpClient, TextAnalyticsServiceVersion serviceVersion) {
        client = getTextAnalyticsAsyncClient(httpClient, serviceVersion);
        recognizeBatchLinkedEntityRunner((inputs) ->
            StepVerifier.create(client.recognizeLinkedEntitiesBatchWithResponse(inputs, null))
                .assertNext(response -> validateLinkedEntitiesResultCollectionWithResponse(false, getExpectedBatchLinkedEntities(), 200, response))
                .verifyComplete());
    }

    @ParameterizedTest(name = DISPLAY_NAME_WITH_ARGUMENTS)
    @MethodSource("com.azure.ai.textanalytics.TestUtils#getTestParameters")
    public void recognizeLinkedEntitiesForBatchInputShowStatistics(HttpClient httpClient, TextAnalyticsServiceVersion serviceVersion) {
        client = getTextAnalyticsAsyncClient(httpClient, serviceVersion);
        recognizeBatchLinkedEntitiesShowStatsRunner((inputs, options) ->
            StepVerifier.create(client.recognizeLinkedEntitiesBatchWithResponse(inputs, options))
                .assertNext(response -> validateLinkedEntitiesResultCollectionWithResponse(true, getExpectedBatchLinkedEntities(), 200, response))
                .verifyComplete());
    }

    @ParameterizedTest(name = DISPLAY_NAME_WITH_ARGUMENTS)
    @MethodSource("com.azure.ai.textanalytics.TestUtils#getTestParameters")
    public void recognizeLinkedEntitiesForBatchStringInput(HttpClient httpClient, TextAnalyticsServiceVersion serviceVersion) {
        client = getTextAnalyticsAsyncClient(httpClient, serviceVersion);
        recognizeLinkedStringInputRunner((inputs) ->
            StepVerifier.create(client.recognizeLinkedEntitiesBatch(inputs, null, null))
                .assertNext(response -> validateLinkedEntitiesResultCollection(false, getExpectedBatchLinkedEntities(), response))
                .verifyComplete());
    }

    @ParameterizedTest(name = DISPLAY_NAME_WITH_ARGUMENTS)
    @MethodSource("com.azure.ai.textanalytics.TestUtils#getTestParameters")
    public void recognizeLinkedEntitiesForListLanguageHint(HttpClient httpClient, TextAnalyticsServiceVersion serviceVersion) {
        client = getTextAnalyticsAsyncClient(httpClient, serviceVersion);
        recognizeLinkedLanguageHintRunner((inputs, language) ->
            StepVerifier.create(client.recognizeLinkedEntitiesBatch(inputs, language, null))
                .assertNext(response -> validateLinkedEntitiesResultCollection(false, getExpectedBatchLinkedEntities(), response))
                .verifyComplete());
    }

    @ParameterizedTest(name = DISPLAY_NAME_WITH_ARGUMENTS)
    @MethodSource("com.azure.ai.textanalytics.TestUtils#getTestParameters")
    public void recognizeLinkedEntitiesForListStringWithOptions(HttpClient httpClient, TextAnalyticsServiceVersion serviceVersion) {
        client = getTextAnalyticsAsyncClient(httpClient, serviceVersion);
        recognizeBatchStringLinkedEntitiesShowStatsRunner((inputs, options) ->
            StepVerifier.create(client.recognizeLinkedEntitiesBatch(inputs, null, options))
                .assertNext(response -> validateLinkedEntitiesResultCollection(true, getExpectedBatchLinkedEntities(), response))
                .verifyComplete());
    }

    @ParameterizedTest(name = DISPLAY_NAME_WITH_ARGUMENTS)
    @MethodSource("com.azure.ai.textanalytics.TestUtils#getTestParameters")
    public void recognizeLinkedEntitiesBatchTooManyDocuments(HttpClient httpClient, TextAnalyticsServiceVersion serviceVersion) {
        client = getTextAnalyticsAsyncClient(httpClient, serviceVersion);
        tooManyDocumentsRunner(inputs ->
            StepVerifier.create(client.recognizeLinkedEntitiesBatch(inputs, null, null))
                .verifyErrorSatisfies(ex -> {
                    final HttpResponseException httpResponseException = (HttpResponseException) ex;
                    assertEquals(400, httpResponseException.getResponse().getStatusCode());
                    final TextAnalyticsError textAnalyticsError = (TextAnalyticsError) httpResponseException.getValue();
                    assertEquals(INVALID_DOCUMENT_BATCH, textAnalyticsError.getErrorCode());
                }));
    }

    @ParameterizedTest(name = DISPLAY_NAME_WITH_ARGUMENTS)
    @MethodSource("com.azure.ai.textanalytics.TestUtils#getTestParameters")
    public void recognizeLinkedEntitiesEmoji(HttpClient httpClient, TextAnalyticsServiceVersion serviceVersion) {
        client = getTextAnalyticsAsyncClient(httpClient, serviceVersion);
        emojiRunner(document ->
            StepVerifier.create(client.recognizeLinkedEntities(document))
                .assertNext(result -> result.forEach(linkedEntity -> {
                    linkedEntity.getMatches().forEach(linkedEntityMatch -> {
                        assertEquals(13, linkedEntityMatch.getOffset());
                    });
                })).verifyComplete(), LINKED_ENTITY_INPUTS.get(1)
        );
    }

    @ParameterizedTest(name = DISPLAY_NAME_WITH_ARGUMENTS)
    @MethodSource("com.azure.ai.textanalytics.TestUtils#getTestParameters")
    public void recognizeLinkedEntitiesEmojiWithSkinToneModifier(HttpClient httpClient, TextAnalyticsServiceVersion serviceVersion) {
        client = getTextAnalyticsAsyncClient(httpClient, serviceVersion);
        emojiWithSkinToneModifierRunner(document ->
            StepVerifier.create(client.recognizeLinkedEntities(document))
                .assertNext(result -> result.forEach(linkedEntity -> {
                    linkedEntity.getMatches().forEach(linkedEntityMatch -> {
                        assertEquals(15, linkedEntityMatch.getOffset());
                    });
                })).verifyComplete(), LINKED_ENTITY_INPUTS.get(1)
        );
    }

    @ParameterizedTest(name = DISPLAY_NAME_WITH_ARGUMENTS)
    @MethodSource("com.azure.ai.textanalytics.TestUtils#getTestParameters")
    public void recognizeLinkedEntitiesEmojiFamily(HttpClient httpClient, TextAnalyticsServiceVersion serviceVersion) {
        client = getTextAnalyticsAsyncClient(httpClient, serviceVersion);
        emojiFamilyRunner(document ->
            StepVerifier.create(client.recognizeLinkedEntities(document))
                .assertNext(result -> result.forEach(linkedEntity -> {
                    linkedEntity.getMatches().forEach(linkedEntityMatch -> {
                        assertEquals(22, linkedEntityMatch.getOffset());
                    });
                })).verifyComplete(), LINKED_ENTITY_INPUTS.get(1)
        );
    }

    @ParameterizedTest(name = DISPLAY_NAME_WITH_ARGUMENTS)
    @MethodSource("com.azure.ai.textanalytics.TestUtils#getTestParameters")
    public void recognizeLinkedEntitiesEmojiFamilyWIthSkinToneModifier(HttpClient httpClient, TextAnalyticsServiceVersion serviceVersion) {
        client = getTextAnalyticsAsyncClient(httpClient, serviceVersion);
        emojiFamilyWithSkinToneModifierRunner(document ->
            StepVerifier.create(client.recognizeLinkedEntities(document))
                .assertNext(result -> result.forEach(linkedEntity -> {
                    linkedEntity.getMatches().forEach(linkedEntityMatch -> {
                        assertEquals(30, linkedEntityMatch.getOffset());
                    });
                })).verifyComplete(), LINKED_ENTITY_INPUTS.get(1)
        );
    }

    @ParameterizedTest(name = DISPLAY_NAME_WITH_ARGUMENTS)
    @MethodSource("com.azure.ai.textanalytics.TestUtils#getTestParameters")
    public void recognizeLinkedEntitiesDiacriticsNfc(HttpClient httpClient, TextAnalyticsServiceVersion serviceVersion) {
        client = getTextAnalyticsAsyncClient(httpClient, serviceVersion);
        diacriticsNfcRunner(document ->
            StepVerifier.create(client.recognizeLinkedEntities(document))
                .assertNext(result -> result.forEach(linkedEntity -> {
                    linkedEntity.getMatches().forEach(linkedEntityMatch -> {
                        assertEquals(14, linkedEntityMatch.getOffset());
                    });
                })).verifyComplete(), LINKED_ENTITY_INPUTS.get(1)
        );
    }

    @ParameterizedTest(name = DISPLAY_NAME_WITH_ARGUMENTS)
    @MethodSource("com.azure.ai.textanalytics.TestUtils#getTestParameters")
    public void recognizeLinkedEntitiesDiacriticsNfd(HttpClient httpClient, TextAnalyticsServiceVersion serviceVersion) {
        client = getTextAnalyticsAsyncClient(httpClient, serviceVersion);
        diacriticsNfdRunner(document ->
            StepVerifier.create(client.recognizeLinkedEntities(document))
                .assertNext(result -> result.forEach(linkedEntity -> {
                    linkedEntity.getMatches().forEach(linkedEntityMatch -> {
                        assertEquals(15, linkedEntityMatch.getOffset());
                    });
                })).verifyComplete(), LINKED_ENTITY_INPUTS.get(1)
        );
    }

    @ParameterizedTest(name = DISPLAY_NAME_WITH_ARGUMENTS)
    @MethodSource("com.azure.ai.textanalytics.TestUtils#getTestParameters")
    public void recognizeLinkedEntitiesKoreanNfc(HttpClient httpClient, TextAnalyticsServiceVersion serviceVersion) {
        client = getTextAnalyticsAsyncClient(httpClient, serviceVersion);
        koreanNfcRunner(document ->
            StepVerifier.create(client.recognizeLinkedEntities(document))
                .assertNext(result -> result.forEach(linkedEntity -> {
                    linkedEntity.getMatches().forEach(linkedEntityMatch -> {
                        assertEquals(13, linkedEntityMatch.getOffset());
                    });
                })).verifyComplete(), LINKED_ENTITY_INPUTS.get(1)
        );
    }

    @ParameterizedTest(name = DISPLAY_NAME_WITH_ARGUMENTS)
    @MethodSource("com.azure.ai.textanalytics.TestUtils#getTestParameters")
    public void recognizeLinkedEntitiesKoreanNfd(HttpClient httpClient, TextAnalyticsServiceVersion serviceVersion) {
        client = getTextAnalyticsAsyncClient(httpClient, serviceVersion);
        koreanNfdRunner(document ->
            StepVerifier.create(client.recognizeLinkedEntities(document))
                .assertNext(result -> result.forEach(linkedEntity -> {
                    linkedEntity.getMatches().forEach(linkedEntityMatch -> {
                        assertEquals(13, linkedEntityMatch.getOffset());
                    });
                })).verifyComplete(), LINKED_ENTITY_INPUTS.get(1)
        );
    }

    @ParameterizedTest(name = DISPLAY_NAME_WITH_ARGUMENTS)
    @MethodSource("com.azure.ai.textanalytics.TestUtils#getTestParameters")
    public void recognizeLinkedEntitiesZalgoText(HttpClient httpClient, TextAnalyticsServiceVersion serviceVersion) {
        client = getTextAnalyticsAsyncClient(httpClient, serviceVersion);
        zalgoTextRunner(document ->
            StepVerifier.create(client.recognizeLinkedEntities(document))
                .assertNext(result -> result.forEach(linkedEntity -> {
                    linkedEntity.getMatches().forEach(linkedEntityMatch -> {
                        assertEquals(126, linkedEntityMatch.getOffset());
                    });
                })).verifyComplete(), LINKED_ENTITY_INPUTS.get(1)
        );
    }

    // Key Phrases
    @ParameterizedTest(name = DISPLAY_NAME_WITH_ARGUMENTS)
    @MethodSource("com.azure.ai.textanalytics.TestUtils#getTestParameters")
    public void extractKeyPhrasesForTextInput(HttpClient httpClient, TextAnalyticsServiceVersion serviceVersion) {
        client = getTextAnalyticsAsyncClient(httpClient, serviceVersion);
        extractKeyPhrasesForSingleTextInputRunner(input ->
            StepVerifier.create(client.extractKeyPhrases(input))
                .assertNext(response -> assertEquals("monde", response.iterator().next()))
                .verifyComplete());
    }

    @ParameterizedTest(name = DISPLAY_NAME_WITH_ARGUMENTS)
    @MethodSource("com.azure.ai.textanalytics.TestUtils#getTestParameters")
    public void extractKeyPhrasesForEmptyText(HttpClient httpClient, TextAnalyticsServiceVersion serviceVersion) {
        client = getTextAnalyticsAsyncClient(httpClient, serviceVersion);
        emptyTextRunner(input ->
            StepVerifier.create(client.extractKeyPhrases(input))
                .expectErrorMatches(throwable -> throwable instanceof TextAnalyticsException
                    && INVALID_DOCUMENT.equals(((TextAnalyticsException) throwable).getErrorCode()))
                .verify());
    }

    @ParameterizedTest(name = DISPLAY_NAME_WITH_ARGUMENTS)
    @MethodSource("com.azure.ai.textanalytics.TestUtils#getTestParameters")
    public void extractKeyPhrasesForFaultyText(HttpClient httpClient, TextAnalyticsServiceVersion serviceVersion) {
        client = getTextAnalyticsAsyncClient(httpClient, serviceVersion);
        faultyTextRunner(input ->
            StepVerifier.create(client.extractKeyPhrases(input))
                .assertNext(result -> assertFalse(result.getWarnings().iterator().hasNext()))
                .verifyComplete());
    }

    @ParameterizedTest(name = DISPLAY_NAME_WITH_ARGUMENTS)
    @MethodSource("com.azure.ai.textanalytics.TestUtils#getTestParameters")
    public void extractKeyPhrasesDuplicateIdInput(HttpClient httpClient, TextAnalyticsServiceVersion serviceVersion) {
        client = getTextAnalyticsAsyncClient(httpClient, serviceVersion);
        extractBatchKeyPhrasesDuplicateIdRunner(inputs ->
            StepVerifier.create(client.extractKeyPhrasesBatchWithResponse(inputs, null))
                .verifyErrorSatisfies(ex -> assertEquals(HttpResponseException.class, ex.getClass())));
    }

    @ParameterizedTest(name = DISPLAY_NAME_WITH_ARGUMENTS)
    @MethodSource("com.azure.ai.textanalytics.TestUtils#getTestParameters")
    public void extractKeyPhrasesEmptyIdInput(HttpClient httpClient, TextAnalyticsServiceVersion serviceVersion) {
        client = getTextAnalyticsAsyncClient(httpClient, serviceVersion);
        textAnalyticsInputEmptyIdRunner(inputs ->
            StepVerifier.create(client.extractKeyPhrasesBatchWithResponse(inputs, null))
                .verifyErrorSatisfies(ex -> {
                    final HttpResponseException httpResponseException = (HttpResponseException) ex;
                    assertEquals(400, httpResponseException.getResponse().getStatusCode());
                    final TextAnalyticsError textAnalyticsError = (TextAnalyticsError) httpResponseException.getValue();
                    assertEquals(INVALID_DOCUMENT, textAnalyticsError.getErrorCode());
                }));
    }

    @ParameterizedTest(name = DISPLAY_NAME_WITH_ARGUMENTS)
    @MethodSource("com.azure.ai.textanalytics.TestUtils#getTestParameters")
    public void extractKeyPhrasesForBatchInput(HttpClient httpClient, TextAnalyticsServiceVersion serviceVersion) {
        client = getTextAnalyticsAsyncClient(httpClient, serviceVersion);
        extractBatchKeyPhrasesRunner((inputs) ->
            StepVerifier.create(client.extractKeyPhrasesBatchWithResponse(inputs, null))
                .assertNext(response -> validateExtractKeyPhrasesResultCollectionWithResponse(false, getExpectedBatchKeyPhrases(), 200, response))
                .verifyComplete());

    }

    @ParameterizedTest(name = DISPLAY_NAME_WITH_ARGUMENTS)
    @MethodSource("com.azure.ai.textanalytics.TestUtils#getTestParameters")
    public void extractKeyPhrasesForBatchInputShowStatistics(HttpClient httpClient, TextAnalyticsServiceVersion serviceVersion) {
        client = getTextAnalyticsAsyncClient(httpClient, serviceVersion);
        extractBatchKeyPhrasesShowStatsRunner((inputs, options) ->
            StepVerifier.create(client.extractKeyPhrasesBatchWithResponse(inputs, options))
                .assertNext(response -> validateExtractKeyPhrasesResultCollectionWithResponse(true, getExpectedBatchKeyPhrases(), 200, response))
                .verifyComplete());
    }

    @ParameterizedTest(name = DISPLAY_NAME_WITH_ARGUMENTS)
    @MethodSource("com.azure.ai.textanalytics.TestUtils#getTestParameters")
    public void extractKeyPhrasesForBatchStringInput(HttpClient httpClient, TextAnalyticsServiceVersion serviceVersion) {
        client = getTextAnalyticsAsyncClient(httpClient, serviceVersion);
        extractKeyPhrasesStringInputRunner((inputs) ->
            StepVerifier.create(client.extractKeyPhrasesBatch(inputs, null, null))
                .assertNext(response -> validateExtractKeyPhrasesResultCollection(false, getExpectedBatchKeyPhrases(), response))
                .verifyComplete());
    }

    @ParameterizedTest(name = DISPLAY_NAME_WITH_ARGUMENTS)
    @MethodSource("com.azure.ai.textanalytics.TestUtils#getTestParameters")
    public void extractKeyPhrasesForListLanguageHint(HttpClient httpClient, TextAnalyticsServiceVersion serviceVersion) {
        client = getTextAnalyticsAsyncClient(httpClient, serviceVersion);
        extractKeyPhrasesLanguageHintRunner((inputs, language) ->
            StepVerifier.create(client.extractKeyPhrasesBatch(inputs, language, null))
                .assertNext(response -> validateExtractKeyPhrasesResultCollection(false, getExpectedBatchKeyPhrases(), response))
                .verifyComplete());
    }

    @ParameterizedTest(name = DISPLAY_NAME_WITH_ARGUMENTS)
    @MethodSource("com.azure.ai.textanalytics.TestUtils#getTestParameters")
    public void extractKeyPhrasesForListStringWithOptions(HttpClient httpClient, TextAnalyticsServiceVersion serviceVersion) {
        client = getTextAnalyticsAsyncClient(httpClient, serviceVersion);
        extractBatchStringKeyPhrasesShowStatsRunner((inputs, options) ->
            StepVerifier.create(client.extractKeyPhrasesBatch(inputs, null, options))
                .assertNext(response -> validateExtractKeyPhrasesResultCollection(true, getExpectedBatchKeyPhrases(), response))
                .verifyComplete());
    }

    @ParameterizedTest(name = DISPLAY_NAME_WITH_ARGUMENTS)
    @MethodSource("com.azure.ai.textanalytics.TestUtils#getTestParameters")
    public void extractKeyPhrasesWarning(HttpClient httpClient, TextAnalyticsServiceVersion serviceVersion) {
        client = getTextAnalyticsAsyncClient(httpClient, serviceVersion);
        extractKeyPhrasesWarningRunner(
            input -> StepVerifier.create(client.extractKeyPhrases(input))
                .assertNext(keyPhrasesResult -> {
                    keyPhrasesResult.getWarnings().forEach(warning -> {
                        assertTrue(WARNING_TOO_LONG_DOCUMENT_INPUT_MESSAGE.equals(warning.getMessage()));
                        assertTrue(LONG_WORDS_IN_DOCUMENT.equals(warning.getWarningCode()));
                    });
                })
                .verifyComplete()
        );
    }

    @ParameterizedTest(name = DISPLAY_NAME_WITH_ARGUMENTS)
    @MethodSource("com.azure.ai.textanalytics.TestUtils#getTestParameters")
    public void extractKeyPhrasesBatchWarning(HttpClient httpClient, TextAnalyticsServiceVersion serviceVersion) {
        client = getTextAnalyticsAsyncClient(httpClient, serviceVersion);
        extractKeyPhrasesBatchWarningRunner(
            inputs -> StepVerifier.create(client.extractKeyPhrasesBatchWithResponse(inputs, null))
                .assertNext(response -> response.getValue().forEach(keyPhrasesResult ->
                    keyPhrasesResult.getKeyPhrases().getWarnings().forEach(warning -> {
                        assertTrue(WARNING_TOO_LONG_DOCUMENT_INPUT_MESSAGE.equals(warning.getMessage()));
                        assertTrue(LONG_WORDS_IN_DOCUMENT.equals(warning.getWarningCode()));
                    })
                ))
                .verifyComplete()
        );
    }

    @ParameterizedTest(name = DISPLAY_NAME_WITH_ARGUMENTS)
    @MethodSource("com.azure.ai.textanalytics.TestUtils#getTestParameters")
    public void extractKeyPhrasesBatchTooManyDocuments(HttpClient httpClient, TextAnalyticsServiceVersion serviceVersion) {
        client = getTextAnalyticsAsyncClient(httpClient, serviceVersion);
        tooManyDocumentsRunner(inputs ->
            StepVerifier.create(client.extractKeyPhrasesBatch(inputs, null, null))
                .verifyErrorSatisfies(ex -> {
                    final HttpResponseException httpResponseException = (HttpResponseException) ex;
                    assertEquals(400, httpResponseException.getResponse().getStatusCode());
                    final TextAnalyticsError textAnalyticsError = (TextAnalyticsError) httpResponseException.getValue();
                    assertEquals(INVALID_DOCUMENT_BATCH, textAnalyticsError.getErrorCode());
                }));
    }

    // Sentiment

    /**
     * Test analyzing sentiment for a string input.
     */
    @ParameterizedTest(name = DISPLAY_NAME_WITH_ARGUMENTS)
    @MethodSource("com.azure.ai.textanalytics.TestUtils#getTestParameters")
    public void analyzeSentimentForTextInput(HttpClient httpClient, TextAnalyticsServiceVersion serviceVersion) {
        client = getTextAnalyticsAsyncClient(httpClient, serviceVersion);
        analyzeSentimentForSingleTextInputRunner(input ->
            StepVerifier.create(client.analyzeSentiment(input))
                .assertNext(response -> validateAnalyzedSentiment(false, getExpectedDocumentSentiment(), response))
                .verifyComplete()
        );
    }

    /**
     * Test analyzing sentiment for a string input with default language hint.
     */
    @ParameterizedTest(name = DISPLAY_NAME_WITH_ARGUMENTS)
    @MethodSource("com.azure.ai.textanalytics.TestUtils#getTestParameters")
    public void analyzeSentimentForTextInputWithDefaultLanguageHint(HttpClient httpClient, TextAnalyticsServiceVersion serviceVersion) {
        client = getTextAnalyticsAsyncClient(httpClient, serviceVersion);
        analyzeSentimentForSingleTextInputRunner(input ->
            StepVerifier.create(client.analyzeSentiment(input, null))
                .assertNext(response -> validateAnalyzedSentiment(false, getExpectedDocumentSentiment(), response))
                .verifyComplete()
        );
    }

    /**
     * Test analyzing sentiment for a string input and verifying the result of opinion mining.
     */
    @ParameterizedTest(name = DISPLAY_NAME_WITH_ARGUMENTS)
    @MethodSource("com.azure.ai.textanalytics.TestUtils#getTestParameters")
    public void analyzeSentimentForTextInputWithOpinionMining(HttpClient httpClient, TextAnalyticsServiceVersion serviceVersion) {
        client = getTextAnalyticsAsyncClient(httpClient, serviceVersion);
        analyzeSentimentForTextInputWithOpinionMiningRunner((input, options) ->
            StepVerifier.create(client.analyzeSentiment(input, "en", options))
                .assertNext(response -> validateAnalyzedSentiment(true, getExpectedDocumentSentiment(), response))
                .verifyComplete());
    }

    /**
     * Verifies that an TextAnalyticsException is thrown for an empty document.
     */
    @ParameterizedTest(name = DISPLAY_NAME_WITH_ARGUMENTS)
    @MethodSource("com.azure.ai.textanalytics.TestUtils#getTestParameters")
    public void analyzeSentimentForEmptyText(HttpClient httpClient, TextAnalyticsServiceVersion serviceVersion) {
        client = getTextAnalyticsAsyncClient(httpClient, serviceVersion);
        emptyTextRunner(document ->
            StepVerifier.create(client.analyzeSentiment(document))
                .expectErrorMatches(throwable -> throwable instanceof TextAnalyticsException
                    && INVALID_DOCUMENT.equals(((TextAnalyticsException) throwable).getErrorCode()))
                .verify()
        );
    }

    /**
     * Test analyzing sentiment for a faulty document.
     */
    @ParameterizedTest(name = DISPLAY_NAME_WITH_ARGUMENTS)
    @MethodSource("com.azure.ai.textanalytics.TestUtils#getTestParameters")
    public void analyzeSentimentForFaultyText(HttpClient httpClient, TextAnalyticsServiceVersion serviceVersion) {
        client = getTextAnalyticsAsyncClient(httpClient, serviceVersion);
        faultyTextRunner(input -> {
            final DocumentSentiment expectedDocumentSentiment = new DocumentSentiment(
                TextSentiment.NEUTRAL,
                new SentimentConfidenceScores(0.0, 0.0, 0.0),
                new IterableStream<>(Arrays.asList(
                    new SentenceSentiment("!", TextSentiment.NEUTRAL, new SentimentConfidenceScores(0.0, 0.0, 0.0), null, 0),
                    new SentenceSentiment("@#%%", TextSentiment.NEUTRAL, new SentimentConfidenceScores(0.0, 0.0, 0.0), null, 1)
                )), null);
            StepVerifier.create(client.analyzeSentiment(input))
                .assertNext(response -> validateAnalyzedSentiment(false, expectedDocumentSentiment, response))
                .verifyComplete();
        });
    }

    /**
     * Test analyzing sentiment for a duplicate ID list.
     */
    @ParameterizedTest(name = DISPLAY_NAME_WITH_ARGUMENTS)
    @MethodSource("com.azure.ai.textanalytics.TestUtils#getTestParameters")
    public void analyzeSentimentDuplicateIdInput(HttpClient httpClient, TextAnalyticsServiceVersion serviceVersion) {
        client = getTextAnalyticsAsyncClient(httpClient, serviceVersion);
        analyzeBatchSentimentDuplicateIdRunner(inputs ->
            StepVerifier.create(client.analyzeSentimentBatchWithResponse(inputs, new TextAnalyticsRequestOptions()))
                .verifyErrorSatisfies(ex -> assertEquals(HttpResponseException.class, ex.getClass())));
    }

    /**
     * Verifies that an invalid document exception is returned for input documents with an empty ID.
     */
    @ParameterizedTest(name = DISPLAY_NAME_WITH_ARGUMENTS)
    @MethodSource("com.azure.ai.textanalytics.TestUtils#getTestParameters")
    public void analyzeSentimentEmptyIdInput(HttpClient httpClient, TextAnalyticsServiceVersion serviceVersion) {
        client = getTextAnalyticsAsyncClient(httpClient, serviceVersion);
        textAnalyticsInputEmptyIdRunner(inputs ->
            StepVerifier.create(client.analyzeSentimentBatchWithResponse(inputs, null))
                .verifyErrorSatisfies(ex -> {
                    final HttpResponseException httpResponseException = (HttpResponseException) ex;
                    assertEquals(400, httpResponseException.getResponse().getStatusCode());
                    final TextAnalyticsError textAnalyticsError = (TextAnalyticsError) httpResponseException.getValue();
                    assertEquals(INVALID_DOCUMENT, textAnalyticsError.getErrorCode());
                }));
    }

    /**
     * Verify that the collection result excludes request statistics and mined options when given a batch of
     * String documents with null TextAnalyticsRequestOptions and null language code which will use the default language
     * code, 'en'.
     *
     * {@link TextAnalyticsAsyncClient#analyzeSentimentBatch(Iterable, String, TextAnalyticsRequestOptions)}
     * which TextAnalyticsRequestOptions is null and null language code which will use the default language code, 'en'.
     */
    @ParameterizedTest(name = DISPLAY_NAME_WITH_ARGUMENTS)
    @MethodSource("com.azure.ai.textanalytics.TestUtils#getTestParameters")
    public void analyzeSentimentForBatchStringInput(HttpClient httpClient, TextAnalyticsServiceVersion serviceVersion) {
        client = getTextAnalyticsAsyncClient(httpClient, serviceVersion);
        analyzeSentimentStringInputRunner(inputs ->
            StepVerifier.create(client.analyzeSentimentBatch(inputs, null, new TextAnalyticsRequestOptions()))
                .assertNext(response -> validateSentimentResultCollection(false, false, getExpectedBatchTextSentiment(), response))
                .verifyComplete());
    }

    /**
     * Verify that the collection result excludes request statistics and mined options when given a batch of
     * String documents with null TextAnalyticsRequestOptions and given a language code.
     *
     * {@link TextAnalyticsAsyncClient#analyzeSentimentBatch(Iterable, String, TextAnalyticsRequestOptions)}
     * which TextAnalyticsRequestOptions is null and given a language code.
     */
    @ParameterizedTest(name = DISPLAY_NAME_WITH_ARGUMENTS)
    @MethodSource("com.azure.ai.textanalytics.TestUtils#getTestParameters")
    public void analyzeSentimentForListStringWithLanguageHint(HttpClient httpClient, TextAnalyticsServiceVersion serviceVersion) {
        client = getTextAnalyticsAsyncClient(httpClient, serviceVersion);
        analyzeSentimentLanguageHintRunner((inputs, language) ->
            StepVerifier.create(client.analyzeSentimentBatch(inputs, language, new TextAnalyticsRequestOptions()))
                .assertNext(response -> validateSentimentResultCollection(false, false, getExpectedBatchTextSentiment(), response))
                .verifyComplete());
    }

    /**
     * Verify that the collection result includes request statistics but not mined options when given a batch of
     * String documents with AnalyzeSentimentOptions.
     *
     * {@link TextAnalyticsAsyncClient#analyzeSentimentBatch(Iterable, String, AnalyzeSentimentOptions)}
     * which to show the request statistics only and verify the analyzed sentiment result.
     */
    @ParameterizedTest(name = DISPLAY_NAME_WITH_ARGUMENTS)
    @MethodSource("com.azure.ai.textanalytics.TestUtils#getTestParameters")
    public void analyzeSentimentForListStringShowStatisticsExcludeOpinionMining(HttpClient httpClient, TextAnalyticsServiceVersion serviceVersion) {
        client = getTextAnalyticsAsyncClient(httpClient, serviceVersion);
        analyzeBatchStringSentimentShowStatsAndIncludeOpinionMiningRunner((inputs, options) ->
            StepVerifier.create(client.analyzeSentimentBatch(inputs, null, options.setIncludeOpinionMining(false)))
                .assertNext(response -> validateSentimentResultCollection(true, false, getExpectedBatchTextSentiment(), response))
                .verifyComplete());
    }

    /**
     * Verify that the collection result includes mined options but not request statistics when given a batch of
     * String documents with AnalyzeSentimentOptions.
     *
     * {@link TextAnalyticsAsyncClient#analyzeSentimentBatch(Iterable, String, AnalyzeSentimentOptions)}
     * which AnalyzeSentimentOptions includes opinion mining and request statistics.
     */
    @ParameterizedTest(name = DISPLAY_NAME_WITH_ARGUMENTS)
    @MethodSource("com.azure.ai.textanalytics.TestUtils#getTestParameters")
    public void analyzeSentimentForListStringNotShowStatisticsButIncludeOpinionMining(HttpClient httpClient, TextAnalyticsServiceVersion serviceVersion) {
        client = getTextAnalyticsAsyncClient(httpClient, serviceVersion);
        analyzeBatchStringSentimentShowStatsAndIncludeOpinionMiningRunner((inputs, options) -> {
            options.setIncludeStatistics(false);
            StepVerifier.create(client.analyzeSentimentBatch(inputs, null, options))
                .assertNext(response -> validateSentimentResultCollection(false, true, getExpectedBatchTextSentiment(), response))
                .verifyComplete();
        });
    }

    /**
     * Verify that the collection result includes mined options and request statistics when given a batch of
     * String documents with AnalyzeSentimentOptions.
     *
     * {@link TextAnalyticsAsyncClient#analyzeSentimentBatch(Iterable, String, AnalyzeSentimentOptions)}
     * which AnalyzeSentimentOptions includes opinion mining and request statistics.
     */
    @ParameterizedTest(name = DISPLAY_NAME_WITH_ARGUMENTS)
    @MethodSource("com.azure.ai.textanalytics.TestUtils#getTestParameters")
    public void analyzeSentimentForListStringShowStatisticsAndIncludeOpinionMining(HttpClient httpClient, TextAnalyticsServiceVersion serviceVersion) {
        client = getTextAnalyticsAsyncClient(httpClient, serviceVersion);
        analyzeBatchStringSentimentShowStatsAndIncludeOpinionMiningRunner((inputs, options) ->
            StepVerifier.create(client.analyzeSentimentBatch(inputs, null, options))
                .assertNext(response -> validateSentimentResultCollection(true, true, getExpectedBatchTextSentiment(), response))
                .verifyComplete());
    }

    /**
     * Verify that the collection result excludes request statistics and mined options when given a batch of
     * TextDocumentInput documents with null TextAnalyticsRequestOptions.
     *
     * {@link TextAnalyticsAsyncClient#analyzeSentimentBatchWithResponse(Iterable, TextAnalyticsRequestOptions)}
     * which TextAnalyticsRequestOptions is null.
     */
    @ParameterizedTest(name = DISPLAY_NAME_WITH_ARGUMENTS)
    @MethodSource("com.azure.ai.textanalytics.TestUtils#getTestParameters")
    public void analyzeSentimentForBatchInputWithNullRequestOptions(HttpClient httpClient, TextAnalyticsServiceVersion serviceVersion) {
        client = getTextAnalyticsAsyncClient(httpClient, serviceVersion);
        analyzeBatchSentimentRunner(inputs ->
            StepVerifier.create(client.analyzeSentimentBatchWithResponse(inputs, (TextAnalyticsRequestOptions) null))
                .assertNext(response -> validateSentimentResultCollectionWithResponse(false, false, getExpectedBatchTextSentiment(), 200, response))
                .verifyComplete());
    }

    /**
     * Verify that we can get statistics on the collection result when given a batch of
     * TextDocumentInput documents with TextAnalyticsRequestOptions.
     *
     * {@link TextAnalyticsAsyncClient#analyzeSentimentBatchWithResponse(Iterable, TextAnalyticsRequestOptions)}
     * which TextAnalyticsRequestOptions includes request statistics.
     */
    @ParameterizedTest(name = DISPLAY_NAME_WITH_ARGUMENTS)
    @MethodSource("com.azure.ai.textanalytics.TestUtils#getTestParameters")
    public void analyzeSentimentForBatchInputShowStatistics(HttpClient httpClient, TextAnalyticsServiceVersion serviceVersion) {
        client = getTextAnalyticsAsyncClient(httpClient, serviceVersion);
        analyzeBatchSentimentShowStatsRunner((inputs, requestOptions) ->
            StepVerifier.create(client.analyzeSentimentBatchWithResponse(inputs, requestOptions))
                .assertNext(response -> validateSentimentResultCollectionWithResponse(true, false, getExpectedBatchTextSentiment(), 200, response))
                .verifyComplete());
    }

    /**
     * Verify that the collection result excludes request statistics and mined options when given a batch of
     * TextDocumentInput documents with null AnalyzeSentimentOptions.
     *
     * {@link TextAnalyticsAsyncClient#analyzeSentimentBatchWithResponse(Iterable, AnalyzeSentimentOptions)}
     * which AnalyzeSentimentOptions is null.
     */
    @ParameterizedTest(name = DISPLAY_NAME_WITH_ARGUMENTS)
    @MethodSource("com.azure.ai.textanalytics.TestUtils#getTestParameters")
    public void analyzeSentimentForBatchInputWithNullAnalyzeSentimentOptions(HttpClient httpClient, TextAnalyticsServiceVersion serviceVersion) {
        client = getTextAnalyticsAsyncClient(httpClient, serviceVersion);
        analyzeBatchSentimentOpinionMining((inputs, options) ->
            StepVerifier.create(client.analyzeSentimentBatchWithResponse(inputs, (AnalyzeSentimentOptions) null))
                .assertNext(response -> validateSentimentResultCollectionWithResponse(false, false, getExpectedBatchTextSentiment(), 200, response))
                .verifyComplete());
    }

    /**
     * Verify that the collection result includes request statistics but not mined options when given a batch of
     * TextDocumentInput documents with AnalyzeSentimentOptions.
     *
     * {@link TextAnalyticsAsyncClient#analyzeSentimentBatchWithResponse(Iterable, AnalyzeSentimentOptions)}
     * which AnalyzeSentimentOptions includes request statistics but not opinion mining.
     */
    @ParameterizedTest(name = DISPLAY_NAME_WITH_ARGUMENTS)
    @MethodSource("com.azure.ai.textanalytics.TestUtils#getTestParameters")
    public void analyzeSentimentForBatchInputShowStatisticsExcludeOpinionMining(HttpClient httpClient, TextAnalyticsServiceVersion serviceVersion) {
        client = getTextAnalyticsAsyncClient(httpClient, serviceVersion);
        analyzeBatchSentimentOpinionMining((inputs, options) ->
            StepVerifier.create(client.analyzeSentimentBatchWithResponse(inputs, options.setIncludeOpinionMining(false)))
                .assertNext(response -> validateSentimentResultCollectionWithResponse(true, false, getExpectedBatchTextSentiment(), 200, response))
                .verifyComplete());
    }

    /**
     * Verify that the collection result includes mined options but not request statistics when given a batch of
     * TextDocumentInput documents with AnalyzeSentimentOptions.
     *
     * {@link TextAnalyticsAsyncClient#analyzeSentimentBatchWithResponse(Iterable, AnalyzeSentimentOptions)}
     * which AnalyzeSentimentOptions includes opinion mining but not request statistics.
     */
    @ParameterizedTest(name = DISPLAY_NAME_WITH_ARGUMENTS)
    @MethodSource("com.azure.ai.textanalytics.TestUtils#getTestParameters")
    public void analyzeSentimentForBatchInputNotShowStatisticsButIncludeOpinionMining(HttpClient httpClient, TextAnalyticsServiceVersion serviceVersion) {
        client = getTextAnalyticsAsyncClient(httpClient, serviceVersion);
        analyzeBatchSentimentOpinionMining((inputs, options) -> {
            options.setIncludeStatistics(false);
            StepVerifier.create(client.analyzeSentimentBatchWithResponse(inputs, options))
                .assertNext(response ->
                    validateSentimentResultCollectionWithResponse(false, true, getExpectedBatchTextSentiment(), 200, response))
                .verifyComplete();
        });
    }

    /**
     * Verify that the collection result includes mined options and request statistics when given a batch of
     * TextDocumentInput documents with AnalyzeSentimentOptions.
     *
     * {@link TextAnalyticsAsyncClient#analyzeSentimentBatchWithResponse(Iterable, AnalyzeSentimentOptions)}
     * which AnalyzeSentimentOptions includes opinion mining and request statistics.
     */
    @ParameterizedTest(name = DISPLAY_NAME_WITH_ARGUMENTS)
    @MethodSource("com.azure.ai.textanalytics.TestUtils#getTestParameters")
    public void analyzeSentimentForBatchInputShowStatisticsAndIncludeOpinionMining(HttpClient httpClient, TextAnalyticsServiceVersion serviceVersion) {
        client = getTextAnalyticsAsyncClient(httpClient, serviceVersion);
        analyzeBatchSentimentOpinionMining((inputs, options) ->
            StepVerifier.create(client.analyzeSentimentBatchWithResponse(inputs, options))
                .assertNext(response -> validateSentimentResultCollectionWithResponse(true, true, getExpectedBatchTextSentiment(), 200, response))
                .verifyComplete());
    }

    /**
     * Verifies that an InvalidDocumentBatch exception is returned for input documents with too many documents.
     */
    @ParameterizedTest(name = DISPLAY_NAME_WITH_ARGUMENTS)
    @MethodSource("com.azure.ai.textanalytics.TestUtils#getTestParameters")
    public void analyzeSentimentBatchTooManyDocuments(HttpClient httpClient, TextAnalyticsServiceVersion serviceVersion) {
        client = getTextAnalyticsAsyncClient(httpClient, serviceVersion);
        tooManyDocumentsRunner(inputs ->
            StepVerifier.create(client.analyzeSentimentBatch(inputs, null, null))
                .verifyErrorSatisfies(ex -> {
                    final HttpResponseException httpResponseException = (HttpResponseException) ex;
                    assertEquals(400, httpResponseException.getResponse().getStatusCode());
                    final TextAnalyticsError textAnalyticsError = (TextAnalyticsError) httpResponseException.getValue();
                    assertEquals(INVALID_DOCUMENT_BATCH, textAnalyticsError.getErrorCode());
                }));
    }

    @ParameterizedTest(name = DISPLAY_NAME_WITH_ARGUMENTS)
    @MethodSource("com.azure.ai.textanalytics.TestUtils#getTestParameters")
    public void analyzeSentimentEmoji(HttpClient httpClient, TextAnalyticsServiceVersion serviceVersion) {
        client = getTextAnalyticsAsyncClient(httpClient, serviceVersion);
        emojiRunner(document ->
            StepVerifier.create(client.analyzeSentiment(document))
                .assertNext(result -> result.getSentences().forEach(sentenceSentiment -> {
                    assertEquals(0, sentenceSentiment.getOffset());
                })).verifyComplete(), SENTIMENT_OFFSET_INPUT
        );
    }

    @ParameterizedTest(name = DISPLAY_NAME_WITH_ARGUMENTS)
    @MethodSource("com.azure.ai.textanalytics.TestUtils#getTestParameters")
    public void analyzeSentimentEmojiWithSkinToneModifier(HttpClient httpClient, TextAnalyticsServiceVersion serviceVersion) {
        client = getTextAnalyticsAsyncClient(httpClient, serviceVersion);
        emojiWithSkinToneModifierRunner(document ->
            StepVerifier.create(client.analyzeSentiment(document))
                .assertNext(result -> result.getSentences().forEach(sentenceSentiment -> {
                    assertEquals(0, sentenceSentiment.getOffset());
                })).verifyComplete(), SENTIMENT_OFFSET_INPUT
        );
    }

    @ParameterizedTest(name = DISPLAY_NAME_WITH_ARGUMENTS)
    @MethodSource("com.azure.ai.textanalytics.TestUtils#getTestParameters")
    public void analyzeSentimentEmojiFamily(HttpClient httpClient, TextAnalyticsServiceVersion serviceVersion) {
        client = getTextAnalyticsAsyncClient(httpClient, serviceVersion);
        emojiFamilyRunner(document ->
            StepVerifier.create(client.analyzeSentiment(document))
                .assertNext(result -> result.getSentences().forEach(sentenceSentiment -> {
                    assertEquals(0, sentenceSentiment.getOffset());
                })).verifyComplete(), SENTIMENT_OFFSET_INPUT
        );
    }

    @ParameterizedTest(name = DISPLAY_NAME_WITH_ARGUMENTS)
    @MethodSource("com.azure.ai.textanalytics.TestUtils#getTestParameters")
    public void analyzeSentimentEmojiFamilyWithSkinToneModifier(HttpClient httpClient, TextAnalyticsServiceVersion serviceVersion) {
        client = getTextAnalyticsAsyncClient(httpClient, serviceVersion);
        emojiFamilyWithSkinToneModifierRunner(document ->
            StepVerifier.create(client.analyzeSentiment(document))
                .assertNext(result -> result.getSentences().forEach(sentenceSentiment -> {
                    assertEquals(0, sentenceSentiment.getOffset());
                })).verifyComplete(), SENTIMENT_OFFSET_INPUT
        );
    }

    @ParameterizedTest(name = DISPLAY_NAME_WITH_ARGUMENTS)
    @MethodSource("com.azure.ai.textanalytics.TestUtils#getTestParameters")
    public void analyzeSentimentDiacriticsNfc(HttpClient httpClient, TextAnalyticsServiceVersion serviceVersion) {
        client = getTextAnalyticsAsyncClient(httpClient, serviceVersion);
        diacriticsNfcRunner(document ->
            StepVerifier.create(client.analyzeSentiment(document))
                .assertNext(result -> result.getSentences().forEach(sentenceSentiment -> {
                    assertEquals(0, sentenceSentiment.getOffset());
                })).verifyComplete(), SENTIMENT_OFFSET_INPUT
        );
    }

    @ParameterizedTest(name = DISPLAY_NAME_WITH_ARGUMENTS)
    @MethodSource("com.azure.ai.textanalytics.TestUtils#getTestParameters")
    public void analyzeSentimentDiacriticsNfd(HttpClient httpClient, TextAnalyticsServiceVersion serviceVersion) {
        client = getTextAnalyticsAsyncClient(httpClient, serviceVersion);
        diacriticsNfdRunner(document ->
            StepVerifier.create(client.analyzeSentiment(document))
                .assertNext(result -> result.getSentences().forEach(sentenceSentiment -> {
                    assertEquals(0, sentenceSentiment.getOffset());
                })).verifyComplete(), SENTIMENT_OFFSET_INPUT
        );
    }

    @ParameterizedTest(name = DISPLAY_NAME_WITH_ARGUMENTS)
    @MethodSource("com.azure.ai.textanalytics.TestUtils#getTestParameters")
    public void analyzeSentimentKoreanNfc(HttpClient httpClient, TextAnalyticsServiceVersion serviceVersion) {
        client = getTextAnalyticsAsyncClient(httpClient, serviceVersion);
        koreanNfcRunner(document ->
            StepVerifier.create(client.analyzeSentiment(document))
                .assertNext(result -> result.getSentences().forEach(sentenceSentiment -> {
                    assertEquals(0, sentenceSentiment.getOffset());
                })).verifyComplete(), SENTIMENT_OFFSET_INPUT
        );
    }

    @ParameterizedTest(name = DISPLAY_NAME_WITH_ARGUMENTS)
    @MethodSource("com.azure.ai.textanalytics.TestUtils#getTestParameters")
    public void analyzeSentimentKoreanNfd(HttpClient httpClient, TextAnalyticsServiceVersion serviceVersion) {
        client = getTextAnalyticsAsyncClient(httpClient, serviceVersion);
        koreanNfdRunner(document ->
            StepVerifier.create(client.analyzeSentiment(document))
                .assertNext(result -> result.getSentences().forEach(sentenceSentiment -> {
                    assertEquals(0, sentenceSentiment.getOffset());
                })).verifyComplete(), SENTIMENT_OFFSET_INPUT
        );
    }

    @ParameterizedTest(name = DISPLAY_NAME_WITH_ARGUMENTS)
    @MethodSource("com.azure.ai.textanalytics.TestUtils#getTestParameters")
    public void analyzeSentimentZalgoText(HttpClient httpClient, TextAnalyticsServiceVersion serviceVersion) {
        client = getTextAnalyticsAsyncClient(httpClient, serviceVersion);
        zalgoTextRunner(document ->
            StepVerifier.create(client.analyzeSentiment(document))
                .assertNext(result -> result.getSentences().forEach(sentenceSentiment -> {
                    assertEquals(0, sentenceSentiment.getOffset());
                })).verifyComplete(), SENTIMENT_OFFSET_INPUT
        );
    }

    // Healthcare LRO

    @ParameterizedTest(name = DISPLAY_NAME_WITH_ARGUMENTS)
    @MethodSource("com.azure.ai.textanalytics.TestUtils#getTestParameters")
    public void healthcareLroWithOptions(HttpClient httpClient, TextAnalyticsServiceVersion serviceVersion) {
        client = getTextAnalyticsAsyncClient(httpClient, serviceVersion);
        healthcareLroRunner((documents, options) -> {
            SyncPoller<TextAnalyticsOperationResult, PagedFlux<HealthcareTaskResult>>
                syncPoller = client.beginAnalyzeHealthcare(documents, options).getSyncPoller();
            syncPoller.waitForCompletion();
            PagedFlux<HealthcareTaskResult> healthcareEntitiesResultCollectionPagedFlux
                = syncPoller.getFinalResult();
            validateHealthcareTaskResult(
                options.isIncludeStatistics(),
                getExpectedHealthcareTaskResultListForSinglePage(),
                healthcareEntitiesResultCollectionPagedFlux.toStream().collect(Collectors.toList()));
        });
    }

    @ParameterizedTest(name = DISPLAY_NAME_WITH_ARGUMENTS)
    @MethodSource("com.azure.ai.textanalytics.TestUtils#getTestParameters")
    public void healthcareLroPagination(HttpClient httpClient, TextAnalyticsServiceVersion serviceVersion) {
        client = getTextAnalyticsAsyncClient(httpClient, serviceVersion);
        healthcareLroPaginationRunner((documents, options) -> {
            SyncPoller<TextAnalyticsOperationResult, PagedFlux<HealthcareTaskResult>>
                syncPoller = client.beginAnalyzeHealthcare(documents, options).getSyncPoller();
            syncPoller.waitForCompletion();
            PagedFlux<HealthcareTaskResult> healthcareEntitiesResultCollectionPagedFlux
                = syncPoller.getFinalResult();
            validateHealthcareTaskResult(
                options.isIncludeStatistics(),
                getExpectedHealthcareTaskResultListForMultiplePages(),
                healthcareEntitiesResultCollectionPagedFlux.toStream().collect(Collectors.toList()));
        });
    }

    // Healthcare LRO - Cancellation

    @ParameterizedTest(name = DISPLAY_NAME_WITH_ARGUMENTS)
    @MethodSource("com.azure.ai.textanalytics.TestUtils#getTestParameters")
    public void cancelHealthcareLroRunner(HttpClient httpClient, TextAnalyticsServiceVersion serviceVersion) {
        client = getTextAnalyticsAsyncClient(httpClient, serviceVersion);
        cancelHealthcareLroRunner(documents -> {
            SyncPoller<TextAnalyticsOperationResult, PagedFlux<HealthcareTaskResult>>
                syncPoller = client.beginAnalyzeHealthcare(documents, null).getSyncPoller();

            PollResponse<TextAnalyticsOperationResult> pollResponse = syncPoller.poll();
            client.beginCancelAnalyzeHealthcare(UUID.fromString(pollResponse.getValue().getResultId()));
            syncPoller.waitForCompletion();
        });
    }
<<<<<<< HEAD

    // Analyze LRO

    @ParameterizedTest(name = DISPLAY_NAME_WITH_ARGUMENTS)
    @MethodSource("com.azure.ai.textanalytics.TestUtils#getTestParameters")
    public void analyzeTasksWithOptions(HttpClient httpClient, TextAnalyticsServiceVersion serviceVersion) {
        client = getTextAnalyticsAsyncClient(httpClient, serviceVersion);
        analyzeTasksLroRunner(documents -> (jobManifestTasks, options) -> {
            SyncPoller<TextAnalyticsOperationResult, PagedFlux<AnalyzeTasksResult>> syncPoller =
                client.beginAnalyze(documents, "Test1", jobManifestTasks, options).getSyncPoller();
            syncPoller.waitForCompletion();
            PagedFlux<AnalyzeTasksResult> result = syncPoller.getFinalResult();
            validateAnalyzeTasksResultList(options.isIncludeStatistics(),
                Arrays.asList(getExpectedAnalyzeTasksResult()),
                result.toStream().collect(Collectors.toList()));
        });
    }
=======
>>>>>>> 5dd341e3
}<|MERGE_RESOLUTION|>--- conflicted
+++ resolved
@@ -1630,7 +1630,7 @@
 
     @ParameterizedTest(name = DISPLAY_NAME_WITH_ARGUMENTS)
     @MethodSource("com.azure.ai.textanalytics.TestUtils#getTestParameters")
-    public void cancelHealthcareLroRunner(HttpClient httpClient, TextAnalyticsServiceVersion serviceVersion) {
+    public void cancelHealthcareLro(HttpClient httpClient, TextAnalyticsServiceVersion serviceVersion) {
         client = getTextAnalyticsAsyncClient(httpClient, serviceVersion);
         cancelHealthcareLroRunner(documents -> {
             SyncPoller<TextAnalyticsOperationResult, PagedFlux<HealthcareTaskResult>>
@@ -1641,7 +1641,6 @@
             syncPoller.waitForCompletion();
         });
     }
-<<<<<<< HEAD
 
     // Analyze LRO
 
@@ -1659,6 +1658,4 @@
                 result.toStream().collect(Collectors.toList()));
         });
     }
-=======
->>>>>>> 5dd341e3
 }