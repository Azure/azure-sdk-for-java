// Copyright (c) Microsoft Corporation. All rights reserved.
// Licensed under the MIT License.

package com.azure.ai.textanalytics;

import com.azure.ai.textanalytics.models.CategorizedEntity;
import com.azure.ai.textanalytics.models.DetectedLanguage;
import com.azure.ai.textanalytics.models.DocumentSentiment;
import com.azure.ai.textanalytics.models.LinkedEntity;
import com.azure.ai.textanalytics.models.LinkedEntityMatch;
import com.azure.ai.textanalytics.models.PiiEntity;
<<<<<<< HEAD
import com.azure.ai.textanalytics.models.RecognizeEntityResult;
import com.azure.ai.textanalytics.models.RecognizeLinkedEntityResult;
import com.azure.ai.textanalytics.models.RecognizePiiEntityResult;
=======
import com.azure.ai.textanalytics.models.SentenceSentiment;
import com.azure.ai.textanalytics.models.SentimentLabel;
import com.azure.ai.textanalytics.models.SentimentScorePerLabel;
>>>>>>> fa859664
import com.azure.ai.textanalytics.models.TextAnalyticsApiKeyCredential;
import com.azure.ai.textanalytics.models.TextAnalyticsException;
import com.azure.core.exception.HttpResponseException;
import com.azure.core.http.netty.NettyAsyncHttpClientBuilder;
import com.azure.core.http.policy.HttpLogDetailLevel;
import com.azure.core.http.policy.HttpLogOptions;
import com.azure.core.http.policy.RetryPolicy;
import com.azure.core.util.Configuration;
import org.junit.jupiter.api.AfterAll;
import org.junit.jupiter.api.BeforeAll;
import org.junit.jupiter.api.Test;
import reactor.test.StepVerifier;

import java.time.Duration;
import java.util.Arrays;
import java.util.Collections;

import static com.azure.ai.textanalytics.TestUtils.getExpectedBatchCategorizedEntities;
import static com.azure.ai.textanalytics.TestUtils.getExpectedBatchDetectedLanguages;
import static com.azure.ai.textanalytics.TestUtils.getExpectedBatchKeyPhrases;
import static com.azure.ai.textanalytics.TestUtils.getExpectedBatchLinkedEntities;
import static com.azure.ai.textanalytics.TestUtils.getExpectedBatchPiiEntities;
import static com.azure.ai.textanalytics.TestUtils.getExpectedBatchTextSentiment;
import static org.junit.jupiter.api.Assertions.assertEquals;

public class TextAnalyticsAsyncClientTest extends TextAnalyticsClientTestBase {
    private TextAnalyticsAsyncClient client;

    @BeforeAll
    static void beforeAll() {
        StepVerifier.setDefaultTimeout(Duration.ofSeconds(30));
    }

    @AfterAll
    static void afterAll() {
        StepVerifier.resetDefaultTimeout();
    }

    @Override
    protected void beforeTest() {
        client = clientSetup(httpPipeline -> new TextAnalyticsClientBuilder()
            .endpoint(getEndpoint())
            .pipeline(httpPipeline)
            .buildAsyncClient());
    }

    // Detected Languages
    /**
     * Verify that we can get statistics on the collection result when given a batch input with options.
     */
    @Test
    public void detectLanguagesBatchInputShowStatistics() {
        detectLanguageShowStatisticsRunner((inputs, options) ->
            StepVerifier.create(client.detectBatchLanguageWithResponse(inputs, options))
                .assertNext(response -> validateDetectLanguage(true, getExpectedBatchDetectedLanguages(), response.getValue()))
                .verifyComplete());
    }

    /**
     * Test to detect language for each {@code DetectLanguageResult} input of a batch.
     */
    @Test
    public void detectLanguagesBatchInput() {
        detectLanguageRunner((inputs) ->
            StepVerifier.create(client.detectBatchLanguage(inputs))
                .assertNext(response -> validateDetectLanguage(false, getExpectedBatchDetectedLanguages(), response))
                .verifyComplete());
    }

    /**
     * Test to detect language for each string input of batch, with given country hint.
     */
    @Test
    public void detectLanguagesBatchListCountryHint() {
        detectLanguagesCountryHintRunner((inputs, countryHint) ->
            StepVerifier.create(client.detectLanguageWithResponse(inputs, countryHint))
                .assertNext(response -> validateDetectLanguage(false, getExpectedBatchDetectedLanguages(), response.getValue()))
                .verifyComplete());
    }

    /**
     * Test to detect language for each string input of batch.
     */
    @Test
    public void detectLanguagesBatchStringInput() {
        detectLanguageStringInputRunner((inputs) ->
            StepVerifier.create(client.detectLanguage(inputs))
                .assertNext(response -> validateDetectLanguage(false, getExpectedBatchDetectedLanguages(), response))
                .verifyComplete());
    }

    /**
     * Verifies that a single DetectedLanguage is returned for a text input to detectLanguage.
     */
    @Test
    public void detectSingleTextLanguage() {
        DetectedLanguage primaryLanguage = new DetectedLanguage("English", "en", 1.0);
        StepVerifier.create(client.detectLanguage("This is a test English Text"))
            .assertNext(response -> validatePrimaryLanguage(primaryLanguage, response))
            .verifyComplete();
    }

    /**
     * Verifies that an TextAnalyticsException is thrown for a text input with invalid country hint.
     */
    @Test
    public void detectLanguageInvalidCountryHint() {
        StepVerifier.create(client.detectLanguageWithResponse("Este es un document escrito en Español.", "en"))
            .expectErrorMatches(throwable -> throwable instanceof TextAnalyticsException
                && throwable.getMessage().equals(INVALID_COUNTRY_HINT_EXPECTED_EXCEPTION_MESSAGE));
    }

    /**
     * Verifies that TextAnalyticsException is thrown for a empty text input.
     */
    @Test
    public void detectLanguageEmptyText() {
        StepVerifier.create(client.detectLanguage(""))
            .expectErrorMatches(throwable -> throwable instanceof TextAnalyticsException
                && throwable.getMessage().equals(INVALID_DOCUMENT_EXPECTED_EXCEPTION_MESSAGE));
    }

    /**
     * Verifies that detectLanguage returns an "UNKNOWN" result when faulty text is passed.
     */
    @Test
    public void detectLanguageFaultyText() {
        DetectedLanguage primaryLanguage = new DetectedLanguage("(Unknown)", "(Unknown)", 0.0);
        StepVerifier.create(client.detectLanguage("!@#%%"))
            .assertNext(response -> validatePrimaryLanguage(primaryLanguage, response))
            .verifyComplete();
    }

    /**
     * Verifies that a bad request exception is returned for input documents with same ids.
     */
    @Test
    public void detectLanguageDuplicateIdInput() {
        detectLanguageDuplicateIdRunner((inputs, options) ->
            StepVerifier.create(client.detectBatchLanguageWithResponse(inputs, options))
                .verifyErrorSatisfies(ex -> assertEquals(HttpResponseException.class, ex.getClass())));
    }

    // Entities
    @Test
    public void recognizeEntitiesForTextInput() {
<<<<<<< HEAD
        CategorizedEntity categorizedEntity1 = new CategorizedEntity("Seattle", "Location", null, 26, 7, 0.0);
        CategorizedEntity categorizedEntity2 = new CategorizedEntity("last week", "DateTime", "DateRange", 34, 9, 0.0);
        RecognizeEntityResult recognizeEntityResultList = new RecognizeEntityResult("0", null, null, Arrays.asList(categorizedEntity1, categorizedEntity2));
        StepVerifier.create(client.recognizeEntities("I had a wonderful trip to Seattle last week."))
            .assertNext(response -> validateCategorizedEntities(recognizeEntityResultList.getEntities(), response.getEntities()))
=======
        final CategorizedEntity categorizedEntity1 = new CategorizedEntity("Seattle", "Location", null, 26, 7, 0.0);
        final CategorizedEntity categorizedEntity2 = new CategorizedEntity("last week", "DateTime", "DateRange", 34, 9, 0.0);
        StepVerifier.create(client.recognizeEntities("I had a wonderful trip to Seattle last week."))
            .assertNext(response -> validateCategorizedEntity(categorizedEntity1, response))
            .assertNext(response -> validateCategorizedEntity(categorizedEntity2, response))
>>>>>>> fa859664
            .verifyComplete();
    }

    @Test
    public void recognizeEntitiesForEmptyText() {
        StepVerifier.create(client.recognizeEntities(""))
            .expectErrorMatches(throwable -> throwable instanceof TextAnalyticsException
                && throwable.getMessage().equals(INVALID_DOCUMENT_EXPECTED_EXCEPTION_MESSAGE));
    }

    @Test
    public void recognizeEntitiesForFaultyText() {
        StepVerifier.create(client.recognizeEntities("!@#%%"))
            .expectNextCount(0)
            .verifyComplete();
    }

    @Test
    public void recognizeEntitiesBatchInputSingleError() {
        recognizeBatchCategorizedEntitySingleErrorRunner((inputs) ->
            StepVerifier.create(client.recognizeBatchEntities(inputs))
                .expectErrorMatches(throwable -> throwable instanceof TextAnalyticsException
                    && throwable.getMessage().equals(BATCH_ERROR_EXCEPTION_MESSAGE)));
    }

    @Test
    public void recognizeEntitiesForBatchInput() {
        recognizeBatchCategorizedEntityRunner((inputs) ->
            StepVerifier.create(client.recognizeBatchEntities(inputs))
                .assertNext(response -> validateCategorizedEntity(false, getExpectedBatchCategorizedEntities(), response))
                .verifyComplete());
    }

    @Test
    public void recognizeEntitiesForBatchInputShowStatistics() {
        recognizeBatchCategorizedEntitiesShowStatsRunner((inputs, options) ->
            StepVerifier.create(client.recognizeBatchEntitiesWithResponse(inputs, options))
                .assertNext(response -> validateCategorizedEntity(true, getExpectedBatchCategorizedEntities(), response.getValue()))
                .verifyComplete());
    }

    @Test
    public void recognizeEntitiesForBatchStringInput() {
        recognizeCategorizedEntityStringInputRunner((inputs) ->
            StepVerifier.create(client.recognizeEntities(inputs))
                .assertNext(response -> validateCategorizedEntity(false, getExpectedBatchCategorizedEntities(), response))
                .verifyComplete());
    }

    @Test
    public void recognizeEntitiesForListLanguageHint() {
        recognizeCatgeorizedEntitiesLanguageHintRunner((inputs, language) ->
            StepVerifier.create(client.recognizeEntitiesWithResponse(inputs, language))
                .assertNext(response -> validateCategorizedEntity(false, getExpectedBatchCategorizedEntities(), response.getValue()))
                .verifyComplete());
    }

    // Linked Entities
    @Test
    public void recognizeLinkedEntitiesForTextInput() {
<<<<<<< HEAD
        LinkedEntityMatch linkedEntityMatch = new LinkedEntityMatch("Seattle", 0.0, 7, 26);
        LinkedEntity linkedEntity = new LinkedEntity("Seattle", Collections.singletonList(linkedEntityMatch), "en", "Seattle", "https://en.wikipedia.org/wiki/Seattle", "Wikipedia");
        RecognizeLinkedEntityResult recognizeLinkedEntityResultList = new RecognizeLinkedEntityResult("0", null, null, Collections.singletonList(linkedEntity));

        StepVerifier.create(client.recognizeLinkedEntities("I had a wonderful trip to Seattle last week."))
            .assertNext(response -> validateLinkedEntities(recognizeLinkedEntityResultList.getEntities(), response.getEntities()))
=======
        final LinkedEntityMatch linkedEntityMatch = new LinkedEntityMatch("Seattle", 0.0, 7, 26);
        final LinkedEntity linkedEntity = new LinkedEntity("Seattle", Collections.singletonList(linkedEntityMatch), "en", "Seattle", "https://en.wikipedia.org/wiki/Seattle", "Wikipedia");

        StepVerifier.create(client.recognizeLinkedEntities("I had a wonderful trip to Seattle last week."))
            .assertNext(response -> validateLinkedEntity(linkedEntity, response))
>>>>>>> fa859664
            .verifyComplete();
    }

    @Test
    public void recognizeLinkedEntitiesForEmptyText() {
        StepVerifier.create(client.recognizeLinkedEntities(""))
            .expectErrorMatches(throwable -> throwable instanceof TextAnalyticsException
                && throwable.getMessage().equals(INVALID_DOCUMENT_EXPECTED_EXCEPTION_MESSAGE));
    }

    @Test
    public void recognizeLinkedEntitiesForFaultyText() {
        StepVerifier.create(client.recognizeLinkedEntities("!@#%%"))
<<<<<<< HEAD
            .assertNext(response -> assertEquals(response.getEntities().size(), 0))
=======
            .expectNextCount(0)
>>>>>>> fa859664
            .verifyComplete();
    }

    @Test
    public void recognizeLinkedEntitiesForBatchInput() {
        recognizeBatchLinkedEntityRunner((inputs) ->
            StepVerifier.create(client.recognizeBatchLinkedEntities(inputs))
                .assertNext(response -> validateLinkedEntity(false, getExpectedBatchLinkedEntities(), response))
                .verifyComplete());
    }

    @Test
    public void recognizeLinkedEntitiesForBatchInputShowStatistics() {
        recognizeBatchLinkedEntitiesShowStatsRunner((inputs, options) ->
            StepVerifier.create(client.recognizeBatchLinkedEntitiesWithResponse(inputs, options))
                .assertNext(response -> validateLinkedEntity(true, getExpectedBatchLinkedEntities(), response.getValue()))
                .verifyComplete());
    }

    @Test
    public void recognizeLinkedEntitiesForBatchStringInput() {
        recognizeLinkedStringInputRunner((inputs) ->
            StepVerifier.create(client.recognizeLinkedEntities(inputs))
                .assertNext(response -> validateLinkedEntity(false, getExpectedBatchLinkedEntities(), response))
                .verifyComplete());
    }

    @Test
    public void recognizeLinkedEntitiesForListLanguageHint() {
        recognizeLinkedLanguageHintRunner((inputs, language) ->
            StepVerifier.create(client.recognizeLinkedEntitiesWithResponse(inputs, language))
                .assertNext(response -> validateLinkedEntity(false, getExpectedBatchLinkedEntities(), response.getValue()))
                .verifyComplete());
    }

    // Pii Entities
    @Test
    public void recognizePiiEntitiesForTextInput() {
        PiiEntity piiEntity = new PiiEntity("859-98-0987", "U.S. Social Security Number (SSN)", "", 28, 11, 0.0);
<<<<<<< HEAD
        RecognizePiiEntityResult recognizePiiEntityResultList = new RecognizePiiEntityResult("0", null, null, Collections.singletonList(piiEntity));

        StepVerifier.create(client.recognizePiiEntities("Microsoft employee with ssn 859-98-0987 is using our awesome API's."))
            .assertNext(response -> validatePiiEntities(recognizePiiEntityResultList.getEntities(), response.getEntities()))
=======
        StepVerifier.create(client.recognizePiiEntities("Microsoft employee with ssn 859-98-0987 is using our awesome API's."))
            .assertNext(response -> validatePiiEntity(piiEntity, response))
>>>>>>> fa859664
            .verifyComplete();
    }

    @Test
    public void recognizePiiEntitiesForEmptyText() {
        StepVerifier.create(client.recognizePiiEntities(""))
            .expectErrorMatches(throwable -> throwable instanceof TextAnalyticsException
                && throwable.getMessage().equals(INVALID_DOCUMENT_EXPECTED_EXCEPTION_MESSAGE));
    }

    @Test
    public void recognizePiiEntitiesForFaultyText() {
        StepVerifier.create(client.recognizePiiEntities("!@#%%"))
            .expectNextCount(0)
            .verifyComplete();
    }

    @Test
    public void recognizePiiEntitiesForBatchInput() {
        recognizeBatchPiiRunner((inputs) ->
            StepVerifier.create(client.recognizeBatchPiiEntities(inputs))
                .assertNext(response -> validatePiiEntity(false, getExpectedBatchPiiEntities(), response))
                .verifyComplete());
    }

    @Test
    public void recognizePiiEntitiesForBatchInputShowStatistics() {
        recognizeBatchPiiEntitiesShowStatsRunner((inputs, options) ->
            StepVerifier.create(client.recognizeBatchPiiEntitiesWithResponse(inputs, options))
                .assertNext(response -> validatePiiEntity(true, getExpectedBatchPiiEntities(), response.getValue()))
                .verifyComplete());
    }

    @Test
    public void recognizePiiEntitiesForBatchStringInput() {
        recognizePiiStringInputRunner((inputs) ->
            StepVerifier.create(client.recognizePiiEntities(inputs))
                .assertNext(response -> validatePiiEntity(false, getExpectedBatchPiiEntities(), response))
                .verifyComplete());
    }

    @Test
    public void recognizePiiEntitiesForListLanguageHint() {
        recognizePiiLanguageHintRunner((inputs, language) ->
            StepVerifier.create(client.recognizePiiEntitiesWithResponse(inputs, language))
                .assertNext(response -> validatePiiEntity(false, getExpectedBatchPiiEntities(), response.getValue()))
                .verifyComplete());
    }

    // Key Phrases
    @Test
    public void extractKeyPhrasesForTextInput() {
        StepVerifier.create(client.extractKeyPhrases("Bonjour tout le monde."))
            .assertNext(response -> assertEquals("monde", response))
            .verifyComplete();
    }

    @Test
    public void extractKeyPhrasesForEmptyText() {
        StepVerifier.create(client.extractKeyPhrases(""))
            .expectErrorMatches(throwable -> throwable instanceof TextAnalyticsException
                && throwable.getMessage().equals(INVALID_DOCUMENT_EXPECTED_EXCEPTION_MESSAGE));
    }

    @Test
    public void extractKeyPhrasesForFaultyText() {
        StepVerifier.create(client.extractKeyPhrases("!@#%%"))
            .expectNextCount(0)
            .verifyComplete();
    }

    @Test
    public void extractKeyPhrasesForBatchInput() {
        extractBatchKeyPhrasesRunner((inputs) ->
            StepVerifier.create(client.extractBatchKeyPhrases(inputs))
                .assertNext(response -> validateExtractKeyPhrase(false, getExpectedBatchKeyPhrases(), response))
                .verifyComplete());

    }

    @Test
    public void extractKeyPhrasesForBatchInputShowStatistics() {
        extractBatchKeyPhrasesShowStatsRunner((inputs, options) ->
            StepVerifier.create(client.extractBatchKeyPhrasesWithResponse(inputs, options))
                .assertNext(response -> validateExtractKeyPhrase(true, getExpectedBatchKeyPhrases(), response.getValue()))
                .verifyComplete());
    }

    @Test
    public void extractKeyPhrasesForBatchStringInput() {
        extractKeyPhrasesStringInputRunner((inputs) ->
            StepVerifier.create(client.extractKeyPhrases(inputs))
                .assertNext(response -> validateExtractKeyPhrase(false, getExpectedBatchKeyPhrases(), response))
                .verifyComplete());
    }

    @Test
    public void extractKeyPhrasesForListLanguageHint() {
        extractKeyPhrasesLanguageHintRunner((inputs, language) ->
            StepVerifier.create(client.extractKeyPhrasesWithResponse(inputs, language))
                .assertNext(response -> validateExtractKeyPhrase(false, getExpectedBatchKeyPhrases(), response.getValue()))
                .verifyComplete());
    }

    // Sentiment

    /**
     * Test analyzing sentiment for a string input.
     */
    @Test
    public void analyseSentimentForTextInput() {
        final DocumentSentiment expectedDocumentSentiment = new DocumentSentiment(SentimentLabel.MIXED,
            new SentimentScorePerLabel(0.0, 0.0, 0.0),
            Arrays.asList(
                new SentenceSentiment(SentimentLabel.NEGATIVE, new SentimentScorePerLabel(0.0, 0.0, 0.0), 31, 0),
                new SentenceSentiment(SentimentLabel.POSITIVE, new SentimentScorePerLabel(0.0, 0.0, 0.0), 35, 32)
            ));

        StepVerifier
            .create(client.analyzeSentiment("The hotel was dark and unclean. The restaurant had amazing gnocchi."))
            .assertNext(response -> validateAnalysedSentiment(expectedDocumentSentiment, response)).verifyComplete();
    }

    /**
     * Verifies that an TextAnalyticsException is thrown for a empty text input.
     */
    @Test
    public void analyseSentimentForEmptyText() {
        StepVerifier.create(client.analyzeSentiment(""))
            .expectErrorMatches(throwable -> throwable instanceof TextAnalyticsException
                && throwable.getMessage().equals(INVALID_DOCUMENT_EXPECTED_EXCEPTION_MESSAGE));
    }

    /**
     * Test analyzing sentiment for a faulty input text.
     */
    @Test
    public void analyseSentimentForFaultyText() {
        final DocumentSentiment expectedDocumentSentiment = new DocumentSentiment(
            SentimentLabel.NEUTRAL,
            new SentimentScorePerLabel(0.0, 0.0, 0.0),
            Arrays.asList(
                new SentenceSentiment(SentimentLabel.NEUTRAL, new SentimentScorePerLabel(0.0, 0.0, 0.0), 1, 0),
                new SentenceSentiment(SentimentLabel.NEUTRAL, new SentimentScorePerLabel(0.0, 0.0, 0.0), 4, 1)
            ));

        StepVerifier.create(client.analyzeSentiment("!@#%%"))
            .assertNext(response -> validateAnalysedSentiment(expectedDocumentSentiment, response)).verifyComplete();
    }

    /**
     * Test analyzing sentiment for a list of string input.
     */
    @Test
    public void analyseSentimentForBatchStringInput() {
        analyseSentimentStringInputRunner(inputs ->
            StepVerifier.create(client.analyzeSentiment(inputs))
                .assertNext(response -> validateSentiment(false, getExpectedBatchTextSentiment(), response))
                .verifyComplete());
    }

    /**
     * Test analyzing sentiment for a list of string input with language hint.
     */
    @Test
    public void analyseSentimentForListLanguageHint() {
        analyseSentimentLanguageHintRunner((inputs, language) ->
            StepVerifier.create(client.analyzeSentimentWithResponse(inputs, language))
                .assertNext(response -> validateSentiment(false, getExpectedBatchTextSentiment(), response.getValue()))
                .verifyComplete());
    }

    /**
     * Test analyzing sentiment for batch input.
     */
    @Test
    public void analyseSentimentForBatchInput() {
        analyseBatchSentimentRunner(inputs ->
            StepVerifier.create(client.analyzeBatchSentiment(inputs))
                .assertNext(response -> validateSentiment(false, getExpectedBatchTextSentiment(), response))
                .verifyComplete());
    }

    /**
     * Verify that we can get statistics on the collection result when given a batch input with options.
     */
    @Test
    public void analyseSentimentForBatchInputShowStatistics() {
        analyseBatchSentimentShowStatsRunner((inputs, options) ->
            StepVerifier.create(client.analyzeBatchSentimentWithResponse(inputs, options))
                .assertNext(response -> validateSentiment(true, getExpectedBatchTextSentiment(), response.getValue()))
                .verifyComplete());
    }

    /**
     * Test client builder with valid API key
     */
    @Test
    public void validKey() {
        // Arrange
        final TextAnalyticsAsyncClient client = createClientBuilder(getEndpoint(),
            new TextAnalyticsApiKeyCredential(getApiKey())).buildAsyncClient();

        // Action and Assert
        StepVerifier.create(client.detectLanguage("This is a test English Text"))
            .assertNext(response ->
                validatePrimaryLanguage(new DetectedLanguage("English", "en", 1.0), response))
            .verifyComplete();
    }

    /**
     * Test client builder with invalid API key
     */
    @Test
    public void invalidKey() {
        // Arrange
        final TextAnalyticsAsyncClient client = createClientBuilder(getEndpoint(),
            new TextAnalyticsApiKeyCredential(INVALID_KEY)).buildAsyncClient();

        // Action and Assert
        StepVerifier.create(client.detectLanguage("This is a test English Text"))
            .verifyError(HttpResponseException.class);
    }

    /**
     * Test client with valid API key but update to invalid key and make call to server.
     */
    @Test
    public void updateToInvalidKey() {
        // Arrange
        final TextAnalyticsApiKeyCredential credential = new TextAnalyticsApiKeyCredential(getApiKey());
        final TextAnalyticsAsyncClient client = createClientBuilder(getEndpoint(), credential).buildAsyncClient();

        // Update to invalid key
        credential.updateCredential(INVALID_KEY);

        // Action and Assert
        StepVerifier.create(client.detectLanguage("This is a test English Text"))
            .verifyError(HttpResponseException.class);
    }

    /**
     * Test client with invalid API key but update to valid key and make call to server.
     */
    @Test
    public void updateToValidKey() {
        // Arrange
        final TextAnalyticsApiKeyCredential credential =
            new TextAnalyticsApiKeyCredential(INVALID_KEY);

        final TextAnalyticsAsyncClient client = createClientBuilder(getEndpoint(), credential).buildAsyncClient();

        // Update to valid key
        credential.updateCredential(getApiKey());

        // Action and Assert
        StepVerifier.create(client.detectLanguage("This is a test English Text"))
            .assertNext(response ->
                validatePrimaryLanguage(new DetectedLanguage("English", "en", 1.0), response))
            .verifyComplete();
    }

    /**
     * Test for null service version, which would take the default service version by default
     */
    @Test
    public void nullServiceVersion() {
        // Arrange
        final TextAnalyticsClientBuilder clientBuilder = new TextAnalyticsClientBuilder()
            .endpoint(getEndpoint())
            .apiKey(new TextAnalyticsApiKeyCredential(getApiKey()))
            .retryPolicy(new RetryPolicy())
            .httpLogOptions(new HttpLogOptions().setLogLevel(HttpLogDetailLevel.BODY_AND_HEADERS))
            .serviceVersion(null);

        if (interceptorManager.isPlaybackMode()) {
            clientBuilder.httpClient(interceptorManager.getPlaybackClient());
        } else {
            clientBuilder.httpClient(new NettyAsyncHttpClientBuilder().wiretap(true).build())
                .addPolicy(interceptorManager.getRecordPolicy());
        }

        // Action and Assert
        StepVerifier.create(clientBuilder.buildAsyncClient().detectLanguage("This is a test English Text"))
            .assertNext(response ->
                validatePrimaryLanguage(new DetectedLanguage("English", "en", 1.0), response))
            .verifyComplete();
    }

    /**
     * Test for default pipeline in client builder
     */
    @Test
    public void defaultPipeline() {
        // Arrange
        final TextAnalyticsClientBuilder clientBuilder = new TextAnalyticsClientBuilder()
            .endpoint(getEndpoint())
            .apiKey(new TextAnalyticsApiKeyCredential(getApiKey()))
            .configuration(Configuration.getGlobalConfiguration())
            .httpLogOptions(new HttpLogOptions().setLogLevel(HttpLogDetailLevel.BODY_AND_HEADERS));

        if (interceptorManager.isPlaybackMode()) {
            clientBuilder.httpClient(interceptorManager.getPlaybackClient());
        } else {
            clientBuilder.httpClient(new NettyAsyncHttpClientBuilder().wiretap(true).build())
                .addPolicy(interceptorManager.getRecordPolicy());
        }

        // Action and Assert
        StepVerifier.create(clientBuilder.buildAsyncClient().detectLanguage("This is a test English Text"))
            .assertNext(response ->
                validatePrimaryLanguage(new DetectedLanguage("English", "en", 1.0), response))
            .verifyComplete();
    }
}<|MERGE_RESOLUTION|>--- conflicted
+++ resolved
@@ -9,15 +9,12 @@
 import com.azure.ai.textanalytics.models.LinkedEntity;
 import com.azure.ai.textanalytics.models.LinkedEntityMatch;
 import com.azure.ai.textanalytics.models.PiiEntity;
-<<<<<<< HEAD
+import com.azure.ai.textanalytics.models.SentenceSentiment;
+import com.azure.ai.textanalytics.models.SentimentLabel;
+import com.azure.ai.textanalytics.models.SentimentScorePerLabel;
 import com.azure.ai.textanalytics.models.RecognizeEntityResult;
 import com.azure.ai.textanalytics.models.RecognizeLinkedEntityResult;
 import com.azure.ai.textanalytics.models.RecognizePiiEntityResult;
-=======
-import com.azure.ai.textanalytics.models.SentenceSentiment;
-import com.azure.ai.textanalytics.models.SentimentLabel;
-import com.azure.ai.textanalytics.models.SentimentScorePerLabel;
->>>>>>> fa859664
 import com.azure.ai.textanalytics.models.TextAnalyticsApiKeyCredential;
 import com.azure.ai.textanalytics.models.TextAnalyticsException;
 import com.azure.core.exception.HttpResponseException;
@@ -164,19 +161,11 @@
     // Entities
     @Test
     public void recognizeEntitiesForTextInput() {
-<<<<<<< HEAD
-        CategorizedEntity categorizedEntity1 = new CategorizedEntity("Seattle", "Location", null, 26, 7, 0.0);
-        CategorizedEntity categorizedEntity2 = new CategorizedEntity("last week", "DateTime", "DateRange", 34, 9, 0.0);
-        RecognizeEntityResult recognizeEntityResultList = new RecognizeEntityResult("0", null, null, Arrays.asList(categorizedEntity1, categorizedEntity2));
-        StepVerifier.create(client.recognizeEntities("I had a wonderful trip to Seattle last week."))
-            .assertNext(response -> validateCategorizedEntities(recognizeEntityResultList.getEntities(), response.getEntities()))
-=======
         final CategorizedEntity categorizedEntity1 = new CategorizedEntity("Seattle", "Location", null, 26, 7, 0.0);
         final CategorizedEntity categorizedEntity2 = new CategorizedEntity("last week", "DateTime", "DateRange", 34, 9, 0.0);
         StepVerifier.create(client.recognizeEntities("I had a wonderful trip to Seattle last week."))
             .assertNext(response -> validateCategorizedEntity(categorizedEntity1, response))
             .assertNext(response -> validateCategorizedEntity(categorizedEntity2, response))
->>>>>>> fa859664
             .verifyComplete();
     }
 
@@ -237,20 +226,11 @@
     // Linked Entities
     @Test
     public void recognizeLinkedEntitiesForTextInput() {
-<<<<<<< HEAD
-        LinkedEntityMatch linkedEntityMatch = new LinkedEntityMatch("Seattle", 0.0, 7, 26);
-        LinkedEntity linkedEntity = new LinkedEntity("Seattle", Collections.singletonList(linkedEntityMatch), "en", "Seattle", "https://en.wikipedia.org/wiki/Seattle", "Wikipedia");
-        RecognizeLinkedEntityResult recognizeLinkedEntityResultList = new RecognizeLinkedEntityResult("0", null, null, Collections.singletonList(linkedEntity));
-
-        StepVerifier.create(client.recognizeLinkedEntities("I had a wonderful trip to Seattle last week."))
-            .assertNext(response -> validateLinkedEntities(recognizeLinkedEntityResultList.getEntities(), response.getEntities()))
-=======
         final LinkedEntityMatch linkedEntityMatch = new LinkedEntityMatch("Seattle", 0.0, 7, 26);
         final LinkedEntity linkedEntity = new LinkedEntity("Seattle", Collections.singletonList(linkedEntityMatch), "en", "Seattle", "https://en.wikipedia.org/wiki/Seattle", "Wikipedia");
 
         StepVerifier.create(client.recognizeLinkedEntities("I had a wonderful trip to Seattle last week."))
             .assertNext(response -> validateLinkedEntity(linkedEntity, response))
->>>>>>> fa859664
             .verifyComplete();
     }
 
@@ -264,11 +244,7 @@
     @Test
     public void recognizeLinkedEntitiesForFaultyText() {
         StepVerifier.create(client.recognizeLinkedEntities("!@#%%"))
-<<<<<<< HEAD
-            .assertNext(response -> assertEquals(response.getEntities().size(), 0))
-=======
             .expectNextCount(0)
->>>>>>> fa859664
             .verifyComplete();
     }
 
@@ -308,15 +284,8 @@
     @Test
     public void recognizePiiEntitiesForTextInput() {
         PiiEntity piiEntity = new PiiEntity("859-98-0987", "U.S. Social Security Number (SSN)", "", 28, 11, 0.0);
-<<<<<<< HEAD
-        RecognizePiiEntityResult recognizePiiEntityResultList = new RecognizePiiEntityResult("0", null, null, Collections.singletonList(piiEntity));
-
-        StepVerifier.create(client.recognizePiiEntities("Microsoft employee with ssn 859-98-0987 is using our awesome API's."))
-            .assertNext(response -> validatePiiEntities(recognizePiiEntityResultList.getEntities(), response.getEntities()))
-=======
         StepVerifier.create(client.recognizePiiEntities("Microsoft employee with ssn 859-98-0987 is using our awesome API's."))
             .assertNext(response -> validatePiiEntity(piiEntity, response))
->>>>>>> fa859664
             .verifyComplete();
     }
 
