--- conflicted
+++ resolved
@@ -13,11 +13,7 @@
 
   <groupId>com.azure</groupId>
   <artifactId>azure-ai-textanalytics</artifactId>
-<<<<<<< HEAD
-  <version>5.1.0-beta.3</version> <!-- {x-version-update;com.azure:azure-ai-textanalytics;current} -->
-=======
   <version>5.1.0-beta.4</version> <!-- {x-version-update;com.azure:azure-ai-textanalytics;current} -->
->>>>>>> 6f033d77
 
   <name>Microsoft Azure client library for Text Analytics</name>
   <description>This package contains the Microsoft Azure Cognitive Services Text Analytics SDK.</description>
@@ -40,20 +36,12 @@
     <dependency>
       <groupId>com.azure</groupId>
       <artifactId>azure-core</artifactId>
-<<<<<<< HEAD
-      <version>1.10.0</version> <!-- {x-version-update;com.azure:azure-core;dependency} -->
-=======
       <version>1.12.0</version> <!-- {x-version-update;com.azure:azure-core;dependency} -->
->>>>>>> 6f033d77
     </dependency>
     <dependency>
       <groupId>com.azure</groupId>
       <artifactId>azure-core-http-netty</artifactId>
-<<<<<<< HEAD
-      <version>1.6.3</version> <!-- {x-version-update;com.azure:azure-core-http-netty;dependency} -->
-=======
       <version>1.7.1</version> <!-- {x-version-update;com.azure:azure-core-http-netty;dependency} -->
->>>>>>> 6f033d77
     </dependency>
 
     <!-- Added this dependency to include necessary annotations used by reactor core.
@@ -70,21 +58,13 @@
     <dependency>
       <groupId>com.azure</groupId>
       <artifactId>azure-core-test</artifactId>
-<<<<<<< HEAD
-      <version>1.5.1</version> <!-- {x-version-update;com.azure:azure-core-test;dependency} -->
-=======
       <version>1.5.2</version> <!-- {x-version-update;com.azure:azure-core-test;dependency} -->
->>>>>>> 6f033d77
       <scope>test</scope>
     </dependency>
     <dependency>
       <groupId>com.azure</groupId>
       <artifactId>azure-core-http-okhttp</artifactId>
-<<<<<<< HEAD
-      <version>1.3.3</version> <!-- {x-version-update;com.azure:azure-core-http-okhttp;dependency} -->
-=======
       <version>1.4.1</version> <!-- {x-version-update;com.azure:azure-core-http-okhttp;dependency} -->
->>>>>>> 6f033d77
       <scope>test</scope>
     </dependency>
     <dependency>
@@ -108,11 +88,7 @@
     <dependency>
       <groupId>com.azure</groupId>
       <artifactId>azure-identity</artifactId>
-<<<<<<< HEAD
-      <version>1.1.3</version> <!-- {x-version-update;com.azure:azure-identity;dependency} -->
-=======
       <version>1.2.2</version> <!-- {x-version-update;com.azure:azure-identity;dependency} -->
->>>>>>> 6f033d77
       <scope>test</scope>
     </dependency>
     <dependency>
