--- conflicted
+++ resolved
@@ -18,11 +18,7 @@
 <dependency>
     <groupId>com.azure.resourcemanager</groupId>
     <artifactId>azure-resourcemanager-resources</artifactId>
-<<<<<<< HEAD
-    <version>2.29.0</version>
-=======
     <version>2.30.0</version>
->>>>>>> 98d25d20
 </dependency>
 ```
 [//]: # ({x-version-update-end})
