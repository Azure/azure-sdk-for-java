<!--
 Copyright (c) Microsoft Corporation. All rights reserved.
 Licensed under the MIT License. See License.txt in the project root for
 license information.
-->
<project xmlns="http://maven.apache.org/POM/4.0.0" xmlns:xsi="http://www.w3.org/2001/XMLSchema-instance" xsi:schemaLocation="http://maven.apache.org/POM/4.0.0 http://maven.apache.org/xsd/maven-4.0.0.xsd">
  <modelVersion>4.0.0</modelVersion>
  <parent>
    <groupId>com.azure</groupId>
    <artifactId>azure-client-sdk-parent</artifactId>
    <version>1.7.0</version> <!-- {x-version-update;com.azure:azure-client-sdk-parent;current} -->
    <relativePath>../../parents/azure-client-sdk-parent</relativePath>
  </parent>

  <groupId>com.azure.resourcemanager</groupId>
  <artifactId>azure-resourcemanager-resources</artifactId>
  <version>2.32.0-beta.1</version> <!-- {x-version-update;com.azure.resourcemanager:azure-resourcemanager-resources;current} -->
  <packaging>jar</packaging>

  <name>Microsoft Azure SDK for Resource Management</name>
  <description>This package contains Microsoft Azure Resource Management SDK. For documentation on how to use this package, please see https://aka.ms/azsdk/java/mgmt</description>
  <url>https://github.com/Azure/azure-sdk-for-java</url>

  <licenses>
    <license>
      <name>The MIT License (MIT)</name>
      <url>http://opensource.org/licenses/MIT</url>
      <distribution>repo</distribution>
    </license>
  </licenses>

  <scm>
    <url>https://github.com/Azure/azure-sdk-for-java</url>
    <connection>scm:git:git@github.com:Azure/azure-sdk-for-java.git</connection>
    <tag>HEAD</tag>
  </scm>

  <properties>
    <!-- RMJacoco -->
    <jacoco.min.linecoverage>0.10</jacoco.min.linecoverage>
    <jacoco.min.branchcoverage>0.10</jacoco.min.branchcoverage>
    <!-- Configures the Java 9+ run to perform the required module exports, opens, and reads that are necessary for testing but shouldn't be part of the module-info. -->
    <javaModulesSurefireArgLine>
      --add-opens com.azure.resourcemanager.resources/com.azure.resourcemanager.resources=ALL-UNNAMED
      --add-opens com.azure.core/com.azure.core.http=com.azure.resourcemanager.resources
      --add-opens com.azure.core/com.azure.core.http.policy=com.azure.resourcemanager.resources

      --add-opens com.azure.core/com.azure.core.implementation.util=ALL-UNNAMED
    </javaModulesSurefireArgLine>

    <revapi.skip>true</revapi.skip>
  </properties>

  <developers>
    <developer>
      <id>microsoft</id>
      <name>Microsoft</name>
    </developer>
  </developers>

  <dependencies>
    <dependency>
      <groupId>com.azure</groupId>
      <artifactId>azure-core</artifactId>
      <version>1.44.1</version> <!-- {x-version-update;com.azure:azure-core;dependency} -->
    </dependency>
    <dependency>
      <groupId>com.azure</groupId>
      <artifactId>azure-core-management</artifactId>
      <version>1.11.7</version> <!-- {x-version-update;com.azure:azure-core-management;dependency} -->
    </dependency>
    <dependency>
      <groupId>org.slf4j</groupId>
      <artifactId>slf4j-simple</artifactId>
      <version>1.7.36</version> <!-- {x-version-update;org.slf4j:slf4j-simple;external_dependency} -->
      <scope>test</scope>
    </dependency>
    <dependency>
      <groupId>org.junit.jupiter</groupId>
      <artifactId>junit-jupiter-engine</artifactId>
      <version>5.9.3</version> <!-- {x-version-update;org.junit.jupiter:junit-jupiter-engine;external_dependency} -->
      <scope>test</scope>
    </dependency>
    <dependency>
      <groupId>org.junit.jupiter</groupId>
      <artifactId>junit-jupiter-api</artifactId>
      <version>5.9.3</version> <!-- {x-version-update;org.junit.jupiter:junit-jupiter-api;external_dependency} -->
      <scope>test</scope>
    </dependency>
    <dependency>
      <groupId>com.azure</groupId>
      <artifactId>azure-core-http-netty</artifactId>
      <version>1.13.9</version> <!-- {x-version-update;com.azure:azure-core-http-netty;dependency} -->
      <scope>test</scope>
    </dependency>
    <dependency>
      <groupId>io.projectreactor</groupId>
      <artifactId>reactor-test</artifactId>
<<<<<<< HEAD
      <version>3.5.9</version> <!-- {x-version-update;io.projectreactor:reactor-test;external_dependency} -->
=======
      <version>3.4.32</version> <!-- {x-version-update;io.projectreactor:reactor-test;external_dependency} -->
>>>>>>> 21a51c6f
      <scope>test</scope>
    </dependency>
    <dependency>
      <groupId>org.mockito</groupId>
      <artifactId>mockito-core</artifactId>
      <version>5.3.1</version> <!-- {x-version-update;org.mockito:mockito-core;external_dependency} -->
      <scope>test</scope>
    </dependency>
  </dependencies>
  <profiles>
    <profile>
      <id>azure-mgmt-sdk-test-jar</id>
      <activation>
        <property>
          <name>!maven.test.skip</name>
        </property>
      </activation>
      <dependencies>
        <dependency>
          <groupId>com.azure.resourcemanager</groupId>
          <artifactId>azure-resourcemanager-test</artifactId>
          <version>2.0.0-beta.1</version> <!-- {x-version-update;com.azure.resourcemanager:azure-resourcemanager-test;current} -->
          <scope>test</scope>
        </dependency>
      </dependencies>
    </profile>
  </profiles>
  <build>
    <plugins>
      <plugin>
        <groupId>org.apache.maven.plugins</groupId>
        <artifactId>maven-jar-plugin</artifactId>
        <version>3.3.0</version> <!-- {x-version-update;org.apache.maven.plugins:maven-jar-plugin;external_dependency} -->
        <configuration>
          <archive>
            <manifest>
              <addDefaultImplementationEntries>true</addDefaultImplementationEntries>
              <addDefaultSpecificationEntries>true</addDefaultSpecificationEntries>
            </manifest>
          </archive>
        </configuration>
      </plugin>
      <plugin>
        <groupId>org.apache.maven.plugins</groupId>
        <artifactId>maven-enforcer-plugin</artifactId>
        <version>3.3.0</version> <!-- {x-version-update;org.apache.maven.plugins:maven-enforcer-plugin;external_dependency} -->
        <configuration>
          <rules>
            <bannedDependencies>
              <includes>
                <include>com.github.spotbugs:spotbugs-annotations:[4.8.0]</include> <!-- {x-include-update;com.github.spotbugs:spotbugs-annotations;external_dependency} -->
              </includes>
            </bannedDependencies>
          </rules>
        </configuration>
      </plugin>

      <plugin>
        <groupId>org.jacoco</groupId>
        <artifactId>jacoco-maven-plugin</artifactId>
        <version>0.8.11</version> <!-- {x-version-update;org.jacoco:jacoco-maven-plugin;external_dependency} -->
        <configuration>
          <excludes>
            <exclude>com/azure/resourcemanager/**/fluent/**/*</exclude>
            <exclude>com/azure/resourcemanager/**/models/**/*</exclude>
            <exclude>com/azure/resourcemanager/**/implementation/*ClientImpl*</exclude>
            <exclude>com/azure/resourcemanager/**/implementation/*ClientBuilder*</exclude>
          </excludes>
        </configuration>
      </plugin>
    </plugins>
  </build>
</project><|MERGE_RESOLUTION|>--- conflicted
+++ resolved
@@ -96,17 +96,13 @@
     <dependency>
       <groupId>io.projectreactor</groupId>
       <artifactId>reactor-test</artifactId>
-<<<<<<< HEAD
-      <version>3.5.9</version> <!-- {x-version-update;io.projectreactor:reactor-test;external_dependency} -->
-=======
       <version>3.4.32</version> <!-- {x-version-update;io.projectreactor:reactor-test;external_dependency} -->
->>>>>>> 21a51c6f
       <scope>test</scope>
     </dependency>
     <dependency>
       <groupId>org.mockito</groupId>
       <artifactId>mockito-core</artifactId>
-      <version>5.3.1</version> <!-- {x-version-update;org.mockito:mockito-core;external_dependency} -->
+      <version>4.11.0</version> <!-- {x-version-update;org.mockito:mockito-core;external_dependency} -->
       <scope>test</scope>
     </dependency>
   </dependencies>
@@ -133,7 +129,7 @@
       <plugin>
         <groupId>org.apache.maven.plugins</groupId>
         <artifactId>maven-jar-plugin</artifactId>
-        <version>3.3.0</version> <!-- {x-version-update;org.apache.maven.plugins:maven-jar-plugin;external_dependency} -->
+        <version>3.2.2</version> <!-- {x-version-update;org.apache.maven.plugins:maven-jar-plugin;external_dependency} -->
         <configuration>
           <archive>
             <manifest>
@@ -146,7 +142,7 @@
       <plugin>
         <groupId>org.apache.maven.plugins</groupId>
         <artifactId>maven-enforcer-plugin</artifactId>
-        <version>3.3.0</version> <!-- {x-version-update;org.apache.maven.plugins:maven-enforcer-plugin;external_dependency} -->
+        <version>3.0.0-M3</version> <!-- {x-version-update;org.apache.maven.plugins:maven-enforcer-plugin;external_dependency} -->
         <configuration>
           <rules>
             <bannedDependencies>
