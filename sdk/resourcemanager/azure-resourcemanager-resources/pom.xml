--- conflicted
+++ resolved
@@ -94,11 +94,7 @@
     <dependency>
       <groupId>io.projectreactor</groupId>
       <artifactId>reactor-test</artifactId>
-<<<<<<< HEAD
-      <version>3.5.11</version> <!-- {x-version-update;io.projectreactor:reactor-test;external_dependency} -->
-=======
       <version>3.4.34</version> <!-- {x-version-update;io.projectreactor:reactor-test;external_dependency} -->
->>>>>>> f0a4d3dc
       <scope>test</scope>
     </dependency>
     <dependency>
@@ -131,7 +127,7 @@
       <plugin>
         <groupId>org.apache.maven.plugins</groupId>
         <artifactId>maven-jar-plugin</artifactId>
-        <version>3.3.0</version> <!-- {x-version-update;org.apache.maven.plugins:maven-jar-plugin;external_dependency} -->
+        <version>3.2.2</version> <!-- {x-version-update;org.apache.maven.plugins:maven-jar-plugin;external_dependency} -->
         <configuration>
           <archive>
             <manifest>
@@ -144,7 +140,7 @@
       <plugin>
         <groupId>org.apache.maven.plugins</groupId>
         <artifactId>maven-enforcer-plugin</artifactId>
-        <version>3.3.0</version> <!-- {x-version-update;org.apache.maven.plugins:maven-enforcer-plugin;external_dependency} -->
+        <version>3.0.0-M3</version> <!-- {x-version-update;org.apache.maven.plugins:maven-enforcer-plugin;external_dependency} -->
         <configuration>
           <rules>
             <bannedDependencies>
