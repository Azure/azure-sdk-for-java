--- conflicted
+++ resolved
@@ -52,11 +52,7 @@
     <dependency>
       <groupId>com.azure</groupId>
       <artifactId>azure-core</artifactId>
-<<<<<<< HEAD
       <version>1.13.0</version> <!-- {x-version-update;com.azure:azure-core;dependency} -->
-=======
-      <version>1.13.0-beta.1</version> <!-- {x-version-update;unreleased_com.azure:azure-core;dependency} -->
->>>>>>> 4e6f03fc
     </dependency>
     <dependency>
       <groupId>com.azure</groupId>
@@ -84,17 +80,13 @@
     <dependency>
       <groupId>com.azure</groupId>
       <artifactId>azure-core-http-netty</artifactId>
-<<<<<<< HEAD
       <version>1.8.0</version> <!-- {x-version-update;com.azure:azure-core-http-netty;dependency} -->
-=======
-      <version>1.8.0-beta.1</version> <!-- {x-version-update;unreleased_com.azure:azure-core-http-netty;dependency} -->
->>>>>>> 4e6f03fc
       <scope>test</scope>
     </dependency>
     <dependency>
       <groupId>io.projectreactor</groupId>
       <artifactId>reactor-test</artifactId>
-      <version>3.4.1</version> <!-- {x-version-update;io.projectreactor:reactor-test;external_dependency} -->
+      <version>3.4.2</version> <!-- {x-version-update;io.projectreactor:reactor-test;external_dependency} -->
       <scope>test</scope>
     </dependency>
   </dependencies>
