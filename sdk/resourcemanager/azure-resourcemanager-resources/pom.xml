<!--
 Copyright (c) Microsoft Corporation. All rights reserved.
 Licensed under the MIT License. See License.txt in the project root for
 license information.
-->
<project xmlns="http://maven.apache.org/POM/4.0.0" xmlns:xsi="http://www.w3.org/2001/XMLSchema-instance" xsi:schemaLocation="http://maven.apache.org/POM/4.0.0 http://maven.apache.org/xsd/maven-4.0.0.xsd">
  <modelVersion>4.0.0</modelVersion>
  <parent>
    <groupId>com.azure</groupId>
    <artifactId>azure-client-sdk-parent</artifactId>
    <version>1.7.0</version> <!-- {x-version-update;com.azure:azure-client-sdk-parent;current} -->
    <relativePath>../../parents/azure-client-sdk-parent</relativePath>
  </parent>

  <groupId>com.azure.resourcemanager</groupId>
  <artifactId>azure-resourcemanager-resources</artifactId>
  <version>2.2.0-beta.1</version> <!-- {x-version-update;com.azure.resourcemanager:azure-resourcemanager-resources;current} -->
  <packaging>jar</packaging>

  <name>Microsoft Azure SDK for Resource Management</name>
  <description>This package contains Microsoft Azure Resource Management SDK. For documentation on how to use this package, please see https://aka.ms/azsdk/java/mgmt</description>
  <url>https://github.com/Azure/azure-sdk-for-java</url>

  <licenses>
    <license>
      <name>The MIT License (MIT)</name>
      <url>http://opensource.org/licenses/MIT</url>
      <distribution>repo</distribution>
    </license>
  </licenses>

  <scm>
    <url>https://github.com/Azure/azure-sdk-for-java</url>
    <connection>scm:git:git@github.com:Azure/azure-sdk-for-java.git</connection>
    <tag>HEAD</tag>
  </scm>

  <properties>
    <!-- RMJacoco -->
    <jacoco.min.linecoverage>0.10</jacoco.min.linecoverage>
    <jacoco.min.branchcoverage>0.10</jacoco.min.branchcoverage>
  </properties>

  <developers>
    <developer>
      <id>microsoft</id>
      <name>Microsoft</name>
    </developer>
  </developers>

  <dependencies>
    <dependency>
      <groupId>com.azure</groupId>
      <artifactId>azure-core</artifactId>
      <version>1.11.0</version> <!-- {x-version-update;com.azure:azure-core;dependency} -->
    </dependency>
    <dependency>
      <groupId>com.azure</groupId>
      <artifactId>azure-core-management</artifactId>
      <version>1.1.0-beta.1</version> <!-- {x-version-update;com.azure:azure-core-management;current} -->
    </dependency>
    <dependency>
      <groupId>org.slf4j</groupId>
      <artifactId>slf4j-simple</artifactId>
      <version>1.7.30</version> <!-- {x-version-update;org.slf4j:slf4j-simple;external_dependency} -->
      <scope>test</scope>
    </dependency>
    <dependency>
      <groupId>org.junit.jupiter</groupId>
      <artifactId>junit-jupiter-engine</artifactId>
      <version>5.6.3</version> <!-- {x-version-update;org.junit.jupiter:junit-jupiter-engine;external_dependency} -->
      <scope>test</scope>
    </dependency>
    <dependency>
      <groupId>org.junit.jupiter</groupId>
      <artifactId>junit-jupiter-api</artifactId>
      <version>5.6.3</version> <!-- {x-version-update;org.junit.jupiter:junit-jupiter-api;external_dependency} -->
      <scope>test</scope>
    </dependency>
    <dependency>
      <groupId>com.azure</groupId>
      <artifactId>azure-core-http-netty</artifactId>
      <version>1.7.0</version> <!-- {x-version-update;com.azure:azure-core-http-netty;dependency} -->
      <scope>test</scope>
    </dependency>
    <dependency>
      <groupId>io.projectreactor</groupId>
      <artifactId>reactor-test</artifactId>
      <version>3.3.11.RELEASE</version> <!-- {x-version-update;io.projectreactor:reactor-test;external_dependency} -->
      <scope>test</scope>
    </dependency>
  </dependencies>
  <profiles>
    <profile>
      <id>azure-mgmt-sdk-test-jar</id>
      <activation>
        <property>
          <name>!maven.test.skip</name>
        </property>
      </activation>
      <dependencies>
        <dependency>
          <groupId>com.azure.resourcemanager</groupId>
          <artifactId>azure-resourcemanager-test</artifactId>
          <version>2.0.0-beta.1</version> <!-- {x-version-update;com.azure.resourcemanager:azure-resourcemanager-test;current} -->
          <scope>test</scope>
        </dependency>
      </dependencies>
    </profile>
    <profile>
      <id>java-lts</id>
      <activation>
        <jdk>[11,)</jdk>
      </activation>
      <build>
        <plugins>
          <plugin>
            <groupId>org.apache.maven.plugins</groupId>
            <artifactId>maven-surefire-plugin</artifactId>
            <version>3.0.0-M3</version> <!-- {x-version-update;org.apache.maven.plugins:maven-surefire-plugin;external_dependency} -->
            <configuration>
              <argLine>
                <!-- tests fail without these exports. -->
                --add-opens com.azure.resourcemanager.resources/com.azure.resourcemanager.resources=ALL-UNNAMED
              </argLine>
            </configuration>
          </plugin>
        </plugins>
      </build>
    </profile>
  </profiles>
  <build>
    <resources>
      <resource>
        <directory>src/main/resources</directory>
        <filtering>true</filtering>
      </resource>
    </resources>

    <plugins>
      <plugin>
        <groupId>org.apache.maven.plugins</groupId>
        <artifactId>maven-jar-plugin</artifactId>
        <version>3.1.2</version> <!-- {x-version-update;org.apache.maven.plugins:maven-jar-plugin;external_dependency} -->
        <configuration>
          <archive>
            <manifest>
              <addDefaultImplementationEntries>true</addDefaultImplementationEntries>
              <addDefaultSpecificationEntries>true</addDefaultSpecificationEntries>
            </manifest>
          </archive>
        </configuration>
      </plugin>
      <plugin>
        <groupId>org.apache.maven.plugins</groupId>
        <artifactId>maven-enforcer-plugin</artifactId>
        <version>3.0.0-M3</version> <!-- {x-version-update;org.apache.maven.plugins:maven-enforcer-plugin;external_dependency} -->
        <configuration>
          <rules>
            <bannedDependencies>
              <includes>
                <include>com.github.spotbugs:spotbugs-annotations:[4.0.2]</include> <!-- {x-include-update;com.github.spotbugs:spotbugs-annotations;external_dependency} -->
              </includes>
            </bannedDependencies>
          </rules>
        </configuration>
      </plugin>

      <plugin>
        <groupId>org.jacoco</groupId>
        <artifactId>jacoco-maven-plugin</artifactId>
        <version>0.8.5</version> <!-- {x-version-update;org.jacoco:jacoco-maven-plugin;external_dependency} -->
        <configuration>
          <excludes>
            <exclude>com/azure/resourcemanager/**/fluent/**/*</exclude>
            <exclude>com/azure/resourcemanager/**/models/**/*</exclude>
            <exclude>com/azure/resourcemanager/**/implementation/*ClientImpl*</exclude>
            <exclude>com/azure/resourcemanager/**/implementation/*ClientBuilder*</exclude>
          </excludes>
        </configuration>
      </plugin>
      <plugin>
        <groupId>org.revapi</groupId>
        <artifactId>revapi-maven-plugin</artifactId>
        <version>0.11.2</version> <!-- {x-version-update;org.revapi:revapi-maven-plugin;external_dependency} -->
        <configuration>
<<<<<<< HEAD
          <skip>true</skip>
=======
          <analysisConfiguration>
            <revapi.ignore>
              <item>
                <code>java.method.addedToInterface</code>
                <package>com.azure.resourcemanager.resources.models</package>
              </item>
              <item>
                <regex>true</regex>
                <code>.*</code>
                <package>com\.azure\.resourcemanager(\.[^.]+)+\.fluent(\.[^.]+)*</package>
              </item>
            </revapi.ignore>
          </analysisConfiguration>
>>>>>>> 362eea9c
        </configuration>
      </plugin>
    </plugins>
  </build>

</project><|MERGE_RESOLUTION|>--- conflicted
+++ resolved
@@ -184,9 +184,6 @@
         <artifactId>revapi-maven-plugin</artifactId>
         <version>0.11.2</version> <!-- {x-version-update;org.revapi:revapi-maven-plugin;external_dependency} -->
         <configuration>
-<<<<<<< HEAD
-          <skip>true</skip>
-=======
           <analysisConfiguration>
             <revapi.ignore>
               <item>
@@ -200,7 +197,6 @@
               </item>
             </revapi.ignore>
           </analysisConfiguration>
->>>>>>> 362eea9c
         </configuration>
       </plugin>
     </plugins>
