// Copyright (c) Microsoft Corporation. All rights reserved.
// Licensed under the MIT License.

package com.azure.resourcemanager.resources.implementation;

import com.azure.core.http.rest.PagedFlux;
import com.azure.core.http.rest.PagedIterable;
import com.azure.core.util.logging.ClientLogger;
import com.azure.resourcemanager.resources.ResourceManager;
import com.azure.resourcemanager.resources.fluentcore.model.Accepted;
import com.azure.resourcemanager.resources.fluentcore.model.implementation.AcceptedImpl;
import com.azure.resourcemanager.resources.models.GenericResource;
import com.azure.resourcemanager.resources.models.GenericResources;
import com.azure.resourcemanager.resources.models.ResourceGroup;
import com.azure.resourcemanager.resources.models.ResourcesMoveInfo;
import com.azure.resourcemanager.resources.models.Provider;
import com.azure.resourcemanager.resources.fluentcore.arm.ResourceUtils;
import com.azure.resourcemanager.resources.fluentcore.arm.collection.implementation.GroupableResourcesImpl;
import com.azure.resourcemanager.resources.fluentcore.utils.Utils;
import com.azure.resourcemanager.resources.fluent.models.GenericResourceInner;
import com.azure.resourcemanager.resources.fluent.ResourcesClient;
import reactor.core.publisher.Mono;

import java.util.List;
import java.util.function.Function;

/**
 * Implementation of the {@link GenericResources}.
 */
public final class GenericResourcesImpl
        extends GroupableResourcesImpl<
        GenericResource,
        GenericResourceImpl,
        GenericResourceInner,
    ResourcesClient,
    ResourceManager>
        implements GenericResources {
    private final ClientLogger logger = new ClientLogger(getClass());

    public GenericResourcesImpl(ResourceManager resourceManager) {
        super(resourceManager.serviceClient().getResources(), resourceManager);
    }

    @Override
    public PagedIterable<GenericResource> list() {
        return wrapList(this.manager().serviceClient().getResources().list()
                .mapPage(res -> (GenericResourceInner) res));
    }

    @Override
    public PagedIterable<GenericResource> listByResourceGroup(String groupName) {
        return wrapList(this.manager().serviceClient().getResources().listByResourceGroup(groupName)
                .mapPage(res -> (GenericResourceInner) res));
    }

    @Override
    public PagedIterable<GenericResource> listByTag(String resourceGroupName, String tagName, String tagValue) {
<<<<<<< HEAD
        return new PagedIterable<>(this.listByTagAsync(resourceGroupName, tagName, tagValue));
=======
        return wrapList(this.manager().serviceClient().getResources().listByResourceGroup(resourceGroupName,
                Utils.createOdataFilterForTags(tagName, tagValue), null, null)
                .mapPage(res -> (GenericResourceInner) res));
>>>>>>> 8b73114a
    }

    @Override
    public PagedFlux<GenericResource> listByTagAsync(String resourceGroupName, String tagName, String tagValue) {
        return wrapPageAsync(this.manager().serviceClient().getResources().listByResourceGroupAsync(resourceGroupName,
                Utils.createOdataFilterForTags(tagName, tagValue), null, null)
                .mapPage(res -> (GenericResourceInner) res));
    }

    @Override
    public GenericResource.DefinitionStages.Blank define(String name) {
        return new GenericResourceImpl(
                name,
                new GenericResourceInner(),
                this.manager());
    }

    @Override
    public boolean checkExistence(String resourceGroupName, String resourceProviderNamespace,
            String parentResourcePath, String resourceType, String resourceName, String apiVersion) {
        return this.inner().checkExistence(
                resourceGroupName,
                resourceProviderNamespace,
                parentResourcePath,
                resourceType,
                resourceName,
                apiVersion);
    }

    @Override
    public boolean checkExistenceById(String id) {
        String apiVersion = getApiVersionFromId(id).block();
        return this.inner().checkExistenceById(id, apiVersion);
    }

    @Override
    public GenericResource getById(String id) {
        Provider provider = this.manager().providers().getByName(ResourceUtils.resourceProviderFromResourceId(id));
        String apiVersion = ResourceUtils.defaultApiVersion(id, provider);
        GenericResourceImpl genericResource = wrapModel(this.inner().getById(id, apiVersion));
        return genericResource.withApiVersion(apiVersion);
    }

    @Override
    public GenericResource get(
            String resourceGroupName,
            String providerNamespace,
            String resourceType,
            String name) {

        PagedIterable<GenericResource> genericResources = this.listByResourceGroup(resourceGroupName);
        for (GenericResource resource : genericResources) {
            if (resource.name().equalsIgnoreCase(name)
                    && resource.resourceProviderNamespace().equalsIgnoreCase(providerNamespace)
                    && resource.resourceType().equalsIgnoreCase(resourceType)) {
                return resource;
            }
        }
        return null;
    }

    @Override
    public GenericResource get(
            String resourceGroupName,
            String resourceProviderNamespace,
            String parentResourcePath,
            String resourceType,
            String resourceName,
            String apiVersion) {

        // Correct for auto-gen'd API's treatment parent path as required
        // even though it makes sense only for child resources
        if (parentResourcePath == null) {
            parentResourcePath = "";
        }

        GenericResourceInner inner = this.inner().get(
                resourceGroupName,
                resourceProviderNamespace,
                parentResourcePath,
                resourceType,
                resourceName,
                apiVersion);

        GenericResourceImpl resource = new GenericResourceImpl(
                resourceName,
                inner,
                this.manager());

        return resource.withExistingResourceGroup(resourceGroupName)
                .withProviderNamespace(resourceProviderNamespace)
                .withParentResourcePath(parentResourcePath)
                .withResourceType(resourceType)
                .withApiVersion(apiVersion);
    }

    @Override
    public void moveResources(String sourceResourceGroupName,
            ResourceGroup targetResourceGroup, List<String> resources) {
        this.moveResourcesAsync(sourceResourceGroupName, targetResourceGroup, resources).block();
    }

    @Override
    public Mono<Void> moveResourcesAsync(String sourceResourceGroupName,
            ResourceGroup targetResourceGroup, List<String> resources) {
        ResourcesMoveInfo moveInfo = new ResourcesMoveInfo();
        moveInfo.withTargetResourceGroup(targetResourceGroup.id());
        moveInfo.withResources(resources);
        return this.inner().moveResourcesAsync(sourceResourceGroupName, moveInfo);
    }

    public void delete(String resourceGroupName, String resourceProviderNamespace,
            String parentResourcePath, String resourceType, String resourceName, String apiVersion) {
        deleteAsync(resourceGroupName, resourceProviderNamespace,
            parentResourcePath, resourceType, resourceName, apiVersion).block();
    }

    @Override
    public Mono<Void> deleteAsync(String resourceGroupName, String resourceProviderNamespace,
            String parentResourcePath, String resourceType, String resourceName, String apiVersion) {
        return this.inner().deleteAsync(resourceGroupName, resourceProviderNamespace,
            parentResourcePath, resourceType, resourceName, apiVersion);
    }

    @Override
    protected GenericResourceImpl wrapModel(String id) {
        return new GenericResourceImpl(id, new GenericResourceInner(), this.manager())
                .withExistingResourceGroup(ResourceUtils.groupFromResourceId(id))
                .withProviderNamespace(ResourceUtils.resourceProviderFromResourceId(id))
                .withResourceType(ResourceUtils.resourceTypeFromResourceId(id))
                .withParentResourceId(ResourceUtils.parentResourceIdFromResourceId(id));
    }

    @Override
    protected GenericResourceImpl wrapModel(GenericResourceInner inner) {
        if (inner == null) {
            return null;
        }
        return new GenericResourceImpl(inner.id(), inner, this.manager())
                .withExistingResourceGroup(ResourceUtils.groupFromResourceId(inner.id()))
                .withProviderNamespace(ResourceUtils.resourceProviderFromResourceId(inner.id()))
                .withResourceType(ResourceUtils.resourceTypeFromResourceId(inner.id()))
                .withParentResourceId(ResourceUtils.parentResourceIdFromResourceId(inner.id()));
    }

    @Override
    public Mono<GenericResourceInner> getInnerAsync(String groupName, String name) {
        // Not needed, can't be supported, provided only to satisfy GroupableResourceImpl's requirements
        throw logger.logExceptionAsError(new UnsupportedOperationException(
            "Get just by resource group and name is not supported. Please use other overloads."));
    }

    @Override
    protected Mono<Void> deleteInnerAsync(String resourceGroupName, String name) {
        // Not needed, can't be supported, provided only to satisfy GroupableResourceImpl's requirements
        throw logger.logExceptionAsError(new UnsupportedOperationException(
            "Delete just by resource group and name is not supported. Please use other overloads."));
    }

    @Override
    public Mono<Void> deleteByIdAsync(final String id) {
        final ResourcesClient inner = this.inner();
        return getApiVersionFromId(id)
                .flatMap(apiVersion -> inner.deleteByIdAsync(id, apiVersion));
    }

    @Override
    public Accepted<Void> beginDeleteById(String id) {
        String apiVersion = getApiVersionFromId(id).block();

        return AcceptedImpl.newAccepted(logger,
            manager().serviceClient(),
            () -> this.inner().deleteByIdWithResponseAsync(id, apiVersion).block(),
            Function.identity(),
            Void.class,
            null);
    }

    private Mono<String> getApiVersionFromId(final String id) {
        return this.manager().providers().getByNameAsync(ResourceUtils.resourceProviderFromResourceId(id))
                .map(provider -> ResourceUtils.defaultApiVersion(id, provider));
    }

    @Override
    public PagedFlux<GenericResource> listAsync() {
        return wrapPageAsync(this.inner().listAsync()
                .mapPage(res -> (GenericResourceInner) res));
    }

    @Override
    public PagedFlux<GenericResource> listByResourceGroupAsync(String resourceGroupName) {
        return wrapPageAsync(this.manager().serviceClient().getResources().listByResourceGroupAsync(resourceGroupName)
                .mapPage(res -> (GenericResourceInner) res));
    }
}<|MERGE_RESOLUTION|>--- conflicted
+++ resolved
@@ -55,13 +55,7 @@
 
     @Override
     public PagedIterable<GenericResource> listByTag(String resourceGroupName, String tagName, String tagValue) {
-<<<<<<< HEAD
         return new PagedIterable<>(this.listByTagAsync(resourceGroupName, tagName, tagValue));
-=======
-        return wrapList(this.manager().serviceClient().getResources().listByResourceGroup(resourceGroupName,
-                Utils.createOdataFilterForTags(tagName, tagValue), null, null)
-                .mapPage(res -> (GenericResourceInner) res));
->>>>>>> 8b73114a
     }
 
     @Override
