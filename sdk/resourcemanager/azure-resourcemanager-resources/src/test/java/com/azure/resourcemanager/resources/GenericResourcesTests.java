// Copyright (c) Microsoft Corporation. All rights reserved.
// Licensed under the MIT License.

package com.azure.resourcemanager.resources;

import com.azure.core.http.HttpPipeline;
import com.azure.core.http.rest.PagedIterable;
import com.azure.core.util.Context;
import com.azure.core.util.polling.LongRunningOperationStatus;
import com.azure.core.util.polling.PollResponse;
import com.azure.resourcemanager.resources.fluent.models.GenericResourceExpandedInner;
import com.azure.core.management.Region;
import com.azure.resourcemanager.resources.fluentcore.arm.ResourceUtils;
import com.azure.resourcemanager.resources.fluentcore.model.Accepted;
import com.azure.core.management.profile.AzureProfile;
import com.azure.resourcemanager.resources.fluentcore.utils.SdkContext;
import com.azure.resourcemanager.resources.models.GenericResource;
import com.azure.resourcemanager.resources.models.GenericResources;
import com.azure.resourcemanager.resources.models.ResourceGroups;
import com.fasterxml.jackson.databind.ObjectMapper;
import org.junit.jupiter.api.Assertions;
import org.junit.jupiter.api.Test;

import java.util.Arrays;
import java.util.Optional;

public class GenericResourcesTests extends ResourceManagementTest {
    private ResourceGroups resourceGroups;
    private GenericResources genericResources;

    private String testId;
    private String rgName;
    private String newRgName;

    @Override
    protected void initializeClients(HttpPipeline httpPipeline, AzureProfile profile) {
        testId = generateRandomResourceName("", 9);
        rgName = "rg" + testId;
        newRgName = "rgB" + testId;

        super.initializeClients(httpPipeline, profile);
        resourceGroups = resourceClient.resourceGroups();
        genericResources = resourceClient.genericResources();
        resourceGroups.define(rgName)
                .withRegion(Region.US_EAST)
                .create();
        resourceGroups.define(newRgName)
                .withRegion(Region.US_SOUTH_CENTRAL)
                .create();
    }

    @Override
    protected void cleanUpResources() {
        resourceGroups.beginDeleteByName(newRgName);
        resourceGroups.beginDeleteByName(rgName);
    }

    @Test
    public void canCreateUpdateMoveResource() throws Exception {
        final String resourceName = "rs" + testId;
        // Create
        GenericResource resource = genericResources.define(resourceName)
                .withRegion(Region.US_SOUTH_CENTRAL)
                .withExistingResourceGroup(rgName)
                .withResourceType("sites")
                .withProviderNamespace("Microsoft.Web")
                .withoutPlan()
                .withParentResourcePath("")
                .withProperties(new ObjectMapper().readTree("{\"SiteMode\":\"Limited\",\"ComputeMode\":\"Shared\"}"))
                .create();
        //List
        PagedIterable<GenericResource> resourceList = genericResources.listByResourceGroup(rgName);
        boolean found = false;
        for (GenericResource gr : resourceList) {
            if (gr.name().equals(resource.name())) {
                Assertions.assertNotNull(gr.apiVersion());
                found = true;
                break;
            }
        }
        Assertions.assertTrue(found);
        // Get
        Assertions.assertNotNull(genericResources.get(rgName, resource.resourceProviderNamespace(), resource.parentResourcePath(), resource.resourceType(), resource.name(), resource.apiVersion()));
        // Move
        genericResources.moveResources(rgName, resourceGroups.getByName(newRgName), Arrays.asList(resource.id()));
        Assertions.assertFalse(genericResources.checkExistence(rgName, resource.resourceProviderNamespace(), resource.parentResourcePath(), resource.resourceType(), resource.name(), resource.apiVersion()));
        resource = genericResources.get(newRgName, resource.resourceProviderNamespace(), resource.parentResourcePath(), resource.resourceType(), resource.name(), resource.apiVersion());
        Assertions.assertNotNull(resource);
        // Update
        resource.update()
                .withProperties(new ObjectMapper().readTree("{\"SiteMode\":\"Limited\",\"ComputeMode\":\"Dynamic\"}"))
                .apply();
        // Delete
        genericResources.deleteById(resource.id());
        Assertions.assertFalse(genericResources.checkExistence(newRgName, resource.resourceProviderNamespace(), resource.parentResourcePath(), resource.resourceType(), resource.name(), resource.apiVersion()));
        Assertions.assertFalse(genericResources.checkExistenceById(resource.id()));
    }

    @Test
    public void canCreateDeleteResourceSyncPoll() throws Exception {
        final long defaultDelayInMillis = 10 * 1000;

        final String resourceName = "rs" + testId;
        // Create
        Accepted<GenericResource> acceptedResource = genericResources.define(resourceName)
            .withRegion(Region.US_SOUTH_CENTRAL)
            .withExistingResourceGroup(rgName)
            .withResourceType("sites")
            .withProviderNamespace("Microsoft.Web")
            .withoutPlan()
            .withParentResourcePath("")
            .withProperties(new ObjectMapper().readTree("{\"SiteMode\":\"Limited\",\"ComputeMode\":\"Shared\"}"))
            .beginCreate();

        LongRunningOperationStatus pollStatus = acceptedResource.getActivationResponse().getStatus();
        long delayInMills = acceptedResource.getActivationResponse().getRetryAfter() == null
            ? defaultDelayInMillis
            : acceptedResource.getActivationResponse().getRetryAfter().toMillis();
        while (!pollStatus.isComplete()) {
            SdkContext.sleep(delayInMills);

            PollResponse<?> pollResponse = acceptedResource.getSyncPoller().poll();
            pollStatus = pollResponse.getStatus();
            delayInMills = pollResponse.getRetryAfter() == null
                ? defaultDelayInMillis
                : pollResponse.getRetryAfter().toMillis();
        }
        Assertions.assertEquals(LongRunningOperationStatus.SUCCESSFULLY_COMPLETED, pollStatus);
        GenericResource resource = acceptedResource.getFinalResult();
        Assertions.assertNotNull(resource.id());
        Assertions.assertEquals(resourceName, ResourceUtils.nameFromResourceId(resource.id()));

        PagedIterable<GenericResourceExpandedInner> resources =
<<<<<<< HEAD
            genericResources.manager().inner().getResources()
                .listByResourceGroup(rgName, null, "provisioningState", null, Context.NONE);
=======
            genericResources.manager().serviceClient().getResources()
                .listByResourceGroup(rgName, null, "provisioningState", null);
>>>>>>> 8b73114a
        Optional<GenericResourceExpandedInner> resourceOpt
            = resources.stream().filter(r -> resourceName.equals(r.name())).findFirst();
        Assertions.assertTrue(resourceOpt.isPresent());
        Assertions.assertEquals("Succeeded", resourceOpt.get().provisioningState());

        Accepted<Void> acceptedDelete = genericResources.beginDeleteById(resource.id());
        acceptedDelete.getFinalResult();
        PagedIterable<GenericResource> resourcesAfterDelete = genericResources.listByResourceGroup(rgName);
        boolean deleted = resourcesAfterDelete.stream().noneMatch(r -> resourceName.equals(r.name()));
        Assertions.assertTrue(deleted);
    }
}<|MERGE_RESOLUTION|>--- conflicted
+++ resolved
@@ -131,13 +131,8 @@
         Assertions.assertEquals(resourceName, ResourceUtils.nameFromResourceId(resource.id()));
 
         PagedIterable<GenericResourceExpandedInner> resources =
-<<<<<<< HEAD
-            genericResources.manager().inner().getResources()
+            genericResources.manager().serviceClient().getResources()
                 .listByResourceGroup(rgName, null, "provisioningState", null, Context.NONE);
-=======
-            genericResources.manager().serviceClient().getResources()
-                .listByResourceGroup(rgName, null, "provisioningState", null);
->>>>>>> 8b73114a
         Optional<GenericResourceExpandedInner> resourceOpt
             = resources.stream().filter(r -> resourceName.equals(r.name())).findFirst();
         Assertions.assertTrue(resourceOpt.isPresent());
