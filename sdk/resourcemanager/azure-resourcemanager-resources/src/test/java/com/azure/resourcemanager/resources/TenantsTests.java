// Copyright (c) Microsoft Corporation. All rights reserved.
// Licensed under the MIT License.

package com.azure.resourcemanager.resources;

import com.azure.core.http.rest.PagedIterable;
<<<<<<< HEAD
import com.azure.resourcemanager.resources.fluent.models.TenantIdDescriptionInner;
=======
import com.azure.resourcemanager.resources.models.Tenant;
>>>>>>> e2018a87
import com.azure.resourcemanager.test.utils.TestUtilities;
import org.junit.jupiter.api.Assertions;
import org.junit.jupiter.api.Test;

public class TenantsTests extends ResourceManagementTest {
    @Test
    public void canListTenants() throws Exception {
<<<<<<< HEAD
        PagedIterable<TenantIdDescriptionInner> tenants = resourceClient.tenants().list();
=======
        PagedIterable<Tenant> tenants = resourceClient.tenants().list();
>>>>>>> e2018a87
        Assertions.assertTrue(TestUtilities.getSize(tenants) > 0);
    }
}<|MERGE_RESOLUTION|>--- conflicted
+++ resolved
@@ -4,11 +4,7 @@
 package com.azure.resourcemanager.resources;
 
 import com.azure.core.http.rest.PagedIterable;
-<<<<<<< HEAD
-import com.azure.resourcemanager.resources.fluent.models.TenantIdDescriptionInner;
-=======
 import com.azure.resourcemanager.resources.models.Tenant;
->>>>>>> e2018a87
 import com.azure.resourcemanager.test.utils.TestUtilities;
 import org.junit.jupiter.api.Assertions;
 import org.junit.jupiter.api.Test;
@@ -16,11 +12,7 @@
 public class TenantsTests extends ResourceManagementTest {
     @Test
     public void canListTenants() throws Exception {
-<<<<<<< HEAD
-        PagedIterable<TenantIdDescriptionInner> tenants = resourceClient.tenants().list();
-=======
         PagedIterable<Tenant> tenants = resourceClient.tenants().list();
->>>>>>> e2018a87
         Assertions.assertTrue(TestUtilities.getSize(tenants) > 0);
     }
 }