# Release History

## 2.12.0-beta.1 (Unreleased)

### Breaking Changes

- Removed preview features of `ExportPipelinesClient`, `ImportPipelinesClient`, `PipelineRunsClient`, `ScopeMapsClient`, `TokensClient`.

### Other Changes

<<<<<<< HEAD
### Dependency Updates
=======
## 2.11.0 (2022-01-17)

### Breaking Changes

- Removed preview features of `ExportPipelinesClient`, `ImportPipelinesClient`, `PipelineRunsClient`, `ScopeMapsClient`, `TokensClient`.

### Other Changes

#### Dependency Updates
>>>>>>> 2c255c11

- Updated `api-version` to `2021-09-01`.

## 2.10.0 (2021-11-22)

### Features Added

- Supported disabling public network access in `Registry` via `disablePublicNetworkAccess()`, for private link feature.

### Breaking Changes

- Removed classic SKU support in `Registry`, as service with `api-version` after late 2019 no longer supports it.
- `taskName` property of `TaskRunRequest` renamed to `taskId`.
- `value` property of `TaskRunRequest` moved into `overrideTaskStepProperties` property.

### Other Changes

#### Dependency Updates

- Updated `api-version` to `2019-12-01-preview`.

## 2.9.0 (2021-10-21)

### Other Changes

#### Dependency Updates

- Updated core dependency from resources

## 2.8.0 (2021-09-15)

### Dependency Updates

- Updated core dependency from resources

## 2.7.0 (2021-08-12)

### Dependency Updates

- Updated core dependency from resources

## 2.6.0 (2021-06-18)

- Updated core dependency from resources

## 2.5.0 (2021-05-28)
- Updated core dependency from resources

## 2.4.0 (2021-04-28)

- Updated core dependency from resources

## 2.3.0 (2021-03-30)

- Updated core dependency from resources

## 2.2.0 (2021-02-24)

- Updated core dependency from resources

## 2.1.0 (2020-11-24)

- Updated core dependency from resources

## 2.0.0-beta.5 (2020-10-19)

- Updated `api-version` to `2019-05-01`

## 2.0.0-beta.4 (2020-09-02)

- Updated core dependency from resources<|MERGE_RESOLUTION|>--- conflicted
+++ resolved
@@ -2,15 +2,14 @@
 
 ## 2.12.0-beta.1 (Unreleased)
 
+### Features Added
+
 ### Breaking Changes
 
-- Removed preview features of `ExportPipelinesClient`, `ImportPipelinesClient`, `PipelineRunsClient`, `ScopeMapsClient`, `TokensClient`.
+### Bugs Fixed
 
 ### Other Changes
 
-<<<<<<< HEAD
-### Dependency Updates
-=======
 ## 2.11.0 (2022-01-17)
 
 ### Breaking Changes
@@ -20,7 +19,6 @@
 ### Other Changes
 
 #### Dependency Updates
->>>>>>> 2c255c11
 
 - Updated `api-version` to `2021-09-01`.
 
