--- conflicted
+++ resolved
@@ -1,10 +1,6 @@
 # Release History
 
-<<<<<<< HEAD
-## 2.50.0-beta.2 (Unreleased)
-=======
 ## 2.51.0-beta.1 (Unreleased)
->>>>>>> 970f239b
 
 ### Features Added
 
@@ -14,21 +10,21 @@
 
 ### Other Changes
 
-<<<<<<< HEAD
+## ## 2.50.0 (2025-04-24)
+
+### Other Changes
+
+#### Dependency Updates
+
+- Updated core dependency from resources.
+
 ## 2.50.0-beta.1 (2025-04-23)
-=======
-## 2.50.0 (2025-04-24)
->>>>>>> 970f239b
-
-### Other Changes
-
-#### Dependency Updates
-
-<<<<<<< HEAD
+
+### Other Changes
+
+#### Dependency Updates
+
 - Updated `api-version` to `2025-03-01-preview`.
-=======
-- Updated core dependency from resources.
->>>>>>> 970f239b
 
 ## 2.49.0 (2025-03-28)
 
