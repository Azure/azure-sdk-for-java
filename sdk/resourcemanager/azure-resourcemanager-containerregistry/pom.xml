<?xml version="1.0" encoding="UTF-8"?>
<project xmlns="http://maven.apache.org/POM/4.0.0" xmlns:xsi="http://www.w3.org/2001/XMLSchema-instance" xsi:schemaLocation="http://maven.apache.org/POM/4.0.0 http://maven.apache.org/xsd/maven-4.0.0.xsd">
  <modelVersion>4.0.0</modelVersion>
  <parent>
    <groupId>com.azure</groupId>
    <artifactId>azure-client-sdk-parent</artifactId>
    <version>1.7.0</version> <!-- {x-version-update;com.azure:azure-client-sdk-parent;current} -->
    <relativePath>../../parents/azure-client-sdk-parent</relativePath>
  </parent>

  <groupId>com.azure.resourcemanager</groupId>
  <artifactId>azure-resourcemanager-containerregistry</artifactId>
  <version>2.14.0-beta.1</version> <!-- {x-version-update;com.azure.resourcemanager:azure-resourcemanager-containerregistry;current} -->
  <packaging>jar</packaging>

  <name>Microsoft Azure SDK for Container Registry Management</name>
  <description>This package contains Microsoft Azure Container Registry SDK. For documentation on how to use this package, please see https://aka.ms/azsdk/java/mgmt</description>
  <url>https://github.com/Azure/azure-sdk-for-java</url>

  <licenses>
    <license>
      <name>The MIT License (MIT)</name>
      <url>http://opensource.org/licenses/MIT</url>
      <distribution>repo</distribution>
    </license>
  </licenses>

  <scm>
    <url>https://github.com/Azure/azure-sdk-for-java</url>
    <connection>scm:git:git@github.com:Azure/azure-sdk-for-java.git</connection>
    <tag>HEAD</tag>
  </scm>

  <properties>
    <!-- RMJacoco -->
    <jacoco.min.linecoverage>0.10</jacoco.min.linecoverage>
    <jacoco.min.branchcoverage>0.05</jacoco.min.branchcoverage>
    <!-- Configures the Java 9+ run to perform the required module exports, opens, and reads that are necessary for testing but shouldn't be part of the module-info. -->
    <javaModulesSurefireArgLine>
      --add-opens com.azure.resourcemanager.containerregistry/com.azure.resourcemanager.containerregistry=ALL-UNNAMED
    </javaModulesSurefireArgLine>
<<<<<<< HEAD
    <revapi.skip>true</revapi.skip>
=======
>>>>>>> a2c852f6
  </properties>

  <developers>
    <developer>
      <id>microsoft</id>
      <name>Microsoft</name>
    </developer>
  </developers>

  <dependencies>
    <dependency>
      <groupId>com.azure.resourcemanager</groupId>
      <artifactId>azure-resourcemanager-resources</artifactId>
      <version>2.14.0-beta.1</version> <!-- {x-version-update;com.azure.resourcemanager:azure-resourcemanager-resources;current} -->
    </dependency>
    <dependency>
      <groupId>org.slf4j</groupId>
      <artifactId>slf4j-simple</artifactId>
      <version>1.7.33</version> <!-- {x-version-update;org.slf4j:slf4j-simple;external_dependency} -->
      <scope>test</scope>
    </dependency>
    <dependency>
      <groupId>org.junit.jupiter</groupId>
      <artifactId>junit-jupiter-engine</artifactId>
      <version>5.8.2</version> <!-- {x-version-update;org.junit.jupiter:junit-jupiter-engine;external_dependency} -->
      <scope>test</scope>
    </dependency>
    <dependency>
      <groupId>org.junit.jupiter</groupId>
      <artifactId>junit-jupiter-api</artifactId>
      <version>5.8.2</version> <!-- {x-version-update;org.junit.jupiter:junit-jupiter-api;external_dependency} -->
      <scope>test</scope>
    </dependency>
    <dependency>
      <groupId>com.azure</groupId>
      <artifactId>azure-core-http-netty</artifactId>
      <version>1.11.8</version> <!-- {x-version-update;com.azure:azure-core-http-netty;dependency} -->
      <scope>test</scope>
    </dependency>
  </dependencies>
  <profiles>
    <profile>
      <id>azure-mgmt-sdk-test-jar</id>
      <activation>
        <property>
          <name>!maven.test.skip</name>
        </property>
      </activation>
      <dependencies>
        <dependency>
          <groupId>com.azure.resourcemanager</groupId>
          <artifactId>azure-resourcemanager-test</artifactId>
          <version>2.0.0-beta.1</version> <!-- {x-version-update;com.azure.resourcemanager:azure-resourcemanager-test;current} -->
          <scope>test</scope>
        </dependency>
      </dependencies>
    </profile>
  </profiles>
  <build>
    <plugins>
      <plugin>
        <groupId>org.apache.maven.plugins</groupId>
        <artifactId>maven-jar-plugin</artifactId>
        <version>3.1.2</version> <!-- {x-version-update;org.apache.maven.plugins:maven-jar-plugin;external_dependency} -->
        <configuration>
          <archive>
            <manifest>
              <addDefaultImplementationEntries>true</addDefaultImplementationEntries>
              <addDefaultSpecificationEntries>true</addDefaultSpecificationEntries>
            </manifest>
          </archive>
        </configuration>
      </plugin>

      <plugin>
        <groupId>org.jacoco</groupId>
        <artifactId>jacoco-maven-plugin</artifactId>
        <version>0.8.7</version> <!-- {x-version-update;org.jacoco:jacoco-maven-plugin;external_dependency} -->
        <configuration>
          <excludes>
            <exclude>com/azure/resourcemanager/**/fluent/**/*</exclude>
            <exclude>com/azure/resourcemanager/**/models/**/*</exclude>
            <exclude>com/azure/resourcemanager/**/implementation/*ClientImpl*</exclude>
            <exclude>com/azure/resourcemanager/**/implementation/*ClientBuilder*</exclude>
          </excludes>
        </configuration>
      </plugin>
    </plugins>
  </build>
</project><|MERGE_RESOLUTION|>--- conflicted
+++ resolved
@@ -39,10 +39,6 @@
     <javaModulesSurefireArgLine>
       --add-opens com.azure.resourcemanager.containerregistry/com.azure.resourcemanager.containerregistry=ALL-UNNAMED
     </javaModulesSurefireArgLine>
-<<<<<<< HEAD
-    <revapi.skip>true</revapi.skip>
-=======
->>>>>>> a2c852f6
   </properties>
 
   <developers>
