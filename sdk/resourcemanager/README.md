--- conflicted
+++ resolved
@@ -38,11 +38,7 @@
 <dependency>
   <groupId>com.azure.resourcemanager</groupId>
   <artifactId>azure-resourcemanager</artifactId>
-<<<<<<< HEAD
-  <version>2.0.0</version>
-=======
   <version>2.1.0</version>
->>>>>>> e2018a87
 </dependency>
 ```
 [//]: # ({x-version-update-end})
@@ -104,11 +100,7 @@
 <dependency>
   <groupId>com.azure</groupId>
   <artifactId>azure-identity</artifactId>
-<<<<<<< HEAD
-  <version>1.1.3</version>
-=======
   <version>1.2.0</version>
->>>>>>> e2018a87
 </dependency>
 ```
 [//]: # ({x-version-update-end})
@@ -120,11 +112,7 @@
 <dependency>
   <groupId>com.azure</groupId>
   <artifactId>azure-core-http-netty</artifactId>
-<<<<<<< HEAD
-  <version>1.6.2</version>
-=======
   <version>1.6.3</version>
->>>>>>> e2018a87
 </dependency>
 ```
 [//]: # ({x-version-update-end})
@@ -175,37 +163,6 @@
 - [API design][design]
 - [API design (preview)][design_preview]
 
-<<<<<<< HEAD
-### Service features
-
-- App Services
-- Authorization
-- Compute
-- Container Services (AKS)
-- Cosmos DB
-- DNS
-- Insight (Monitor)
-- Key Vault
-- Managed Identity
-- Network
-- Resources
-- Storage
-
-Services in preview
-
-- CDN
-- Container Instance
-- Container Registry
-- Event Hubs
-- Private DNS
-- Redis
-- Service Bus
-- Spring Cloud
-- SQL
-- Traffic Manager
-
-=======
->>>>>>> e2018a87
 ## Examples
 
 ### Fluent interface
@@ -407,12 +364,7 @@
 
 ## Contributing
 
-<<<<<<< HEAD
-If you would like to become an active contributor to this project please follow the instructions provided in
-[Microsoft Azure Projects Contribution Guidelines](https://azure.github.io/guidelines.html).
-=======
 For details on contributing to this repository, see the [contributing guide](https://github.com/Azure/azure-sdk-for-java/blob/master/CONTRIBUTING.md).
->>>>>>> e2018a87
 
 1. Fork it
 2. Create your feature branch (`git checkout -b my-new-feature`)
@@ -421,11 +373,7 @@
 5. Create new Pull Request
 
 <!-- LINKS -->
-<<<<<<< HEAD
-[docs]: https://azuresdkdocs.blob.core.windows.net/$web/java/azure-resourcemanager/latest/index.html
-=======
 [docs]: https://azure.github.io/azure-sdk-for-java/
->>>>>>> e2018a87
 [jdk]: https://docs.microsoft.com/java/azure/jdk/
 [azure_subscription]: https://azure.microsoft.com/free/
 [azure_identity]: https://github.com/Azure/azure-sdk-for-java/blob/master/sdk/identity/azure-identity
