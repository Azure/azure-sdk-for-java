// Copyright (c) Microsoft Corporation. All rights reserved.
// Licensed under the MIT License.

package com.azure.resourcemanager.authorization.implementation;

import com.azure.core.management.AzureEnvironment;
import com.azure.core.util.logging.ClientLogger;
import com.azure.resourcemanager.authorization.fluent.models.MicrosoftGraphKeyCredentialInner;
import com.azure.resourcemanager.authorization.models.CertificateCredential;
import com.azure.resourcemanager.authorization.models.CertificateType;
import com.azure.resourcemanager.resources.fluentcore.model.implementation.IndexableRefreshableWrapperImpl;
import reactor.core.publisher.Mono;

import java.io.IOException;
import java.io.OutputStream;
import java.nio.charset.StandardCharsets;
import java.time.Duration;
import java.time.OffsetDateTime;
import java.util.Base64;

/** Implementation for ServicePrincipal and its parent interfaces. */
class CertificateCredentialImpl<T extends HasCredential<T>>
    extends IndexableRefreshableWrapperImpl<CertificateCredential, MicrosoftGraphKeyCredentialInner>
    implements CertificateCredential, CertificateCredential.Definition<T> {

    private String name;
    private HasCredential<T> parent;
    private OutputStream authFile;
    private String privateKeyPath;
    private String privateKeyPassword;
    private final ClientLogger logger = new ClientLogger(CertificateCredentialImpl.class);

    CertificateCredentialImpl(MicrosoftGraphKeyCredentialInner keyCredential) {
        super(keyCredential);
<<<<<<< HEAD
        if (keyCredential.customKeyIdentifier() != null && !keyCredential.customKeyIdentifier().isEmpty()) {
            this.name = new String(Base64.getMimeDecoder().decode(keyCredential.customKeyIdentifier()),
                StandardCharsets.UTF_8);
=======
        if (keyCredential.displayName() != null) {
            this.name = keyCredential.displayName();
>>>>>>> 6f033d77
        } else {
            this.name = keyCredential.keyId().toString();
        }
    }

    CertificateCredentialImpl(String name, HasCredential<T> parent) {
        super(
            new MicrosoftGraphKeyCredentialInner()
                .withUsage("Verify")
                .withDisplayName(name)
                .withStartDateTime(OffsetDateTime.now())
                .withEndDateTime(OffsetDateTime.now().plusYears(1)));
        this.name = name;
        this.parent = parent;
    }

    @Override
    public Mono<CertificateCredential> refreshAsync() {
        throw logger.logExceptionAsError(new UnsupportedOperationException("Cannot refresh credentials."));
    }

    @Override
    protected Mono<MicrosoftGraphKeyCredentialInner> getInnerAsync() {
        throw logger.logExceptionAsError(new UnsupportedOperationException("Cannot refresh credentials."));
    }

    @Override
    public OffsetDateTime startDate() {
        return innerModel().startDateTime();
    }

    @Override
    public OffsetDateTime endDate() {
        return innerModel().endDateTime();
    }

    @Override
    public String value() {
        return Base64.getEncoder().encodeToString(innerModel().key());
    }

    @Override
    public T attach() {
        return parent.withCertificateCredential(this);
    }

    @Override
    public CertificateCredentialImpl<T> withStartDate(OffsetDateTime startDate) {
        OffsetDateTime original = startDate();
        innerModel().withStartDateTime(startDate);
        // Adjust end time
        withDuration(Duration.between(original, endDate()));
        return this;
    }

    @Override
    public CertificateCredentialImpl<T> withDuration(Duration duration) {
        innerModel().withEndDateTime(startDate().plus(duration));
        return this;
    }

    @Override
    public CertificateCredentialImpl<T> withAsymmetricX509Certificate() {
        innerModel().withType(CertificateType.ASYMMETRIC_X509_CERT.toString());
        return this;
    }

    @Override
    public CertificateCredentialImpl<T> withSymmetricEncryption() {
        innerModel().withType(CertificateType.SYMMETRIC.toString());
        return this;
    }

    @Override
    public CertificateCredentialImpl<T> withPublicKey(byte[] certificate) {
        innerModel().withKey(certificate);
        return this;
    }

    @Override
    public CertificateCredentialImpl<T> withSecretKey(byte[] secret) {
        innerModel().withKey(secret);
        return this;
    }

    void exportAuthFile(ServicePrincipalImpl servicePrincipal) {
        exportAuthFile(servicePrincipal.manager().environment(),
            servicePrincipal.applicationId(),
            servicePrincipal.manager().tenantId(),
            servicePrincipal.assignedSubscription);
    }

    void exportAuthFile(ActiveDirectoryApplicationImpl activeDirectoryApplication) {
        exportAuthFile(activeDirectoryApplication.manager().environment(),
            activeDirectoryApplication.applicationId(),
            activeDirectoryApplication.manager().tenantId(),
            null);
    }

    void exportAuthFile(AzureEnvironment environment, String clientId, String tenantId, String subscriptionId) {
        if (authFile == null) {
            return;
        }
        StringBuilder builder = new StringBuilder("{\n");
        builder
            .append("  ")
            .append(String.format("\"clientId\": \"%s\",", clientId))
            .append("\n");
        builder
            .append("  ")
            .append(String.format("\"clientCertificate\": \"%s\",", privateKeyPath.replace("\\", "\\\\")))
            .append("\n");
        builder
            .append("  ")
            .append(String.format("\"clientCertificatePassword\": \"%s\",", privateKeyPassword))
            .append("\n");
        builder
            .append("  ")
            .append(String.format("\"tenantId\": \"%s\",", tenantId))
            .append("\n");
        builder
            .append("  ")
            .append(String.format("\"subscriptionId\": \"%s\",", subscriptionId))
            .append("\n");
        builder
            .append("  ")
            .append(String.format("\"activeDirectoryEndpointUrl\": \"%s\",", environment.getActiveDirectoryEndpoint()))
            .append("\n");
        builder
            .append("  ")
            .append(String.format("\"resourceManagerEndpointUrl\": \"%s\",", environment.getResourceManagerEndpoint()))
            .append("\n");
        builder
            .append("  ")
            .append(String.format("\"activeDirectoryGraphResourceId\": \"%s\",", environment.getGraphEndpoint()))
            .append("\n");
        builder
            .append("  ")
            .append(String.format("\"%s\": \"%s\",",
                AzureEnvironment.Endpoint.MICROSOFT_GRAPH.identifier(), environment.getMicrosoftGraphEndpoint()))
            .append("\n");
        builder
            .append("  ")
            .append(String.format("\"managementEndpointUrl\": \"%s\"", environment.getManagementEndpoint()))
            .append("\n");
        builder.append("}");
        try {
            authFile.write(builder.toString().getBytes(StandardCharsets.UTF_8));
        } catch (IOException e) {
            throw logger.logExceptionAsError(new RuntimeException(e));
        }
    }

    @Override
    public CertificateCredentialImpl<T> withAuthFileToExport(OutputStream outputStream) {
        this.authFile = outputStream;
        return this;
    }

    @Override
    public CertificateCredentialImpl<T> withPrivateKeyFile(String privateKeyPath) {
        this.privateKeyPath = privateKeyPath;
        return this;
    }

    @Override
    public CertificateCredentialImpl<T> withPrivateKeyPassword(String privateKeyPassword) {
        this.privateKeyPassword = privateKeyPassword;
        return this;
    }

    @Override
    public String id() {
        return innerModel().keyId().toString();
    }

    @Override
    public String name() {
        return this.name;
    }
}<|MERGE_RESOLUTION|>--- conflicted
+++ resolved
@@ -32,14 +32,8 @@
 
     CertificateCredentialImpl(MicrosoftGraphKeyCredentialInner keyCredential) {
         super(keyCredential);
-<<<<<<< HEAD
-        if (keyCredential.customKeyIdentifier() != null && !keyCredential.customKeyIdentifier().isEmpty()) {
-            this.name = new String(Base64.getMimeDecoder().decode(keyCredential.customKeyIdentifier()),
-                StandardCharsets.UTF_8);
-=======
         if (keyCredential.displayName() != null) {
             this.name = keyCredential.displayName();
->>>>>>> 6f033d77
         } else {
             this.name = keyCredential.keyId().toString();
         }
