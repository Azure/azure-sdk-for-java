// Copyright (c) Microsoft Corporation. All rights reserved.
// Licensed under the MIT License.

package com.azure.resourcemanager.authorization;

import com.azure.core.credential.TokenCredential;
import com.azure.core.http.HttpPipeline;
import com.azure.core.management.profile.AzureProfile;
import com.azure.resourcemanager.authorization.fluent.AuthorizationManagementClient;
import com.azure.resourcemanager.authorization.fluent.AuthorizationManagementClientBuilder;
import com.azure.resourcemanager.authorization.fluent.GraphRbacManagementClient;
import com.azure.resourcemanager.authorization.fluent.GraphRbacManagementClientBuilder;
import com.azure.resourcemanager.authorization.implementation.ActiveDirectoryApplicationsImpl;
import com.azure.resourcemanager.authorization.implementation.ActiveDirectoryGroupsImpl;
import com.azure.resourcemanager.authorization.implementation.ActiveDirectoryUsersImpl;
import com.azure.resourcemanager.authorization.implementation.RoleAssignmentsImpl;
import com.azure.resourcemanager.authorization.implementation.RoleDefinitionsImpl;
import com.azure.resourcemanager.authorization.implementation.ServicePrincipalsImpl;
import com.azure.resourcemanager.authorization.models.ActiveDirectoryApplications;
import com.azure.resourcemanager.authorization.models.ActiveDirectoryGroups;
import com.azure.resourcemanager.authorization.models.ActiveDirectoryUsers;
import com.azure.resourcemanager.authorization.models.RoleAssignments;
import com.azure.resourcemanager.authorization.models.RoleDefinitions;
import com.azure.resourcemanager.authorization.models.ServicePrincipals;
import com.azure.resourcemanager.resources.fluentcore.arm.AzureConfigurable;
import com.azure.resourcemanager.resources.fluentcore.arm.implementation.AzureConfigurableImpl;
import com.azure.resourcemanager.resources.fluentcore.model.HasServiceClient;
import com.azure.resourcemanager.resources.fluentcore.utils.HttpPipelineProvider;
import com.azure.resourcemanager.resources.fluentcore.utils.ResourceManagerUtils;

/** Entry point to Azure Authorization and Graph RBAC management. */
public final class AuthorizationManager implements HasServiceClient<GraphRbacManagementClient> {
    private final String tenantId;
    private ResourceManagerUtils.InternalRuntimeContext internalContext;
    // The sdk clients
    private final GraphRbacManagementClient graphRbacManagementClient;
    private final AuthorizationManagementClient authorizationManagementClient;
    // The collections
    private ActiveDirectoryUsers activeDirectoryUsers;
    private ActiveDirectoryGroups activeDirectoryGroups;
    private ServicePrincipals servicePrincipals;
    private ActiveDirectoryApplications applications;
    private RoleAssignments roleAssignments;
    private RoleDefinitions roleDefinitions;

    /**
     * Creates an instance of AuthorizationManager that exposes Authorization
     * and Graph RBAC management API entry points.
     *
     * @param credential the credential to use
     * @param profile the profile to use
     * @return the AuthorizationManager instance
     */
    public static AuthorizationManager authenticate(TokenCredential credential, AzureProfile profile) {
        return authenticate(HttpPipelineProvider.buildHttpPipeline(credential, profile), profile);
    }

    /**
     * Creates an instance of AuthorizationManager that exposes Authorization
     * and Graph RBAC management API entry points.
     *
     * @param httpPipeline the HttpPipeline to be used for API calls
     * @param profile the profile used in Active Directory
     * @return the AuthorizationManager instance
     */
    public static AuthorizationManager authenticate(HttpPipeline httpPipeline, AzureProfile profile) {
        return new AuthorizationManager(httpPipeline, profile);
    }

    /**
     * Get a Configurable instance that can be used to create AuthorizationManager with optional configuration.
     *
     * @return the instance allowing configurations
     */
    public static Configurable configure() {
        return new AuthorizationManager.ConfigurableImpl();
    }

    @Override
    public GraphRbacManagementClient serviceClient() {
        return this.graphRbacManagementClient;
    }

    /** The interface allowing configurations to be set. */
    public interface Configurable extends AzureConfigurable<Configurable> {
        /**
         * Creates an instance of AuthorizationManager that exposes Authorization
         * and Graph RBAC management API entry points.
         *
         * @param credential the credential to use
         * @param profile the profile to use
         * @return the AuthorizationManager instance
         */
        AuthorizationManager authenticate(TokenCredential credential, AzureProfile profile);
    }

    /** The implementation for Configurable interface. */
    private static class ConfigurableImpl extends AzureConfigurableImpl<Configurable> implements Configurable {
        public AuthorizationManager authenticate(TokenCredential credential, AzureProfile profile) {
            return AuthorizationManager
                .authenticate(HttpPipelineProvider.buildHttpPipeline(credential, profile), profile);
        }
    }

    private AuthorizationManager(HttpPipeline httpPipeline, AzureProfile profile) {
        this.graphRbacManagementClient =
            new GraphRbacManagementClientBuilder()
                .pipeline(httpPipeline)
                .endpoint(profile.getEnvironment().getGraphEndpoint())
                .tenantId(profile.getTenantId())
                .buildClient();
        this.authorizationManagementClient =
            new AuthorizationManagementClientBuilder()
                .pipeline(httpPipeline)
                .endpoint(profile.getEnvironment().getResourceManagerEndpoint())
                .subscriptionId(profile.getSubscriptionId())
                .buildClient();
        this.tenantId = profile.getTenantId();
    }

    /**
     * @return wrapped inner authorization client providing direct access to auto-generated API implementation, based on
     *     Azure REST API
     */
    public AuthorizationManagementClient roleServiceClient() {
        return authorizationManagementClient;
    }

    /** @return the tenant ID the graph client is associated with */
    public String tenantId() {
        return tenantId;
    }

<<<<<<< HEAD
    /** @return the sdk context in authorization manager */
    public SdkContext sdkContext() {
        if (sdkContext == null) {
            sdkContext = new SdkContext();
=======
    /** @return the {@link ResourceManagerUtils.InternalRuntimeContext} associated with this manager */
    public ResourceManagerUtils.InternalRuntimeContext internalContext() {
        if (internalContext == null) {
            internalContext = new ResourceManagerUtils.InternalRuntimeContext();
>>>>>>> ac5103a2
        }
        return internalContext;
    }

    /** @return the Active Directory user management API entry point */
    public ActiveDirectoryUsers users() {
        if (activeDirectoryUsers == null) {
            activeDirectoryUsers = new ActiveDirectoryUsersImpl(this);
        }
        return activeDirectoryUsers;
    }

    /** @return the Active Directory group management API entry point */
    public ActiveDirectoryGroups groups() {
        if (activeDirectoryGroups == null) {
            activeDirectoryGroups = new ActiveDirectoryGroupsImpl(this);
        }
        return activeDirectoryGroups;
    }

    /** @return the service principal management API entry point */
    public ServicePrincipals servicePrincipals() {
        if (servicePrincipals == null) {
            servicePrincipals = new ServicePrincipalsImpl(graphRbacManagementClient.getServicePrincipals(), this);
        }
        return servicePrincipals;
    }

    /** @return the application management API entry point */
    public ActiveDirectoryApplications applications() {
        if (applications == null) {
            applications = new ActiveDirectoryApplicationsImpl(graphRbacManagementClient.getApplications(), this);
        }
        return applications;
    }

    /** @return the role assignment management API entry point */
    public RoleAssignments roleAssignments() {
        if (roleAssignments == null) {
            roleAssignments = new RoleAssignmentsImpl(this);
        }
        return roleAssignments;
    }

    /** @return the role definition management API entry point */
    public RoleDefinitions roleDefinitions() {
        if (roleDefinitions == null) {
            roleDefinitions = new RoleDefinitionsImpl(this);
        }
        return roleDefinitions;
    }
}<|MERGE_RESOLUTION|>--- conflicted
+++ resolved
@@ -131,17 +131,10 @@
         return tenantId;
     }
 
-<<<<<<< HEAD
-    /** @return the sdk context in authorization manager */
-    public SdkContext sdkContext() {
-        if (sdkContext == null) {
-            sdkContext = new SdkContext();
-=======
     /** @return the {@link ResourceManagerUtils.InternalRuntimeContext} associated with this manager */
     public ResourceManagerUtils.InternalRuntimeContext internalContext() {
         if (internalContext == null) {
             internalContext = new ResourceManagerUtils.InternalRuntimeContext();
->>>>>>> ac5103a2
         }
         return internalContext;
     }
