--- conflicted
+++ resolved
@@ -14,11 +14,8 @@
 import com.azure.resourcemanager.resources.fluentcore.arm.collection.implementation.CreatableResourcesImpl;
 import reactor.core.publisher.Mono;
 import com.azure.resourcemanager.resources.fluentcore.utils.PagedConverter;
-<<<<<<< HEAD
-=======
 
 import java.util.Objects;
->>>>>>> f18c24c1
 
 /** The implementation of RoleAssignments and its parent interfaces. */
 public class RoleAssignmentsImpl extends CreatableResourcesImpl<RoleAssignment, RoleAssignmentImpl, RoleAssignmentInner>
@@ -58,11 +55,7 @@
 
     @Override
     public PagedFlux<RoleAssignment> listByScopeAsync(String scope) {
-<<<<<<< HEAD
-        return PagedConverter.mapPage(inner().listForScopeAsync(scope, null), roleAssignmentInner -> wrapModel(roleAssignmentInner));
-=======
         return PagedConverter.mapPage(inner().listForScopeAsync(scope, null), this::wrapModel);
->>>>>>> f18c24c1
     }
 
     @Override
