<!--
 Copyright (c) Microsoft Corporation. All rights reserved.
 Licensed under the MIT License. See License.txt in the project root for
 license information.
-->
<project xmlns="http://maven.apache.org/POM/4.0.0" xmlns:xsi="http://www.w3.org/2001/XMLSchema-instance" xsi:schemaLocation="http://maven.apache.org/POM/4.0.0 http://maven.apache.org/xsd/maven-4.0.0.xsd">
  <modelVersion>4.0.0</modelVersion>
  <parent>
    <groupId>com.azure</groupId>
    <artifactId>azure-client-sdk-parent</artifactId>
    <version>1.7.0</version> <!-- {x-version-update;com.azure:azure-client-sdk-parent;current} -->
    <relativePath>../../parents/azure-client-sdk-parent</relativePath>
  </parent>

  <groupId>com.azure.resourcemanager</groupId>
  <artifactId>azure-resourcemanager-authorization</artifactId>
<<<<<<< HEAD
  <version>2.15.0-beta.1</version> <!-- {x-version-update;com.azure.resourcemanager:azure-resourcemanager-authorization;current} -->
=======
  <version>2.16.0-beta.1</version> <!-- {x-version-update;com.azure.resourcemanager:azure-resourcemanager-authorization;current} -->
>>>>>>> 8d609db9
  <packaging>jar</packaging>

  <name>Microsoft Azure SDK for Authorization Management</name>
  <description>This package contains Microsoft Azure Authorization Management SDK. For documentation on how to use this package, please see https://aka.ms/azsdk/java/mgmt</description>
  <url>https://github.com/Azure/azure-sdk-for-java</url>

  <licenses>
    <license>
      <name>The MIT License (MIT)</name>
      <url>http://opensource.org/licenses/MIT</url>
      <distribution>repo</distribution>
    </license>
  </licenses>

  <scm>
    <url>https://github.com/Azure/azure-sdk-for-java</url>
    <connection>scm:git:git@github.com:Azure/azure-sdk-for-java.git</connection>
    <tag>HEAD</tag>
  </scm>

  <properties>
    <!-- RMJacoco -->
    <jacoco.min.linecoverage>0.10</jacoco.min.linecoverage>
    <jacoco.min.branchcoverage>0.10</jacoco.min.branchcoverage>
    <!-- Configures the Java 9+ run to perform the required module exports, opens, and reads that are necessary for testing but shouldn't be part of the module-info. -->
    <javaModulesSurefireArgLine>
      --add-opens com.azure.resourcemanager.authorization/com.azure.resourcemanager.authorization=ALL-UNNAMED
      --add-opens com.azure.resourcemanager.resources/com.azure.resourcemanager.resources=ALL-UNNAMED
    </javaModulesSurefireArgLine>
    <revapi.skip>true</revapi.skip>
  </properties>

  <developers>
    <developer>
      <id>microsoft</id>
      <name>Microsoft</name>
    </developer>
  </developers>

  <dependencies>
    <dependency>
      <groupId>com.azure.resourcemanager</groupId>
      <artifactId>azure-resourcemanager-resources</artifactId>
<<<<<<< HEAD
      <version>2.15.0-beta.1</version> <!-- {x-version-update;com.azure.resourcemanager:azure-resourcemanager-resources;current} -->
=======
      <version>2.16.0-beta.1</version> <!-- {x-version-update;com.azure.resourcemanager:azure-resourcemanager-resources;current} -->
>>>>>>> 8d609db9
    </dependency>
    <dependency>
      <groupId>org.slf4j</groupId>
      <artifactId>slf4j-simple</artifactId>
      <version>1.7.36</version> <!-- {x-version-update;org.slf4j:slf4j-simple;external_dependency} -->
      <scope>test</scope>
    </dependency>
    <dependency>
      <groupId>org.junit.jupiter</groupId>
      <artifactId>junit-jupiter-engine</artifactId>
      <version>5.8.2</version> <!-- {x-version-update;org.junit.jupiter:junit-jupiter-engine;external_dependency} -->
      <scope>test</scope>
    </dependency>
    <dependency>
      <groupId>org.junit.jupiter</groupId>
      <artifactId>junit-jupiter-api</artifactId>
      <version>5.8.2</version> <!-- {x-version-update;org.junit.jupiter:junit-jupiter-api;external_dependency} -->
      <scope>test</scope>
    </dependency>
    <dependency>
      <groupId>com.azure</groupId>
      <artifactId>azure-core-http-netty</artifactId>
<<<<<<< HEAD
      <version>1.12.0</version> <!-- {x-version-update;com.azure:azure-core-http-netty;dependency} -->
=======
      <version>1.12.2</version> <!-- {x-version-update;com.azure:azure-core-http-netty;dependency} -->
>>>>>>> 8d609db9
      <scope>test</scope>
    </dependency>
  </dependencies>
  <profiles>
    <profile>
      <id>azure-mgmt-sdk-test-jar</id>
      <activation>
        <property>
          <name>!maven.test.skip</name>
        </property>
      </activation>
      <dependencies>
        <dependency>
          <groupId>com.azure.resourcemanager</groupId>
          <artifactId>azure-resourcemanager-test</artifactId>
          <version>2.0.0-beta.1</version> <!-- {x-version-update;com.azure.resourcemanager:azure-resourcemanager-test;current} -->
          <scope>test</scope>
        </dependency>
      </dependencies>
    </profile>
  </profiles>
  <build>
    <plugins>
      <plugin>
        <groupId>org.apache.maven.plugins</groupId>
        <artifactId>maven-jar-plugin</artifactId>
        <version>3.1.2</version> <!-- {x-version-update;org.apache.maven.plugins:maven-jar-plugin;external_dependency} -->
        <configuration>
          <archive>
            <manifest>
              <addDefaultImplementationEntries>true</addDefaultImplementationEntries>
              <addDefaultSpecificationEntries>true</addDefaultSpecificationEntries>
            </manifest>
          </archive>
        </configuration>
      </plugin>

      <plugin>
        <groupId>org.jacoco</groupId>
        <artifactId>jacoco-maven-plugin</artifactId>
        <version>0.8.8</version> <!-- {x-version-update;org.jacoco:jacoco-maven-plugin;external_dependency} -->
        <configuration>
          <excludes>
            <exclude>com/azure/resourcemanager/**/fluent/**/*</exclude>
            <exclude>com/azure/resourcemanager/**/models/**/*</exclude>
            <exclude>com/azure/resourcemanager/**/implementation/*ClientImpl*</exclude>
            <exclude>com/azure/resourcemanager/**/implementation/*ClientBuilder*</exclude>
          </excludes>
        </configuration>
      </plugin>
    </plugins>
  </build>
</project><|MERGE_RESOLUTION|>--- conflicted
+++ resolved
@@ -14,11 +14,7 @@
 
   <groupId>com.azure.resourcemanager</groupId>
   <artifactId>azure-resourcemanager-authorization</artifactId>
-<<<<<<< HEAD
-  <version>2.15.0-beta.1</version> <!-- {x-version-update;com.azure.resourcemanager:azure-resourcemanager-authorization;current} -->
-=======
   <version>2.16.0-beta.1</version> <!-- {x-version-update;com.azure.resourcemanager:azure-resourcemanager-authorization;current} -->
->>>>>>> 8d609db9
   <packaging>jar</packaging>
 
   <name>Microsoft Azure SDK for Authorization Management</name>
@@ -62,11 +58,7 @@
     <dependency>
       <groupId>com.azure.resourcemanager</groupId>
       <artifactId>azure-resourcemanager-resources</artifactId>
-<<<<<<< HEAD
-      <version>2.15.0-beta.1</version> <!-- {x-version-update;com.azure.resourcemanager:azure-resourcemanager-resources;current} -->
-=======
       <version>2.16.0-beta.1</version> <!-- {x-version-update;com.azure.resourcemanager:azure-resourcemanager-resources;current} -->
->>>>>>> 8d609db9
     </dependency>
     <dependency>
       <groupId>org.slf4j</groupId>
@@ -89,11 +81,7 @@
     <dependency>
       <groupId>com.azure</groupId>
       <artifactId>azure-core-http-netty</artifactId>
-<<<<<<< HEAD
-      <version>1.12.0</version> <!-- {x-version-update;com.azure:azure-core-http-netty;dependency} -->
-=======
       <version>1.12.2</version> <!-- {x-version-update;com.azure:azure-core-http-netty;dependency} -->
->>>>>>> 8d609db9
       <scope>test</scope>
     </dependency>
   </dependencies>
