<!--
 Copyright (c) Microsoft Corporation. All rights reserved.
 Licensed under the MIT License. See License.txt in the project root for
 license information.
-->
<project xmlns="http://maven.apache.org/POM/4.0.0" xmlns:xsi="http://www.w3.org/2001/XMLSchema-instance" xsi:schemaLocation="http://maven.apache.org/POM/4.0.0 http://maven.apache.org/xsd/maven-4.0.0.xsd">
  <modelVersion>4.0.0</modelVersion>
  <parent>
    <groupId>com.azure</groupId>
    <artifactId>azure-client-sdk-parent</artifactId>
    <version>1.7.0</version> <!-- {x-version-update;com.azure:azure-client-sdk-parent;current} -->
    <relativePath>../../parents/azure-client-sdk-parent</relativePath>
  </parent>

  <groupId>com.azure.resourcemanager</groupId>
  <artifactId>azure-resourcemanager-authorization</artifactId>
<<<<<<< HEAD
  <version>2.21.0-beta.1</version> <!-- {x-version-update;com.azure.resourcemanager:azure-resourcemanager-authorization;current} -->
=======
  <version>2.24.0-beta.1</version> <!-- {x-version-update;com.azure.resourcemanager:azure-resourcemanager-authorization;current} -->
>>>>>>> 02862f72
  <packaging>jar</packaging>

  <name>Microsoft Azure SDK for Authorization Management</name>
  <description>This package contains Microsoft Azure Authorization Management SDK. For documentation on how to use this package, please see https://aka.ms/azsdk/java/mgmt</description>
  <url>https://github.com/Azure/azure-sdk-for-java</url>

  <licenses>
    <license>
      <name>The MIT License (MIT)</name>
      <url>http://opensource.org/licenses/MIT</url>
      <distribution>repo</distribution>
    </license>
  </licenses>

  <scm>
    <url>https://github.com/Azure/azure-sdk-for-java</url>
    <connection>scm:git:git@github.com:Azure/azure-sdk-for-java.git</connection>
    <tag>HEAD</tag>
  </scm>

  <properties>
    <!-- RMJacoco -->
    <jacoco.min.linecoverage>0.10</jacoco.min.linecoverage>
    <jacoco.min.branchcoverage>0.10</jacoco.min.branchcoverage>
    <!-- Configures the Java 9+ run to perform the required module exports, opens, and reads that are necessary for testing but shouldn't be part of the module-info. -->
    <javaModulesSurefireArgLine>
      --add-opens com.azure.resourcemanager.authorization/com.azure.resourcemanager.authorization=ALL-UNNAMED
      --add-opens com.azure.resourcemanager.resources/com.azure.resourcemanager.resources=ALL-UNNAMED

      --add-opens com.azure.core/com.azure.core.implementation.util=ALL-UNNAMED
    </javaModulesSurefireArgLine>
  </properties>

  <developers>
    <developer>
      <id>microsoft</id>
      <name>Microsoft</name>
    </developer>
  </developers>

  <dependencies>
    <dependency>
      <groupId>com.azure.resourcemanager</groupId>
      <artifactId>azure-resourcemanager-resources</artifactId>
      <version>2.24.0-beta.1</version> <!-- {x-version-update;com.azure.resourcemanager:azure-resourcemanager-resources;current} -->
    </dependency>
    <dependency>
      <groupId>org.slf4j</groupId>
      <artifactId>slf4j-simple</artifactId>
      <version>2.0.6</version> <!-- {x-version-update;org.slf4j:slf4j-simple;external_dependency} -->
      <scope>test</scope>
    </dependency>
    <dependency>
      <groupId>org.junit.jupiter</groupId>
      <artifactId>junit-jupiter-engine</artifactId>
      <version>5.9.2</version> <!-- {x-version-update;org.junit.jupiter:junit-jupiter-engine;external_dependency} -->
      <scope>test</scope>
    </dependency>
    <dependency>
      <groupId>org.junit.jupiter</groupId>
      <artifactId>junit-jupiter-api</artifactId>
      <version>5.9.2</version> <!-- {x-version-update;org.junit.jupiter:junit-jupiter-api;external_dependency} -->
      <scope>test</scope>
    </dependency>
    <dependency>
      <groupId>com.azure</groupId>
      <artifactId>azure-core-http-netty</artifactId>
      <version>1.13.0</version> <!-- {x-version-update;com.azure:azure-core-http-netty;dependency} -->
      <scope>test</scope>
    </dependency>
    <dependency>
      <groupId>org.mockito</groupId>
      <artifactId>mockito-core</artifactId>
      <version>4.8.1</version> <!-- {x-version-update;org.mockito:mockito-core;external_dependency} -->
      <scope>test</scope>
    </dependency>
  </dependencies>
  <profiles>
    <profile>
      <id>azure-mgmt-sdk-test-jar</id>
      <activation>
        <property>
          <name>!maven.test.skip</name>
        </property>
      </activation>
      <dependencies>
        <dependency>
          <groupId>com.azure.resourcemanager</groupId>
          <artifactId>azure-resourcemanager-test</artifactId>
          <version>2.0.0-beta.1</version> <!-- {x-version-update;com.azure.resourcemanager:azure-resourcemanager-test;current} -->
          <scope>test</scope>
        </dependency>
      </dependencies>
    </profile>
  </profiles>
  <build>
    <plugins>
      <plugin>
        <groupId>org.apache.maven.plugins</groupId>
        <artifactId>maven-jar-plugin</artifactId>
        <version>3.1.2</version> <!-- {x-version-update;org.apache.maven.plugins:maven-jar-plugin;external_dependency} -->
        <configuration>
          <archive>
            <manifest>
              <addDefaultImplementationEntries>true</addDefaultImplementationEntries>
              <addDefaultSpecificationEntries>true</addDefaultSpecificationEntries>
            </manifest>
          </archive>
        </configuration>
      </plugin>

      <plugin>
        <groupId>org.jacoco</groupId>
        <artifactId>jacoco-maven-plugin</artifactId>
        <version>0.8.8</version> <!-- {x-version-update;org.jacoco:jacoco-maven-plugin;external_dependency} -->
        <configuration>
          <excludes>
            <exclude>com/azure/resourcemanager/**/fluent/**/*</exclude>
            <exclude>com/azure/resourcemanager/**/models/**/*</exclude>
            <exclude>com/azure/resourcemanager/**/implementation/*ClientImpl*</exclude>
            <exclude>com/azure/resourcemanager/**/implementation/*ClientBuilder*</exclude>
          </excludes>
        </configuration>
      </plugin>
    </plugins>
  </build>
</project><|MERGE_RESOLUTION|>--- conflicted
+++ resolved
@@ -14,11 +14,7 @@
 
   <groupId>com.azure.resourcemanager</groupId>
   <artifactId>azure-resourcemanager-authorization</artifactId>
-<<<<<<< HEAD
-  <version>2.21.0-beta.1</version> <!-- {x-version-update;com.azure.resourcemanager:azure-resourcemanager-authorization;current} -->
-=======
   <version>2.24.0-beta.1</version> <!-- {x-version-update;com.azure.resourcemanager:azure-resourcemanager-authorization;current} -->
->>>>>>> 02862f72
   <packaging>jar</packaging>
 
   <name>Microsoft Azure SDK for Authorization Management</name>
@@ -68,19 +64,19 @@
     <dependency>
       <groupId>org.slf4j</groupId>
       <artifactId>slf4j-simple</artifactId>
-      <version>2.0.6</version> <!-- {x-version-update;org.slf4j:slf4j-simple;external_dependency} -->
+      <version>1.7.36</version> <!-- {x-version-update;org.slf4j:slf4j-simple;external_dependency} -->
       <scope>test</scope>
     </dependency>
     <dependency>
       <groupId>org.junit.jupiter</groupId>
       <artifactId>junit-jupiter-engine</artifactId>
-      <version>5.9.2</version> <!-- {x-version-update;org.junit.jupiter:junit-jupiter-engine;external_dependency} -->
+      <version>5.9.1</version> <!-- {x-version-update;org.junit.jupiter:junit-jupiter-engine;external_dependency} -->
       <scope>test</scope>
     </dependency>
     <dependency>
       <groupId>org.junit.jupiter</groupId>
       <artifactId>junit-jupiter-api</artifactId>
-      <version>5.9.2</version> <!-- {x-version-update;org.junit.jupiter:junit-jupiter-api;external_dependency} -->
+      <version>5.9.1</version> <!-- {x-version-update;org.junit.jupiter:junit-jupiter-api;external_dependency} -->
       <scope>test</scope>
     </dependency>
     <dependency>
@@ -92,7 +88,7 @@
     <dependency>
       <groupId>org.mockito</groupId>
       <artifactId>mockito-core</artifactId>
-      <version>4.8.1</version> <!-- {x-version-update;org.mockito:mockito-core;external_dependency} -->
+      <version>4.5.1</version> <!-- {x-version-update;org.mockito:mockito-core;external_dependency} -->
       <scope>test</scope>
     </dependency>
   </dependencies>
