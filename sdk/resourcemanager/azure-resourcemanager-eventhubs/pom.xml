<!--
 Copyright (c) Microsoft Corporation. All rights reserved.
 Licensed under the MIT License. See License.txt in the project root for
 license information.
-->
<project xmlns="http://maven.apache.org/POM/4.0.0" xmlns:xsi="http://www.w3.org/2001/XMLSchema-instance" xsi:schemaLocation="http://maven.apache.org/POM/4.0.0 http://maven.apache.org/xsd/maven-4.0.0.xsd">
  <modelVersion>4.0.0</modelVersion>
  <parent>
    <groupId>com.azure</groupId>
    <artifactId>azure-client-sdk-parent</artifactId>
    <version>1.7.0</version> <!-- {x-version-update;com.azure:azure-client-sdk-parent;current} -->
    <relativePath>../../parents/azure-client-sdk-parent</relativePath>
  </parent>

  <groupId>com.azure.resourcemanager</groupId>
  <artifactId>azure-resourcemanager-eventhubs</artifactId>
  <version>2.11.0-beta.1</version> <!-- {x-version-update;com.azure.resourcemanager:azure-resourcemanager-eventhubs;current} -->
  <packaging>jar</packaging>

  <name>Microsoft Azure SDK for EventHubs Management</name>
  <description>This package contains Microsoft Azure EventHubs Management SDK. For documentation on how to use this package, please see https://aka.ms/azsdk/java/mgmt</description>
  <url>https://github.com/Azure/azure-sdk-for-java</url>

  <licenses>
    <license>
      <name>The MIT License (MIT)</name>
      <url>http://opensource.org/licenses/MIT</url>
      <distribution>repo</distribution>
    </license>
  </licenses>

  <scm>
    <url>https://github.com/Azure/azure-sdk-for-java</url>
    <connection>scm:git:git@github.com:Azure/azure-sdk-for-java.git</connection>
    <tag>HEAD</tag>
  </scm>

  <properties>
    <!-- RMJacoco -->
    <jacoco.min.linecoverage>0.10</jacoco.min.linecoverage>
    <jacoco.min.branchcoverage>0.10</jacoco.min.branchcoverage>
    <!-- Configures the Java 9+ run to perform the required module exports, opens, and reads that are necessary for testing but shouldn't be part of the module-info. -->
    <javaModulesSurefireArgLine>
      --add-opens com.azure.resourcemanager.eventhubs/com.azure.resourcemanager.eventhubs=ALL-UNNAMED
      --add-opens com.azure.resourcemanager.storage/com.azure.resourcemanager.storage=ALL-UNNAMED
    </javaModulesSurefireArgLine>
<<<<<<< HEAD
    <codesnippet.skip>false</codesnippet.skip>
    <javadocDoclet></javadocDoclet>
    <javadocDocletOptions></javadocDocletOptions>
=======
    <revapi.skip>true</revapi.skip>
>>>>>>> bd238937
  </properties>

  <developers>
    <developer>
      <id>microsoft</id>
      <name>Microsoft</name>
    </developer>
  </developers>

  <dependencies>
    <dependency>
      <groupId>com.azure.resourcemanager</groupId>
      <artifactId>azure-resourcemanager-resources</artifactId>
      <version>2.11.0-beta.1</version> <!-- {x-version-update;com.azure.resourcemanager:azure-resourcemanager-resources;current} -->
    </dependency>
    <dependency>
      <groupId>com.azure.resourcemanager</groupId>
      <artifactId>azure-resourcemanager-storage</artifactId>
      <version>2.11.0-beta.1</version> <!-- {x-version-update;com.azure.resourcemanager:azure-resourcemanager-storage;current} -->
    </dependency>
    <dependency>
      <groupId>org.junit.jupiter</groupId>
      <artifactId>junit-jupiter-engine</artifactId>
      <version>5.8.1</version> <!-- {x-version-update;org.junit.jupiter:junit-jupiter-engine;external_dependency} -->
      <scope>test</scope>
    </dependency>
    <dependency>
      <groupId>org.junit.jupiter</groupId>
      <artifactId>junit-jupiter-api</artifactId>
      <version>5.8.1</version> <!-- {x-version-update;org.junit.jupiter:junit-jupiter-api;external_dependency} -->
      <scope>test</scope>
    </dependency>
    <dependency>
      <groupId>com.azure</groupId>
      <artifactId>azure-core-http-netty</artifactId>
      <version>1.11.4</version> <!-- {x-version-update;com.azure:azure-core-http-netty;dependency} -->
      <scope>test</scope>
    </dependency>
    <dependency>
      <groupId>org.slf4j</groupId>
      <artifactId>slf4j-simple</artifactId>
      <version>1.7.32</version> <!-- {x-version-update;org.slf4j:slf4j-simple;external_dependency} -->
      <scope>test</scope>
    </dependency>
  </dependencies>
  <profiles>
    <profile>
      <id>azure-mgmt-sdk-test-jar</id>
      <activation>
        <property>
          <name>!maven.test.skip</name>
        </property>
      </activation>
      <dependencies>
        <dependency>
          <groupId>com.azure.resourcemanager</groupId>
          <artifactId>azure-resourcemanager-test</artifactId>
          <version>2.0.0-beta.1</version> <!-- {x-version-update;com.azure.resourcemanager:azure-resourcemanager-test;current} -->
          <scope>test</scope>
        </dependency>
      </dependencies>
    </profile>
  </profiles>
  <build>
    <plugins>
      <plugin>
        <groupId>org.apache.maven.plugins</groupId>
        <artifactId>maven-jar-plugin</artifactId>
        <version>3.1.2</version> <!-- {x-version-update;org.apache.maven.plugins:maven-jar-plugin;external_dependency} -->
        <configuration>
          <archive>
            <manifest>
              <addDefaultImplementationEntries>true</addDefaultImplementationEntries>
              <addDefaultSpecificationEntries>true</addDefaultSpecificationEntries>
            </manifest>
          </archive>
        </configuration>
      </plugin>

      <plugin>
        <groupId>org.jacoco</groupId>
        <artifactId>jacoco-maven-plugin</artifactId>
        <version>0.8.7</version> <!-- {x-version-update;org.jacoco:jacoco-maven-plugin;external_dependency} -->
        <configuration>
          <excludes>
            <exclude>com/azure/resourcemanager/**/fluent/**/*</exclude>
            <exclude>com/azure/resourcemanager/**/models/**/*</exclude>
            <exclude>com/azure/resourcemanager/**/implementation/*ClientImpl*</exclude>
            <exclude>com/azure/resourcemanager/**/implementation/*ClientBuilder*</exclude>
          </excludes>
        </configuration>
      </plugin>
<<<<<<< HEAD
      <plugin>
        <groupId>org.revapi</groupId>
        <artifactId>revapi-maven-plugin</artifactId>
        <version>0.11.2</version> <!-- {x-version-update;org.revapi:revapi-maven-plugin;external_dependency} -->
        <configuration>
          <analysisConfiguration>
            <revapi.ignore>
              <item>
                <code>java.method.addedToInterface</code>
              </item>
              <item>
                <regex>true</regex>
                <code>.*</code>
                <package>com\.azure\.resourcemanager(\.[^.]+)+\.fluent(\.[^.]+)*</package>
              </item>
            </revapi.ignore>
          </analysisConfiguration>
        </configuration>
      </plugin>
=======
>>>>>>> bd238937
    </plugins>
  </build>
</project><|MERGE_RESOLUTION|>--- conflicted
+++ resolved
@@ -44,13 +44,9 @@
       --add-opens com.azure.resourcemanager.eventhubs/com.azure.resourcemanager.eventhubs=ALL-UNNAMED
       --add-opens com.azure.resourcemanager.storage/com.azure.resourcemanager.storage=ALL-UNNAMED
     </javaModulesSurefireArgLine>
-<<<<<<< HEAD
     <codesnippet.skip>false</codesnippet.skip>
     <javadocDoclet></javadocDoclet>
     <javadocDocletOptions></javadocDocletOptions>
-=======
-    <revapi.skip>true</revapi.skip>
->>>>>>> bd238937
   </properties>
 
   <developers>
@@ -143,28 +139,6 @@
           </excludes>
         </configuration>
       </plugin>
-<<<<<<< HEAD
-      <plugin>
-        <groupId>org.revapi</groupId>
-        <artifactId>revapi-maven-plugin</artifactId>
-        <version>0.11.2</version> <!-- {x-version-update;org.revapi:revapi-maven-plugin;external_dependency} -->
-        <configuration>
-          <analysisConfiguration>
-            <revapi.ignore>
-              <item>
-                <code>java.method.addedToInterface</code>
-              </item>
-              <item>
-                <regex>true</regex>
-                <code>.*</code>
-                <package>com\.azure\.resourcemanager(\.[^.]+)+\.fluent(\.[^.]+)*</package>
-              </item>
-            </revapi.ignore>
-          </analysisConfiguration>
-        </configuration>
-      </plugin>
-=======
->>>>>>> bd238937
     </plugins>
   </build>
 </project>