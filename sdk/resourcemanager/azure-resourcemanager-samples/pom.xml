--- conflicted
+++ resolved
@@ -47,25 +47,17 @@
     <dependency>
       <groupId>com.azure.resourcemanager</groupId>
       <artifactId>azure-resourcemanager</artifactId>
-<<<<<<< HEAD
-      <version>2.1.0-beta.1</version> <!-- {x-version-update;com.azure.resourcemanager:azure-resourcemanager;current} -->
-=======
       <version>2.2.0-beta.1</version> <!-- {x-version-update;com.azure.resourcemanager:azure-resourcemanager;current} -->
     </dependency>
     <dependency>
       <groupId>com.azure</groupId>
       <artifactId>azure-core</artifactId>
       <version>1.12.0</version> <!-- {x-version-update;com.azure:azure-core;dependency} -->
->>>>>>> e2018a87
     </dependency>
     <dependency>
       <groupId>com.azure</groupId>
       <artifactId>azure-identity</artifactId>
-<<<<<<< HEAD
-      <version>1.1.3</version> <!-- {x-version-update;com.azure:azure-identity;dependency} -->
-=======
       <version>1.2.2</version> <!-- {x-version-update;com.azure:azure-identity;dependency} -->
->>>>>>> e2018a87
     </dependency>
     <dependency>
       <groupId>com.jcraft</groupId>
@@ -116,20 +108,12 @@
     <dependency>
       <groupId>com.azure</groupId>
       <artifactId>azure-cosmos</artifactId>
-<<<<<<< HEAD
-      <version>4.8.0</version> <!-- {x-version-update;com.azure:azure-cosmos;dependency} -->
-=======
       <version>4.10.0</version> <!-- {x-version-update;com.azure:azure-cosmos;dependency} -->
->>>>>>> e2018a87
     </dependency>
     <dependency>
       <groupId>com.azure</groupId>
       <artifactId>azure-security-keyvault-certificates</artifactId>
-<<<<<<< HEAD
-      <version>4.1.2</version> <!-- {x-version-update;com.azure:azure-security-keyvault-certificates;dependency} -->
-=======
       <version>4.1.3</version> <!-- {x-version-update;com.azure:azure-security-keyvault-certificates;dependency} -->
->>>>>>> e2018a87
     </dependency>
     <dependency>
       <groupId>com.azure</groupId>
