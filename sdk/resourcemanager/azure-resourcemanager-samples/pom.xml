<!--
 Copyright (c) Microsoft Corporation. All rights reserved.
 Licensed under the MIT License. See License.txt in the project root for
 license information.
-->
<project xmlns="http://maven.apache.org/POM/4.0.0" xmlns:xsi="http://www.w3.org/2001/XMLSchema-instance" xsi:schemaLocation="http://maven.apache.org/POM/4.0.0 http://maven.apache.org/xsd/maven-4.0.0.xsd">
  <modelVersion>4.0.0</modelVersion>
  <parent>
    <groupId>com.azure</groupId>
    <artifactId>azure-client-sdk-parent</artifactId>
    <version>1.7.0</version> <!-- {x-version-update;com.azure:azure-client-sdk-parent;current} -->
    <relativePath>../../parents/azure-client-sdk-parent</relativePath>
  </parent>

  <groupId>com.azure.resourcemanager</groupId>
  <artifactId>azure-resourcemanager-samples</artifactId>
  <version>2.0.0-beta.1</version> <!-- {x-version-update;com.azure.resourcemanager:azure-resourcemanager-samples;current} -->
  <packaging>jar</packaging>

  <name>Microsoft Azure SDK for Management samples</name>
  <description>This package contains Microsoft Azure SDK for Management samples.</description>
  <url>https://github.com/Azure/azure-sdk-for-java</url>

  <licenses>
    <license>
      <name>The MIT License (MIT)</name>
      <url>http://opensource.org/licenses/MIT</url>
      <distribution>repo</distribution>
    </license>
  </licenses>

  <scm>
    <url>https://github.com/Azure/azure-sdk-for-java</url>
    <connection>scm:git:git@github.com:Azure/azure-sdk-for-java.git</connection>
    <tag>HEAD</tag>
  </scm>

  <properties>
    <jacoco.skip>true</jacoco.skip>
  </properties>

  <developers>
    <developer>
      <id>microsoft</id>
      <name>Microsoft</name>
    </developer>
  </developers>

  <dependencies>
    <dependency>
      <groupId>com.azure.resourcemanager</groupId>
      <artifactId>azure-resourcemanager</artifactId>
<<<<<<< HEAD
      <version>2.19.0-beta.1</version> <!-- {x-version-update;com.azure.resourcemanager:azure-resourcemanager;current} -->
=======
      <version>2.20.0-beta.1</version> <!-- {x-version-update;com.azure.resourcemanager:azure-resourcemanager;current} -->
>>>>>>> 8a6962b0
    </dependency>
    <dependency>
      <groupId>com.azure</groupId>
      <artifactId>azure-core</artifactId>
      <version>1.32.0</version> <!-- {x-version-update;com.azure:azure-core;dependency} -->
    </dependency>
    <dependency>
      <groupId>com.azure</groupId>
      <artifactId>azure-identity</artifactId>
      <version>1.6.0</version> <!-- {x-version-update;com.azure:azure-identity;dependency} -->
    </dependency>
    <dependency>
      <groupId>com.jcraft</groupId>
      <artifactId>jsch</artifactId>
      <version>0.1.55</version> <!-- {x-version-update;resourcemanager_com.jcraft:jsch;external_dependency} -->
    </dependency>
    <dependency>
      <groupId>commons-net</groupId>
      <artifactId>commons-net</artifactId>
      <version>3.6</version> <!-- {x-version-update;commons-net:commons-net;external_dependency} -->
    </dependency>
    <!-- Important!!! jgit has gzip error above 4.5 with app services -->
    <dependency>
      <groupId>org.eclipse.jgit</groupId>
      <artifactId>org.eclipse.jgit</artifactId>
      <version>4.5.7.201904151645-r</version> <!-- {x-version-update;org.eclipse.jgit:org.eclipse.jgit;external_dependency} -->
    </dependency>
    <dependency>
      <groupId>com.github.docker-java</groupId>
      <artifactId>docker-java</artifactId>
      <version>3.2.1</version>  <!-- {x-version-update;com.github.docker-java:docker-java;external_dependency} -->
    </dependency>
    <dependency>
      <groupId>org.apache.httpcomponents</groupId>
      <artifactId>httpclient</artifactId>
      <version>4.5.13</version> <!-- {x-version-update;org.apache.httpcomponents:httpclient;external_dependency} -->
    </dependency>
    <dependency>
      <groupId>org.slf4j</groupId>
      <artifactId>slf4j-simple</artifactId>
      <version>1.7.36</version> <!-- {x-version-update;org.slf4j:slf4j-simple;external_dependency} -->
    </dependency>
    <dependency>
      <groupId>com.google.guava</groupId>
      <artifactId>guava</artifactId>
      <version>30.1.1-jre</version> <!-- {x-version-update;com.google.guava:guava;external_dependency} -->
    </dependency>
    <dependency>
      <groupId>com.azure</groupId>
      <artifactId>azure-storage-blob</artifactId>
      <version>12.19.1</version> <!-- {x-version-update;com.azure:azure-storage-blob;dependency} -->
    </dependency>
    <dependency>
      <groupId>com.azure</groupId>
      <artifactId>azure-cosmos</artifactId>
<<<<<<< HEAD
      <version>4.36.0</version> <!-- {x-version-update;com.azure:azure-cosmos;dependency} -->
=======
      <version>4.37.0</version> <!-- {x-version-update;com.azure:azure-cosmos;dependency} -->
>>>>>>> 8a6962b0
    </dependency>
    <dependency>
      <groupId>com.azure</groupId>
      <artifactId>azure-security-keyvault-certificates</artifactId>
      <version>4.4.0</version> <!-- {x-version-update;com.azure:azure-security-keyvault-certificates;dependency} -->
    </dependency>
    <dependency>
      <groupId>com.azure</groupId>
      <artifactId>azure-messaging-servicebus</artifactId>
      <version>7.11.0</version> <!-- {x-version-update;com.azure:azure-messaging-servicebus;dependency} -->
    </dependency>
    <dependency>
      <groupId>io.fabric8</groupId>
      <artifactId>kubernetes-client</artifactId>
      <version>5.12.3</version> <!-- {x-version-update;io.fabric8:kubernetes-client;external_dependency} -->
    </dependency>
    <dependency>
      <groupId>com.microsoft.sqlserver</groupId>
      <artifactId>mssql-jdbc</artifactId>
      <version>10.2.1.jre8</version> <!-- {x-version-update;com.microsoft.sqlserver:mssql-jdbc;external_dependency} -->
    </dependency>
    <dependency>
      <groupId>org.junit.jupiter</groupId>
      <artifactId>junit-jupiter-engine</artifactId>
      <version>5.8.2</version> <!-- {x-version-update;org.junit.jupiter:junit-jupiter-engine;external_dependency} -->
      <scope>test</scope>
    </dependency>
    <dependency>
      <groupId>org.junit.jupiter</groupId>
      <artifactId>junit-jupiter-api</artifactId>
      <version>5.8.2</version> <!-- {x-version-update;org.junit.jupiter:junit-jupiter-api;external_dependency} -->
      <scope>test</scope>
    </dependency>
    <dependency>
      <groupId>com.github.spotbugs</groupId>
      <artifactId>spotbugs-annotations</artifactId>
      <version>4.2.2</version> <!-- {x-version-update;com.github.spotbugs:spotbugs-annotations;external_dependency} -->
    </dependency>
  </dependencies>
  <profiles>
    <profile>
      <id>azure-mgmt-sdk-test-jar</id>
      <activation>
        <property>
          <name>!maven.test.skip</name>
        </property>
      </activation>
      <dependencies>
        <dependency>
          <groupId>com.azure.resourcemanager</groupId>
          <artifactId>azure-resourcemanager-test</artifactId>
          <version>2.0.0-beta.1</version> <!-- {x-version-update;com.azure.resourcemanager:azure-resourcemanager-test;current} -->
          <scope>test</scope>
        </dependency>
      </dependencies>
    </profile>
  </profiles>
  <build>
    <plugins>
      <plugin>
        <groupId>org.apache.maven.plugins</groupId>
        <artifactId>maven-javadoc-plugin</artifactId>
        <version>3.3.1</version> <!-- {x-version-update;org.apache.maven.plugins:maven-javadoc-plugin;external_dependency} -->
        <configuration>
          <excludePackageNames>
            com.azure.resourcemanager.*.samples:
          </excludePackageNames>
        </configuration>
      </plugin>

      <plugin>
        <groupId>org.apache.maven.plugins</groupId>
        <artifactId>maven-enforcer-plugin</artifactId>
        <version>3.0.0-M3</version> <!-- {x-version-update;org.apache.maven.plugins:maven-enforcer-plugin;external_dependency} -->
        <configuration>
          <rules>
            <bannedDependencies>
              <includes>
                <include>org.apache.httpcomponents:httpclient:[4.5.13]</include> <!-- {x-include-update;org.apache.httpcomponents:httpclient;external_dependency} -->
                <include>io.fabric8:kubernetes-client:[5.12.3]</include> <!-- {x-include-update;io.fabric8:kubernetes-client;external_dependency} -->
                <include>com.jcraft:jsch:[0.1.55]</include> <!-- {x-include-update;resourcemanager_com.jcraft:jsch;external_dependency} -->
                <include>org.slf4j:slf4j-simple:[1.7.36]</include> <!-- {x-include-update;org.slf4j:slf4j-simple;external_dependency} -->
                <include>com.google.guava:guava:[30.1.1-jre]</include> <!-- {x-include-update;com.google.guava:guava;external_dependency} -->
                <include>com.github.docker-java:docker-java:[3.2.1]</include> <!-- {x-include-update;com.github.docker-java:docker-java;external_dependency} -->
                <include>com.microsoft.sqlserver:mssql-jdbc:[10.2.1.jre8]</include> <!-- {x-include-update;com.microsoft.sqlserver:mssql-jdbc;external_dependency} -->
                <include>org.eclipse.jgit:org.eclipse.jgit:[4.5.7.201904151645-r]</include> <!-- {x-include-update;org.eclipse.jgit:org.eclipse.jgit;external_dependency} -->
                <include>commons-net:commons-net:[3.6]</include> <!-- {x-include-update;commons-net:commons-net;external_dependency} -->
                <include>com.github.spotbugs:spotbugs-annotations:[4.2.2]</include> <!-- {x-include-update;com.github.spotbugs:spotbugs-annotations;external_dependency} -->
              </includes>
            </bannedDependencies>
          </rules>
        </configuration>
      </plugin>
    </plugins>
  </build>
</project><|MERGE_RESOLUTION|>--- conflicted
+++ resolved
@@ -50,11 +50,7 @@
     <dependency>
       <groupId>com.azure.resourcemanager</groupId>
       <artifactId>azure-resourcemanager</artifactId>
-<<<<<<< HEAD
-      <version>2.19.0-beta.1</version> <!-- {x-version-update;com.azure.resourcemanager:azure-resourcemanager;current} -->
-=======
       <version>2.20.0-beta.1</version> <!-- {x-version-update;com.azure.resourcemanager:azure-resourcemanager;current} -->
->>>>>>> 8a6962b0
     </dependency>
     <dependency>
       <groupId>com.azure</groupId>
@@ -110,11 +106,7 @@
     <dependency>
       <groupId>com.azure</groupId>
       <artifactId>azure-cosmos</artifactId>
-<<<<<<< HEAD
-      <version>4.36.0</version> <!-- {x-version-update;com.azure:azure-cosmos;dependency} -->
-=======
       <version>4.37.0</version> <!-- {x-version-update;com.azure:azure-cosmos;dependency} -->
->>>>>>> 8a6962b0
     </dependency>
     <dependency>
       <groupId>com.azure</groupId>
