--- conflicted
+++ resolved
@@ -200,12 +200,7 @@
                 <include>org.slf4j:slf4j-simple:[1.7.36]</include> <!-- {x-include-update;org.slf4j:slf4j-simple;external_dependency} -->
                 <include>com.google.guava:guava:[32.0.1-jre]</include> <!-- {x-include-update;com.google.guava:guava;external_dependency} -->
                 <include>com.github.docker-java:docker-java:[3.2.1]</include> <!-- {x-include-update;com.github.docker-java:docker-java;external_dependency} -->
-<<<<<<< HEAD
                 <include>com.microsoft.sqlserver:mssql-jdbc:[12.4.2.jre11]</include> <!-- {x-include-update;com.microsoft.sqlserver:mssql-jdbc;external_dependency} -->
-                <include>org.eclipse.jgit:org.eclipse.jgit:[4.5.7.201904151645-r]</include> <!-- {x-include-update;org.eclipse.jgit:org.eclipse.jgit;external_dependency} -->
-=======
-                <include>com.microsoft.sqlserver:mssql-jdbc:[10.2.3.jre8]</include> <!-- {x-include-update;com.microsoft.sqlserver:mssql-jdbc;external_dependency} -->
->>>>>>> 5a079d8c
                 <include>commons-net:commons-net:[3.9.0]</include> <!-- {x-include-update;commons-net:commons-net;external_dependency} -->
                 <include>com.github.spotbugs:spotbugs-annotations:[4.8.0]</include> <!-- {x-include-update;com.github.spotbugs:spotbugs-annotations;external_dependency} -->
               </includes>
