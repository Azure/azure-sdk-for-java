{
  "$schema": "./samples.schema.json",
  "javaSamples": [
    {
      "owner": "yungezz",
      "filePath": "azure-resourcemanager-samples/src/main/java/com/azure/resourcemanager/appplatform/samples/ManageSpringCloud.java",
      "githubPath": "Azure-Samples/app-platform-java-manage-spring-cloud",
      "description": "Getting started on managing Spring Cloud using Java"
<<<<<<< HEAD
    },
    {
      "owner": "yungezz",
      "filePath": "azure-resourcemanager-samples/src/main/java/com/azure/resourcemanager/appservice/samples/ManageFunctionAppBasic.java",
      "githubPath": "Azure-Samples/app-service-java-manage-functions",
      "description": "Getting started on managing Functions using Java"
    },
    {
      "owner": "yungezz",
      "filePath": "azure-resourcemanager-samples/src/main/java/com/azure/resourcemanager/appservice/samples/ManageFunctionAppLogs.java",
      "githubPath": "Azure-Samples/app-service-java-manage-logs-for-function-apps",
      "description": "Getting started on log streaming for Functions using Java"
    },
    {
      "owner": "yungezz",
      "filePath": "azure-resourcemanager-samples/src/main/java/com/azure/resourcemanager/appservice/samples/ManageFunctionAppSourceControl.java",
      "githubPath": "Azure-Samples/app-service-java-configure-deployment-sources-for-functions",
      "description": "Getting started on configuring deployment sources for Functions using Java"
    },
    {
      "owner": "yungezz",
      "filePath": "azure-resourcemanager-samples/src/main/java/com/azure/resourcemanager/appservice/samples/ManageFunctionAppWithAuthentication.java",
      "githubPath": "Azure-Samples/app-service-java-manage-authentication-for-functions",
      "description": "Getting started on managing authentication for Functions using Java"
    },
    {
      "owner": "yungezz",
      "filePath": "azure-resourcemanager-samples/src/main/java/com/azure/resourcemanager/appservice/samples/ManageFunctionAppWithDomainSsl.java",
      "githubPath": "Azure-Samples/app-service-java-manage-functions-with-custom-domains",
      "description": "Getting started on managing Functions with custom domains using Java"
    },
    {
      "owner": "yungezz",
      "filePath": "azure-resourcemanager-samples/src/main/java/com/azure/resourcemanager/appservice/samples/ManageLinuxFunctionAppSourceControl.java",
      "githubPath": "Azure-Samples/app-service-java-configure-deployment-sources-for-functions-on-linux",
      "description": "Getting started on configuring deployment sources for Functions on Linux using Java"
    },
    {
      "owner": "yungezz",
      "filePath": "azure-resourcemanager-samples/src/main/java/com/azure/resourcemanager/appservice/samples/ManageLinuxWebAppBasic.java",
      "githubPath": "Azure-Samples/app-service-java-manage-web-apps-on-linux",
      "description": "Getting started on managing Web Apps on Linux using Java"
    },
    {
      "owner": "yungezz",
      "filePath": "azure-resourcemanager-samples/src/main/java/com/azure/resourcemanager/appservice/samples/ManageLinuxWebAppCosmosDbByMsi.java",
      "githubPath": "Azure-Samples/app-service-java-access-key-vault-convenience-for-web-apps-on-linux",
      "description": "Getting started on on safeguarding Web app secrets in Key Vault on Linux using Java"
    },
    {
      "owner": "yungezz",
      "filePath": "azure-resourcemanager-samples/src/main/java/com/azure/resourcemanager/appservice/samples/ManageLinuxWebAppSourceControl.java",
      "githubPath": "Azure-Samples/app-service-java-configure-deployment-sources-for-web-apps-on-linux",
      "description": "Getting started on configuring deployment sources for Web Apps on Linux using Java"
    },
    {
      "owner": "yungezz",
      "filePath": "azure-resourcemanager-samples/src/main/java/com/azure/resourcemanager/appservice/samples/ManageLinuxWebAppSqlConnection.java",
      "githubPath": "Azure-Samples/app-service-java-manage-data-connections-for-web-apps-on-linux",
      "description": "Getting started on managing data connections (such as SQL Database and Redis Cache) for Web Apps on Linux using Java "
    },
    {
      "owner": "yungezz",
      "filePath": "azure-resourcemanager-samples/src/main/java/com/azure/resourcemanager/appservice/samples/ManageLinuxWebAppStorageAccountConnection.java",
      "githubPath": "Azure-Samples/app-service-java-manage-storage-connections-for-web-apps-on-linux",
      "description": "Getting started on managing storage connections for Web Apps on Linux using Java"
    },
    {
      "owner": "yungezz",
      "filePath": "azure-resourcemanager-samples/src/main/java/com/azure/resourcemanager/appservice/samples/ManageLinuxWebAppWithContainerRegistry.java",
      "githubPath": "Azure-Samples/app-service-java-deploy-image-from-acr-to-linux",
      "description": "Deploy a container image from Azure Container Registry to Linux containers in App Service using Java"
    },
    {
      "owner": "yungezz",
      "filePath": "azure-resourcemanager-samples/src/main/java/com/azure/resourcemanager/appservice/samples/ManageLinuxWebAppWithDomainSsl.java",
      "githubPath": "Azure-Samples/app-service-java-manage-web-apps-on-linux-with-custom-domains",
      "description": "Getting started on managing Web Apps on Linux with custom domains using Java"
    },
    {
      "owner": "yungezz",
      "filePath": "azure-resourcemanager-samples/src/main/java/com/azure/resourcemanager/appservice/samples/ManageLinuxWebAppWithTrafficManager.java",
      "githubPath": "Azure-Samples/app-service-java-scale-web-apps-on-linux",
      "description": "Getting started on scaling Web Apps on Linux using Java"
    },
    {
      "owner": "yungezz",
      "filePath": "azure-resourcemanager-samples/src/main/java/com/azure/resourcemanager/appservice/samples/ManageWebAppBasic.java",
      "githubPath": "Azure-Samples/app-service-java-manage-web-apps",
      "description": "Getting started on managing Web Apps using Java"
    },
    {
      "owner": "yungezz",
      "filePath": "azure-resourcemanager-samples/src/main/java/com/azure/resourcemanager/appservice/samples/ManageWebAppCosmosDbByMsi.java",
      "githubPath": "Azure-Samples/app-service-java-access-key-vault-convenience-for-web-apps",
      "description": "Getting started on safeguarding Web app secrets in Key Vault using convenience API"
    },
    {
      "owner": "yungezz",
      "filePath": "azure-resourcemanager-samples/src/main/java/com/azure/resourcemanager/appservice/samples/ManageWebAppCosmosDbThroughKeyVault.java",
      "githubPath": "Azure-Samples/app-service-java-access-key-vault-by-msi-for-web-apps",
      "description": "Getting started on safeguarding Web app secrets in Key Vault using convenience API"
    },
    {
      "owner": "yungezz",
      "filePath": "azure-resourcemanager-samples/src/main/java/com/azure/resourcemanager/appservice/samples/ManageWebAppLogs.java",
      "githubPath": "Azure-Samples/app-service-java-manage-logs-for-web-apps",
      "description": "Getting started on log streaming for Web apps using Java"
    },
    {
      "owner": "yungezz",
      "filePath": "azure-resourcemanager-samples/src/main/java/com/azure/resourcemanager/appservice/samples/ManageWebAppSlots.java",
      "githubPath": "Azure-Samples/app-service-java-manage-staging-and-production-slots-for-web-apps",
      "description": "Getting started on managing staging and product slots for Web Apps using Java"
    },
    {
      "owner": "yungezz",
      "filePath": "azure-resourcemanager-samples/src/main/java/com/azure/resourcemanager/appservice/samples/ManageWebAppSourceControl.java",
      "githubPath": "Azure-Samples/app-service-java-configure-deployment-sources-for-web-apps",
      "description": "Getting started on configuring deployment sources for Web Apps using Java"
    },
    {
      "owner": "yungezz",
      "filePath": "azure-resourcemanager-samples/src/main/java/com/azure/resourcemanager/appservice/samples/ManageWebAppSourceControlAsync.java",
      "githubPath": "Azure-Samples/app-service-java-configure-deployment-sources-for-web-apps-async",
      "description": "Getting started on configuring deployment sources for Web Apps using Java asynchronously"
    },
    {
      "owner": "yungezz",
      "filePath": "azure-resourcemanager-samples/src/main/java/com/azure/resourcemanager/appservice/samples/ManageWebAppSqlConnection.java",
      "githubPath": "Azure-Samples/app-service-java-manage-data-connections-for-web-apps",
      "description": "Getting started on managing data connections (such as SQL Database and Redis Cache) for Web Apps using Java"
    },
    {
      "owner": "yungezz",
      "filePath": "azure-resourcemanager-samples/src/main/java/com/azure/resourcemanager/appservice/samples/ManageWebAppStorageAccountConnection.java",
      "githubPath": "Azure-Samples/app-service-java-manage-storage-connections-for-web-apps",
      "description": "Getting started on managing storage connections for Web Apps using Java"
    },
    {
      "owner": "yungezz",
      "filePath": "azure-resourcemanager-samples/src/main/java/com/azure/resourcemanager/appservice/samples/ManageWebAppWithAuthentication.java",
      "githubPath": "Azure-Samples/app-service-java-manage-authentication-for-web-apps",
      "description": "Getting started on managing authentication for Web Apps using Java"
    },
    {
      "owner": "yungezz",
      "filePath": "azure-resourcemanager-samples/src/main/java/com/azure/resourcemanager/appservice/samples/ManageWebAppWithDomainSsl.java",
      "githubPath": "Azure-Samples/app-service-java-manage-web-apps-with-custom-domains",
      "description": "Getting started on managing Web Apps with custom domains using Java"
    },
    {
      "owner": "yungezz",
      "filePath": "azure-resourcemanager-samples/src/main/java/com/azure/resourcemanager/appservice/samples/ManageWebAppWithTrafficManager.java",
      "githubPath": "Azure-Samples/app-service-java-scale-web-apps",
      "description": "Getting started on scaling Web Apps using Java"
    },
    {
      "owner": "yungezz",
      "filePath": "azure-resourcemanager-samples/src/main/java/com/azure/resourcemanager/authorization/samples/ManageServicePrincipalCredentials.java",
      "githubPath": "Azure-Samples/aad-java-manage-service-principal-credentials",
      "description": "Getting started with managing credentials for service principals using Java."
    },
    {
      "owner": "yungezz",
      "filePath": "azure-resourcemanager-samples/src/main/java/com/azure/resourcemanager/authorization/samples/ManageUsersGroupsAndRoles.java",
      "githubPath": "Azure-Samples/aad-java-manage-users-groups-and-roles",
      "description": "Manage users and groups and manage their roles using Java"
    },
    {
      "owner": "yungezz",
      "filePath": "azure-resourcemanager-samples/src/main/java/com/azure/resourcemanager/cdn/samples/ManageCdn.java",
      "githubPath": "Azure-Samples/cdn-java-manage-cdn",
      "description": "Getting started on managing CDN using Java"
    },	
    {
      "owner": "yungezz",
      "filePath": "azure-resourcemanager-samples/src/main/java/com/azure/resourcemanager/cdn/samples/ManageCdnWithCustomDomain.java",
      "githubPath": "Azure-Samples/cdn-java-manage-cdn-with-custom-domain",
      "description": "Getting started on managing CDN with custom domain using Java"
    },
    {
      "owner": "yungezz",
      "filePath": "azure-resourcemanager-samples/src/main/java/com/azure/resourcemanager/compute/samples/ConvertVirtualMachineToManagedDisks.java",
      "githubPath": "Azure-Samples/managed-disk-java-convert-existing-virtual-machines-to-use-managed-disks",
      "description": "Getting started with converting Virtual Machines to use Managed Disks using Java"
    },
    {
      "owner": "yungezz",
      "filePath": "azure-resourcemanager-samples/src/main/java/com/azure/resourcemanager/compute/samples/CreateVirtualMachinesAsyncTrackingRelatedResources.java",
      "githubPath": "Azure-Samples/compute-java-create-vms-async-tracking-related-resources",
      "description": "Getting started with reactive extensions in parallel Azure virtual machine creation using Java"
    },
    {
      "owner": "yungezz",
      "filePath": "azure-resourcemanager-samples/src/main/java/com/azure/resourcemanager/compute/samples/CreateVirtualMachinesInParallel.java",
      "githubPath": "Azure-Samples/compute-java-create-virtual-machines-across-regions-in-parallel",
      "description": "Getting started on creating several virtual machines across regions in parallel using Java"
    },
    {
      "owner": "yungezz",
      "filePath": "azure-resourcemanager-samples/src/main/java/com/azure/resourcemanager/compute/samples/CreateVirtualMachinesUsingCustomImageOrSpecializedVHD.java",
      "githubPath": "Azure-Samples/compute-java-create-virtual-machines-from-generalized-image-or-specialized-vhd",
      "description": "Getting started on creating virtual machines from generalized image or specialized VHD using Java"
    },
    {
      "owner": "yungezz",
      "filePath": "azure-resourcemanager-samples/src/main/java/com/azure/resourcemanager/compute/samples/CreateVirtualMachineUsingCustomImageFromVHD.java",
      "githubPath": "Azure-Samples/managed-disk-java-create-virtual-machine-using-custom-image-from-VHD",
      "description": "Getting started with creating a virtual machine using a VHD, either OS or data disk VHD using Java"
    },
    {
      "owner": "yungezz",
      "filePath": "azure-resourcemanager-samples/src/main/java/com/azure/resourcemanager/compute/samples/CreateVirtualMachineUsingCustomImageFromVM.java",
      "githubPath": "Azure-Samples/managed-disk-java-create-virtual-machine-using-custom-image",
      "description": "Getting started with creating a virtual machine using a custom image using Java"
    },
    {
      "owner": "yungezz",
      "filePath": "azure-resourcemanager-samples/src/main/java/com/azure/resourcemanager/compute/samples/CreateVirtualMachineUsingSpecializedDiskFromSnapshot.java",
      "githubPath": "Azure-Samples/managed-disk-java-create-virtual-machine-using-specialized-disk-from-snapshot",
      "description": "Getting started with creating a Virtual Machine using specialized disks from Snapshots using Java"
    },
    {
      "owner": "yungezz",
      "filePath": "azure-resourcemanager-samples/src/main/java/com/azure/resourcemanager/compute/samples/CreateVirtualMachineUsingSpecializedDiskFromVhd.java",
      "githubPath": "Azure-Samples/managed-disk-java-create-virtual-machine-using-specialized-disk-from-VHD",
      "description": "Getting started with creating a virtual machine by importing a specialized operating system disk VHD using Java"
    },
    {
      "owner": "yungezz",
      "filePath": "azure-resourcemanager-samples/src/main/java/com/azure/resourcemanager/compute/samples/ListComputeSkus.java",
      "githubPath": "Azure-Samples/compute-java-list-compute-skus",
      "description": "Getting started on listing compute SKUs using Java"
    },
    {
      "owner": "yungezz",
      "filePath": "azure-resourcemanager-samples/src/main/java/com/azure/resourcemanager/compute/samples/ListVirtualMachineExtensionImages.java",
      "githubPath": "Azure-Samples/compute-java-list-vm-extension-images",
      "description": "Getting started on listing virtual machine extension images using Java"
    },
    {
      "owner": "yungezz",
      "filePath": "azure-resourcemanager-samples/src/main/java/com/azure/resourcemanager/compute/samples/ListVirtualMachineImages.java",
      "githubPath": "Azure-Samples/compute-java-list-vm-images",
      "description": "Browse and get versions and names - virtual machine images, publishers, offers and SKUs using Java"
    },
    {
      "owner": "yungezz",
      "filePath": "azure-resourcemanager-samples/src/main/java/com/azure/resourcemanager/compute/samples/ManageAvailabilitySet.java",
      "githubPath": "Azure-Samples/compute-java-manage-availability-sets",
      "description": "Getting started on managing availability sets using Java"
    },
    {
      "owner": "yungezz",
      "filePath": "azure-resourcemanager-samples/src/main/java/com/azure/resourcemanager/compute/samples/ManageManagedDisks.java",
      "githubPath": "Azure-Samples/compute-java-manage-managed-disks",
      "description": "Getting started on managing managed disks using Java"
    },
    {
      "owner": "yungezz",
      "filePath": "azure-resourcemanager-samples/src/main/java/com/azure/resourcemanager/compute/samples/ManageResourceFromMSIEnabledVirtualMachineBelongsToAADGroup.java",
      "githubPath": "Azure-Samples/compute-java-manage-resources-from-vm-with-msi-in-aad-group",
      "description": "Getting started on managing Azure resources from a managed service identity (MSI) enabled virtual machine that belongs to an Azure Active Directory (AAD) security group using Java"
    },
    {
      "owner": "yungezz",
      "filePath": "azure-resourcemanager-samples/src/main/java/com/azure/resourcemanager/compute/samples/ManageScaleSetUserAssignedMSIFromServicePrincipal.java",
      "githubPath": "Azure-Samples/compute-java-manage-scale-set-user-assigned-msi-from-service-principal",
      "description": "Assign managed service identity (MSI) to virtual machine scale set using newly created service principal to authenticate in Java"
    },
    {
      "owner": "yungezz",
      "filePath": "azure-resourcemanager-samples/src/main/java/com/azure/resourcemanager/compute/samples/ManageStorageFromMSIEnabledVirtualMachine.java",
      "githubPath": "Azure-Samples/aad-java-manage-resources-from-vm-with-msi",
      "description": "Getting started on managing Azure resources from a virtual machine with managed service identity (MSI) using Java"
    },
    {
      "owner": "yungezz",
      "filePath": "azure-resourcemanager-samples/src/main/java/com/azure/resourcemanager/compute/samples/ManageUserAssignedMSIEnabledVirtualMachine.java",
      "githubPath": "Azure-Samples/compute-java-manage-user-assigned-msi-enabled-virtual-machine",
      "description": "Getting started on managing Azure resources from a virtual machine with user assigned managed service identity (MSI) using Java"
    },
    {
      "owner": "yungezz",
      "filePath": "azure-resourcemanager-samples/src/main/java/com/azure/resourcemanager/compute/samples/ManageVirtualMachine.java",
      "githubPath": "Azure-Samples/compute-java-manage-vm",
      "description": "Getting Started with Compute - Manage Virtual Machines using Java"
    },
    {
      "owner": "yungezz",
      "filePath": "azure-resourcemanager-samples/src/main/java/com/azure/resourcemanager/compute/samples/ManageVirtualMachineAsync.java",
      "githubPath": "Azure-Samples/compute-java-manage-vm-async",
      "description": "Getting Started with Compute - Manage Virtual Machines using Java asynchronously"
    },
    {
      "owner": "yungezz",
      "filePath": "azure-resourcemanager-samples/src/main/java/com/azure/resourcemanager/compute/samples/ManageVirtualMachineExtension.java",
      "githubPath": "Azure-Samples/compute-java-manage-virtual-machine-using-vm-extensions",
      "description": "Getting started on managing virtual machines using vm extensions using Java"
    },
    {
      "owner": "yungezz",
      "filePath": "azure-resourcemanager-samples/src/main/java/com/azure/resourcemanager/compute/samples/ManageVirtualMachineFromMSIEnabledVirtualMachine.java",
      "githubPath": "Azure-Samples/compute-java-manage-vm-from-vm-with-msi-credentials",
      "description": "Getting started on managing virtual machines from a virtual machine with managed service identity (MSI) credentials using Java"
    },
    {
      "owner": "yungezz",
      "filePath": "azure-resourcemanager-samples/src/main/java/com/azure/resourcemanager/compute/samples/ManageVirtualMachineScaleSet.java",
      "githubPath": "Azure-Samples/compute-java-manage-virtual-machine-scale-sets",
      "description": "Getting started on managing virtual machine scale sets using Java"
    },
    {
      "owner": "yungezz",
      "filePath": "azure-resourcemanager-samples/src/main/java/com/azure/resourcemanager/compute/samples/ManageVirtualMachineScaleSetAsync.java",
      "githubPath": "Azure-Samples/compute-java-manage-virtual-machine-scale-sets-async",
      "description": "Getting started on managing virtual machine scale sets using Java asynchronously"
    },
    {
      "owner": "yungezz",
      "filePath": "azure-resourcemanager-samples/src/main/java/com/azure/resourcemanager/compute/samples/ManageVirtualMachineScaleSetWithUnmanagedDisks.java",
      "githubPath": "Azure-Samples/compute-java-manage-virtual-machine-scale-set-with-unmanaged-disks",
      "description": "Getting started with managing Virtual Machine Scale Sets with Managed Disks using Java"
    },
    {
      "owner": "yungezz",
      "filePath": "azure-resourcemanager-samples/src/main/java/com/azure/resourcemanager/compute/samples/ManageVirtualMachinesInParallel.java",
      "githubPath": "Azure-Samples/compute-java-manage-virtual-machines-in-parallel",
      "description": "Getting started on managing virtual machines in parallel using Java"
    },
    {
      "owner": "yungezz",
      "filePath": "azure-resourcemanager-samples/src/main/java/com/azure/resourcemanager/compute/samples/ManageVirtualMachineWithDisk.java",
      "githubPath": "Azure-Samples/compute-java-manage-virtual-machine-with-disks",
      "description": "Getting started on managing virtual machine with disks using Java"
    },
    {
      "owner": "yungezz",
      "filePath": "azure-resourcemanager-samples/src/main/java/com/azure/resourcemanager/compute/samples/ManageVirtualMachineWithUnmanagedDisks.java",
      "githubPath": "Azure-Samples/compute-java-manage-virtual-machine-with-unmanaged-disks",
      "description": "Getting started with managing Virtual Image with Managed Disks using Java"
    },
    {
      "owner": "yungezz",
      "filePath": "azure-resourcemanager-samples/src/main/java/com/azure/resourcemanager/compute/samples/ManageZonalVirtualMachine.java",
      "githubPath": "Azure-Samples/compute-java-manage-vms-in-availability-zones",
      "description": "Manage virtual machines in availability zones using Java"
    },
    {
      "owner": "yungezz",
      "filePath": "azure-resourcemanager-samples/src/main/java/com/azure/resourcemanager/compute/samples/ManageZonalVirtualMachineScaleSet.java",
      "githubPath": "Azure-Samples/compute-java-manage-vmss-in-availability-zones",
      "description": "Manage virtual machine scale sets in availability zones using Java"
    },
    {
      "owner": "yungezz",
      "filePath": "azure-resourcemanager-samples/src/main/java/com/azure/resourcemanager/containerinstance/samples/ManageContainerInstanceWithAzureFileShareMount.java",
      "githubPath": "Azure-Samples/aci-java-manage-container-instances-1",
      "description": "Manage Azure Container Instances with new Azure File Share using Java"
    },
    {
      "owner": "yungezz",
      "filePath": "azure-resourcemanager-samples/src/main/java/com/azure/resourcemanager/containerinstance/samples/ManageContainerInstanceWithManualAzureFileShareMountCreation.java",
      "githubPath": "Azure-Samples/aci-java-manage-container-instances-2",
      "description": "Manage Azure Container Instances with an existing Azure File Share using Java"
    },
    {
      "owner": "yungezz",
      "filePath": "azure-resourcemanager-samples/src/main/java/com/azure/resourcemanager/containerinstance/samples/ManageContainerInstanceWithMultipleContainerImages.java",
      "githubPath": "Azure-Samples/aci-java-create-container-groups",
      "description": "Create Container Group with multiple instances and container images using Java"
    },
    {
      "owner": "yungezz",
      "filePath": "azure-resourcemanager-samples/src/main/java/com/azure/resourcemanager/containerinstance/samples/ManageContainerInstanceZeroToOneAndOneToManyUsingContainerServiceOrchestrator.java",
      "githubPath": "Azure-Samples/aci-java-scale-up-containers-using-acs",
      "description": "Create Container Group and scale up containers using Kubernetes in ACS using Java"
    },
    {
      "owner": "yungezz",
      "filePath": "azure-resourcemanager-samples/src/main/java/com/azure/resourcemanager/containerregistry/samples/ManageContainerRegistry.java",
      "githubPath": "Azure-Samples/acr-java-manage-azure-container-registry",
      "description": "Getting started on managing Azure container registries using Java"
    },
    {
      "owner": "yungezz",
      "filePath": "azure-resourcemanager-samples/src/main/java/com/azure/resourcemanager/containerregistry/samples/ManageContainerRegistryWithWebhooks.java",
      "githubPath": "Azure-Samples/acr-java-manage-azure-container-registry-with-webhooks",
      "description": "Getting started on managing Azure container registries with webhooks using Java"
    },
    {
      "owner": "yungezz",
      "filePath": "azure-resourcemanager-samples/src/main/java/com/azure/resourcemanager/cosmos/samples/CreateCosmosDBTableWithVirtualNetworkRule.java",
      "githubPath": "Azure-Samples/cosmosdb-java-create-cosmosdb-table-with-virtual-network-rule",
      "description": "Create a CosmosDB Table with a virtual network rule using Java"
    },
    {
      "owner": "yungezz",
      "filePath": "azure-resourcemanager-samples/src/main/java/com/azure/resourcemanager/cosmos/samples/CreateCosmosDBWithEventualConsistency.java",
      "githubPath": "Azure-Samples/cosmosdb-java-create-cosmosdb-and-configure-for-eventual-consistency",
      "description": "Create a CosmosDB and configure it with eventual consistency using Java"
    },
    {
      "owner": "yungezz",
      "filePath": "azure-resourcemanager-samples/src/main/java/com/azure/resourcemanager/cosmos/samples/CreateCosmosDBWithIPRange.java",
      "githubPath": "Azure-Samples/cosmosdb-java-create-cosmosdb-and-configure-firewall",
      "description": "Create a CosmosDB, configure it for high availability and create a firewall by limiting access to CosmosDB from an approved set of IP addresses using Java"
    },
    {
      "owner": "yungezz",
      "filePath": "azure-resourcemanager-samples/src/main/java/com/azure/resourcemanager/cosmos/samples/CreateCosmosDBWithKindMongoDB.java",
      "githubPath": "Azure-Samples/cosmosdb-java-create-cosmosdb-and-get-mongodb-connection-string",
      "description": "Create a CosmosDB and get MongoDB connection string using Java"
    },
    {
      "owner": "yungezz",
      "filePath": "azure-resourcemanager-samples/src/main/java/com/azure/resourcemanager/cosmos/samples/ManageHACosmosDB.java",
      "githubPath": "Azure-Samples/cosmosdb-java-create-cosmosdb-and-configure-for-high-availability",
      "description": "Create a CosmosDB and configure it for high availability using Java"
    },
    {
      "owner": "yungezz",
      "filePath": "azure-resourcemanager-samples/src/main/java/com/azure/resourcemanager/dns/samples/ManageDns.java",
      "githubPath": "Azure-Samples/dns-java-host-and-manage-your-domains",
      "description": "Getting started on hosting and managing your domains using Java"
    },
    {
      "owner": "yungezz",
      "filePath": "azure-resourcemanager-samples/src/main/java/com/azure/resourcemanager/eventhubs/samples/ManageEventHub.java",
      "githubPath": "Azure-Samples/eventhub-java-manage-event-hub",
      "description": "Getting started on managing event hub and associated resources using Java"
    },
    {
      "owner": "yungezz",
      "filePath": "azure-resourcemanager-samples/src/main/java/com/azure/resourcemanager/eventhubs/samples/ManageEventHubEvents.java",
      "githubPath": "Azure-Samples/eventhub-java-manage-event-hub-events",
      "description": "Getting started on managing event hub, diagnostic settings and associated resources using Java"
    },
    {
      "owner": "yungezz",
      "filePath": "azure-resourcemanager-samples/src/main/java/com/azure/resourcemanager/eventhubs/samples/ManageEventHubGeoDisasterRecovery.java",
      "githubPath": "Azure-Samples/eventhub-java-manage-event-hub-geo-disaster-recovery",
      "description": "Getting started on managing event hub geo-disaster recovery using Java"
    },
    {
      "owner": "yungezz",
      "filePath": "azure-resourcemanager-samples/src/main/java/com/azure/resourcemanager/keyvault/samples/ManageKeyVault.java",
      "githubPath": "Azure-Samples/key-vault-java-manage-key-vaults",
      "description": "Getting started on managing key vaults using Java"
    },
    {
      "owner": "yungezz",
      "filePath": "azure-resourcemanager-samples/src/main/java/com/azure/resourcemanager/kubernetescluster/samples/DeployImageFromContainerRegistryToKubernetes.java",
      "githubPath": "Azure-Samples/aks-java-deploy-image-from-acr-to-kubernetes",
      "description": "Deploy an image from Azure Container Registry to Kubernetes cluster using Java"
    },
    {
      "owner": "yungezz",
      "filePath": "azure-resourcemanager-samples/src/main/java/com/azure/resourcemanager/kubernetescluster/samples/ManagedKubernetesClusterWithAdvancedNetworking.java",
      "githubPath": "Azure-Samples/aks-java-manage-kubernetes-cluster-with-advanced-networking",
      "description": "Getting started on managing Kubernetes clusters with advanced networking using Java"
    },
    {
      "owner": "yungezz",
      "filePath": "azure-resourcemanager-samples/src/main/java/com/azure/resourcemanager/kubernetescluster/samples/ManageKubernetesCluster.java",
      "githubPath": "Azure-Samples/aks-java-manage-kubernetes-cluster",
      "description": "Getting started with Kubernetes clusters in Azure using Java"
    },
    {
      "owner": "yungezz",
      "filePath": "azure-resourcemanager-samples/src/main/java/com/azure/resourcemanager/monitor/samples/AutoscaleSettingsBasedOnPerformanceOrSchedule.java",
      "githubPath": "Azure-Samples/monitor-java-autoscale-based-on-performance",
      "description": "Configuring autoscale settings to scale out based on webapp request count statistic."
    },
    {
      "owner": "yungezz",
      "filePath": "azure-resourcemanager-samples/src/main/java/com/azure/resourcemanager/monitor/samples/QueryMetricsAndActivityLogs.java",
      "githubPath": "Azure-Samples/monitor-java-query-metrics-activitylogs",
      "description": "Getting metrics and activity logs for a resource."
    },
    {
      "owner": "yungezz",
      "filePath": "azure-resourcemanager-samples/src/main/java/com/azure/resourcemanager/monitor/samples/SecurityBreachOrRiskActivityLogAlerts.java",
      "githubPath": "Azure-Samples/monitor-java-activitylog-alerts-on-security-breach-or-risk",
      "description": "Configuring activity log alerts to be triggered on potential security breaches or risks."
    },
    {
      "owner": "yungezz",
      "filePath": "azure-resourcemanager-samples/src/main/java/com/azure/resourcemanager/monitor/samples/WebAppPerformanceMonitoringAlerts.java",
      "githubPath": "Azure-Samples/monitor-java-metric-alerts-on-critical-performance",
      "description": "Configuring metric alerts to be triggered on potential performance downgrade."
    },
    {
      "owner": "yungezz",
      "filePath": "azure-resourcemanager-samples/src/main/java/com/azure/resourcemanager/network/samples/CreateSimpleInternetFacingLoadBalancer.java",
      "githubPath": "Azure-Samples/network-java-create-simple-internet-facing-load-balancer",
      "description": "Create a simple Internet Facing load balancer using Java"
    },
    {
      "owner": "yungezz",
      "filePath": "azure-resourcemanager-samples/src/main/java/com/azure/resourcemanager/network/samples/ManageApplicationGateway.java",
      "githubPath": "Azure-Samples/application-gateway-java-manage-application-gateways",
      "description": "Getting started on managing Application Gateways with backend pools using Java"
    },
    {
      "owner": "yungezz",
      "filePath": "azure-resourcemanager-samples/src/main/java/com/azure/resourcemanager/network/samples/ManageExpressRoute.java",
      "githubPath": "Azure-Samples/network-java-manage-express-route",
      "description": "Create and configure Express Route circuit using Java"
    },
    {
      "owner": "yungezz",
      "filePath": "azure-resourcemanager-samples/src/main/java/com/azure/resourcemanager/network/samples/ManageExpressRouteCrossConnection.java",
      "githubPath": "Azure-Samples/network-java-manage-express-route-cross-connection",
      "description": "Configure Express Route Cross Connection using Java"
    },
    {
      "owner": "yungezz",
      "filePath": "azure-resourcemanager-samples/src/main/java/com/azure/resourcemanager/network/samples/ManageInternalLoadBalancer.java",
      "githubPath": "Azure-Samples/network-java-manage-internal-load-balancers",
      "description": "Getting started on managing internal load balancers using Java"
    },
    {
      "owner": "yungezz",
      "filePath": "azure-resourcemanager-samples/src/main/java/com/azure/resourcemanager/network/samples/ManageInternetFacingLoadBalancer.java",
      "githubPath": "Azure-Samples/network-java-manage-internet-facing-load-balancers",
      "description": "Getting started on managing load balancers using Java"
    },
    {
      "owner": "yungezz",
      "filePath": "azure-resourcemanager-samples/src/main/java/com/azure/resourcemanager/network/samples/ManageIPAddress.java",
      "githubPath": "Azure-Samples/network-java-manage-ip-address",
      "description": "Manage IP addresses using Java - assign a Public IP Address for a Virtual Machine during create and through an update. Get the associated Public IP Name for a virtual machine, get the assigned Public IP Address for a virtual machine. Remove Public IP Address from a Virtual machine"
    },
    {
      "owner": "yungezz",
      "filePath": "azure-resourcemanager-samples/src/main/java/com/azure/resourcemanager/network/samples/ManageNetworkInterface.java",
      "githubPath": "Azure-Samples/network-java-manage-network-interface",
      "description": "Manage multiples network interfaces for VMs using Java - create a VM with multiple network interfaces, configure multiple network interfaces, list network interfaces, delete a network interface"
    },
    {
      "owner": "yungezz",
      "filePath": "azure-resourcemanager-samples/src/main/java/com/azure/resourcemanager/network/samples/ManageNetworkPeeringInSameSubscription.java",
      "githubPath": "Azure-Samples/network-java-manage-network-peering",
      "description": "Manage network peering between two virtual networks using Java"
    },
    {
      "owner": "yungezz",
      "filePath": "azure-resourcemanager-samples/src/main/java/com/azure/resourcemanager/network/samples/ManageNetworkSecurityGroup.java",
      "githubPath": "Azure-Samples/network-java-manage-network-security-group",
      "description": "Manage network security group (NSG) using Java - create an NSG for the front end subnet, create another for the backend subnet, and CRUD on NSG"
    },
    {
      "owner": "yungezz",
      "filePath": "azure-resourcemanager-samples/src/main/java/com/azure/resourcemanager/network/samples/ManageNetworkWatcher.java",
      "githubPath": "Azure-Samples/network-java-use-new-watcher",
      "description": "Getting started on using network watcher using Java"
    },
    {
      "owner": "yungezz",
      "filePath": "azure-resourcemanager-samples/src/main/java/com/azure/resourcemanager/network/samples/ManageSimpleApplicationGateway.java",
      "githubPath": "Azure-Samples/application-gateway-java-manage-simple-application-gateways",
      "description": "Getting started on managing simple Application Gateways using Java"
    },
    {
      "owner": "yungezz",
      "filePath": "azure-resourcemanager-samples/src/main/java/com/azure/resourcemanager/network/samples/ManageVirtualMachinesInParallelWithNetwork.java",
      "githubPath": "Azure-Samples/compute-java-manage-virtual-machines-with-network-in-parallel",
      "description": "Getting started on managing virtual machines within subnets in parallel using Java"
    },
    {
      "owner": "yungezz",
      "filePath": "azure-resourcemanager-samples/src/main/java/com/azure/resourcemanager/network/samples/ManageVirtualNetwork.java",
      "githubPath": "Azure-Samples/network-java-manage-virtual-network",
      "description": "Manage virtual networks using Java - create a virtual network, create a virtual network with subnets, update a virtual network, list virtual networks, delete a virtual network"
    },
    {
      "owner": "yungezz",
      "filePath": "azure-resourcemanager-samples/src/main/java/com/azure/resourcemanager/network/samples/ManageVirtualNetworkAsync.java",
      "githubPath": "Azure-Samples/network-java-manage-virtual-network-async",
      "description": "Manage virtual networks using Java asynchronously - create a virtual network, create a virtual network with subnets, update a virtual network, list virtual networks, delete a virtual network"
    },
    {
      "owner": "yungezz",
      "filePath": "azure-resourcemanager-samples/src/main/java/com/azure/resourcemanager/network/samples/ManageVpnGatewayPoint2SiteConnection.java",
      "githubPath": "Azure-Samples/network-java-manage-vpn-client-connection",
      "description": "Getting started on managing client to virtual network VPN connection using Java"
    },
    {
      "owner": "yungezz",
      "filePath": "azure-resourcemanager-samples/src/main/java/com/azure/resourcemanager/network/samples/ManageVpnGatewaySite2SiteConnection.java",
      "githubPath": "Azure-Samples/network-java-manage-virtual-network-with-site-to-site-vpn-connection",
      "description": "Manage virtual network with site-to-site VPN connection using Java"
    },
    {
      "owner": "yungezz",
      "filePath": "azure-resourcemanager-samples/src/main/java/com/azure/resourcemanager/network/samples/ManageVpnGatewayVNet2VNetConnection.java",
      "githubPath": "Azure-Samples/network-java-manage-virtual-network-to-virtual-network-vpn-connection",
      "description": "Manage virtual network to virtual network VPN connection using Java"
    },
    {
      "owner": "yungezz",
      "filePath": "azure-resourcemanager-samples/src/main/java/com/azure/resourcemanager/network/samples/VerifyNetworkPeeringWithNetworkWatcher.java",
      "githubPath": "Azure-Samples/network-java-use-network-watcher-to-check-connectivity",
      "description": "Use network watcher to check connectivity between virtual machines in peered networks using Java"
    },
    {
      "owner": "yungezz",
      "filePath": "azure-resourcemanager-samples/src/main/java/com/azure/resourcemanager/privatedns/samples/ManagePrivateDns.java",
      "githubPath": "Azure-Samples/private-dns-java-manage-private-dns",
      "description": "Getting started on managing Private DNS using Java"
    },
    {
      "owner": "yungezz",
      "filePath": "azure-resourcemanager-samples/src/main/java/com/azure/resourcemanager/rediscache/samples/ManageRedisCache.java",
      "githubPath": "Azure-Samples/redis-java-manage-cache",
      "description": "Getting started on managing Redis Cache using Java"
    },
    {
      "owner": "yungezz",
      "filePath": "azure-resourcemanager-samples/src/main/java/com/azure/resourcemanager/resources/samples/DeployUsingARMTemplate.java",
      "githubPath": "Azure-Samples/resources-java-deploy-using-arm-template",
      "description": "Getting started on deploying using an ARM template using Java"
    },
    {
      "owner": "yungezz",
      "filePath": "azure-resourcemanager-samples/src/main/java/com/azure/resourcemanager/resources/samples/DeployUsingARMTemplateAsync.java",
      "githubPath": "Azure-Samples/resources-java-deploy-using-arm-template-async",
      "description": "Getting started on deploying using an ARM template using Java asynchronously"
    },
    {
      "owner": "yungezz",
      "filePath": "azure-resourcemanager-samples/src/main/java/com/azure/resourcemanager/resources/samples/DeployUsingARMTemplateWithDeploymentOperations.java",
      "githubPath": "Azure-Samples/resources-java-deploy-using-arm-template-with-deployment-operations",
      "description": "Getting started on deploying using an ARM template with deployment operations using Java"
    },
    {
      "owner": "yungezz",
      "filePath": "azure-resourcemanager-samples/src/main/java/com/azure/resourcemanager/resources/samples/DeployUsingARMTemplateWithProgress.java",
      "githubPath": "Azure-Samples/resources-java-deploy-using-arm-template-with-progress",
      "description": "Getting started on deploying using an ARM template and show progress using Java"
    },
    {
      "owner": "yungezz",
      "filePath": "azure-resourcemanager-samples/src/main/java/com/azure/resourcemanager/resources/samples/DeployUsingARMTemplateWithTags.java",
      "githubPath": "Azure-Samples/resources-java-deploy-using-arm-template-with-tags",
      "description": "Getting started on deploying using an ARM template with tags using Java"
    },
    {
      "owner": "yungezz",
      "filePath": "azure-resourcemanager-samples/src/main/java/com/azure/resourcemanager/resources/samples/DeployVirtualMachineUsingARMTemplate.java",
      "githubPath": "Azure-Samples/resources-java-deploy-virtual-machine-with-managed-disks-using-arm-template",
      "description": "Getting started with deploying a Virtual Machine with managed disks using an ARM Template using Java"
    },
    {
      "owner": "yungezz",
      "filePath": "azure-resourcemanager-samples/src/main/java/com/azure/resourcemanager/resources/samples/ManageResource.java",
      "githubPath": "Azure-Samples/resources-java-manage-resource",
      "description": "Getting started on managing resources using Java"
    },
    {
      "owner": "yungezz",
      "filePath": "azure-resourcemanager-samples/src/main/java/com/azure/resourcemanager/resources/samples/ManageResourceGroup.java",
      "githubPath": "Azure-Samples/resources-java-manage-resource-group",
      "description": "Getting started on managing resource groups using Java"
=======
    },
    {
      "owner": "yungezz",
      "filePath": "azure-resourcemanager-samples/src/main/java/com/azure/resourcemanager/appservice/samples/ManageFunctionAppBasic.java",
      "githubPath": "Azure-Samples/app-service-java-manage-functions",
      "description": "Getting started on managing Functions using Java"
    },
    {
      "owner": "yungezz",
      "filePath": "azure-resourcemanager-samples/src/main/java/com/azure/resourcemanager/appservice/samples/ManageFunctionAppLogs.java",
      "githubPath": "Azure-Samples/app-service-java-manage-logs-for-function-apps",
      "description": "Getting started on log streaming for Functions using Java"
    },
    {
      "owner": "yungezz",
      "filePath": "azure-resourcemanager-samples/src/main/java/com/azure/resourcemanager/appservice/samples/ManageFunctionAppSourceControl.java",
      "githubPath": "Azure-Samples/app-service-java-configure-deployment-sources-for-functions",
      "description": "Getting started on configuring deployment sources for Functions using Java"
    },
    {
      "owner": "yungezz",
      "filePath": "azure-resourcemanager-samples/src/main/java/com/azure/resourcemanager/appservice/samples/ManageFunctionAppWithAuthentication.java",
      "githubPath": "Azure-Samples/app-service-java-manage-authentication-for-functions",
      "description": "Getting started on managing authentication for Functions using Java"
    },
    {
      "owner": "yungezz",
      "filePath": "azure-resourcemanager-samples/src/main/java/com/azure/resourcemanager/appservice/samples/ManageFunctionAppWithDomainSsl.java",
      "githubPath": "Azure-Samples/app-service-java-manage-functions-with-custom-domains",
      "description": "Getting started on managing Functions with custom domains using Java"
    },
    {
      "owner": "yungezz",
      "filePath": "azure-resourcemanager-samples/src/main/java/com/azure/resourcemanager/appservice/samples/ManageLinuxFunctionAppSourceControl.java",
      "githubPath": "Azure-Samples/app-service-java-configure-deployment-sources-for-functions-on-linux",
      "description": "Getting started on configuring deployment sources for Functions on Linux using Java"
    },
    {
      "owner": "yungezz",
      "filePath": "azure-resourcemanager-samples/src/main/java/com/azure/resourcemanager/appservice/samples/ManageLinuxWebAppBasic.java",
      "githubPath": "Azure-Samples/app-service-java-manage-web-apps-on-linux",
      "description": "Getting started on managing Web Apps on Linux using Java"
    },
    {
      "owner": "yungezz",
      "filePath": "azure-resourcemanager-samples/src/main/java/com/azure/resourcemanager/appservice/samples/ManageLinuxWebAppCosmosDbByMsi.java",
      "githubPath": "Azure-Samples/app-service-java-access-key-vault-convenience-for-web-apps-on-linux",
      "description": "Getting started on on safeguarding Web app secrets in Key Vault on Linux using Java"
    },
    {
      "owner": "yungezz",
      "filePath": "azure-resourcemanager-samples/src/main/java/com/azure/resourcemanager/appservice/samples/ManageLinuxWebAppSourceControl.java",
      "githubPath": "Azure-Samples/app-service-java-configure-deployment-sources-for-web-apps-on-linux",
      "description": "Getting started on configuring deployment sources for Web Apps on Linux using Java"
    },
    {
      "owner": "yungezz",
      "filePath": "azure-resourcemanager-samples/src/main/java/com/azure/resourcemanager/appservice/samples/ManageLinuxWebAppSqlConnection.java",
      "githubPath": "Azure-Samples/app-service-java-manage-data-connections-for-web-apps-on-linux",
      "description": "Getting started on managing data connections (such as SQL Database and Redis Cache) for Web Apps on Linux using Java "
    },
    {
      "owner": "yungezz",
      "filePath": "azure-resourcemanager-samples/src/main/java/com/azure/resourcemanager/appservice/samples/ManageLinuxWebAppStorageAccountConnection.java",
      "githubPath": "Azure-Samples/app-service-java-manage-storage-connections-for-web-apps-on-linux",
      "description": "Getting started on managing storage connections for Web Apps on Linux using Java"
    },
    {
      "owner": "yungezz",
      "filePath": "azure-resourcemanager-samples/src/main/java/com/azure/resourcemanager/appservice/samples/ManageLinuxWebAppWithContainerRegistry.java",
      "githubPath": "Azure-Samples/app-service-java-deploy-image-from-acr-to-linux",
      "description": "Deploy a container image from Azure Container Registry to Linux containers in App Service using Java"
    },
    {
      "owner": "yungezz",
      "filePath": "azure-resourcemanager-samples/src/main/java/com/azure/resourcemanager/appservice/samples/ManageLinuxWebAppWithDomainSsl.java",
      "githubPath": "Azure-Samples/app-service-java-manage-web-apps-on-linux-with-custom-domains",
      "description": "Getting started on managing Web Apps on Linux with custom domains using Java"
    },
    {
      "owner": "yungezz",
      "filePath": "azure-resourcemanager-samples/src/main/java/com/azure/resourcemanager/appservice/samples/ManageLinuxWebAppWithTrafficManager.java",
      "githubPath": "Azure-Samples/app-service-java-scale-web-apps-on-linux",
      "description": "Getting started on scaling Web Apps on Linux using Java"
    },
    {
      "owner": "yungezz",
      "filePath": "azure-resourcemanager-samples/src/main/java/com/azure/resourcemanager/appservice/samples/ManageWebAppBasic.java",
      "githubPath": "Azure-Samples/app-service-java-manage-web-apps",
      "description": "Getting started on managing Web Apps using Java"
    },
    {
      "owner": "yungezz",
      "filePath": "azure-resourcemanager-samples/src/main/java/com/azure/resourcemanager/appservice/samples/ManageWebAppCosmosDbByMsi.java",
      "githubPath": "Azure-Samples/app-service-java-access-key-vault-convenience-for-web-apps",
      "description": "Getting started on safeguarding Web app secrets in Key Vault using convenience API"
    },
    {
      "owner": "yungezz",
      "filePath": "azure-resourcemanager-samples/src/main/java/com/azure/resourcemanager/appservice/samples/ManageWebAppCosmosDbThroughKeyVault.java",
      "githubPath": "Azure-Samples/app-service-java-access-key-vault-by-msi-for-web-apps",
      "description": "Getting started on safeguarding Web app secrets in Key Vault using convenience API"
    },
    {
      "owner": "yungezz",
      "filePath": "azure-resourcemanager-samples/src/main/java/com/azure/resourcemanager/appservice/samples/ManageWebAppLogs.java",
      "githubPath": "Azure-Samples/app-service-java-manage-logs-for-web-apps",
      "description": "Getting started on log streaming for Web apps using Java"
    },
    {
      "owner": "yungezz",
      "filePath": "azure-resourcemanager-samples/src/main/java/com/azure/resourcemanager/appservice/samples/ManageWebAppSlots.java",
      "githubPath": "Azure-Samples/app-service-java-manage-staging-and-production-slots-for-web-apps",
      "description": "Getting started on managing staging and product slots for Web Apps using Java"
    },
    {
      "owner": "yungezz",
      "filePath": "azure-resourcemanager-samples/src/main/java/com/azure/resourcemanager/appservice/samples/ManageWebAppSourceControl.java",
      "githubPath": "Azure-Samples/app-service-java-configure-deployment-sources-for-web-apps",
      "description": "Getting started on configuring deployment sources for Web Apps using Java"
    },
    {
      "owner": "yungezz",
      "filePath": "azure-resourcemanager-samples/src/main/java/com/azure/resourcemanager/appservice/samples/ManageWebAppSourceControlAsync.java",
      "githubPath": "Azure-Samples/app-service-java-configure-deployment-sources-for-web-apps-async",
      "description": "Getting started on configuring deployment sources for Web Apps using Java asynchronously"
    },
    {
      "owner": "yungezz",
      "filePath": "azure-resourcemanager-samples/src/main/java/com/azure/resourcemanager/appservice/samples/ManageWebAppSqlConnection.java",
      "githubPath": "Azure-Samples/app-service-java-manage-data-connections-for-web-apps",
      "description": "Getting started on managing data connections (such as SQL Database and Redis Cache) for Web Apps using Java"
    },
    {
      "owner": "yungezz",
      "filePath": "azure-resourcemanager-samples/src/main/java/com/azure/resourcemanager/appservice/samples/ManageWebAppStorageAccountConnection.java",
      "githubPath": "Azure-Samples/app-service-java-manage-storage-connections-for-web-apps",
      "description": "Getting started on managing storage connections for Web Apps using Java"
    },
    {
      "owner": "yungezz",
      "filePath": "azure-resourcemanager-samples/src/main/java/com/azure/resourcemanager/appservice/samples/ManageWebAppWithAuthentication.java",
      "githubPath": "Azure-Samples/app-service-java-manage-authentication-for-web-apps",
      "description": "Getting started on managing authentication for Web Apps using Java"
    },
    {
      "owner": "yungezz",
      "filePath": "azure-resourcemanager-samples/src/main/java/com/azure/resourcemanager/appservice/samples/ManageWebAppWithDomainSsl.java",
      "githubPath": "Azure-Samples/app-service-java-manage-web-apps-with-custom-domains",
      "description": "Getting started on managing Web Apps with custom domains using Java"
    },
    {
      "owner": "yungezz",
      "filePath": "azure-resourcemanager-samples/src/main/java/com/azure/resourcemanager/appservice/samples/ManageWebAppWithTrafficManager.java",
      "githubPath": "Azure-Samples/app-service-java-scale-web-apps",
      "description": "Getting started on scaling Web Apps using Java"
    },
    {
      "owner": "yungezz",
      "filePath": "azure-resourcemanager-samples/src/main/java/com/azure/resourcemanager/authorization/samples/ManageServicePrincipalCredentials.java",
      "githubPath": "Azure-Samples/aad-java-manage-service-principal-credentials",
      "description": "Getting started with managing credentials for service principals using Java."
    },
    {
      "owner": "yungezz",
      "filePath": "azure-resourcemanager-samples/src/main/java/com/azure/resourcemanager/authorization/samples/ManageUsersGroupsAndRoles.java",
      "githubPath": "Azure-Samples/aad-java-manage-users-groups-and-roles",
      "description": "Manage users and groups and manage their roles using Java"
    },
    {
      "owner": "yungezz",
      "filePath": "azure-resourcemanager-samples/src/main/java/com/azure/resourcemanager/cdn/samples/ManageCdn.java",
      "githubPath": "Azure-Samples/cdn-java-manage-cdn",
      "description": "Getting started on managing CDN using Java"
    },
    {
      "owner": "yungezz",
      "filePath": "azure-resourcemanager-samples/src/main/java/com/azure/resourcemanager/cdn/samples/ManageCdnWithCustomDomain.java",
      "githubPath": "Azure-Samples/cdn-java-manage-cdn-with-custom-domain",
      "description": "Getting started on managing CDN with custom domain using Java"
    },
    {
      "owner": "yungezz",
      "filePath": "azure-resourcemanager-samples/src/main/java/com/azure/resourcemanager/compute/samples/ConvertVirtualMachineToManagedDisks.java",
      "githubPath": "Azure-Samples/managed-disk-java-convert-existing-virtual-machines-to-use-managed-disks",
      "description": "Getting started with converting Virtual Machines to use Managed Disks using Java"
    },
    {
      "owner": "yungezz",
      "filePath": "azure-resourcemanager-samples/src/main/java/com/azure/resourcemanager/compute/samples/CreateVirtualMachinesAsyncTrackingRelatedResources.java",
      "githubPath": "Azure-Samples/compute-java-create-vms-async-tracking-related-resources",
      "description": "Getting started with reactive extensions in parallel Azure virtual machine creation using Java"
    },
    {
      "owner": "yungezz",
      "filePath": "azure-resourcemanager-samples/src/main/java/com/azure/resourcemanager/compute/samples/CreateVirtualMachinesInParallel.java",
      "githubPath": "Azure-Samples/compute-java-create-virtual-machines-across-regions-in-parallel",
      "description": "Getting started on creating several virtual machines across regions in parallel using Java"
    },
    {
      "owner": "yungezz",
      "filePath": "azure-resourcemanager-samples/src/main/java/com/azure/resourcemanager/compute/samples/CreateVirtualMachinesUsingCustomImageOrSpecializedVHD.java",
      "githubPath": "Azure-Samples/compute-java-create-virtual-machines-from-generalized-image-or-specialized-vhd",
      "description": "Getting started on creating virtual machines from generalized image or specialized VHD using Java"
    },
    {
      "owner": "yungezz",
      "filePath": "azure-resourcemanager-samples/src/main/java/com/azure/resourcemanager/compute/samples/CreateVirtualMachineUsingCustomImageFromVHD.java",
      "githubPath": "Azure-Samples/managed-disk-java-create-virtual-machine-using-custom-image-from-VHD",
      "description": "Getting started with creating a virtual machine using a VHD, either OS or data disk VHD using Java"
    },
    {
      "owner": "yungezz",
      "filePath": "azure-resourcemanager-samples/src/main/java/com/azure/resourcemanager/compute/samples/CreateVirtualMachineUsingCustomImageFromVM.java",
      "githubPath": "Azure-Samples/managed-disk-java-create-virtual-machine-using-custom-image",
      "description": "Getting started with creating a virtual machine using a custom image using Java"
    },
    {
      "owner": "yungezz",
      "filePath": "azure-resourcemanager-samples/src/main/java/com/azure/resourcemanager/compute/samples/CreateVirtualMachineUsingSpecializedDiskFromSnapshot.java",
      "githubPath": "Azure-Samples/managed-disk-java-create-virtual-machine-using-specialized-disk-from-snapshot",
      "description": "Getting started with creating a Virtual Machine using specialized disks from Snapshots using Java"
    },
    {
      "owner": "yungezz",
      "filePath": "azure-resourcemanager-samples/src/main/java/com/azure/resourcemanager/compute/samples/CreateVirtualMachineUsingSpecializedDiskFromVhd.java",
      "githubPath": "Azure-Samples/managed-disk-java-create-virtual-machine-using-specialized-disk-from-VHD",
      "description": "Getting started with creating a virtual machine by importing a specialized operating system disk VHD using Java"
    },
    {
      "owner": "yungezz",
      "filePath": "azure-resourcemanager-samples/src/main/java/com/azure/resourcemanager/compute/samples/ListComputeSkus.java",
      "githubPath": "Azure-Samples/compute-java-list-compute-skus",
      "description": "Getting started on listing compute SKUs using Java"
    },
    {
      "owner": "yungezz",
      "filePath": "azure-resourcemanager-samples/src/main/java/com/azure/resourcemanager/compute/samples/ListVirtualMachineExtensionImages.java",
      "githubPath": "Azure-Samples/compute-java-list-vm-extension-images",
      "description": "Getting started on listing virtual machine extension images using Java"
    },
    {
      "owner": "yungezz",
      "filePath": "azure-resourcemanager-samples/src/main/java/com/azure/resourcemanager/compute/samples/ListVirtualMachineImages.java",
      "githubPath": "Azure-Samples/compute-java-list-vm-images",
      "description": "Browse and get versions and names - virtual machine images, publishers, offers and SKUs using Java"
    },
    {
      "owner": "yungezz",
      "filePath": "azure-resourcemanager-samples/src/main/java/com/azure/resourcemanager/compute/samples/ManageAvailabilitySet.java",
      "githubPath": "Azure-Samples/compute-java-manage-availability-sets",
      "description": "Getting started on managing availability sets using Java"
    },
    {
      "owner": "yungezz",
      "filePath": "azure-resourcemanager-samples/src/main/java/com/azure/resourcemanager/compute/samples/ManageManagedDisks.java",
      "githubPath": "Azure-Samples/compute-java-manage-managed-disks",
      "description": "Getting started on managing managed disks using Java"
    },
    {
      "owner": "yungezz",
      "filePath": "azure-resourcemanager-samples/src/main/java/com/azure/resourcemanager/compute/samples/ManageResourceFromMSIEnabledVirtualMachineBelongsToAADGroup.java",
      "githubPath": "Azure-Samples/compute-java-manage-resources-from-vm-with-msi-in-aad-group",
      "description": "Getting started on managing Azure resources from a managed service identity (MSI) enabled virtual machine that belongs to an Azure Active Directory (AAD) security group using Java"
    },
    {
      "owner": "yungezz",
      "filePath": "azure-resourcemanager-samples/src/main/java/com/azure/resourcemanager/compute/samples/ManageScaleSetUserAssignedMSIFromServicePrincipal.java",
      "githubPath": "Azure-Samples/compute-java-manage-scale-set-user-assigned-msi-from-service-principal",
      "description": "Assign managed service identity (MSI) to virtual machine scale set using newly created service principal to authenticate in Java"
    },
    {
      "owner": "yungezz",
      "filePath": "azure-resourcemanager-samples/src/main/java/com/azure/resourcemanager/compute/samples/ManageStorageFromMSIEnabledVirtualMachine.java",
      "githubPath": "Azure-Samples/aad-java-manage-resources-from-vm-with-msi",
      "description": "Getting started on managing Azure resources from a virtual machine with managed service identity (MSI) using Java"
    },
    {
      "owner": "yungezz",
      "filePath": "azure-resourcemanager-samples/src/main/java/com/azure/resourcemanager/compute/samples/ManageUserAssignedMSIEnabledVirtualMachine.java",
      "githubPath": "Azure-Samples/compute-java-manage-user-assigned-msi-enabled-virtual-machine",
      "description": "Getting started on managing Azure resources from a virtual machine with user assigned managed service identity (MSI) using Java"
    },
    {
      "owner": "yungezz",
      "filePath": "azure-resourcemanager-samples/src/main/java/com/azure/resourcemanager/compute/samples/ManageVirtualMachine.java",
      "githubPath": "Azure-Samples/compute-java-manage-vm",
      "description": "Getting Started with Compute - Manage Virtual Machines using Java"
    },
    {
      "owner": "yungezz",
      "filePath": "azure-resourcemanager-samples/src/main/java/com/azure/resourcemanager/compute/samples/ManageVirtualMachineAsync.java",
      "githubPath": "Azure-Samples/compute-java-manage-vm-async",
      "description": "Getting Started with Compute - Manage Virtual Machines using Java asynchronously"
    },
    {
      "owner": "yungezz",
      "filePath": "azure-resourcemanager-samples/src/main/java/com/azure/resourcemanager/compute/samples/ManageVirtualMachineExtension.java",
      "githubPath": "Azure-Samples/compute-java-manage-virtual-machine-using-vm-extensions",
      "description": "Getting started on managing virtual machines using vm extensions using Java"
    },
    {
      "owner": "yungezz",
      "filePath": "azure-resourcemanager-samples/src/main/java/com/azure/resourcemanager/compute/samples/ManageVirtualMachineFromMSIEnabledVirtualMachine.java",
      "githubPath": "Azure-Samples/compute-java-manage-vm-from-vm-with-msi-credentials",
      "description": "Getting started on managing virtual machines from a virtual machine with managed service identity (MSI) credentials using Java"
    },
    {
      "owner": "yungezz",
      "filePath": "azure-resourcemanager-samples/src/main/java/com/azure/resourcemanager/compute/samples/ManageVirtualMachineScaleSet.java",
      "githubPath": "Azure-Samples/compute-java-manage-virtual-machine-scale-sets",
      "description": "Getting started on managing virtual machine scale sets using Java"
    },
    {
      "owner": "yungezz",
      "filePath": "azure-resourcemanager-samples/src/main/java/com/azure/resourcemanager/compute/samples/ManageVirtualMachineScaleSetAsync.java",
      "githubPath": "Azure-Samples/compute-java-manage-virtual-machine-scale-sets-async",
      "description": "Getting started on managing virtual machine scale sets using Java asynchronously"
    },
    {
      "owner": "yungezz",
      "filePath": "azure-resourcemanager-samples/src/main/java/com/azure/resourcemanager/compute/samples/ManageVirtualMachineScaleSetWithUnmanagedDisks.java",
      "githubPath": "Azure-Samples/compute-java-manage-virtual-machine-scale-set-with-unmanaged-disks",
      "description": "Getting started with managing Virtual Machine Scale Sets with Managed Disks using Java"
    },
    {
      "owner": "yungezz",
      "filePath": "azure-resourcemanager-samples/src/main/java/com/azure/resourcemanager/compute/samples/ManageVirtualMachinesInParallel.java",
      "githubPath": "Azure-Samples/compute-java-manage-virtual-machines-in-parallel",
      "description": "Getting started on managing virtual machines in parallel using Java"
    },
    {
      "owner": "yungezz",
      "filePath": "azure-resourcemanager-samples/src/main/java/com/azure/resourcemanager/compute/samples/ManageVirtualMachineWithDisk.java",
      "githubPath": "Azure-Samples/compute-java-manage-virtual-machine-with-disks",
      "description": "Getting started on managing virtual machine with disks using Java"
    },
    {
      "owner": "yungezz",
      "filePath": "azure-resourcemanager-samples/src/main/java/com/azure/resourcemanager/compute/samples/ManageVirtualMachineWithUnmanagedDisks.java",
      "githubPath": "Azure-Samples/compute-java-manage-virtual-machine-with-unmanaged-disks",
      "description": "Getting started with managing Virtual Image with Managed Disks using Java"
    },
    {
      "owner": "yungezz",
      "filePath": "azure-resourcemanager-samples/src/main/java/com/azure/resourcemanager/compute/samples/ManageZonalVirtualMachine.java",
      "githubPath": "Azure-Samples/compute-java-manage-vms-in-availability-zones",
      "description": "Manage virtual machines in availability zones using Java"
    },
    {
      "owner": "yungezz",
      "filePath": "azure-resourcemanager-samples/src/main/java/com/azure/resourcemanager/compute/samples/ManageZonalVirtualMachineScaleSet.java",
      "githubPath": "Azure-Samples/compute-java-manage-vmss-in-availability-zones",
      "description": "Manage virtual machine scale sets in availability zones using Java"
    },
    {
      "owner": "yungezz",
      "filePath": "azure-resourcemanager-samples/src/main/java/com/azure/resourcemanager/containerinstance/samples/ManageContainerInstanceWithAzureFileShareMount.java",
      "githubPath": "Azure-Samples/aci-java-manage-container-instances-1",
      "description": "Manage Azure Container Instances with new Azure File Share using Java"
    },
    {
      "owner": "yungezz",
      "filePath": "azure-resourcemanager-samples/src/main/java/com/azure/resourcemanager/containerinstance/samples/ManageContainerInstanceWithManualAzureFileShareMountCreation.java",
      "githubPath": "Azure-Samples/aci-java-manage-container-instances-2",
      "description": "Manage Azure Container Instances with an existing Azure File Share using Java"
    },
    {
      "owner": "yungezz",
      "filePath": "azure-resourcemanager-samples/src/main/java/com/azure/resourcemanager/containerinstance/samples/ManageContainerInstanceWithMultipleContainerImages.java",
      "githubPath": "Azure-Samples/aci-java-create-container-groups",
      "description": "Create Container Group with multiple instances and container images using Java"
    },
    {
      "owner": "yungezz",
      "filePath": "azure-resourcemanager-samples/src/main/java/com/azure/resourcemanager/containerinstance/samples/ManageContainerInstanceZeroToOneAndOneToManyUsingContainerServiceOrchestrator.java",
      "githubPath": "Azure-Samples/aci-java-scale-up-containers-using-acs",
      "description": "Create Container Group and scale up containers using Kubernetes in ACS using Java"
    },
    {
      "owner": "yungezz",
      "filePath": "azure-resourcemanager-samples/src/main/java/com/azure/resourcemanager/containerregistry/samples/ManageContainerRegistry.java",
      "githubPath": "Azure-Samples/acr-java-manage-azure-container-registry",
      "description": "Getting started on managing Azure container registries using Java"
    },
    {
      "owner": "yungezz",
      "filePath": "azure-resourcemanager-samples/src/main/java/com/azure/resourcemanager/containerregistry/samples/ManageContainerRegistryWithWebhooks.java",
      "githubPath": "Azure-Samples/acr-java-manage-azure-container-registry-with-webhooks",
      "description": "Getting started on managing Azure container registries with webhooks using Java"
    },
    {
      "owner": "yungezz",
      "filePath": "azure-resourcemanager-samples/src/main/java/com/azure/resourcemanager/cosmos/samples/CreateCosmosDBTableWithVirtualNetworkRule.java",
      "githubPath": "Azure-Samples/cosmosdb-java-create-cosmosdb-table-with-virtual-network-rule",
      "description": "Create a CosmosDB Table with a virtual network rule using Java"
    },
    {
      "owner": "yungezz",
      "filePath": "azure-resourcemanager-samples/src/main/java/com/azure/resourcemanager/cosmos/samples/CreateCosmosDBWithEventualConsistency.java",
      "githubPath": "Azure-Samples/cosmosdb-java-create-cosmosdb-and-configure-for-eventual-consistency",
      "description": "Create a CosmosDB and configure it with eventual consistency using Java"
    },
    {
      "owner": "yungezz",
      "filePath": "azure-resourcemanager-samples/src/main/java/com/azure/resourcemanager/cosmos/samples/CreateCosmosDBWithIPRange.java",
      "githubPath": "Azure-Samples/cosmosdb-java-create-cosmosdb-and-configure-firewall",
      "description": "Create a CosmosDB, configure it for high availability and create a firewall by limiting access to CosmosDB from an approved set of IP addresses using Java"
    },
    {
      "owner": "yungezz",
      "filePath": "azure-resourcemanager-samples/src/main/java/com/azure/resourcemanager/cosmos/samples/CreateCosmosDBWithKindMongoDB.java",
      "githubPath": "Azure-Samples/cosmosdb-java-create-cosmosdb-and-get-mongodb-connection-string",
      "description": "Create a CosmosDB and get MongoDB connection string using Java"
    },
    {
      "owner": "yungezz",
      "filePath": "azure-resourcemanager-samples/src/main/java/com/azure/resourcemanager/cosmos/samples/ManageHACosmosDB.java",
      "githubPath": "Azure-Samples/cosmosdb-java-create-cosmosdb-and-configure-for-high-availability",
      "description": "Create a CosmosDB and configure it for high availability using Java"
    },
    {
      "owner": "yungezz",
      "filePath": "azure-resourcemanager-samples/src/main/java/com/azure/resourcemanager/dns/samples/ManageDns.java",
      "githubPath": "Azure-Samples/dns-java-host-and-manage-your-domains",
      "description": "Getting started on hosting and managing your domains using Java"
    },
    {
      "owner": "yungezz",
      "filePath": "azure-resourcemanager-samples/src/main/java/com/azure/resourcemanager/eventhubs/samples/ManageEventHub.java",
      "githubPath": "Azure-Samples/eventhub-java-manage-event-hub",
      "description": "Getting started on managing event hub and associated resources using Java"
    },
    {
      "owner": "yungezz",
      "filePath": "azure-resourcemanager-samples/src/main/java/com/azure/resourcemanager/eventhubs/samples/ManageEventHubEvents.java",
      "githubPath": "Azure-Samples/eventhub-java-manage-event-hub-events",
      "description": "Getting started on managing event hub, diagnostic settings and associated resources using Java"
    },
    {
      "owner": "yungezz",
      "filePath": "azure-resourcemanager-samples/src/main/java/com/azure/resourcemanager/eventhubs/samples/ManageEventHubGeoDisasterRecovery.java",
      "githubPath": "Azure-Samples/eventhub-java-manage-event-hub-geo-disaster-recovery",
      "description": "Getting started on managing event hub geo-disaster recovery using Java"
    },
    {
      "owner": "yungezz",
      "filePath": "azure-resourcemanager-samples/src/main/java/com/azure/resourcemanager/keyvault/samples/ManageKeyVault.java",
      "githubPath": "Azure-Samples/key-vault-java-manage-key-vaults",
      "description": "Getting started on managing key vaults using Java"
    },
    {
      "owner": "yungezz",
      "filePath": "azure-resourcemanager-samples/src/main/java/com/azure/resourcemanager/kubernetescluster/samples/DeployImageFromContainerRegistryToKubernetes.java",
      "githubPath": "Azure-Samples/aks-java-deploy-image-from-acr-to-kubernetes",
      "description": "Deploy an image from Azure Container Registry to Kubernetes cluster using Java"
    },
    {
      "owner": "yungezz",
      "filePath": "azure-resourcemanager-samples/src/main/java/com/azure/resourcemanager/kubernetescluster/samples/ManagedKubernetesClusterWithAdvancedNetworking.java",
      "githubPath": "Azure-Samples/aks-java-manage-kubernetes-cluster-with-advanced-networking",
      "description": "Getting started on managing Kubernetes clusters with advanced networking using Java"
    },
    {
      "owner": "yungezz",
      "filePath": "azure-resourcemanager-samples/src/main/java/com/azure/resourcemanager/kubernetescluster/samples/ManageKubernetesCluster.java",
      "githubPath": "Azure-Samples/aks-java-manage-kubernetes-cluster",
      "description": "Getting started with Kubernetes clusters in Azure using Java"
    },
    {
      "owner": "yungezz",
      "filePath": "azure-resourcemanager-samples/src/main/java/com/azure/resourcemanager/monitor/samples/AutoscaleSettingsBasedOnPerformanceOrSchedule.java",
      "githubPath": "Azure-Samples/monitor-java-autoscale-based-on-performance",
      "description": "Configuring autoscale settings to scale out based on webapp request count statistic."
    },
    {
      "owner": "yungezz",
      "filePath": "azure-resourcemanager-samples/src/main/java/com/azure/resourcemanager/monitor/samples/QueryMetricsAndActivityLogs.java",
      "githubPath": "Azure-Samples/monitor-java-query-metrics-activitylogs",
      "description": "Getting metrics and activity logs for a resource."
    },
    {
      "owner": "yungezz",
      "filePath": "azure-resourcemanager-samples/src/main/java/com/azure/resourcemanager/monitor/samples/SecurityBreachOrRiskActivityLogAlerts.java",
      "githubPath": "Azure-Samples/monitor-java-activitylog-alerts-on-security-breach-or-risk",
      "description": "Configuring activity log alerts to be triggered on potential security breaches or risks."
    },
    {
      "owner": "yungezz",
      "filePath": "azure-resourcemanager-samples/src/main/java/com/azure/resourcemanager/monitor/samples/WebAppPerformanceMonitoringAlerts.java",
      "githubPath": "Azure-Samples/monitor-java-metric-alerts-on-critical-performance",
      "description": "Configuring metric alerts to be triggered on potential performance downgrade."
    },
    {
      "owner": "yungezz",
      "filePath": "azure-resourcemanager-samples/src/main/java/com/azure/resourcemanager/network/samples/CreateSimpleInternetFacingLoadBalancer.java",
      "githubPath": "Azure-Samples/network-java-create-simple-internet-facing-load-balancer",
      "description": "Create a simple Internet Facing load balancer using Java"
    },
    {
      "owner": "yungezz",
      "filePath": "azure-resourcemanager-samples/src/main/java/com/azure/resourcemanager/network/samples/ManageApplicationGateway.java",
      "githubPath": "Azure-Samples/application-gateway-java-manage-application-gateways",
      "description": "Getting started on managing Application Gateways with backend pools using Java"
    },
    {
      "owner": "yungezz",
      "filePath": "azure-resourcemanager-samples/src/main/java/com/azure/resourcemanager/network/samples/ManageExpressRoute.java",
      "githubPath": "Azure-Samples/network-java-manage-express-route",
      "description": "Create and configure Express Route circuit using Java"
    },
    {
      "owner": "yungezz",
      "filePath": "azure-resourcemanager-samples/src/main/java/com/azure/resourcemanager/network/samples/ManageExpressRouteCrossConnection.java",
      "githubPath": "Azure-Samples/network-java-manage-express-route-cross-connection",
      "description": "Configure Express Route Cross Connection using Java"
    },
    {
      "owner": "yungezz",
      "filePath": "azure-resourcemanager-samples/src/main/java/com/azure/resourcemanager/network/samples/ManageInternalLoadBalancer.java",
      "githubPath": "Azure-Samples/network-java-manage-internal-load-balancers",
      "description": "Getting started on managing internal load balancers using Java"
    },
    {
      "owner": "yungezz",
      "filePath": "azure-resourcemanager-samples/src/main/java/com/azure/resourcemanager/network/samples/ManageInternetFacingLoadBalancer.java",
      "githubPath": "Azure-Samples/network-java-manage-internet-facing-load-balancers",
      "description": "Getting started on managing load balancers using Java"
    },
    {
      "owner": "yungezz",
      "filePath": "azure-resourcemanager-samples/src/main/java/com/azure/resourcemanager/network/samples/ManageIPAddress.java",
      "githubPath": "Azure-Samples/network-java-manage-ip-address",
      "description": "Manage IP addresses using Java - assign a Public IP Address for a Virtual Machine during create and through an update. Get the associated Public IP Name for a virtual machine, get the assigned Public IP Address for a virtual machine. Remove Public IP Address from a Virtual machine"
    },
    {
      "owner": "yungezz",
      "filePath": "azure-resourcemanager-samples/src/main/java/com/azure/resourcemanager/network/samples/ManageNetworkInterface.java",
      "githubPath": "Azure-Samples/network-java-manage-network-interface",
      "description": "Manage multiples network interfaces for VMs using Java - create a VM with multiple network interfaces, configure multiple network interfaces, list network interfaces, delete a network interface"
    },
    {
      "owner": "yungezz",
      "filePath": "azure-resourcemanager-samples/src/main/java/com/azure/resourcemanager/network/samples/ManageNetworkPeeringInSameSubscription.java",
      "githubPath": "Azure-Samples/network-java-manage-network-peering",
      "description": "Manage network peering between two virtual networks using Java"
    },
    {
      "owner": "yungezz",
      "filePath": "azure-resourcemanager-samples/src/main/java/com/azure/resourcemanager/network/samples/ManageNetworkSecurityGroup.java",
      "githubPath": "Azure-Samples/network-java-manage-network-security-group",
      "description": "Manage network security group (NSG) using Java - create an NSG for the front end subnet, create another for the backend subnet, and CRUD on NSG"
    },
    {
      "owner": "yungezz",
      "filePath": "azure-resourcemanager-samples/src/main/java/com/azure/resourcemanager/network/samples/ManageNetworkWatcher.java",
      "githubPath": "Azure-Samples/network-java-use-new-watcher",
      "description": "Getting started on using network watcher using Java"
    },
    {
      "owner": "yungezz",
      "filePath": "azure-resourcemanager-samples/src/main/java/com/azure/resourcemanager/network/samples/ManageSimpleApplicationGateway.java",
      "githubPath": "Azure-Samples/application-gateway-java-manage-simple-application-gateways",
      "description": "Getting started on managing simple Application Gateways using Java"
    },
    {
      "owner": "yungezz",
      "filePath": "azure-resourcemanager-samples/src/main/java/com/azure/resourcemanager/network/samples/ManageVirtualMachinesInParallelWithNetwork.java",
      "githubPath": "Azure-Samples/compute-java-manage-virtual-machines-with-network-in-parallel",
      "description": "Getting started on managing virtual machines within subnets in parallel using Java"
    },
    {
      "owner": "yungezz",
      "filePath": "azure-resourcemanager-samples/src/main/java/com/azure/resourcemanager/network/samples/ManageVirtualNetwork.java",
      "githubPath": "Azure-Samples/network-java-manage-virtual-network",
      "description": "Manage virtual networks using Java - create a virtual network, create a virtual network with subnets, update a virtual network, list virtual networks, delete a virtual network"
    },
    {
      "owner": "yungezz",
      "filePath": "azure-resourcemanager-samples/src/main/java/com/azure/resourcemanager/network/samples/ManageVirtualNetworkAsync.java",
      "githubPath": "Azure-Samples/network-java-manage-virtual-network-async",
      "description": "Manage virtual networks using Java asynchronously - create a virtual network, create a virtual network with subnets, update a virtual network, list virtual networks, delete a virtual network"
    },
    {
      "owner": "yungezz",
      "filePath": "azure-resourcemanager-samples/src/main/java/com/azure/resourcemanager/network/samples/ManageVpnGatewayPoint2SiteConnection.java",
      "githubPath": "Azure-Samples/network-java-manage-vpn-client-connection",
      "description": "Getting started on managing client to virtual network VPN connection using Java"
    },
    {
      "owner": "yungezz",
      "filePath": "azure-resourcemanager-samples/src/main/java/com/azure/resourcemanager/network/samples/ManageVpnGatewaySite2SiteConnection.java",
      "githubPath": "Azure-Samples/network-java-manage-virtual-network-with-site-to-site-vpn-connection",
      "description": "Manage virtual network with site-to-site VPN connection using Java"
    },
    {
      "owner": "yungezz",
      "filePath": "azure-resourcemanager-samples/src/main/java/com/azure/resourcemanager/network/samples/ManageVpnGatewayVNet2VNetConnection.java",
      "githubPath": "Azure-Samples/network-java-manage-virtual-network-to-virtual-network-vpn-connection",
      "description": "Manage virtual network to virtual network VPN connection using Java"
    },
    {
      "owner": "yungezz",
      "filePath": "azure-resourcemanager-samples/src/main/java/com/azure/resourcemanager/network/samples/VerifyNetworkPeeringWithNetworkWatcher.java",
      "githubPath": "Azure-Samples/network-java-use-network-watcher-to-check-connectivity",
      "description": "Use network watcher to check connectivity between virtual machines in peered networks using Java"
    },
    {
      "owner": "yungezz",
      "filePath": "azure-resourcemanager-samples/src/main/java/com/azure/resourcemanager/privatedns/samples/ManagePrivateDns.java",
      "githubPath": "Azure-Samples/private-dns-java-manage-private-dns",
      "description": "Getting started on managing Private DNS using Java"
    },
    {
      "owner": "yungezz",
      "filePath": "azure-resourcemanager-samples/src/main/java/com/azure/resourcemanager/rediscache/samples/ManageRedisCache.java",
      "githubPath": "Azure-Samples/redis-java-manage-cache",
      "description": "Getting started on managing Redis Cache using Java"
    },
    {
      "owner": "yungezz",
      "filePath": "azure-resourcemanager-samples/src/main/java/com/azure/resourcemanager/resources/samples/DeployUsingARMTemplate.java",
      "githubPath": "Azure-Samples/resources-java-deploy-using-arm-template",
      "description": "Getting started on deploying using an ARM template using Java"
    },
    {
      "owner": "yungezz",
      "filePath": "azure-resourcemanager-samples/src/main/java/com/azure/resourcemanager/resources/samples/DeployUsingARMTemplateAsync.java",
      "githubPath": "Azure-Samples/resources-java-deploy-using-arm-template-async",
      "description": "Getting started on deploying using an ARM template using Java asynchronously"
    },
    {
      "owner": "yungezz",
      "filePath": "azure-resourcemanager-samples/src/main/java/com/azure/resourcemanager/resources/samples/DeployUsingARMTemplateWithDeploymentOperations.java",
      "githubPath": "Azure-Samples/resources-java-deploy-using-arm-template-with-deployment-operations",
      "description": "Getting started on deploying using an ARM template with deployment operations using Java"
    },
    {
      "owner": "yungezz",
      "filePath": "azure-resourcemanager-samples/src/main/java/com/azure/resourcemanager/resources/samples/DeployUsingARMTemplateWithProgress.java",
      "githubPath": "Azure-Samples/resources-java-deploy-using-arm-template-with-progress",
      "description": "Getting started on deploying using an ARM template and show progress using Java"
    },
    {
      "owner": "yungezz",
      "filePath": "azure-resourcemanager-samples/src/main/java/com/azure/resourcemanager/resources/samples/DeployUsingARMTemplateWithTags.java",
      "githubPath": "Azure-Samples/resources-java-deploy-using-arm-template-with-tags",
      "description": "Getting started on deploying using an ARM template with tags using Java"
    },
    {
      "owner": "yungezz",
      "filePath": "azure-resourcemanager-samples/src/main/java/com/azure/resourcemanager/resources/samples/DeployVirtualMachineUsingARMTemplate.java",
      "githubPath": "Azure-Samples/resources-java-deploy-virtual-machine-with-managed-disks-using-arm-template",
      "description": "Getting started with deploying a Virtual Machine with managed disks using an ARM Template using Java"
    },
    {
      "owner": "yungezz",
      "filePath": "azure-resourcemanager-samples/src/main/java/com/azure/resourcemanager/resources/samples/ManageLocks.java",
      "githubPath": "Azure-Samples/locks-java-manage-locks",
      "description": "Getting started with managing resource locks using Java"
    },
    {
      "owner": "yungezz",
      "filePath": "azure-resourcemanager-samples/src/main/java/com/azure/resourcemanager/resources/samples/ManageResource.java",
      "githubPath": "Azure-Samples/resources-java-manage-resource",
      "description": "Getting started on managing resources using Java"
    },
    {
      "owner": "yungezz",
      "filePath": "azure-resourcemanager-samples/src/main/java/com/azure/resourcemanager/resources/samples/ManageResourceGroup.java",
      "githubPath": "Azure-Samples/resources-java-manage-resource-group",
      "description": "Getting started on managing resource groups using Java"
    },
    {
      "owner": "yungezz",
      "filePath": "azure-resourcemanager-samples/src/main/java/com/azure/resourcemanager/search/samples/ManageSearchService.java",
      "githubPath": "Azure-Samples/search-java-manage-search-service",
      "description": "Getting started on managing Azure search service using Java"
>>>>>>> 6f033d77
    },
    {
      "owner": "yungezz",
      "filePath": "azure-resourcemanager-samples/src/main/java/com/azure/resourcemanager/servicebus/samples/ServiceBusPublishSubscribeAdvanceFeatures.java",
      "githubPath": "Azure-Samples/service-bus-java-manage-publish-subscribe-with-advanced-features",
      "description": "Getting started on managing Service Bus Publish-Subscribe with advanced features using Java - sessions, dead-lettering, de-duplication and auto-deletion of idle entries"
    },
    {
      "owner": "yungezz",
      "filePath": "azure-resourcemanager-samples/src/main/java/com/azure/resourcemanager/servicebus/samples/ServiceBusPublishSubscribeBasic.java",
      "githubPath": "Azure-Samples/service-bus-java-manage-publish-subscribe-with-basic-features",
      "description": "Getting started on managing Service Bus Publish-Subscribe with basic features using Java"
    },
    {
      "owner": "yungezz",
      "filePath": "azure-resourcemanager-samples/src/main/java/com/azure/resourcemanager/servicebus/samples/ServiceBusQueueAdvanceFeatures.java",
      "githubPath": "Azure-Samples/service-bus-java-manage-queue-with-advanced-features",
      "description": "Getting started on managing Service Bus Queues with advanced features using Java - sessions, dead-lettering, de-duplication and auto-deletion of idle entries"
    },
    {
      "owner": "yungezz",
      "filePath": "azure-resourcemanager-samples/src/main/java/com/azure/resourcemanager/servicebus/samples/ServiceBusQueueBasic.java",
      "githubPath": "Azure-Samples/service-bus-java-manage-queue-with-basic-features",
      "description": "Getting started on managing Service Bus Queues with basic features using Java"
    },
    {
      "owner": "yungezz",
      "filePath": "azure-resourcemanager-samples/src/main/java/com/azure/resourcemanager/servicebus/samples/ServiceBusWithClaimBasedAuthorization.java",
      "githubPath": "Azure-Samples/service-bus-java-manage-with-claims-based-authorization",
      "description": "Getting started on managing Service Bus with claims based authorization using Java"
    },
    {
      "owner": "yungezz",
      "filePath": "azure-resourcemanager-samples/src/main/java/com/azure/resourcemanager/sql/samples/GettingSqlServerMetrics.java",
      "githubPath": "Azure-Samples/sql-database-java-get-sql-metrics",
      "description": "Get SQL Database metrics using Java"
    },
    {
      "owner": "yungezz",
      "filePath": "azure-resourcemanager-samples/src/main/java/com/azure/resourcemanager/sql/samples/ManageSqlDatabase.java",
      "githubPath": "Azure-Samples/sql-database-java-manage-db",
      "description": "Getting started on managing SQL databases using Java"
    },
    {
      "owner": "yungezz",
      "filePath": "azure-resourcemanager-samples/src/main/java/com/azure/resourcemanager/sql/samples/ManageSqlDatabaseInElasticPool.java",
      "githubPath": "Azure-Samples/sql-database-java-manage-sql-dbs-in-elastic-pool",
      "description": "Getting started on managing SQL databases in elastic pools using Java"
    },
    {
      "owner": "yungezz",
      "filePath": "azure-resourcemanager-samples/src/main/java/com/azure/resourcemanager/sql/samples/ManageSqlDatabasesAcrossDifferentDataCenters.java",
      "githubPath": "Azure-Samples/sql-database-java-manage-sql-databases-across-regions",
      "description": "Getting started with managing SQL databases across regions using Java"
    },
    {
      "owner": "yungezz",
      "filePath": "azure-resourcemanager-samples/src/main/java/com/azure/resourcemanager/sql/samples/ManageSqlFailoverGroups.java",
      "githubPath": "Azure-Samples/sql-database-java-manage-failover-groups",
      "description": "Get started with managing SQL Database Failover Groups using Java"
    },
    {
      "owner": "yungezz",
      "filePath": "azure-resourcemanager-samples/src/main/java/com/azure/resourcemanager/sql/samples/ManageSqlFirewallRules.java",
      "githubPath": "Azure-Samples/sql-database-java-manage-firewalls-for-sql-databases",
      "description": "Getting started on managing firewalls for sql databases using Java"
    },
    {
      "owner": "yungezz",
      "filePath": "azure-resourcemanager-samples/src/main/java/com/azure/resourcemanager/sql/samples/ManageSqlImportExportDatabase.java",
      "githubPath": "Azure-Samples/sql-database-java-manage-import-export-db",
      "description": "Getting started with importing and exporting SQL databases using Java"
    },
    {
      "owner": "yungezz",
      "filePath": "azure-resourcemanager-samples/src/main/java/com/azure/resourcemanager/sql/samples/ManageSqlServerDnsAliases.java",
      "githubPath": "Azure-Samples/sql-database-java-manage-sql-server-dns-aliases",
      "description": "Get started with managing SQL Server DNS aliases using Java"
    },
    {
      "owner": "yungezz",
      "filePath": "azure-resourcemanager-samples/src/main/java/com/azure/resourcemanager/sql/samples/ManageSqlServerKeysWithAzureKeyVaultKey.java",
      "githubPath": "Azure-Samples/sql-database-java-manage-sql-secrets-in-key-vault",
      "description": "Get started with managing SQL secrets (Server Keys) in Azure Key Vault using Java"
    },
    {
      "owner": "yungezz",
      "filePath": "azure-resourcemanager-samples/src/main/java/com/azure/resourcemanager/sql/samples/ManageSqlServerSecurityAlertPolicy.java",
      "githubPath": "Azure-Samples/sql-database-java-manage-sql-server-security-alert-policy",
      "description": "Get started with managing SQL server security alert policy using Java"
    },
    {
      "owner": "yungezz",
      "filePath": "azure-resourcemanager-samples/src/main/java/com/azure/resourcemanager/sql/samples/ManageSqlVirtualNetworkRules.java",
      "githubPath": "Azure-Samples/sql-database-java-manage-virtual-network-rules",
      "description": "Get started with managing SQL Virtual Network Rules using Java"
    },
    {
      "owner": "yungezz",
      "filePath": "azure-resourcemanager-samples/src/main/java/com/azure/resourcemanager/sql/samples/ManageSqlWithRecoveredOrRestoredDatabase.java",
      "githubPath": "Azure-Samples/sql-database-java-manage-recover-restore-db",
      "description": "Getting started with recovering and restoring SQL databases using Java"
    },
    {
      "owner": "yungezz",
      "filePath": "azure-resourcemanager-samples/src/main/java/com/azure/resourcemanager/storage/samples/ManageStorageAccount.java",
      "githubPath": "Azure-Samples/storage-java-manage-storage-accounts",
      "description": "Getting started on managing storage accounts using Java"
    },
    {
      "owner": "yungezz",
      "filePath": "azure-resourcemanager-samples/src/main/java/com/azure/resourcemanager/storage/samples/ManageStorageAccountAsync.java",
      "githubPath": "Azure-Samples/storage-java-manage-storage-accounts-async",
      "description": "Getting started on managing storage accounts using Java asynchronously"
    },
    {
      "owner": "yungezz",
      "filePath": "azure-resourcemanager-samples/src/main/java/com/azure/resourcemanager/storage/samples/ManageStorageAccountNetworkRules.java",
      "githubPath": "Azure-Samples/storage-java-manage-storage-account-network-rules",
      "description": "Getting started on managing Network rules of a storage account using Java"
    },
    {
      "owner": "yungezz",
      "filePath": "azure-resourcemanager-samples/src/main/java/com/azure/resourcemanager/trafficmanager/samples/ManageSimpleTrafficManager.java",
      "githubPath": "Azure-Samples/traffic-manager-java-manage-simple-profiles",
      "description": "Getting started on managing simple Traffic Manager Profiles using Java"
    },
    {
      "owner": "yungezz",
      "filePath": "azure-resourcemanager-samples/src/main/java/com/azure/resourcemanager/trafficmanager/samples/ManageTrafficManager.java",
      "githubPath": "Azure-Samples/traffic-manager-java-manage-profiles",
      "description": "Getting started on managing Traffic Manager Profiles using Java"
    }
  ]
}<|MERGE_RESOLUTION|>--- conflicted
+++ resolved
@@ -6,7 +6,6 @@
       "filePath": "azure-resourcemanager-samples/src/main/java/com/azure/resourcemanager/appplatform/samples/ManageSpringCloud.java",
       "githubPath": "Azure-Samples/app-platform-java-manage-spring-cloud",
       "description": "Getting started on managing Spring Cloud using Java"
-<<<<<<< HEAD
     },
     {
       "owner": "yungezz",
@@ -181,7 +180,7 @@
       "filePath": "azure-resourcemanager-samples/src/main/java/com/azure/resourcemanager/cdn/samples/ManageCdn.java",
       "githubPath": "Azure-Samples/cdn-java-manage-cdn",
       "description": "Getting started on managing CDN using Java"
-    },	
+    },
     {
       "owner": "yungezz",
       "filePath": "azure-resourcemanager-samples/src/main/java/com/azure/resourcemanager/cdn/samples/ManageCdnWithCustomDomain.java",
@@ -664,6 +663,12 @@
     },
     {
       "owner": "yungezz",
+      "filePath": "azure-resourcemanager-samples/src/main/java/com/azure/resourcemanager/resources/samples/ManageLocks.java",
+      "githubPath": "Azure-Samples/locks-java-manage-locks",
+      "description": "Getting started with managing resource locks using Java"
+    },
+    {
+      "owner": "yungezz",
       "filePath": "azure-resourcemanager-samples/src/main/java/com/azure/resourcemanager/resources/samples/ManageResource.java",
       "githubPath": "Azure-Samples/resources-java-manage-resource",
       "description": "Getting started on managing resources using Java"
@@ -673,686 +678,12 @@
       "filePath": "azure-resourcemanager-samples/src/main/java/com/azure/resourcemanager/resources/samples/ManageResourceGroup.java",
       "githubPath": "Azure-Samples/resources-java-manage-resource-group",
       "description": "Getting started on managing resource groups using Java"
-=======
-    },
-    {
-      "owner": "yungezz",
-      "filePath": "azure-resourcemanager-samples/src/main/java/com/azure/resourcemanager/appservice/samples/ManageFunctionAppBasic.java",
-      "githubPath": "Azure-Samples/app-service-java-manage-functions",
-      "description": "Getting started on managing Functions using Java"
-    },
-    {
-      "owner": "yungezz",
-      "filePath": "azure-resourcemanager-samples/src/main/java/com/azure/resourcemanager/appservice/samples/ManageFunctionAppLogs.java",
-      "githubPath": "Azure-Samples/app-service-java-manage-logs-for-function-apps",
-      "description": "Getting started on log streaming for Functions using Java"
-    },
-    {
-      "owner": "yungezz",
-      "filePath": "azure-resourcemanager-samples/src/main/java/com/azure/resourcemanager/appservice/samples/ManageFunctionAppSourceControl.java",
-      "githubPath": "Azure-Samples/app-service-java-configure-deployment-sources-for-functions",
-      "description": "Getting started on configuring deployment sources for Functions using Java"
-    },
-    {
-      "owner": "yungezz",
-      "filePath": "azure-resourcemanager-samples/src/main/java/com/azure/resourcemanager/appservice/samples/ManageFunctionAppWithAuthentication.java",
-      "githubPath": "Azure-Samples/app-service-java-manage-authentication-for-functions",
-      "description": "Getting started on managing authentication for Functions using Java"
-    },
-    {
-      "owner": "yungezz",
-      "filePath": "azure-resourcemanager-samples/src/main/java/com/azure/resourcemanager/appservice/samples/ManageFunctionAppWithDomainSsl.java",
-      "githubPath": "Azure-Samples/app-service-java-manage-functions-with-custom-domains",
-      "description": "Getting started on managing Functions with custom domains using Java"
-    },
-    {
-      "owner": "yungezz",
-      "filePath": "azure-resourcemanager-samples/src/main/java/com/azure/resourcemanager/appservice/samples/ManageLinuxFunctionAppSourceControl.java",
-      "githubPath": "Azure-Samples/app-service-java-configure-deployment-sources-for-functions-on-linux",
-      "description": "Getting started on configuring deployment sources for Functions on Linux using Java"
-    },
-    {
-      "owner": "yungezz",
-      "filePath": "azure-resourcemanager-samples/src/main/java/com/azure/resourcemanager/appservice/samples/ManageLinuxWebAppBasic.java",
-      "githubPath": "Azure-Samples/app-service-java-manage-web-apps-on-linux",
-      "description": "Getting started on managing Web Apps on Linux using Java"
-    },
-    {
-      "owner": "yungezz",
-      "filePath": "azure-resourcemanager-samples/src/main/java/com/azure/resourcemanager/appservice/samples/ManageLinuxWebAppCosmosDbByMsi.java",
-      "githubPath": "Azure-Samples/app-service-java-access-key-vault-convenience-for-web-apps-on-linux",
-      "description": "Getting started on on safeguarding Web app secrets in Key Vault on Linux using Java"
-    },
-    {
-      "owner": "yungezz",
-      "filePath": "azure-resourcemanager-samples/src/main/java/com/azure/resourcemanager/appservice/samples/ManageLinuxWebAppSourceControl.java",
-      "githubPath": "Azure-Samples/app-service-java-configure-deployment-sources-for-web-apps-on-linux",
-      "description": "Getting started on configuring deployment sources for Web Apps on Linux using Java"
-    },
-    {
-      "owner": "yungezz",
-      "filePath": "azure-resourcemanager-samples/src/main/java/com/azure/resourcemanager/appservice/samples/ManageLinuxWebAppSqlConnection.java",
-      "githubPath": "Azure-Samples/app-service-java-manage-data-connections-for-web-apps-on-linux",
-      "description": "Getting started on managing data connections (such as SQL Database and Redis Cache) for Web Apps on Linux using Java "
-    },
-    {
-      "owner": "yungezz",
-      "filePath": "azure-resourcemanager-samples/src/main/java/com/azure/resourcemanager/appservice/samples/ManageLinuxWebAppStorageAccountConnection.java",
-      "githubPath": "Azure-Samples/app-service-java-manage-storage-connections-for-web-apps-on-linux",
-      "description": "Getting started on managing storage connections for Web Apps on Linux using Java"
-    },
-    {
-      "owner": "yungezz",
-      "filePath": "azure-resourcemanager-samples/src/main/java/com/azure/resourcemanager/appservice/samples/ManageLinuxWebAppWithContainerRegistry.java",
-      "githubPath": "Azure-Samples/app-service-java-deploy-image-from-acr-to-linux",
-      "description": "Deploy a container image from Azure Container Registry to Linux containers in App Service using Java"
-    },
-    {
-      "owner": "yungezz",
-      "filePath": "azure-resourcemanager-samples/src/main/java/com/azure/resourcemanager/appservice/samples/ManageLinuxWebAppWithDomainSsl.java",
-      "githubPath": "Azure-Samples/app-service-java-manage-web-apps-on-linux-with-custom-domains",
-      "description": "Getting started on managing Web Apps on Linux with custom domains using Java"
-    },
-    {
-      "owner": "yungezz",
-      "filePath": "azure-resourcemanager-samples/src/main/java/com/azure/resourcemanager/appservice/samples/ManageLinuxWebAppWithTrafficManager.java",
-      "githubPath": "Azure-Samples/app-service-java-scale-web-apps-on-linux",
-      "description": "Getting started on scaling Web Apps on Linux using Java"
-    },
-    {
-      "owner": "yungezz",
-      "filePath": "azure-resourcemanager-samples/src/main/java/com/azure/resourcemanager/appservice/samples/ManageWebAppBasic.java",
-      "githubPath": "Azure-Samples/app-service-java-manage-web-apps",
-      "description": "Getting started on managing Web Apps using Java"
-    },
-    {
-      "owner": "yungezz",
-      "filePath": "azure-resourcemanager-samples/src/main/java/com/azure/resourcemanager/appservice/samples/ManageWebAppCosmosDbByMsi.java",
-      "githubPath": "Azure-Samples/app-service-java-access-key-vault-convenience-for-web-apps",
-      "description": "Getting started on safeguarding Web app secrets in Key Vault using convenience API"
-    },
-    {
-      "owner": "yungezz",
-      "filePath": "azure-resourcemanager-samples/src/main/java/com/azure/resourcemanager/appservice/samples/ManageWebAppCosmosDbThroughKeyVault.java",
-      "githubPath": "Azure-Samples/app-service-java-access-key-vault-by-msi-for-web-apps",
-      "description": "Getting started on safeguarding Web app secrets in Key Vault using convenience API"
-    },
-    {
-      "owner": "yungezz",
-      "filePath": "azure-resourcemanager-samples/src/main/java/com/azure/resourcemanager/appservice/samples/ManageWebAppLogs.java",
-      "githubPath": "Azure-Samples/app-service-java-manage-logs-for-web-apps",
-      "description": "Getting started on log streaming for Web apps using Java"
-    },
-    {
-      "owner": "yungezz",
-      "filePath": "azure-resourcemanager-samples/src/main/java/com/azure/resourcemanager/appservice/samples/ManageWebAppSlots.java",
-      "githubPath": "Azure-Samples/app-service-java-manage-staging-and-production-slots-for-web-apps",
-      "description": "Getting started on managing staging and product slots for Web Apps using Java"
-    },
-    {
-      "owner": "yungezz",
-      "filePath": "azure-resourcemanager-samples/src/main/java/com/azure/resourcemanager/appservice/samples/ManageWebAppSourceControl.java",
-      "githubPath": "Azure-Samples/app-service-java-configure-deployment-sources-for-web-apps",
-      "description": "Getting started on configuring deployment sources for Web Apps using Java"
-    },
-    {
-      "owner": "yungezz",
-      "filePath": "azure-resourcemanager-samples/src/main/java/com/azure/resourcemanager/appservice/samples/ManageWebAppSourceControlAsync.java",
-      "githubPath": "Azure-Samples/app-service-java-configure-deployment-sources-for-web-apps-async",
-      "description": "Getting started on configuring deployment sources for Web Apps using Java asynchronously"
-    },
-    {
-      "owner": "yungezz",
-      "filePath": "azure-resourcemanager-samples/src/main/java/com/azure/resourcemanager/appservice/samples/ManageWebAppSqlConnection.java",
-      "githubPath": "Azure-Samples/app-service-java-manage-data-connections-for-web-apps",
-      "description": "Getting started on managing data connections (such as SQL Database and Redis Cache) for Web Apps using Java"
-    },
-    {
-      "owner": "yungezz",
-      "filePath": "azure-resourcemanager-samples/src/main/java/com/azure/resourcemanager/appservice/samples/ManageWebAppStorageAccountConnection.java",
-      "githubPath": "Azure-Samples/app-service-java-manage-storage-connections-for-web-apps",
-      "description": "Getting started on managing storage connections for Web Apps using Java"
-    },
-    {
-      "owner": "yungezz",
-      "filePath": "azure-resourcemanager-samples/src/main/java/com/azure/resourcemanager/appservice/samples/ManageWebAppWithAuthentication.java",
-      "githubPath": "Azure-Samples/app-service-java-manage-authentication-for-web-apps",
-      "description": "Getting started on managing authentication for Web Apps using Java"
-    },
-    {
-      "owner": "yungezz",
-      "filePath": "azure-resourcemanager-samples/src/main/java/com/azure/resourcemanager/appservice/samples/ManageWebAppWithDomainSsl.java",
-      "githubPath": "Azure-Samples/app-service-java-manage-web-apps-with-custom-domains",
-      "description": "Getting started on managing Web Apps with custom domains using Java"
-    },
-    {
-      "owner": "yungezz",
-      "filePath": "azure-resourcemanager-samples/src/main/java/com/azure/resourcemanager/appservice/samples/ManageWebAppWithTrafficManager.java",
-      "githubPath": "Azure-Samples/app-service-java-scale-web-apps",
-      "description": "Getting started on scaling Web Apps using Java"
-    },
-    {
-      "owner": "yungezz",
-      "filePath": "azure-resourcemanager-samples/src/main/java/com/azure/resourcemanager/authorization/samples/ManageServicePrincipalCredentials.java",
-      "githubPath": "Azure-Samples/aad-java-manage-service-principal-credentials",
-      "description": "Getting started with managing credentials for service principals using Java."
-    },
-    {
-      "owner": "yungezz",
-      "filePath": "azure-resourcemanager-samples/src/main/java/com/azure/resourcemanager/authorization/samples/ManageUsersGroupsAndRoles.java",
-      "githubPath": "Azure-Samples/aad-java-manage-users-groups-and-roles",
-      "description": "Manage users and groups and manage their roles using Java"
-    },
-    {
-      "owner": "yungezz",
-      "filePath": "azure-resourcemanager-samples/src/main/java/com/azure/resourcemanager/cdn/samples/ManageCdn.java",
-      "githubPath": "Azure-Samples/cdn-java-manage-cdn",
-      "description": "Getting started on managing CDN using Java"
-    },
-    {
-      "owner": "yungezz",
-      "filePath": "azure-resourcemanager-samples/src/main/java/com/azure/resourcemanager/cdn/samples/ManageCdnWithCustomDomain.java",
-      "githubPath": "Azure-Samples/cdn-java-manage-cdn-with-custom-domain",
-      "description": "Getting started on managing CDN with custom domain using Java"
-    },
-    {
-      "owner": "yungezz",
-      "filePath": "azure-resourcemanager-samples/src/main/java/com/azure/resourcemanager/compute/samples/ConvertVirtualMachineToManagedDisks.java",
-      "githubPath": "Azure-Samples/managed-disk-java-convert-existing-virtual-machines-to-use-managed-disks",
-      "description": "Getting started with converting Virtual Machines to use Managed Disks using Java"
-    },
-    {
-      "owner": "yungezz",
-      "filePath": "azure-resourcemanager-samples/src/main/java/com/azure/resourcemanager/compute/samples/CreateVirtualMachinesAsyncTrackingRelatedResources.java",
-      "githubPath": "Azure-Samples/compute-java-create-vms-async-tracking-related-resources",
-      "description": "Getting started with reactive extensions in parallel Azure virtual machine creation using Java"
-    },
-    {
-      "owner": "yungezz",
-      "filePath": "azure-resourcemanager-samples/src/main/java/com/azure/resourcemanager/compute/samples/CreateVirtualMachinesInParallel.java",
-      "githubPath": "Azure-Samples/compute-java-create-virtual-machines-across-regions-in-parallel",
-      "description": "Getting started on creating several virtual machines across regions in parallel using Java"
-    },
-    {
-      "owner": "yungezz",
-      "filePath": "azure-resourcemanager-samples/src/main/java/com/azure/resourcemanager/compute/samples/CreateVirtualMachinesUsingCustomImageOrSpecializedVHD.java",
-      "githubPath": "Azure-Samples/compute-java-create-virtual-machines-from-generalized-image-or-specialized-vhd",
-      "description": "Getting started on creating virtual machines from generalized image or specialized VHD using Java"
-    },
-    {
-      "owner": "yungezz",
-      "filePath": "azure-resourcemanager-samples/src/main/java/com/azure/resourcemanager/compute/samples/CreateVirtualMachineUsingCustomImageFromVHD.java",
-      "githubPath": "Azure-Samples/managed-disk-java-create-virtual-machine-using-custom-image-from-VHD",
-      "description": "Getting started with creating a virtual machine using a VHD, either OS or data disk VHD using Java"
-    },
-    {
-      "owner": "yungezz",
-      "filePath": "azure-resourcemanager-samples/src/main/java/com/azure/resourcemanager/compute/samples/CreateVirtualMachineUsingCustomImageFromVM.java",
-      "githubPath": "Azure-Samples/managed-disk-java-create-virtual-machine-using-custom-image",
-      "description": "Getting started with creating a virtual machine using a custom image using Java"
-    },
-    {
-      "owner": "yungezz",
-      "filePath": "azure-resourcemanager-samples/src/main/java/com/azure/resourcemanager/compute/samples/CreateVirtualMachineUsingSpecializedDiskFromSnapshot.java",
-      "githubPath": "Azure-Samples/managed-disk-java-create-virtual-machine-using-specialized-disk-from-snapshot",
-      "description": "Getting started with creating a Virtual Machine using specialized disks from Snapshots using Java"
-    },
-    {
-      "owner": "yungezz",
-      "filePath": "azure-resourcemanager-samples/src/main/java/com/azure/resourcemanager/compute/samples/CreateVirtualMachineUsingSpecializedDiskFromVhd.java",
-      "githubPath": "Azure-Samples/managed-disk-java-create-virtual-machine-using-specialized-disk-from-VHD",
-      "description": "Getting started with creating a virtual machine by importing a specialized operating system disk VHD using Java"
-    },
-    {
-      "owner": "yungezz",
-      "filePath": "azure-resourcemanager-samples/src/main/java/com/azure/resourcemanager/compute/samples/ListComputeSkus.java",
-      "githubPath": "Azure-Samples/compute-java-list-compute-skus",
-      "description": "Getting started on listing compute SKUs using Java"
-    },
-    {
-      "owner": "yungezz",
-      "filePath": "azure-resourcemanager-samples/src/main/java/com/azure/resourcemanager/compute/samples/ListVirtualMachineExtensionImages.java",
-      "githubPath": "Azure-Samples/compute-java-list-vm-extension-images",
-      "description": "Getting started on listing virtual machine extension images using Java"
-    },
-    {
-      "owner": "yungezz",
-      "filePath": "azure-resourcemanager-samples/src/main/java/com/azure/resourcemanager/compute/samples/ListVirtualMachineImages.java",
-      "githubPath": "Azure-Samples/compute-java-list-vm-images",
-      "description": "Browse and get versions and names - virtual machine images, publishers, offers and SKUs using Java"
-    },
-    {
-      "owner": "yungezz",
-      "filePath": "azure-resourcemanager-samples/src/main/java/com/azure/resourcemanager/compute/samples/ManageAvailabilitySet.java",
-      "githubPath": "Azure-Samples/compute-java-manage-availability-sets",
-      "description": "Getting started on managing availability sets using Java"
-    },
-    {
-      "owner": "yungezz",
-      "filePath": "azure-resourcemanager-samples/src/main/java/com/azure/resourcemanager/compute/samples/ManageManagedDisks.java",
-      "githubPath": "Azure-Samples/compute-java-manage-managed-disks",
-      "description": "Getting started on managing managed disks using Java"
-    },
-    {
-      "owner": "yungezz",
-      "filePath": "azure-resourcemanager-samples/src/main/java/com/azure/resourcemanager/compute/samples/ManageResourceFromMSIEnabledVirtualMachineBelongsToAADGroup.java",
-      "githubPath": "Azure-Samples/compute-java-manage-resources-from-vm-with-msi-in-aad-group",
-      "description": "Getting started on managing Azure resources from a managed service identity (MSI) enabled virtual machine that belongs to an Azure Active Directory (AAD) security group using Java"
-    },
-    {
-      "owner": "yungezz",
-      "filePath": "azure-resourcemanager-samples/src/main/java/com/azure/resourcemanager/compute/samples/ManageScaleSetUserAssignedMSIFromServicePrincipal.java",
-      "githubPath": "Azure-Samples/compute-java-manage-scale-set-user-assigned-msi-from-service-principal",
-      "description": "Assign managed service identity (MSI) to virtual machine scale set using newly created service principal to authenticate in Java"
-    },
-    {
-      "owner": "yungezz",
-      "filePath": "azure-resourcemanager-samples/src/main/java/com/azure/resourcemanager/compute/samples/ManageStorageFromMSIEnabledVirtualMachine.java",
-      "githubPath": "Azure-Samples/aad-java-manage-resources-from-vm-with-msi",
-      "description": "Getting started on managing Azure resources from a virtual machine with managed service identity (MSI) using Java"
-    },
-    {
-      "owner": "yungezz",
-      "filePath": "azure-resourcemanager-samples/src/main/java/com/azure/resourcemanager/compute/samples/ManageUserAssignedMSIEnabledVirtualMachine.java",
-      "githubPath": "Azure-Samples/compute-java-manage-user-assigned-msi-enabled-virtual-machine",
-      "description": "Getting started on managing Azure resources from a virtual machine with user assigned managed service identity (MSI) using Java"
-    },
-    {
-      "owner": "yungezz",
-      "filePath": "azure-resourcemanager-samples/src/main/java/com/azure/resourcemanager/compute/samples/ManageVirtualMachine.java",
-      "githubPath": "Azure-Samples/compute-java-manage-vm",
-      "description": "Getting Started with Compute - Manage Virtual Machines using Java"
-    },
-    {
-      "owner": "yungezz",
-      "filePath": "azure-resourcemanager-samples/src/main/java/com/azure/resourcemanager/compute/samples/ManageVirtualMachineAsync.java",
-      "githubPath": "Azure-Samples/compute-java-manage-vm-async",
-      "description": "Getting Started with Compute - Manage Virtual Machines using Java asynchronously"
-    },
-    {
-      "owner": "yungezz",
-      "filePath": "azure-resourcemanager-samples/src/main/java/com/azure/resourcemanager/compute/samples/ManageVirtualMachineExtension.java",
-      "githubPath": "Azure-Samples/compute-java-manage-virtual-machine-using-vm-extensions",
-      "description": "Getting started on managing virtual machines using vm extensions using Java"
-    },
-    {
-      "owner": "yungezz",
-      "filePath": "azure-resourcemanager-samples/src/main/java/com/azure/resourcemanager/compute/samples/ManageVirtualMachineFromMSIEnabledVirtualMachine.java",
-      "githubPath": "Azure-Samples/compute-java-manage-vm-from-vm-with-msi-credentials",
-      "description": "Getting started on managing virtual machines from a virtual machine with managed service identity (MSI) credentials using Java"
-    },
-    {
-      "owner": "yungezz",
-      "filePath": "azure-resourcemanager-samples/src/main/java/com/azure/resourcemanager/compute/samples/ManageVirtualMachineScaleSet.java",
-      "githubPath": "Azure-Samples/compute-java-manage-virtual-machine-scale-sets",
-      "description": "Getting started on managing virtual machine scale sets using Java"
-    },
-    {
-      "owner": "yungezz",
-      "filePath": "azure-resourcemanager-samples/src/main/java/com/azure/resourcemanager/compute/samples/ManageVirtualMachineScaleSetAsync.java",
-      "githubPath": "Azure-Samples/compute-java-manage-virtual-machine-scale-sets-async",
-      "description": "Getting started on managing virtual machine scale sets using Java asynchronously"
-    },
-    {
-      "owner": "yungezz",
-      "filePath": "azure-resourcemanager-samples/src/main/java/com/azure/resourcemanager/compute/samples/ManageVirtualMachineScaleSetWithUnmanagedDisks.java",
-      "githubPath": "Azure-Samples/compute-java-manage-virtual-machine-scale-set-with-unmanaged-disks",
-      "description": "Getting started with managing Virtual Machine Scale Sets with Managed Disks using Java"
-    },
-    {
-      "owner": "yungezz",
-      "filePath": "azure-resourcemanager-samples/src/main/java/com/azure/resourcemanager/compute/samples/ManageVirtualMachinesInParallel.java",
-      "githubPath": "Azure-Samples/compute-java-manage-virtual-machines-in-parallel",
-      "description": "Getting started on managing virtual machines in parallel using Java"
-    },
-    {
-      "owner": "yungezz",
-      "filePath": "azure-resourcemanager-samples/src/main/java/com/azure/resourcemanager/compute/samples/ManageVirtualMachineWithDisk.java",
-      "githubPath": "Azure-Samples/compute-java-manage-virtual-machine-with-disks",
-      "description": "Getting started on managing virtual machine with disks using Java"
-    },
-    {
-      "owner": "yungezz",
-      "filePath": "azure-resourcemanager-samples/src/main/java/com/azure/resourcemanager/compute/samples/ManageVirtualMachineWithUnmanagedDisks.java",
-      "githubPath": "Azure-Samples/compute-java-manage-virtual-machine-with-unmanaged-disks",
-      "description": "Getting started with managing Virtual Image with Managed Disks using Java"
-    },
-    {
-      "owner": "yungezz",
-      "filePath": "azure-resourcemanager-samples/src/main/java/com/azure/resourcemanager/compute/samples/ManageZonalVirtualMachine.java",
-      "githubPath": "Azure-Samples/compute-java-manage-vms-in-availability-zones",
-      "description": "Manage virtual machines in availability zones using Java"
-    },
-    {
-      "owner": "yungezz",
-      "filePath": "azure-resourcemanager-samples/src/main/java/com/azure/resourcemanager/compute/samples/ManageZonalVirtualMachineScaleSet.java",
-      "githubPath": "Azure-Samples/compute-java-manage-vmss-in-availability-zones",
-      "description": "Manage virtual machine scale sets in availability zones using Java"
-    },
-    {
-      "owner": "yungezz",
-      "filePath": "azure-resourcemanager-samples/src/main/java/com/azure/resourcemanager/containerinstance/samples/ManageContainerInstanceWithAzureFileShareMount.java",
-      "githubPath": "Azure-Samples/aci-java-manage-container-instances-1",
-      "description": "Manage Azure Container Instances with new Azure File Share using Java"
-    },
-    {
-      "owner": "yungezz",
-      "filePath": "azure-resourcemanager-samples/src/main/java/com/azure/resourcemanager/containerinstance/samples/ManageContainerInstanceWithManualAzureFileShareMountCreation.java",
-      "githubPath": "Azure-Samples/aci-java-manage-container-instances-2",
-      "description": "Manage Azure Container Instances with an existing Azure File Share using Java"
-    },
-    {
-      "owner": "yungezz",
-      "filePath": "azure-resourcemanager-samples/src/main/java/com/azure/resourcemanager/containerinstance/samples/ManageContainerInstanceWithMultipleContainerImages.java",
-      "githubPath": "Azure-Samples/aci-java-create-container-groups",
-      "description": "Create Container Group with multiple instances and container images using Java"
-    },
-    {
-      "owner": "yungezz",
-      "filePath": "azure-resourcemanager-samples/src/main/java/com/azure/resourcemanager/containerinstance/samples/ManageContainerInstanceZeroToOneAndOneToManyUsingContainerServiceOrchestrator.java",
-      "githubPath": "Azure-Samples/aci-java-scale-up-containers-using-acs",
-      "description": "Create Container Group and scale up containers using Kubernetes in ACS using Java"
-    },
-    {
-      "owner": "yungezz",
-      "filePath": "azure-resourcemanager-samples/src/main/java/com/azure/resourcemanager/containerregistry/samples/ManageContainerRegistry.java",
-      "githubPath": "Azure-Samples/acr-java-manage-azure-container-registry",
-      "description": "Getting started on managing Azure container registries using Java"
-    },
-    {
-      "owner": "yungezz",
-      "filePath": "azure-resourcemanager-samples/src/main/java/com/azure/resourcemanager/containerregistry/samples/ManageContainerRegistryWithWebhooks.java",
-      "githubPath": "Azure-Samples/acr-java-manage-azure-container-registry-with-webhooks",
-      "description": "Getting started on managing Azure container registries with webhooks using Java"
-    },
-    {
-      "owner": "yungezz",
-      "filePath": "azure-resourcemanager-samples/src/main/java/com/azure/resourcemanager/cosmos/samples/CreateCosmosDBTableWithVirtualNetworkRule.java",
-      "githubPath": "Azure-Samples/cosmosdb-java-create-cosmosdb-table-with-virtual-network-rule",
-      "description": "Create a CosmosDB Table with a virtual network rule using Java"
-    },
-    {
-      "owner": "yungezz",
-      "filePath": "azure-resourcemanager-samples/src/main/java/com/azure/resourcemanager/cosmos/samples/CreateCosmosDBWithEventualConsistency.java",
-      "githubPath": "Azure-Samples/cosmosdb-java-create-cosmosdb-and-configure-for-eventual-consistency",
-      "description": "Create a CosmosDB and configure it with eventual consistency using Java"
-    },
-    {
-      "owner": "yungezz",
-      "filePath": "azure-resourcemanager-samples/src/main/java/com/azure/resourcemanager/cosmos/samples/CreateCosmosDBWithIPRange.java",
-      "githubPath": "Azure-Samples/cosmosdb-java-create-cosmosdb-and-configure-firewall",
-      "description": "Create a CosmosDB, configure it for high availability and create a firewall by limiting access to CosmosDB from an approved set of IP addresses using Java"
-    },
-    {
-      "owner": "yungezz",
-      "filePath": "azure-resourcemanager-samples/src/main/java/com/azure/resourcemanager/cosmos/samples/CreateCosmosDBWithKindMongoDB.java",
-      "githubPath": "Azure-Samples/cosmosdb-java-create-cosmosdb-and-get-mongodb-connection-string",
-      "description": "Create a CosmosDB and get MongoDB connection string using Java"
-    },
-    {
-      "owner": "yungezz",
-      "filePath": "azure-resourcemanager-samples/src/main/java/com/azure/resourcemanager/cosmos/samples/ManageHACosmosDB.java",
-      "githubPath": "Azure-Samples/cosmosdb-java-create-cosmosdb-and-configure-for-high-availability",
-      "description": "Create a CosmosDB and configure it for high availability using Java"
-    },
-    {
-      "owner": "yungezz",
-      "filePath": "azure-resourcemanager-samples/src/main/java/com/azure/resourcemanager/dns/samples/ManageDns.java",
-      "githubPath": "Azure-Samples/dns-java-host-and-manage-your-domains",
-      "description": "Getting started on hosting and managing your domains using Java"
-    },
-    {
-      "owner": "yungezz",
-      "filePath": "azure-resourcemanager-samples/src/main/java/com/azure/resourcemanager/eventhubs/samples/ManageEventHub.java",
-      "githubPath": "Azure-Samples/eventhub-java-manage-event-hub",
-      "description": "Getting started on managing event hub and associated resources using Java"
-    },
-    {
-      "owner": "yungezz",
-      "filePath": "azure-resourcemanager-samples/src/main/java/com/azure/resourcemanager/eventhubs/samples/ManageEventHubEvents.java",
-      "githubPath": "Azure-Samples/eventhub-java-manage-event-hub-events",
-      "description": "Getting started on managing event hub, diagnostic settings and associated resources using Java"
-    },
-    {
-      "owner": "yungezz",
-      "filePath": "azure-resourcemanager-samples/src/main/java/com/azure/resourcemanager/eventhubs/samples/ManageEventHubGeoDisasterRecovery.java",
-      "githubPath": "Azure-Samples/eventhub-java-manage-event-hub-geo-disaster-recovery",
-      "description": "Getting started on managing event hub geo-disaster recovery using Java"
-    },
-    {
-      "owner": "yungezz",
-      "filePath": "azure-resourcemanager-samples/src/main/java/com/azure/resourcemanager/keyvault/samples/ManageKeyVault.java",
-      "githubPath": "Azure-Samples/key-vault-java-manage-key-vaults",
-      "description": "Getting started on managing key vaults using Java"
-    },
-    {
-      "owner": "yungezz",
-      "filePath": "azure-resourcemanager-samples/src/main/java/com/azure/resourcemanager/kubernetescluster/samples/DeployImageFromContainerRegistryToKubernetes.java",
-      "githubPath": "Azure-Samples/aks-java-deploy-image-from-acr-to-kubernetes",
-      "description": "Deploy an image from Azure Container Registry to Kubernetes cluster using Java"
-    },
-    {
-      "owner": "yungezz",
-      "filePath": "azure-resourcemanager-samples/src/main/java/com/azure/resourcemanager/kubernetescluster/samples/ManagedKubernetesClusterWithAdvancedNetworking.java",
-      "githubPath": "Azure-Samples/aks-java-manage-kubernetes-cluster-with-advanced-networking",
-      "description": "Getting started on managing Kubernetes clusters with advanced networking using Java"
-    },
-    {
-      "owner": "yungezz",
-      "filePath": "azure-resourcemanager-samples/src/main/java/com/azure/resourcemanager/kubernetescluster/samples/ManageKubernetesCluster.java",
-      "githubPath": "Azure-Samples/aks-java-manage-kubernetes-cluster",
-      "description": "Getting started with Kubernetes clusters in Azure using Java"
-    },
-    {
-      "owner": "yungezz",
-      "filePath": "azure-resourcemanager-samples/src/main/java/com/azure/resourcemanager/monitor/samples/AutoscaleSettingsBasedOnPerformanceOrSchedule.java",
-      "githubPath": "Azure-Samples/monitor-java-autoscale-based-on-performance",
-      "description": "Configuring autoscale settings to scale out based on webapp request count statistic."
-    },
-    {
-      "owner": "yungezz",
-      "filePath": "azure-resourcemanager-samples/src/main/java/com/azure/resourcemanager/monitor/samples/QueryMetricsAndActivityLogs.java",
-      "githubPath": "Azure-Samples/monitor-java-query-metrics-activitylogs",
-      "description": "Getting metrics and activity logs for a resource."
-    },
-    {
-      "owner": "yungezz",
-      "filePath": "azure-resourcemanager-samples/src/main/java/com/azure/resourcemanager/monitor/samples/SecurityBreachOrRiskActivityLogAlerts.java",
-      "githubPath": "Azure-Samples/monitor-java-activitylog-alerts-on-security-breach-or-risk",
-      "description": "Configuring activity log alerts to be triggered on potential security breaches or risks."
-    },
-    {
-      "owner": "yungezz",
-      "filePath": "azure-resourcemanager-samples/src/main/java/com/azure/resourcemanager/monitor/samples/WebAppPerformanceMonitoringAlerts.java",
-      "githubPath": "Azure-Samples/monitor-java-metric-alerts-on-critical-performance",
-      "description": "Configuring metric alerts to be triggered on potential performance downgrade."
-    },
-    {
-      "owner": "yungezz",
-      "filePath": "azure-resourcemanager-samples/src/main/java/com/azure/resourcemanager/network/samples/CreateSimpleInternetFacingLoadBalancer.java",
-      "githubPath": "Azure-Samples/network-java-create-simple-internet-facing-load-balancer",
-      "description": "Create a simple Internet Facing load balancer using Java"
-    },
-    {
-      "owner": "yungezz",
-      "filePath": "azure-resourcemanager-samples/src/main/java/com/azure/resourcemanager/network/samples/ManageApplicationGateway.java",
-      "githubPath": "Azure-Samples/application-gateway-java-manage-application-gateways",
-      "description": "Getting started on managing Application Gateways with backend pools using Java"
-    },
-    {
-      "owner": "yungezz",
-      "filePath": "azure-resourcemanager-samples/src/main/java/com/azure/resourcemanager/network/samples/ManageExpressRoute.java",
-      "githubPath": "Azure-Samples/network-java-manage-express-route",
-      "description": "Create and configure Express Route circuit using Java"
-    },
-    {
-      "owner": "yungezz",
-      "filePath": "azure-resourcemanager-samples/src/main/java/com/azure/resourcemanager/network/samples/ManageExpressRouteCrossConnection.java",
-      "githubPath": "Azure-Samples/network-java-manage-express-route-cross-connection",
-      "description": "Configure Express Route Cross Connection using Java"
-    },
-    {
-      "owner": "yungezz",
-      "filePath": "azure-resourcemanager-samples/src/main/java/com/azure/resourcemanager/network/samples/ManageInternalLoadBalancer.java",
-      "githubPath": "Azure-Samples/network-java-manage-internal-load-balancers",
-      "description": "Getting started on managing internal load balancers using Java"
-    },
-    {
-      "owner": "yungezz",
-      "filePath": "azure-resourcemanager-samples/src/main/java/com/azure/resourcemanager/network/samples/ManageInternetFacingLoadBalancer.java",
-      "githubPath": "Azure-Samples/network-java-manage-internet-facing-load-balancers",
-      "description": "Getting started on managing load balancers using Java"
-    },
-    {
-      "owner": "yungezz",
-      "filePath": "azure-resourcemanager-samples/src/main/java/com/azure/resourcemanager/network/samples/ManageIPAddress.java",
-      "githubPath": "Azure-Samples/network-java-manage-ip-address",
-      "description": "Manage IP addresses using Java - assign a Public IP Address for a Virtual Machine during create and through an update. Get the associated Public IP Name for a virtual machine, get the assigned Public IP Address for a virtual machine. Remove Public IP Address from a Virtual machine"
-    },
-    {
-      "owner": "yungezz",
-      "filePath": "azure-resourcemanager-samples/src/main/java/com/azure/resourcemanager/network/samples/ManageNetworkInterface.java",
-      "githubPath": "Azure-Samples/network-java-manage-network-interface",
-      "description": "Manage multiples network interfaces for VMs using Java - create a VM with multiple network interfaces, configure multiple network interfaces, list network interfaces, delete a network interface"
-    },
-    {
-      "owner": "yungezz",
-      "filePath": "azure-resourcemanager-samples/src/main/java/com/azure/resourcemanager/network/samples/ManageNetworkPeeringInSameSubscription.java",
-      "githubPath": "Azure-Samples/network-java-manage-network-peering",
-      "description": "Manage network peering between two virtual networks using Java"
-    },
-    {
-      "owner": "yungezz",
-      "filePath": "azure-resourcemanager-samples/src/main/java/com/azure/resourcemanager/network/samples/ManageNetworkSecurityGroup.java",
-      "githubPath": "Azure-Samples/network-java-manage-network-security-group",
-      "description": "Manage network security group (NSG) using Java - create an NSG for the front end subnet, create another for the backend subnet, and CRUD on NSG"
-    },
-    {
-      "owner": "yungezz",
-      "filePath": "azure-resourcemanager-samples/src/main/java/com/azure/resourcemanager/network/samples/ManageNetworkWatcher.java",
-      "githubPath": "Azure-Samples/network-java-use-new-watcher",
-      "description": "Getting started on using network watcher using Java"
-    },
-    {
-      "owner": "yungezz",
-      "filePath": "azure-resourcemanager-samples/src/main/java/com/azure/resourcemanager/network/samples/ManageSimpleApplicationGateway.java",
-      "githubPath": "Azure-Samples/application-gateway-java-manage-simple-application-gateways",
-      "description": "Getting started on managing simple Application Gateways using Java"
-    },
-    {
-      "owner": "yungezz",
-      "filePath": "azure-resourcemanager-samples/src/main/java/com/azure/resourcemanager/network/samples/ManageVirtualMachinesInParallelWithNetwork.java",
-      "githubPath": "Azure-Samples/compute-java-manage-virtual-machines-with-network-in-parallel",
-      "description": "Getting started on managing virtual machines within subnets in parallel using Java"
-    },
-    {
-      "owner": "yungezz",
-      "filePath": "azure-resourcemanager-samples/src/main/java/com/azure/resourcemanager/network/samples/ManageVirtualNetwork.java",
-      "githubPath": "Azure-Samples/network-java-manage-virtual-network",
-      "description": "Manage virtual networks using Java - create a virtual network, create a virtual network with subnets, update a virtual network, list virtual networks, delete a virtual network"
-    },
-    {
-      "owner": "yungezz",
-      "filePath": "azure-resourcemanager-samples/src/main/java/com/azure/resourcemanager/network/samples/ManageVirtualNetworkAsync.java",
-      "githubPath": "Azure-Samples/network-java-manage-virtual-network-async",
-      "description": "Manage virtual networks using Java asynchronously - create a virtual network, create a virtual network with subnets, update a virtual network, list virtual networks, delete a virtual network"
-    },
-    {
-      "owner": "yungezz",
-      "filePath": "azure-resourcemanager-samples/src/main/java/com/azure/resourcemanager/network/samples/ManageVpnGatewayPoint2SiteConnection.java",
-      "githubPath": "Azure-Samples/network-java-manage-vpn-client-connection",
-      "description": "Getting started on managing client to virtual network VPN connection using Java"
-    },
-    {
-      "owner": "yungezz",
-      "filePath": "azure-resourcemanager-samples/src/main/java/com/azure/resourcemanager/network/samples/ManageVpnGatewaySite2SiteConnection.java",
-      "githubPath": "Azure-Samples/network-java-manage-virtual-network-with-site-to-site-vpn-connection",
-      "description": "Manage virtual network with site-to-site VPN connection using Java"
-    },
-    {
-      "owner": "yungezz",
-      "filePath": "azure-resourcemanager-samples/src/main/java/com/azure/resourcemanager/network/samples/ManageVpnGatewayVNet2VNetConnection.java",
-      "githubPath": "Azure-Samples/network-java-manage-virtual-network-to-virtual-network-vpn-connection",
-      "description": "Manage virtual network to virtual network VPN connection using Java"
-    },
-    {
-      "owner": "yungezz",
-      "filePath": "azure-resourcemanager-samples/src/main/java/com/azure/resourcemanager/network/samples/VerifyNetworkPeeringWithNetworkWatcher.java",
-      "githubPath": "Azure-Samples/network-java-use-network-watcher-to-check-connectivity",
-      "description": "Use network watcher to check connectivity between virtual machines in peered networks using Java"
-    },
-    {
-      "owner": "yungezz",
-      "filePath": "azure-resourcemanager-samples/src/main/java/com/azure/resourcemanager/privatedns/samples/ManagePrivateDns.java",
-      "githubPath": "Azure-Samples/private-dns-java-manage-private-dns",
-      "description": "Getting started on managing Private DNS using Java"
-    },
-    {
-      "owner": "yungezz",
-      "filePath": "azure-resourcemanager-samples/src/main/java/com/azure/resourcemanager/rediscache/samples/ManageRedisCache.java",
-      "githubPath": "Azure-Samples/redis-java-manage-cache",
-      "description": "Getting started on managing Redis Cache using Java"
-    },
-    {
-      "owner": "yungezz",
-      "filePath": "azure-resourcemanager-samples/src/main/java/com/azure/resourcemanager/resources/samples/DeployUsingARMTemplate.java",
-      "githubPath": "Azure-Samples/resources-java-deploy-using-arm-template",
-      "description": "Getting started on deploying using an ARM template using Java"
-    },
-    {
-      "owner": "yungezz",
-      "filePath": "azure-resourcemanager-samples/src/main/java/com/azure/resourcemanager/resources/samples/DeployUsingARMTemplateAsync.java",
-      "githubPath": "Azure-Samples/resources-java-deploy-using-arm-template-async",
-      "description": "Getting started on deploying using an ARM template using Java asynchronously"
-    },
-    {
-      "owner": "yungezz",
-      "filePath": "azure-resourcemanager-samples/src/main/java/com/azure/resourcemanager/resources/samples/DeployUsingARMTemplateWithDeploymentOperations.java",
-      "githubPath": "Azure-Samples/resources-java-deploy-using-arm-template-with-deployment-operations",
-      "description": "Getting started on deploying using an ARM template with deployment operations using Java"
-    },
-    {
-      "owner": "yungezz",
-      "filePath": "azure-resourcemanager-samples/src/main/java/com/azure/resourcemanager/resources/samples/DeployUsingARMTemplateWithProgress.java",
-      "githubPath": "Azure-Samples/resources-java-deploy-using-arm-template-with-progress",
-      "description": "Getting started on deploying using an ARM template and show progress using Java"
-    },
-    {
-      "owner": "yungezz",
-      "filePath": "azure-resourcemanager-samples/src/main/java/com/azure/resourcemanager/resources/samples/DeployUsingARMTemplateWithTags.java",
-      "githubPath": "Azure-Samples/resources-java-deploy-using-arm-template-with-tags",
-      "description": "Getting started on deploying using an ARM template with tags using Java"
-    },
-    {
-      "owner": "yungezz",
-      "filePath": "azure-resourcemanager-samples/src/main/java/com/azure/resourcemanager/resources/samples/DeployVirtualMachineUsingARMTemplate.java",
-      "githubPath": "Azure-Samples/resources-java-deploy-virtual-machine-with-managed-disks-using-arm-template",
-      "description": "Getting started with deploying a Virtual Machine with managed disks using an ARM Template using Java"
-    },
-    {
-      "owner": "yungezz",
-      "filePath": "azure-resourcemanager-samples/src/main/java/com/azure/resourcemanager/resources/samples/ManageLocks.java",
-      "githubPath": "Azure-Samples/locks-java-manage-locks",
-      "description": "Getting started with managing resource locks using Java"
-    },
-    {
-      "owner": "yungezz",
-      "filePath": "azure-resourcemanager-samples/src/main/java/com/azure/resourcemanager/resources/samples/ManageResource.java",
-      "githubPath": "Azure-Samples/resources-java-manage-resource",
-      "description": "Getting started on managing resources using Java"
-    },
-    {
-      "owner": "yungezz",
-      "filePath": "azure-resourcemanager-samples/src/main/java/com/azure/resourcemanager/resources/samples/ManageResourceGroup.java",
-      "githubPath": "Azure-Samples/resources-java-manage-resource-group",
-      "description": "Getting started on managing resource groups using Java"
     },
     {
       "owner": "yungezz",
       "filePath": "azure-resourcemanager-samples/src/main/java/com/azure/resourcemanager/search/samples/ManageSearchService.java",
       "githubPath": "Azure-Samples/search-java-manage-search-service",
       "description": "Getting started on managing Azure search service using Java"
->>>>>>> 6f033d77
     },
     {
       "owner": "yungezz",
