--- conflicted
+++ resolved
@@ -1,163 +1,5 @@
 // Copyright (c) Microsoft Corporation. All rights reserved.
 // Licensed under the MIT License.
-<<<<<<< HEAD
-//
-//package com.azure.resourcemanager.appservice.samples;
-//
-//import com.azure.core.credential.TokenCredential;
-//import com.azure.core.management.AzureEnvironment;
-//import com.azure.identity.DefaultAzureCredentialBuilder;
-//import com.azure.resourcemanager.AzureResourceManager;
-//import com.azure.resourcemanager.appservice.models.PhpVersion;
-//import com.azure.resourcemanager.appservice.models.PricingTier;
-//import com.azure.resourcemanager.appservice.models.WebApp;
-//import com.azure.core.management.Region;
-//import com.azure.core.management.profile.AzureProfile;
-//import com.azure.resourcemanager.samples.Utils;
-//import com.azure.resourcemanager.sql.models.SqlDatabase;
-//import com.azure.resourcemanager.sql.models.SqlServer;
-//import com.azure.core.http.policy.HttpLogDetailLevel;
-//
-//import java.io.IOException;
-//
-///**
-// * Azure App Service basic sample for managing web apps.
-// *  - Create a SQL database in a new SQL server
-// *  - Create a web app deployed with Project Nami (WordPress's SQL Server variant)
-// *      that contains the app settings to connect to the SQL database
-// *  - Update the SQL server's firewall rules to allow the web app to access
-// *  - Clean up
-// */
-//public final class ManageWebAppSqlConnection {
-//
-//    /**
-//     * Main function which runs the actual sample.
-//     * @param azureResourceManager instance of the azure client
-//     * @return true if sample runs successfully
-//     */
-//    public static boolean runSample(AzureResourceManager azureResourceManager) throws IOException {
-//        // New resources
-//        final String suffix         = ".azurewebsites.net";
-//        final String appName        = Utils.randomResourceName(azureResourceManager, "webapp1-", 20);
-//        final String appUrl         = appName + suffix;
-//        final String sqlServerName  = Utils.randomResourceName(azureResourceManager, "jsdkserver", 20);
-//        final String sqlDbName      = Utils.randomResourceName(azureResourceManager, "jsdkdb", 20);
-//        final String admin          = "jsdkadmin";
-//        final String password       = Utils.password();
-//        final String rgName         = Utils.randomResourceName(azureResourceManager, "rg1NEMV_", 24);
-//
-//        try {
-//
-//
-//            //============================================================
-//            // Create a sql server
-//
-//            System.out.println("Creating SQL server " + sqlServerName + "...");
-//
-//            SqlServer server = azureResourceManager.sqlServers().define(sqlServerName)
-//                    .withRegion(Region.US_WEST)
-//                    .withNewResourceGroup(rgName)
-//                    .withAdministratorLogin(admin)
-//                    .withAdministratorPassword(password)
-//                    .create();
-//
-//            System.out.println("Created SQL server " + server.name());
-//
-//            //============================================================
-//            // Create a sql database for the web app to use
-//
-//            System.out.println("Creating SQL database " + sqlDbName + "...");
-//
-//            SqlDatabase db = server.databases().define(sqlDbName).create();
-//
-//            System.out.println("Created SQL database " + db.name());
-//
-//            //============================================================
-//            // Create a web app with a new app service plan
-//
-//            System.out.println("Creating web app " + appName + "...");
-//
-//            WebApp app = azureResourceManager.webApps().define(appName)
-//                    .withRegion(Region.US_WEST)
-//                    .withExistingResourceGroup(rgName)
-//                    .withNewWindowsPlan(PricingTier.STANDARD_S1)
-//                    .withPhpVersion(PhpVersion.PHP5_6)
-//                    .defineSourceControl()
-//                        .withPublicGitRepository("https://github.com/ProjectNami/projectnami")
-//                        .withBranch("master")
-//                        .attach()
-//                    .withAppSetting("ProjectNami.DBHost", server.fullyQualifiedDomainName())
-//                    .withAppSetting("ProjectNami.DBName", db.name())
-//                    .withAppSetting("ProjectNami.DBUser", admin)
-//                    .withAppSetting("ProjectNami.DBPass", password)
-//                    .create();
-//
-//            System.out.println("Created web app " + app.name());
-//            Utils.print(app);
-//
-//            //============================================================
-//            // Allow web app to access the SQL server
-//
-//            System.out.println("Allowing web app " + appName + " to access SQL server...");
-//
-//            SqlServer.Update update = server.update();
-//            for (String ip : app.outboundIPAddresses()) {
-//                update = update.defineFirewallRule("filewallRule1").withIpAddress(ip).attach();
-//            }
-//            server = update.apply();
-//
-//            System.out.println("Firewall rules added for web app " + appName);
-//            Utils.print(server);
-//
-//            System.out.println("Your WordPress app is ready.");
-//            System.out.println("Please navigate to http://" + appUrl + " to finish the GUI setup. Press enter to exit.");
-//            System.in.read();
-//
-//            return true;
-//        } finally {
-//            try {
-//                System.out.println("Deleting Resource Group: " + rgName);
-//                azureResourceManager.resourceGroups().beginDeleteByName(rgName);
-//                System.out.println("Deleted Resource Group: " + rgName);
-//            } catch (NullPointerException npe) {
-//                System.out.println("Did not create any resources in Azure. No clean up is necessary");
-//            } catch (Exception g) {
-//                g.printStackTrace();
-//            }
-//        }
-//    }
-//    /**
-//     * Main entry point.
-//     * @param args the parameters
-//     */
-//    public static void main(String[] args) {
-//        try {
-//
-//            //=============================================================
-//            // Authenticate
-//
-//            final AzureProfile profile = new AzureProfile(AzureEnvironment.AZURE);
-//            final TokenCredential credential = new DefaultAzureCredentialBuilder()
-//                .authorityHost(profile.getEnvironment().getActiveDirectoryEndpoint())
-//                .build();
-//
-//            AzureResourceManager azureResourceManager = AzureResourceManager
-//                .configure()
-//                .withLogLevel(HttpLogDetailLevel.BASIC)
-//                .authenticate(credential, profile)
-//                .withDefaultSubscription();
-//
-//            // Print selected subscription
-//            System.out.println("Selected subscription: " + azureResourceManager.subscriptionId());
-//
-//            runSample(azureResourceManager);
-//        } catch (Exception e) {
-//            System.out.println(e.getMessage());
-//            e.printStackTrace();
-//        }
-//    }
-//}
-=======
 
 package com.azure.resourcemanager.appservice.samples;
 
@@ -313,5 +155,4 @@
             e.printStackTrace();
         }
     }
-}
->>>>>>> e2018a87
+}