// Copyright (c) Microsoft Corporation. All rights reserved.
// Licensed under the MIT License.

<<<<<<< HEAD
//package com.azure.resourcemanager.sql.samples;
//
//
//import com.azure.core.credential.TokenCredential;
//import com.azure.core.http.policy.HttpLogDetailLevel;
//import com.azure.core.management.AzureEnvironment;
//import com.azure.core.management.Region;
//import com.azure.core.management.profile.AzureProfile;
//import com.azure.identity.DefaultAzureCredentialBuilder;
//import com.azure.resourcemanager.AzureResourceManager;
//import com.azure.resourcemanager.samples.Utils;
//import com.azure.resourcemanager.sql.models.SqlDatabase;
//import com.azure.resourcemanager.sql.models.SqlDatabaseStandardServiceObjective;
//import com.azure.resourcemanager.sql.models.SqlFirewallRule;
//import com.azure.resourcemanager.sql.models.SqlServer;
//
//import java.util.List;
//
///**
// * Azure SQL sample for managing SQL Database -
// *  - Create a SQL Server along with 2 firewalls.
// *  - Create a database in SQL server
// *  - Change performance level (SKU) of SQL Database
// *  - List and delete firewalls.
// *  - Create another firewall in the SQlServer
// *  - Delete database, firewall and SQL Server
// */
//
//public final class ManageSqlDatabase {
//
//    /**
//     * Main function which runs the actual sample.
//     * @param azureResourceManager instance of the azure client
//     * @return true if sample runs successfully
//     */
//    public static boolean runSample(AzureResourceManager azureResourceManager) {
//        final String sqlServerName = Utils.randomResourceName(azureResourceManager, "sqlserver", 20);
//        final String rgName = Utils.randomResourceName(azureResourceManager, "rgRSDSI", 20);
//        final String administratorLogin = "sqladmin3423";
//        final String administratorPassword = Utils.password();
//        final String firewallRuleIPAddress = "10.0.0.1";
//        final String firewallRuleStartIPAddress = "10.2.0.1";
//        final String firewallRuleEndIPAddress = "10.2.0.10";
//        final String databaseName = "mydatabase";
//        try {
//
//            // ============================================================
//            // Create a SQL Server, with 2 firewall rules.
//            SqlServer sqlServer = azureResourceManager.sqlServers().define(sqlServerName)
//                    .withRegion(Region.US_EAST)
//                    .withNewResourceGroup(rgName)
//                    .withAdministratorLogin(administratorLogin)
//                    .withAdministratorPassword(administratorPassword)
//                    .defineFirewallRule("filewallRule1").withIpAddress(firewallRuleIPAddress).attach()
//                    .defineFirewallRule("filewallRule2")
//                        .withIpAddressRange(firewallRuleStartIPAddress, firewallRuleEndIPAddress).attach()
//                    .create();
//
//            Utils.print(sqlServer);
//
//            // ============================================================
//            // Create a Database in SQL server created above.
//            System.out.println("Creating a database");
//
//            SqlDatabase database = sqlServer.databases()
//                    .define(databaseName)
//                    .create();
//            Utils.print(database);
//
//            // ============================================================
//            // Update the edition of database.
//            System.out.println("Updating a database");
//            database = database.update()
//                    .withStandardEdition(SqlDatabaseStandardServiceObjective.S3)
//                    .withMaxSizeBytes(1024 * 1024 * 1024 * 20)
//                    .apply();
//            Utils.print(database);
//
//            // ============================================================
//            // List and delete all firewall rules.
//            System.out.println("Listing all firewall rules");
//
//            List<SqlFirewallRule> firewallRules = sqlServer.firewallRules().list();
//            for (SqlFirewallRule firewallRule: firewallRules) {
//                // Print information of the firewall rule.
//                Utils.print(firewallRule);
//
//                // Delete the firewall rule.
//                System.out.println("Deleting a firewall rule");
//                firewallRule.delete();
//            }
//
//            // ============================================================
//            // Add new firewall rules.
//            System.out.println("Creating a firewall rule for SQL Server");
//            SqlFirewallRule firewallRule = sqlServer.firewallRules().define("myFirewallRule")
//                    .withIpAddress("10.10.10.10")
//                    .create();
//
//            Utils.print(firewallRule);
//
//            database.listUsageMetrics();
//
//            // Delete the database.
//            System.out.println("Deleting a database");
//            database.delete();
//
//            // Delete the SQL Server.
//            System.out.println("Deleting a Sql Server");
//            azureResourceManager.sqlServers().deleteById(sqlServer.id());
//            return true;
//        } finally {
//            try {
//                System.out.println("Deleting Resource Group: " + rgName);
//                azureResourceManager.resourceGroups().beginDeleteByName(rgName);
//                System.out.println("Deleted Resource Group: " + rgName);
//            } catch (Exception e) {
//                System.out.println("Did not create any resources in Azure. No clean up is necessary");
//            }
//        }
//    }
//    /**
//     * Main entry point.
//     * @param args the parameters
//     */
//    public static void main(String[] args) {
//        try {
//
//            final AzureProfile profile = new AzureProfile(AzureEnvironment.AZURE);
//            final TokenCredential credential = new DefaultAzureCredentialBuilder()
//                .authorityHost(profile.getEnvironment().getActiveDirectoryEndpoint())
//                .build();
//
//            AzureResourceManager azureResourceManager = AzureResourceManager
//                .configure()
//                .withLogLevel(HttpLogDetailLevel.BASIC)
//                .authenticate(credential, profile)
//                .withDefaultSubscription();
//
//            // Print selected subscription
//            System.out.println("Selected subscription: " + azureResourceManager.subscriptionId());
//
//            runSample(azureResourceManager);
//        } catch (Exception e) {
//            System.out.println(e.getMessage());
//            e.printStackTrace();
//        }
//    }
//
//    private ManageSqlDatabase() {
//
//    }
//
//
//}
=======
package com.azure.resourcemanager.sql.samples;


import com.azure.core.credential.TokenCredential;
import com.azure.core.http.policy.HttpLogDetailLevel;
import com.azure.core.management.AzureEnvironment;
import com.azure.core.management.Region;
import com.azure.core.management.profile.AzureProfile;
import com.azure.identity.DefaultAzureCredentialBuilder;
import com.azure.resourcemanager.AzureResourceManager;
import com.azure.resourcemanager.samples.Utils;
import com.azure.resourcemanager.sql.models.SqlDatabase;
import com.azure.resourcemanager.sql.models.SqlDatabaseStandardServiceObjective;
import com.azure.resourcemanager.sql.models.SqlFirewallRule;
import com.azure.resourcemanager.sql.models.SqlServer;

import java.util.List;

/**
 * Azure SQL sample for managing SQL Database -
 *  - Create a SQL Server along with 2 firewalls.
 *  - Create a database in SQL server
 *  - Change performance level (SKU) of SQL Database
 *  - List and delete firewalls.
 *  - Create another firewall in the SQlServer
 *  - Delete database, firewall and SQL Server
 */

public final class ManageSqlDatabase {

    /**
     * Main function which runs the actual sample.
     * @param azureResourceManager instance of the azure client
     * @return true if sample runs successfully
     */
    public static boolean runSample(AzureResourceManager azureResourceManager) {
        final String sqlServerName = Utils.randomResourceName(azureResourceManager, "sqlserver", 20);
        final String rgName = Utils.randomResourceName(azureResourceManager, "rgRSDSI", 20);
        final String administratorLogin = "sqladmin3423";
        final String administratorPassword = Utils.password();
        final String firewallRuleIPAddress = "10.0.0.1";
        final String firewallRuleStartIPAddress = "10.2.0.1";
        final String firewallRuleEndIPAddress = "10.2.0.10";
        final String databaseName = "mydatabase";
        try {

            // ============================================================
            // Create a SQL Server, with 2 firewall rules.
            SqlServer sqlServer = azureResourceManager.sqlServers().define(sqlServerName)
                    .withRegion(Region.US_EAST)
                    .withNewResourceGroup(rgName)
                    .withAdministratorLogin(administratorLogin)
                    .withAdministratorPassword(administratorPassword)
                    .defineFirewallRule("filewallRule1").withIpAddress(firewallRuleIPAddress).attach()
                    .defineFirewallRule("filewallRule2")
                        .withIpAddressRange(firewallRuleStartIPAddress, firewallRuleEndIPAddress).attach()
                    .create();

            Utils.print(sqlServer);

            // ============================================================
            // Create a Database in SQL server created above.
            System.out.println("Creating a database");

            SqlDatabase database = sqlServer.databases()
                    .define(databaseName)
                    .create();
            Utils.print(database);

            // ============================================================
            // Update the edition of database.
            System.out.println("Updating a database");
            database = database.update()
                    .withStandardEdition(SqlDatabaseStandardServiceObjective.S3)
                    .withMaxSizeBytes(1024 * 1024 * 1024 * 20)
                    .apply();
            Utils.print(database);

            // ============================================================
            // List and delete all firewall rules.
            System.out.println("Listing all firewall rules");

            List<SqlFirewallRule> firewallRules = sqlServer.firewallRules().list();
            for (SqlFirewallRule firewallRule: firewallRules) {
                // Print information of the firewall rule.
                Utils.print(firewallRule);

                // Delete the firewall rule.
                System.out.println("Deleting a firewall rule");
                firewallRule.delete();
            }

            // ============================================================
            // Add new firewall rules.
            System.out.println("Creating a firewall rule for SQL Server");
            SqlFirewallRule firewallRule = sqlServer.firewallRules().define("myFirewallRule")
                    .withIpAddress("10.10.10.10")
                    .create();

            Utils.print(firewallRule);

            database.listUsageMetrics();

            // Delete the database.
            System.out.println("Deleting a database");
            database.delete();

            // Delete the SQL Server.
            System.out.println("Deleting a Sql Server");
            azureResourceManager.sqlServers().deleteById(sqlServer.id());
            return true;
        } finally {
            try {
                System.out.println("Deleting Resource Group: " + rgName);
                azureResourceManager.resourceGroups().beginDeleteByName(rgName);
                System.out.println("Deleted Resource Group: " + rgName);
            } catch (Exception e) {
                System.out.println("Did not create any resources in Azure. No clean up is necessary");
            }
        }
    }
    /**
     * Main entry point.
     * @param args the parameters
     */
    public static void main(String[] args) {
        try {

            final AzureProfile profile = new AzureProfile(AzureEnvironment.AZURE);
            final TokenCredential credential = new DefaultAzureCredentialBuilder()
                .authorityHost(profile.getEnvironment().getActiveDirectoryEndpoint())
                .build();

            AzureResourceManager azureResourceManager = AzureResourceManager
                .configure()
                .withLogLevel(HttpLogDetailLevel.BASIC)
                .authenticate(credential, profile)
                .withDefaultSubscription();

            // Print selected subscription
            System.out.println("Selected subscription: " + azureResourceManager.subscriptionId());

            runSample(azureResourceManager);
        } catch (Exception e) {
            System.out.println(e.getMessage());
            e.printStackTrace();
        }
    }

    private ManageSqlDatabase() {

    }


}
>>>>>>> e2018a87
<|MERGE_RESOLUTION|>--- conflicted
+++ resolved
@@ -1,163 +1,6 @@
 // Copyright (c) Microsoft Corporation. All rights reserved.
 // Licensed under the MIT License.
 
-<<<<<<< HEAD
-//package com.azure.resourcemanager.sql.samples;
-//
-//
-//import com.azure.core.credential.TokenCredential;
-//import com.azure.core.http.policy.HttpLogDetailLevel;
-//import com.azure.core.management.AzureEnvironment;
-//import com.azure.core.management.Region;
-//import com.azure.core.management.profile.AzureProfile;
-//import com.azure.identity.DefaultAzureCredentialBuilder;
-//import com.azure.resourcemanager.AzureResourceManager;
-//import com.azure.resourcemanager.samples.Utils;
-//import com.azure.resourcemanager.sql.models.SqlDatabase;
-//import com.azure.resourcemanager.sql.models.SqlDatabaseStandardServiceObjective;
-//import com.azure.resourcemanager.sql.models.SqlFirewallRule;
-//import com.azure.resourcemanager.sql.models.SqlServer;
-//
-//import java.util.List;
-//
-///**
-// * Azure SQL sample for managing SQL Database -
-// *  - Create a SQL Server along with 2 firewalls.
-// *  - Create a database in SQL server
-// *  - Change performance level (SKU) of SQL Database
-// *  - List and delete firewalls.
-// *  - Create another firewall in the SQlServer
-// *  - Delete database, firewall and SQL Server
-// */
-//
-//public final class ManageSqlDatabase {
-//
-//    /**
-//     * Main function which runs the actual sample.
-//     * @param azureResourceManager instance of the azure client
-//     * @return true if sample runs successfully
-//     */
-//    public static boolean runSample(AzureResourceManager azureResourceManager) {
-//        final String sqlServerName = Utils.randomResourceName(azureResourceManager, "sqlserver", 20);
-//        final String rgName = Utils.randomResourceName(azureResourceManager, "rgRSDSI", 20);
-//        final String administratorLogin = "sqladmin3423";
-//        final String administratorPassword = Utils.password();
-//        final String firewallRuleIPAddress = "10.0.0.1";
-//        final String firewallRuleStartIPAddress = "10.2.0.1";
-//        final String firewallRuleEndIPAddress = "10.2.0.10";
-//        final String databaseName = "mydatabase";
-//        try {
-//
-//            // ============================================================
-//            // Create a SQL Server, with 2 firewall rules.
-//            SqlServer sqlServer = azureResourceManager.sqlServers().define(sqlServerName)
-//                    .withRegion(Region.US_EAST)
-//                    .withNewResourceGroup(rgName)
-//                    .withAdministratorLogin(administratorLogin)
-//                    .withAdministratorPassword(administratorPassword)
-//                    .defineFirewallRule("filewallRule1").withIpAddress(firewallRuleIPAddress).attach()
-//                    .defineFirewallRule("filewallRule2")
-//                        .withIpAddressRange(firewallRuleStartIPAddress, firewallRuleEndIPAddress).attach()
-//                    .create();
-//
-//            Utils.print(sqlServer);
-//
-//            // ============================================================
-//            // Create a Database in SQL server created above.
-//            System.out.println("Creating a database");
-//
-//            SqlDatabase database = sqlServer.databases()
-//                    .define(databaseName)
-//                    .create();
-//            Utils.print(database);
-//
-//            // ============================================================
-//            // Update the edition of database.
-//            System.out.println("Updating a database");
-//            database = database.update()
-//                    .withStandardEdition(SqlDatabaseStandardServiceObjective.S3)
-//                    .withMaxSizeBytes(1024 * 1024 * 1024 * 20)
-//                    .apply();
-//            Utils.print(database);
-//
-//            // ============================================================
-//            // List and delete all firewall rules.
-//            System.out.println("Listing all firewall rules");
-//
-//            List<SqlFirewallRule> firewallRules = sqlServer.firewallRules().list();
-//            for (SqlFirewallRule firewallRule: firewallRules) {
-//                // Print information of the firewall rule.
-//                Utils.print(firewallRule);
-//
-//                // Delete the firewall rule.
-//                System.out.println("Deleting a firewall rule");
-//                firewallRule.delete();
-//            }
-//
-//            // ============================================================
-//            // Add new firewall rules.
-//            System.out.println("Creating a firewall rule for SQL Server");
-//            SqlFirewallRule firewallRule = sqlServer.firewallRules().define("myFirewallRule")
-//                    .withIpAddress("10.10.10.10")
-//                    .create();
-//
-//            Utils.print(firewallRule);
-//
-//            database.listUsageMetrics();
-//
-//            // Delete the database.
-//            System.out.println("Deleting a database");
-//            database.delete();
-//
-//            // Delete the SQL Server.
-//            System.out.println("Deleting a Sql Server");
-//            azureResourceManager.sqlServers().deleteById(sqlServer.id());
-//            return true;
-//        } finally {
-//            try {
-//                System.out.println("Deleting Resource Group: " + rgName);
-//                azureResourceManager.resourceGroups().beginDeleteByName(rgName);
-//                System.out.println("Deleted Resource Group: " + rgName);
-//            } catch (Exception e) {
-//                System.out.println("Did not create any resources in Azure. No clean up is necessary");
-//            }
-//        }
-//    }
-//    /**
-//     * Main entry point.
-//     * @param args the parameters
-//     */
-//    public static void main(String[] args) {
-//        try {
-//
-//            final AzureProfile profile = new AzureProfile(AzureEnvironment.AZURE);
-//            final TokenCredential credential = new DefaultAzureCredentialBuilder()
-//                .authorityHost(profile.getEnvironment().getActiveDirectoryEndpoint())
-//                .build();
-//
-//            AzureResourceManager azureResourceManager = AzureResourceManager
-//                .configure()
-//                .withLogLevel(HttpLogDetailLevel.BASIC)
-//                .authenticate(credential, profile)
-//                .withDefaultSubscription();
-//
-//            // Print selected subscription
-//            System.out.println("Selected subscription: " + azureResourceManager.subscriptionId());
-//
-//            runSample(azureResourceManager);
-//        } catch (Exception e) {
-//            System.out.println(e.getMessage());
-//            e.printStackTrace();
-//        }
-//    }
-//
-//    private ManageSqlDatabase() {
-//
-//    }
-//
-//
-//}
-=======
 package com.azure.resourcemanager.sql.samples;
 
 
@@ -312,5 +155,4 @@
     }
 
 
-}
->>>>>>> e2018a87
+}