--- conflicted
+++ resolved
@@ -1,189 +1,6 @@
 // Copyright (c) Microsoft Corporation. All rights reserved.
 // Licensed under the MIT License.
 
-<<<<<<< HEAD
-//package com.azure.resourcemanager.sql.samples;
-//
-//
-//import com.azure.core.credential.TokenCredential;
-//import com.azure.core.http.policy.HttpLogDetailLevel;
-//import com.azure.core.management.AzureEnvironment;
-//import com.azure.core.util.Configuration;
-//import com.azure.identity.DefaultAzureCredentialBuilder;
-//import com.azure.resourcemanager.AzureResourceManager;
-//import com.azure.resourcemanager.keyvault.models.Key;
-//import com.azure.resourcemanager.keyvault.models.KeyPermissions;
-//import com.azure.resourcemanager.keyvault.models.SkuName;
-//import com.azure.resourcemanager.keyvault.models.Vault;
-//import com.azure.core.management.Region;
-//import com.azure.core.management.profile.AzureProfile;
-//import com.azure.resourcemanager.resources.fluentcore.utils.ResourceManagerUtils;
-//import com.azure.resourcemanager.samples.Utils;
-//import com.azure.resourcemanager.sql.models.SqlServer;
-//import com.azure.resourcemanager.sql.models.SqlServerKey;
-//import com.azure.security.keyvault.keys.models.KeyOperation;
-//import com.azure.security.keyvault.keys.models.KeyType;
-//
-//import java.time.Duration;
-//import java.util.ArrayList;
-//import java.util.List;
-//
-///**
-// * Azure SQL sample for managing SQL secrets (Server Keys) using Azure Key Vault -
-// *  - Create a SQL Server with "system assigned" managed service identity.
-// *  - Create an Azure Key Vault with giving access to the SQL Server
-// *  - Create, get, list and delete SQL Server Keys
-// *  - Delete SQL Server
-// */
-//
-//public class ManageSqlServerKeysWithAzureKeyVaultKey {
-//    /**
-//     * Main function which runs the actual sample.
-//     * @param azureResourceManager instance of the azure client
-//     * @param objectId the object ID of the service principal/user used to authenticate to Azure
-//     * @return true if sample runs successfully
-//     */
-//    public static boolean runSample(AzureResourceManager azureResourceManager, String objectId) {
-//        final String sqlServerName = Utils.randomResourceName(azureResourceManager, "sqlsrv", 20);
-//        final String rgName = Utils.randomResourceName(azureResourceManager, "rgsql", 20);
-//        final String vaultName = Utils.randomResourceName(azureResourceManager, "sqlkv", 20);
-//        final String keyName = Utils.randomResourceName(azureResourceManager, "sqlkey", 20);
-//        final String administratorLogin = "sqladmin3423";
-//        final String administratorPassword = Utils.password();
-//
-//        try {
-//
-//            // ============================================================
-//            // Create a SQL Server with system assigned managed service identity.
-//            System.out.println("Creating a SQL Server with system assigned managed service identity");
-//
-//            SqlServer sqlServer = azureResourceManager.sqlServers().define(sqlServerName)
-//                .withRegion(Region.US_EAST)
-//                .withNewResourceGroup(rgName)
-//                .withAdministratorLogin(administratorLogin)
-//                .withAdministratorPassword(administratorPassword)
-//                .withSystemAssignedManagedServiceIdentity()
-//                .create();
-//
-//            Utils.print(sqlServer);
-//
-//            // ============================================================
-//            // Create an Azure Key Vault and set the access policies.
-//            System.out.println("Creating an Azure Key Vault and set the access policies");
-//
-//            Vault vault = azureResourceManager.vaults().define(vaultName)
-//                .withRegion(Region.US_EAST)
-//                .withExistingResourceGroup(rgName)
-//                .defineAccessPolicy()
-//                    .forObjectId(sqlServer.systemAssignedManagedServiceIdentityPrincipalId())
-//                    .allowKeyPermissions(KeyPermissions.WRAP_KEY, KeyPermissions.UNWRAP_KEY, KeyPermissions.GET, KeyPermissions.LIST)
-//                    .attach()
-//                .defineAccessPolicy()
-//                    .forServicePrincipal(objectId)
-//                    .allowKeyAllPermissions()
-//                    .attach()
-//                .withSku(SkuName.PREMIUM)
-//                .withSoftDeleteEnabled()
-//                .create();
-//
-//            ResourceManagerUtils.sleep(Duration.ofMinutes(3));
-//
-//            List<KeyOperation> keyOperations = new ArrayList<>();
-//            for (KeyOperation operation : KeyOperation.values()) {
-//                if (operation != KeyOperation.IMPORT) {
-//                    keyOperations.add(operation);
-//                }
-//            }
-//
-//            Key keyBundle = vault.keys().define(keyName)
-//                .withKeyTypeToCreate(KeyType.RSA_HSM)
-//                .withKeyOperations(keyOperations)
-//                .create();
-//
-//            // ============================================================
-//            // Create a SQL server key with Azure Key Vault key.
-//            System.out.println("Creating a SQL server key with Azure Key Vault key");
-//
-//            String keyUri = keyBundle.getJsonWebKey().getId();
-//
-//            // Work around for SQL server key name must be formatted as "vault_key_version"
-//            String serverKeyName = String.format("%s_%s_%s", vaultName, keyName,
-//                keyUri.substring(keyUri.lastIndexOf("/") + 1));
-//
-//            SqlServerKey sqlServerKey = sqlServer.serverKeys().define()
-//                .withAzureKeyVaultKey(keyUri)
-//                .create();
-//
-//            Utils.print(sqlServerKey);
-//
-//
-//            // Validate key exists by getting key
-//            System.out.println("Validating key exists by getting the key");
-//
-//            sqlServerKey = sqlServer.serverKeys().get(serverKeyName);
-//
-//            Utils.print(sqlServerKey);
-//
-//
-//            // Validate key exists by listing keys
-//            System.out.println("Validating key exists by listing keys");
-//
-//            List<SqlServerKey> serverKeys = sqlServer.serverKeys().list();
-//            for (SqlServerKey item : serverKeys) {
-//                Utils.print(item);
-//            }
-//
-//
-//            // Delete key
-//            System.out.println("Deleting the key");
-//
-//            azureResourceManager.sqlServers().serverKeys().deleteBySqlServer(rgName, sqlServerName, serverKeyName);
-//
-//
-//            // Delete the SQL Server.
-//            System.out.println("Deleting a Sql Server");
-//            azureResourceManager.sqlServers().deleteById(sqlServer.id());
-//            return true;
-//        } finally {
-//            try {
-//                System.out.println("Deleting Resource Group: " + rgName);
-//                azureResourceManager.resourceGroups().beginDeleteByName(rgName);
-//                System.out.println("Deleted Resource Group: " + rgName);
-//            } catch (Exception e) {
-//                System.out.println("Did not create any resources in Azure. No clean up is necessary");
-//            }
-//        }
-//    }
-//
-//    /**
-//     * Main entry point.
-//     * @param args the parameters
-//     */
-//    public static void main(String[] args) {
-//        try {
-//            final AzureProfile profile = new AzureProfile(AzureEnvironment.AZURE);
-//            final TokenCredential credential = new DefaultAzureCredentialBuilder()
-//                .authorityHost(profile.getEnvironment().getActiveDirectoryEndpoint())
-//                .build();
-//            final Configuration configuration = Configuration.getGlobalConfiguration();
-//
-//            AzureResourceManager azureResourceManager = AzureResourceManager
-//                .configure()
-//                .withLogLevel(HttpLogDetailLevel.BASIC)
-//                .authenticate(credential, profile)
-//                .withDefaultSubscription();
-//
-//            // Print selected subscription
-//            System.out.println("Selected subscription: " + azureResourceManager.subscriptionId());
-//
-//            runSample(azureResourceManager, configuration.get(Configuration.PROPERTY_AZURE_CLIENT_ID));
-//        } catch (Exception e) {
-//            System.out.println(e.getMessage());
-//            e.printStackTrace();
-//        }
-//    }
-//}
-=======
 package com.azure.resourcemanager.sql.samples;
 
 
@@ -364,5 +181,4 @@
             e.printStackTrace();
         }
     }
-}
->>>>>>> e2018a87
+}