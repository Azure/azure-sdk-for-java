--- conflicted
+++ resolved
@@ -21,13 +21,18 @@
 import com.azure.core.http.rest.Response;
 import com.azure.core.http.rest.RestProxy;
 import com.azure.core.http.rest.SimpleResponse;
-import com.azure.core.management.Region;
 import com.azure.core.management.exception.ManagementException;
 import com.azure.core.util.FluxUtil;
 import com.azure.core.util.logging.ClientLogger;
 import com.azure.core.util.serializer.JacksonAdapter;
 import com.azure.core.util.serializer.SerializerEncoding;
 import com.azure.resourcemanager.AzureResourceManager;
+import com.azure.resourcemanager.appplatform.models.ConfigServerProperties;
+import com.azure.resourcemanager.appplatform.models.ConfigServerState;
+import com.azure.resourcemanager.appplatform.models.MonitoringSettingProperties;
+import com.azure.resourcemanager.appplatform.models.MonitoringSettingState;
+import com.azure.resourcemanager.appplatform.models.SpringApp;
+import com.azure.resourcemanager.appplatform.models.SpringService;
 import com.azure.resourcemanager.appservice.models.AppServiceCertificateOrder;
 import com.azure.resourcemanager.appservice.models.AppServiceDomain;
 import com.azure.resourcemanager.appservice.models.AppServicePlan;
@@ -54,6 +59,15 @@
 import com.azure.resourcemanager.compute.models.VirtualMachine;
 import com.azure.resourcemanager.compute.models.VirtualMachineCustomImage;
 import com.azure.resourcemanager.compute.models.VirtualMachineExtension;
+import com.azure.resourcemanager.containerinstance.models.Container;
+import com.azure.resourcemanager.containerinstance.models.ContainerGroup;
+import com.azure.resourcemanager.containerinstance.models.ContainerPort;
+import com.azure.resourcemanager.containerinstance.models.EnvironmentVariable;
+import com.azure.resourcemanager.containerinstance.models.Volume;
+import com.azure.resourcemanager.containerinstance.models.VolumeMount;
+import com.azure.resourcemanager.containerregistry.models.AccessKeyType;
+import com.azure.resourcemanager.containerregistry.models.Registry;
+import com.azure.resourcemanager.containerregistry.models.RegistryCredentials;
 import com.azure.resourcemanager.containerservice.models.KubernetesCluster;
 import com.azure.resourcemanager.cosmos.models.CosmosDBAccount;
 import com.azure.resourcemanager.cosmos.models.DatabaseAccountListKeysResult;
@@ -63,8 +77,8 @@
 import com.azure.resourcemanager.dns.models.AaaaRecordSet;
 import com.azure.resourcemanager.dns.models.CnameRecordSet;
 import com.azure.resourcemanager.dns.models.DnsZone;
+import com.azure.resourcemanager.dns.models.MxRecordSet;
 import com.azure.resourcemanager.dns.models.MxRecord;
-import com.azure.resourcemanager.dns.models.MxRecordSet;
 import com.azure.resourcemanager.dns.models.NsRecordSet;
 import com.azure.resourcemanager.dns.models.PtrRecordSet;
 import com.azure.resourcemanager.dns.models.SoaRecord;
@@ -73,6 +87,13 @@
 import com.azure.resourcemanager.dns.models.SrvRecordSet;
 import com.azure.resourcemanager.dns.models.TxtRecord;
 import com.azure.resourcemanager.dns.models.TxtRecordSet;
+import com.azure.resourcemanager.eventhubs.models.AccessRights;
+import com.azure.resourcemanager.eventhubs.models.DisasterRecoveryPairingAuthorizationKey;
+import com.azure.resourcemanager.eventhubs.models.DisasterRecoveryPairingAuthorizationRule;
+import com.azure.resourcemanager.eventhubs.models.EventHub;
+import com.azure.resourcemanager.eventhubs.models.EventHubConsumerGroup;
+import com.azure.resourcemanager.eventhubs.models.EventHubDisasterRecoveryPairing;
+import com.azure.resourcemanager.eventhubs.models.EventHubNamespace;
 import com.azure.resourcemanager.keyvault.models.AccessPolicy;
 import com.azure.resourcemanager.keyvault.models.CertificatePermissions;
 import com.azure.resourcemanager.keyvault.models.KeyPermissions;
@@ -140,11 +161,16 @@
 import com.azure.resourcemanager.network.models.TopologyAssociation;
 import com.azure.resourcemanager.network.models.TopologyResource;
 import com.azure.resourcemanager.network.models.VerificationIPFlow;
+import com.azure.resourcemanager.privatedns.models.PrivateDnsZone;
+import com.azure.resourcemanager.privatedns.models.VirtualNetworkLink;
+import com.azure.resourcemanager.redis.models.RedisAccessKeys;
+import com.azure.resourcemanager.redis.models.RedisCache;
+import com.azure.resourcemanager.redis.models.RedisCachePremium;
+import com.azure.resourcemanager.redis.models.ScheduleEntry;
+import com.azure.core.management.Region;
 import com.azure.resourcemanager.resources.fluentcore.utils.ResourceManagerUtils;
 import com.azure.resourcemanager.resources.models.ManagementLock;
 import com.azure.resourcemanager.resources.models.ResourceGroup;
-<<<<<<< HEAD
-=======
 import com.azure.resourcemanager.search.models.AdminKeys;
 import com.azure.resourcemanager.search.models.QueryKey;
 import com.azure.resourcemanager.search.models.SearchService;
@@ -170,11 +196,14 @@
 import com.azure.resourcemanager.sql.models.SqlServerKey;
 import com.azure.resourcemanager.sql.models.SqlSubscriptionUsageMetric;
 import com.azure.resourcemanager.sql.models.SqlVirtualNetworkRule;
->>>>>>> 6f033d77
 import com.azure.resourcemanager.storage.models.StorageAccount;
 import com.azure.resourcemanager.storage.models.StorageAccountEncryptionStatus;
 import com.azure.resourcemanager.storage.models.StorageAccountKey;
 import com.azure.resourcemanager.storage.models.StorageService;
+import com.azure.resourcemanager.trafficmanager.models.TrafficManagerAzureEndpoint;
+import com.azure.resourcemanager.trafficmanager.models.TrafficManagerExternalEndpoint;
+import com.azure.resourcemanager.trafficmanager.models.TrafficManagerNestedProfileEndpoint;
+import com.azure.resourcemanager.trafficmanager.models.TrafficManagerProfile;
 import org.apache.commons.net.ftp.FTP;
 import org.apache.commons.net.ftp.FTPClient;
 import reactor.core.publisher.Flux;
@@ -696,58 +725,58 @@
     }
 
 
-//    /**
-//     * Print Redis Cache.
-//     *
-//     * @param redisCache a Redis cache.
-//     */
-//    public static void print(RedisCache redisCache) {
-//        StringBuilder redisInfo = new StringBuilder()
-//                .append("Redis Cache Name: ").append(redisCache.name())
-//                .append("\n\tResource group: ").append(redisCache.resourceGroupName())
-//                .append("\n\tRegion: ").append(redisCache.region())
-//                .append("\n\tSKU Name: ").append(redisCache.sku().name())
-//                .append("\n\tSKU Family: ").append(redisCache.sku().family())
-//                .append("\n\tHostname: ").append(redisCache.hostname())
-//                .append("\n\tSSL port: ").append(redisCache.sslPort())
-//                .append("\n\tNon-SSL port (6379) enabled: ").append(redisCache.nonSslPort());
-//        if (redisCache.redisConfiguration() != null && !redisCache.redisConfiguration().isEmpty()) {
-//            redisInfo.append("\n\tRedis Configuration:");
-//            for (Map.Entry<String, String> redisConfiguration : redisCache.redisConfiguration().entrySet()) {
-//                redisInfo.append("\n\t  '").append(redisConfiguration.getKey())
-//                        .append("' : '").append(redisConfiguration.getValue()).append("'");
-//            }
-//        }
-//        if (redisCache.isPremium()) {
-//            RedisCachePremium premium = redisCache.asPremium();
-//            List<ScheduleEntry> scheduleEntries = premium.listPatchSchedules();
-//            if (scheduleEntries != null && !scheduleEntries.isEmpty()) {
-//                redisInfo.append("\n\tRedis Patch Schedule:");
-//                for (ScheduleEntry schedule : scheduleEntries) {
-//                    redisInfo.append("\n\t\tDay: '").append(schedule.dayOfWeek())
-//                            .append("', start at: '").append(schedule.startHourUtc())
-//                            .append("', maintenance window: '").append(schedule.maintenanceWindow())
-//                            .append("'");
-//                }
-//            }
-//        }
-//
-//        System.out.println(redisInfo.toString());
-//    }
-
-//    /**
-//     * Print Redis Cache access keys.
-//     *
-//     * @param redisAccessKeys a keys for Redis Cache
-//     */
-//    public static void print(RedisAccessKeys redisAccessKeys) {
-//        StringBuilder redisKeys = new StringBuilder()
-//                .append("Redis Access Keys: ")
-//                .append("\n\tPrimary Key: '").append(redisAccessKeys.primaryKey()).append("', ")
-//                .append("\n\tSecondary Key: '").append(redisAccessKeys.secondaryKey()).append("', ");
-//
-//        System.out.println(redisKeys.toString());
-//    }
+    /**
+     * Print Redis Cache.
+     *
+     * @param redisCache a Redis cache.
+     */
+    public static void print(RedisCache redisCache) {
+        StringBuilder redisInfo = new StringBuilder()
+                .append("Redis Cache Name: ").append(redisCache.name())
+                .append("\n\tResource group: ").append(redisCache.resourceGroupName())
+                .append("\n\tRegion: ").append(redisCache.region())
+                .append("\n\tSKU Name: ").append(redisCache.sku().name())
+                .append("\n\tSKU Family: ").append(redisCache.sku().family())
+                .append("\n\tHostname: ").append(redisCache.hostname())
+                .append("\n\tSSL port: ").append(redisCache.sslPort())
+                .append("\n\tNon-SSL port (6379) enabled: ").append(redisCache.nonSslPort());
+        if (redisCache.redisConfiguration() != null && !redisCache.redisConfiguration().isEmpty()) {
+            redisInfo.append("\n\tRedis Configuration:");
+            for (Map.Entry<String, String> redisConfiguration : redisCache.redisConfiguration().entrySet()) {
+                redisInfo.append("\n\t  '").append(redisConfiguration.getKey())
+                        .append("' : '").append(redisConfiguration.getValue()).append("'");
+            }
+        }
+        if (redisCache.isPremium()) {
+            RedisCachePremium premium = redisCache.asPremium();
+            List<ScheduleEntry> scheduleEntries = premium.listPatchSchedules();
+            if (scheduleEntries != null && !scheduleEntries.isEmpty()) {
+                redisInfo.append("\n\tRedis Patch Schedule:");
+                for (ScheduleEntry schedule : scheduleEntries) {
+                    redisInfo.append("\n\t\tDay: '").append(schedule.dayOfWeek())
+                            .append("', start at: '").append(schedule.startHourUtc())
+                            .append("', maintenance window: '").append(schedule.maintenanceWindow())
+                            .append("'");
+                }
+            }
+        }
+
+        System.out.println(redisInfo.toString());
+    }
+
+    /**
+     * Print Redis Cache access keys.
+     *
+     * @param redisAccessKeys a keys for Redis Cache
+     */
+    public static void print(RedisAccessKeys redisAccessKeys) {
+        StringBuilder redisKeys = new StringBuilder()
+                .append("Redis Access Keys: ")
+                .append("\n\tPrimary Key: '").append(redisAccessKeys.primaryKey()).append("', ")
+                .append("\n\tSecondary Key: '").append(redisAccessKeys.secondaryKey()).append("', ");
+
+        System.out.println(redisKeys.toString());
+    }
 
     /**
      * Print management lock.
@@ -1142,80 +1171,80 @@
         System.out.println(builder.toString());
     }
 
-//    /**
-//     * Print a traffic manager profile.
-//     *
-//     * @param profile a traffic manager profile
-//     */
-//    public static void print(TrafficManagerProfile profile) {
-//        StringBuilder info = new StringBuilder();
-//        info.append("Traffic Manager Profile: ").append(profile.id())
-//                .append("\n\tName: ").append(profile.name())
-//                .append("\n\tResource group: ").append(profile.resourceGroupName())
-//                .append("\n\tRegion: ").append(profile.regionName())
-//                .append("\n\tTags: ").append(profile.tags())
-//                .append("\n\tDNSLabel: ").append(profile.dnsLabel())
-//                .append("\n\tFQDN: ").append(profile.fqdn())
-//                .append("\n\tTTL: ").append(profile.timeToLive())
-//                .append("\n\tEnabled: ").append(profile.isEnabled())
-//                .append("\n\tRoutingMethod: ").append(profile.trafficRoutingMethod())
-//                .append("\n\tMonitor status: ").append(profile.monitorStatus())
-//                .append("\n\tMonitoring port: ").append(profile.monitoringPort())
-//                .append("\n\tMonitoring path: ").append(profile.monitoringPath());
-//
-//        Map<String, TrafficManagerAzureEndpoint> azureEndpoints = profile.azureEndpoints();
-//        if (!azureEndpoints.isEmpty()) {
-//            info.append("\n\tAzure endpoints:");
-//            int idx = 1;
-//            for (TrafficManagerAzureEndpoint endpoint : azureEndpoints.values()) {
-//                info.append("\n\t\tAzure endpoint: #").append(idx++)
-//                        .append("\n\t\t\tId: ").append(endpoint.id())
-//                        .append("\n\t\t\tType: ").append(endpoint.endpointType())
-//                        .append("\n\t\t\tTarget resourceId: ").append(endpoint.targetAzureResourceId())
-//                        .append("\n\t\t\tTarget resourceType: ").append(endpoint.targetResourceType())
-//                        .append("\n\t\t\tMonitor status: ").append(endpoint.monitorStatus())
-//                        .append("\n\t\t\tEnabled: ").append(endpoint.isEnabled())
-//                        .append("\n\t\t\tRouting priority: ").append(endpoint.routingPriority())
-//                        .append("\n\t\t\tRouting weight: ").append(endpoint.routingWeight());
-//            }
-//        }
-//
-//        Map<String, TrafficManagerExternalEndpoint> externalEndpoints = profile.externalEndpoints();
-//        if (!externalEndpoints.isEmpty()) {
-//            info.append("\n\tExternal endpoints:");
-//            int idx = 1;
-//            for (TrafficManagerExternalEndpoint endpoint : externalEndpoints.values()) {
-//                info.append("\n\t\tExternal endpoint: #").append(idx++)
-//                        .append("\n\t\t\tId: ").append(endpoint.id())
-//                        .append("\n\t\t\tType: ").append(endpoint.endpointType())
-//                        .append("\n\t\t\tFQDN: ").append(endpoint.fqdn())
-//                        .append("\n\t\t\tSource Traffic Location: ").append(endpoint.sourceTrafficLocation())
-//                        .append("\n\t\t\tMonitor status: ").append(endpoint.monitorStatus())
-//                        .append("\n\t\t\tEnabled: ").append(endpoint.isEnabled())
-//                        .append("\n\t\t\tRouting priority: ").append(endpoint.routingPriority())
-//                        .append("\n\t\t\tRouting weight: ").append(endpoint.routingWeight());
-//            }
-//        }
-//
-//        Map<String, TrafficManagerNestedProfileEndpoint> nestedProfileEndpoints = profile.nestedProfileEndpoints();
-//        if (!nestedProfileEndpoints.isEmpty()) {
-//            info.append("\n\tNested profile endpoints:");
-//            int idx = 1;
-//            for (TrafficManagerNestedProfileEndpoint endpoint : nestedProfileEndpoints.values()) {
-//                info.append("\n\t\tNested profile endpoint: #").append(idx++)
-//                        .append("\n\t\t\tId: ").append(endpoint.id())
-//                        .append("\n\t\t\tType: ").append(endpoint.endpointType())
-//                        .append("\n\t\t\tNested profileId: ").append(endpoint.nestedProfileId())
-//                        .append("\n\t\t\tMinimum child threshold: ").append(endpoint.minimumChildEndpointCount())
-//                        .append("\n\t\t\tSource Traffic Location: ").append(endpoint.sourceTrafficLocation())
-//                        .append("\n\t\t\tMonitor status: ").append(endpoint.monitorStatus())
-//                        .append("\n\t\t\tEnabled: ").append(endpoint.isEnabled())
-//                        .append("\n\t\t\tRouting priority: ").append(endpoint.routingPriority())
-//                        .append("\n\t\t\tRouting weight: ").append(endpoint.routingWeight());
-//            }
-//        }
-//        System.out.println(info.toString());
-//    }
+    /**
+     * Print a traffic manager profile.
+     *
+     * @param profile a traffic manager profile
+     */
+    public static void print(TrafficManagerProfile profile) {
+        StringBuilder info = new StringBuilder();
+        info.append("Traffic Manager Profile: ").append(profile.id())
+                .append("\n\tName: ").append(profile.name())
+                .append("\n\tResource group: ").append(profile.resourceGroupName())
+                .append("\n\tRegion: ").append(profile.regionName())
+                .append("\n\tTags: ").append(profile.tags())
+                .append("\n\tDNSLabel: ").append(profile.dnsLabel())
+                .append("\n\tFQDN: ").append(profile.fqdn())
+                .append("\n\tTTL: ").append(profile.timeToLive())
+                .append("\n\tEnabled: ").append(profile.isEnabled())
+                .append("\n\tRoutingMethod: ").append(profile.trafficRoutingMethod())
+                .append("\n\tMonitor status: ").append(profile.monitorStatus())
+                .append("\n\tMonitoring port: ").append(profile.monitoringPort())
+                .append("\n\tMonitoring path: ").append(profile.monitoringPath());
+
+        Map<String, TrafficManagerAzureEndpoint> azureEndpoints = profile.azureEndpoints();
+        if (!azureEndpoints.isEmpty()) {
+            info.append("\n\tAzure endpoints:");
+            int idx = 1;
+            for (TrafficManagerAzureEndpoint endpoint : azureEndpoints.values()) {
+                info.append("\n\t\tAzure endpoint: #").append(idx++)
+                        .append("\n\t\t\tId: ").append(endpoint.id())
+                        .append("\n\t\t\tType: ").append(endpoint.endpointType())
+                        .append("\n\t\t\tTarget resourceId: ").append(endpoint.targetAzureResourceId())
+                        .append("\n\t\t\tTarget resourceType: ").append(endpoint.targetResourceType())
+                        .append("\n\t\t\tMonitor status: ").append(endpoint.monitorStatus())
+                        .append("\n\t\t\tEnabled: ").append(endpoint.isEnabled())
+                        .append("\n\t\t\tRouting priority: ").append(endpoint.routingPriority())
+                        .append("\n\t\t\tRouting weight: ").append(endpoint.routingWeight());
+            }
+        }
+
+        Map<String, TrafficManagerExternalEndpoint> externalEndpoints = profile.externalEndpoints();
+        if (!externalEndpoints.isEmpty()) {
+            info.append("\n\tExternal endpoints:");
+            int idx = 1;
+            for (TrafficManagerExternalEndpoint endpoint : externalEndpoints.values()) {
+                info.append("\n\t\tExternal endpoint: #").append(idx++)
+                        .append("\n\t\t\tId: ").append(endpoint.id())
+                        .append("\n\t\t\tType: ").append(endpoint.endpointType())
+                        .append("\n\t\t\tFQDN: ").append(endpoint.fqdn())
+                        .append("\n\t\t\tSource Traffic Location: ").append(endpoint.sourceTrafficLocation())
+                        .append("\n\t\t\tMonitor status: ").append(endpoint.monitorStatus())
+                        .append("\n\t\t\tEnabled: ").append(endpoint.isEnabled())
+                        .append("\n\t\t\tRouting priority: ").append(endpoint.routingPriority())
+                        .append("\n\t\t\tRouting weight: ").append(endpoint.routingWeight());
+            }
+        }
+
+        Map<String, TrafficManagerNestedProfileEndpoint> nestedProfileEndpoints = profile.nestedProfileEndpoints();
+        if (!nestedProfileEndpoints.isEmpty()) {
+            info.append("\n\tNested profile endpoints:");
+            int idx = 1;
+            for (TrafficManagerNestedProfileEndpoint endpoint : nestedProfileEndpoints.values()) {
+                info.append("\n\t\tNested profile endpoint: #").append(idx++)
+                        .append("\n\t\t\tId: ").append(endpoint.id())
+                        .append("\n\t\t\tType: ").append(endpoint.endpointType())
+                        .append("\n\t\t\tNested profileId: ").append(endpoint.nestedProfileId())
+                        .append("\n\t\t\tMinimum child threshold: ").append(endpoint.minimumChildEndpointCount())
+                        .append("\n\t\t\tSource Traffic Location: ").append(endpoint.sourceTrafficLocation())
+                        .append("\n\t\t\tMonitor status: ").append(endpoint.monitorStatus())
+                        .append("\n\t\t\tEnabled: ").append(endpoint.isEnabled())
+                        .append("\n\t\t\tRouting priority: ").append(endpoint.routingPriority())
+                        .append("\n\t\t\tRouting weight: ").append(endpoint.routingWeight());
+            }
+        }
+        System.out.println(info.toString());
+    }
 
     /**
      * Print a dns zone.
@@ -1351,156 +1380,156 @@
         System.out.println(info.toString());
     }
 
-//    /**
-//     * Print a private dns zone.
-//     *
-//     * @param privateDnsZone a private dns zone
-//     */
-//    public static void print(PrivateDnsZone privateDnsZone) {
-//        StringBuilder info = new StringBuilder();
-//        info.append("Private DNS Zone: ").append(privateDnsZone.id())
-//            .append("\n\tName (Top level domain): ").append(privateDnsZone.name())
-//            .append("\n\tResource group: ").append(privateDnsZone.resourceGroupName())
-//            .append("\n\tRegion: ").append(privateDnsZone.regionName())
-//            .append("\n\tTags: ").append(privateDnsZone.tags())
-//            .append("\n\tName servers:");
-//        com.azure.resourcemanager.privatedns.models.SoaRecordSet soaRecordSet = privateDnsZone.getSoaRecordSet();
-//        com.azure.resourcemanager.privatedns.models.SoaRecord soaRecord = soaRecordSet.record();
-//        info.append("\n\tSOA Record:")
-//            .append("\n\t\tHost:").append(soaRecord.host())
-//            .append("\n\t\tEmail:").append(soaRecord.email())
-//            .append("\n\t\tExpire time (seconds):").append(soaRecord.expireTime())
-//            .append("\n\t\tRefresh time (seconds):").append(soaRecord.refreshTime())
-//            .append("\n\t\tRetry time (seconds):").append(soaRecord.retryTime())
-//            .append("\n\t\tNegative response cache ttl (seconds):").append(soaRecord.minimumTtl())
-//            .append("\n\t\tTTL (seconds):").append(soaRecordSet.timeToLive());
-//
-//        PagedIterable<com.azure.resourcemanager.privatedns.models.ARecordSet> aRecordSets = privateDnsZone
-//            .aRecordSets().list();
-//        info.append("\n\tA Record sets:");
-//        for (com.azure.resourcemanager.privatedns.models.ARecordSet aRecordSet : aRecordSets) {
-//            info.append("\n\t\tId: ").append(aRecordSet.id())
-//                .append("\n\t\tName: ").append(aRecordSet.name())
-//                .append("\n\t\tTTL (seconds): ").append(aRecordSet.timeToLive())
-//                .append("\n\t\tIP v4 addresses: ");
-//            for (String ipAddress : aRecordSet.ipv4Addresses()) {
-//                info.append("\n\t\t\t").append(ipAddress);
-//            }
-//        }
-//
-//        PagedIterable<com.azure.resourcemanager.privatedns.models.AaaaRecordSet> aaaaRecordSets = privateDnsZone
-//            .aaaaRecordSets().list();
-//        info.append("\n\tAAAA Record sets:");
-//        for (com.azure.resourcemanager.privatedns.models.AaaaRecordSet aaaaRecordSet : aaaaRecordSets) {
-//            info.append("\n\t\tId: ").append(aaaaRecordSet.id())
-//                .append("\n\t\tName: ").append(aaaaRecordSet.name())
-//                .append("\n\t\tTTL (seconds): ").append(aaaaRecordSet.timeToLive())
-//                .append("\n\t\tIP v6 addresses: ");
-//            for (String ipAddress : aaaaRecordSet.ipv6Addresses()) {
-//                info.append("\n\t\t\t").append(ipAddress);
-//            }
-//        }
-//
-//        PagedIterable<com.azure.resourcemanager.privatedns.models.CnameRecordSet> cnameRecordSets = privateDnsZone.cnameRecordSets().list();
-//        info.append("\n\tCNAME Record sets:");
-//        for (com.azure.resourcemanager.privatedns.models.CnameRecordSet cnameRecordSet : cnameRecordSets) {
-//            info.append("\n\t\tId: ").append(cnameRecordSet.id())
-//                .append("\n\t\tName: ").append(cnameRecordSet.name())
-//                .append("\n\t\tTTL (seconds): ").append(cnameRecordSet.timeToLive())
-//                .append("\n\t\tCanonical name: ").append(cnameRecordSet.canonicalName());
-//        }
-//
-//        PagedIterable<com.azure.resourcemanager.privatedns.models.MxRecordSet> mxRecordSets = privateDnsZone.mxRecordSets().list();
-//        info.append("\n\tMX Record sets:");
-//        for (com.azure.resourcemanager.privatedns.models.MxRecordSet mxRecordSet : mxRecordSets) {
-//            info.append("\n\t\tId: ").append(mxRecordSet.id())
-//                .append("\n\t\tName: ").append(mxRecordSet.name())
-//                .append("\n\t\tTTL (seconds): ").append(mxRecordSet.timeToLive())
-//                .append("\n\t\tRecords: ");
-//            for (com.azure.resourcemanager.privatedns.models.MxRecord mxRecord : mxRecordSet.records()) {
-//                info.append("\n\t\t\tExchange server, Preference: ")
-//                    .append(mxRecord.exchange())
-//                    .append(" ")
-//                    .append(mxRecord.preference());
-//            }
-//        }
-//
-//        PagedIterable<com.azure.resourcemanager.privatedns.models.PtrRecordSet> ptrRecordSets = privateDnsZone
-//            .ptrRecordSets().list();
-//        info.append("\n\tPTR Record sets:");
-//        for (com.azure.resourcemanager.privatedns.models.PtrRecordSet ptrRecordSet : ptrRecordSets) {
-//            info.append("\n\t\tId: ").append(ptrRecordSet.id())
-//                .append("\n\t\tName: ").append(ptrRecordSet.name())
-//                .append("\n\t\tTTL (seconds): ").append(ptrRecordSet.timeToLive())
-//                .append("\n\t\tTarget domain names: ");
-//            for (String domainNames : ptrRecordSet.targetDomainNames()) {
-//                info.append("\n\t\t\t").append(domainNames);
-//            }
-//        }
-//
-//        PagedIterable<com.azure.resourcemanager.privatedns.models.SrvRecordSet> srvRecordSets = privateDnsZone
-//            .srvRecordSets().list();
-//        info.append("\n\tSRV Record sets:");
-//        for (com.azure.resourcemanager.privatedns.models.SrvRecordSet srvRecordSet : srvRecordSets) {
-//            info.append("\n\t\tId: ").append(srvRecordSet.id())
-//                .append("\n\t\tName: ").append(srvRecordSet.name())
-//                .append("\n\t\tTTL (seconds): ").append(srvRecordSet.timeToLive())
-//                .append("\n\t\tRecords: ");
-//            for (com.azure.resourcemanager.privatedns.models.SrvRecord srvRecord : srvRecordSet.records()) {
-//                info.append("\n\t\t\tTarget, Port, Priority, Weight: ")
-//                    .append(srvRecord.target())
-//                    .append(", ")
-//                    .append(srvRecord.port())
-//                    .append(", ")
-//                    .append(srvRecord.priority())
-//                    .append(", ")
-//                    .append(srvRecord.weight());
-//            }
-//        }
-//
-//        PagedIterable<com.azure.resourcemanager.privatedns.models.TxtRecordSet> txtRecordSets = privateDnsZone
-//            .txtRecordSets().list();
-//        info.append("\n\tTXT Record sets:");
-//        for (com.azure.resourcemanager.privatedns.models.TxtRecordSet txtRecordSet : txtRecordSets) {
-//            info.append("\n\t\tId: ").append(txtRecordSet.id())
-//                .append("\n\t\tName: ").append(txtRecordSet.name())
-//                .append("\n\t\tTTL (seconds): ").append(txtRecordSet.timeToLive())
-//                .append("\n\t\tRecords: ");
-//            for (com.azure.resourcemanager.privatedns.models.TxtRecord txtRecord : txtRecordSet.records()) {
-//                if (txtRecord.value().size() > 0) {
-//                    info.append("\n\t\t\tValue: ").append(txtRecord.value().get(0));
-//                }
-//            }
-//        }
-//
-//        PagedIterable<VirtualNetworkLink> virtualNetworkLinks = privateDnsZone.virtualNetworkLinks().list();
-//        info.append("\n\tVirtual Network Links:");
-//        for (VirtualNetworkLink virtualNetworkLink : virtualNetworkLinks) {
-//            info.append("\n\tId: ").append(virtualNetworkLink.id())
-//                .append("\n\tName: ").append(virtualNetworkLink.name())
-//                .append("\n\tReference of Virtual Network: ").append(virtualNetworkLink.referencedVirtualNetworkId())
-//                .append("\n\tRegistration enabled: ").append(virtualNetworkLink.isAutoRegistrationEnabled());
-//        }
-//        System.out.println(info.toString());
-//    }
-//
-//    /**
-//     * Print an Azure Container Registry.
-//     *
-//     * @param azureRegistry an Azure Container Registry
-//     */
-//    public static void print(Registry azureRegistry) {
-//        StringBuilder info = new StringBuilder();
-//
-//        RegistryCredentials acrCredentials = azureRegistry.getCredentials();
-//        info.append("Azure Container Registry: ").append(azureRegistry.id())
-//                .append("\n\tName: ").append(azureRegistry.name())
-//                .append("\n\tServer Url: ").append(azureRegistry.loginServerUrl())
-//                .append("\n\tUser: ").append(acrCredentials.username())
-//                .append("\n\tFirst Password: ").append(acrCredentials.accessKeys().get(AccessKeyType.PRIMARY))
-//                .append("\n\tSecond Password: ").append(acrCredentials.accessKeys().get(AccessKeyType.SECONDARY));
-//        System.out.println(info.toString());
-//    }
+    /**
+     * Print a private dns zone.
+     *
+     * @param privateDnsZone a private dns zone
+     */
+    public static void print(PrivateDnsZone privateDnsZone) {
+        StringBuilder info = new StringBuilder();
+        info.append("Private DNS Zone: ").append(privateDnsZone.id())
+            .append("\n\tName (Top level domain): ").append(privateDnsZone.name())
+            .append("\n\tResource group: ").append(privateDnsZone.resourceGroupName())
+            .append("\n\tRegion: ").append(privateDnsZone.regionName())
+            .append("\n\tTags: ").append(privateDnsZone.tags())
+            .append("\n\tName servers:");
+        com.azure.resourcemanager.privatedns.models.SoaRecordSet soaRecordSet = privateDnsZone.getSoaRecordSet();
+        com.azure.resourcemanager.privatedns.models.SoaRecord soaRecord = soaRecordSet.record();
+        info.append("\n\tSOA Record:")
+            .append("\n\t\tHost:").append(soaRecord.host())
+            .append("\n\t\tEmail:").append(soaRecord.email())
+            .append("\n\t\tExpire time (seconds):").append(soaRecord.expireTime())
+            .append("\n\t\tRefresh time (seconds):").append(soaRecord.refreshTime())
+            .append("\n\t\tRetry time (seconds):").append(soaRecord.retryTime())
+            .append("\n\t\tNegative response cache ttl (seconds):").append(soaRecord.minimumTtl())
+            .append("\n\t\tTTL (seconds):").append(soaRecordSet.timeToLive());
+
+        PagedIterable<com.azure.resourcemanager.privatedns.models.ARecordSet> aRecordSets = privateDnsZone
+            .aRecordSets().list();
+        info.append("\n\tA Record sets:");
+        for (com.azure.resourcemanager.privatedns.models.ARecordSet aRecordSet : aRecordSets) {
+            info.append("\n\t\tId: ").append(aRecordSet.id())
+                .append("\n\t\tName: ").append(aRecordSet.name())
+                .append("\n\t\tTTL (seconds): ").append(aRecordSet.timeToLive())
+                .append("\n\t\tIP v4 addresses: ");
+            for (String ipAddress : aRecordSet.ipv4Addresses()) {
+                info.append("\n\t\t\t").append(ipAddress);
+            }
+        }
+
+        PagedIterable<com.azure.resourcemanager.privatedns.models.AaaaRecordSet> aaaaRecordSets = privateDnsZone
+            .aaaaRecordSets().list();
+        info.append("\n\tAAAA Record sets:");
+        for (com.azure.resourcemanager.privatedns.models.AaaaRecordSet aaaaRecordSet : aaaaRecordSets) {
+            info.append("\n\t\tId: ").append(aaaaRecordSet.id())
+                .append("\n\t\tName: ").append(aaaaRecordSet.name())
+                .append("\n\t\tTTL (seconds): ").append(aaaaRecordSet.timeToLive())
+                .append("\n\t\tIP v6 addresses: ");
+            for (String ipAddress : aaaaRecordSet.ipv6Addresses()) {
+                info.append("\n\t\t\t").append(ipAddress);
+            }
+        }
+
+        PagedIterable<com.azure.resourcemanager.privatedns.models.CnameRecordSet> cnameRecordSets = privateDnsZone.cnameRecordSets().list();
+        info.append("\n\tCNAME Record sets:");
+        for (com.azure.resourcemanager.privatedns.models.CnameRecordSet cnameRecordSet : cnameRecordSets) {
+            info.append("\n\t\tId: ").append(cnameRecordSet.id())
+                .append("\n\t\tName: ").append(cnameRecordSet.name())
+                .append("\n\t\tTTL (seconds): ").append(cnameRecordSet.timeToLive())
+                .append("\n\t\tCanonical name: ").append(cnameRecordSet.canonicalName());
+        }
+
+        PagedIterable<com.azure.resourcemanager.privatedns.models.MxRecordSet> mxRecordSets = privateDnsZone.mxRecordSets().list();
+        info.append("\n\tMX Record sets:");
+        for (com.azure.resourcemanager.privatedns.models.MxRecordSet mxRecordSet : mxRecordSets) {
+            info.append("\n\t\tId: ").append(mxRecordSet.id())
+                .append("\n\t\tName: ").append(mxRecordSet.name())
+                .append("\n\t\tTTL (seconds): ").append(mxRecordSet.timeToLive())
+                .append("\n\t\tRecords: ");
+            for (com.azure.resourcemanager.privatedns.models.MxRecord mxRecord : mxRecordSet.records()) {
+                info.append("\n\t\t\tExchange server, Preference: ")
+                    .append(mxRecord.exchange())
+                    .append(" ")
+                    .append(mxRecord.preference());
+            }
+        }
+
+        PagedIterable<com.azure.resourcemanager.privatedns.models.PtrRecordSet> ptrRecordSets = privateDnsZone
+            .ptrRecordSets().list();
+        info.append("\n\tPTR Record sets:");
+        for (com.azure.resourcemanager.privatedns.models.PtrRecordSet ptrRecordSet : ptrRecordSets) {
+            info.append("\n\t\tId: ").append(ptrRecordSet.id())
+                .append("\n\t\tName: ").append(ptrRecordSet.name())
+                .append("\n\t\tTTL (seconds): ").append(ptrRecordSet.timeToLive())
+                .append("\n\t\tTarget domain names: ");
+            for (String domainNames : ptrRecordSet.targetDomainNames()) {
+                info.append("\n\t\t\t").append(domainNames);
+            }
+        }
+
+        PagedIterable<com.azure.resourcemanager.privatedns.models.SrvRecordSet> srvRecordSets = privateDnsZone
+            .srvRecordSets().list();
+        info.append("\n\tSRV Record sets:");
+        for (com.azure.resourcemanager.privatedns.models.SrvRecordSet srvRecordSet : srvRecordSets) {
+            info.append("\n\t\tId: ").append(srvRecordSet.id())
+                .append("\n\t\tName: ").append(srvRecordSet.name())
+                .append("\n\t\tTTL (seconds): ").append(srvRecordSet.timeToLive())
+                .append("\n\t\tRecords: ");
+            for (com.azure.resourcemanager.privatedns.models.SrvRecord srvRecord : srvRecordSet.records()) {
+                info.append("\n\t\t\tTarget, Port, Priority, Weight: ")
+                    .append(srvRecord.target())
+                    .append(", ")
+                    .append(srvRecord.port())
+                    .append(", ")
+                    .append(srvRecord.priority())
+                    .append(", ")
+                    .append(srvRecord.weight());
+            }
+        }
+
+        PagedIterable<com.azure.resourcemanager.privatedns.models.TxtRecordSet> txtRecordSets = privateDnsZone
+            .txtRecordSets().list();
+        info.append("\n\tTXT Record sets:");
+        for (com.azure.resourcemanager.privatedns.models.TxtRecordSet txtRecordSet : txtRecordSets) {
+            info.append("\n\t\tId: ").append(txtRecordSet.id())
+                .append("\n\t\tName: ").append(txtRecordSet.name())
+                .append("\n\t\tTTL (seconds): ").append(txtRecordSet.timeToLive())
+                .append("\n\t\tRecords: ");
+            for (com.azure.resourcemanager.privatedns.models.TxtRecord txtRecord : txtRecordSet.records()) {
+                if (txtRecord.value().size() > 0) {
+                    info.append("\n\t\t\tValue: ").append(txtRecord.value().get(0));
+                }
+            }
+        }
+
+        PagedIterable<VirtualNetworkLink> virtualNetworkLinks = privateDnsZone.virtualNetworkLinks().list();
+        info.append("\n\tVirtual Network Links:");
+        for (VirtualNetworkLink virtualNetworkLink : virtualNetworkLinks) {
+            info.append("\n\tId: ").append(virtualNetworkLink.id())
+                .append("\n\tName: ").append(virtualNetworkLink.name())
+                .append("\n\tReference of Virtual Network: ").append(virtualNetworkLink.referencedVirtualNetworkId())
+                .append("\n\tRegistration enabled: ").append(virtualNetworkLink.isAutoRegistrationEnabled());
+        }
+        System.out.println(info.toString());
+    }
+
+    /**
+     * Print an Azure Container Registry.
+     *
+     * @param azureRegistry an Azure Container Registry
+     */
+    public static void print(Registry azureRegistry) {
+        StringBuilder info = new StringBuilder();
+
+        RegistryCredentials acrCredentials = azureRegistry.getCredentials();
+        info.append("Azure Container Registry: ").append(azureRegistry.id())
+                .append("\n\tName: ").append(azureRegistry.name())
+                .append("\n\tServer Url: ").append(azureRegistry.loginServerUrl())
+                .append("\n\tUser: ").append(acrCredentials.username())
+                .append("\n\tFirst Password: ").append(acrCredentials.accessKeys().get(AccessKeyType.PRIMARY))
+                .append("\n\tSecond Password: ").append(acrCredentials.accessKeys().get(AccessKeyType.SECONDARY));
+        System.out.println(info.toString());
+    }
 
     /**
      * Print an Azure Container Service (AKS).
@@ -1719,257 +1748,257 @@
     }
 
 
-//    /**
-//     * Prints information for passed SQL Server.
-//     *
-//     * @param sqlServer sqlServer to be printed
-//     */
-//    public static void print(SqlServer sqlServer) {
-//        StringBuilder builder = new StringBuilder().append("Sql Server: ").append(sqlServer.id())
-//                .append("Name: ").append(sqlServer.name())
-//                .append("\n\tResource group: ").append(sqlServer.resourceGroupName())
-//                .append("\n\tRegion: ").append(sqlServer.region())
-//                .append("\n\tSqlServer version: ").append(sqlServer.version())
-//                .append("\n\tFully qualified name for Sql Server: ").append(sqlServer.fullyQualifiedDomainName());
-//        System.out.println(builder.toString());
-//    }
-//
-//    /**
-//     * Prints information for the passed SQL Database.
-//     *
-//     * @param database database to be printed
-//     */
-//    public static void print(SqlDatabase database) {
-//        StringBuilder builder = new StringBuilder().append("Sql Database: ").append(database.id())
-//                .append("Name: ").append(database.name())
-//                .append("\n\tResource group: ").append(database.resourceGroupName())
-//                .append("\n\tRegion: ").append(database.region())
-//                .append("\n\tSqlServer Name: ").append(database.sqlServerName())
-//                .append("\n\tEdition of SQL database: ").append(database.edition())
-//                .append("\n\tCollation of SQL database: ").append(database.collation())
-//                .append("\n\tCreation date of SQL database: ").append(database.creationDate())
-//                .append("\n\tIs data warehouse: ").append(database.isDataWarehouse())
-//                .append("\n\tRequested service objective of SQL database: ").append(database.requestedServiceObjectiveName())
-//                .append("\n\tName of current service objective of SQL database: ").append(database.currentServiceObjectiveName())
-//                .append("\n\tMax size bytes of SQL database: ").append(database.maxSizeBytes())
-//                .append("\n\tDefault secondary location of SQL database: ").append(database.defaultSecondaryLocation());
-//
-//        System.out.println(builder.toString());
-//    }
-//
-//    /**
-//     * Prints information for the passed firewall rule.
-//     *
-//     * @param firewallRule firewall rule to be printed.
-//     */
-//    public static void print(SqlFirewallRule firewallRule) {
-//        StringBuilder builder = new StringBuilder().append("Sql firewall rule: ").append(firewallRule.id())
-//                .append("Name: ").append(firewallRule.name())
-//                .append("\n\tResource group: ").append(firewallRule.resourceGroupName())
-//                .append("\n\tRegion: ").append(firewallRule.region())
-//                .append("\n\tSqlServer Name: ").append(firewallRule.sqlServerName())
-//                .append("\n\tStart IP Address of the firewall rule: ").append(firewallRule.startIpAddress())
-//                .append("\n\tEnd IP Address of the firewall rule: ").append(firewallRule.endIpAddress());
-//
-//        System.out.println(builder.toString());
-//    }
-//
-//    /**
-//     * Prints information for the passed virtual network rule.
-//     *
-//     * @param virtualNetworkRule virtual network rule to be printed.
-//     */
-//    public static void print(SqlVirtualNetworkRule virtualNetworkRule) {
-//        StringBuilder builder = new StringBuilder().append("SQL virtual network rule: ").append(virtualNetworkRule.id())
-//                .append("Name: ").append(virtualNetworkRule.name())
-//                .append("\n\tResource group: ").append(virtualNetworkRule.resourceGroupName())
-//                .append("\n\tSqlServer Name: ").append(virtualNetworkRule.sqlServerName())
-//                .append("\n\tSubnet ID: ").append(virtualNetworkRule.subnetId())
-//                .append("\n\tState: ").append(virtualNetworkRule.state());
-//
-//        System.out.println(builder.toString());
-//    }
-//
-//    /**
-//     * Prints information for the passed SQL subscription usage metric.
-//     *
-//     * @param subscriptionUsageMetric metric to be printed.
-//     */
-//    public static void print(SqlSubscriptionUsageMetric subscriptionUsageMetric) {
-//        StringBuilder builder = new StringBuilder().append("SQL Subscription Usage Metric: ").append(subscriptionUsageMetric.id())
-//                .append("Name: ").append(subscriptionUsageMetric.name())
-//                .append("\n\tDisplay Name: ").append(subscriptionUsageMetric.displayName())
-//                .append("\n\tCurrent Value: ").append(subscriptionUsageMetric.currentValue())
-//                .append("\n\tLimit: ").append(subscriptionUsageMetric.limit())
-//                .append("\n\tUnit: ").append(subscriptionUsageMetric.unit())
-//                .append("\n\tType: ").append(subscriptionUsageMetric.type());
-//
-//        System.out.println(builder.toString());
-//    }
-//
-//    /**
-//     * Prints information for the passed SQL database usage metric.
-//     *
-//     * @param dbUsageMetric metric to be printed.
-//     */
-//    public static void print(SqlDatabaseUsageMetric dbUsageMetric) {
-//        StringBuilder builder = new StringBuilder().append("SQL Database Usage Metric")
-//                .append("Name: ").append(dbUsageMetric.name())
-//                .append("\n\tResource Name: ").append(dbUsageMetric.resourceName())
-//                .append("\n\tDisplay Name: ").append(dbUsageMetric.displayName())
-//                .append("\n\tCurrent Value: ").append(dbUsageMetric.currentValue())
-//                .append("\n\tLimit: ").append(dbUsageMetric.limit())
-//                .append("\n\tUnit: ").append(dbUsageMetric.unit())
-//                .append("\n\tNext Reset Time: ").append(dbUsageMetric.nextResetTime());
-//
-//        System.out.println(builder.toString());
-//    }
-//
-//    /**
-//     * Prints information for the passed SQL database metric.
-//     *
-//     * @param dbMetric metric to be printed.
-//     */
-//    public static void print(SqlDatabaseMetric dbMetric) {
-//        StringBuilder builder = new StringBuilder().append("SQL Database Metric")
-//                .append("Name: ").append(dbMetric.name())
-//                .append("\n\tStart Time: ").append(dbMetric.startTime())
-//                .append("\n\tEnd Time: ").append(dbMetric.endTime())
-//                .append("\n\tTime Grain: ").append(dbMetric.timeGrain())
-//                .append("\n\tUnit: ").append(dbMetric.unit());
-//        for (SqlDatabaseMetricValue metricValue : dbMetric.metricValues()) {
-//            builder
-//                    .append("\n\tMetric Value: ")
-//                    .append("\n\t\tCount: ").append(metricValue.count())
-//                    .append("\n\t\tAverage: ").append(metricValue.average())
-//                    .append("\n\t\tMaximum: ").append(metricValue.maximum())
-//                    .append("\n\t\tMinimum: ").append(metricValue.minimum())
-//                    .append("\n\t\tTimestamp: ").append(metricValue.timestamp())
-//                    .append("\n\t\tTotal: ").append(metricValue.total());
-//        }
-//
-//        System.out.println(builder.toString());
-//    }
-//
-//    /**
-//     * Prints information for the passed Failover Group.
-//     *
-//     * @param failoverGroup the SQL Failover Group to be printed.
-//     */
-//    public static void print(SqlFailoverGroup failoverGroup) {
-//        StringBuilder builder = new StringBuilder().append("SQL Failover Group: ").append(failoverGroup.id())
-//                .append("Name: ").append(failoverGroup.name())
-//                .append("\n\tResource group: ").append(failoverGroup.resourceGroupName())
-//                .append("\n\tSqlServer Name: ").append(failoverGroup.sqlServerName())
-//                .append("\n\tRead-write endpoint policy: ").append(failoverGroup.readWriteEndpointPolicy())
-//                .append("\n\tData loss grace period: ").append(failoverGroup.readWriteEndpointDataLossGracePeriodMinutes())
-//                .append("\n\tRead-only endpoint policy: ").append(failoverGroup.readOnlyEndpointPolicy())
-//                .append("\n\tReplication state: ").append(failoverGroup.replicationState())
-//                .append("\n\tReplication role: ").append(failoverGroup.replicationRole());
-//        builder.append("\n\tPartner Servers: ");
-//        for (PartnerInfo item : failoverGroup.partnerServers()) {
-//            builder
-//                    .append("\n\t\tId: ").append(item.id())
-//                    .append("\n\t\tLocation: ").append(item.location())
-//                    .append("\n\t\tReplication role: ").append(item.replicationRole());
-//        }
-//        builder.append("\n\tDatabases: ");
-//        for (String databaseId : failoverGroup.databases()) {
-//            builder.append("\n\t\tID: ").append(databaseId);
-//        }
-//
-//        System.out.println(builder.toString());
-//    }
-//
-//    /**
-//     * Prints information for the passed SQL server key.
-//     *
-//     * @param serverKey virtual network rule to be printed.
-//     */
-//    public static void print(SqlServerKey serverKey) {
-//        StringBuilder builder = new StringBuilder().append("SQL server key: ").append(serverKey.id())
-//                .append("Name: ").append(serverKey.name())
-//                .append("\n\tResource group: ").append(serverKey.resourceGroupName())
-//                .append("\n\tSqlServer Name: ").append(serverKey.sqlServerName())
-//                .append("\n\tRegion: ").append(serverKey.region() != null ? serverKey.region().name() : "")
-//                .append("\n\tServer Key Type: ").append(serverKey.serverKeyType())
-//                .append("\n\tServer Key URI: ").append(serverKey.uri())
-//                .append("\n\tServer Key Thumbprint: ").append(serverKey.thumbprint())
-//                .append("\n\tServer Key Creation Date: ").append(serverKey.creationDate() != null ? serverKey.creationDate().toString() : "");
-//
-//        System.out.println(builder.toString());
-//    }
-//
-//    /**
-//     * Prints information of the elastic pool passed in.
-//     *
-//     * @param elasticPool elastic pool to be printed
-//     */
-//    public static void print(SqlElasticPool elasticPool) {
-//        StringBuilder builder = new StringBuilder().append("Sql elastic pool: ").append(elasticPool.id())
-//                .append("Name: ").append(elasticPool.name())
-//                .append("\n\tResource group: ").append(elasticPool.resourceGroupName())
-//                .append("\n\tRegion: ").append(elasticPool.region())
-//                .append("\n\tSqlServer Name: ").append(elasticPool.sqlServerName())
-//                .append("\n\tEdition of elastic pool: ").append(elasticPool.edition())
-//                .append("\n\tTotal number of DTUs in the elastic pool: ").append(elasticPool.dtu())
-//                .append("\n\tMaximum DTUs a database can get in elastic pool: ").append(elasticPool.databaseDtuMax())
-//                .append("\n\tMinimum DTUs a database is guaranteed in elastic pool: ").append(elasticPool.databaseDtuMin())
-//                .append("\n\tCreation date for the elastic pool: ").append(elasticPool.creationDate())
-//                .append("\n\tState of the elastic pool: ").append(elasticPool.state())
-//                .append("\n\tStorage capacity in MBs for the elastic pool: ").append(elasticPool.storageCapacity());
-//
-//        System.out.println(builder.toString());
-//    }
-//
-//    /**
-//     * Prints information of the elastic pool activity.
-//     *
-//     * @param elasticPoolActivity elastic pool activity to be printed
-//     */
-//    public static void print(ElasticPoolActivity elasticPoolActivity) {
-//        StringBuilder builder = new StringBuilder().append("Sql elastic pool activity: ").append(elasticPoolActivity.id())
-//                .append("Name: ").append(elasticPoolActivity.name())
-//                .append("\n\tResource group: ").append(elasticPoolActivity.resourceGroupName())
-//                .append("\n\tState: ").append(elasticPoolActivity.state())
-//                .append("\n\tElastic pool name: ").append(elasticPoolActivity.elasticPoolName())
-//                .append("\n\tStart time of activity: ").append(elasticPoolActivity.startTime())
-//                .append("\n\tEnd time of activity: ").append(elasticPoolActivity.endTime())
-//                .append("\n\tError code of activity: ").append(elasticPoolActivity.errorCode())
-//                .append("\n\tError message of activity: ").append(elasticPoolActivity.errorMessage())
-//                .append("\n\tError severity of activity: ").append(elasticPoolActivity.errorSeverity())
-//                .append("\n\tOperation: ").append(elasticPoolActivity.operation())
-//                .append("\n\tCompleted percentage of activity: ").append(elasticPoolActivity.percentComplete())
-//                .append("\n\tRequested DTU max limit in activity: ").append(elasticPoolActivity.requestedDatabaseDtuMax())
-//                .append("\n\tRequested DTU min limit in activity: ").append(elasticPoolActivity.requestedDatabaseDtuMin())
-//                .append("\n\tRequested DTU limit in activity: ").append(elasticPoolActivity.requestedDtu());
-//
-//        System.out.println(builder.toString());
-//
-//    }
-//
-//    /**
-//     * Prints information of the database activity.
-//     *
-//     * @param databaseActivity database activity to be printed
-//     */
-//    public static void print(ElasticPoolDatabaseActivity databaseActivity) {
-//        StringBuilder builder = new StringBuilder().append("Sql elastic pool database activity: ").append(databaseActivity.id())
-//                .append("Name: ").append(databaseActivity.name())
-//                .append("\n\tResource group: ").append(databaseActivity.resourceGroupName())
-//                .append("\n\tSQL Server Name: ").append(databaseActivity.serverName())
-//                .append("\n\tDatabase name name: ").append(databaseActivity.databaseName())
-//                .append("\n\tCurrent elastic pool name of the database: ").append(databaseActivity.currentElasticPoolName())
-//                .append("\n\tState: ").append(databaseActivity.state())
-//                .append("\n\tStart time of activity: ").append(databaseActivity.startTime())
-//                .append("\n\tEnd time of activity: ").append(databaseActivity.endTime())
-//                .append("\n\tCompleted percentage: ").append(databaseActivity.percentComplete())
-//                .append("\n\tError code of activity: ").append(databaseActivity.errorCode())
-//                .append("\n\tError message of activity: ").append(databaseActivity.errorMessage())
-//                .append("\n\tError severity of activity: ").append(databaseActivity.errorSeverity());
-//
-//        System.out.println(builder.toString());
-//    }
+    /**
+     * Prints information for passed SQL Server.
+     *
+     * @param sqlServer sqlServer to be printed
+     */
+    public static void print(SqlServer sqlServer) {
+        StringBuilder builder = new StringBuilder().append("Sql Server: ").append(sqlServer.id())
+                .append("Name: ").append(sqlServer.name())
+                .append("\n\tResource group: ").append(sqlServer.resourceGroupName())
+                .append("\n\tRegion: ").append(sqlServer.region())
+                .append("\n\tSqlServer version: ").append(sqlServer.version())
+                .append("\n\tFully qualified name for Sql Server: ").append(sqlServer.fullyQualifiedDomainName());
+        System.out.println(builder.toString());
+    }
+
+    /**
+     * Prints information for the passed SQL Database.
+     *
+     * @param database database to be printed
+     */
+    public static void print(SqlDatabase database) {
+        StringBuilder builder = new StringBuilder().append("Sql Database: ").append(database.id())
+                .append("Name: ").append(database.name())
+                .append("\n\tResource group: ").append(database.resourceGroupName())
+                .append("\n\tRegion: ").append(database.region())
+                .append("\n\tSqlServer Name: ").append(database.sqlServerName())
+                .append("\n\tEdition of SQL database: ").append(database.edition())
+                .append("\n\tCollation of SQL database: ").append(database.collation())
+                .append("\n\tCreation date of SQL database: ").append(database.creationDate())
+                .append("\n\tIs data warehouse: ").append(database.isDataWarehouse())
+                .append("\n\tRequested service objective of SQL database: ").append(database.requestedServiceObjectiveName())
+                .append("\n\tName of current service objective of SQL database: ").append(database.currentServiceObjectiveName())
+                .append("\n\tMax size bytes of SQL database: ").append(database.maxSizeBytes())
+                .append("\n\tDefault secondary location of SQL database: ").append(database.defaultSecondaryLocation());
+
+        System.out.println(builder.toString());
+    }
+
+    /**
+     * Prints information for the passed firewall rule.
+     *
+     * @param firewallRule firewall rule to be printed.
+     */
+    public static void print(SqlFirewallRule firewallRule) {
+        StringBuilder builder = new StringBuilder().append("Sql firewall rule: ").append(firewallRule.id())
+                .append("Name: ").append(firewallRule.name())
+                .append("\n\tResource group: ").append(firewallRule.resourceGroupName())
+                .append("\n\tRegion: ").append(firewallRule.region())
+                .append("\n\tSqlServer Name: ").append(firewallRule.sqlServerName())
+                .append("\n\tStart IP Address of the firewall rule: ").append(firewallRule.startIpAddress())
+                .append("\n\tEnd IP Address of the firewall rule: ").append(firewallRule.endIpAddress());
+
+        System.out.println(builder.toString());
+    }
+
+    /**
+     * Prints information for the passed virtual network rule.
+     *
+     * @param virtualNetworkRule virtual network rule to be printed.
+     */
+    public static void print(SqlVirtualNetworkRule virtualNetworkRule) {
+        StringBuilder builder = new StringBuilder().append("SQL virtual network rule: ").append(virtualNetworkRule.id())
+                .append("Name: ").append(virtualNetworkRule.name())
+                .append("\n\tResource group: ").append(virtualNetworkRule.resourceGroupName())
+                .append("\n\tSqlServer Name: ").append(virtualNetworkRule.sqlServerName())
+                .append("\n\tSubnet ID: ").append(virtualNetworkRule.subnetId())
+                .append("\n\tState: ").append(virtualNetworkRule.state());
+
+        System.out.println(builder.toString());
+    }
+
+    /**
+     * Prints information for the passed SQL subscription usage metric.
+     *
+     * @param subscriptionUsageMetric metric to be printed.
+     */
+    public static void print(SqlSubscriptionUsageMetric subscriptionUsageMetric) {
+        StringBuilder builder = new StringBuilder().append("SQL Subscription Usage Metric: ").append(subscriptionUsageMetric.id())
+                .append("Name: ").append(subscriptionUsageMetric.name())
+                .append("\n\tDisplay Name: ").append(subscriptionUsageMetric.displayName())
+                .append("\n\tCurrent Value: ").append(subscriptionUsageMetric.currentValue())
+                .append("\n\tLimit: ").append(subscriptionUsageMetric.limit())
+                .append("\n\tUnit: ").append(subscriptionUsageMetric.unit())
+                .append("\n\tType: ").append(subscriptionUsageMetric.type());
+
+        System.out.println(builder.toString());
+    }
+
+    /**
+     * Prints information for the passed SQL database usage metric.
+     *
+     * @param dbUsageMetric metric to be printed.
+     */
+    public static void print(SqlDatabaseUsageMetric dbUsageMetric) {
+        StringBuilder builder = new StringBuilder().append("SQL Database Usage Metric")
+                .append("Name: ").append(dbUsageMetric.name())
+                .append("\n\tResource Name: ").append(dbUsageMetric.resourceName())
+                .append("\n\tDisplay Name: ").append(dbUsageMetric.displayName())
+                .append("\n\tCurrent Value: ").append(dbUsageMetric.currentValue())
+                .append("\n\tLimit: ").append(dbUsageMetric.limit())
+                .append("\n\tUnit: ").append(dbUsageMetric.unit())
+                .append("\n\tNext Reset Time: ").append(dbUsageMetric.nextResetTime());
+
+        System.out.println(builder.toString());
+    }
+
+    /**
+     * Prints information for the passed SQL database metric.
+     *
+     * @param dbMetric metric to be printed.
+     */
+    public static void print(SqlDatabaseMetric dbMetric) {
+        StringBuilder builder = new StringBuilder().append("SQL Database Metric")
+                .append("Name: ").append(dbMetric.name())
+                .append("\n\tStart Time: ").append(dbMetric.startTime())
+                .append("\n\tEnd Time: ").append(dbMetric.endTime())
+                .append("\n\tTime Grain: ").append(dbMetric.timeGrain())
+                .append("\n\tUnit: ").append(dbMetric.unit());
+        for (SqlDatabaseMetricValue metricValue : dbMetric.metricValues()) {
+            builder
+                    .append("\n\tMetric Value: ")
+                    .append("\n\t\tCount: ").append(metricValue.count())
+                    .append("\n\t\tAverage: ").append(metricValue.average())
+                    .append("\n\t\tMaximum: ").append(metricValue.maximum())
+                    .append("\n\t\tMinimum: ").append(metricValue.minimum())
+                    .append("\n\t\tTimestamp: ").append(metricValue.timestamp())
+                    .append("\n\t\tTotal: ").append(metricValue.total());
+        }
+
+        System.out.println(builder.toString());
+    }
+
+    /**
+     * Prints information for the passed Failover Group.
+     *
+     * @param failoverGroup the SQL Failover Group to be printed.
+     */
+    public static void print(SqlFailoverGroup failoverGroup) {
+        StringBuilder builder = new StringBuilder().append("SQL Failover Group: ").append(failoverGroup.id())
+                .append("Name: ").append(failoverGroup.name())
+                .append("\n\tResource group: ").append(failoverGroup.resourceGroupName())
+                .append("\n\tSqlServer Name: ").append(failoverGroup.sqlServerName())
+                .append("\n\tRead-write endpoint policy: ").append(failoverGroup.readWriteEndpointPolicy())
+                .append("\n\tData loss grace period: ").append(failoverGroup.readWriteEndpointDataLossGracePeriodMinutes())
+                .append("\n\tRead-only endpoint policy: ").append(failoverGroup.readOnlyEndpointPolicy())
+                .append("\n\tReplication state: ").append(failoverGroup.replicationState())
+                .append("\n\tReplication role: ").append(failoverGroup.replicationRole());
+        builder.append("\n\tPartner Servers: ");
+        for (PartnerInfo item : failoverGroup.partnerServers()) {
+            builder
+                    .append("\n\t\tId: ").append(item.id())
+                    .append("\n\t\tLocation: ").append(item.location())
+                    .append("\n\t\tReplication role: ").append(item.replicationRole());
+        }
+        builder.append("\n\tDatabases: ");
+        for (String databaseId : failoverGroup.databases()) {
+            builder.append("\n\t\tID: ").append(databaseId);
+        }
+
+        System.out.println(builder.toString());
+    }
+
+    /**
+     * Prints information for the passed SQL server key.
+     *
+     * @param serverKey virtual network rule to be printed.
+     */
+    public static void print(SqlServerKey serverKey) {
+        StringBuilder builder = new StringBuilder().append("SQL server key: ").append(serverKey.id())
+                .append("Name: ").append(serverKey.name())
+                .append("\n\tResource group: ").append(serverKey.resourceGroupName())
+                .append("\n\tSqlServer Name: ").append(serverKey.sqlServerName())
+                .append("\n\tRegion: ").append(serverKey.region() != null ? serverKey.region().name() : "")
+                .append("\n\tServer Key Type: ").append(serverKey.serverKeyType())
+                .append("\n\tServer Key URI: ").append(serverKey.uri())
+                .append("\n\tServer Key Thumbprint: ").append(serverKey.thumbprint())
+                .append("\n\tServer Key Creation Date: ").append(serverKey.creationDate() != null ? serverKey.creationDate().toString() : "");
+
+        System.out.println(builder.toString());
+    }
+
+    /**
+     * Prints information of the elastic pool passed in.
+     *
+     * @param elasticPool elastic pool to be printed
+     */
+    public static void print(SqlElasticPool elasticPool) {
+        StringBuilder builder = new StringBuilder().append("Sql elastic pool: ").append(elasticPool.id())
+                .append("Name: ").append(elasticPool.name())
+                .append("\n\tResource group: ").append(elasticPool.resourceGroupName())
+                .append("\n\tRegion: ").append(elasticPool.region())
+                .append("\n\tSqlServer Name: ").append(elasticPool.sqlServerName())
+                .append("\n\tEdition of elastic pool: ").append(elasticPool.edition())
+                .append("\n\tTotal number of DTUs in the elastic pool: ").append(elasticPool.dtu())
+                .append("\n\tMaximum DTUs a database can get in elastic pool: ").append(elasticPool.databaseDtuMax())
+                .append("\n\tMinimum DTUs a database is guaranteed in elastic pool: ").append(elasticPool.databaseDtuMin())
+                .append("\n\tCreation date for the elastic pool: ").append(elasticPool.creationDate())
+                .append("\n\tState of the elastic pool: ").append(elasticPool.state())
+                .append("\n\tStorage capacity in MBs for the elastic pool: ").append(elasticPool.storageCapacity());
+
+        System.out.println(builder.toString());
+    }
+
+    /**
+     * Prints information of the elastic pool activity.
+     *
+     * @param elasticPoolActivity elastic pool activity to be printed
+     */
+    public static void print(ElasticPoolActivity elasticPoolActivity) {
+        StringBuilder builder = new StringBuilder().append("Sql elastic pool activity: ").append(elasticPoolActivity.id())
+                .append("Name: ").append(elasticPoolActivity.name())
+                .append("\n\tResource group: ").append(elasticPoolActivity.resourceGroupName())
+                .append("\n\tState: ").append(elasticPoolActivity.state())
+                .append("\n\tElastic pool name: ").append(elasticPoolActivity.elasticPoolName())
+                .append("\n\tStart time of activity: ").append(elasticPoolActivity.startTime())
+                .append("\n\tEnd time of activity: ").append(elasticPoolActivity.endTime())
+                .append("\n\tError code of activity: ").append(elasticPoolActivity.errorCode())
+                .append("\n\tError message of activity: ").append(elasticPoolActivity.errorMessage())
+                .append("\n\tError severity of activity: ").append(elasticPoolActivity.errorSeverity())
+                .append("\n\tOperation: ").append(elasticPoolActivity.operation())
+                .append("\n\tCompleted percentage of activity: ").append(elasticPoolActivity.percentComplete())
+                .append("\n\tRequested DTU max limit in activity: ").append(elasticPoolActivity.requestedDatabaseDtuMax())
+                .append("\n\tRequested DTU min limit in activity: ").append(elasticPoolActivity.requestedDatabaseDtuMin())
+                .append("\n\tRequested DTU limit in activity: ").append(elasticPoolActivity.requestedDtu());
+
+        System.out.println(builder.toString());
+
+    }
+
+    /**
+     * Prints information of the database activity.
+     *
+     * @param databaseActivity database activity to be printed
+     */
+    public static void print(ElasticPoolDatabaseActivity databaseActivity) {
+        StringBuilder builder = new StringBuilder().append("Sql elastic pool database activity: ").append(databaseActivity.id())
+                .append("Name: ").append(databaseActivity.name())
+                .append("\n\tResource group: ").append(databaseActivity.resourceGroupName())
+                .append("\n\tSQL Server Name: ").append(databaseActivity.serverName())
+                .append("\n\tDatabase name name: ").append(databaseActivity.databaseName())
+                .append("\n\tCurrent elastic pool name of the database: ").append(databaseActivity.currentElasticPoolName())
+                .append("\n\tState: ").append(databaseActivity.state())
+                .append("\n\tStart time of activity: ").append(databaseActivity.startTime())
+                .append("\n\tEnd time of activity: ").append(databaseActivity.endTime())
+                .append("\n\tCompleted percentage: ").append(databaseActivity.percentComplete())
+                .append("\n\tError code of activity: ").append(databaseActivity.errorCode())
+                .append("\n\tError message of activity: ").append(databaseActivity.errorMessage())
+                .append("\n\tError severity of activity: ").append(databaseActivity.errorSeverity());
+
+        System.out.println(builder.toString());
+    }
 
     /**
      * Print an application gateway.
@@ -2273,215 +2302,215 @@
         }
     }
 
-//    /**
-//     * Print service bus namespace info.
-//     *
-//     * @param serviceBusNamespace a service bus namespace
-//     */
-//    public static void print(ServiceBusNamespace serviceBusNamespace) {
-//        StringBuilder builder = new StringBuilder()
-//                .append("Service bus Namespace: ").append(serviceBusNamespace.id())
-//                .append("\n\tName: ").append(serviceBusNamespace.name())
-//                .append("\n\tRegion: ").append(serviceBusNamespace.regionName())
-//                .append("\n\tResourceGroupName: ").append(serviceBusNamespace.resourceGroupName())
-//                .append("\n\tCreatedAt: ").append(serviceBusNamespace.createdAt())
-//                .append("\n\tUpdatedAt: ").append(serviceBusNamespace.updatedAt())
-//                .append("\n\tDnsLabel: ").append(serviceBusNamespace.dnsLabel())
-//                .append("\n\tFQDN: ").append(serviceBusNamespace.fqdn())
-//                .append("\n\tSku: ")
-//                .append("\n\t\tCapacity: ").append(serviceBusNamespace.sku().capacity())
-//                .append("\n\t\tSkuName: ").append(serviceBusNamespace.sku().name())
-//                .append("\n\t\tTier: ").append(serviceBusNamespace.sku().tier());
-//
-//        System.out.println(builder.toString());
-//    }
-//
-//    /**
-//     * Print service bus queue info.
-//     *
-//     * @param queue a service bus queue
-//     */
-//    public static void print(Queue queue) {
-//        StringBuilder builder = new StringBuilder()
-//                .append("Service bus Queue: ").append(queue.id())
-//                .append("\n\tName: ").append(queue.name())
-//                .append("\n\tResourceGroupName: ").append(queue.resourceGroupName())
-//                .append("\n\tCreatedAt: ").append(queue.createdAt())
-//                .append("\n\tUpdatedAt: ").append(queue.updatedAt())
-//                .append("\n\tAccessedAt: ").append(queue.accessedAt())
-//                .append("\n\tActiveMessageCount: ").append(queue.activeMessageCount())
-//                .append("\n\tCurrentSizeInBytes: ").append(queue.currentSizeInBytes())
-//                .append("\n\tDeadLetterMessageCount: ").append(queue.deadLetterMessageCount())
-//                .append("\n\tDefaultMessageTtlDuration: ").append(queue.defaultMessageTtlDuration())
-//                .append("\n\tDuplicateMessageDetectionHistoryDuration: ").append(queue.duplicateMessageDetectionHistoryDuration())
-//                .append("\n\tIsBatchedOperationsEnabled: ").append(queue.isBatchedOperationsEnabled())
-//                .append("\n\tIsDeadLetteringEnabledForExpiredMessages: ").append(queue.isDeadLetteringEnabledForExpiredMessages())
-//                .append("\n\tIsDuplicateDetectionEnabled: ").append(queue.isDuplicateDetectionEnabled())
-//                .append("\n\tIsExpressEnabled: ").append(queue.isExpressEnabled())
-//                .append("\n\tIsPartitioningEnabled: ").append(queue.isPartitioningEnabled())
-//                .append("\n\tIsSessionEnabled: ").append(queue.isSessionEnabled())
-//                .append("\n\tDeleteOnIdleDurationInMinutes: ").append(queue.deleteOnIdleDurationInMinutes())
-//                .append("\n\tMaxDeliveryCountBeforeDeadLetteringMessage: ").append(queue.maxDeliveryCountBeforeDeadLetteringMessage())
-//                .append("\n\tMaxSizeInMB: ").append(queue.maxSizeInMB())
-//                .append("\n\tMessageCount: ").append(queue.messageCount())
-//                .append("\n\tScheduledMessageCount: ").append(queue.scheduledMessageCount())
-//                .append("\n\tStatus: ").append(queue.status())
-//                .append("\n\tTransferMessageCount: ").append(queue.transferMessageCount())
-//                .append("\n\tLockDurationInSeconds: ").append(queue.lockDurationInSeconds())
-//                .append("\n\tTransferDeadLetterMessageCount: ").append(queue.transferDeadLetterMessageCount());
-//
-//        System.out.println(builder.toString());
-//
-//    }
-//
-//    /**
-//     * Print service bus queue authorization keys info.
-//     *
-//     * @param queueAuthorizationRule a service bus queue authorization keys
-//     */
-//    public static void print(QueueAuthorizationRule queueAuthorizationRule) {
-//        StringBuilder builder = new StringBuilder()
-//                .append("Service bus queue authorization rule: ").append(queueAuthorizationRule.id())
-//                .append("\n\tName: ").append(queueAuthorizationRule.name())
-//                .append("\n\tResourceGroupName: ").append(queueAuthorizationRule.resourceGroupName())
-//                .append("\n\tNamespace Name: ").append(queueAuthorizationRule.namespaceName())
-//                .append("\n\tQueue Name: ").append(queueAuthorizationRule.queueName());
-//
-//        List<com.azure.resourcemanager.servicebus.models.AccessRights> rights = queueAuthorizationRule.rights();
-//        builder.append("\n\tNumber of access rights in queue: ").append(rights.size());
-//        for (com.azure.resourcemanager.servicebus.models.AccessRights right : rights) {
-//            builder.append("\n\t\tAccessRight: ")
-//                    .append("\n\t\t\tName :").append(right.name());
-//        }
-//
-//        System.out.println(builder.toString());
-//    }
-//
-//    /**
-//     * Print service bus namespace authorization keys info.
-//     *
-//     * @param keys a service bus namespace authorization keys
-//     */
-//    public static void print(AuthorizationKeys keys) {
-//        StringBuilder builder = new StringBuilder()
-//                .append("Authorization keys: ")
-//                .append("\n\tPrimaryKey: ").append(keys.primaryKey())
-//                .append("\n\tPrimaryConnectionString: ").append(keys.primaryConnectionString())
-//                .append("\n\tSecondaryKey: ").append(keys.secondaryKey())
-//                .append("\n\tSecondaryConnectionString: ").append(keys.secondaryConnectionString());
-//
-//        System.out.println(builder.toString());
-//    }
-//
-//    /**
-//     * Print service bus namespace authorization rule info.
-//     *
-//     * @param namespaceAuthorizationRule a service bus namespace authorization rule
-//     */
-//    public static void print(NamespaceAuthorizationRule namespaceAuthorizationRule) {
-//        StringBuilder builder = new StringBuilder()
-//                .append("Service bus queue authorization rule: ").append(namespaceAuthorizationRule.id())
-//                .append("\n\tName: ").append(namespaceAuthorizationRule.name())
-//                .append("\n\tResourceGroupName: ").append(namespaceAuthorizationRule.resourceGroupName())
-//                .append("\n\tNamespace Name: ").append(namespaceAuthorizationRule.namespaceName());
-//
-//        List<com.azure.resourcemanager.servicebus.models.AccessRights> rights = namespaceAuthorizationRule.rights();
-//        builder.append("\n\tNumber of access rights in queue: ").append(rights.size());
-//        for (com.azure.resourcemanager.servicebus.models.AccessRights right : rights) {
-//            builder.append("\n\t\tAccessRight: ")
-//                    .append("\n\t\t\tName :").append(right.name());
-//        }
-//
-//        System.out.println(builder.toString());
-//    }
-//
-//    /**
-//     * Print service bus topic info.
-//     *
-//     * @param topic a service bus topic
-//     */
-//    public static void print(Topic topic) {
-//        StringBuilder builder = new StringBuilder()
-//                .append("Service bus topic: ").append(topic.id())
-//                .append("\n\tName: ").append(topic.name())
-//                .append("\n\tResourceGroupName: ").append(topic.resourceGroupName())
-//                .append("\n\tCreatedAt: ").append(topic.createdAt())
-//                .append("\n\tUpdatedAt: ").append(topic.updatedAt())
-//                .append("\n\tAccessedAt: ").append(topic.accessedAt())
-//                .append("\n\tActiveMessageCount: ").append(topic.activeMessageCount())
-//                .append("\n\tCurrentSizeInBytes: ").append(topic.currentSizeInBytes())
-//                .append("\n\tDeadLetterMessageCount: ").append(topic.deadLetterMessageCount())
-//                .append("\n\tDefaultMessageTtlDuration: ").append(topic.defaultMessageTtlDuration())
-//                .append("\n\tDuplicateMessageDetectionHistoryDuration: ").append(topic.duplicateMessageDetectionHistoryDuration())
-//                .append("\n\tIsBatchedOperationsEnabled: ").append(topic.isBatchedOperationsEnabled())
-//                .append("\n\tIsDuplicateDetectionEnabled: ").append(topic.isDuplicateDetectionEnabled())
-//                .append("\n\tIsExpressEnabled: ").append(topic.isExpressEnabled())
-//                .append("\n\tIsPartitioningEnabled: ").append(topic.isPartitioningEnabled())
-//                .append("\n\tDeleteOnIdleDurationInMinutes: ").append(topic.deleteOnIdleDurationInMinutes())
-//                .append("\n\tMaxSizeInMB: ").append(topic.maxSizeInMB())
-//                .append("\n\tScheduledMessageCount: ").append(topic.scheduledMessageCount())
-//                .append("\n\tStatus: ").append(topic.status())
-//                .append("\n\tTransferMessageCount: ").append(topic.transferMessageCount())
-//                .append("\n\tSubscriptionCount: ").append(topic.subscriptionCount())
-//                .append("\n\tTransferDeadLetterMessageCount: ").append(topic.transferDeadLetterMessageCount());
-//
-//        System.out.println(builder.toString());
-//    }
-//
-//    /**
-//     * Print service bus subscription info.
-//     *
-//     * @param serviceBusSubscription a service bus subscription
-//     */
-//    public static void print(ServiceBusSubscription serviceBusSubscription) {
-//        StringBuilder builder = new StringBuilder()
-//                .append("Service bus subscription: ").append(serviceBusSubscription.id())
-//                .append("\n\tName: ").append(serviceBusSubscription.name())
-//                .append("\n\tResourceGroupName: ").append(serviceBusSubscription.resourceGroupName())
-//                .append("\n\tCreatedAt: ").append(serviceBusSubscription.createdAt())
-//                .append("\n\tUpdatedAt: ").append(serviceBusSubscription.updatedAt())
-//                .append("\n\tAccessedAt: ").append(serviceBusSubscription.accessedAt())
-//                .append("\n\tActiveMessageCount: ").append(serviceBusSubscription.activeMessageCount())
-//                .append("\n\tDeadLetterMessageCount: ").append(serviceBusSubscription.deadLetterMessageCount())
-//                .append("\n\tDefaultMessageTtlDuration: ").append(serviceBusSubscription.defaultMessageTtlDuration())
-//                .append("\n\tIsBatchedOperationsEnabled: ").append(serviceBusSubscription.isBatchedOperationsEnabled())
-//                .append("\n\tDeleteOnIdleDurationInMinutes: ").append(serviceBusSubscription.deleteOnIdleDurationInMinutes())
-//                .append("\n\tScheduledMessageCount: ").append(serviceBusSubscription.scheduledMessageCount())
-//                .append("\n\tStatus: ").append(serviceBusSubscription.status())
-//                .append("\n\tTransferMessageCount: ").append(serviceBusSubscription.transferMessageCount())
-//                .append("\n\tIsDeadLetteringEnabledForExpiredMessages: ").append(serviceBusSubscription.isDeadLetteringEnabledForExpiredMessages())
-//                .append("\n\tIsSessionEnabled: ").append(serviceBusSubscription.isSessionEnabled())
-//                .append("\n\tLockDurationInSeconds: ").append(serviceBusSubscription.lockDurationInSeconds())
-//                .append("\n\tMaxDeliveryCountBeforeDeadLetteringMessage: ").append(serviceBusSubscription.maxDeliveryCountBeforeDeadLetteringMessage())
-//                .append("\n\tIsDeadLetteringEnabledForFilterEvaluationFailedMessages: ").append(serviceBusSubscription.isDeadLetteringEnabledForFilterEvaluationFailedMessages())
-//                .append("\n\tTransferMessageCount: ").append(serviceBusSubscription.transferMessageCount())
-//                .append("\n\tTransferDeadLetterMessageCount: ").append(serviceBusSubscription.transferDeadLetterMessageCount());
-//
-//        System.out.println(builder.toString());
-//    }
-//
-//    /**
-//     * Print topic Authorization Rule info.
-//     *
-//     * @param topicAuthorizationRule a topic Authorization Rule
-//     */
-//    public static void print(TopicAuthorizationRule topicAuthorizationRule) {
-//        StringBuilder builder = new StringBuilder()
-//                .append("Service bus topic authorization rule: ").append(topicAuthorizationRule.id())
-//                .append("\n\tName: ").append(topicAuthorizationRule.name())
-//                .append("\n\tResourceGroupName: ").append(topicAuthorizationRule.resourceGroupName())
-//                .append("\n\tNamespace Name: ").append(topicAuthorizationRule.namespaceName())
-//                .append("\n\tTopic Name: ").append(topicAuthorizationRule.topicName());
-//
-//        List<com.azure.resourcemanager.servicebus.models.AccessRights> rights = topicAuthorizationRule.rights();
-//        builder.append("\n\tNumber of access rights in queue: ").append(rights.size());
-//        for (com.azure.resourcemanager.servicebus.models.AccessRights right : rights) {
-//            builder.append("\n\t\tAccessRight: ")
-//                    .append("\n\t\t\tName :").append(right.name());
-//        }
-//
-//        System.out.println(builder.toString());
-//    }
+    /**
+     * Print service bus namespace info.
+     *
+     * @param serviceBusNamespace a service bus namespace
+     */
+    public static void print(ServiceBusNamespace serviceBusNamespace) {
+        StringBuilder builder = new StringBuilder()
+                .append("Service bus Namespace: ").append(serviceBusNamespace.id())
+                .append("\n\tName: ").append(serviceBusNamespace.name())
+                .append("\n\tRegion: ").append(serviceBusNamespace.regionName())
+                .append("\n\tResourceGroupName: ").append(serviceBusNamespace.resourceGroupName())
+                .append("\n\tCreatedAt: ").append(serviceBusNamespace.createdAt())
+                .append("\n\tUpdatedAt: ").append(serviceBusNamespace.updatedAt())
+                .append("\n\tDnsLabel: ").append(serviceBusNamespace.dnsLabel())
+                .append("\n\tFQDN: ").append(serviceBusNamespace.fqdn())
+                .append("\n\tSku: ")
+                .append("\n\t\tCapacity: ").append(serviceBusNamespace.sku().capacity())
+                .append("\n\t\tSkuName: ").append(serviceBusNamespace.sku().name())
+                .append("\n\t\tTier: ").append(serviceBusNamespace.sku().tier());
+
+        System.out.println(builder.toString());
+    }
+
+    /**
+     * Print service bus queue info.
+     *
+     * @param queue a service bus queue
+     */
+    public static void print(Queue queue) {
+        StringBuilder builder = new StringBuilder()
+                .append("Service bus Queue: ").append(queue.id())
+                .append("\n\tName: ").append(queue.name())
+                .append("\n\tResourceGroupName: ").append(queue.resourceGroupName())
+                .append("\n\tCreatedAt: ").append(queue.createdAt())
+                .append("\n\tUpdatedAt: ").append(queue.updatedAt())
+                .append("\n\tAccessedAt: ").append(queue.accessedAt())
+                .append("\n\tActiveMessageCount: ").append(queue.activeMessageCount())
+                .append("\n\tCurrentSizeInBytes: ").append(queue.currentSizeInBytes())
+                .append("\n\tDeadLetterMessageCount: ").append(queue.deadLetterMessageCount())
+                .append("\n\tDefaultMessageTtlDuration: ").append(queue.defaultMessageTtlDuration())
+                .append("\n\tDuplicateMessageDetectionHistoryDuration: ").append(queue.duplicateMessageDetectionHistoryDuration())
+                .append("\n\tIsBatchedOperationsEnabled: ").append(queue.isBatchedOperationsEnabled())
+                .append("\n\tIsDeadLetteringEnabledForExpiredMessages: ").append(queue.isDeadLetteringEnabledForExpiredMessages())
+                .append("\n\tIsDuplicateDetectionEnabled: ").append(queue.isDuplicateDetectionEnabled())
+                .append("\n\tIsExpressEnabled: ").append(queue.isExpressEnabled())
+                .append("\n\tIsPartitioningEnabled: ").append(queue.isPartitioningEnabled())
+                .append("\n\tIsSessionEnabled: ").append(queue.isSessionEnabled())
+                .append("\n\tDeleteOnIdleDurationInMinutes: ").append(queue.deleteOnIdleDurationInMinutes())
+                .append("\n\tMaxDeliveryCountBeforeDeadLetteringMessage: ").append(queue.maxDeliveryCountBeforeDeadLetteringMessage())
+                .append("\n\tMaxSizeInMB: ").append(queue.maxSizeInMB())
+                .append("\n\tMessageCount: ").append(queue.messageCount())
+                .append("\n\tScheduledMessageCount: ").append(queue.scheduledMessageCount())
+                .append("\n\tStatus: ").append(queue.status())
+                .append("\n\tTransferMessageCount: ").append(queue.transferMessageCount())
+                .append("\n\tLockDurationInSeconds: ").append(queue.lockDurationInSeconds())
+                .append("\n\tTransferDeadLetterMessageCount: ").append(queue.transferDeadLetterMessageCount());
+
+        System.out.println(builder.toString());
+
+    }
+
+    /**
+     * Print service bus queue authorization keys info.
+     *
+     * @param queueAuthorizationRule a service bus queue authorization keys
+     */
+    public static void print(QueueAuthorizationRule queueAuthorizationRule) {
+        StringBuilder builder = new StringBuilder()
+                .append("Service bus queue authorization rule: ").append(queueAuthorizationRule.id())
+                .append("\n\tName: ").append(queueAuthorizationRule.name())
+                .append("\n\tResourceGroupName: ").append(queueAuthorizationRule.resourceGroupName())
+                .append("\n\tNamespace Name: ").append(queueAuthorizationRule.namespaceName())
+                .append("\n\tQueue Name: ").append(queueAuthorizationRule.queueName());
+
+        List<com.azure.resourcemanager.servicebus.models.AccessRights> rights = queueAuthorizationRule.rights();
+        builder.append("\n\tNumber of access rights in queue: ").append(rights.size());
+        for (com.azure.resourcemanager.servicebus.models.AccessRights right : rights) {
+            builder.append("\n\t\tAccessRight: ")
+                    .append("\n\t\t\tName :").append(right.name());
+        }
+
+        System.out.println(builder.toString());
+    }
+
+    /**
+     * Print service bus namespace authorization keys info.
+     *
+     * @param keys a service bus namespace authorization keys
+     */
+    public static void print(AuthorizationKeys keys) {
+        StringBuilder builder = new StringBuilder()
+                .append("Authorization keys: ")
+                .append("\n\tPrimaryKey: ").append(keys.primaryKey())
+                .append("\n\tPrimaryConnectionString: ").append(keys.primaryConnectionString())
+                .append("\n\tSecondaryKey: ").append(keys.secondaryKey())
+                .append("\n\tSecondaryConnectionString: ").append(keys.secondaryConnectionString());
+
+        System.out.println(builder.toString());
+    }
+
+    /**
+     * Print service bus namespace authorization rule info.
+     *
+     * @param namespaceAuthorizationRule a service bus namespace authorization rule
+     */
+    public static void print(NamespaceAuthorizationRule namespaceAuthorizationRule) {
+        StringBuilder builder = new StringBuilder()
+                .append("Service bus queue authorization rule: ").append(namespaceAuthorizationRule.id())
+                .append("\n\tName: ").append(namespaceAuthorizationRule.name())
+                .append("\n\tResourceGroupName: ").append(namespaceAuthorizationRule.resourceGroupName())
+                .append("\n\tNamespace Name: ").append(namespaceAuthorizationRule.namespaceName());
+
+        List<com.azure.resourcemanager.servicebus.models.AccessRights> rights = namespaceAuthorizationRule.rights();
+        builder.append("\n\tNumber of access rights in queue: ").append(rights.size());
+        for (com.azure.resourcemanager.servicebus.models.AccessRights right : rights) {
+            builder.append("\n\t\tAccessRight: ")
+                    .append("\n\t\t\tName :").append(right.name());
+        }
+
+        System.out.println(builder.toString());
+    }
+
+    /**
+     * Print service bus topic info.
+     *
+     * @param topic a service bus topic
+     */
+    public static void print(Topic topic) {
+        StringBuilder builder = new StringBuilder()
+                .append("Service bus topic: ").append(topic.id())
+                .append("\n\tName: ").append(topic.name())
+                .append("\n\tResourceGroupName: ").append(topic.resourceGroupName())
+                .append("\n\tCreatedAt: ").append(topic.createdAt())
+                .append("\n\tUpdatedAt: ").append(topic.updatedAt())
+                .append("\n\tAccessedAt: ").append(topic.accessedAt())
+                .append("\n\tActiveMessageCount: ").append(topic.activeMessageCount())
+                .append("\n\tCurrentSizeInBytes: ").append(topic.currentSizeInBytes())
+                .append("\n\tDeadLetterMessageCount: ").append(topic.deadLetterMessageCount())
+                .append("\n\tDefaultMessageTtlDuration: ").append(topic.defaultMessageTtlDuration())
+                .append("\n\tDuplicateMessageDetectionHistoryDuration: ").append(topic.duplicateMessageDetectionHistoryDuration())
+                .append("\n\tIsBatchedOperationsEnabled: ").append(topic.isBatchedOperationsEnabled())
+                .append("\n\tIsDuplicateDetectionEnabled: ").append(topic.isDuplicateDetectionEnabled())
+                .append("\n\tIsExpressEnabled: ").append(topic.isExpressEnabled())
+                .append("\n\tIsPartitioningEnabled: ").append(topic.isPartitioningEnabled())
+                .append("\n\tDeleteOnIdleDurationInMinutes: ").append(topic.deleteOnIdleDurationInMinutes())
+                .append("\n\tMaxSizeInMB: ").append(topic.maxSizeInMB())
+                .append("\n\tScheduledMessageCount: ").append(topic.scheduledMessageCount())
+                .append("\n\tStatus: ").append(topic.status())
+                .append("\n\tTransferMessageCount: ").append(topic.transferMessageCount())
+                .append("\n\tSubscriptionCount: ").append(topic.subscriptionCount())
+                .append("\n\tTransferDeadLetterMessageCount: ").append(topic.transferDeadLetterMessageCount());
+
+        System.out.println(builder.toString());
+    }
+
+    /**
+     * Print service bus subscription info.
+     *
+     * @param serviceBusSubscription a service bus subscription
+     */
+    public static void print(ServiceBusSubscription serviceBusSubscription) {
+        StringBuilder builder = new StringBuilder()
+                .append("Service bus subscription: ").append(serviceBusSubscription.id())
+                .append("\n\tName: ").append(serviceBusSubscription.name())
+                .append("\n\tResourceGroupName: ").append(serviceBusSubscription.resourceGroupName())
+                .append("\n\tCreatedAt: ").append(serviceBusSubscription.createdAt())
+                .append("\n\tUpdatedAt: ").append(serviceBusSubscription.updatedAt())
+                .append("\n\tAccessedAt: ").append(serviceBusSubscription.accessedAt())
+                .append("\n\tActiveMessageCount: ").append(serviceBusSubscription.activeMessageCount())
+                .append("\n\tDeadLetterMessageCount: ").append(serviceBusSubscription.deadLetterMessageCount())
+                .append("\n\tDefaultMessageTtlDuration: ").append(serviceBusSubscription.defaultMessageTtlDuration())
+                .append("\n\tIsBatchedOperationsEnabled: ").append(serviceBusSubscription.isBatchedOperationsEnabled())
+                .append("\n\tDeleteOnIdleDurationInMinutes: ").append(serviceBusSubscription.deleteOnIdleDurationInMinutes())
+                .append("\n\tScheduledMessageCount: ").append(serviceBusSubscription.scheduledMessageCount())
+                .append("\n\tStatus: ").append(serviceBusSubscription.status())
+                .append("\n\tTransferMessageCount: ").append(serviceBusSubscription.transferMessageCount())
+                .append("\n\tIsDeadLetteringEnabledForExpiredMessages: ").append(serviceBusSubscription.isDeadLetteringEnabledForExpiredMessages())
+                .append("\n\tIsSessionEnabled: ").append(serviceBusSubscription.isSessionEnabled())
+                .append("\n\tLockDurationInSeconds: ").append(serviceBusSubscription.lockDurationInSeconds())
+                .append("\n\tMaxDeliveryCountBeforeDeadLetteringMessage: ").append(serviceBusSubscription.maxDeliveryCountBeforeDeadLetteringMessage())
+                .append("\n\tIsDeadLetteringEnabledForFilterEvaluationFailedMessages: ").append(serviceBusSubscription.isDeadLetteringEnabledForFilterEvaluationFailedMessages())
+                .append("\n\tTransferMessageCount: ").append(serviceBusSubscription.transferMessageCount())
+                .append("\n\tTransferDeadLetterMessageCount: ").append(serviceBusSubscription.transferDeadLetterMessageCount());
+
+        System.out.println(builder.toString());
+    }
+
+    /**
+     * Print topic Authorization Rule info.
+     *
+     * @param topicAuthorizationRule a topic Authorization Rule
+     */
+    public static void print(TopicAuthorizationRule topicAuthorizationRule) {
+        StringBuilder builder = new StringBuilder()
+                .append("Service bus topic authorization rule: ").append(topicAuthorizationRule.id())
+                .append("\n\tName: ").append(topicAuthorizationRule.name())
+                .append("\n\tResourceGroupName: ").append(topicAuthorizationRule.resourceGroupName())
+                .append("\n\tNamespace Name: ").append(topicAuthorizationRule.namespaceName())
+                .append("\n\tTopic Name: ").append(topicAuthorizationRule.topicName());
+
+        List<com.azure.resourcemanager.servicebus.models.AccessRights> rights = topicAuthorizationRule.rights();
+        builder.append("\n\tNumber of access rights in queue: ").append(rights.size());
+        for (com.azure.resourcemanager.servicebus.models.AccessRights right : rights) {
+            builder.append("\n\t\tAccessRight: ")
+                    .append("\n\t\t\tName :").append(right.name());
+        }
+
+        System.out.println(builder.toString());
+    }
 
     /**
      * Print CosmosDB info.
@@ -2803,193 +2832,193 @@
                 .toString());
     }
 
-//    /**
-//     * Print container group info.
-//     *
-//     * @param resource a container group
-//     */
-//    public static void print(ContainerGroup resource) {
-//        StringBuilder info = new StringBuilder().append("Container Group: ").append(resource.id())
-//                .append("Name: ").append(resource.name())
-//                .append("\n\tResource group: ").append(resource.resourceGroupName())
-//                .append("\n\tRegion: ").append(resource.region())
-//                .append("\n\tTags: ").append(resource.tags())
-//                .append("\n\tOS type: ").append(resource.osType());
-//
-//        if (resource.ipAddress() != null) {
-//            info.append("\n\tPublic IP address: ").append(resource.ipAddress());
-//        }
-//        if (resource.externalTcpPorts() != null) {
-//            info.append("\n\tExternal TCP ports:");
-//            for (int port : resource.externalTcpPorts()) {
-//                info.append(" ").append(port);
-//            }
-//        }
-//        if (resource.externalUdpPorts() != null) {
-//            info.append("\n\tExternal UDP ports:");
-//            for (int port : resource.externalUdpPorts()) {
-//                info.append(" ").append(port);
-//            }
-//        }
-//        if (resource.imageRegistryServers() != null) {
-//            info.append("\n\tPrivate Docker image registries:");
-//            for (String server : resource.imageRegistryServers()) {
-//                info.append(" ").append(server);
-//            }
-//        }
-//        if (resource.volumes() != null) {
-//            info.append("\n\tVolume mapping: ");
-//            for (Map.Entry<String, Volume> entry : resource.volumes().entrySet()) {
-//                info.append("\n\t\tName: ").append(entry.getKey()).append(" -> ")
-//                        .append(entry.getValue().azureFile() != null ? entry.getValue().azureFile().shareName() : "empty direcory volume");
-//            }
-//        }
-//        if (resource.containers() != null) {
-//            info.append("\n\tContainer instances: ");
-//            for (Map.Entry<String, Container> entry : resource.containers().entrySet()) {
-//                Container container = entry.getValue();
-//                info.append("\n\t\tName: ").append(entry.getKey()).append(" -> ").append(container.image());
-//                info.append("\n\t\t\tResources: ");
-//                info.append(container.resources().requests().cpu()).append("CPUs ");
-//                info.append(container.resources().requests().memoryInGB()).append("GB");
-//                info.append("\n\t\t\tPorts:");
-//                for (ContainerPort port : container.ports()) {
-//                    info.append(" ").append(port.port());
-//                }
-//                if (container.volumeMounts() != null) {
-//                    info.append("\n\t\t\tVolume mounts:");
-//                    for (VolumeMount volumeMount : container.volumeMounts()) {
-//                        info.append(" ").append(volumeMount.name()).append("->").append(volumeMount.mountPath());
-//                    }
-//                }
-//                if (container.command() != null) {
-//                    info.append("\n\t\t\tStart commands:");
-//                    for (String command : container.command()) {
-//                        info.append("\n\t\t\t\t").append(command);
-//                    }
-//                }
-//                if (container.environmentVariables() != null) {
-//                    info.append("\n\t\t\tENV vars:");
-//                    for (EnvironmentVariable envVar : container.environmentVariables()) {
-//                        info.append("\n\t\t\t\t").append(envVar.name()).append("=").append(envVar.value());
-//                    }
-//                }
-//            }
-//        }
-//
-//        System.out.println(info.toString());
-//    }
-//
-//    /**
-//     * Print event hub namespace.
-//     *
-//     * @param resource a virtual machine
-//     */
-//    public static void print(EventHubNamespace resource) {
-//        StringBuilder info = new StringBuilder();
-//        info.append("Eventhub Namespace: ").append(resource.id())
-//                .append("\n\tName: ").append(resource.name())
-//                .append("\n\tRegion: ").append(resource.region())
-//                .append("\n\tTags: ").append(resource.tags())
-//                .append("\n\tAzureInsightMetricId: ").append(resource.azureInsightMetricId())
-//                .append("\n\tIsAutoScale enabled: ").append(resource.isAutoScaleEnabled())
-//                .append("\n\tServiceBus endpoint: ").append(resource.serviceBusEndpoint())
-//                .append("\n\tThroughPut upper limit: ").append(resource.throughputUnitsUpperLimit())
-//                .append("\n\tCurrent ThroughPut: ").append(resource.currentThroughputUnits())
-//                .append("\n\tCreated time: ").append(resource.createdAt())
-//                .append("\n\tUpdated time: ").append(resource.updatedAt());
-//
-//        System.out.println(info.toString());
-//    }
-//
-//    /**
-//     * Print event hub.
-//     *
-//     * @param resource event hub
-//     */
-//    public static void print(EventHub resource) {
-//        StringBuilder info = new StringBuilder();
-//        info.append("Eventhub: ").append(resource.id())
-//                .append("\n\tName: ").append(resource.name())
-//                .append("\n\tNamespace resource group: ").append(resource.namespaceResourceGroupName())
-//                .append("\n\tNamespace: ").append(resource.namespaceName())
-//                .append("\n\tIs data capture enabled: ").append(resource.isDataCaptureEnabled())
-//                .append("\n\tPartition ids: ").append(resource.partitionIds());
-//        if (resource.isDataCaptureEnabled()) {
-//            info.append("\n\t\t\tData capture window size in MB: ").append(resource.dataCaptureWindowSizeInMB());
-//            info.append("\n\t\t\tData capture window size in seconds: ").append(resource.dataCaptureWindowSizeInSeconds());
-//            if (resource.captureDestination() != null) {
-//                info.append("\n\t\t\tData capture storage account: ").append(resource.captureDestination().storageAccountResourceId());
-//                info.append("\n\t\t\tData capture storage container: ").append(resource.captureDestination().blobContainer());
-//            }
-//        }
-//        System.out.println(info.toString());
-//    }
-//
-//    /**
-//     * Print event hub namespace recovery pairing.
-//     *
-//     * @param resource event hub namespace disaster recovery pairing
-//     */
-//    public static void print(EventHubDisasterRecoveryPairing resource) {
-//        StringBuilder info = new StringBuilder();
-//        info.append("DisasterRecoveryPairing: ").append(resource.id())
-//                .append("\n\tName: ").append(resource.name())
-//                .append("\n\tPrimary namespace resource group name: ").append(resource.primaryNamespaceResourceGroupName())
-//                .append("\n\tPrimary namespace name: ").append(resource.primaryNamespaceName())
-//                .append("\n\tSecondary namespace: ").append(resource.secondaryNamespaceId())
-//                .append("\n\tNamespace role: ").append(resource.namespaceRole());
-//        System.out.println(info.toString());
-//    }
-//
-//    /**
-//     * Print event hub namespace recovery pairing auth rules.
-//     *
-//     * @param resource event hub namespace disaster recovery pairing auth rule
-//     */
-//    public static void print(DisasterRecoveryPairingAuthorizationRule resource) {
-//        StringBuilder info = new StringBuilder();
-//        info.append("DisasterRecoveryPairing auth rule: ").append(resource.name());
-//        List<String> rightsStr = new ArrayList<>();
-//        for (AccessRights rights : resource.rights()) {
-//            rightsStr.add(rights.toString());
-//        }
-//        info.append("\n\tRights: ").append(rightsStr);
-//        System.out.println(info.toString());
-//    }
-//
-//    /**
-//     * Print event hub namespace recovery pairing auth rule key.
-//     *
-//     * @param resource event hub namespace disaster recovery pairing auth rule key
-//     */
-//    public static void print(DisasterRecoveryPairingAuthorizationKey resource) {
-//        StringBuilder info = new StringBuilder();
-//        info.append("DisasterRecoveryPairing auth key: ")
-//                .append("\n\t Alias primary connection string: ").append(resource.aliasPrimaryConnectionString())
-//                .append("\n\t Alias secondary connection string: ").append(resource.aliasSecondaryConnectionString())
-//                .append("\n\t Primary key: ").append(resource.primaryKey())
-//                .append("\n\t Secondary key: ").append(resource.secondaryKey())
-//                .append("\n\t Primary connection string: ").append(resource.primaryConnectionString())
-//                .append("\n\t Secondary connection string: ").append(resource.secondaryConnectionString());
-//        System.out.println(info.toString());
-//    }
-//
-//    /**
-//     * Print event hub consumer group.
-//     *
-//     * @param resource event hub consumer group
-//     */
-//    public static void print(EventHubConsumerGroup resource) {
-//        StringBuilder info = new StringBuilder();
-//        info.append("Event hub consumer group: ").append(resource.id())
-//                .append("\n\tName: ").append(resource.name())
-//                .append("\n\tNamespace resource group: ").append(resource.namespaceResourceGroupName())
-//                .append("\n\tNamespace: ").append(resource.namespaceName())
-//                .append("\n\tEvent hub name: ").append(resource.eventHubName())
-//                .append("\n\tUser metadata: ").append(resource.userMetadata());
-//        System.out.println(info.toString());
-//    }
+    /**
+     * Print container group info.
+     *
+     * @param resource a container group
+     */
+    public static void print(ContainerGroup resource) {
+        StringBuilder info = new StringBuilder().append("Container Group: ").append(resource.id())
+                .append("Name: ").append(resource.name())
+                .append("\n\tResource group: ").append(resource.resourceGroupName())
+                .append("\n\tRegion: ").append(resource.region())
+                .append("\n\tTags: ").append(resource.tags())
+                .append("\n\tOS type: ").append(resource.osType());
+
+        if (resource.ipAddress() != null) {
+            info.append("\n\tPublic IP address: ").append(resource.ipAddress());
+        }
+        if (resource.externalTcpPorts() != null) {
+            info.append("\n\tExternal TCP ports:");
+            for (int port : resource.externalTcpPorts()) {
+                info.append(" ").append(port);
+            }
+        }
+        if (resource.externalUdpPorts() != null) {
+            info.append("\n\tExternal UDP ports:");
+            for (int port : resource.externalUdpPorts()) {
+                info.append(" ").append(port);
+            }
+        }
+        if (resource.imageRegistryServers() != null) {
+            info.append("\n\tPrivate Docker image registries:");
+            for (String server : resource.imageRegistryServers()) {
+                info.append(" ").append(server);
+            }
+        }
+        if (resource.volumes() != null) {
+            info.append("\n\tVolume mapping: ");
+            for (Map.Entry<String, Volume> entry : resource.volumes().entrySet()) {
+                info.append("\n\t\tName: ").append(entry.getKey()).append(" -> ")
+                        .append(entry.getValue().azureFile() != null ? entry.getValue().azureFile().shareName() : "empty direcory volume");
+            }
+        }
+        if (resource.containers() != null) {
+            info.append("\n\tContainer instances: ");
+            for (Map.Entry<String, Container> entry : resource.containers().entrySet()) {
+                Container container = entry.getValue();
+                info.append("\n\t\tName: ").append(entry.getKey()).append(" -> ").append(container.image());
+                info.append("\n\t\t\tResources: ");
+                info.append(container.resources().requests().cpu()).append("CPUs ");
+                info.append(container.resources().requests().memoryInGB()).append("GB");
+                info.append("\n\t\t\tPorts:");
+                for (ContainerPort port : container.ports()) {
+                    info.append(" ").append(port.port());
+                }
+                if (container.volumeMounts() != null) {
+                    info.append("\n\t\t\tVolume mounts:");
+                    for (VolumeMount volumeMount : container.volumeMounts()) {
+                        info.append(" ").append(volumeMount.name()).append("->").append(volumeMount.mountPath());
+                    }
+                }
+                if (container.command() != null) {
+                    info.append("\n\t\t\tStart commands:");
+                    for (String command : container.command()) {
+                        info.append("\n\t\t\t\t").append(command);
+                    }
+                }
+                if (container.environmentVariables() != null) {
+                    info.append("\n\t\t\tENV vars:");
+                    for (EnvironmentVariable envVar : container.environmentVariables()) {
+                        info.append("\n\t\t\t\t").append(envVar.name()).append("=").append(envVar.value());
+                    }
+                }
+            }
+        }
+
+        System.out.println(info.toString());
+    }
+
+    /**
+     * Print event hub namespace.
+     *
+     * @param resource a virtual machine
+     */
+    public static void print(EventHubNamespace resource) {
+        StringBuilder info = new StringBuilder();
+        info.append("Eventhub Namespace: ").append(resource.id())
+                .append("\n\tName: ").append(resource.name())
+                .append("\n\tRegion: ").append(resource.region())
+                .append("\n\tTags: ").append(resource.tags())
+                .append("\n\tAzureInsightMetricId: ").append(resource.azureInsightMetricId())
+                .append("\n\tIsAutoScale enabled: ").append(resource.isAutoScaleEnabled())
+                .append("\n\tServiceBus endpoint: ").append(resource.serviceBusEndpoint())
+                .append("\n\tThroughPut upper limit: ").append(resource.throughputUnitsUpperLimit())
+                .append("\n\tCurrent ThroughPut: ").append(resource.currentThroughputUnits())
+                .append("\n\tCreated time: ").append(resource.createdAt())
+                .append("\n\tUpdated time: ").append(resource.updatedAt());
+
+        System.out.println(info.toString());
+    }
+
+    /**
+     * Print event hub.
+     *
+     * @param resource event hub
+     */
+    public static void print(EventHub resource) {
+        StringBuilder info = new StringBuilder();
+        info.append("Eventhub: ").append(resource.id())
+                .append("\n\tName: ").append(resource.name())
+                .append("\n\tNamespace resource group: ").append(resource.namespaceResourceGroupName())
+                .append("\n\tNamespace: ").append(resource.namespaceName())
+                .append("\n\tIs data capture enabled: ").append(resource.isDataCaptureEnabled())
+                .append("\n\tPartition ids: ").append(resource.partitionIds());
+        if (resource.isDataCaptureEnabled()) {
+            info.append("\n\t\t\tData capture window size in MB: ").append(resource.dataCaptureWindowSizeInMB());
+            info.append("\n\t\t\tData capture window size in seconds: ").append(resource.dataCaptureWindowSizeInSeconds());
+            if (resource.captureDestination() != null) {
+                info.append("\n\t\t\tData capture storage account: ").append(resource.captureDestination().storageAccountResourceId());
+                info.append("\n\t\t\tData capture storage container: ").append(resource.captureDestination().blobContainer());
+            }
+        }
+        System.out.println(info.toString());
+    }
+
+    /**
+     * Print event hub namespace recovery pairing.
+     *
+     * @param resource event hub namespace disaster recovery pairing
+     */
+    public static void print(EventHubDisasterRecoveryPairing resource) {
+        StringBuilder info = new StringBuilder();
+        info.append("DisasterRecoveryPairing: ").append(resource.id())
+                .append("\n\tName: ").append(resource.name())
+                .append("\n\tPrimary namespace resource group name: ").append(resource.primaryNamespaceResourceGroupName())
+                .append("\n\tPrimary namespace name: ").append(resource.primaryNamespaceName())
+                .append("\n\tSecondary namespace: ").append(resource.secondaryNamespaceId())
+                .append("\n\tNamespace role: ").append(resource.namespaceRole());
+        System.out.println(info.toString());
+    }
+
+    /**
+     * Print event hub namespace recovery pairing auth rules.
+     *
+     * @param resource event hub namespace disaster recovery pairing auth rule
+     */
+    public static void print(DisasterRecoveryPairingAuthorizationRule resource) {
+        StringBuilder info = new StringBuilder();
+        info.append("DisasterRecoveryPairing auth rule: ").append(resource.name());
+        List<String> rightsStr = new ArrayList<>();
+        for (AccessRights rights : resource.rights()) {
+            rightsStr.add(rights.toString());
+        }
+        info.append("\n\tRights: ").append(rightsStr);
+        System.out.println(info.toString());
+    }
+
+    /**
+     * Print event hub namespace recovery pairing auth rule key.
+     *
+     * @param resource event hub namespace disaster recovery pairing auth rule key
+     */
+    public static void print(DisasterRecoveryPairingAuthorizationKey resource) {
+        StringBuilder info = new StringBuilder();
+        info.append("DisasterRecoveryPairing auth key: ")
+                .append("\n\t Alias primary connection string: ").append(resource.aliasPrimaryConnectionString())
+                .append("\n\t Alias secondary connection string: ").append(resource.aliasSecondaryConnectionString())
+                .append("\n\t Primary key: ").append(resource.primaryKey())
+                .append("\n\t Secondary key: ").append(resource.secondaryKey())
+                .append("\n\t Primary connection string: ").append(resource.primaryConnectionString())
+                .append("\n\t Secondary connection string: ").append(resource.secondaryConnectionString());
+        System.out.println(info.toString());
+    }
+
+    /**
+     * Print event hub consumer group.
+     *
+     * @param resource event hub consumer group
+     */
+    public static void print(EventHubConsumerGroup resource) {
+        StringBuilder info = new StringBuilder();
+        info.append("Event hub consumer group: ").append(resource.id())
+                .append("\n\tName: ").append(resource.name())
+                .append("\n\tNamespace resource group: ").append(resource.namespaceResourceGroupName())
+                .append("\n\tNamespace: ").append(resource.namespaceName())
+                .append("\n\tEvent hub name: ").append(resource.eventHubName())
+                .append("\n\tUser metadata: ").append(resource.userMetadata());
+        System.out.println(info.toString());
+    }
 
 
     /**
@@ -3231,83 +3260,83 @@
         System.out.println(info.toString());
     }
 
-//    /**
-//     * Print spring service settings.
-//     *
-//     * @param springService spring service instance
-//     */
-//    public static void print(SpringService springService) {
-//        StringBuilder info = new StringBuilder("Spring Service: ")
-//            .append("\n\tId: ").append(springService.id())
-//            .append("\n\tName: ").append(springService.name())
-//            .append("\n\tResource Group: ").append(springService.resourceGroupName())
-//            .append("\n\tRegion: ").append(springService.region())
-//            .append("\n\tTags: ").append(springService.tags());
-//
-//        ConfigServerProperties serverProperties = springService.getServerProperties();
-//        if (serverProperties != null && serverProperties.provisioningState() != null
-//            && serverProperties.provisioningState().equals(ConfigServerState.SUCCEEDED) && serverProperties.configServer() != null) {
-//            info.append("\n\tProperties: ");
-//            if (serverProperties.configServer().gitProperty() != null) {
-//                info.append("\n\t\tGit: ").append(serverProperties.configServer().gitProperty().uri());
-//            }
-//        }
-//
-//        if (springService.sku() != null) {
-//            info.append("\n\tSku: ")
-//                .append("\n\t\tName: ").append(springService.sku().name())
-//                .append("\n\t\tTier: ").append(springService.sku().tier())
-//                .append("\n\t\tCapacity: ").append(springService.sku().capacity());
-//        }
-//
-//        MonitoringSettingProperties monitoringSettingProperties = springService.getMonitoringSetting();
-//        if (monitoringSettingProperties != null && monitoringSettingProperties.provisioningState() != null
-//            && monitoringSettingProperties.provisioningState().equals(MonitoringSettingState.SUCCEEDED)) {
-//            info.append("\n\tTrace: ")
-//                .append("\n\t\tEnabled: ").append(monitoringSettingProperties.traceEnabled())
-//                .append("\n\t\tApp Insight Instrumentation Key: ").append(monitoringSettingProperties.appInsightsInstrumentationKey());
-//        }
-//
-//        System.out.println(info.toString());
-//    }
-//
-//    /**
-//     * Print spring app settings.
-//     *
-//     * @param springApp spring app instance
-//     */
-//    public static void print(SpringApp springApp) {
-//        StringBuilder info = new StringBuilder("Spring Service: ")
-//            .append("\n\tId: ").append(springApp.id())
-//            .append("\n\tName: ").append(springApp.name())
-//            .append("\n\tCreated Time: ").append(springApp.createdTime())
-//            .append("\n\tPublic Endpoint: ").append(springApp.isPublic())
-//            .append("\n\tUrl: ").append(springApp.url())
-//            .append("\n\tHttps Only: ").append(springApp.isHttpsOnly())
-//            .append("\n\tFully Qualified Domain Name: ").append(springApp.fqdn())
-//            .append("\n\tActive Deployment Name: ").append(springApp.activeDeploymentName());
-//
-//        if (springApp.temporaryDisk() != null) {
-//            info.append("\n\tTemporary Disk:")
-//                .append("\n\t\tSize In GB: ").append(springApp.temporaryDisk().sizeInGB())
-//                .append("\n\t\tMount Path: ").append(springApp.temporaryDisk().mountPath());
-//        }
-//
-//        if (springApp.persistentDisk() != null) {
-//            info.append("\n\tPersistent Disk:")
-//                .append("\n\t\tSize In GB: ").append(springApp.persistentDisk().sizeInGB())
-//                .append("\n\t\tMount Path: ").append(springApp.persistentDisk().mountPath());
-//        }
-//
-//        if (springApp.identity() != null) {
-//            info.append("\n\tIdentity:")
-//                .append("\n\t\tType: ").append(springApp.identity().type())
-//                .append("\n\t\tPrincipal Id: ").append(springApp.identity().principalId())
-//                .append("\n\t\tTenant Id: ").append(springApp.identity().tenantId());
-//        }
-//
-//        System.out.println(info.toString());
-//    }
+    /**
+     * Print spring service settings.
+     *
+     * @param springService spring service instance
+     */
+    public static void print(SpringService springService) {
+        StringBuilder info = new StringBuilder("Spring Service: ")
+            .append("\n\tId: ").append(springService.id())
+            .append("\n\tName: ").append(springService.name())
+            .append("\n\tResource Group: ").append(springService.resourceGroupName())
+            .append("\n\tRegion: ").append(springService.region())
+            .append("\n\tTags: ").append(springService.tags());
+
+        ConfigServerProperties serverProperties = springService.getServerProperties();
+        if (serverProperties != null && serverProperties.provisioningState() != null
+            && serverProperties.provisioningState().equals(ConfigServerState.SUCCEEDED) && serverProperties.configServer() != null) {
+            info.append("\n\tProperties: ");
+            if (serverProperties.configServer().gitProperty() != null) {
+                info.append("\n\t\tGit: ").append(serverProperties.configServer().gitProperty().uri());
+            }
+        }
+
+        if (springService.sku() != null) {
+            info.append("\n\tSku: ")
+                .append("\n\t\tName: ").append(springService.sku().name())
+                .append("\n\t\tTier: ").append(springService.sku().tier())
+                .append("\n\t\tCapacity: ").append(springService.sku().capacity());
+        }
+
+        MonitoringSettingProperties monitoringSettingProperties = springService.getMonitoringSetting();
+        if (monitoringSettingProperties != null && monitoringSettingProperties.provisioningState() != null
+            && monitoringSettingProperties.provisioningState().equals(MonitoringSettingState.SUCCEEDED)) {
+            info.append("\n\tTrace: ")
+                .append("\n\t\tEnabled: ").append(monitoringSettingProperties.traceEnabled())
+                .append("\n\t\tApp Insight Instrumentation Key: ").append(monitoringSettingProperties.appInsightsInstrumentationKey());
+        }
+
+        System.out.println(info.toString());
+    }
+
+    /**
+     * Print spring app settings.
+     *
+     * @param springApp spring app instance
+     */
+    public static void print(SpringApp springApp) {
+        StringBuilder info = new StringBuilder("Spring Service: ")
+            .append("\n\tId: ").append(springApp.id())
+            .append("\n\tName: ").append(springApp.name())
+            .append("\n\tCreated Time: ").append(springApp.createdTime())
+            .append("\n\tPublic Endpoint: ").append(springApp.isPublic())
+            .append("\n\tUrl: ").append(springApp.url())
+            .append("\n\tHttps Only: ").append(springApp.isHttpsOnly())
+            .append("\n\tFully Qualified Domain Name: ").append(springApp.fqdn())
+            .append("\n\tActive Deployment Name: ").append(springApp.activeDeploymentName());
+
+        if (springApp.temporaryDisk() != null) {
+            info.append("\n\tTemporary Disk:")
+                .append("\n\t\tSize In GB: ").append(springApp.temporaryDisk().sizeInGB())
+                .append("\n\t\tMount Path: ").append(springApp.temporaryDisk().mountPath());
+        }
+
+        if (springApp.persistentDisk() != null) {
+            info.append("\n\tPersistent Disk:")
+                .append("\n\t\tSize In GB: ").append(springApp.persistentDisk().sizeInGB())
+                .append("\n\t\tMount Path: ").append(springApp.persistentDisk().mountPath());
+        }
+
+        if (springApp.identity() != null) {
+            info.append("\n\tIdentity:")
+                .append("\n\t\tType: ").append(springApp.identity().type())
+                .append("\n\t\tPrincipal Id: ").append(springApp.identity().principalId())
+                .append("\n\t\tTenant Id: ").append(springApp.identity().tenantId());
+        }
+
+        System.out.println(info.toString());
+    }
 
     /**
      * Sends a GET request to target URL.
