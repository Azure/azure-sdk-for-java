// Copyright (c) Microsoft Corporation. All rights reserved.
// Licensed under the MIT License.

<<<<<<< HEAD
//package com.azure.resourcemanager.sql.samples;
//
//
//import com.azure.core.credential.TokenCredential;
//import com.azure.core.http.policy.HttpLogDetailLevel;
//import com.azure.core.management.AzureEnvironment;
//import com.azure.core.management.Region;
//import com.azure.core.management.profile.AzureProfile;
//import com.azure.identity.DefaultAzureCredentialBuilder;
//import com.azure.resourcemanager.AzureResourceManager;
//import com.azure.resourcemanager.samples.Utils;
//import com.azure.resourcemanager.sql.models.ElasticPoolActivity;
//import com.azure.resourcemanager.sql.models.ElasticPoolDatabaseActivity;
//import com.azure.resourcemanager.sql.models.SqlDatabase;
//import com.azure.resourcemanager.sql.models.SqlDatabaseStandardServiceObjective;
//import com.azure.resourcemanager.sql.models.SqlElasticPool;
//import com.azure.resourcemanager.sql.models.SqlElasticPoolBasicEDTUs;
//import com.azure.resourcemanager.sql.models.SqlServer;
//
///**
// * Azure SQL sample for managing SQL Database -
// *  - Create a SQL Server with elastic pool and 2 databases
// *  - Create another database and add it to elastic pool through database update
// *  - Create one more database and add it to elastic pool through elastic pool update.
// *  - List and print databases in the elastic pool
// *  - Remove a database from elastic pool.
// *  - List and print elastic pool activities
// *  - List and print elastic pool database activities
// *  - Add another elastic pool in existing SQL Server.
// *  - Delete database, elastic pools and SQL Server
// */
//
//public final class ManageSqlDatabaseInElasticPool {
//    /**
//     * Main function which runs the actual sample.
//     * @param azureResourceManager instance of the azure client
//     * @return true if sample runs successfully
//     */
//    public static boolean runSample(AzureResourceManager azureResourceManager) {
//        final String sqlServerName = Utils.randomResourceName(azureResourceManager, "sqlserver", 20);
//        final String rgName = Utils.randomResourceName(azureResourceManager, "rgRSSDEP", 20);
//        final String elasticPoolName = "myElasticPool";
//        final String elasticPool2Name = "secondElasticPool";
//        final String administratorLogin = "sqladmin3423";
//        final String administratorPassword = Utils.password();
//        final String database1Name = "myDatabase1";
//        final String database2Name = "myDatabase2";
//        final String anotherDatabaseName = "myAnotherDatabase";
//
//        try {
//            // ============================================================
//            // Create a SQL Server, with 2 firewall rules.
//
//            SqlServer sqlServer = azureResourceManager.sqlServers().define(sqlServerName)
//                    .withRegion(Region.US_EAST)
//                    .withNewResourceGroup(rgName)
//                    .withAdministratorLogin(administratorLogin)
//                    .withAdministratorPassword(administratorPassword)
//                    .defineElasticPool(elasticPoolName).withStandardPool().attach()
//                    .defineDatabase(database1Name).withExistingElasticPool(elasticPoolName).attach()
//                    .defineDatabase(database2Name).withExistingElasticPool(elasticPoolName).attach()
//                    .create();
//
//            Utils.print(sqlServer);
//
//            // ============================================================
//            // List and prints the elastic pools
//            for (SqlElasticPool elasticPool: sqlServer.elasticPools().list()) {
//                Utils.print(elasticPool);
//            }
//
//            // ============================================================
//            // Get and prints the elastic pool
//            SqlElasticPool elasticPool = sqlServer.elasticPools().get(elasticPoolName);
//            Utils.print(elasticPool);
//
//            // ============================================================
//            // Change DTUs in the elastic pools.
//            elasticPool = elasticPool.update()
//                    .withReservedDtu(SqlElasticPoolBasicEDTUs.eDTU_200)
//                    .withStorageCapacity(204800 * 1024 * 1024L)
//                    .withDatabaseMinCapacity(10)
//                    .withDatabaseMaxCapacity(50)
//                    .apply();
//
//            Utils.print(elasticPool);
//
//            System.out.println("Start ------- Current databases in the elastic pool");
//            for (SqlDatabase databaseInElasticPool: elasticPool.listDatabases()) {
//                Utils.print(databaseInElasticPool);
//            }
//            System.out.println("End --------- Current databases in the elastic pool");
//
//            // ============================================================
//            // Create a Database in SQL server created above.
//            System.out.println("Creating a database");
//
//            SqlDatabase database = sqlServer.databases()
//                    .define("myNewDatabase")
//                    .create();
//            Utils.print(database);
//
//            System.out.println("Start ------- Current databases in the elastic pool");
//            for (SqlDatabase databaseInElasticPool: elasticPool.listDatabases()) {
//                Utils.print(databaseInElasticPool);
//            }
//            System.out.println("End --------- Current databases in the elastic pool");
//
//            // ============================================================
//            // Move newly created database to the pool.
//            System.out.println("Updating a database");
//            database = database.update()
//                    .withExistingElasticPool(elasticPoolName)
//                    .apply();
//            Utils.print(database);
//
//            // ============================================================
//            // Create another database and move it in elastic pool as update to the elastic pool.
//            SqlDatabase anotherDatabase = sqlServer.databases().define(anotherDatabaseName)
//                    .create();
//
//            // ============================================================
//            // Update the elastic pool to have newly created database.
//            elasticPool.update()
//                    .withExistingDatabase(anotherDatabase)
//                    .apply();
//
//            System.out.println("Start ------- Current databases in the elastic pool");
//            for (SqlDatabase databaseInElasticPool: elasticPool.listDatabases()) {
//                Utils.print(databaseInElasticPool);
//            }
//            System.out.println("End --------- Current databases in the elastic pool");
//
//            // ============================================================
//            // Remove the database from the elastic pool.
//            System.out.println("Remove the database from the pool.");
//            anotherDatabase = anotherDatabase.update()
//                    .withoutElasticPool()
//                    .withStandardEdition(SqlDatabaseStandardServiceObjective.S3)
//                    .withMaxSizeBytes(1024 * 1024 * 1024 * 20)
//                    .apply();
//            Utils.print(anotherDatabase);
//
//            System.out.println("Start ------- Current databases in the elastic pool");
//            for (SqlDatabase databaseInElasticPool: elasticPool.listDatabases()) {
//                Utils.print(databaseInElasticPool);
//            }
//            System.out.println("End --------- Current databases in the elastic pool");
//
//
//            // ============================================================
//            // Get list of elastic pool's activities and print the same.
//            System.out.println("Start ------- Activities in a elastic pool");
//            for (ElasticPoolActivity activity: elasticPool.listActivities()) {
//                Utils.print(activity);
//            }
//            System.out.println("End ------- Activities in a elastic pool");
//
//            // ============================================================
//            // Get list of elastic pool's database activities and print the same.
//
//            System.out.println("Start ------- Activities in a elastic pool");
//            for (ElasticPoolDatabaseActivity databaseActivity: elasticPool.listDatabaseActivities()) {
//                Utils.print(databaseActivity);
//            }
//            System.out.println("End ------- Activities in a elastic pool");
//
//            // ============================================================
//            // List databases in the sql server and delete the same.
//            System.out.println("List and delete all databases from SQL Server");
//            for (SqlDatabase databaseInServer: sqlServer.databases().list()) {
//                Utils.print(databaseInServer);
//                // Can not delete reserved database "master"
//                if (!databaseInServer.name().equals("master")) {
//                    databaseInServer.delete();
//                }
//            }
//
//            // ============================================================
//            // Create another elastic pool in SQL Server
//            System.out.println("Create ElasticPool in existing SQL Server");
//            SqlElasticPool elasticPool2 = sqlServer.elasticPools().define(elasticPool2Name)
//                    .withStandardPool()
//                    .create();
//
//            Utils.print(elasticPool2);
//
//            // ============================================================
//            // Deletes the elastic pool.
//            System.out.println("Delete the elastic pool from the SQL Server");
//            sqlServer.elasticPools().delete(elasticPoolName);
//            sqlServer.elasticPools().delete(elasticPool2Name);
//
//            // ============================================================
//            // Delete the SQL Server.
//            System.out.println("Deleting a Sql Server");
//            azureResourceManager.sqlServers().deleteById(sqlServer.id());
//            return true;
//        } finally {
//            try {
//                System.out.println("Deleting Resource Group: " + rgName);
//                azureResourceManager.resourceGroups().beginDeleteByName(rgName);
//                System.out.println("Deleted Resource Group: " + rgName);
//            } catch (Exception e) {
//                System.out.println("Did not create any resources in Azure. No clean up is necessary");
//            }
//        }
//    }
//
//    /**
//     * Main entry point.
//     * @param args the parameters
//     */
//    public static void main(String[] args) {
//        try {
//            final AzureProfile profile = new AzureProfile(AzureEnvironment.AZURE);
//            final TokenCredential credential = new DefaultAzureCredentialBuilder()
//                .authorityHost(profile.getEnvironment().getActiveDirectoryEndpoint())
//                .build();
//
//            AzureResourceManager azureResourceManager = AzureResourceManager
//                .configure()
//                .withLogLevel(HttpLogDetailLevel.BASIC)
//                .authenticate(credential, profile)
//                .withDefaultSubscription();
//
//            // Print selected subscription
//            System.out.println("Selected subscription: " + azureResourceManager.subscriptionId());
//
//            runSample(azureResourceManager);
//        } catch (Exception e) {
//            System.out.println(e.getMessage());
//            e.printStackTrace();
//        }
//    }
//
//    private ManageSqlDatabaseInElasticPool() {
//
//    }
//
//
//}
=======
package com.azure.resourcemanager.sql.samples;


import com.azure.core.credential.TokenCredential;
import com.azure.core.http.policy.HttpLogDetailLevel;
import com.azure.core.management.AzureEnvironment;
import com.azure.core.management.Region;
import com.azure.core.management.profile.AzureProfile;
import com.azure.identity.DefaultAzureCredentialBuilder;
import com.azure.resourcemanager.AzureResourceManager;
import com.azure.resourcemanager.samples.Utils;
import com.azure.resourcemanager.sql.models.ElasticPoolActivity;
import com.azure.resourcemanager.sql.models.ElasticPoolDatabaseActivity;
import com.azure.resourcemanager.sql.models.SqlDatabase;
import com.azure.resourcemanager.sql.models.SqlDatabaseStandardServiceObjective;
import com.azure.resourcemanager.sql.models.SqlElasticPool;
import com.azure.resourcemanager.sql.models.SqlElasticPoolBasicEDTUs;
import com.azure.resourcemanager.sql.models.SqlServer;

/**
 * Azure SQL sample for managing SQL Database -
 *  - Create a SQL Server with elastic pool and 2 databases
 *  - Create another database and add it to elastic pool through database update
 *  - Create one more database and add it to elastic pool through elastic pool update.
 *  - List and print databases in the elastic pool
 *  - Remove a database from elastic pool.
 *  - List and print elastic pool activities
 *  - List and print elastic pool database activities
 *  - Add another elastic pool in existing SQL Server.
 *  - Delete database, elastic pools and SQL Server
 */

public final class ManageSqlDatabaseInElasticPool {
    /**
     * Main function which runs the actual sample.
     * @param azureResourceManager instance of the azure client
     * @return true if sample runs successfully
     */
    public static boolean runSample(AzureResourceManager azureResourceManager) {
        final String sqlServerName = Utils.randomResourceName(azureResourceManager, "sqlserver", 20);
        final String rgName = Utils.randomResourceName(azureResourceManager, "rgRSSDEP", 20);
        final String elasticPoolName = "myElasticPool";
        final String elasticPool2Name = "secondElasticPool";
        final String administratorLogin = "sqladmin3423";
        final String administratorPassword = Utils.password();
        final String database1Name = "myDatabase1";
        final String database2Name = "myDatabase2";
        final String anotherDatabaseName = "myAnotherDatabase";

        try {
            // ============================================================
            // Create a SQL Server, with 2 firewall rules.

            SqlServer sqlServer = azureResourceManager.sqlServers().define(sqlServerName)
                    .withRegion(Region.US_EAST)
                    .withNewResourceGroup(rgName)
                    .withAdministratorLogin(administratorLogin)
                    .withAdministratorPassword(administratorPassword)
                    .defineElasticPool(elasticPoolName).withStandardPool().attach()
                    .defineDatabase(database1Name).withExistingElasticPool(elasticPoolName).attach()
                    .defineDatabase(database2Name).withExistingElasticPool(elasticPoolName).attach()
                    .create();

            Utils.print(sqlServer);

            // ============================================================
            // List and prints the elastic pools
            for (SqlElasticPool elasticPool: sqlServer.elasticPools().list()) {
                Utils.print(elasticPool);
            }

            // ============================================================
            // Get and prints the elastic pool
            SqlElasticPool elasticPool = sqlServer.elasticPools().get(elasticPoolName);
            Utils.print(elasticPool);

            // ============================================================
            // Change DTUs in the elastic pools.
            elasticPool = elasticPool.update()
                    .withReservedDtu(SqlElasticPoolBasicEDTUs.eDTU_200)
                    .withStorageCapacity(204800 * 1024 * 1024L)
                    .withDatabaseMinCapacity(10)
                    .withDatabaseMaxCapacity(50)
                    .apply();

            Utils.print(elasticPool);

            System.out.println("Start ------- Current databases in the elastic pool");
            for (SqlDatabase databaseInElasticPool: elasticPool.listDatabases()) {
                Utils.print(databaseInElasticPool);
            }
            System.out.println("End --------- Current databases in the elastic pool");

            // ============================================================
            // Create a Database in SQL server created above.
            System.out.println("Creating a database");

            SqlDatabase database = sqlServer.databases()
                    .define("myNewDatabase")
                    .create();
            Utils.print(database);

            System.out.println("Start ------- Current databases in the elastic pool");
            for (SqlDatabase databaseInElasticPool: elasticPool.listDatabases()) {
                Utils.print(databaseInElasticPool);
            }
            System.out.println("End --------- Current databases in the elastic pool");

            // ============================================================
            // Move newly created database to the pool.
            System.out.println("Updating a database");
            database = database.update()
                    .withExistingElasticPool(elasticPoolName)
                    .apply();
            Utils.print(database);

            // ============================================================
            // Create another database and move it in elastic pool as update to the elastic pool.
            SqlDatabase anotherDatabase = sqlServer.databases().define(anotherDatabaseName)
                    .create();

            // ============================================================
            // Update the elastic pool to have newly created database.
            elasticPool.update()
                    .withExistingDatabase(anotherDatabase)
                    .apply();

            System.out.println("Start ------- Current databases in the elastic pool");
            for (SqlDatabase databaseInElasticPool: elasticPool.listDatabases()) {
                Utils.print(databaseInElasticPool);
            }
            System.out.println("End --------- Current databases in the elastic pool");

            // ============================================================
            // Remove the database from the elastic pool.
            System.out.println("Remove the database from the pool.");
            anotherDatabase = anotherDatabase.update()
                    .withoutElasticPool()
                    .withStandardEdition(SqlDatabaseStandardServiceObjective.S3)
                    .withMaxSizeBytes(1024 * 1024 * 1024 * 20)
                    .apply();
            Utils.print(anotherDatabase);

            System.out.println("Start ------- Current databases in the elastic pool");
            for (SqlDatabase databaseInElasticPool: elasticPool.listDatabases()) {
                Utils.print(databaseInElasticPool);
            }
            System.out.println("End --------- Current databases in the elastic pool");


            // ============================================================
            // Get list of elastic pool's activities and print the same.
            System.out.println("Start ------- Activities in a elastic pool");
            for (ElasticPoolActivity activity: elasticPool.listActivities()) {
                Utils.print(activity);
            }
            System.out.println("End ------- Activities in a elastic pool");

            // ============================================================
            // Get list of elastic pool's database activities and print the same.

            System.out.println("Start ------- Activities in a elastic pool");
            for (ElasticPoolDatabaseActivity databaseActivity: elasticPool.listDatabaseActivities()) {
                Utils.print(databaseActivity);
            }
            System.out.println("End ------- Activities in a elastic pool");

            // ============================================================
            // List databases in the sql server and delete the same.
            System.out.println("List and delete all databases from SQL Server");
            for (SqlDatabase databaseInServer: sqlServer.databases().list()) {
                Utils.print(databaseInServer);
                // Can not delete reserved database "master"
                if (!databaseInServer.name().equals("master")) {
                    databaseInServer.delete();
                }
            }

            // ============================================================
            // Create another elastic pool in SQL Server
            System.out.println("Create ElasticPool in existing SQL Server");
            SqlElasticPool elasticPool2 = sqlServer.elasticPools().define(elasticPool2Name)
                    .withStandardPool()
                    .create();

            Utils.print(elasticPool2);

            // ============================================================
            // Deletes the elastic pool.
            System.out.println("Delete the elastic pool from the SQL Server");
            sqlServer.elasticPools().delete(elasticPoolName);
            sqlServer.elasticPools().delete(elasticPool2Name);

            // ============================================================
            // Delete the SQL Server.
            System.out.println("Deleting a Sql Server");
            azureResourceManager.sqlServers().deleteById(sqlServer.id());
            return true;
        } finally {
            try {
                System.out.println("Deleting Resource Group: " + rgName);
                azureResourceManager.resourceGroups().beginDeleteByName(rgName);
                System.out.println("Deleted Resource Group: " + rgName);
            } catch (Exception e) {
                System.out.println("Did not create any resources in Azure. No clean up is necessary");
            }
        }
    }

    /**
     * Main entry point.
     * @param args the parameters
     */
    public static void main(String[] args) {
        try {
            final AzureProfile profile = new AzureProfile(AzureEnvironment.AZURE);
            final TokenCredential credential = new DefaultAzureCredentialBuilder()
                .authorityHost(profile.getEnvironment().getActiveDirectoryEndpoint())
                .build();

            AzureResourceManager azureResourceManager = AzureResourceManager
                .configure()
                .withLogLevel(HttpLogDetailLevel.BASIC)
                .authenticate(credential, profile)
                .withDefaultSubscription();

            // Print selected subscription
            System.out.println("Selected subscription: " + azureResourceManager.subscriptionId());

            runSample(azureResourceManager);
        } catch (Exception e) {
            System.out.println(e.getMessage());
            e.printStackTrace();
        }
    }

    private ManageSqlDatabaseInElasticPool() {

    }


}
>>>>>>> 6f033d77
<|MERGE_RESOLUTION|>--- conflicted
+++ resolved
@@ -1,250 +1,6 @@
 // Copyright (c) Microsoft Corporation. All rights reserved.
 // Licensed under the MIT License.
 
-<<<<<<< HEAD
-//package com.azure.resourcemanager.sql.samples;
-//
-//
-//import com.azure.core.credential.TokenCredential;
-//import com.azure.core.http.policy.HttpLogDetailLevel;
-//import com.azure.core.management.AzureEnvironment;
-//import com.azure.core.management.Region;
-//import com.azure.core.management.profile.AzureProfile;
-//import com.azure.identity.DefaultAzureCredentialBuilder;
-//import com.azure.resourcemanager.AzureResourceManager;
-//import com.azure.resourcemanager.samples.Utils;
-//import com.azure.resourcemanager.sql.models.ElasticPoolActivity;
-//import com.azure.resourcemanager.sql.models.ElasticPoolDatabaseActivity;
-//import com.azure.resourcemanager.sql.models.SqlDatabase;
-//import com.azure.resourcemanager.sql.models.SqlDatabaseStandardServiceObjective;
-//import com.azure.resourcemanager.sql.models.SqlElasticPool;
-//import com.azure.resourcemanager.sql.models.SqlElasticPoolBasicEDTUs;
-//import com.azure.resourcemanager.sql.models.SqlServer;
-//
-///**
-// * Azure SQL sample for managing SQL Database -
-// *  - Create a SQL Server with elastic pool and 2 databases
-// *  - Create another database and add it to elastic pool through database update
-// *  - Create one more database and add it to elastic pool through elastic pool update.
-// *  - List and print databases in the elastic pool
-// *  - Remove a database from elastic pool.
-// *  - List and print elastic pool activities
-// *  - List and print elastic pool database activities
-// *  - Add another elastic pool in existing SQL Server.
-// *  - Delete database, elastic pools and SQL Server
-// */
-//
-//public final class ManageSqlDatabaseInElasticPool {
-//    /**
-//     * Main function which runs the actual sample.
-//     * @param azureResourceManager instance of the azure client
-//     * @return true if sample runs successfully
-//     */
-//    public static boolean runSample(AzureResourceManager azureResourceManager) {
-//        final String sqlServerName = Utils.randomResourceName(azureResourceManager, "sqlserver", 20);
-//        final String rgName = Utils.randomResourceName(azureResourceManager, "rgRSSDEP", 20);
-//        final String elasticPoolName = "myElasticPool";
-//        final String elasticPool2Name = "secondElasticPool";
-//        final String administratorLogin = "sqladmin3423";
-//        final String administratorPassword = Utils.password();
-//        final String database1Name = "myDatabase1";
-//        final String database2Name = "myDatabase2";
-//        final String anotherDatabaseName = "myAnotherDatabase";
-//
-//        try {
-//            // ============================================================
-//            // Create a SQL Server, with 2 firewall rules.
-//
-//            SqlServer sqlServer = azureResourceManager.sqlServers().define(sqlServerName)
-//                    .withRegion(Region.US_EAST)
-//                    .withNewResourceGroup(rgName)
-//                    .withAdministratorLogin(administratorLogin)
-//                    .withAdministratorPassword(administratorPassword)
-//                    .defineElasticPool(elasticPoolName).withStandardPool().attach()
-//                    .defineDatabase(database1Name).withExistingElasticPool(elasticPoolName).attach()
-//                    .defineDatabase(database2Name).withExistingElasticPool(elasticPoolName).attach()
-//                    .create();
-//
-//            Utils.print(sqlServer);
-//
-//            // ============================================================
-//            // List and prints the elastic pools
-//            for (SqlElasticPool elasticPool: sqlServer.elasticPools().list()) {
-//                Utils.print(elasticPool);
-//            }
-//
-//            // ============================================================
-//            // Get and prints the elastic pool
-//            SqlElasticPool elasticPool = sqlServer.elasticPools().get(elasticPoolName);
-//            Utils.print(elasticPool);
-//
-//            // ============================================================
-//            // Change DTUs in the elastic pools.
-//            elasticPool = elasticPool.update()
-//                    .withReservedDtu(SqlElasticPoolBasicEDTUs.eDTU_200)
-//                    .withStorageCapacity(204800 * 1024 * 1024L)
-//                    .withDatabaseMinCapacity(10)
-//                    .withDatabaseMaxCapacity(50)
-//                    .apply();
-//
-//            Utils.print(elasticPool);
-//
-//            System.out.println("Start ------- Current databases in the elastic pool");
-//            for (SqlDatabase databaseInElasticPool: elasticPool.listDatabases()) {
-//                Utils.print(databaseInElasticPool);
-//            }
-//            System.out.println("End --------- Current databases in the elastic pool");
-//
-//            // ============================================================
-//            // Create a Database in SQL server created above.
-//            System.out.println("Creating a database");
-//
-//            SqlDatabase database = sqlServer.databases()
-//                    .define("myNewDatabase")
-//                    .create();
-//            Utils.print(database);
-//
-//            System.out.println("Start ------- Current databases in the elastic pool");
-//            for (SqlDatabase databaseInElasticPool: elasticPool.listDatabases()) {
-//                Utils.print(databaseInElasticPool);
-//            }
-//            System.out.println("End --------- Current databases in the elastic pool");
-//
-//            // ============================================================
-//            // Move newly created database to the pool.
-//            System.out.println("Updating a database");
-//            database = database.update()
-//                    .withExistingElasticPool(elasticPoolName)
-//                    .apply();
-//            Utils.print(database);
-//
-//            // ============================================================
-//            // Create another database and move it in elastic pool as update to the elastic pool.
-//            SqlDatabase anotherDatabase = sqlServer.databases().define(anotherDatabaseName)
-//                    .create();
-//
-//            // ============================================================
-//            // Update the elastic pool to have newly created database.
-//            elasticPool.update()
-//                    .withExistingDatabase(anotherDatabase)
-//                    .apply();
-//
-//            System.out.println("Start ------- Current databases in the elastic pool");
-//            for (SqlDatabase databaseInElasticPool: elasticPool.listDatabases()) {
-//                Utils.print(databaseInElasticPool);
-//            }
-//            System.out.println("End --------- Current databases in the elastic pool");
-//
-//            // ============================================================
-//            // Remove the database from the elastic pool.
-//            System.out.println("Remove the database from the pool.");
-//            anotherDatabase = anotherDatabase.update()
-//                    .withoutElasticPool()
-//                    .withStandardEdition(SqlDatabaseStandardServiceObjective.S3)
-//                    .withMaxSizeBytes(1024 * 1024 * 1024 * 20)
-//                    .apply();
-//            Utils.print(anotherDatabase);
-//
-//            System.out.println("Start ------- Current databases in the elastic pool");
-//            for (SqlDatabase databaseInElasticPool: elasticPool.listDatabases()) {
-//                Utils.print(databaseInElasticPool);
-//            }
-//            System.out.println("End --------- Current databases in the elastic pool");
-//
-//
-//            // ============================================================
-//            // Get list of elastic pool's activities and print the same.
-//            System.out.println("Start ------- Activities in a elastic pool");
-//            for (ElasticPoolActivity activity: elasticPool.listActivities()) {
-//                Utils.print(activity);
-//            }
-//            System.out.println("End ------- Activities in a elastic pool");
-//
-//            // ============================================================
-//            // Get list of elastic pool's database activities and print the same.
-//
-//            System.out.println("Start ------- Activities in a elastic pool");
-//            for (ElasticPoolDatabaseActivity databaseActivity: elasticPool.listDatabaseActivities()) {
-//                Utils.print(databaseActivity);
-//            }
-//            System.out.println("End ------- Activities in a elastic pool");
-//
-//            // ============================================================
-//            // List databases in the sql server and delete the same.
-//            System.out.println("List and delete all databases from SQL Server");
-//            for (SqlDatabase databaseInServer: sqlServer.databases().list()) {
-//                Utils.print(databaseInServer);
-//                // Can not delete reserved database "master"
-//                if (!databaseInServer.name().equals("master")) {
-//                    databaseInServer.delete();
-//                }
-//            }
-//
-//            // ============================================================
-//            // Create another elastic pool in SQL Server
-//            System.out.println("Create ElasticPool in existing SQL Server");
-//            SqlElasticPool elasticPool2 = sqlServer.elasticPools().define(elasticPool2Name)
-//                    .withStandardPool()
-//                    .create();
-//
-//            Utils.print(elasticPool2);
-//
-//            // ============================================================
-//            // Deletes the elastic pool.
-//            System.out.println("Delete the elastic pool from the SQL Server");
-//            sqlServer.elasticPools().delete(elasticPoolName);
-//            sqlServer.elasticPools().delete(elasticPool2Name);
-//
-//            // ============================================================
-//            // Delete the SQL Server.
-//            System.out.println("Deleting a Sql Server");
-//            azureResourceManager.sqlServers().deleteById(sqlServer.id());
-//            return true;
-//        } finally {
-//            try {
-//                System.out.println("Deleting Resource Group: " + rgName);
-//                azureResourceManager.resourceGroups().beginDeleteByName(rgName);
-//                System.out.println("Deleted Resource Group: " + rgName);
-//            } catch (Exception e) {
-//                System.out.println("Did not create any resources in Azure. No clean up is necessary");
-//            }
-//        }
-//    }
-//
-//    /**
-//     * Main entry point.
-//     * @param args the parameters
-//     */
-//    public static void main(String[] args) {
-//        try {
-//            final AzureProfile profile = new AzureProfile(AzureEnvironment.AZURE);
-//            final TokenCredential credential = new DefaultAzureCredentialBuilder()
-//                .authorityHost(profile.getEnvironment().getActiveDirectoryEndpoint())
-//                .build();
-//
-//            AzureResourceManager azureResourceManager = AzureResourceManager
-//                .configure()
-//                .withLogLevel(HttpLogDetailLevel.BASIC)
-//                .authenticate(credential, profile)
-//                .withDefaultSubscription();
-//
-//            // Print selected subscription
-//            System.out.println("Selected subscription: " + azureResourceManager.subscriptionId());
-//
-//            runSample(azureResourceManager);
-//        } catch (Exception e) {
-//            System.out.println(e.getMessage());
-//            e.printStackTrace();
-//        }
-//    }
-//
-//    private ManageSqlDatabaseInElasticPool() {
-//
-//    }
-//
-//
-//}
-=======
 package com.azure.resourcemanager.sql.samples;
 
 
@@ -486,5 +242,4 @@
     }
 
 
-}
->>>>>>> 6f033d77
+}