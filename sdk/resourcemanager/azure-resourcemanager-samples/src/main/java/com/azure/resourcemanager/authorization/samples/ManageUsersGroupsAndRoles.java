// Copyright (c) Microsoft Corporation. All rights reserved.
// Licensed under the MIT License.

package com.azure.resourcemanager.authorization.samples;

import com.azure.core.credential.TokenCredential;
import com.azure.core.http.policy.HttpLogDetailLevel;
import com.azure.core.management.AzureEnvironment;
import com.azure.identity.DefaultAzureCredentialBuilder;
import com.azure.core.management.profile.AzureProfile;
import com.azure.resourcemanager.AzureResourceManager;
import com.azure.resourcemanager.authorization.models.ActiveDirectoryGroup;
import com.azure.resourcemanager.authorization.models.ActiveDirectoryUser;
import com.azure.resourcemanager.authorization.models.BuiltInRole;
import com.azure.resourcemanager.authorization.models.RoleAssignment;
import com.azure.resourcemanager.authorization.models.RoleDefinition;
import com.azure.resourcemanager.authorization.models.ServicePrincipal;
import com.azure.resourcemanager.resources.fluentcore.utils.ResourceManagerUtils;
import com.azure.resourcemanager.samples.Utils;

import java.time.Duration;

/**
 * Azure Users, Groups and Roles sample.
 * - Create a user
 * - Assign role to AD user
 * - Revoke role from AD user
 * - Get role by scope and role name
 * - Create Service Principal
 * - Assign role to Service Principal
 * - Create 2 Active Directory groups
 * - Add the user, the service principal and the 1st group as members of the 2nd group
 */
public final class ManageUsersGroupsAndRoles {
    /**
     * Main function which runs the actual sample.
     *
     * @param azureResourceManager instance of AzureResourceManager
     * @param profile the profile works with sample
     * @return true if sample runs successfully
     */
    public static boolean runSample(AzureResourceManager azureResourceManager, AzureProfile profile) {
        final String userEmail = Utils.randomResourceName(azureResourceManager, "test", 15);
        final String userName = userEmail.replace("test", "Test ");
        final String spName = Utils.randomResourceName(azureResourceManager, "sp", 15);
        final String raName1 = Utils.randomUuid(azureResourceManager);
        final String raName2 = Utils.randomUuid(azureResourceManager);
        final String groupEmail1 = Utils.randomResourceName(azureResourceManager, "group1", 15);
        final String groupEmail2 = Utils.randomResourceName(azureResourceManager, "group2", 15);
        final String groupName1 = groupEmail1.replace("group1", "Group ");
        final String groupName2 = groupEmail2.replace("group2", "Group ");
        String spId = "";
        try {
            // ============================================================
            // Create a user

            System.out.println("Creating an AD user " + userName + "...");

            ActiveDirectoryUser user = azureResourceManager.accessManagement().activeDirectoryUsers()
                    .define(userName)
                    .withEmailAlias(userEmail)
                    .withPassword("StrongPass!12")
                    .create();

            System.out.println("Created AD user " + userName);
            Utils.print(user);

            // ============================================================
            // Assign role to AD user

            RoleAssignment roleAssignment1 = azureResourceManager.accessManagement().roleAssignments()
                    .define(raName1)
                    .forUser(user)
                    .withBuiltInRole(BuiltInRole.READER)
                    .withSubscriptionScope(profile.getSubscriptionId())
                    .create();
            System.out.println("Created Role Assignment:");
            Utils.print(roleAssignment1);

            // ============================================================
            // Revoke role from AD user

            azureResourceManager.accessManagement().roleAssignments().deleteById(roleAssignment1.id());
            System.out.println("Revoked Role Assignment: " + roleAssignment1.id());

            // ============================================================
            // Get role by scope and role name

            RoleDefinition roleDefinition = azureResourceManager.accessManagement().roleDefinitions()
                    .getByScopeAndRoleName("subscriptions/" + profile.getSubscriptionId(), "Contributor");
            Utils.print(roleDefinition);

            // ============================================================
            // Create Service Principal

            ServicePrincipal sp = azureResourceManager.accessManagement().servicePrincipals().define(spName)
<<<<<<< HEAD
                    .withNewApplication("http://" + spName)
=======
                    .withNewApplication()
>>>>>>> e2018a87
                    .create();
            // wait till service principal created and propagated
            ResourceManagerUtils.sleep(Duration.ofSeconds(15));
            System.out.println("Created Service Principal:");
            Utils.print(sp);
            spId = sp.id();

            // ============================================================
            // Assign role to Service Principal

            RoleAssignment roleAssignment2 = azureResourceManager.accessManagement().roleAssignments()
                    .define(raName2)
                    .forServicePrincipal(sp)
                    .withBuiltInRole(BuiltInRole.CONTRIBUTOR)
                    .withSubscriptionScope(profile.getSubscriptionId())
                    .create();
            System.out.println("Created Role Assignment:");
            Utils.print(roleAssignment2);

            // ============================================================
            // Create Active Directory groups

            System.out.println("Creating Active Directory group " + groupName1 + "...");
            ActiveDirectoryGroup group1 = azureResourceManager.accessManagement().activeDirectoryGroups()
                    .define(groupName1)
                    .withEmailAlias(groupEmail1)
                    .create();

            System.out.println("Created Active Directory group " + groupName1);
            Utils.print(group1);

            System.out.println("Creating Active Directory group " + groupName2 + "...");
            ActiveDirectoryGroup group2 = azureResourceManager.accessManagement().activeDirectoryGroups()
                    .define(groupName2)
                    .withEmailAlias(groupEmail2)
                    .create();

            System.out.println("Created Active Directory group " + groupName2);
            Utils.print(group2);

            System.out.println("Adding group members to group " + groupName2 + "...");
            group2.update()
                    .withMember(user)
                    .withMember(sp)
                    .withMember(group1)
                    .apply();
            System.out.println("Group members added to group " + groupName2);
            Utils.print(group2);

            return true;
        } finally {
            try {
                System.out.println("Deleting Service Principal: " + spName);
                azureResourceManager.accessManagement().servicePrincipals().deleteById(spId);
                System.out.println("Deleted Service Principal: " + spName);
            } catch (Exception e) {
                System.out.println("Did not create Service Principal in Azure. No clean up is necessary");
            }
        }
    }

    /**
     * Main entry point.
     *
     * @param args the parameters
     */
    public static void main(String[] args) {
        try {
            final AzureProfile profile = new AzureProfile(AzureEnvironment.AZURE);
            final TokenCredential credential = new DefaultAzureCredentialBuilder()
                .authorityHost(profile.getEnvironment().getActiveDirectoryEndpoint())
                .build();

            AzureResourceManager azureResourceManager = AzureResourceManager
                .configure()
                .withLogLevel(HttpLogDetailLevel.BASIC)
                .authenticate(credential, profile)
                .withDefaultSubscription();

            runSample(azureResourceManager, profile);
        } catch (Exception e) {
            System.out.println(e.getMessage());
            e.printStackTrace();
        }
    }

    private ManageUsersGroupsAndRoles() {
    }
}<|MERGE_RESOLUTION|>--- conflicted
+++ resolved
@@ -94,11 +94,7 @@
             // Create Service Principal
 
             ServicePrincipal sp = azureResourceManager.accessManagement().servicePrincipals().define(spName)
-<<<<<<< HEAD
-                    .withNewApplication("http://" + spName)
-=======
                     .withNewApplication()
->>>>>>> e2018a87
                     .create();
             // wait till service principal created and propagated
             ResourceManagerUtils.sleep(Duration.ofSeconds(15));
