// Copyright (c) Microsoft Corporation. All rights reserved.
// Licensed under the MIT License.

<<<<<<< HEAD
//package com.azure.resourcemanager.trafficmanager.samples;
//
//import com.azure.core.credential.TokenCredential;
//import com.azure.core.http.policy.HttpLogDetailLevel;
//import com.azure.core.management.AzureEnvironment;
//import com.azure.core.management.profile.AzureProfile;
//import com.azure.identity.DefaultAzureCredentialBuilder;
//import com.azure.resourcemanager.AzureResourceManager;
//import com.azure.resourcemanager.compute.models.KnownLinuxVirtualMachineImage;
//import com.azure.resourcemanager.compute.models.VirtualMachine;
//import com.azure.resourcemanager.compute.models.VirtualMachineSizeTypes;
//import com.azure.core.management.Region;
//import com.azure.resourcemanager.resources.fluentcore.model.Creatable;
//import com.azure.resourcemanager.resources.models.ResourceGroup;
//import com.azure.resourcemanager.samples.Utils;
//import com.azure.resourcemanager.trafficmanager.models.TrafficManagerProfile;
//import org.apache.commons.lang.time.StopWatch;
//
//import java.util.ArrayList;
//import java.util.Arrays;
//import java.util.Collection;
//import java.util.HashSet;
//import java.util.List;
//import java.util.Set;
//
///**
// * Simple Azure traffic manager sample.
// *  - Create 4 VMs spread across 2 regions
// *  - Create a traffic manager in front of the VMs
// *  - Change/configure traffic manager routing method
// */
//public final class ManageSimpleTrafficManager {
//
//    /**
//     * Main function which runs the actual sample.
//     * @param azureResourceManager instance of the azure client
//     * @return true if sample runs successfully
//     */
//    public static boolean runSample(AzureResourceManager azureResourceManager) {
//        final String rgName = Utils.randomResourceName(azureResourceManager, "rgCOPD", 24);
//        final String userName = "tirekicker";
//        final String sshKey = "ssh-rsa AAAAB3NzaC1yc2EAAAADAQABAAABAQCfSPC2K7LZcFKEO+/t3dzmQYtrJFZNxOsbVgOVKietqHyvmYGHEC0J2wPdAqQ/63g/hhAEFRoyehM+rbeDri4txB3YFfnOK58jqdkyXzupWqXzOrlKY4Wz9SKjjN765+dqUITjKRIaAip1Ri137szRg71WnrmdP3SphTRlCx1Bk2nXqWPsclbRDCiZeF8QOTi4JqbmJyK5+0UqhqYRduun8ylAwKKQJ1NJt85sYIHn9f1Rfr6Tq2zS0wZ7DHbZL+zB5rSlAr8QyUdg/GQD+cmSs6LvPJKL78d6hMGk84ARtFo4A79ovwX/Fj01znDQkU6nJildfkaolH2rWFG/qttD azjava@javalib.com";
//        final int vmCountPerRegion = 2;
//        Set<Region> regions = new HashSet<>(Arrays.asList(
//                Region.US_EAST2,
//                Region.ASIA_SOUTHEAST
//        ));
//
//        try {
//            //=============================================================
//            // Create a shared resource group for all the resources so they can all be deleted together
//            //
//            ResourceGroup resourceGroup = azureResourceManager.resourceGroups()
//                    .define(rgName)
//                    .withRegion(Region.US_EAST2)
//                    .create();
//
//            System.out.println("Created a new resource group - " + resourceGroup.id());
//
//            // Prepare a batch of creatable VM definitions to put behind the traffic manager
//            //
//            List<Creatable<VirtualMachine>> creatableVirtualMachines = new ArrayList<>();
//
//            for (Region region : regions) {
//                String linuxVMNamePrefix = Utils.randomResourceName(azureResourceManager, "vm", 15);
//                for (int i = 0; i < vmCountPerRegion; i++) {
//                    //=============================================================
//                    // Create a virtual machine in its own virtual network
//                    String vmName = String.format("%s-%d", linuxVMNamePrefix, i);
//                    Creatable<VirtualMachine> vmDefinition = azureResourceManager.virtualMachines().define(vmName)
//                            .withRegion(region)
//                            .withExistingResourceGroup(resourceGroup)
//                            .withNewPrimaryNetwork("10.0.0.0/29")
//                            .withPrimaryPrivateIPAddressDynamic()
//                            .withNewPrimaryPublicIPAddress(vmName)
//                            .withPopularLinuxImage(KnownLinuxVirtualMachineImage.UBUNTU_SERVER_16_04_LTS)
//                            .withRootUsername(userName)
//                            .withSsh(sshKey)
//                            .withSize(VirtualMachineSizeTypes.STANDARD_A1);
//                    creatableVirtualMachines.add(vmDefinition);
//                }
//            }
//
//
//            //=============================================================
//            // Create the VMs !!
//
//            StopWatch stopwatch = new StopWatch();
//            System.out.println("Creating the virtual machines...");
//            stopwatch.start();
//
//            Collection<VirtualMachine> virtualMachines = azureResourceManager.virtualMachines().create(creatableVirtualMachines).values();
//
//            stopwatch.stop();
//            System.out.println(String.format("Created virtual machines in %d seconds.", stopwatch.getTime() / 1000));
//
//            //=============================================================
//            // Create 1 traffic manager profile
//            //
//            String trafficManagerName = Utils.randomResourceName(azureResourceManager, "tra", 15);
//            TrafficManagerProfile.DefinitionStages.WithEndpoint profileWithEndpoint = azureResourceManager.trafficManagerProfiles()
//                    .define(trafficManagerName)
//                        .withExistingResourceGroup(resourceGroup)
//                        .withLeafDomainLabel(trafficManagerName)
//                        .withPerformanceBasedRouting();
//
//            TrafficManagerProfile.DefinitionStages.WithCreate profileWithCreate = null;
//            int routingPriority = 1;
//            for (VirtualMachine vm : virtualMachines) {
//                String endpointName = Utils.randomResourceName(azureResourceManager, "ep", 15);
//                profileWithCreate = profileWithEndpoint.defineAzureTargetEndpoint(endpointName)
//                        .toResourceId(vm.getPrimaryPublicIPAddressId())
//                        .withRoutingPriority(routingPriority++)
//                        .attach();
//            }
//
//            stopwatch.reset();
//            stopwatch.start();
//
//            TrafficManagerProfile trafficManagerProfile = profileWithCreate.create();
//
//            stopwatch.stop();
//            System.out.printf("Created a traffic manager profile %s in %d seconds.%n", trafficManagerProfile.id(), stopwatch.getTime() / 1000);
//
//            //=============================================================
//            // Modify the traffic manager to use priority based routing
//            //
//
//            trafficManagerProfile.update()
//                    .withPriorityBasedRouting()
//                    .apply();
//
//            System.out.println("Modified the traffic manager to use priority-based routing.");
//            return true;
//        } finally {
//
//            try {
//                System.out.println("Deleting Resource Group: " + rgName);
//                azureResourceManager.resourceGroups().deleteByName(rgName);
//                System.out.println("Deleted Resource Group: " + rgName);
//            } catch (NullPointerException npe) {
//                System.out.println("Did not create any resources in Azure. No clean up is necessary");
//            } catch (Exception g) {
//                g.printStackTrace();
//            }
//        }
//    }
//    /**
//     * Main entry point.
//     * @param args the parameters
//     */
//    public static void main(String[] args) {
//        try {
//            //=============================================================
//            // Authenticate
//            //
//            final AzureProfile profile = new AzureProfile(AzureEnvironment.AZURE);
//            final TokenCredential credential = new DefaultAzureCredentialBuilder()
//                .authorityHost(profile.getEnvironment().getActiveDirectoryEndpoint())
//                .build();
//
//            AzureResourceManager azureResourceManager = AzureResourceManager
//                .configure()
//                .withLogLevel(HttpLogDetailLevel.BASIC)
//                .authenticate(credential, profile)
//                .withDefaultSubscription();
//
//            // Print selected subscription
//            System.out.println("Selected subscription: " + azureResourceManager.subscriptionId());
//
//            runSample(azureResourceManager);
//        } catch (Exception e) {
//            System.out.println(e.getMessage());
//            e.printStackTrace();
//        }
//    }
//
//    private ManageSimpleTrafficManager() {
//    }
//}
=======
package com.azure.resourcemanager.trafficmanager.samples;

import com.azure.core.credential.TokenCredential;
import com.azure.core.http.policy.HttpLogDetailLevel;
import com.azure.core.management.AzureEnvironment;
import com.azure.core.management.profile.AzureProfile;
import com.azure.identity.DefaultAzureCredentialBuilder;
import com.azure.resourcemanager.AzureResourceManager;
import com.azure.resourcemanager.compute.models.KnownLinuxVirtualMachineImage;
import com.azure.resourcemanager.compute.models.VirtualMachine;
import com.azure.resourcemanager.compute.models.VirtualMachineSizeTypes;
import com.azure.core.management.Region;
import com.azure.resourcemanager.resources.fluentcore.model.Creatable;
import com.azure.resourcemanager.resources.models.ResourceGroup;
import com.azure.resourcemanager.samples.Utils;
import com.azure.resourcemanager.trafficmanager.models.TrafficManagerProfile;
import org.apache.commons.lang.time.StopWatch;

import java.util.ArrayList;
import java.util.Arrays;
import java.util.Collection;
import java.util.HashSet;
import java.util.List;
import java.util.Set;

/**
 * Simple Azure traffic manager sample.
 *  - Create 4 VMs spread across 2 regions
 *  - Create a traffic manager in front of the VMs
 *  - Change/configure traffic manager routing method
 */
public final class ManageSimpleTrafficManager {

    /**
     * Main function which runs the actual sample.
     * @param azureResourceManager instance of the azure client
     * @return true if sample runs successfully
     */
    public static boolean runSample(AzureResourceManager azureResourceManager) {
        final String rgName = Utils.randomResourceName(azureResourceManager, "rgCOPD", 24);
        final String userName = "tirekicker";
        final String sshKey = "ssh-rsa AAAAB3NzaC1yc2EAAAADAQABAAABAQCfSPC2K7LZcFKEO+/t3dzmQYtrJFZNxOsbVgOVKietqHyvmYGHEC0J2wPdAqQ/63g/hhAEFRoyehM+rbeDri4txB3YFfnOK58jqdkyXzupWqXzOrlKY4Wz9SKjjN765+dqUITjKRIaAip1Ri137szRg71WnrmdP3SphTRlCx1Bk2nXqWPsclbRDCiZeF8QOTi4JqbmJyK5+0UqhqYRduun8ylAwKKQJ1NJt85sYIHn9f1Rfr6Tq2zS0wZ7DHbZL+zB5rSlAr8QyUdg/GQD+cmSs6LvPJKL78d6hMGk84ARtFo4A79ovwX/Fj01znDQkU6nJildfkaolH2rWFG/qttD azjava@javalib.com";
        final int vmCountPerRegion = 2;
        Set<Region> regions = new HashSet<>(Arrays.asList(
                Region.US_EAST2,
                Region.ASIA_SOUTHEAST
        ));

        try {
            //=============================================================
            // Create a shared resource group for all the resources so they can all be deleted together
            //
            ResourceGroup resourceGroup = azureResourceManager.resourceGroups()
                    .define(rgName)
                    .withRegion(Region.US_EAST2)
                    .create();

            System.out.println("Created a new resource group - " + resourceGroup.id());

            // Prepare a batch of creatable VM definitions to put behind the traffic manager
            //
            List<Creatable<VirtualMachine>> creatableVirtualMachines = new ArrayList<>();

            for (Region region : regions) {
                String linuxVMNamePrefix = Utils.randomResourceName(azureResourceManager, "vm", 15);
                for (int i = 0; i < vmCountPerRegion; i++) {
                    //=============================================================
                    // Create a virtual machine in its own virtual network
                    String vmName = String.format("%s-%d", linuxVMNamePrefix, i);
                    Creatable<VirtualMachine> vmDefinition = azureResourceManager.virtualMachines().define(vmName)
                            .withRegion(region)
                            .withExistingResourceGroup(resourceGroup)
                            .withNewPrimaryNetwork("10.0.0.0/29")
                            .withPrimaryPrivateIPAddressDynamic()
                            .withNewPrimaryPublicIPAddress(vmName)
                            .withPopularLinuxImage(KnownLinuxVirtualMachineImage.UBUNTU_SERVER_16_04_LTS)
                            .withRootUsername(userName)
                            .withSsh(sshKey)
                            .withSize(VirtualMachineSizeTypes.fromString("Standard_D2a_v4"));
                    creatableVirtualMachines.add(vmDefinition);
                }
            }


            //=============================================================
            // Create the VMs !!

            StopWatch stopwatch = new StopWatch();
            System.out.println("Creating the virtual machines...");
            stopwatch.start();

            Collection<VirtualMachine> virtualMachines = azureResourceManager.virtualMachines().create(creatableVirtualMachines).values();

            stopwatch.stop();
            System.out.println(String.format("Created virtual machines in %d seconds.", stopwatch.getTime() / 1000));

            //=============================================================
            // Create 1 traffic manager profile
            //
            String trafficManagerName = Utils.randomResourceName(azureResourceManager, "tra", 15);
            TrafficManagerProfile.DefinitionStages.WithEndpoint profileWithEndpoint = azureResourceManager.trafficManagerProfiles()
                    .define(trafficManagerName)
                        .withExistingResourceGroup(resourceGroup)
                        .withLeafDomainLabel(trafficManagerName)
                        .withPerformanceBasedRouting();

            TrafficManagerProfile.DefinitionStages.WithCreate profileWithCreate = null;
            int routingPriority = 1;
            for (VirtualMachine vm : virtualMachines) {
                String endpointName = Utils.randomResourceName(azureResourceManager, "ep", 15);
                profileWithCreate = profileWithEndpoint.defineAzureTargetEndpoint(endpointName)
                        .toResourceId(vm.getPrimaryPublicIPAddressId())
                        .withRoutingPriority(routingPriority++)
                        .attach();
            }

            stopwatch.reset();
            stopwatch.start();

            TrafficManagerProfile trafficManagerProfile = profileWithCreate.create();

            stopwatch.stop();
            System.out.printf("Created a traffic manager profile %s in %d seconds.%n", trafficManagerProfile.id(), stopwatch.getTime() / 1000);

            //=============================================================
            // Modify the traffic manager to use priority based routing
            //

            trafficManagerProfile.update()
                    .withPriorityBasedRouting()
                    .apply();

            System.out.println("Modified the traffic manager to use priority-based routing.");
            return true;
        } finally {

            try {
                System.out.println("Deleting Resource Group: " + rgName);
                azureResourceManager.resourceGroups().deleteByName(rgName);
                System.out.println("Deleted Resource Group: " + rgName);
            } catch (NullPointerException npe) {
                System.out.println("Did not create any resources in Azure. No clean up is necessary");
            } catch (Exception g) {
                g.printStackTrace();
            }
        }
    }
    /**
     * Main entry point.
     * @param args the parameters
     */
    public static void main(String[] args) {
        try {
            //=============================================================
            // Authenticate
            //
            final AzureProfile profile = new AzureProfile(AzureEnvironment.AZURE);
            final TokenCredential credential = new DefaultAzureCredentialBuilder()
                .authorityHost(profile.getEnvironment().getActiveDirectoryEndpoint())
                .build();

            AzureResourceManager azureResourceManager = AzureResourceManager
                .configure()
                .withLogLevel(HttpLogDetailLevel.BASIC)
                .authenticate(credential, profile)
                .withDefaultSubscription();

            // Print selected subscription
            System.out.println("Selected subscription: " + azureResourceManager.subscriptionId());

            runSample(azureResourceManager);
        } catch (Exception e) {
            System.out.println(e.getMessage());
            e.printStackTrace();
        }
    }

    private ManageSimpleTrafficManager() {
    }
}
>>>>>>> e2018a87
<|MERGE_RESOLUTION|>--- conflicted
+++ resolved
@@ -1,188 +1,6 @@
 // Copyright (c) Microsoft Corporation. All rights reserved.
 // Licensed under the MIT License.
 
-<<<<<<< HEAD
-//package com.azure.resourcemanager.trafficmanager.samples;
-//
-//import com.azure.core.credential.TokenCredential;
-//import com.azure.core.http.policy.HttpLogDetailLevel;
-//import com.azure.core.management.AzureEnvironment;
-//import com.azure.core.management.profile.AzureProfile;
-//import com.azure.identity.DefaultAzureCredentialBuilder;
-//import com.azure.resourcemanager.AzureResourceManager;
-//import com.azure.resourcemanager.compute.models.KnownLinuxVirtualMachineImage;
-//import com.azure.resourcemanager.compute.models.VirtualMachine;
-//import com.azure.resourcemanager.compute.models.VirtualMachineSizeTypes;
-//import com.azure.core.management.Region;
-//import com.azure.resourcemanager.resources.fluentcore.model.Creatable;
-//import com.azure.resourcemanager.resources.models.ResourceGroup;
-//import com.azure.resourcemanager.samples.Utils;
-//import com.azure.resourcemanager.trafficmanager.models.TrafficManagerProfile;
-//import org.apache.commons.lang.time.StopWatch;
-//
-//import java.util.ArrayList;
-//import java.util.Arrays;
-//import java.util.Collection;
-//import java.util.HashSet;
-//import java.util.List;
-//import java.util.Set;
-//
-///**
-// * Simple Azure traffic manager sample.
-// *  - Create 4 VMs spread across 2 regions
-// *  - Create a traffic manager in front of the VMs
-// *  - Change/configure traffic manager routing method
-// */
-//public final class ManageSimpleTrafficManager {
-//
-//    /**
-//     * Main function which runs the actual sample.
-//     * @param azureResourceManager instance of the azure client
-//     * @return true if sample runs successfully
-//     */
-//    public static boolean runSample(AzureResourceManager azureResourceManager) {
-//        final String rgName = Utils.randomResourceName(azureResourceManager, "rgCOPD", 24);
-//        final String userName = "tirekicker";
-//        final String sshKey = "ssh-rsa AAAAB3NzaC1yc2EAAAADAQABAAABAQCfSPC2K7LZcFKEO+/t3dzmQYtrJFZNxOsbVgOVKietqHyvmYGHEC0J2wPdAqQ/63g/hhAEFRoyehM+rbeDri4txB3YFfnOK58jqdkyXzupWqXzOrlKY4Wz9SKjjN765+dqUITjKRIaAip1Ri137szRg71WnrmdP3SphTRlCx1Bk2nXqWPsclbRDCiZeF8QOTi4JqbmJyK5+0UqhqYRduun8ylAwKKQJ1NJt85sYIHn9f1Rfr6Tq2zS0wZ7DHbZL+zB5rSlAr8QyUdg/GQD+cmSs6LvPJKL78d6hMGk84ARtFo4A79ovwX/Fj01znDQkU6nJildfkaolH2rWFG/qttD azjava@javalib.com";
-//        final int vmCountPerRegion = 2;
-//        Set<Region> regions = new HashSet<>(Arrays.asList(
-//                Region.US_EAST2,
-//                Region.ASIA_SOUTHEAST
-//        ));
-//
-//        try {
-//            //=============================================================
-//            // Create a shared resource group for all the resources so they can all be deleted together
-//            //
-//            ResourceGroup resourceGroup = azureResourceManager.resourceGroups()
-//                    .define(rgName)
-//                    .withRegion(Region.US_EAST2)
-//                    .create();
-//
-//            System.out.println("Created a new resource group - " + resourceGroup.id());
-//
-//            // Prepare a batch of creatable VM definitions to put behind the traffic manager
-//            //
-//            List<Creatable<VirtualMachine>> creatableVirtualMachines = new ArrayList<>();
-//
-//            for (Region region : regions) {
-//                String linuxVMNamePrefix = Utils.randomResourceName(azureResourceManager, "vm", 15);
-//                for (int i = 0; i < vmCountPerRegion; i++) {
-//                    //=============================================================
-//                    // Create a virtual machine in its own virtual network
-//                    String vmName = String.format("%s-%d", linuxVMNamePrefix, i);
-//                    Creatable<VirtualMachine> vmDefinition = azureResourceManager.virtualMachines().define(vmName)
-//                            .withRegion(region)
-//                            .withExistingResourceGroup(resourceGroup)
-//                            .withNewPrimaryNetwork("10.0.0.0/29")
-//                            .withPrimaryPrivateIPAddressDynamic()
-//                            .withNewPrimaryPublicIPAddress(vmName)
-//                            .withPopularLinuxImage(KnownLinuxVirtualMachineImage.UBUNTU_SERVER_16_04_LTS)
-//                            .withRootUsername(userName)
-//                            .withSsh(sshKey)
-//                            .withSize(VirtualMachineSizeTypes.STANDARD_A1);
-//                    creatableVirtualMachines.add(vmDefinition);
-//                }
-//            }
-//
-//
-//            //=============================================================
-//            // Create the VMs !!
-//
-//            StopWatch stopwatch = new StopWatch();
-//            System.out.println("Creating the virtual machines...");
-//            stopwatch.start();
-//
-//            Collection<VirtualMachine> virtualMachines = azureResourceManager.virtualMachines().create(creatableVirtualMachines).values();
-//
-//            stopwatch.stop();
-//            System.out.println(String.format("Created virtual machines in %d seconds.", stopwatch.getTime() / 1000));
-//
-//            //=============================================================
-//            // Create 1 traffic manager profile
-//            //
-//            String trafficManagerName = Utils.randomResourceName(azureResourceManager, "tra", 15);
-//            TrafficManagerProfile.DefinitionStages.WithEndpoint profileWithEndpoint = azureResourceManager.trafficManagerProfiles()
-//                    .define(trafficManagerName)
-//                        .withExistingResourceGroup(resourceGroup)
-//                        .withLeafDomainLabel(trafficManagerName)
-//                        .withPerformanceBasedRouting();
-//
-//            TrafficManagerProfile.DefinitionStages.WithCreate profileWithCreate = null;
-//            int routingPriority = 1;
-//            for (VirtualMachine vm : virtualMachines) {
-//                String endpointName = Utils.randomResourceName(azureResourceManager, "ep", 15);
-//                profileWithCreate = profileWithEndpoint.defineAzureTargetEndpoint(endpointName)
-//                        .toResourceId(vm.getPrimaryPublicIPAddressId())
-//                        .withRoutingPriority(routingPriority++)
-//                        .attach();
-//            }
-//
-//            stopwatch.reset();
-//            stopwatch.start();
-//
-//            TrafficManagerProfile trafficManagerProfile = profileWithCreate.create();
-//
-//            stopwatch.stop();
-//            System.out.printf("Created a traffic manager profile %s in %d seconds.%n", trafficManagerProfile.id(), stopwatch.getTime() / 1000);
-//
-//            //=============================================================
-//            // Modify the traffic manager to use priority based routing
-//            //
-//
-//            trafficManagerProfile.update()
-//                    .withPriorityBasedRouting()
-//                    .apply();
-//
-//            System.out.println("Modified the traffic manager to use priority-based routing.");
-//            return true;
-//        } finally {
-//
-//            try {
-//                System.out.println("Deleting Resource Group: " + rgName);
-//                azureResourceManager.resourceGroups().deleteByName(rgName);
-//                System.out.println("Deleted Resource Group: " + rgName);
-//            } catch (NullPointerException npe) {
-//                System.out.println("Did not create any resources in Azure. No clean up is necessary");
-//            } catch (Exception g) {
-//                g.printStackTrace();
-//            }
-//        }
-//    }
-//    /**
-//     * Main entry point.
-//     * @param args the parameters
-//     */
-//    public static void main(String[] args) {
-//        try {
-//            //=============================================================
-//            // Authenticate
-//            //
-//            final AzureProfile profile = new AzureProfile(AzureEnvironment.AZURE);
-//            final TokenCredential credential = new DefaultAzureCredentialBuilder()
-//                .authorityHost(profile.getEnvironment().getActiveDirectoryEndpoint())
-//                .build();
-//
-//            AzureResourceManager azureResourceManager = AzureResourceManager
-//                .configure()
-//                .withLogLevel(HttpLogDetailLevel.BASIC)
-//                .authenticate(credential, profile)
-//                .withDefaultSubscription();
-//
-//            // Print selected subscription
-//            System.out.println("Selected subscription: " + azureResourceManager.subscriptionId());
-//
-//            runSample(azureResourceManager);
-//        } catch (Exception e) {
-//            System.out.println(e.getMessage());
-//            e.printStackTrace();
-//        }
-//    }
-//
-//    private ManageSimpleTrafficManager() {
-//    }
-//}
-=======
 package com.azure.resourcemanager.trafficmanager.samples;
 
 import com.azure.core.credential.TokenCredential;
@@ -362,5 +180,4 @@
 
     private ManageSimpleTrafficManager() {
     }
-}
->>>>>>> e2018a87
+}