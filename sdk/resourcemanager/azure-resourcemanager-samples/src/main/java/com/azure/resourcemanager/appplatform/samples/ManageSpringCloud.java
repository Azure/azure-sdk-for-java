// Copyright (c) Microsoft Corporation. All rights reserved.
// Licensed under the MIT License.
<<<<<<< HEAD
//
//package com.azure.resourcemanager.appplatform.samples;
//
//import com.azure.core.credential.TokenCredential;
//import com.azure.core.http.policy.HttpLogDetailLevel;
//import com.azure.core.management.AzureEnvironment;
//import com.azure.core.util.Configuration;
//import com.azure.identity.DefaultAzureCredentialBuilder;
//import com.azure.resourcemanager.AzureResourceManager;
//import com.azure.resourcemanager.appplatform.models.SpringApp;
//import com.azure.resourcemanager.appplatform.models.SpringService;
//import com.azure.resourcemanager.appservice.models.AppServiceCertificateOrder;
//import com.azure.resourcemanager.appservice.models.AppServiceDomain;
//import com.azure.resourcemanager.dns.models.DnsZone;
//import com.azure.resourcemanager.keyvault.models.CertificatePermissions;
//import com.azure.resourcemanager.keyvault.models.Secret;
//import com.azure.resourcemanager.keyvault.models.SecretPermissions;
//import com.azure.resourcemanager.keyvault.models.Vault;
//import com.azure.resourcemanager.resources.fluentcore.arm.CountryIsoCode;
//import com.azure.resourcemanager.resources.fluentcore.arm.CountryPhoneCode;
//import com.azure.core.management.Region;
//import com.azure.core.management.profile.AzureProfile;
//import com.azure.resourcemanager.samples.Utils;
//import com.azure.security.keyvault.certificates.CertificateClient;
//import com.azure.security.keyvault.certificates.CertificateClientBuilder;
//import com.azure.security.keyvault.certificates.models.ImportCertificateOptions;
//import org.apache.commons.compress.archivers.tar.TarArchiveEntry;
//import org.apache.commons.compress.archivers.tar.TarArchiveInputStream;
//import org.apache.commons.compress.compressors.gzip.GzipCompressorInputStream;
//import org.apache.commons.compress.utils.IOUtils;
//
//import javax.xml.bind.DatatypeConverter;
//import java.io.ByteArrayInputStream;
//import java.io.File;
//import java.io.FileOutputStream;
//import java.io.IOException;
//import java.io.InputStream;
//import java.io.OutputStream;
//import java.net.HttpURLConnection;
//import java.net.URL;
//import java.security.KeyStore;
//import java.security.KeyStoreException;
//import java.security.MessageDigest;
//import java.security.NoSuchAlgorithmException;
//import java.security.cert.CertificateException;
//import java.util.Base64;
//import java.util.Collections;
//
///**
// * Azure App Platform sample for managing Spring Cloud.
// *  - Create a Spring Cloud Service
// *  - Create 3 app: gateway, auth-service, account-service from sample
// *  - Open public endpoint for gateway
// *  - Create a custom domain
// *  - Add a CNAME to the gateway fully qualified domain name
// *  - Order a certificate
// *  - Save the certificate to a key vault
// *  - Assign certificate to spring cloud
// *  - Assign custom domain to gateway endpoint
// */
//public class ManageSpringCloud {
//    private static final String PIGGYMETRICS_TAR_GZ_URL = "https://github.com/weidongxu-microsoft/azure-sdk-for-java-management-tests/raw/master/spring-cloud/piggymetrics.tar.gz";
//    private static final String SPRING_CLOUD_SERVICE_PRINCIPAL = "03b39d0f-4213-4864-a245-b1476ec03169";
//
//    /**
//     * Main function which runs the actual sample.
//     * @param azureResourceManager instance of the azure client
//     * @param clientId the aad client id in azure instance
//     * @return true if sample runs successfully
//     * @throws IllegalStateException unexcepted state
//     */
//    public static boolean runSample(AzureResourceManager azureResourceManager, String clientId) throws IOException, KeyStoreException, CertificateException, NoSuchAlgorithmException {
//        final String rgName = Utils.randomResourceName(azureResourceManager, "rg", 24);
//        final String serviceName  = Utils.randomResourceName(azureResourceManager, "service", 24);
//        final Region region = Region.US_EAST;
//        final String domainName = Utils.randomResourceName(azureResourceManager, "jsdkdemo-", 20) + ".com";
//        final String certOrderName = Utils.randomResourceName(azureResourceManager, "cert", 15);
//        final String vaultName = Utils.randomResourceName(azureResourceManager, "vault", 15);
//        final String certName = Utils.randomResourceName(azureResourceManager, "cert", 15);
//
//        try {
//            azureResourceManager.resourceGroups().define(rgName)
//                .withRegion(region)
//                .create();
//
//            //============================================================
//            // Create a spring cloud service with 3 apps: gateway, auth-service, account-service
//
//            System.out.printf("Creating spring cloud service %s in resource group %s ...%n", serviceName, rgName);
//
//            SpringService service = azureResourceManager.springServices().define(serviceName)
//                .withRegion(region)
//                .withExistingResourceGroup(rgName)
//                .create();
//
//            System.out.printf("Created spring cloud service %s%n", service.name());
//            Utils.print(service);
//
//            // get source code of a sample project
//            File gzFile = new File("piggymetrics.tar.gz");
//            if (!gzFile.exists()) {
//                HttpURLConnection connection = (HttpURLConnection) new URL(PIGGYMETRICS_TAR_GZ_URL).openConnection();
//                connection.connect();
//                try (InputStream inputStream = connection.getInputStream();
//                     OutputStream outputStream = new FileOutputStream(gzFile)) {
//                    IOUtils.copy(inputStream, outputStream);
//                }
//                connection.disconnect();
//            }
//
//            //============================================================
//            // Create spring cloud app: gateway
//
//            System.out.printf("Creating spring cloud app gateway in resource group %s ...%n", rgName);
//            SpringApp gateway = service.apps().define("gateway")
//                .defineActiveDeployment("default")
//                    .withSourceCodeTarGzFile(gzFile)
//                    .withTargetModule("gateway")
//                    .attach()
//                .withDefaultPublicEndpoint()
//                .withHttpsOnly()
//                .create();
//
//            System.out.println("Created spring cloud service gateway");
//            Utils.print(gateway);
//
//            //============================================================
//            // Create spring cloud app: auth-service
//
//            System.out.printf("Creating spring cloud app auth-service in resource group %s ...%n", rgName);
//            SpringApp authService = service.apps().define("auth-service")
//                .defineActiveDeployment("default")
//                    .withSourceCodeTarGzFile(gzFile)
//                    .withTargetModule("auth-service")
//                    .attach()
//                .create();
//
//            System.out.println("Created spring cloud service auth-service");
//            Utils.print(authService);
//
//            //============================================================
//            // Create spring cloud app: account-service
//
//            System.out.printf("Creating spring cloud app account-service in resource group %s ...%n", rgName);
//            SpringApp accountService = service.apps().define("account-service")
//                .defineActiveDeployment("default")
//                    .withSourceCodeTarGzFile(gzFile)
//                    .withTargetModule("account-service")
//                    .attach()
//                .create();
//
//            System.out.println("Created spring cloud service account-service");
//            Utils.print(accountService);
//
//            //============================================================
//            // Create App Service Domain and Certificate
//
//            System.out.println("Purchasing a domain " + domainName + "...");
//
//            AppServiceDomain domain = azureResourceManager.appServiceDomains().define(domainName)
//                .withExistingResourceGroup(rgName)
//                .defineRegistrantContact()
//                    .withFirstName("Jon")
//                    .withLastName("Doe")
//                    .withEmail("jondoe@contoso.com")
//                    .withAddressLine1("123 4th Ave")
//                    .withCity("Redmond")
//                    .withStateOrProvince("WA")
//                    .withCountry(CountryIsoCode.UNITED_STATES)
//                    .withPostalCode("98052")
//                    .withPhoneCountryCode(CountryPhoneCode.UNITED_STATES)
//                    .withPhoneNumber("4258828080")
//                    .attach()
//                .withDomainPrivacyEnabled(true)
//                .withAutoRenewEnabled(false)
//                .create();
//            System.out.println("Purchased domain " + domain.name());
//            Utils.print(domain);
//
//            DnsZone dnsZone = azureResourceManager.dnsZones().getById(domain.dnsZoneId());
//            gateway.refresh();
//
//            System.out.printf("Updating dns with CNAME ssl.%s to %s%n", domainName, gateway.fqdn());
//            dnsZone.update()
//                .withCNameRecordSet("ssl", gateway.fqdn())
//                .apply();
//
//            // Please use a trusted certificate for actual use
//            System.out.printf("Generate a self-signed certificate for ssl.%s %n", domainName);
//            allowAllSSL();
//            String cerPassword = password();
//            String cerPath = ManageSpringCloud.class.getResource("/").getPath() + domainName + ".cer";
//            String pfxPath = ManageSpringCloud.class.getClass().getResource("/").getPath() + domainName + ".pfx";
//            createCertificate(cerPath, pfxPath, domainName, cerPassword, "ssl." + domainName, "ssl." + domainName);
//
//            byte[] certificate = readAllBytes(new FileInputStream(pfxPath));
//
//            System.out.printf("Creating key vault %s with access from %s, %s%n", vaultName, clientId, SPRING_CLOUD_SERVICE_PRINCIPAL);
//            Vault vault = azureResourceManager.vaults().getByResourceGroup(rgName, vaultName);
//            vault.update()
//                .defineAccessPolicy()
//                    .forServicePrincipal(clientId)
//                    .allowSecretAllPermissions()
//                    .allowCertificateAllPermissions()
//                    .attach()
//                .defineAccessPolicy()
//                    .forServicePrincipal(SPRING_CLOUD_SERVICE_PRINCIPAL)
//                    .allowCertificatePermissions(CertificatePermissions.GET, CertificatePermissions.LIST)
//                    .allowSecretPermissions(SecretPermissions.GET, SecretPermissions.LIST)
//                    .attach()
//                .apply();
//            System.out.printf("Created key vault %s%n", vault.name());
//            Utils.print(vault);
//
//            KeyStore store = KeyStore.getInstance("PKCS12");
//            store.load(new ByteArrayInputStream(certificate), cerPassword.toCharArray());
//            String alias = Collections.list(store.aliases()).get(0);
//            thumbprint = DatatypeConverter.printHexBinary(MessageDigest.getInstance("SHA-1").digest(store.getCertificate(alias).getEncoded()));
//
//            System.out.printf("Get certificate: %s%n", secret.getValue());
//            System.out.printf("Certificate Thumbprint: %s%n", thumbprint);
//
//            // upload certificate
//            CertificateClient certificateClient = new CertificateClientBuilder()
//                .vaultUrl(vault.vaultUri())
//                .pipeline(service.manager().httpPipeline())
//                .buildClient();
//
//            System.out.printf("Uploading certificate to %s in key vault ...%n", certName);
//            certificateClient.importCertificate(
//                new ImportCertificateOptions(certName, certificate)
//                    .setPassword(cerPassword)
//                    .setEnabled(true)
//            );
//
//            //============================================================
//            // Update Certificate and Custom Domain for Spring Cloud
//            System.out.println("Updating Spring Cloud Service with certificate ...");
//            service.update()
//                .withCertificate(certName, vault.vaultUri(), certName)
//                .apply();
//
//            System.out.printf("Updating Spring Cloud App with domain ssl.%s ...%n", domainName);
//            gateway.update()
//                .withCustomDomain(String.format("ssl.%s", domainName), thumbprint)
//                .apply();
//
//            System.out.printf("Successfully expose domain ssl.%s%n", domainName);
//
//            return true;
//        } finally {
//            try {
//                System.out.println("Delete Resource Group: " + rgName);
//                azureResourceManager.resourceGroups().beginDeleteByName(rgName);
//            } catch (NullPointerException npe) {
//                System.out.println("Did not create any resources in Azure. No clean up is necessary");
//            } catch (Exception g) {
//                g.printStackTrace();
//            }
//        }
//    }
//
//    /**
//     * Main entry point.
//     * @param args the parameters
//     */
//    public static void main(String[] args) {
//        try {
//            //=============================================================
//            // Authenticate
//
//            final AzureProfile profile = new AzureProfile(AzureEnvironment.AZURE);
//            final TokenCredential credential = new DefaultAzureCredentialBuilder()
//                .authorityHost(profile.getEnvironment().getActiveDirectoryEndpoint())
//                .build();
//
//            AzureResourceManager azureResourceManager = AzureResourceManager
//                .configure()
//                .withLogLevel(HttpLogDetailLevel.BASIC)
//                .authenticate(credential, profile)
//                .withDefaultSubscription();
//
//            // Print selected subscription
//            System.out.println("Selected subscription: " + azureResourceManager.subscriptionId());
//
//            runSample(azureResourceManager, Configuration.getGlobalConfiguration().get(Configuration.PROPERTY_AZURE_CLIENT_ID));
//        } catch (Exception e) {
//            System.out.println(e.getMessage());
//            e.printStackTrace();
//        }
//    }
//
//    public static void extraTarGzSource(File folder, URL url) throws IOException {
//        HttpURLConnection connection = (HttpURLConnection) url.openConnection();
//        connection.connect();
//        try (TarArchiveInputStream inputStream = new TarArchiveInputStream(new GzipCompressorInputStream(connection.getInputStream()))) {
//            TarArchiveEntry entry;
//            while ((entry = inputStream.getNextTarEntry()) != null) {
//                if (entry.isDirectory()) {
//                    continue;
//                }
//                File file = new File(folder, entry.getName());
//                File parent = file.getParentFile();
//                if (parent.exists() || parent.mkdirs()) {
//                    try (OutputStream outputStream = new FileOutputStream(file)) {
//                        IOUtils.copy(inputStream, outputStream);
//                    }
//                } else {
//                    throw new IllegalStateException("Cannot create directory: " + parent.getAbsolutePath());
//                }
//            }
//        } finally {
//            connection.disconnect();
//        }
//    }
//
//    private static void allowAllSSL() throws NoSuchAlgorithmException, KeyManagementException {
//        TrustManager[] trustAllCerts = new TrustManager[]{
//            new X509TrustManager() {
//                public java.security.cert.X509Certificate[] getAcceptedIssuers() {
//                    return null;
//                }
//                public void checkClientTrusted(
//                    java.security.cert.X509Certificate[] certs, String authType) {
//                }
//                public void checkServerTrusted(
//                    java.security.cert.X509Certificate[] certs, String authType) {
//                }
//            }
//        };
//        SSLContext sslContext = SSLContext.getInstance("SSL");
//        sslContext.init(null, trustAllCerts, new SecureRandom());
//        HttpsURLConnection.setDefaultSSLSocketFactory(sslContext.getSocketFactory());
//    }
//}
=======

package com.azure.resourcemanager.appplatform.samples;

import com.azure.core.credential.TokenCredential;
import com.azure.core.http.policy.HttpLogDetailLevel;
import com.azure.core.management.AzureEnvironment;
import com.azure.core.management.Region;
import com.azure.core.management.profile.AzureProfile;
import com.azure.core.util.Configuration;
import com.azure.identity.DefaultAzureCredentialBuilder;
import com.azure.resourcemanager.AzureResourceManager;
import com.azure.resourcemanager.appplatform.models.SpringApp;
import com.azure.resourcemanager.appplatform.models.SpringService;
import com.azure.resourcemanager.appservice.models.AppServiceDomain;
import com.azure.resourcemanager.dns.models.DnsZone;
import com.azure.resourcemanager.keyvault.models.CertificatePermissions;
import com.azure.resourcemanager.keyvault.models.SecretPermissions;
import com.azure.resourcemanager.keyvault.models.Vault;
import com.azure.resourcemanager.resources.fluentcore.arm.CountryIsoCode;
import com.azure.resourcemanager.resources.fluentcore.arm.CountryPhoneCode;
import com.azure.resourcemanager.samples.Utils;
import com.azure.security.keyvault.certificates.CertificateClient;
import com.azure.security.keyvault.certificates.CertificateClientBuilder;
import com.azure.security.keyvault.certificates.models.ImportCertificateOptions;
import org.apache.commons.compress.archivers.tar.TarArchiveEntry;
import org.apache.commons.compress.archivers.tar.TarArchiveInputStream;
import org.apache.commons.compress.compressors.gzip.GzipCompressorInputStream;
import org.apache.commons.compress.utils.IOUtils;

import javax.net.ssl.HttpsURLConnection;
import javax.net.ssl.SSLContext;
import javax.net.ssl.TrustManager;
import javax.net.ssl.X509TrustManager;
import javax.xml.bind.DatatypeConverter;
import java.io.ByteArrayInputStream;
import java.io.ByteArrayOutputStream;
import java.io.File;
import java.io.FileInputStream;
import java.io.FileOutputStream;
import java.io.IOException;
import java.io.InputStream;
import java.io.OutputStream;
import java.net.HttpURLConnection;
import java.net.URL;
import java.security.KeyManagementException;
import java.security.KeyStore;
import java.security.KeyStoreException;
import java.security.MessageDigest;
import java.security.NoSuchAlgorithmException;
import java.security.SecureRandom;
import java.security.cert.CertificateException;
import java.security.cert.X509Certificate;
import java.util.Collections;

/**
 * Azure App Platform sample for managing Spring Cloud.
 *  - Create a Spring Cloud Service
 *  - Create 3 app: gateway, auth-service, account-service from sample
 *  - Open public endpoint for gateway
 *  - Create a custom domain
 *  - Add a CNAME to the gateway fully qualified domain name
 *  - Order a certificate
 *  - Save the certificate to a key vault
 *  - Assign certificate to spring cloud
 *  - Assign custom domain to gateway endpoint
 */
public class ManageSpringCloud {
    private static final String PIGGYMETRICS_TAR_GZ_URL = "https://github.com/weidongxu-microsoft/azure-sdk-for-java-management-tests/raw/master/spring-cloud/piggymetrics.tar.gz";
    private static final String SPRING_CLOUD_SERVICE_PRINCIPAL = "03b39d0f-4213-4864-a245-b1476ec03169";

    /**
     * Main function which runs the actual sample.
     * @param azureResourceManager instance of the azure client
     * @param clientId the aad client id in azure instance
     * @return true if sample runs successfully
     * @throws IllegalStateException unexcepted state
     */
    public static boolean runSample(AzureResourceManager azureResourceManager, String clientId) throws IOException, KeyStoreException, CertificateException, NoSuchAlgorithmException, KeyManagementException {
        final String rgName = Utils.randomResourceName(azureResourceManager, "rg", 24);
        final String serviceName  = Utils.randomResourceName(azureResourceManager, "service", 24);
        final Region region = Region.US_EAST;
        final String domainName = Utils.randomResourceName(azureResourceManager, "jsdkdemo-", 20) + ".com";
        final String vaultName = Utils.randomResourceName(azureResourceManager, "vault", 15);
        final String certName = Utils.randomResourceName(azureResourceManager, "cert", 15);

        try {
            azureResourceManager.resourceGroups().define(rgName)
                .withRegion(region)
                .create();

            //============================================================
            // Create a spring cloud service with 3 apps: gateway, auth-service, account-service

            System.out.printf("Creating spring cloud service %s in resource group %s ...%n", serviceName, rgName);

            SpringService service = azureResourceManager.springServices().define(serviceName)
                .withRegion(region)
                .withExistingResourceGroup(rgName)
                .create();

            System.out.printf("Created spring cloud service %s%n", service.name());
            Utils.print(service);

            // get source code of a sample project
            File gzFile = new File("piggymetrics.tar.gz");
            if (!gzFile.exists()) {
                HttpURLConnection connection = (HttpURLConnection) new URL(PIGGYMETRICS_TAR_GZ_URL).openConnection();
                connection.connect();
                try (InputStream inputStream = connection.getInputStream();
                     OutputStream outputStream = new FileOutputStream(gzFile)) {
                    IOUtils.copy(inputStream, outputStream);
                }
                connection.disconnect();
            }

            //============================================================
            // Create spring cloud app: gateway

            System.out.printf("Creating spring cloud app gateway in resource group %s ...%n", rgName);
            SpringApp gateway = service.apps().define("gateway")
                .defineActiveDeployment("default")
                    .withSourceCodeTarGzFile(gzFile)
                    .withTargetModule("gateway")
                    .attach()
                .withDefaultPublicEndpoint()
                .withHttpsOnly()
                .create();

            System.out.println("Created spring cloud service gateway");
            Utils.print(gateway);

            //============================================================
            // Create spring cloud app: auth-service

            System.out.printf("Creating spring cloud app auth-service in resource group %s ...%n", rgName);
            SpringApp authService = service.apps().define("auth-service")
                .defineActiveDeployment("default")
                    .withSourceCodeTarGzFile(gzFile)
                    .withTargetModule("auth-service")
                    .attach()
                .create();

            System.out.println("Created spring cloud service auth-service");
            Utils.print(authService);

            //============================================================
            // Create spring cloud app: account-service

            System.out.printf("Creating spring cloud app account-service in resource group %s ...%n", rgName);
            SpringApp accountService = service.apps().define("account-service")
                .defineActiveDeployment("default")
                    .withSourceCodeTarGzFile(gzFile)
                    .withTargetModule("account-service")
                    .attach()
                .create();

            System.out.println("Created spring cloud service account-service");
            Utils.print(accountService);

            //============================================================
            // Create App Service Domain and Certificate

            System.out.println("Purchasing a domain " + domainName + "...");

            AppServiceDomain domain = azureResourceManager.appServiceDomains().define(domainName)
                .withExistingResourceGroup(rgName)
                .defineRegistrantContact()
                    .withFirstName("Jon")
                    .withLastName("Doe")
                    .withEmail("jondoe@contoso.com")
                    .withAddressLine1("123 4th Ave")
                    .withCity("Redmond")
                    .withStateOrProvince("WA")
                    .withCountry(CountryIsoCode.UNITED_STATES)
                    .withPostalCode("98052")
                    .withPhoneCountryCode(CountryPhoneCode.UNITED_STATES)
                    .withPhoneNumber("4258828080")
                    .attach()
                .withDomainPrivacyEnabled(true)
                .withAutoRenewEnabled(false)
                .create();
            System.out.println("Purchased domain " + domain.name());
            Utils.print(domain);

            DnsZone dnsZone = azureResourceManager.dnsZones().getById(domain.dnsZoneId());
            gateway.refresh();

            System.out.printf("Updating dns with CNAME ssl.%s to %s%n", domainName, gateway.fqdn());
            dnsZone.update()
                .withCNameRecordSet("ssl", gateway.fqdn())
                .apply();

            // Please use a trusted certificate for actual use
            System.out.printf("Generate a self-signed certificate for ssl.%s %n", domainName);
            allowAllSSL();
            String cerPassword = Utils.password();
            String cerPath = ManageSpringCloud.class.getResource("/").getPath() + domainName + ".cer";
            String pfxPath = ManageSpringCloud.class.getResource("/").getPath() + domainName + ".pfx";
            Utils.createCertificate(cerPath, pfxPath, domainName, cerPassword, "ssl." + domainName, "ssl." + domainName);

            byte[] certificate = readAllBytes(new FileInputStream(pfxPath));

            KeyStore store = KeyStore.getInstance("PKCS12");
            store.load(new ByteArrayInputStream(certificate), cerPassword.toCharArray());
            String alias = Collections.list(store.aliases()).get(0);
            String thumbprint = DatatypeConverter.printHexBinary(MessageDigest.getInstance("SHA-1").digest(store.getCertificate(alias).getEncoded()));

            System.out.printf("Certificate Thumbprint: %s%n", thumbprint);

            System.out.printf("Creating key vault %s with access from %s, %s%n", vaultName, clientId, SPRING_CLOUD_SERVICE_PRINCIPAL);
            Vault vault = azureResourceManager.vaults().define(vaultName)
                .withRegion(region)
                .withExistingResourceGroup(rgName)
                .defineAccessPolicy()
                    .forServicePrincipal(clientId)
                    .allowSecretAllPermissions()
                    .allowCertificateAllPermissions()
                    .attach()
                .defineAccessPolicy()
                    .forServicePrincipal(SPRING_CLOUD_SERVICE_PRINCIPAL)
                    .allowCertificatePermissions(CertificatePermissions.GET, CertificatePermissions.LIST)
                    .allowSecretPermissions(SecretPermissions.GET, SecretPermissions.LIST)
                    .attach()
                .create();
            System.out.printf("Created key vault %s%n", vault.name());
            Utils.print(vault);

            // upload certificate
            CertificateClient certificateClient = new CertificateClientBuilder()
                .vaultUrl(vault.vaultUri())
                .pipeline(service.manager().httpPipeline())
                .buildClient();

            System.out.printf("Uploading certificate to %s in key vault ...%n", certName);
            certificateClient.importCertificate(
                new ImportCertificateOptions(certName, certificate)
                    .setPassword(cerPassword)
                    .setEnabled(true)
            );

            //============================================================
            // Update Certificate and Custom Domain for Spring Cloud
            System.out.println("Updating Spring Cloud Service with certificate ...");
            service.update()
                .withCertificate(certName, vault.vaultUri(), certName)
                .apply();

            System.out.printf("Updating Spring Cloud App with domain ssl.%s ...%n", domainName);
            gateway.update()
                .withCustomDomain(String.format("ssl.%s", domainName), thumbprint)
                .apply();

            System.out.printf("Successfully expose domain ssl.%s%n", domainName);

            return true;
        } finally {
            try {
                System.out.println("Delete Resource Group: " + rgName);
                azureResourceManager.resourceGroups().beginDeleteByName(rgName);
            } catch (NullPointerException npe) {
                System.out.println("Did not create any resources in Azure. No clean up is necessary");
            } catch (Exception g) {
                g.printStackTrace();
            }
        }
    }

    /**
     * Main entry point.
     * @param args the parameters
     */
    public static void main(String[] args) {
        try {
            //=============================================================
            // Authenticate

            final AzureProfile profile = new AzureProfile(AzureEnvironment.AZURE);
            final TokenCredential credential = new DefaultAzureCredentialBuilder()
                .authorityHost(profile.getEnvironment().getActiveDirectoryEndpoint())
                .build();

            AzureResourceManager azureResourceManager = AzureResourceManager
                .configure()
                .withLogLevel(HttpLogDetailLevel.BASIC)
                .authenticate(credential, profile)
                .withDefaultSubscription();

            // Print selected subscription
            System.out.println("Selected subscription: " + azureResourceManager.subscriptionId());

            runSample(azureResourceManager, Configuration.getGlobalConfiguration().get(Configuration.PROPERTY_AZURE_CLIENT_ID));
        } catch (Exception e) {
            System.out.println(e.getMessage());
            e.printStackTrace();
        }
    }

    public static void extraTarGzSource(File folder, URL url) throws IOException {
        HttpURLConnection connection = (HttpURLConnection) url.openConnection();
        connection.connect();
        try (TarArchiveInputStream inputStream = new TarArchiveInputStream(new GzipCompressorInputStream(connection.getInputStream()))) {
            TarArchiveEntry entry;
            while ((entry = inputStream.getNextTarEntry()) != null) {
                if (entry.isDirectory()) {
                    continue;
                }
                File file = new File(folder, entry.getName());
                File parent = file.getParentFile();
                if (parent.exists() || parent.mkdirs()) {
                    try (OutputStream outputStream = new FileOutputStream(file)) {
                        IOUtils.copy(inputStream, outputStream);
                    }
                } else {
                    throw new IllegalStateException("Cannot create directory: " + parent.getAbsolutePath());
                }
            }
        } finally {
            connection.disconnect();
        }
    }

    private static byte[] readAllBytes(InputStream inputStream) throws IOException {
        try (ByteArrayOutputStream outputStream = new ByteArrayOutputStream()) {
            byte[] data = new byte[4096];
            while (true) {
                int size = inputStream.read(data);
                if (size > 0) {
                    outputStream.write(data, 0, size);
                } else {
                    return outputStream.toByteArray();
                }
            }
        }
    }

    private static void allowAllSSL() throws NoSuchAlgorithmException, KeyManagementException {
        TrustManager[] trustAllCerts = new TrustManager[]{
            new X509TrustManager() {
                public java.security.cert.X509Certificate[] getAcceptedIssuers() {
                    return new X509Certificate[0];
                }
                public void checkClientTrusted(
                    java.security.cert.X509Certificate[] certs, String authType) {
                }
                public void checkServerTrusted(
                    java.security.cert.X509Certificate[] certs, String authType) {
                }
            }
        };
        SSLContext sslContext = SSLContext.getInstance("SSL");
        sslContext.init(null, trustAllCerts, new SecureRandom());
        HttpsURLConnection.setDefaultSSLSocketFactory(sslContext.getSocketFactory());
    }
}
>>>>>>> 6f033d77
<|MERGE_RESOLUTION|>--- conflicted
+++ resolved
@@ -1,342 +1,5 @@
 // Copyright (c) Microsoft Corporation. All rights reserved.
 // Licensed under the MIT License.
-<<<<<<< HEAD
-//
-//package com.azure.resourcemanager.appplatform.samples;
-//
-//import com.azure.core.credential.TokenCredential;
-//import com.azure.core.http.policy.HttpLogDetailLevel;
-//import com.azure.core.management.AzureEnvironment;
-//import com.azure.core.util.Configuration;
-//import com.azure.identity.DefaultAzureCredentialBuilder;
-//import com.azure.resourcemanager.AzureResourceManager;
-//import com.azure.resourcemanager.appplatform.models.SpringApp;
-//import com.azure.resourcemanager.appplatform.models.SpringService;
-//import com.azure.resourcemanager.appservice.models.AppServiceCertificateOrder;
-//import com.azure.resourcemanager.appservice.models.AppServiceDomain;
-//import com.azure.resourcemanager.dns.models.DnsZone;
-//import com.azure.resourcemanager.keyvault.models.CertificatePermissions;
-//import com.azure.resourcemanager.keyvault.models.Secret;
-//import com.azure.resourcemanager.keyvault.models.SecretPermissions;
-//import com.azure.resourcemanager.keyvault.models.Vault;
-//import com.azure.resourcemanager.resources.fluentcore.arm.CountryIsoCode;
-//import com.azure.resourcemanager.resources.fluentcore.arm.CountryPhoneCode;
-//import com.azure.core.management.Region;
-//import com.azure.core.management.profile.AzureProfile;
-//import com.azure.resourcemanager.samples.Utils;
-//import com.azure.security.keyvault.certificates.CertificateClient;
-//import com.azure.security.keyvault.certificates.CertificateClientBuilder;
-//import com.azure.security.keyvault.certificates.models.ImportCertificateOptions;
-//import org.apache.commons.compress.archivers.tar.TarArchiveEntry;
-//import org.apache.commons.compress.archivers.tar.TarArchiveInputStream;
-//import org.apache.commons.compress.compressors.gzip.GzipCompressorInputStream;
-//import org.apache.commons.compress.utils.IOUtils;
-//
-//import javax.xml.bind.DatatypeConverter;
-//import java.io.ByteArrayInputStream;
-//import java.io.File;
-//import java.io.FileOutputStream;
-//import java.io.IOException;
-//import java.io.InputStream;
-//import java.io.OutputStream;
-//import java.net.HttpURLConnection;
-//import java.net.URL;
-//import java.security.KeyStore;
-//import java.security.KeyStoreException;
-//import java.security.MessageDigest;
-//import java.security.NoSuchAlgorithmException;
-//import java.security.cert.CertificateException;
-//import java.util.Base64;
-//import java.util.Collections;
-//
-///**
-// * Azure App Platform sample for managing Spring Cloud.
-// *  - Create a Spring Cloud Service
-// *  - Create 3 app: gateway, auth-service, account-service from sample
-// *  - Open public endpoint for gateway
-// *  - Create a custom domain
-// *  - Add a CNAME to the gateway fully qualified domain name
-// *  - Order a certificate
-// *  - Save the certificate to a key vault
-// *  - Assign certificate to spring cloud
-// *  - Assign custom domain to gateway endpoint
-// */
-//public class ManageSpringCloud {
-//    private static final String PIGGYMETRICS_TAR_GZ_URL = "https://github.com/weidongxu-microsoft/azure-sdk-for-java-management-tests/raw/master/spring-cloud/piggymetrics.tar.gz";
-//    private static final String SPRING_CLOUD_SERVICE_PRINCIPAL = "03b39d0f-4213-4864-a245-b1476ec03169";
-//
-//    /**
-//     * Main function which runs the actual sample.
-//     * @param azureResourceManager instance of the azure client
-//     * @param clientId the aad client id in azure instance
-//     * @return true if sample runs successfully
-//     * @throws IllegalStateException unexcepted state
-//     */
-//    public static boolean runSample(AzureResourceManager azureResourceManager, String clientId) throws IOException, KeyStoreException, CertificateException, NoSuchAlgorithmException {
-//        final String rgName = Utils.randomResourceName(azureResourceManager, "rg", 24);
-//        final String serviceName  = Utils.randomResourceName(azureResourceManager, "service", 24);
-//        final Region region = Region.US_EAST;
-//        final String domainName = Utils.randomResourceName(azureResourceManager, "jsdkdemo-", 20) + ".com";
-//        final String certOrderName = Utils.randomResourceName(azureResourceManager, "cert", 15);
-//        final String vaultName = Utils.randomResourceName(azureResourceManager, "vault", 15);
-//        final String certName = Utils.randomResourceName(azureResourceManager, "cert", 15);
-//
-//        try {
-//            azureResourceManager.resourceGroups().define(rgName)
-//                .withRegion(region)
-//                .create();
-//
-//            //============================================================
-//            // Create a spring cloud service with 3 apps: gateway, auth-service, account-service
-//
-//            System.out.printf("Creating spring cloud service %s in resource group %s ...%n", serviceName, rgName);
-//
-//            SpringService service = azureResourceManager.springServices().define(serviceName)
-//                .withRegion(region)
-//                .withExistingResourceGroup(rgName)
-//                .create();
-//
-//            System.out.printf("Created spring cloud service %s%n", service.name());
-//            Utils.print(service);
-//
-//            // get source code of a sample project
-//            File gzFile = new File("piggymetrics.tar.gz");
-//            if (!gzFile.exists()) {
-//                HttpURLConnection connection = (HttpURLConnection) new URL(PIGGYMETRICS_TAR_GZ_URL).openConnection();
-//                connection.connect();
-//                try (InputStream inputStream = connection.getInputStream();
-//                     OutputStream outputStream = new FileOutputStream(gzFile)) {
-//                    IOUtils.copy(inputStream, outputStream);
-//                }
-//                connection.disconnect();
-//            }
-//
-//            //============================================================
-//            // Create spring cloud app: gateway
-//
-//            System.out.printf("Creating spring cloud app gateway in resource group %s ...%n", rgName);
-//            SpringApp gateway = service.apps().define("gateway")
-//                .defineActiveDeployment("default")
-//                    .withSourceCodeTarGzFile(gzFile)
-//                    .withTargetModule("gateway")
-//                    .attach()
-//                .withDefaultPublicEndpoint()
-//                .withHttpsOnly()
-//                .create();
-//
-//            System.out.println("Created spring cloud service gateway");
-//            Utils.print(gateway);
-//
-//            //============================================================
-//            // Create spring cloud app: auth-service
-//
-//            System.out.printf("Creating spring cloud app auth-service in resource group %s ...%n", rgName);
-//            SpringApp authService = service.apps().define("auth-service")
-//                .defineActiveDeployment("default")
-//                    .withSourceCodeTarGzFile(gzFile)
-//                    .withTargetModule("auth-service")
-//                    .attach()
-//                .create();
-//
-//            System.out.println("Created spring cloud service auth-service");
-//            Utils.print(authService);
-//
-//            //============================================================
-//            // Create spring cloud app: account-service
-//
-//            System.out.printf("Creating spring cloud app account-service in resource group %s ...%n", rgName);
-//            SpringApp accountService = service.apps().define("account-service")
-//                .defineActiveDeployment("default")
-//                    .withSourceCodeTarGzFile(gzFile)
-//                    .withTargetModule("account-service")
-//                    .attach()
-//                .create();
-//
-//            System.out.println("Created spring cloud service account-service");
-//            Utils.print(accountService);
-//
-//            //============================================================
-//            // Create App Service Domain and Certificate
-//
-//            System.out.println("Purchasing a domain " + domainName + "...");
-//
-//            AppServiceDomain domain = azureResourceManager.appServiceDomains().define(domainName)
-//                .withExistingResourceGroup(rgName)
-//                .defineRegistrantContact()
-//                    .withFirstName("Jon")
-//                    .withLastName("Doe")
-//                    .withEmail("jondoe@contoso.com")
-//                    .withAddressLine1("123 4th Ave")
-//                    .withCity("Redmond")
-//                    .withStateOrProvince("WA")
-//                    .withCountry(CountryIsoCode.UNITED_STATES)
-//                    .withPostalCode("98052")
-//                    .withPhoneCountryCode(CountryPhoneCode.UNITED_STATES)
-//                    .withPhoneNumber("4258828080")
-//                    .attach()
-//                .withDomainPrivacyEnabled(true)
-//                .withAutoRenewEnabled(false)
-//                .create();
-//            System.out.println("Purchased domain " + domain.name());
-//            Utils.print(domain);
-//
-//            DnsZone dnsZone = azureResourceManager.dnsZones().getById(domain.dnsZoneId());
-//            gateway.refresh();
-//
-//            System.out.printf("Updating dns with CNAME ssl.%s to %s%n", domainName, gateway.fqdn());
-//            dnsZone.update()
-//                .withCNameRecordSet("ssl", gateway.fqdn())
-//                .apply();
-//
-//            // Please use a trusted certificate for actual use
-//            System.out.printf("Generate a self-signed certificate for ssl.%s %n", domainName);
-//            allowAllSSL();
-//            String cerPassword = password();
-//            String cerPath = ManageSpringCloud.class.getResource("/").getPath() + domainName + ".cer";
-//            String pfxPath = ManageSpringCloud.class.getClass().getResource("/").getPath() + domainName + ".pfx";
-//            createCertificate(cerPath, pfxPath, domainName, cerPassword, "ssl." + domainName, "ssl." + domainName);
-//
-//            byte[] certificate = readAllBytes(new FileInputStream(pfxPath));
-//
-//            System.out.printf("Creating key vault %s with access from %s, %s%n", vaultName, clientId, SPRING_CLOUD_SERVICE_PRINCIPAL);
-//            Vault vault = azureResourceManager.vaults().getByResourceGroup(rgName, vaultName);
-//            vault.update()
-//                .defineAccessPolicy()
-//                    .forServicePrincipal(clientId)
-//                    .allowSecretAllPermissions()
-//                    .allowCertificateAllPermissions()
-//                    .attach()
-//                .defineAccessPolicy()
-//                    .forServicePrincipal(SPRING_CLOUD_SERVICE_PRINCIPAL)
-//                    .allowCertificatePermissions(CertificatePermissions.GET, CertificatePermissions.LIST)
-//                    .allowSecretPermissions(SecretPermissions.GET, SecretPermissions.LIST)
-//                    .attach()
-//                .apply();
-//            System.out.printf("Created key vault %s%n", vault.name());
-//            Utils.print(vault);
-//
-//            KeyStore store = KeyStore.getInstance("PKCS12");
-//            store.load(new ByteArrayInputStream(certificate), cerPassword.toCharArray());
-//            String alias = Collections.list(store.aliases()).get(0);
-//            thumbprint = DatatypeConverter.printHexBinary(MessageDigest.getInstance("SHA-1").digest(store.getCertificate(alias).getEncoded()));
-//
-//            System.out.printf("Get certificate: %s%n", secret.getValue());
-//            System.out.printf("Certificate Thumbprint: %s%n", thumbprint);
-//
-//            // upload certificate
-//            CertificateClient certificateClient = new CertificateClientBuilder()
-//                .vaultUrl(vault.vaultUri())
-//                .pipeline(service.manager().httpPipeline())
-//                .buildClient();
-//
-//            System.out.printf("Uploading certificate to %s in key vault ...%n", certName);
-//            certificateClient.importCertificate(
-//                new ImportCertificateOptions(certName, certificate)
-//                    .setPassword(cerPassword)
-//                    .setEnabled(true)
-//            );
-//
-//            //============================================================
-//            // Update Certificate and Custom Domain for Spring Cloud
-//            System.out.println("Updating Spring Cloud Service with certificate ...");
-//            service.update()
-//                .withCertificate(certName, vault.vaultUri(), certName)
-//                .apply();
-//
-//            System.out.printf("Updating Spring Cloud App with domain ssl.%s ...%n", domainName);
-//            gateway.update()
-//                .withCustomDomain(String.format("ssl.%s", domainName), thumbprint)
-//                .apply();
-//
-//            System.out.printf("Successfully expose domain ssl.%s%n", domainName);
-//
-//            return true;
-//        } finally {
-//            try {
-//                System.out.println("Delete Resource Group: " + rgName);
-//                azureResourceManager.resourceGroups().beginDeleteByName(rgName);
-//            } catch (NullPointerException npe) {
-//                System.out.println("Did not create any resources in Azure. No clean up is necessary");
-//            } catch (Exception g) {
-//                g.printStackTrace();
-//            }
-//        }
-//    }
-//
-//    /**
-//     * Main entry point.
-//     * @param args the parameters
-//     */
-//    public static void main(String[] args) {
-//        try {
-//            //=============================================================
-//            // Authenticate
-//
-//            final AzureProfile profile = new AzureProfile(AzureEnvironment.AZURE);
-//            final TokenCredential credential = new DefaultAzureCredentialBuilder()
-//                .authorityHost(profile.getEnvironment().getActiveDirectoryEndpoint())
-//                .build();
-//
-//            AzureResourceManager azureResourceManager = AzureResourceManager
-//                .configure()
-//                .withLogLevel(HttpLogDetailLevel.BASIC)
-//                .authenticate(credential, profile)
-//                .withDefaultSubscription();
-//
-//            // Print selected subscription
-//            System.out.println("Selected subscription: " + azureResourceManager.subscriptionId());
-//
-//            runSample(azureResourceManager, Configuration.getGlobalConfiguration().get(Configuration.PROPERTY_AZURE_CLIENT_ID));
-//        } catch (Exception e) {
-//            System.out.println(e.getMessage());
-//            e.printStackTrace();
-//        }
-//    }
-//
-//    public static void extraTarGzSource(File folder, URL url) throws IOException {
-//        HttpURLConnection connection = (HttpURLConnection) url.openConnection();
-//        connection.connect();
-//        try (TarArchiveInputStream inputStream = new TarArchiveInputStream(new GzipCompressorInputStream(connection.getInputStream()))) {
-//            TarArchiveEntry entry;
-//            while ((entry = inputStream.getNextTarEntry()) != null) {
-//                if (entry.isDirectory()) {
-//                    continue;
-//                }
-//                File file = new File(folder, entry.getName());
-//                File parent = file.getParentFile();
-//                if (parent.exists() || parent.mkdirs()) {
-//                    try (OutputStream outputStream = new FileOutputStream(file)) {
-//                        IOUtils.copy(inputStream, outputStream);
-//                    }
-//                } else {
-//                    throw new IllegalStateException("Cannot create directory: " + parent.getAbsolutePath());
-//                }
-//            }
-//        } finally {
-//            connection.disconnect();
-//        }
-//    }
-//
-//    private static void allowAllSSL() throws NoSuchAlgorithmException, KeyManagementException {
-//        TrustManager[] trustAllCerts = new TrustManager[]{
-//            new X509TrustManager() {
-//                public java.security.cert.X509Certificate[] getAcceptedIssuers() {
-//                    return null;
-//                }
-//                public void checkClientTrusted(
-//                    java.security.cert.X509Certificate[] certs, String authType) {
-//                }
-//                public void checkServerTrusted(
-//                    java.security.cert.X509Certificate[] certs, String authType) {
-//                }
-//            }
-//        };
-//        SSLContext sslContext = SSLContext.getInstance("SSL");
-//        sslContext.init(null, trustAllCerts, new SecureRandom());
-//        HttpsURLConnection.setDefaultSSLSocketFactory(sslContext.getSocketFactory());
-//    }
-//}
-=======
 
 package com.azure.resourcemanager.appplatform.samples;
 
@@ -690,5 +353,4 @@
         sslContext.init(null, trustAllCerts, new SecureRandom());
         HttpsURLConnection.setDefaultSSLSocketFactory(sslContext.getSocketFactory());
     }
-}
->>>>>>> 6f033d77
+}