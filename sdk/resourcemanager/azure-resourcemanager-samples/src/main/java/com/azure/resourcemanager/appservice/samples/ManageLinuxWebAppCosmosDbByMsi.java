// Copyright (c) Microsoft Corporation. All rights reserved.
// Licensed under the MIT License.
<<<<<<< HEAD
//
//package com.azure.resourcemanager.appservice.samples;
//
//import com.azure.core.credential.TokenCredential;
//import com.azure.core.http.policy.HttpLogDetailLevel;
//import com.azure.core.management.AzureEnvironment;
//import com.azure.core.management.Region;
//import com.azure.core.management.profile.AzureProfile;
//import com.azure.identity.DefaultAzureCredentialBuilder;
//import com.azure.resourcemanager.AzureResourceManager;
//import com.azure.resourcemanager.appservice.models.PricingTier;
//import com.azure.resourcemanager.appservice.models.WebApp;
//import com.azure.resourcemanager.authorization.models.ServicePrincipal;
//import com.azure.resourcemanager.containerregistry.models.AccessKeyType;
//import com.azure.resourcemanager.containerregistry.models.Registry;
//import com.azure.resourcemanager.containerregistry.models.RegistryCredentials;
//import com.azure.resourcemanager.cosmos.models.CosmosDBAccount;
//import com.azure.resourcemanager.keyvault.models.SecretPermissions;
//import com.azure.resourcemanager.keyvault.models.Vault;
//import com.azure.resourcemanager.samples.DockerUtils;
//import com.azure.resourcemanager.samples.Utils;
//import com.github.dockerjava.api.DockerClient;
//import com.github.dockerjava.api.command.PullImageResultCallback;
//import com.github.dockerjava.api.model.AuthConfig;
//import com.github.dockerjava.core.command.PushImageResultCallback;
//
//import java.io.IOException;
//import java.nio.file.Files;
//import java.nio.file.Paths;
//
///**
// * Azure App Service basic sample for managing web apps.
// *  - Create a Cosmos DB with credentials stored in a Key Vault
// *  - Create a web app which interacts with the Cosmos DB by first
// *      reading the secrets from the Key Vault.
// *
// *      The source code of the web app is located at
// *      https://github.com/Microsoft/todo-app-java-on-azure/tree/keyvault-secrets
// */
//public final class ManageLinuxWebAppCosmosDbByMsi {
//
//    /**
//     * Main function which runs the actual sample.
//     * @param azure instance of the azure client
//     * @param clientId the client ID
//     * @return true if sample runs successfully
//     */
//    public static boolean runSample(AzureResourceManager azure, String clientId) throws IOException, InterruptedException {
//        // New resources
//        final Region region         = Region.US_WEST;
//        final String acrName        = Utils.randomResourceName(azure, "acr", 20);
//        final String appName        = Utils.randomResourceName(azure, "webapp1-", 20);
//        final String password       = Utils.password();
//        final String rgName         = Utils.randomResourceName(azure, "rg1NEMV_", 24);
//        final String vaultName      = Utils.randomResourceName(azure, "vault", 20);
//        final String cosmosName     = Utils.randomResourceName(azure, "cosmosdb", 20);
//
//        String servicePrincipalClientId = clientId; // replace with a real service principal client id
//
//        try {
//            //============================================================
//            // Create a CosmosDB
//
//            System.out.println("Creating a CosmosDB...");
//            CosmosDBAccount cosmosDBAccount = azure.cosmosDBAccounts().define(cosmosName)
//                    .withRegion(region)
//                    .withNewResourceGroup(rgName)
//                    .withDataModelSql()
//                    .withStrongConsistency()
//                    .create();
//
//            System.out.println("Created CosmosDB");
//            Utils.print(cosmosDBAccount);
//
//            //============================================================
//            // Create a service principal
//
//            ServicePrincipal servicePrincipal = azure.accessManagement().servicePrincipals()
//                    .define(appName)
//                    .withNewApplication("http://" + appName + ".azurewebsites.net")
//                    .definePasswordCredential("password")
//                        .withPasswordValue(password)
//                        .attach()
//                    .create();
//
//            //=============================================================
//            // If service principal client id and secret are not set via the local variables, attempt to read the service
//            // principal client id and secret from a secondary ".azureauth" file set through an environment variable.
//            //
//            // If the environment variable was not set then reuse the main service principal set for running this sample.
//
//            if (servicePrincipalClientId == null || servicePrincipalClientId.isEmpty()) {
//                servicePrincipalClientId = System.getenv("AZURE_CLIENT_ID");
//                if (servicePrincipalClientId == null || servicePrincipalClientId.isEmpty()) {
//                    String envSecondaryServicePrincipal = System.getenv("AZURE_AUTH_LOCATION_2");
//
//                    if (envSecondaryServicePrincipal == null || !envSecondaryServicePrincipal.isEmpty() || !Files.exists(Paths.get(envSecondaryServicePrincipal))) {
//                        envSecondaryServicePrincipal = System.getenv("AZURE_AUTH_LOCATION");
//                    }
//
//                    servicePrincipalClientId = Utils.getSecondaryServicePrincipalClientID(envSecondaryServicePrincipal);
//                }
//            }
//
//            //============================================================
//            // Create a key vault
//
//            Vault vault = azure.vaults()
//                    .define(vaultName)
//                    .withRegion(region)
//                    .withExistingResourceGroup(rgName)
//                    .defineAccessPolicy()
//                        .forServicePrincipal(servicePrincipalClientId)
//                        .allowSecretAllPermissions()
//                        .attach()
//                    .defineAccessPolicy()
//                        .forServicePrincipal(servicePrincipal)
//                        .allowSecretPermissions(SecretPermissions.GET, SecretPermissions.LIST)
//                        .attach()
//                    .create();
//
////            SdkContext.sleep(10000);
//
//            //============================================================
//            // Store Cosmos DB credentials in Key Vault
//
//            vault.secrets().define("azure-documentdb-uri")
//                .withValue(cosmosDBAccount.documentEndpoint())
//                .create();
//
//            vault.secrets().define("azure-documentdb-key")
//                .withValue(cosmosDBAccount.listKeys().primaryMasterKey())
//                .create();
//
//            vault.secrets().define("azure-documentdb-database")
//                .withValue("tododb")
//                .create();
//
////            client.setSecret(new SetSecretRequest.Builder(vault.vaultUri(), "azure.documentdb.uri", cosmosDBAccount.documentEndpoint()).build());
////            client.setSecret(new SetSecretRequest.Builder(vault.vaultUri(), "azure.documentdb.key", cosmosDBAccount.listKeys().primaryMasterKey()).build());
////            client.setSecret(new SetSecretRequest.Builder(vault.vaultUri(), "azure.documentdb.database", "tododb").build());
//
//            //=============================================================
//            // Create an Azure Container Registry to store and manage private Docker container images
//
//            System.out.println("Creating an Azure Container Registry");
//
//            long t1 = System.currentTimeMillis();
//
//            Registry azureRegistry = azure.containerRegistries().define(acrName)
//                    .withRegion(region)
//                    .withNewResourceGroup(rgName)
//                    .withBasicSku()
//                    .withRegistryNameAsAdminUser()
//                    .create();
//
//            long t2 = System.currentTimeMillis();
//            System.out.println("Created Azure Container Registry: (took " + ((t2 - t1) / 1000) + " seconds) " + azureRegistry.id());
//            Utils.print(azureRegistry);
//
//            //=============================================================
//            // Create a Docker client that will be used to push/pull images to/from the Azure Container Registry
//
//            RegistryCredentials acrCredentials = azureRegistry.getCredentials();
//            DockerClient dockerClient = DockerUtils.createDockerClient(azure, rgName, region,
//                    azureRegistry.loginServerUrl(), acrCredentials.username(), acrCredentials.accessKeys().get(AccessKeyType.PRIMARY));
//
//            String imageName = "tomcat:7.0-slim";
//            String privateRepoUrl = azureRegistry.loginServerUrl() + "/todoapp";
//            dockerClient.pullImageCmd(imageName)
//                .withAuthConfig(new AuthConfig()) // anonymous
//                .exec(new PullImageResultCallback())
//                .awaitCompletion();
//
//            String imageId = dockerClient.inspectImageCmd(imageName).exec().getId();
//            dockerClient.tagImageCmd(imageId, privateRepoUrl, "latest").exec();
//
//            dockerClient.pushImageCmd(privateRepoUrl)
//                    .exec(new PushImageResultCallback()).awaitCompletion();
//
//            //============================================================
//            // Create a web app with a new app service plan
//
//            System.out.println("Creating web app " + appName + " in resource group " + rgName + "...");
//
//            WebApp app1 = azure.webApps()
//                    .define(appName)
//                    .withRegion(Region.US_WEST)
//                    .withNewResourceGroup(rgName)
//                    .withNewLinuxPlan(PricingTier.STANDARD_S1)
//                    .withPrivateRegistryImage(privateRepoUrl, azureRegistry.loginServerUrl())
//                    .withCredentials(acrCredentials.username(), acrCredentials.accessKeys().get(AccessKeyType.PRIMARY))
//                    .withAppSetting("AZURE_KEYVAULT_URI", vault.vaultUri())
//                    .withAppSetting("AZURE_KEYVAULT_CLIENT_ID", servicePrincipal.applicationId())
//                    .withAppSetting("AZURE_KEYVAULT_CLIENT_KEY", password)
//                    .create();
//
//            System.out.println("Created web app " + app1.name());
//            Utils.print(app1);
//
//            return true;
//        } finally {
//            try {
//                System.out.println("Deleting Resource Group: " + rgName);
//                azure.resourceGroups().beginDeleteByName(rgName);
//                System.out.println("Deleted Resource Group: " + rgName);
//            } catch (NullPointerException npe) {
//                System.out.println("Did not create any resources in Azure. No clean up is necessary");
//            } catch (Exception g) {
//                g.printStackTrace();
//            }
//        }
//    }
//
//    /**
//     * Main entry point.
//     * @param args the parameters
//     */
//    public static void main(String[] args) {
//        try {
//
//            //=============================================================
//            // Authenticate
//
//            final AzureProfile profile = new AzureProfile(AzureEnvironment.AZURE);
//            final TokenCredential credential = new DefaultAzureCredentialBuilder()
//                .authorityHost(profile.getEnvironment().getActiveDirectoryEndpoint())
//                .build();
//
//            AzureResourceManager azureResourceManager = AzureResourceManager
//                .configure()
//                .withLogLevel(HttpLogDetailLevel.BASIC)
//                .authenticate(credential, profile)
//                .withDefaultSubscription();
//
//            // Print selected subscription
//            System.out.println("Selected subscription: " + azureResourceManager.subscriptionId());
//            runSample(azureResourceManager, "");
//
//        } catch (Exception e) {
//            System.out.println(e.getMessage());
//            e.printStackTrace();
//        }
//    }
//}
=======

package com.azure.resourcemanager.appservice.samples;

import com.azure.core.credential.TokenCredential;
import com.azure.core.http.policy.HttpLogDetailLevel;
import com.azure.core.management.AzureEnvironment;
import com.azure.core.management.Region;
import com.azure.core.management.profile.AzureProfile;
import com.azure.identity.DefaultAzureCredentialBuilder;
import com.azure.resourcemanager.AzureResourceManager;
import com.azure.resourcemanager.appservice.models.PricingTier;
import com.azure.resourcemanager.appservice.models.WebApp;
import com.azure.resourcemanager.authorization.models.ServicePrincipal;
import com.azure.resourcemanager.containerregistry.models.AccessKeyType;
import com.azure.resourcemanager.containerregistry.models.Registry;
import com.azure.resourcemanager.containerregistry.models.RegistryCredentials;
import com.azure.resourcemanager.cosmos.models.CosmosDBAccount;
import com.azure.resourcemanager.keyvault.models.SecretPermissions;
import com.azure.resourcemanager.keyvault.models.Vault;
import com.azure.resourcemanager.samples.DockerUtils;
import com.azure.resourcemanager.samples.Utils;
import com.github.dockerjava.api.DockerClient;
import com.github.dockerjava.api.command.PullImageResultCallback;
import com.github.dockerjava.api.model.AuthConfig;
import com.github.dockerjava.core.command.PushImageResultCallback;

import java.io.IOException;
import java.nio.file.Files;
import java.nio.file.Paths;

/**
 * Azure App Service basic sample for managing web apps.
 *  - Create a Cosmos DB with credentials stored in a Key Vault
 *  - Create a web app which interacts with the Cosmos DB by first
 *      reading the secrets from the Key Vault.
 *
 *      The source code of the web app is located at
 *      https://github.com/Microsoft/todo-app-java-on-azure/tree/keyvault-secrets
 */
public final class ManageLinuxWebAppCosmosDbByMsi {

    /**
     * Main function which runs the actual sample.
     * @param azure instance of the azure client
     * @param clientId the client ID
     * @return true if sample runs successfully
     */
    public static boolean runSample(AzureResourceManager azure, String clientId) throws IOException, InterruptedException {
        // New resources
        final Region region         = Region.US_WEST;
        final String acrName        = Utils.randomResourceName(azure, "acr", 20);
        final String appName        = Utils.randomResourceName(azure, "webapp1-", 20);
        final String password       = Utils.password();
        final String rgName         = Utils.randomResourceName(azure, "rg1NEMV_", 24);
        final String vaultName      = Utils.randomResourceName(azure, "vault", 20);
        final String cosmosName     = Utils.randomResourceName(azure, "cosmosdb", 20);

        String servicePrincipalClientId = clientId; // replace with a real service principal client id

        try {
            //============================================================
            // Create a CosmosDB

            System.out.println("Creating a CosmosDB...");
            CosmosDBAccount cosmosDBAccount = azure.cosmosDBAccounts().define(cosmosName)
                    .withRegion(region)
                    .withNewResourceGroup(rgName)
                    .withDataModelSql()
                    .withStrongConsistency()
                    .create();

            System.out.println("Created CosmosDB");
            Utils.print(cosmosDBAccount);

            //============================================================
            // Create a service principal

            ServicePrincipal servicePrincipal = azure.accessManagement().servicePrincipals()
                    .define(appName)
                    .withNewApplication()
                    .definePasswordCredential("password")
                        .attach()
                    .create();

            //=============================================================
            // If service principal client id and secret are not set via the local variables, attempt to read the service
            // principal client id and secret from a secondary ".azureauth" file set through an environment variable.
            //
            // If the environment variable was not set then reuse the main service principal set for running this sample.

            if (servicePrincipalClientId == null || servicePrincipalClientId.isEmpty()) {
                servicePrincipalClientId = System.getenv("AZURE_CLIENT_ID");
                if (servicePrincipalClientId == null || servicePrincipalClientId.isEmpty()) {
                    String envSecondaryServicePrincipal = System.getenv("AZURE_AUTH_LOCATION_2");

                    if (envSecondaryServicePrincipal == null || !envSecondaryServicePrincipal.isEmpty() || !Files.exists(Paths.get(envSecondaryServicePrincipal))) {
                        envSecondaryServicePrincipal = System.getenv("AZURE_AUTH_LOCATION");
                    }

                    servicePrincipalClientId = Utils.getSecondaryServicePrincipalClientID(envSecondaryServicePrincipal);
                }
            }

            //============================================================
            // Create a key vault

            Vault vault = azure.vaults()
                    .define(vaultName)
                    .withRegion(region)
                    .withExistingResourceGroup(rgName)
                    .defineAccessPolicy()
                        .forServicePrincipal(servicePrincipalClientId)
                        .allowSecretAllPermissions()
                        .attach()
                    .defineAccessPolicy()
                        .forServicePrincipal(servicePrincipal)
                        .allowSecretPermissions(SecretPermissions.GET, SecretPermissions.LIST)
                        .attach()
                    .create();

//            SdkContext.sleep(10000);

            //============================================================
            // Store Cosmos DB credentials in Key Vault

            vault.secrets().define("azure-documentdb-uri")
                .withValue(cosmosDBAccount.documentEndpoint())
                .create();

            vault.secrets().define("azure-documentdb-key")
                .withValue(cosmosDBAccount.listKeys().primaryMasterKey())
                .create();

            vault.secrets().define("azure-documentdb-database")
                .withValue("tododb")
                .create();

//            client.setSecret(new SetSecretRequest.Builder(vault.vaultUri(), "azure.documentdb.uri", cosmosDBAccount.documentEndpoint()).build());
//            client.setSecret(new SetSecretRequest.Builder(vault.vaultUri(), "azure.documentdb.key", cosmosDBAccount.listKeys().primaryMasterKey()).build());
//            client.setSecret(new SetSecretRequest.Builder(vault.vaultUri(), "azure.documentdb.database", "tododb").build());

            //=============================================================
            // Create an Azure Container Registry to store and manage private Docker container images

            System.out.println("Creating an Azure Container Registry");

            long t1 = System.currentTimeMillis();

            Registry azureRegistry = azure.containerRegistries().define(acrName)
                    .withRegion(region)
                    .withNewResourceGroup(rgName)
                    .withBasicSku()
                    .withRegistryNameAsAdminUser()
                    .create();

            long t2 = System.currentTimeMillis();
            System.out.println("Created Azure Container Registry: (took " + ((t2 - t1) / 1000) + " seconds) " + azureRegistry.id());
            Utils.print(azureRegistry);

            //=============================================================
            // Create a Docker client that will be used to push/pull images to/from the Azure Container Registry

            RegistryCredentials acrCredentials = azureRegistry.getCredentials();
            DockerClient dockerClient = DockerUtils.createDockerClient(azure, rgName, region,
                    azureRegistry.loginServerUrl(), acrCredentials.username(), acrCredentials.accessKeys().get(AccessKeyType.PRIMARY));

            String imageName = "tomcat:7.0-slim";
            String privateRepoUrl = azureRegistry.loginServerUrl() + "/todoapp";
            dockerClient.pullImageCmd(imageName)
                .withAuthConfig(new AuthConfig()) // anonymous
                .exec(new PullImageResultCallback())
                .awaitCompletion();

            String imageId = dockerClient.inspectImageCmd(imageName).exec().getId();
            dockerClient.tagImageCmd(imageId, privateRepoUrl, "latest").exec();

            dockerClient.pushImageCmd(privateRepoUrl)
                    .exec(new PushImageResultCallback()).awaitCompletion();

            //============================================================
            // Create a web app with a new app service plan

            System.out.println("Creating web app " + appName + " in resource group " + rgName + "...");

            WebApp app1 = azure.webApps()
                    .define(appName)
                    .withRegion(Region.US_WEST)
                    .withNewResourceGroup(rgName)
                    .withNewLinuxPlan(PricingTier.STANDARD_S1)
                    .withPrivateRegistryImage(privateRepoUrl, azureRegistry.loginServerUrl())
                    .withCredentials(acrCredentials.username(), acrCredentials.accessKeys().get(AccessKeyType.PRIMARY))
                    .withAppSetting("AZURE_KEYVAULT_URI", vault.vaultUri())
                    .withAppSetting("AZURE_KEYVAULT_CLIENT_ID", servicePrincipal.applicationId())
                    .withAppSetting("AZURE_KEYVAULT_CLIENT_KEY", password)
                    .create();

            System.out.println("Created web app " + app1.name());
            Utils.print(app1);

            return true;
        } finally {
            try {
                System.out.println("Deleting Resource Group: " + rgName);
                azure.resourceGroups().beginDeleteByName(rgName);
                System.out.println("Deleted Resource Group: " + rgName);
            } catch (NullPointerException npe) {
                System.out.println("Did not create any resources in Azure. No clean up is necessary");
            } catch (Exception g) {
                g.printStackTrace();
            }
        }
    }

    /**
     * Main entry point.
     * @param args the parameters
     */
    public static void main(String[] args) {
        try {

            //=============================================================
            // Authenticate

            final AzureProfile profile = new AzureProfile(AzureEnvironment.AZURE);
            final TokenCredential credential = new DefaultAzureCredentialBuilder()
                .authorityHost(profile.getEnvironment().getActiveDirectoryEndpoint())
                .build();

            AzureResourceManager azureResourceManager = AzureResourceManager
                .configure()
                .withLogLevel(HttpLogDetailLevel.BASIC)
                .authenticate(credential, profile)
                .withDefaultSubscription();

            // Print selected subscription
            System.out.println("Selected subscription: " + azureResourceManager.subscriptionId());
            runSample(azureResourceManager, "");

        } catch (Exception e) {
            System.out.println(e.getMessage());
            e.printStackTrace();
        }
    }
}
>>>>>>> e2018a87
<|MERGE_RESOLUTION|>--- conflicted
+++ resolved
@@ -1,252 +1,5 @@
 // Copyright (c) Microsoft Corporation. All rights reserved.
 // Licensed under the MIT License.
-<<<<<<< HEAD
-//
-//package com.azure.resourcemanager.appservice.samples;
-//
-//import com.azure.core.credential.TokenCredential;
-//import com.azure.core.http.policy.HttpLogDetailLevel;
-//import com.azure.core.management.AzureEnvironment;
-//import com.azure.core.management.Region;
-//import com.azure.core.management.profile.AzureProfile;
-//import com.azure.identity.DefaultAzureCredentialBuilder;
-//import com.azure.resourcemanager.AzureResourceManager;
-//import com.azure.resourcemanager.appservice.models.PricingTier;
-//import com.azure.resourcemanager.appservice.models.WebApp;
-//import com.azure.resourcemanager.authorization.models.ServicePrincipal;
-//import com.azure.resourcemanager.containerregistry.models.AccessKeyType;
-//import com.azure.resourcemanager.containerregistry.models.Registry;
-//import com.azure.resourcemanager.containerregistry.models.RegistryCredentials;
-//import com.azure.resourcemanager.cosmos.models.CosmosDBAccount;
-//import com.azure.resourcemanager.keyvault.models.SecretPermissions;
-//import com.azure.resourcemanager.keyvault.models.Vault;
-//import com.azure.resourcemanager.samples.DockerUtils;
-//import com.azure.resourcemanager.samples.Utils;
-//import com.github.dockerjava.api.DockerClient;
-//import com.github.dockerjava.api.command.PullImageResultCallback;
-//import com.github.dockerjava.api.model.AuthConfig;
-//import com.github.dockerjava.core.command.PushImageResultCallback;
-//
-//import java.io.IOException;
-//import java.nio.file.Files;
-//import java.nio.file.Paths;
-//
-///**
-// * Azure App Service basic sample for managing web apps.
-// *  - Create a Cosmos DB with credentials stored in a Key Vault
-// *  - Create a web app which interacts with the Cosmos DB by first
-// *      reading the secrets from the Key Vault.
-// *
-// *      The source code of the web app is located at
-// *      https://github.com/Microsoft/todo-app-java-on-azure/tree/keyvault-secrets
-// */
-//public final class ManageLinuxWebAppCosmosDbByMsi {
-//
-//    /**
-//     * Main function which runs the actual sample.
-//     * @param azure instance of the azure client
-//     * @param clientId the client ID
-//     * @return true if sample runs successfully
-//     */
-//    public static boolean runSample(AzureResourceManager azure, String clientId) throws IOException, InterruptedException {
-//        // New resources
-//        final Region region         = Region.US_WEST;
-//        final String acrName        = Utils.randomResourceName(azure, "acr", 20);
-//        final String appName        = Utils.randomResourceName(azure, "webapp1-", 20);
-//        final String password       = Utils.password();
-//        final String rgName         = Utils.randomResourceName(azure, "rg1NEMV_", 24);
-//        final String vaultName      = Utils.randomResourceName(azure, "vault", 20);
-//        final String cosmosName     = Utils.randomResourceName(azure, "cosmosdb", 20);
-//
-//        String servicePrincipalClientId = clientId; // replace with a real service principal client id
-//
-//        try {
-//            //============================================================
-//            // Create a CosmosDB
-//
-//            System.out.println("Creating a CosmosDB...");
-//            CosmosDBAccount cosmosDBAccount = azure.cosmosDBAccounts().define(cosmosName)
-//                    .withRegion(region)
-//                    .withNewResourceGroup(rgName)
-//                    .withDataModelSql()
-//                    .withStrongConsistency()
-//                    .create();
-//
-//            System.out.println("Created CosmosDB");
-//            Utils.print(cosmosDBAccount);
-//
-//            //============================================================
-//            // Create a service principal
-//
-//            ServicePrincipal servicePrincipal = azure.accessManagement().servicePrincipals()
-//                    .define(appName)
-//                    .withNewApplication("http://" + appName + ".azurewebsites.net")
-//                    .definePasswordCredential("password")
-//                        .withPasswordValue(password)
-//                        .attach()
-//                    .create();
-//
-//            //=============================================================
-//            // If service principal client id and secret are not set via the local variables, attempt to read the service
-//            // principal client id and secret from a secondary ".azureauth" file set through an environment variable.
-//            //
-//            // If the environment variable was not set then reuse the main service principal set for running this sample.
-//
-//            if (servicePrincipalClientId == null || servicePrincipalClientId.isEmpty()) {
-//                servicePrincipalClientId = System.getenv("AZURE_CLIENT_ID");
-//                if (servicePrincipalClientId == null || servicePrincipalClientId.isEmpty()) {
-//                    String envSecondaryServicePrincipal = System.getenv("AZURE_AUTH_LOCATION_2");
-//
-//                    if (envSecondaryServicePrincipal == null || !envSecondaryServicePrincipal.isEmpty() || !Files.exists(Paths.get(envSecondaryServicePrincipal))) {
-//                        envSecondaryServicePrincipal = System.getenv("AZURE_AUTH_LOCATION");
-//                    }
-//
-//                    servicePrincipalClientId = Utils.getSecondaryServicePrincipalClientID(envSecondaryServicePrincipal);
-//                }
-//            }
-//
-//            //============================================================
-//            // Create a key vault
-//
-//            Vault vault = azure.vaults()
-//                    .define(vaultName)
-//                    .withRegion(region)
-//                    .withExistingResourceGroup(rgName)
-//                    .defineAccessPolicy()
-//                        .forServicePrincipal(servicePrincipalClientId)
-//                        .allowSecretAllPermissions()
-//                        .attach()
-//                    .defineAccessPolicy()
-//                        .forServicePrincipal(servicePrincipal)
-//                        .allowSecretPermissions(SecretPermissions.GET, SecretPermissions.LIST)
-//                        .attach()
-//                    .create();
-//
-////            SdkContext.sleep(10000);
-//
-//            //============================================================
-//            // Store Cosmos DB credentials in Key Vault
-//
-//            vault.secrets().define("azure-documentdb-uri")
-//                .withValue(cosmosDBAccount.documentEndpoint())
-//                .create();
-//
-//            vault.secrets().define("azure-documentdb-key")
-//                .withValue(cosmosDBAccount.listKeys().primaryMasterKey())
-//                .create();
-//
-//            vault.secrets().define("azure-documentdb-database")
-//                .withValue("tododb")
-//                .create();
-//
-////            client.setSecret(new SetSecretRequest.Builder(vault.vaultUri(), "azure.documentdb.uri", cosmosDBAccount.documentEndpoint()).build());
-////            client.setSecret(new SetSecretRequest.Builder(vault.vaultUri(), "azure.documentdb.key", cosmosDBAccount.listKeys().primaryMasterKey()).build());
-////            client.setSecret(new SetSecretRequest.Builder(vault.vaultUri(), "azure.documentdb.database", "tododb").build());
-//
-//            //=============================================================
-//            // Create an Azure Container Registry to store and manage private Docker container images
-//
-//            System.out.println("Creating an Azure Container Registry");
-//
-//            long t1 = System.currentTimeMillis();
-//
-//            Registry azureRegistry = azure.containerRegistries().define(acrName)
-//                    .withRegion(region)
-//                    .withNewResourceGroup(rgName)
-//                    .withBasicSku()
-//                    .withRegistryNameAsAdminUser()
-//                    .create();
-//
-//            long t2 = System.currentTimeMillis();
-//            System.out.println("Created Azure Container Registry: (took " + ((t2 - t1) / 1000) + " seconds) " + azureRegistry.id());
-//            Utils.print(azureRegistry);
-//
-//            //=============================================================
-//            // Create a Docker client that will be used to push/pull images to/from the Azure Container Registry
-//
-//            RegistryCredentials acrCredentials = azureRegistry.getCredentials();
-//            DockerClient dockerClient = DockerUtils.createDockerClient(azure, rgName, region,
-//                    azureRegistry.loginServerUrl(), acrCredentials.username(), acrCredentials.accessKeys().get(AccessKeyType.PRIMARY));
-//
-//            String imageName = "tomcat:7.0-slim";
-//            String privateRepoUrl = azureRegistry.loginServerUrl() + "/todoapp";
-//            dockerClient.pullImageCmd(imageName)
-//                .withAuthConfig(new AuthConfig()) // anonymous
-//                .exec(new PullImageResultCallback())
-//                .awaitCompletion();
-//
-//            String imageId = dockerClient.inspectImageCmd(imageName).exec().getId();
-//            dockerClient.tagImageCmd(imageId, privateRepoUrl, "latest").exec();
-//
-//            dockerClient.pushImageCmd(privateRepoUrl)
-//                    .exec(new PushImageResultCallback()).awaitCompletion();
-//
-//            //============================================================
-//            // Create a web app with a new app service plan
-//
-//            System.out.println("Creating web app " + appName + " in resource group " + rgName + "...");
-//
-//            WebApp app1 = azure.webApps()
-//                    .define(appName)
-//                    .withRegion(Region.US_WEST)
-//                    .withNewResourceGroup(rgName)
-//                    .withNewLinuxPlan(PricingTier.STANDARD_S1)
-//                    .withPrivateRegistryImage(privateRepoUrl, azureRegistry.loginServerUrl())
-//                    .withCredentials(acrCredentials.username(), acrCredentials.accessKeys().get(AccessKeyType.PRIMARY))
-//                    .withAppSetting("AZURE_KEYVAULT_URI", vault.vaultUri())
-//                    .withAppSetting("AZURE_KEYVAULT_CLIENT_ID", servicePrincipal.applicationId())
-//                    .withAppSetting("AZURE_KEYVAULT_CLIENT_KEY", password)
-//                    .create();
-//
-//            System.out.println("Created web app " + app1.name());
-//            Utils.print(app1);
-//
-//            return true;
-//        } finally {
-//            try {
-//                System.out.println("Deleting Resource Group: " + rgName);
-//                azure.resourceGroups().beginDeleteByName(rgName);
-//                System.out.println("Deleted Resource Group: " + rgName);
-//            } catch (NullPointerException npe) {
-//                System.out.println("Did not create any resources in Azure. No clean up is necessary");
-//            } catch (Exception g) {
-//                g.printStackTrace();
-//            }
-//        }
-//    }
-//
-//    /**
-//     * Main entry point.
-//     * @param args the parameters
-//     */
-//    public static void main(String[] args) {
-//        try {
-//
-//            //=============================================================
-//            // Authenticate
-//
-//            final AzureProfile profile = new AzureProfile(AzureEnvironment.AZURE);
-//            final TokenCredential credential = new DefaultAzureCredentialBuilder()
-//                .authorityHost(profile.getEnvironment().getActiveDirectoryEndpoint())
-//                .build();
-//
-//            AzureResourceManager azureResourceManager = AzureResourceManager
-//                .configure()
-//                .withLogLevel(HttpLogDetailLevel.BASIC)
-//                .authenticate(credential, profile)
-//                .withDefaultSubscription();
-//
-//            // Print selected subscription
-//            System.out.println("Selected subscription: " + azureResourceManager.subscriptionId());
-//            runSample(azureResourceManager, "");
-//
-//        } catch (Exception e) {
-//            System.out.println(e.getMessage());
-//            e.printStackTrace();
-//        }
-//    }
-//}
-=======
 
 package com.azure.resourcemanager.appservice.samples;
 
@@ -490,5 +243,4 @@
             e.printStackTrace();
         }
     }
-}
->>>>>>> e2018a87
+}