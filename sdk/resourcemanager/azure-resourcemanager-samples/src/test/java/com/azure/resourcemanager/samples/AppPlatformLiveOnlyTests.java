// Copyright (c) Microsoft Corporation. All rights reserved.
// Licensed under the MIT License.
package com.azure.resourcemanager.samples;


<<<<<<< HEAD
public class AppPlatformLiveOnlyTests extends SamplesTestBase {

//    @Test
//    @DoNotRecord
//    public void testSpringCloud() throws CertificateException, NoSuchAlgorithmException, KeyStoreException, IOException {
//        if (skipInPlayback()) {
//            return;
//        }
//
//        Assertions.assertTrue(ManageSpringCloud.runSample(azureResourceManager, clientIdFromFile()));
//    }
=======
import com.azure.core.test.annotation.DoNotRecord;
import com.azure.resourcemanager.appplatform.samples.ManageSpringCloud;
import org.junit.jupiter.api.Assertions;
import org.junit.jupiter.api.Test;

import java.io.IOException;
import java.security.KeyManagementException;
import java.security.KeyStoreException;
import java.security.NoSuchAlgorithmException;
import java.security.cert.CertificateException;

public class AppPlatformLiveOnlyTests extends SamplesTestBase {

    @Test
    @DoNotRecord
    public void testSpringCloud() throws CertificateException, NoSuchAlgorithmException, KeyStoreException, IOException, KeyManagementException {
        if (skipInPlayback()) {
            return;
        }

        Assertions.assertTrue(ManageSpringCloud.runSample(azureResourceManager, clientIdFromFile()));
    }
>>>>>>> 6f033d77
}<|MERGE_RESOLUTION|>--- conflicted
+++ resolved
@@ -3,19 +3,6 @@
 package com.azure.resourcemanager.samples;
 
 
-<<<<<<< HEAD
-public class AppPlatformLiveOnlyTests extends SamplesTestBase {
-
-//    @Test
-//    @DoNotRecord
-//    public void testSpringCloud() throws CertificateException, NoSuchAlgorithmException, KeyStoreException, IOException {
-//        if (skipInPlayback()) {
-//            return;
-//        }
-//
-//        Assertions.assertTrue(ManageSpringCloud.runSample(azureResourceManager, clientIdFromFile()));
-//    }
-=======
 import com.azure.core.test.annotation.DoNotRecord;
 import com.azure.resourcemanager.appplatform.samples.ManageSpringCloud;
 import org.junit.jupiter.api.Assertions;
@@ -38,5 +25,4 @@
 
         Assertions.assertTrue(ManageSpringCloud.runSample(azureResourceManager, clientIdFromFile()));
     }
->>>>>>> 6f033d77
 }