// Copyright (c) Microsoft Corporation. All rights reserved.
// Licensed under the MIT License.

package com.azure.resourcemanager.samples;

import com.azure.core.test.annotation.DoNotRecord;
import com.azure.resourcemanager.appservice.samples.ManageFunctionAppLogs;
import com.azure.resourcemanager.appservice.samples.ManageFunctionAppSourceControl;
import com.azure.resourcemanager.appservice.samples.ManageFunctionAppWithAuthentication;
import com.azure.resourcemanager.appservice.samples.ManageFunctionAppWithDomainSsl;
import com.azure.resourcemanager.appservice.samples.ManageLinuxFunctionAppSourceControl;
import com.azure.resourcemanager.appservice.samples.ManageLinuxWebAppCosmosDbByMsi;
import com.azure.resourcemanager.appservice.samples.ManageLinuxWebAppSourceControl;
import com.azure.resourcemanager.appservice.samples.ManageLinuxWebAppStorageAccountConnection;
import com.azure.resourcemanager.appservice.samples.ManageLinuxWebAppWithContainerRegistry;
import com.azure.resourcemanager.appservice.samples.ManageLinuxWebAppWithDomainSsl;
import com.azure.resourcemanager.appservice.samples.ManageLinuxWebAppWithTrafficManager;
import com.azure.resourcemanager.appservice.samples.ManageWebAppCosmosDbByMsi;
import com.azure.resourcemanager.appservice.samples.ManageWebAppCosmosDbThroughKeyVault;
import com.azure.resourcemanager.appservice.samples.ManageWebAppLogs;
import com.azure.resourcemanager.appservice.samples.ManageWebAppSourceControl;
import com.azure.resourcemanager.appservice.samples.ManageWebAppStorageAccountConnection;
import com.azure.resourcemanager.appservice.samples.ManageWebAppWithDomainSsl;
import com.azure.resourcemanager.appservice.samples.ManageWebAppWithTrafficManager;
import org.eclipse.jgit.api.errors.GitAPIException;
import org.junit.jupiter.api.Assertions;
import org.junit.jupiter.api.Test;

import java.io.IOException;

public class AppServiceSampleLiveOnlyTests extends SamplesTestBase {

    @Test
    @DoNotRecord
    public void testManageWebAppSourceControl() throws GitAPIException {
        if (skipInPlayback()) {
            return;
        }

        Assertions.assertTrue(ManageWebAppSourceControl.runSample(azureResourceManager));
    }

    @Test
    @DoNotRecord
    public void testManageWebAppStorageAccountConnection() {
        if (skipInPlayback()) {
            return;
        }

        Assertions.assertTrue(ManageWebAppStorageAccountConnection.runSample(azureResourceManager));
    }

    @Test
    @DoNotRecord
    public void testManageLinuxWebAppSourceControl() throws GitAPIException {
        if (skipInPlayback()) {
            return;
        }

        Assertions.assertTrue(ManageLinuxWebAppSourceControl.runSample(azureResourceManager));
    }

    @Test
    @DoNotRecord
    public void testManageLinuxWebAppStorageAccountConnection() {
        if (skipInPlayback()) {
            return;
        }

        Assertions.assertTrue(ManageLinuxWebAppStorageAccountConnection.runSample(azureResourceManager));
    }

    @Test
    @DoNotRecord
    public void testManageLinuxWebAppWithContainerRegistry() throws IOException, InterruptedException {
        if (skipInPlayback()) {
            return;
        }

        Assertions.assertTrue(ManageLinuxWebAppWithContainerRegistry.runSample(azureResourceManager));
    }

    @Test
    @DoNotRecord
    public void testManageFunctionAppWithAuthentication() throws GitAPIException {
        if (skipInPlayback()) {
            return;
        }

        Assertions.assertTrue(ManageFunctionAppWithAuthentication.runSample(azureResourceManager));
    }

    @Test
    @DoNotRecord
    public void testManageFunctionAppSourceControl() throws GitAPIException {
        if (skipInPlayback()) {
            return;
        }

        Assertions.assertTrue(ManageFunctionAppSourceControl.runSample(azureResourceManager));
    }

    @Test
    @DoNotRecord
    public void testManageLinuxWebAppCosmosDbByMsi() throws IOException, InterruptedException {
        if (skipInPlayback()) {
            return;
        }

<<<<<<< HEAD
        Assertions.assertTrue(ManageLinuxWebAppCosmosDbByMsi.runSample(azure, ""));
=======
        Assertions.assertTrue(ManageLinuxWebAppCosmosDbByMsi.runSample(azureResourceManager));
>>>>>>> fc836501
    }

    @Test
    @DoNotRecord
    public void testManageWebAppCosmosDbByMsi() {
        if (skipInPlayback()) {
            return;
        }

        Assertions.assertTrue(ManageWebAppCosmosDbByMsi.runSample(azureResourceManager, credentialFromFile(), clientIdFromFile()));
    }

    @Test
    @DoNotRecord
    public void testManageWebAppCosmosDbThroughKeyVault() {
        if (skipInPlayback()) {
            return;
        }

        Assertions.assertTrue(ManageWebAppCosmosDbThroughKeyVault.runSample(azureResourceManager, clientIdFromFile()));
    }

    @Test
    @DoNotRecord
    public void testManageFunctionAppLogs() throws IOException {
        if (skipInPlayback()) {
            return;
        }

        Assertions.assertTrue(ManageFunctionAppLogs.runSample(azureResourceManager));
    }

    @Test
    @DoNotRecord
    public void testManageWebAppLogs() throws IOException {
        if (skipInPlayback()) {
            return;
        }

        Assertions.assertTrue(ManageWebAppLogs.runSample(azureResourceManager));
    }

    @Test
    @DoNotRecord
    public void testManageLinuxFunctionAppSourceControl() {
        if (skipInPlayback()) {
            return;
        }

        Assertions.assertTrue(ManageLinuxFunctionAppSourceControl.runSample(azureResourceManager));
    }

    @Test
    @DoNotRecord
    public void testManageWebAppWithDomainSsl() throws IOException {
        if (skipInPlayback()) {
            return;
        }

        Assertions.assertTrue(ManageWebAppWithDomainSsl.runSample(azureResourceManager));
    }

    @Test
    @DoNotRecord
    public void testManageWebAppWithTrafficManager() throws IOException {
        if (skipInPlayback()) {
            return;
        }

        Assertions.assertTrue(ManageWebAppWithTrafficManager.runSample(azureResourceManager));
    }

    @Test
    @DoNotRecord
    public void testManageLinuxWebAppWithDomainSsl() throws IOException {
        if (skipInPlayback()) {
            return;
        }

        Assertions.assertTrue(ManageLinuxWebAppWithDomainSsl.runSample(azureResourceManager));
    }

    @Test
    @DoNotRecord
    public void testManageLinuxWebAppWithTrafficManager() throws IOException {
        if (skipInPlayback()) {
            return;
        }

        Assertions.assertTrue(ManageLinuxWebAppWithTrafficManager.runSample(azureResourceManager));
    }

    @Test
    @DoNotRecord
    public void testManageFunctionAppWithDomainSsl() throws IOException {
        if (skipInPlayback()) {
            return;
        }

        Assertions.assertTrue(ManageFunctionAppWithDomainSsl.runSample(azureResourceManager));
    }
}<|MERGE_RESOLUTION|>--- conflicted
+++ resolved
@@ -107,11 +107,7 @@
             return;
         }
 
-<<<<<<< HEAD
-        Assertions.assertTrue(ManageLinuxWebAppCosmosDbByMsi.runSample(azure, ""));
-=======
-        Assertions.assertTrue(ManageLinuxWebAppCosmosDbByMsi.runSample(azureResourceManager));
->>>>>>> fc836501
+        Assertions.assertTrue(ManageLinuxWebAppCosmosDbByMsi.runSample(azureResourceManager, ""));
     }
 
     @Test
