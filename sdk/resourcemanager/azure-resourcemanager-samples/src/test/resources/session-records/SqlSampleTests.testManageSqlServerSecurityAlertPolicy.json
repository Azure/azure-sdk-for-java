{
  "networkCallRecords" : [ {
    "Method" : "PUT",
    "Uri" : "http://localhost:1234/subscriptions/00000000-0000-0000-0000-000000000000/resourcegroups/rgsql1425231b96?api-version=2021-01-01",
    "Headers" : {
      "User-Agent" : "azsdk-java-com.azure.resourcemanager.resources/2.22.0-beta.1 (11.0.15.1; Windows 11; 10.0)",
      "x-ms-client-request-id" : "93260e36-4e77-42ba-9758-f94fc563b2a4",
      "Content-Type" : "application/json"
    },
    "Response" : {
      "content-length" : "227",
      "X-Content-Type-Options" : "nosniff",
      "x-ms-ratelimit-remaining-subscription-writes" : "1199",
      "Pragma" : "no-cache",
      "retry-after" : "0",
      "StatusCode" : "201",
      "Date" : "Mon, 05 Dec 2022 02:44:29 GMT",
      "x-ms-correlation-request-id" : "5200ef34-eea4-4f30-8e17-6f8608b8771c",
      "Strict-Transport-Security" : "max-age=31536000; includeSubDomains",
      "Cache-Control" : "no-cache",
      "x-ms-routing-request-id" : "SOUTHEASTASIA:20221205T024430Z:5200ef34-eea4-4f30-8e17-6f8608b8771c",
      "Expires" : "-1",
      "x-ms-request-id" : "5200ef34-eea4-4f30-8e17-6f8608b8771c",
      "Body" : "{\"id\":\"/subscriptions/00000000-0000-0000-0000-000000000000/resourceGroups/rgsql1425231b96\",\"name\":\"rgsql1425231b96\",\"type\":\"Microsoft.Resources/resourceGroups\",\"location\":\"eastus\",\"properties\":{\"provisioningState\":\"Succeeded\"}}",
      "Content-Type" : "application/json; charset=utf-8"
    },
    "Exception" : null
  }, {
    "Method" : "PUT",
    "Uri" : "http://localhost:1234/subscriptions/00000000-0000-0000-0000-000000000000/resourceGroups/rgsql1425231b96/providers/Microsoft.Sql/servers/sql921015a405c?api-version=2021-11-01",
    "Headers" : {
      "User-Agent" : "azsdk-java-com.azure.resourcemanager.sql/2.22.0-beta.1 (11.0.15.1; Windows 11; 10.0)",
      "x-ms-client-request-id" : "9731887e-2678-4c84-9e54-56a70923b7b8",
      "Content-Type" : "application/json"
    },
    "Response" : {
      "content-length" : "73",
      "Server" : "Microsoft-HTTPAPI/2.0",
      "X-Content-Type-Options" : "nosniff",
      "x-ms-ratelimit-remaining-subscription-writes" : "1198",
      "Pragma" : "no-cache",
      "StatusCode" : "202",
      "Date" : "Mon, 05 Dec 2022 02:44:33 GMT",
      "x-ms-correlation-request-id" : "e9906d9e-f577-4c49-bd45-0c4aa7a1a867",
      "Strict-Transport-Security" : "max-age=31536000; includeSubDomains",
      "Retry-After" : "0",
      "Cache-Control" : "no-cache",
      "x-ms-routing-request-id" : "SOUTHEASTASIA:20221205T024434Z:e9906d9e-f577-4c49-bd45-0c4aa7a1a867",
      "Expires" : "-1",
      "Azure-AsyncOperation" : "http://localhost:1234/subscriptions/00000000-0000-0000-0000-000000000000/resourceGroups/rgsql1425231b96/providers/Microsoft.Sql/locations/eastus/serverAzureAsyncOperation/1d29589a-7cda-41c1-97c9-15d8abd90a56?api-version=2021-11-01",
      "x-ms-request-id" : "1d29589a-7cda-41c1-97c9-15d8abd90a56",
      "Body" : "{\"operation\":\"UpsertLogicalServer\",\"startTime\":\"2022-12-05T02:44:34.38Z\"}",
      "Location" : "http://localhost:1234/subscriptions/00000000-0000-0000-0000-000000000000/resourceGroups/rgsql1425231b96/providers/Microsoft.Sql/locations/eastus/serverOperationResults/1d29589a-7cda-41c1-97c9-15d8abd90a56?api-version=2021-11-01",
      "Content-Type" : "application/json; charset=utf-8"
    },
    "Exception" : null
  }, {
    "Method" : "GET",
    "Uri" : "http://localhost:1234/subscriptions/00000000-0000-0000-0000-000000000000/resourceGroups/rgsql1425231b96/providers/Microsoft.Sql/locations/eastus/serverAzureAsyncOperation/1d29589a-7cda-41c1-97c9-15d8abd90a56?api-version=2021-11-01",
    "Headers" : {
      "User-Agent" : "azsdk-java-com.azure.resourcemanager.sql/2.22.0-beta.1 (11.0.15.1; Windows 11; 10.0)",
      "x-ms-client-request-id" : "beb5a01c-bf63-489b-9d1b-b629e5191922"
    },
    "Response" : {
      "content-length" : "107",
      "Server" : "Microsoft-HTTPAPI/2.0",
      "X-Content-Type-Options" : "nosniff",
      "Pragma" : "no-cache",
      "x-ms-ratelimit-remaining-subscription-reads" : "11999",
      "StatusCode" : "200",
      "x-ms-correlation-request-id" : "301cad91-5e51-42ab-a644-52fd3b859dd3",
      "Date" : "Mon, 05 Dec 2022 02:44:35 GMT",
      "Strict-Transport-Security" : "max-age=31536000; includeSubDomains",
      "Cache-Control" : "no-cache",
      "Retry-After" : "0",
      "x-ms-routing-request-id" : "SOUTHEASTASIA:20221205T024435Z:301cad91-5e51-42ab-a644-52fd3b859dd3",
      "Expires" : "-1",
      "x-ms-request-id" : "271e0590-98e3-4e97-8dd8-4a995852e14d",
      "Body" : "{\"name\":\"1d29589a-7cda-41c1-97c9-15d8abd90a56\",\"status\":\"InProgress\",\"startTime\":\"2022-12-05T02:44:34.38Z\"}",
      "Content-Type" : "application/json; charset=utf-8"
    },
    "Exception" : null
  }, {
    "Method" : "GET",
    "Uri" : "http://localhost:1234/subscriptions/00000000-0000-0000-0000-000000000000/resourceGroups/rgsql1425231b96/providers/Microsoft.Sql/locations/eastus/serverAzureAsyncOperation/1d29589a-7cda-41c1-97c9-15d8abd90a56?api-version=2021-11-01",
    "Headers" : {
      "User-Agent" : "azsdk-java-com.azure.resourcemanager.sql/2.22.0-beta.1 (11.0.15.1; Windows 11; 10.0)",
      "x-ms-client-request-id" : "e96698f4-01e4-4ba9-adaa-8909ac4cd3bf"
    },
    "Response" : {
      "content-length" : "107",
      "Server" : "Microsoft-HTTPAPI/2.0",
      "X-Content-Type-Options" : "nosniff",
      "Pragma" : "no-cache",
      "x-ms-ratelimit-remaining-subscription-reads" : "11998",
      "StatusCode" : "200",
      "x-ms-correlation-request-id" : "a14abb75-4199-4120-891f-f3fed7ef4ec6",
      "Date" : "Mon, 05 Dec 2022 02:44:36 GMT",
      "Strict-Transport-Security" : "max-age=31536000; includeSubDomains",
      "Cache-Control" : "no-cache",
      "Retry-After" : "0",
      "x-ms-routing-request-id" : "SOUTHEASTASIA:20221205T024437Z:a14abb75-4199-4120-891f-f3fed7ef4ec6",
      "Expires" : "-1",
      "x-ms-request-id" : "071b4b84-0a98-4efe-a09b-0333dc280434",
      "Body" : "{\"name\":\"1d29589a-7cda-41c1-97c9-15d8abd90a56\",\"status\":\"InProgress\",\"startTime\":\"2022-12-05T02:44:34.38Z\"}",
      "Content-Type" : "application/json; charset=utf-8"
    },
    "Exception" : null
  }, {
    "Method" : "GET",
    "Uri" : "http://localhost:1234/subscriptions/00000000-0000-0000-0000-000000000000/resourceGroups/rgsql1425231b96/providers/Microsoft.Sql/locations/eastus/serverAzureAsyncOperation/1d29589a-7cda-41c1-97c9-15d8abd90a56?api-version=2021-11-01",
    "Headers" : {
      "User-Agent" : "azsdk-java-com.azure.resourcemanager.sql/2.22.0-beta.1 (11.0.15.1; Windows 11; 10.0)",
      "x-ms-client-request-id" : "5e2ac8c0-475a-4110-8742-a643fcbdd5be"
    },
    "Response" : {
      "content-length" : "107",
      "Server" : "Microsoft-HTTPAPI/2.0",
      "X-Content-Type-Options" : "nosniff",
      "Pragma" : "no-cache",
      "x-ms-ratelimit-remaining-subscription-reads" : "11997",
      "StatusCode" : "200",
      "x-ms-correlation-request-id" : "94b2f1fb-14ca-43bd-b0e7-5cf5c7340007",
      "Date" : "Mon, 05 Dec 2022 02:44:38 GMT",
      "Strict-Transport-Security" : "max-age=31536000; includeSubDomains",
      "Cache-Control" : "no-cache",
      "Retry-After" : "0",
      "x-ms-routing-request-id" : "SOUTHEASTASIA:20221205T024438Z:94b2f1fb-14ca-43bd-b0e7-5cf5c7340007",
      "Expires" : "-1",
      "x-ms-request-id" : "2ea12be1-0b3d-4571-a6fd-c94ed0b40d31",
      "Body" : "{\"name\":\"1d29589a-7cda-41c1-97c9-15d8abd90a56\",\"status\":\"InProgress\",\"startTime\":\"2022-12-05T02:44:34.38Z\"}",
      "Content-Type" : "application/json; charset=utf-8"
    },
    "Exception" : null
  }, {
    "Method" : "GET",
    "Uri" : "http://localhost:1234/subscriptions/00000000-0000-0000-0000-000000000000/resourceGroups/rgsql1425231b96/providers/Microsoft.Sql/locations/eastus/serverAzureAsyncOperation/1d29589a-7cda-41c1-97c9-15d8abd90a56?api-version=2021-11-01",
    "Headers" : {
      "User-Agent" : "azsdk-java-com.azure.resourcemanager.sql/2.22.0-beta.1 (11.0.15.1; Windows 11; 10.0)",
      "x-ms-client-request-id" : "346dc337-2521-472a-a98c-c436304f3f15"
    },
    "Response" : {
      "content-length" : "107",
      "Server" : "Microsoft-HTTPAPI/2.0",
      "X-Content-Type-Options" : "nosniff",
      "Pragma" : "no-cache",
      "x-ms-ratelimit-remaining-subscription-reads" : "11996",
      "StatusCode" : "200",
      "x-ms-correlation-request-id" : "0e057b7f-85df-4d5a-883b-14bb25c2496d",
      "Date" : "Mon, 05 Dec 2022 02:44:39 GMT",
      "Strict-Transport-Security" : "max-age=31536000; includeSubDomains",
      "Cache-Control" : "no-cache",
      "Retry-After" : "0",
      "x-ms-routing-request-id" : "SOUTHEASTASIA:20221205T024440Z:0e057b7f-85df-4d5a-883b-14bb25c2496d",
      "Expires" : "-1",
      "x-ms-request-id" : "6086a7ef-b73c-4c7b-b2c4-a7dc7964ff30",
      "Body" : "{\"name\":\"1d29589a-7cda-41c1-97c9-15d8abd90a56\",\"status\":\"InProgress\",\"startTime\":\"2022-12-05T02:44:34.38Z\"}",
      "Content-Type" : "application/json; charset=utf-8"
    },
    "Exception" : null
  }, {
    "Method" : "GET",
    "Uri" : "http://localhost:1234/subscriptions/00000000-0000-0000-0000-000000000000/resourceGroups/rgsql1425231b96/providers/Microsoft.Sql/locations/eastus/serverAzureAsyncOperation/1d29589a-7cda-41c1-97c9-15d8abd90a56?api-version=2021-11-01",
    "Headers" : {
      "User-Agent" : "azsdk-java-com.azure.resourcemanager.sql/2.22.0-beta.1 (11.0.15.1; Windows 11; 10.0)",
      "x-ms-client-request-id" : "881b9818-4582-4634-8b18-82b58a65fea0"
    },
    "Response" : {
      "content-length" : "107",
      "Server" : "Microsoft-HTTPAPI/2.0",
      "X-Content-Type-Options" : "nosniff",
      "Pragma" : "no-cache",
      "x-ms-ratelimit-remaining-subscription-reads" : "11995",
      "StatusCode" : "200",
      "x-ms-correlation-request-id" : "331b0fcf-ca13-4799-95e8-b9750ac96fb2",
      "Date" : "Mon, 05 Dec 2022 02:45:00 GMT",
      "Strict-Transport-Security" : "max-age=31536000; includeSubDomains",
      "Cache-Control" : "no-cache",
      "Retry-After" : "0",
      "x-ms-routing-request-id" : "SOUTHEASTASIA:20221205T024501Z:331b0fcf-ca13-4799-95e8-b9750ac96fb2",
      "Expires" : "-1",
      "x-ms-request-id" : "211e9d83-719b-44d6-8be6-5849bc901da1",
      "Body" : "{\"name\":\"1d29589a-7cda-41c1-97c9-15d8abd90a56\",\"status\":\"InProgress\",\"startTime\":\"2022-12-05T02:44:34.38Z\"}",
      "Content-Type" : "application/json; charset=utf-8"
    },
    "Exception" : null
  }, {
    "Method" : "GET",
    "Uri" : "http://localhost:1234/subscriptions/00000000-0000-0000-0000-000000000000/resourceGroups/rgsql1425231b96/providers/Microsoft.Sql/locations/eastus/serverAzureAsyncOperation/1d29589a-7cda-41c1-97c9-15d8abd90a56?api-version=2021-11-01",
    "Headers" : {
      "User-Agent" : "azsdk-java-com.azure.resourcemanager.sql/2.22.0-beta.1 (11.0.15.1; Windows 11; 10.0)",
      "x-ms-client-request-id" : "f73d12f2-b981-4370-93d4-e3cef0206b19"
    },
    "Response" : {
      "content-length" : "107",
      "Server" : "Microsoft-HTTPAPI/2.0",
      "X-Content-Type-Options" : "nosniff",
      "Pragma" : "no-cache",
      "x-ms-ratelimit-remaining-subscription-reads" : "11994",
      "StatusCode" : "200",
      "x-ms-correlation-request-id" : "12e2e3fc-ec49-410b-a825-73791b222ea1",
      "Date" : "Mon, 05 Dec 2022 02:45:21 GMT",
      "Strict-Transport-Security" : "max-age=31536000; includeSubDomains",
      "Cache-Control" : "no-cache",
      "Retry-After" : "0",
      "x-ms-routing-request-id" : "SOUTHEASTASIA:20221205T024521Z:12e2e3fc-ec49-410b-a825-73791b222ea1",
      "Expires" : "-1",
      "x-ms-request-id" : "c7576543-3c27-480d-818f-155e6a9b8cf6",
      "Body" : "{\"name\":\"1d29589a-7cda-41c1-97c9-15d8abd90a56\",\"status\":\"InProgress\",\"startTime\":\"2022-12-05T02:44:34.38Z\"}",
      "Content-Type" : "application/json; charset=utf-8"
    },
    "Exception" : null
  }, {
    "Method" : "GET",
    "Uri" : "http://localhost:1234/subscriptions/00000000-0000-0000-0000-000000000000/resourceGroups/rgsql1425231b96/providers/Microsoft.Sql/locations/eastus/serverAzureAsyncOperation/1d29589a-7cda-41c1-97c9-15d8abd90a56?api-version=2021-11-01",
    "Headers" : {
      "User-Agent" : "azsdk-java-com.azure.resourcemanager.sql/2.22.0-beta.1 (11.0.15.1; Windows 11; 10.0)",
      "x-ms-client-request-id" : "61d9d6b9-8ea3-4067-8a1c-478d0d219a44"
    },
    "Response" : {
      "content-length" : "106",
      "Server" : "Microsoft-HTTPAPI/2.0",
      "X-Content-Type-Options" : "nosniff",
      "Pragma" : "no-cache",
      "x-ms-ratelimit-remaining-subscription-reads" : "11993",
      "StatusCode" : "200",
      "x-ms-correlation-request-id" : "979cad1e-53fb-42d3-9ac6-5bd2efd2cb98",
      "Date" : "Mon, 05 Dec 2022 02:45:41 GMT",
      "Strict-Transport-Security" : "max-age=31536000; includeSubDomains",
      "Cache-Control" : "no-cache",
      "Retry-After" : "0",
      "x-ms-routing-request-id" : "SOUTHEASTASIA:20221205T024541Z:979cad1e-53fb-42d3-9ac6-5bd2efd2cb98",
      "Expires" : "-1",
      "x-ms-request-id" : "e1d1d258-30a6-4729-bc46-52d1df2bc456",
      "Body" : "{\"name\":\"1d29589a-7cda-41c1-97c9-15d8abd90a56\",\"status\":\"Succeeded\",\"startTime\":\"2022-12-05T02:44:34.38Z\"}",
      "Content-Type" : "application/json; charset=utf-8"
    },
    "Exception" : null
  }, {
    "Method" : "GET",
    "Uri" : "http://localhost:1234/subscriptions/00000000-0000-0000-0000-000000000000/resourceGroups/rgsql1425231b96/providers/Microsoft.Sql/servers/sql921015a405c?api-version=2021-11-01",
    "Headers" : {
      "User-Agent" : "azsdk-java-com.azure.resourcemanager.sql/2.22.0-beta.1 (11.0.15.1; Windows 11; 10.0)",
      "x-ms-client-request-id" : "3cd8e528-3605-4347-a8f0-4f20ff42ce34"
    },
    "Response" : {
      "content-length" : "494",
      "Server" : "Microsoft-HTTPAPI/2.0",
      "X-Content-Type-Options" : "nosniff",
      "Pragma" : "no-cache",
      "retry-after" : "0",
      "x-ms-ratelimit-remaining-subscription-reads" : "11999",
      "StatusCode" : "200",
      "x-ms-correlation-request-id" : "6b055035-6ef7-43b9-9330-5121cdade979",
      "Date" : "Mon, 05 Dec 2022 02:45:42 GMT",
      "Strict-Transport-Security" : "max-age=31536000; includeSubDomains",
      "Cache-Control" : "no-cache",
      "x-ms-routing-request-id" : "SOUTHEASTASIA:20221205T024542Z:6b055035-6ef7-43b9-9330-5121cdade979",
      "Expires" : "-1",
      "x-ms-request-id" : "7ca76e22-b2d3-4b65-99bc-4f7a369a87c1",
      "Body" : "{\"kind\":\"v12.0\",\"properties\":{\"administratorLogin\":\"sqladmin3423\",\"version\":\"12.0\",\"state\":\"Ready\",\"fullyQualifiedDomainName\":\"sql921015a405c.database.windows.net\",\"privateEndpointConnections\":[],\"publicNetworkAccess\":\"Enabled\",\"restrictOutboundNetworkAccess\":\"Disabled\"},\"location\":\"eastus\",\"tags\":{},\"id\":\"/subscriptions/00000000-0000-0000-0000-000000000000/resourceGroups/rgsql1425231b96/providers/Microsoft.Sql/servers/sql921015a405c\",\"name\":\"sql921015a405c\",\"type\":\"Microsoft.Sql/servers\"}",
      "Content-Type" : "application/json; charset=utf-8"
    },
    "Exception" : null
  }, {
    "Method" : "PUT",
    "Uri" : "http://localhost:1234/subscriptions/00000000-0000-0000-0000-000000000000/resourceGroups/rgsql1425231b96/providers/Microsoft.Sql/servers/sql921015a405c/firewallRules/AllowAllWindowsAzureIps?api-version=2021-11-01",
    "Headers" : {
      "User-Agent" : "azsdk-java-com.azure.resourcemanager.sql/2.22.0-beta.1 (11.0.15.1; Windows 11; 10.0)",
      "x-ms-client-request-id" : "ef74e244-ee89-4e7e-8b0d-59e55296903c",
      "Content-Type" : "application/json"
    },
    "Response" : {
      "content-length" : "321",
      "Server" : "Microsoft-HTTPAPI/2.0",
      "X-Content-Type-Options" : "nosniff",
      "x-ms-ratelimit-remaining-subscription-writes" : "1197",
      "Pragma" : "no-cache",
      "retry-after" : "0",
      "StatusCode" : "200",
      "Date" : "Mon, 05 Dec 2022 02:45:43 GMT",
      "x-ms-correlation-request-id" : "c13512cf-a5d8-4509-a31d-6fdb9868f2ac",
      "Strict-Transport-Security" : "max-age=31536000; includeSubDomains",
      "Cache-Control" : "no-cache",
      "x-ms-routing-request-id" : "SOUTHEASTASIA:20221205T024544Z:c13512cf-a5d8-4509-a31d-6fdb9868f2ac",
      "Expires" : "-1",
      "x-ms-request-id" : "c9dbb0a8-0b53-4ed8-a8d9-e364335844f5",
      "Body" : "{\"properties\":{\"startIpAddress\":\"0.0.0.0\",\"endIpAddress\":\"0.0.0.0\"},\"id\":\"/subscriptions/00000000-0000-0000-0000-000000000000/resourceGroups/rgsql1425231b96/providers/Microsoft.Sql/servers/sql921015a405c/firewallRules/AllowAllWindowsAzureIps\",\"name\":\"AllowAllWindowsAzureIps\",\"type\":\"Microsoft.Sql/servers/firewallRules\"}",
      "Content-Type" : "application/json; charset=utf-8"
    },
    "Exception" : null
  }, {
    "Method" : "PUT",
    "Uri" : "http://localhost:1234/subscriptions/00000000-0000-0000-0000-000000000000/resourceGroups/rgsql1425231b96/providers/Microsoft.Sql/servers/sql921015a405c/databases/dbSample?api-version=2021-11-01",
    "Headers" : {
      "User-Agent" : "azsdk-java-com.azure.resourcemanager.sql/2.22.0-beta.1 (11.0.15.1; Windows 11; 10.0)",
      "x-ms-client-request-id" : "26ec9be7-9dc4-4361-81c7-096e2979b51b",
      "Content-Type" : "application/json"
    },
    "Response" : {
      "content-length" : "75",
      "Server" : "Microsoft-HTTPAPI/2.0",
      "X-Content-Type-Options" : "nosniff",
      "x-ms-ratelimit-remaining-subscription-writes" : "1199",
      "Pragma" : "no-cache",
      "StatusCode" : "202",
      "Date" : "Mon, 05 Dec 2022 02:45:46 GMT",
      "x-ms-correlation-request-id" : "4a7e4a20-20fb-4e37-aa31-34d4198056ea",
      "Strict-Transport-Security" : "max-age=31536000; includeSubDomains",
      "Retry-After" : "0",
      "Cache-Control" : "no-cache",
      "x-ms-routing-request-id" : "SOUTHEASTASIA:20221205T024547Z:4a7e4a20-20fb-4e37-aa31-34d4198056ea",
      "Expires" : "-1",
      "Azure-AsyncOperation" : "http://localhost:1234/subscriptions/00000000-0000-0000-0000-000000000000/resourceGroups/rgsql1425231b96/providers/Microsoft.Sql/locations/eastus/databaseAzureAsyncOperation/073efd18-30e6-4908-a6bd-c8157020c92d?api-version=2021-11-01",
      "x-ms-request-id" : "073efd18-30e6-4908-a6bd-c8157020c92d",
      "Body" : "{\"operation\":\"CreateLogicalDatabase\",\"startTime\":\"2022-12-05T02:45:47.11Z\"}",
      "Location" : "http://localhost:1234/subscriptions/00000000-0000-0000-0000-000000000000/resourceGroups/rgsql1425231b96/providers/Microsoft.Sql/locations/eastus/databaseOperationResults/073efd18-30e6-4908-a6bd-c8157020c92d?api-version=2021-11-01",
      "Content-Type" : "application/json; charset=utf-8"
    },
    "Exception" : null
  }, {
    "Method" : "GET",
    "Uri" : "http://localhost:1234/subscriptions/00000000-0000-0000-0000-000000000000/resourceGroups/rgsql1425231b96/providers/Microsoft.Sql/locations/eastus/databaseAzureAsyncOperation/073efd18-30e6-4908-a6bd-c8157020c92d?api-version=2021-11-01",
    "Headers" : {
      "User-Agent" : "azsdk-java-com.azure.resourcemanager.sql/2.22.0-beta.1 (11.0.15.1; Windows 11; 10.0)",
      "x-ms-client-request-id" : "97b759b9-66fe-4d39-9548-d13ed686af73"
    },
    "Response" : {
      "content-length" : "107",
      "Server" : "Microsoft-HTTPAPI/2.0",
      "X-Content-Type-Options" : "nosniff",
      "Pragma" : "no-cache",
      "x-ms-ratelimit-remaining-subscription-reads" : "11992",
      "StatusCode" : "200",
      "x-ms-correlation-request-id" : "04eec7aa-b6f1-4470-9fa1-de8a7b439443",
      "Date" : "Mon, 05 Dec 2022 02:46:02 GMT",
      "Strict-Transport-Security" : "max-age=31536000; includeSubDomains",
      "Cache-Control" : "no-cache",
      "Retry-After" : "0",
      "x-ms-routing-request-id" : "SOUTHEASTASIA:20221205T024602Z:04eec7aa-b6f1-4470-9fa1-de8a7b439443",
      "Expires" : "-1",
      "x-ms-request-id" : "94b86bbf-acdc-4c28-b4f5-2997169828c9",
      "Body" : "{\"name\":\"073efd18-30e6-4908-a6bd-c8157020c92d\",\"status\":\"InProgress\",\"startTime\":\"2022-12-05T02:45:47.11Z\"}",
      "Content-Type" : "application/json; charset=utf-8"
    },
    "Exception" : null
  }, {
    "Method" : "GET",
    "Uri" : "http://localhost:1234/subscriptions/00000000-0000-0000-0000-000000000000/resourceGroups/rgsql1425231b96/providers/Microsoft.Sql/locations/eastus/databaseAzureAsyncOperation/073efd18-30e6-4908-a6bd-c8157020c92d?api-version=2021-11-01",
    "Headers" : {
      "User-Agent" : "azsdk-java-com.azure.resourcemanager.sql/2.22.0-beta.1 (11.0.15.1; Windows 11; 10.0)",
      "x-ms-client-request-id" : "a2702be2-3cb5-4d96-97cc-b8158eeccb7a"
    },
    "Response" : {
      "content-length" : "107",
      "Server" : "Microsoft-HTTPAPI/2.0",
      "X-Content-Type-Options" : "nosniff",
      "Pragma" : "no-cache",
      "x-ms-ratelimit-remaining-subscription-reads" : "11998",
      "StatusCode" : "200",
      "x-ms-correlation-request-id" : "cccc7951-0edd-4e81-9f2a-a1ac5d1b88d9",
      "Date" : "Mon, 05 Dec 2022 02:46:17 GMT",
      "Strict-Transport-Security" : "max-age=31536000; includeSubDomains",
      "Cache-Control" : "no-cache",
      "Retry-After" : "0",
      "x-ms-routing-request-id" : "SOUTHEASTASIA:20221205T024618Z:cccc7951-0edd-4e81-9f2a-a1ac5d1b88d9",
      "Expires" : "-1",
      "x-ms-request-id" : "8ad744d2-3497-42b3-b9eb-1f4d6ac803fc",
      "Body" : "{\"name\":\"073efd18-30e6-4908-a6bd-c8157020c92d\",\"status\":\"InProgress\",\"startTime\":\"2022-12-05T02:45:47.11Z\"}",
      "Content-Type" : "application/json; charset=utf-8"
    },
    "Exception" : null
  }, {
    "Method" : "GET",
    "Uri" : "http://localhost:1234/subscriptions/00000000-0000-0000-0000-000000000000/resourceGroups/rgsql1425231b96/providers/Microsoft.Sql/locations/eastus/databaseAzureAsyncOperation/073efd18-30e6-4908-a6bd-c8157020c92d?api-version=2021-11-01",
    "Headers" : {
      "User-Agent" : "azsdk-java-com.azure.resourcemanager.sql/2.22.0-beta.1 (11.0.15.1; Windows 11; 10.0)",
      "x-ms-client-request-id" : "080a2652-2df7-43a0-bfbb-25bdab4feb3f"
    },
    "Response" : {
      "content-length" : "107",
      "Server" : "Microsoft-HTTPAPI/2.0",
      "X-Content-Type-Options" : "nosniff",
      "Pragma" : "no-cache",
      "x-ms-ratelimit-remaining-subscription-reads" : "11991",
      "StatusCode" : "200",
      "x-ms-correlation-request-id" : "9b8a7f42-cd69-4c4b-b024-9dd842959961",
      "Date" : "Mon, 05 Dec 2022 02:46:32 GMT",
      "Strict-Transport-Security" : "max-age=31536000; includeSubDomains",
      "Cache-Control" : "no-cache",
      "Retry-After" : "0",
      "x-ms-routing-request-id" : "SOUTHEASTASIA:20221205T024633Z:9b8a7f42-cd69-4c4b-b024-9dd842959961",
      "Expires" : "-1",
      "x-ms-request-id" : "66e893a8-8bf2-4e58-b703-30b35dd56c73",
      "Body" : "{\"name\":\"073efd18-30e6-4908-a6bd-c8157020c92d\",\"status\":\"InProgress\",\"startTime\":\"2022-12-05T02:45:47.11Z\"}",
      "Content-Type" : "application/json; charset=utf-8"
    },
    "Exception" : null
  }, {
    "Method" : "GET",
    "Uri" : "http://localhost:1234/subscriptions/00000000-0000-0000-0000-000000000000/resourceGroups/rgsql1425231b96/providers/Microsoft.Sql/locations/eastus/databaseAzureAsyncOperation/073efd18-30e6-4908-a6bd-c8157020c92d?api-version=2021-11-01",
    "Headers" : {
      "User-Agent" : "azsdk-java-com.azure.resourcemanager.sql/2.22.0-beta.1 (11.0.15.1; Windows 11; 10.0)",
      "x-ms-client-request-id" : "5e45cf1b-08db-4323-b3c7-c1c2c56b1968"
    },
    "Response" : {
      "content-length" : "106",
      "Server" : "Microsoft-HTTPAPI/2.0",
      "X-Content-Type-Options" : "nosniff",
      "Pragma" : "no-cache",
      "x-ms-ratelimit-remaining-subscription-reads" : "11997",
      "StatusCode" : "200",
      "x-ms-correlation-request-id" : "d3d578f2-09b8-4bc4-aa12-656091d067a1",
      "Date" : "Mon, 05 Dec 2022 02:46:47 GMT",
      "Strict-Transport-Security" : "max-age=31536000; includeSubDomains",
      "Cache-Control" : "no-cache",
      "Retry-After" : "0",
      "x-ms-routing-request-id" : "SOUTHEASTASIA:20221205T024648Z:d3d578f2-09b8-4bc4-aa12-656091d067a1",
      "Expires" : "-1",
      "x-ms-request-id" : "b15d2216-8750-44d2-8e7b-511cf7cb6202",
      "Body" : "{\"name\":\"073efd18-30e6-4908-a6bd-c8157020c92d\",\"status\":\"Succeeded\",\"startTime\":\"2022-12-05T02:45:47.11Z\"}",
      "Content-Type" : "application/json; charset=utf-8"
    },
    "Exception" : null
  }, {
    "Method" : "GET",
    "Uri" : "http://localhost:1234/subscriptions/00000000-0000-0000-0000-000000000000/resourceGroups/rgsql1425231b96/providers/Microsoft.Sql/servers/sql921015a405c/databases/dbSample?api-version=2021-11-01",
    "Headers" : {
      "User-Agent" : "azsdk-java-com.azure.resourcemanager.sql/2.22.0-beta.1 (11.0.15.1; Windows 11; 10.0)",
      "x-ms-client-request-id" : "ecdd7c30-4a91-4017-bbfb-ea08cddd3505"
    },
    "Response" : {
      "content-length" : "1071",
      "Server" : "Microsoft-HTTPAPI/2.0",
      "X-Content-Type-Options" : "nosniff",
      "Pragma" : "no-cache",
      "retry-after" : "0",
      "x-ms-ratelimit-remaining-subscription-reads" : "11990",
      "StatusCode" : "200",
      "x-ms-correlation-request-id" : "1fcd6bd3-fc39-412f-b87a-c64a81619717",
      "Date" : "Mon, 05 Dec 2022 02:46:49 GMT",
      "Strict-Transport-Security" : "max-age=31536000; includeSubDomains",
      "Cache-Control" : "no-cache",
      "x-ms-routing-request-id" : "SOUTHEASTASIA:20221205T024649Z:1fcd6bd3-fc39-412f-b87a-c64a81619717",
      "Expires" : "-1",
      "x-ms-request-id" : "84dfe822-975b-4300-a48f-52276354f89c",
      "Body" : "{\"sku\":{\"name\":\"Standard\",\"tier\":\"Standard\",\"capacity\":10},\"kind\":\"v12.0,user\",\"properties\":{\"collation\":\"SQL_Latin1_General_CP1_CI_AS\",\"maxSizeBytes\":268435456000,\"status\":\"Online\",\"databaseId\":\"049af224-b436-4b7f-b607-982872ec678a\",\"creationDate\":\"2022-12-05T02:46:38.123Z\",\"currentServiceObjectiveName\":\"S0\",\"requestedServiceObjectiveName\":\"S0\",\"defaultSecondaryLocation\":\"westus\",\"catalogCollation\":\"SQL_Latin1_General_CP1_CI_AS\",\"zoneRedundant\":false,\"readScale\":\"Disabled\",\"currentSku\":{\"name\":\"Standard\",\"tier\":\"Standard\",\"capacity\":10},\"currentBackupStorageRedundancy\":\"Geo\",\"requestedBackupStorageRedundancy\":\"Geo\",\"maintenanceConfigurationId\":\"/subscriptions/00000000-0000-0000-0000-000000000000/providers/Microsoft.Maintenance/publicMaintenanceConfigurations/SQL_Default\",\"isLedgerOn\":false,\"isInfraEncryptionEnabled\":false},\"location\":\"eastus\",\"id\":\"/subscriptions/00000000-0000-0000-0000-000000000000/resourceGroups/rgsql1425231b96/providers/Microsoft.Sql/servers/sql921015a405c/databases/dbSample\",\"name\":\"dbSample\",\"type\":\"Microsoft.Sql/servers/databases\"}",
      "Content-Type" : "application/json; charset=utf-8"
    },
    "Exception" : null
  }, {
    "Method" : "PUT",
<<<<<<< HEAD
    "Uri" : "http://localhost:1234/subscriptions/00000000-0000-0000-0000-000000000000/resourceGroups/rgsql1425231b96/providers/Microsoft.Storage/storageAccounts/sqlsa6881418653?api-version=2022-05-01",
=======
    "Uri" : "http://localhost:1234/subscriptions/00000000-0000-0000-0000-000000000000/resourceGroups/rgsql229193082b6/providers/Microsoft.Storage/storageAccounts/sqlsaf4441395be7?api-version=2022-09-01",
>>>>>>> c3814590
    "Headers" : {
      "User-Agent" : "azsdk-java-com.azure.resourcemanager.storage/2.22.0-beta.1 (11.0.15.1; Windows 11; 10.0)",
      "x-ms-client-request-id" : "fe6a9ad9-9679-4203-ab79-40ef37d2cb95",
      "Content-Type" : "application/json"
    },
    "Response" : {
      "content-length" : "0",
      "Server" : "Microsoft-Azure-Storage-Resource-Provider/1.0,Microsoft-HTTPAPI/2.0 Microsoft-HTTPAPI/2.0",
      "X-Content-Type-Options" : "nosniff",
      "x-ms-ratelimit-remaining-subscription-writes" : "1198",
      "Pragma" : "no-cache",
      "StatusCode" : "202",
<<<<<<< HEAD
      "Date" : "Mon, 05 Dec 2022 02:46:57 GMT",
      "x-ms-correlation-request-id" : "e8282e06-f0e5-4889-af62-7488970c571e",
      "Strict-Transport-Security" : "max-age=31536000; includeSubDomains",
      "Retry-After" : "0",
      "Cache-Control" : "no-cache",
      "x-ms-routing-request-id" : "SOUTHEASTASIA:20221205T024657Z:e8282e06-f0e5-4889-af62-7488970c571e",
      "Expires" : "-1",
      "x-ms-request-id" : "6d4e21b6-cc1d-4591-8d16-cde64a49e311",
      "Body" : "",
      "x-ms-client-request-id" : "fe6a9ad9-9679-4203-ab79-40ef37d2cb95",
      "Location" : "http://localhost:1234/subscriptions/00000000-0000-0000-0000-000000000000/providers/Microsoft.Storage/locations/eastus/asyncoperations/6d4e21b6-cc1d-4591-8d16-cde64a49e311?monitor=true&api-version=2022-05-01",
      "Content-Type" : "text/plain; charset=utf-8"
    },
    "Exception" : null
  }, {
    "Method" : "GET",
    "Uri" : "http://localhost:1234/subscriptions/00000000-0000-0000-0000-000000000000/providers/Microsoft.Storage/locations/eastus/asyncoperations/6d4e21b6-cc1d-4591-8d16-cde64a49e311?monitor=true&api-version=2022-05-01",
=======
      "pragma" : "no-cache",
      "x-ms-correlation-request-id" : "19a5ffdd-00f5-4e6d-b99f-c95aec8e61a0",
      "strict-transport-security" : "max-age=31536000; includeSubDomains",
      "x-content-type-options" : "nosniff",
      "x-ms-routing-request-id" : "KOREASOUTH:20200803T083511Z:19a5ffdd-00f5-4e6d-b99f-c95aec8e61a0",
      "connection" : "keep-alive",
      "content-type" : "text/plain; charset=utf-8",
      "location" : "http://localhost:1234/subscriptions/00000000-0000-0000-0000-000000000000/providers/Microsoft.Storage/locations/eastus/asyncoperations/2e76bce0-0701-4223-94f5-1fb309047867?monitor=true&api-version=2022-09-01",
      "cache-control" : "no-cache",
      "x-ms-request-id" : "2e76bce0-0701-4223-94f5-1fb309047867",
      "Body" : ""
    }
  }, {
    "Method" : "GET",
    "Uri" : "http://localhost:1234/subscriptions/00000000-0000-0000-0000-000000000000/providers/Microsoft.Storage/locations/eastus/asyncoperations/2e76bce0-0701-4223-94f5-1fb309047867?monitor=true&api-version=2022-09-01",
>>>>>>> c3814590
    "Headers" : {
      "User-Agent" : "azsdk-java-com.azure.resourcemanager.storage/2.22.0-beta.1 (11.0.15.1; Windows 11; 10.0)",
      "x-ms-client-request-id" : "797ab5de-81e3-4d51-855d-9d056cede770"
    },
    "Response" : {
      "content-length" : "1833",
      "Server" : "Microsoft-Azure-Storage-Resource-Provider/1.0,Microsoft-HTTPAPI/2.0 Microsoft-HTTPAPI/2.0",
      "X-Content-Type-Options" : "nosniff",
      "Pragma" : "no-cache",
      "retry-after" : "0",
      "x-ms-ratelimit-remaining-subscription-reads" : "11989",
      "StatusCode" : "200",
      "x-ms-correlation-request-id" : "1a0e32b1-3f76-4a4a-b457-6e2898f370b4",
      "Date" : "Mon, 05 Dec 2022 02:47:15 GMT",
      "Strict-Transport-Security" : "max-age=31536000; includeSubDomains",
      "Cache-Control" : "no-cache",
      "x-ms-routing-request-id" : "SOUTHEASTASIA:20221205T024716Z:1a0e32b1-3f76-4a4a-b457-6e2898f370b4",
      "Expires" : "-1",
      "x-ms-request-id" : "6881e1af-4e32-4b6f-bb81-6765e7b8eb39",
      "Body" : "{\"sku\":{\"name\":\"Standard_RAGRS\",\"tier\":\"Standard\"},\"kind\":\"StorageV2\",\"id\":\"/subscriptions/00000000-0000-0000-0000-000000000000/resourceGroups/rgsql1425231b96/providers/Microsoft.Storage/storageAccounts/sqlsa6881418653\",\"name\":\"sqlsa6881418653\",\"type\":\"Microsoft.Storage/storageAccounts\",\"location\":\"eastus\",\"tags\":{},\"properties\":{\"keyCreationTime\":{\"key1\":\"2022-12-05T02:46:55.8926102Z\",\"key2\":\"2022-12-05T02:46:55.8926102Z\"},\"privateEndpointConnections\":[],\"minimumTlsVersion\":\"TLS1_2\",\"allowBlobPublicAccess\":true,\"networkAcls\":{\"bypass\":\"AzureServices\",\"virtualNetworkRules\":[],\"ipRules\":[],\"defaultAction\":\"Allow\"},\"supportsHttpsTrafficOnly\":true,\"encryption\":{\"services\":{\"file\":{\"keyType\":\"Account\",\"enabled\":true,\"lastEnabledTime\":\"2022-12-05T02:46:55.9082381Z\"},\"blob\":{\"keyType\":\"Account\",\"enabled\":true,\"lastEnabledTime\":\"2022-12-05T02:46:55.9082381Z\"}},\"keySource\":\"Microsoft.Storage\"},\"accessTier\":\"Hot\",\"provisioningState\":\"Succeeded\",\"creationTime\":\"2022-12-05T02:46:55.7519782Z\",\"primaryEndpoints\":{\"dfs\":\"https://sqlsa6881418653.dfs.core.windows.net/\",\"web\":\"https://sqlsa6881418653.z13.web.core.windows.net/\",\"blob\":\"https://sqlsa6881418653.blob.core.windows.net/\",\"queue\":\"https://sqlsa6881418653.queue.core.windows.net/\",\"table\":\"https://sqlsa6881418653.table.core.windows.net/\",\"file\":\"https://sqlsa6881418653.file.core.windows.net/\"},\"primaryLocation\":\"eastus\",\"statusOfPrimary\":\"available\",\"secondaryLocation\":\"westus\",\"statusOfSecondary\":\"available\",\"secondaryEndpoints\":{\"dfs\":\"https://sqlsa6881418653-secondary.dfs.core.windows.net/\",\"web\":\"https://sqlsa6881418653-secondary.z13.web.core.windows.net/\",\"blob\":\"https://sqlsa6881418653-secondary.blob.core.windows.net/\",\"queue\":\"https://sqlsa6881418653-secondary.queue.core.windows.net/\",\"table\":\"https://sqlsa6881418653-secondary.table.core.windows.net/\"}}}",
      "x-ms-client-request-id" : "797ab5de-81e3-4d51-855d-9d056cede770",
      "Content-Type" : "application/json"
    },
    "Exception" : null
  }, {
    "Method" : "GET",
<<<<<<< HEAD
    "Uri" : "http://localhost:1234/subscriptions/00000000-0000-0000-0000-000000000000/resourceGroups/rgsql1425231b96/providers/Microsoft.Storage/storageAccounts/sqlsa6881418653?api-version=2022-05-01",
=======
    "Uri" : "http://localhost:1234/subscriptions/00000000-0000-0000-0000-000000000000/resourceGroups/rgsql229193082b6/providers/Microsoft.Storage/storageAccounts/sqlsaf4441395be7?api-version=2022-09-01",
>>>>>>> c3814590
    "Headers" : {
      "User-Agent" : "azsdk-java-com.azure.resourcemanager.storage/2.22.0-beta.1 (11.0.15.1; Windows 11; 10.0)",
      "x-ms-client-request-id" : "f1fd417a-8224-4e61-a28e-f99b8b2b90e3",
      "Content-Type" : "application/json"
    },
    "Response" : {
      "content-length" : "1833",
      "Server" : "Microsoft-Azure-Storage-Resource-Provider/1.0,Microsoft-HTTPAPI/2.0 Microsoft-HTTPAPI/2.0",
      "X-Content-Type-Options" : "nosniff",
      "Pragma" : "no-cache",
      "retry-after" : "0",
      "x-ms-ratelimit-remaining-subscription-reads" : "11996",
      "StatusCode" : "200",
      "Date" : "Mon, 05 Dec 2022 02:47:16 GMT",
      "x-ms-correlation-request-id" : "f63a2e3e-01d5-42b7-a55f-3b5bc299a277",
      "Strict-Transport-Security" : "max-age=31536000; includeSubDomains",
      "Cache-Control" : "no-cache",
      "x-ms-routing-request-id" : "SOUTHEASTASIA:20221205T024716Z:f63a2e3e-01d5-42b7-a55f-3b5bc299a277",
      "Expires" : "-1",
      "x-ms-request-id" : "39663fae-a479-4ab3-a2c8-938478f7c0b4",
      "Body" : "{\"sku\":{\"name\":\"Standard_RAGRS\",\"tier\":\"Standard\"},\"kind\":\"StorageV2\",\"id\":\"/subscriptions/00000000-0000-0000-0000-000000000000/resourceGroups/rgsql1425231b96/providers/Microsoft.Storage/storageAccounts/sqlsa6881418653\",\"name\":\"sqlsa6881418653\",\"type\":\"Microsoft.Storage/storageAccounts\",\"location\":\"eastus\",\"tags\":{},\"properties\":{\"keyCreationTime\":{\"key1\":\"2022-12-05T02:46:55.8926102Z\",\"key2\":\"2022-12-05T02:46:55.8926102Z\"},\"privateEndpointConnections\":[],\"minimumTlsVersion\":\"TLS1_2\",\"allowBlobPublicAccess\":true,\"networkAcls\":{\"bypass\":\"AzureServices\",\"virtualNetworkRules\":[],\"ipRules\":[],\"defaultAction\":\"Allow\"},\"supportsHttpsTrafficOnly\":true,\"encryption\":{\"services\":{\"file\":{\"keyType\":\"Account\",\"enabled\":true,\"lastEnabledTime\":\"2022-12-05T02:46:55.9082381Z\"},\"blob\":{\"keyType\":\"Account\",\"enabled\":true,\"lastEnabledTime\":\"2022-12-05T02:46:55.9082381Z\"}},\"keySource\":\"Microsoft.Storage\"},\"accessTier\":\"Hot\",\"provisioningState\":\"Succeeded\",\"creationTime\":\"2022-12-05T02:46:55.7519782Z\",\"primaryEndpoints\":{\"dfs\":\"https://sqlsa6881418653.dfs.core.windows.net/\",\"web\":\"https://sqlsa6881418653.z13.web.core.windows.net/\",\"blob\":\"https://sqlsa6881418653.blob.core.windows.net/\",\"queue\":\"https://sqlsa6881418653.queue.core.windows.net/\",\"table\":\"https://sqlsa6881418653.table.core.windows.net/\",\"file\":\"https://sqlsa6881418653.file.core.windows.net/\"},\"primaryLocation\":\"eastus\",\"statusOfPrimary\":\"available\",\"secondaryLocation\":\"westus\",\"statusOfSecondary\":\"available\",\"secondaryEndpoints\":{\"dfs\":\"https://sqlsa6881418653-secondary.dfs.core.windows.net/\",\"web\":\"https://sqlsa6881418653-secondary.z13.web.core.windows.net/\",\"blob\":\"https://sqlsa6881418653-secondary.blob.core.windows.net/\",\"queue\":\"https://sqlsa6881418653-secondary.queue.core.windows.net/\",\"table\":\"https://sqlsa6881418653-secondary.table.core.windows.net/\"}}}",
      "x-ms-client-request-id" : "f1fd417a-8224-4e61-a28e-f99b8b2b90e3",
      "Content-Type" : "application/json"
    },
    "Exception" : null
  }, {
    "Method" : "POST",
<<<<<<< HEAD
    "Uri" : "http://localhost:1234/subscriptions/00000000-0000-0000-0000-000000000000/resourceGroups/rgsql1425231b96/providers/Microsoft.Storage/storageAccounts/sqlsa6881418653/listKeys?api-version=2022-05-01",
=======
    "Uri" : "http://localhost:1234/subscriptions/00000000-0000-0000-0000-000000000000/resourceGroups/rgsql229193082b6/providers/Microsoft.Storage/storageAccounts/sqlsaf4441395be7/listKeys?api-version=2022-09-01",
>>>>>>> c3814590
    "Headers" : {
      "User-Agent" : "azsdk-java-com.azure.resourcemanager.storage/2.22.0-beta.1 (11.0.15.1; Windows 11; 10.0)",
      "x-ms-client-request-id" : "8deef9bb-ca57-4cf2-ba93-201b4f8d00f1",
      "Content-Type" : "application/json"
    },
    "Response" : {
      "content-length" : "380",
      "Server" : "Microsoft-Azure-Storage-Resource-Provider/1.0,Microsoft-HTTPAPI/2.0 Microsoft-HTTPAPI/2.0",
      "X-Content-Type-Options" : "nosniff",
      "Pragma" : "no-cache",
      "retry-after" : "0",
      "StatusCode" : "200",
      "Date" : "Mon, 05 Dec 2022 02:47:17 GMT",
      "x-ms-correlation-request-id" : "399a13e9-883f-44ee-87fe-b24d5df6ffc3",
      "Strict-Transport-Security" : "max-age=31536000; includeSubDomains",
      "x-ms-ratelimit-remaining-subscription-resource-requests" : "11999",
      "Cache-Control" : "no-cache",
      "x-ms-routing-request-id" : "SOUTHEASTASIA:20221205T024717Z:399a13e9-883f-44ee-87fe-b24d5df6ffc3",
      "Expires" : "-1",
      "x-ms-request-id" : "92c253fa-9ab7-4a67-bc18-a6fb926c9077",
      "Body" : "{\"keys\":[{\"creationTime\":\"2022-12-05T02:46:55.8926102Z\",\"keyName\":\"key1\",\"value\":\"***REMOVED***\",\"permissions\":\"FULL\"},{\"creationTime\":\"2022-12-05T02:46:55.8926102Z\",\"keyName\":\"key2\",\"value\":\"***REMOVED***\",\"permissions\":\"FULL\"}]}",
      "x-ms-client-request-id" : "8deef9bb-ca57-4cf2-ba93-201b4f8d00f1",
      "Content-Type" : "application/json"
    },
    "Exception" : null
  }, {
    "Method" : "PUT",
    "Uri" : "http://localhost:1234/subscriptions/00000000-0000-0000-0000-000000000000/resourceGroups/rgsql1425231b96/providers/Microsoft.Sql/servers/sql921015a405c/securityAlertPolicies/Default?api-version=2021-11-01",
    "Headers" : {
      "User-Agent" : "azsdk-java-com.azure.resourcemanager.sql/2.22.0-beta.1 (11.0.15.1; Windows 11; 10.0)",
      "x-ms-client-request-id" : "07191ddc-c80d-4702-a380-8119a1667250",
      "Content-Type" : "application/json"
    },
    "Response" : {
      "content-length" : "88",
      "Server" : "Microsoft-HTTPAPI/2.0",
      "X-Content-Type-Options" : "nosniff",
      "x-ms-ratelimit-remaining-subscription-writes" : "1197",
      "Pragma" : "no-cache",
      "StatusCode" : "202",
      "Date" : "Mon, 05 Dec 2022 02:47:18 GMT",
      "x-ms-correlation-request-id" : "ec2fde63-771e-4cea-8ab5-09e0d67eba6f",
      "Strict-Transport-Security" : "max-age=31536000; includeSubDomains",
      "Retry-After" : "0",
      "Cache-Control" : "no-cache",
      "x-ms-routing-request-id" : "SOUTHEASTASIA:20221205T024719Z:ec2fde63-771e-4cea-8ab5-09e0d67eba6f",
      "Expires" : "-1",
      "Azure-AsyncOperation" : "http://localhost:1234/subscriptions/00000000-0000-0000-0000-000000000000/providers/Microsoft.Sql/locations/eastus/securityAlertPoliciesAzureAsyncOperation/111da27f-fca1-4dff-b32e-3d66940d561b?api-version=2021-11-01",
      "x-ms-request-id" : "111da27f-fca1-4dff-b32e-3d66940d561b",
      "Body" : "{\"operation\":\"UpsertServerThreatDetectionPolicy\",\"startTime\":\"2022-12-05T02:47:18.997Z\"}",
      "Location" : "http://localhost:1234/subscriptions/00000000-0000-0000-0000-000000000000/providers/Microsoft.Sql/locations/eastus/securityAlertPoliciesOperationResults/111da27f-fca1-4dff-b32e-3d66940d561b?api-version=2021-11-01",
      "Content-Type" : "application/json; charset=utf-8"
    },
    "Exception" : null
  }, {
    "Method" : "GET",
    "Uri" : "http://localhost:1234/subscriptions/00000000-0000-0000-0000-000000000000/providers/Microsoft.Sql/locations/eastus/securityAlertPoliciesAzureAsyncOperation/111da27f-fca1-4dff-b32e-3d66940d561b?api-version=2021-11-01",
    "Headers" : {
      "User-Agent" : "azsdk-java-com.azure.resourcemanager.sql/2.22.0-beta.1 (11.0.15.1; Windows 11; 10.0)",
      "x-ms-client-request-id" : "027c55f9-2bf9-4f62-9d87-3ac0e714b341"
    },
    "Response" : {
      "content-length" : "107",
      "Server" : "Microsoft-HTTPAPI/2.0",
      "X-Content-Type-Options" : "nosniff",
      "Pragma" : "no-cache",
      "retry-after" : "0",
      "x-ms-ratelimit-remaining-subscription-reads" : "11988",
      "StatusCode" : "200",
      "x-ms-correlation-request-id" : "06d41258-5f8c-4b38-8aa4-76266f9b3c51",
      "Date" : "Mon, 05 Dec 2022 02:47:21 GMT",
      "Strict-Transport-Security" : "max-age=31536000; includeSubDomains",
      "Cache-Control" : "no-cache",
      "x-ms-routing-request-id" : "SOUTHEASTASIA:20221205T024722Z:06d41258-5f8c-4b38-8aa4-76266f9b3c51",
      "Expires" : "-1",
      "x-ms-request-id" : "19107aa3-30cc-4ef9-bf19-4c0e16f638bc",
      "Body" : "{\"name\":\"111da27f-fca1-4dff-b32e-3d66940d561b\",\"status\":\"Succeeded\",\"startTime\":\"2022-12-05T02:47:18.997Z\"}",
      "Content-Type" : "application/json; charset=utf-8"
    },
    "Exception" : null
  }, {
    "Method" : "GET",
    "Uri" : "http://localhost:1234/subscriptions/00000000-0000-0000-0000-000000000000/resourceGroups/rgsql1425231b96/providers/Microsoft.Sql/servers/sql921015a405c/securityAlertPolicies/Default?api-version=2021-11-01",
    "Headers" : {
      "User-Agent" : "azsdk-java-com.azure.resourcemanager.sql/2.22.0-beta.1 (11.0.15.1; Windows 11; 10.0)",
      "x-ms-client-request-id" : "26153e3f-469e-40f7-b439-4bc28b1ec735"
    },
    "Response" : {
      "content-length" : "527",
      "Server" : "Microsoft-HTTPAPI/2.0",
      "X-Content-Type-Options" : "nosniff",
      "Pragma" : "no-cache",
      "retry-after" : "0",
      "x-ms-ratelimit-remaining-subscription-reads" : "11995",
      "StatusCode" : "200",
      "x-ms-correlation-request-id" : "79d1c6bd-3410-49ea-aed9-d9158365c680",
      "Date" : "Mon, 05 Dec 2022 02:47:22 GMT",
      "Strict-Transport-Security" : "max-age=31536000; includeSubDomains",
      "Cache-Control" : "no-cache",
      "x-ms-routing-request-id" : "SOUTHEASTASIA:20221205T024723Z:79d1c6bd-3410-49ea-aed9-d9158365c680",
      "Expires" : "-1",
      "x-ms-request-id" : "1042fac6-047d-41b5-b115-852643ef66ef",
      "Body" : "{\"properties\":{\"state\":\"Enabled\",\"disabledAlerts\":[\"Access_Anomaly\",\"Sql_Injection\"],\"emailAddresses\":[\"\"],\"emailAccountAdmins\":true,\"storageEndpoint\":\"https://sqlsa6881418653.blob.core.windows.net/\",\"storageAccountAccessKey\":\"\",\"retentionDays\":5,\"creationTime\":\"2022-12-05T02:47:19.153Z\"},\"id\":\"/subscriptions/00000000-0000-0000-0000-000000000000/resourceGroups/rgsql1425231b96/providers/Microsoft.Sql/servers/sql921015a405c/securityAlertPolicies/Default\",\"name\":\"Default\",\"type\":\"Microsoft.Sql/servers/securityAlertPolicies\"}",
      "Content-Type" : "application/json; charset=utf-8"
    },
    "Exception" : null
  }, {
    "Method" : "GET",
    "Uri" : "http://localhost:1234/subscriptions/00000000-0000-0000-0000-000000000000/resourceGroups/rgsql1425231b96/providers/Microsoft.Sql/servers/sql921015a405c/securityAlertPolicies/Default?api-version=2021-11-01",
    "Headers" : {
      "User-Agent" : "azsdk-java-com.azure.resourcemanager.sql/2.22.0-beta.1 (11.0.15.1; Windows 11; 10.0)",
      "x-ms-client-request-id" : "60656870-9478-444b-b118-c5c52c61f129",
      "Content-Type" : "application/json"
    },
    "Response" : {
      "content-length" : "527",
      "Server" : "Microsoft-HTTPAPI/2.0",
      "X-Content-Type-Options" : "nosniff",
      "Pragma" : "no-cache",
      "retry-after" : "0",
      "x-ms-ratelimit-remaining-subscription-reads" : "11987",
      "StatusCode" : "200",
      "Date" : "Mon, 05 Dec 2022 02:47:22 GMT",
      "x-ms-correlation-request-id" : "71dd60c3-ab26-4000-bba9-e1b33b0e866e",
      "Strict-Transport-Security" : "max-age=31536000; includeSubDomains",
      "Cache-Control" : "no-cache",
      "x-ms-routing-request-id" : "SOUTHEASTASIA:20221205T024723Z:71dd60c3-ab26-4000-bba9-e1b33b0e866e",
      "Expires" : "-1",
      "x-ms-request-id" : "3dae51cf-edd1-4601-93b5-b25009c9a0a9",
      "Body" : "{\"properties\":{\"state\":\"Enabled\",\"disabledAlerts\":[\"Access_Anomaly\",\"Sql_Injection\"],\"emailAddresses\":[\"\"],\"emailAccountAdmins\":true,\"storageEndpoint\":\"https://sqlsa6881418653.blob.core.windows.net/\",\"storageAccountAccessKey\":\"\",\"retentionDays\":5,\"creationTime\":\"2022-12-05T02:47:19.153Z\"},\"id\":\"/subscriptions/00000000-0000-0000-0000-000000000000/resourceGroups/rgsql1425231b96/providers/Microsoft.Sql/servers/sql921015a405c/securityAlertPolicies/Default\",\"name\":\"Default\",\"type\":\"Microsoft.Sql/servers/securityAlertPolicies\"}",
      "Content-Type" : "application/json; charset=utf-8"
    },
    "Exception" : null
  }, {
    "Method" : "PUT",
    "Uri" : "http://localhost:1234/subscriptions/00000000-0000-0000-0000-000000000000/resourceGroups/rgsql1425231b96/providers/Microsoft.Sql/servers/sql921015a405c/securityAlertPolicies/Default?api-version=2021-11-01",
    "Headers" : {
      "User-Agent" : "azsdk-java-com.azure.resourcemanager.sql/2.22.0-beta.1 (11.0.15.1; Windows 11; 10.0)",
      "x-ms-client-request-id" : "562947ca-6a8c-4cae-9904-35a574a7f0b8",
      "Content-Type" : "application/json"
    },
    "Response" : {
      "content-length" : "87",
      "Server" : "Microsoft-HTTPAPI/2.0",
      "X-Content-Type-Options" : "nosniff",
      "x-ms-ratelimit-remaining-subscription-writes" : "1196",
      "Pragma" : "no-cache",
      "StatusCode" : "202",
      "Date" : "Mon, 05 Dec 2022 02:47:23 GMT",
      "x-ms-correlation-request-id" : "20d54e1a-af92-4a8d-8993-5c91463ba651",
      "Strict-Transport-Security" : "max-age=31536000; includeSubDomains",
      "Retry-After" : "0",
      "Cache-Control" : "no-cache",
      "x-ms-routing-request-id" : "SOUTHEASTASIA:20221205T024724Z:20d54e1a-af92-4a8d-8993-5c91463ba651",
      "Expires" : "-1",
      "Azure-AsyncOperation" : "http://localhost:1234/subscriptions/00000000-0000-0000-0000-000000000000/providers/Microsoft.Sql/locations/eastus/securityAlertPoliciesAzureAsyncOperation/9c62ec0c-a51b-4c54-9b98-8e23fc9787f0?api-version=2021-11-01",
      "x-ms-request-id" : "9c62ec0c-a51b-4c54-9b98-8e23fc9787f0",
      "Body" : "{\"operation\":\"UpsertServerThreatDetectionPolicy\",\"startTime\":\"2022-12-05T02:47:24.31Z\"}",
      "Location" : "http://localhost:1234/subscriptions/00000000-0000-0000-0000-000000000000/providers/Microsoft.Sql/locations/eastus/securityAlertPoliciesOperationResults/9c62ec0c-a51b-4c54-9b98-8e23fc9787f0?api-version=2021-11-01",
      "Content-Type" : "application/json; charset=utf-8"
    },
    "Exception" : null
  }, {
    "Method" : "GET",
    "Uri" : "http://localhost:1234/subscriptions/00000000-0000-0000-0000-000000000000/providers/Microsoft.Sql/locations/eastus/securityAlertPoliciesAzureAsyncOperation/9c62ec0c-a51b-4c54-9b98-8e23fc9787f0?api-version=2021-11-01",
    "Headers" : {
      "User-Agent" : "azsdk-java-com.azure.resourcemanager.sql/2.22.0-beta.1 (11.0.15.1; Windows 11; 10.0)",
      "x-ms-client-request-id" : "7c0b2e7d-b83f-4be6-8ec2-44c447e9b463"
    },
    "Response" : {
      "content-length" : "106",
      "Server" : "Microsoft-HTTPAPI/2.0",
      "X-Content-Type-Options" : "nosniff",
      "Pragma" : "no-cache",
      "retry-after" : "0",
      "x-ms-ratelimit-remaining-subscription-reads" : "11986",
      "StatusCode" : "200",
      "x-ms-correlation-request-id" : "2bddc70b-9281-4ff6-b316-78661fd93b28",
      "Date" : "Mon, 05 Dec 2022 02:47:26 GMT",
      "Strict-Transport-Security" : "max-age=31536000; includeSubDomains",
      "Cache-Control" : "no-cache",
      "x-ms-routing-request-id" : "SOUTHEASTASIA:20221205T024727Z:2bddc70b-9281-4ff6-b316-78661fd93b28",
      "Expires" : "-1",
      "x-ms-request-id" : "20e7d322-43f1-43cd-a26e-e32971af96f8",
      "Body" : "{\"name\":\"9c62ec0c-a51b-4c54-9b98-8e23fc9787f0\",\"status\":\"Succeeded\",\"startTime\":\"2022-12-05T02:47:24.31Z\"}",
      "Content-Type" : "application/json; charset=utf-8"
    },
    "Exception" : null
  }, {
    "Method" : "GET",
    "Uri" : "http://localhost:1234/subscriptions/00000000-0000-0000-0000-000000000000/resourceGroups/rgsql1425231b96/providers/Microsoft.Sql/servers/sql921015a405c/securityAlertPolicies/Default?api-version=2021-11-01",
    "Headers" : {
      "User-Agent" : "azsdk-java-com.azure.resourcemanager.sql/2.22.0-beta.1 (11.0.15.1; Windows 11; 10.0)",
      "x-ms-client-request-id" : "a277871c-0821-439c-813a-b75c3f0e691b"
    },
    "Response" : {
      "content-length" : "511",
      "Server" : "Microsoft-HTTPAPI/2.0",
      "X-Content-Type-Options" : "nosniff",
      "Pragma" : "no-cache",
      "retry-after" : "0",
      "x-ms-ratelimit-remaining-subscription-reads" : "11994",
      "StatusCode" : "200",
      "x-ms-correlation-request-id" : "cc79fc31-ac7d-48f1-9415-745209c9f8e9",
      "Date" : "Mon, 05 Dec 2022 02:47:27 GMT",
      "Strict-Transport-Security" : "max-age=31536000; includeSubDomains",
      "Cache-Control" : "no-cache",
      "x-ms-routing-request-id" : "SOUTHEASTASIA:20221205T024728Z:cc79fc31-ac7d-48f1-9415-745209c9f8e9",
      "Expires" : "-1",
      "x-ms-request-id" : "8dc7f90f-f539-4793-98e7-8a840b36ca5a",
      "Body" : "{\"properties\":{\"state\":\"Enabled\",\"disabledAlerts\":[\"Access_Anomaly\",\"Sql_Injection\"],\"emailAddresses\":[\"testSecurityAlert@contoso.com\"],\"emailAccountAdmins\":false,\"storageEndpoint\":\"\",\"storageAccountAccessKey\":\"\",\"retentionDays\":1,\"creationTime\":\"2022-12-05T02:47:19.153Z\"},\"id\":\"/subscriptions/00000000-0000-0000-0000-000000000000/resourceGroups/rgsql1425231b96/providers/Microsoft.Sql/servers/sql921015a405c/securityAlertPolicies/Default\",\"name\":\"Default\",\"type\":\"Microsoft.Sql/servers/securityAlertPolicies\"}",
      "Content-Type" : "application/json; charset=utf-8"
    },
    "Exception" : null
  }, {
    "Method" : "DELETE",
    "Uri" : "http://localhost:1234/subscriptions/00000000-0000-0000-0000-000000000000/resourceGroups/rgsql1425231b96/providers/Microsoft.Sql/servers/sql921015a405c?api-version=2021-11-01",
    "Headers" : {
      "User-Agent" : "azsdk-java-com.azure.resourcemanager.sql/2.22.0-beta.1 (11.0.15.1; Windows 11; 10.0)",
      "x-ms-client-request-id" : "2d8f590c-f764-4870-826f-2c14093ca33f",
      "Content-Type" : "application/json"
    },
    "Response" : {
      "content-length" : "71",
      "x-ms-ratelimit-remaining-subscription-deletes" : "14999",
      "Server" : "Microsoft-HTTPAPI/2.0",
      "X-Content-Type-Options" : "nosniff",
      "Pragma" : "no-cache",
      "StatusCode" : "202",
      "Date" : "Mon, 05 Dec 2022 02:47:28 GMT",
      "x-ms-correlation-request-id" : "7d565da3-7392-4d79-91ae-36484f44b954",
      "Strict-Transport-Security" : "max-age=31536000; includeSubDomains",
      "Retry-After" : "0",
      "Cache-Control" : "no-cache",
      "x-ms-routing-request-id" : "SOUTHEASTASIA:20221205T024729Z:7d565da3-7392-4d79-91ae-36484f44b954",
      "Expires" : "-1",
      "Azure-AsyncOperation" : "http://localhost:1234/subscriptions/00000000-0000-0000-0000-000000000000/resourceGroups/rgsql1425231b96/providers/Microsoft.Sql/locations/eastus/serverAzureAsyncOperation/c562cbd1-d471-4faa-b9bc-d23ff3d1710d?api-version=2021-11-01",
      "x-ms-request-id" : "c562cbd1-d471-4faa-b9bc-d23ff3d1710d",
      "Body" : "{\"operation\":\"DropLogicalServer\",\"startTime\":\"2022-12-05T02:47:29.16Z\"}",
      "Location" : "http://localhost:1234/subscriptions/00000000-0000-0000-0000-000000000000/resourceGroups/rgsql1425231b96/providers/Microsoft.Sql/locations/eastus/serverOperationResults/c562cbd1-d471-4faa-b9bc-d23ff3d1710d?api-version=2021-11-01",
      "Content-Type" : "application/json; charset=utf-8"
    },
    "Exception" : null
  }, {
    "Method" : "GET",
    "Uri" : "http://localhost:1234/subscriptions/00000000-0000-0000-0000-000000000000/resourceGroups/rgsql1425231b96/providers/Microsoft.Sql/locations/eastus/serverAzureAsyncOperation/c562cbd1-d471-4faa-b9bc-d23ff3d1710d?api-version=2021-11-01",
    "Headers" : {
      "User-Agent" : "azsdk-java-com.azure.resourcemanager.sql/2.22.0-beta.1 (11.0.15.1; Windows 11; 10.0)",
      "x-ms-client-request-id" : "70591927-645e-457f-b41f-0aaf73e79991"
    },
    "Response" : {
      "content-length" : "107",
      "Server" : "Microsoft-HTTPAPI/2.0",
      "X-Content-Type-Options" : "nosniff",
      "Pragma" : "no-cache",
      "x-ms-ratelimit-remaining-subscription-reads" : "11993",
      "StatusCode" : "200",
      "x-ms-correlation-request-id" : "dc2872cb-55f4-4b94-9804-19d86485f8dd",
      "Date" : "Mon, 05 Dec 2022 02:47:44 GMT",
      "Strict-Transport-Security" : "max-age=31536000; includeSubDomains",
      "Cache-Control" : "no-cache",
      "Retry-After" : "0",
      "x-ms-routing-request-id" : "SOUTHEASTASIA:20221205T024744Z:dc2872cb-55f4-4b94-9804-19d86485f8dd",
      "Expires" : "-1",
      "x-ms-request-id" : "2a41c9d6-242a-4a1a-918a-8a46deccc53e",
      "Body" : "{\"name\":\"c562cbd1-d471-4faa-b9bc-d23ff3d1710d\",\"status\":\"InProgress\",\"startTime\":\"2022-12-05T02:47:29.16Z\"}",
      "Content-Type" : "application/json; charset=utf-8"
    },
    "Exception" : null
  }, {
    "Method" : "GET",
    "Uri" : "http://localhost:1234/subscriptions/00000000-0000-0000-0000-000000000000/resourceGroups/rgsql1425231b96/providers/Microsoft.Sql/locations/eastus/serverAzureAsyncOperation/c562cbd1-d471-4faa-b9bc-d23ff3d1710d?api-version=2021-11-01",
    "Headers" : {
      "User-Agent" : "azsdk-java-com.azure.resourcemanager.sql/2.22.0-beta.1 (11.0.15.1; Windows 11; 10.0)",
      "x-ms-client-request-id" : "d087b5aa-ee2c-4e45-975d-ad196f6426e5"
    },
    "Response" : {
      "content-length" : "106",
      "Server" : "Microsoft-HTTPAPI/2.0",
      "X-Content-Type-Options" : "nosniff",
      "Pragma" : "no-cache",
      "x-ms-ratelimit-remaining-subscription-reads" : "11985",
      "StatusCode" : "200",
      "x-ms-correlation-request-id" : "5f7d0d7c-e01a-4f39-a4a2-e82a95ab93e6",
      "Date" : "Mon, 05 Dec 2022 02:47:59 GMT",
      "Strict-Transport-Security" : "max-age=31536000; includeSubDomains",
      "Cache-Control" : "no-cache",
      "Retry-After" : "0",
      "x-ms-routing-request-id" : "SOUTHEASTASIA:20221205T024759Z:5f7d0d7c-e01a-4f39-a4a2-e82a95ab93e6",
      "Expires" : "-1",
      "x-ms-request-id" : "049280db-1119-4696-9316-102415331f38",
      "Body" : "{\"name\":\"c562cbd1-d471-4faa-b9bc-d23ff3d1710d\",\"status\":\"Succeeded\",\"startTime\":\"2022-12-05T02:47:29.16Z\"}",
      "Content-Type" : "application/json; charset=utf-8"
    },
    "Exception" : null
  }, {
    "Method" : "GET",
    "Uri" : "http://localhost:1234/subscriptions/00000000-0000-0000-0000-000000000000/resourceGroups/rgsql1425231b96/providers/Microsoft.Sql/locations/eastus/serverOperationResults/c562cbd1-d471-4faa-b9bc-d23ff3d1710d?api-version=2021-11-01",
    "Headers" : {
      "User-Agent" : "azsdk-java-com.azure.resourcemanager.sql/2.22.0-beta.1 (11.0.15.1; Windows 11; 10.0)",
      "x-ms-client-request-id" : "507a2b86-0372-418f-97d0-e9295eb98cc8"
    },
    "Response" : {
      "content-length" : "0",
      "Server" : "Microsoft-HTTPAPI/2.0",
      "X-Content-Type-Options" : "nosniff",
      "Pragma" : "no-cache",
      "retry-after" : "0",
      "x-ms-ratelimit-remaining-subscription-reads" : "11992",
      "StatusCode" : "200",
      "x-ms-correlation-request-id" : "3c228149-8dd4-4483-aebb-59abdf281c4b",
      "Date" : "Mon, 05 Dec 2022 02:48:00 GMT",
      "Strict-Transport-Security" : "max-age=31536000; includeSubDomains",
      "Cache-Control" : "no-cache",
      "x-ms-routing-request-id" : "SOUTHEASTASIA:20221205T024800Z:3c228149-8dd4-4483-aebb-59abdf281c4b",
      "Expires" : "-1",
      "x-ms-request-id" : "c60ef417-c2b0-4474-b64c-6f0559530985"
    },
    "Exception" : null
  }, {
    "Method" : "DELETE",
    "Uri" : "http://localhost:1234/subscriptions/00000000-0000-0000-0000-000000000000/resourcegroups/rgsql1425231b96?api-version=2021-01-01",
    "Headers" : {
      "User-Agent" : "azsdk-java-com.azure.resourcemanager.resources/2.22.0-beta.1 (11.0.15.1; Windows 11; 10.0)",
      "x-ms-client-request-id" : "bc75ab6b-c6cf-49f9-9d56-dacacf0f4c51",
      "Content-Type" : "application/json"
    },
    "Response" : {
      "content-length" : "0",
      "x-ms-ratelimit-remaining-subscription-deletes" : "14998",
      "X-Content-Type-Options" : "nosniff",
      "Pragma" : "no-cache",
      "StatusCode" : "202",
      "Date" : "Mon, 05 Dec 2022 02:48:03 GMT",
      "x-ms-correlation-request-id" : "81e40ff8-27a1-42b1-ac4b-0d08b2effb2c",
      "Strict-Transport-Security" : "max-age=31536000; includeSubDomains",
      "Retry-After" : "0",
      "Cache-Control" : "no-cache",
      "x-ms-routing-request-id" : "SOUTHEASTASIA:20221205T024804Z:81e40ff8-27a1-42b1-ac4b-0d08b2effb2c",
      "Expires" : "-1",
      "x-ms-request-id" : "81e40ff8-27a1-42b1-ac4b-0d08b2effb2c",
      "Location" : "http://localhost:1234/subscriptions/00000000-0000-0000-0000-000000000000/operationresults/eyJqb2JJZCI6IlJFU09VUkNFR1JPVVBERUxFVElPTkpPQi1SR1NRTDE0MjUyMzFCOTYtRUFTVFVTIiwiam9iTG9jYXRpb24iOiJlYXN0dXMifQ?api-version=2021-01-01"
    },
    "Exception" : null
  } ],
  "variables" : [ "sql921015a405c", "sqlsa6881418653", "rgsql1425231b96" ]
}<|MERGE_RESOLUTION|>--- conflicted
+++ resolved
@@ -450,11 +450,7 @@
     "Exception" : null
   }, {
     "Method" : "PUT",
-<<<<<<< HEAD
-    "Uri" : "http://localhost:1234/subscriptions/00000000-0000-0000-0000-000000000000/resourceGroups/rgsql1425231b96/providers/Microsoft.Storage/storageAccounts/sqlsa6881418653?api-version=2022-05-01",
-=======
     "Uri" : "http://localhost:1234/subscriptions/00000000-0000-0000-0000-000000000000/resourceGroups/rgsql229193082b6/providers/Microsoft.Storage/storageAccounts/sqlsaf4441395be7?api-version=2022-09-01",
->>>>>>> c3814590
     "Headers" : {
       "User-Agent" : "azsdk-java-com.azure.resourcemanager.storage/2.22.0-beta.1 (11.0.15.1; Windows 11; 10.0)",
       "x-ms-client-request-id" : "fe6a9ad9-9679-4203-ab79-40ef37d2cb95",
@@ -467,25 +463,6 @@
       "x-ms-ratelimit-remaining-subscription-writes" : "1198",
       "Pragma" : "no-cache",
       "StatusCode" : "202",
-<<<<<<< HEAD
-      "Date" : "Mon, 05 Dec 2022 02:46:57 GMT",
-      "x-ms-correlation-request-id" : "e8282e06-f0e5-4889-af62-7488970c571e",
-      "Strict-Transport-Security" : "max-age=31536000; includeSubDomains",
-      "Retry-After" : "0",
-      "Cache-Control" : "no-cache",
-      "x-ms-routing-request-id" : "SOUTHEASTASIA:20221205T024657Z:e8282e06-f0e5-4889-af62-7488970c571e",
-      "Expires" : "-1",
-      "x-ms-request-id" : "6d4e21b6-cc1d-4591-8d16-cde64a49e311",
-      "Body" : "",
-      "x-ms-client-request-id" : "fe6a9ad9-9679-4203-ab79-40ef37d2cb95",
-      "Location" : "http://localhost:1234/subscriptions/00000000-0000-0000-0000-000000000000/providers/Microsoft.Storage/locations/eastus/asyncoperations/6d4e21b6-cc1d-4591-8d16-cde64a49e311?monitor=true&api-version=2022-05-01",
-      "Content-Type" : "text/plain; charset=utf-8"
-    },
-    "Exception" : null
-  }, {
-    "Method" : "GET",
-    "Uri" : "http://localhost:1234/subscriptions/00000000-0000-0000-0000-000000000000/providers/Microsoft.Storage/locations/eastus/asyncoperations/6d4e21b6-cc1d-4591-8d16-cde64a49e311?monitor=true&api-version=2022-05-01",
-=======
       "pragma" : "no-cache",
       "x-ms-correlation-request-id" : "19a5ffdd-00f5-4e6d-b99f-c95aec8e61a0",
       "strict-transport-security" : "max-age=31536000; includeSubDomains",
@@ -501,7 +478,6 @@
   }, {
     "Method" : "GET",
     "Uri" : "http://localhost:1234/subscriptions/00000000-0000-0000-0000-000000000000/providers/Microsoft.Storage/locations/eastus/asyncoperations/2e76bce0-0701-4223-94f5-1fb309047867?monitor=true&api-version=2022-09-01",
->>>>>>> c3814590
     "Headers" : {
       "User-Agent" : "azsdk-java-com.azure.resourcemanager.storage/2.22.0-beta.1 (11.0.15.1; Windows 11; 10.0)",
       "x-ms-client-request-id" : "797ab5de-81e3-4d51-855d-9d056cede770"
@@ -528,11 +504,7 @@
     "Exception" : null
   }, {
     "Method" : "GET",
-<<<<<<< HEAD
-    "Uri" : "http://localhost:1234/subscriptions/00000000-0000-0000-0000-000000000000/resourceGroups/rgsql1425231b96/providers/Microsoft.Storage/storageAccounts/sqlsa6881418653?api-version=2022-05-01",
-=======
     "Uri" : "http://localhost:1234/subscriptions/00000000-0000-0000-0000-000000000000/resourceGroups/rgsql229193082b6/providers/Microsoft.Storage/storageAccounts/sqlsaf4441395be7?api-version=2022-09-01",
->>>>>>> c3814590
     "Headers" : {
       "User-Agent" : "azsdk-java-com.azure.resourcemanager.storage/2.22.0-beta.1 (11.0.15.1; Windows 11; 10.0)",
       "x-ms-client-request-id" : "f1fd417a-8224-4e61-a28e-f99b8b2b90e3",
@@ -560,11 +532,7 @@
     "Exception" : null
   }, {
     "Method" : "POST",
-<<<<<<< HEAD
-    "Uri" : "http://localhost:1234/subscriptions/00000000-0000-0000-0000-000000000000/resourceGroups/rgsql1425231b96/providers/Microsoft.Storage/storageAccounts/sqlsa6881418653/listKeys?api-version=2022-05-01",
-=======
     "Uri" : "http://localhost:1234/subscriptions/00000000-0000-0000-0000-000000000000/resourceGroups/rgsql229193082b6/providers/Microsoft.Storage/storageAccounts/sqlsaf4441395be7/listKeys?api-version=2022-09-01",
->>>>>>> c3814590
     "Headers" : {
       "User-Agent" : "azsdk-java-com.azure.resourcemanager.storage/2.22.0-beta.1 (11.0.15.1; Windows 11; 10.0)",
       "x-ms-client-request-id" : "8deef9bb-ca57-4cf2-ba93-201b4f8d00f1",
