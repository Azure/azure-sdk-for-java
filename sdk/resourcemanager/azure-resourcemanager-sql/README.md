--- conflicted
+++ resolved
@@ -18,11 +18,7 @@
 <dependency>
     <groupId>com.azure.resourcemanager</groupId>
     <artifactId>azure-resourcemanager-sql</artifactId>
-<<<<<<< HEAD
-    <version>2.18.0</version>
-=======
     <version>2.19.0</version>
->>>>>>> 8a6962b0
 </dependency>
 ```
 [//]: # ({x-version-update-end})
