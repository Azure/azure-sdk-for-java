--- conflicted
+++ resolved
@@ -10,11 +10,7 @@
 
   <groupId>com.azure.resourcemanager</groupId>
   <artifactId>azure-resourcemanager-monitor</artifactId>
-<<<<<<< HEAD
-  <version>2.30.0-beta.1</version> <!-- {x-version-update;com.azure.resourcemanager:azure-resourcemanager-monitor;current} -->
-=======
   <version>2.31.0-beta.1</version> <!-- {x-version-update;com.azure.resourcemanager:azure-resourcemanager-monitor;current} -->
->>>>>>> 98d25d20
   <packaging>jar</packaging>
 
   <name>Microsoft Azure SDK for Monitor Management</name>
@@ -65,11 +61,7 @@
     <dependency>
       <groupId>com.azure.resourcemanager</groupId>
       <artifactId>azure-resourcemanager-resources</artifactId>
-<<<<<<< HEAD
-      <version>2.30.0-beta.2</version> <!-- {x-version-update;com.azure.resourcemanager:azure-resourcemanager-resources;current} -->
-=======
       <version>2.31.0-beta.1</version> <!-- {x-version-update;com.azure.resourcemanager:azure-resourcemanager-resources;current} -->
->>>>>>> 98d25d20
     </dependency>
     <dependency>
       <groupId>org.junit.jupiter</groupId>
@@ -92,51 +84,31 @@
     <dependency>
       <groupId>com.azure.resourcemanager</groupId>
       <artifactId>azure-resourcemanager-compute</artifactId>
-<<<<<<< HEAD
-      <version>2.30.0-beta.1</version> <!-- {x-version-update;com.azure.resourcemanager:azure-resourcemanager-compute;current} -->
-=======
       <version>2.31.0-beta.1</version> <!-- {x-version-update;com.azure.resourcemanager:azure-resourcemanager-compute;current} -->
->>>>>>> 98d25d20
       <scope>test</scope>
     </dependency>
     <dependency>
       <groupId>com.azure.resourcemanager</groupId>
       <artifactId>azure-resourcemanager-appservice</artifactId>
-<<<<<<< HEAD
-      <version>2.30.0-beta.1</version> <!-- {x-version-update;com.azure.resourcemanager:azure-resourcemanager-appservice;current} -->
-=======
       <version>2.31.0-beta.1</version> <!-- {x-version-update;com.azure.resourcemanager:azure-resourcemanager-appservice;current} -->
->>>>>>> 98d25d20
       <scope>test</scope>
     </dependency>
     <dependency>
       <groupId>com.azure.resourcemanager</groupId>
       <artifactId>azure-resourcemanager-storage</artifactId>
-<<<<<<< HEAD
-      <version>2.30.0-beta.1</version> <!-- {x-version-update;com.azure.resourcemanager:azure-resourcemanager-storage;current} -->
-=======
       <version>2.31.0-beta.1</version> <!-- {x-version-update;com.azure.resourcemanager:azure-resourcemanager-storage;current} -->
->>>>>>> 98d25d20
       <scope>test</scope>
     </dependency>
     <dependency>
       <groupId>com.azure.resourcemanager</groupId>
       <artifactId>azure-resourcemanager-eventhubs</artifactId>
-<<<<<<< HEAD
-      <version>2.30.0-beta.1</version> <!-- {x-version-update;com.azure.resourcemanager:azure-resourcemanager-eventhubs;current} -->
-=======
       <version>2.31.0-beta.1</version> <!-- {x-version-update;com.azure.resourcemanager:azure-resourcemanager-eventhubs;current} -->
->>>>>>> 98d25d20
       <scope>test</scope>
     </dependency>
     <dependency>
       <groupId>com.azure.resourcemanager</groupId>
       <artifactId>azure-resourcemanager-sql</artifactId>
-<<<<<<< HEAD
-      <version>2.30.0-beta.1</version> <!-- {x-version-update;com.azure.resourcemanager:azure-resourcemanager-sql;current} -->
-=======
       <version>2.31.0-beta.1</version> <!-- {x-version-update;com.azure.resourcemanager:azure-resourcemanager-sql;current} -->
->>>>>>> 98d25d20
       <scope>test</scope>
     </dependency>
     <dependency>
