{
  "analysisservices": {
    "dir": "azure-resourcemanager-analysisservices",
    "source": "specification/analysisservices/resource-manager/readme.md",
    "package": "com.microsoft.azure.resourcemanager.analysisservices",
    "args": "--tag=package-2016-05"
  },
  "apimanagement": {
    "dir": "azure-resourcemanager-apimanagement",
    "source": "specification/apimanagement/resource-manager/readme.md",
    "package": "com.microsoft.azure.resourcemanager.apimanagement",
    "args": "--tag=package-2018-01"
  },
  "appplatform": {
    "dir": "azure-resourcemanager-appplatform",
    "source": "specification/appplatform/resource-manager/readme.md",
    "package": "com.azure.resourcemanager.appplatform",
    "args": "--tag=package-preview-2020-11 --remove-inner=TestKeys,ResourceSku,ResourceUploadDefinition,CustomDomainValidateResult,NameAvailability"
  },
  "appservice": {
    "dir": "azure-resourcemanager-appservice",
    "source": "specification/web/resource-manager/readme.md",
    "package": "com.azure.resourcemanager.appservice",
    "args": "--tag=package-2021-02 --add-inner=AppServiceCertificate --name-for-ungrouped-operations=ResourceProvider",
    "note": "Add status code '200' to 'syncFunctionTriggers'"
  },
  "authorization": {
    "dir": "azure-resourcemanager-authorization",
    "source": "specification/authorization/resource-manager/readme.md",
    "package": "com.azure.resourcemanager.authorization",
    "args": "--tag=package-2018-01-01-preview"
  },
  "automation": {
    "dir": "azure-resourcemanager-automation",
    "source": "specification/automation/resource-manager/readme.md",
    "package": "com.microsoft.azure.resourcemanager.automation",
    "args": "--tag=package-2015-10"
  },
  "batch": {
    "dir": "azure-resourcemanager-batch",
    "source": "specification/batch/resource-manager/readme.md",
    "package": "com.microsoft.azure.resourcemanager.batch",
    "args": "--tag=package-2019-08"
  },
  "batchai": {
    "dir": "azure-resourcemanager-batchai",
    "source": "specification/batchai/resource-manager/readme.md",
    "package": "com.microsoft.azure.resourcemanager.batchai",
    "args": "--tag=package-2018-05"
  },
  "batchService": {
    "dir": "azure-resourcemanager-batch",
    "source": "specification/batch/data-plane/readme.md",
    "package": "com.microsoft.azure.batch.protocol",
    "args": "--tag=package-2016-07.3.1",
    "fluent": false
  },
  "billing": {
    "dir": "azure-resourcemanager-billing",
    "source": "specification/billing/resource-manager/readme.md",
    "package": "com.microsoft.azure.resourcemanager.billing",
    "args": "--tag=package-2017-04-preview"
  },
  "cdn": {
    "dir": "azure-resourcemanager-cdn",
    "source": "specification/cdn/resource-manager/readme.md",
    "package": "com.azure.resourcemanager.cdn",
    "args": "--tag=package-2020-09 --rename-model=CdnEndpoint:EndpointResource"
  },
  "cognitiveservices": {
    "dir": "azure-resourcemanager-cognitiveservices",
    "source": "specification/cognitiveservices/resource-manager/readme.md",
    "package": "com.microsoft.azure.resourcemanager.cognitiveservices",
    "args": "--tag=package-2017-04"
  },
  "compute": {
    "dir": "azure-resourcemanager-compute",
    "source": "specification/compute/resource-manager/readme.md",
    "package": "com.azure.resourcemanager.compute",
    "args": "--tag=package-2021-07-01 --rename-model=UserAssignedIdentitiesValue:VirtualMachineIdentityUserAssignedIdentities,VirtualMachineScaleSetIdentityUserAssignedIdentitiesValue:VirtualMachineScaleSetIdentityUserAssignedIdentities --preserve-model=AvailabilitySetSkuTypes"
  },
  "consumption": {
    "dir": "azure-resourcemanager-consumption",
    "source": "specification/consumption/resource-manager/readme.md",
    "package": "com.microsoft.azure.resourcemanager.consumption",
    "args": "--tag=package-2018-01"
  },
  "containerinstance": {
    "dir": "azure-resourcemanager-containerinstance",
    "source": "specification/containerinstance/resource-manager/readme.md",
    "package": "com.azure.resourcemanager.containerinstance",
    "args": "--tag=package-2021-09 --remove-inner=Container,Operation,CachedImages,Capabilities"
  },
  "containerregistry": {
    "dir": "azure-resourcemanager-containerregistry",
    "source": "specification/containerregistry/resource-manager/readme.md",
    "package": "com.azure.resourcemanager.containerregistry",
    "args": "--tag=package-2019-05"
  },
  "containerservice": {
    "dir": "azure-resourcemanager-containerservice",
    "source": "specification/containerservice/resource-manager/readme.md",
    "package": "com.azure.resourcemanager.containerservice",
    "args": "--tag=package-2021-09 --preserve-model=ContainerServiceVMSizeTypes"
  },
  "cosmos": {
    "dir": "azure-resourcemanager-cosmos",
    "source": "specification/cosmos-db/resource-manager/readme.md",
    "package": "com.azure.resourcemanager.cosmos",
    "args": "--tag=package-2021-10"
  },
  "customerinsights": {
    "dir": "azure-resourcemanager-customerinsights",
    "source": "specification/customer-insights/resource-manager/readme.md",
    "package": "com.microsoft.azure.resourcemanager.customerinsights",
    "args": "--tag=package-2017-04"
  },
  "datalake.analytics.account": {
    "dir": "azure-resourcemanager-datalakeanalytics",
    "source": "specification/datalake-analytics/resource-manager/readme.md",
    "package": "com.microsoft.azure.resourcemanager.datalake.analytics",
    "args": "--tag=package-2016-11",
    "fluent": false
  },
  "datalake.analytics.catalog": {
    "dir": "azure-resourcemanager-datalakeanalytics",
    "source": "specification/datalake-analytics/data-plane/readme.md",
    "package": "com.microsoft.azure.resourcemanager.datalake.analytics",
    "args": "--tag=package-catalog-2016-11",
    "fluent": false
  },
  "datalake.analytics.job": {
    "dir": "azure-resourcemanager-datalakeanalytics",
    "source": "specification/datalake-analytics/data-plane/readme.md",
    "package": "com.microsoft.azure.resourcemanager.datalake.analytics",
    "args": "--tag=package-job-2017-09-preview",
    "fluent": false
  },
  "datalake.store.account": {
    "dir": "azure-resourcemanager-datalakestore",
    "source": "specification/datalake-store/resource-manager/readme.md",
    "package": "com.microsoft.azure.resourcemanager.datalake.store",
    "args": "--tag=package-2016-11",
    "fluent": false
  },
  "devtestlab": {
    "dir": "azure-resourcemanager-devtestlab",
    "source": "specification/devtestlabs/resource-manager/readme.md",
    "package": "com.microsoft.azure.resourcemanager.devtestlab",
    "args": "--tag=package-2016-05"
  },
  "dns": {
    "dir": "azure-resourcemanager-dns",
    "source": "specification/dns/resource-manager/readme.md",
    "package": "com.azure.resourcemanager.dns",
    "args": "--tag=package-2018-03-preview"
  },
  "eventhubs": {
    "dir": "azure-resourcemanager-eventhubs",
    "source": "specification/eventhub/resource-manager/readme.md",
    "package": "com.azure.resourcemanager.eventhubs",
<<<<<<< HEAD
    "args": "--payload-flattening-threshold=1 --tag=package-2021-11"
=======
    "args": "--tag=package-2017-04"
>>>>>>> 78967588
  },
  "features": {
    "dir": "azure-resourcemanager-resources",
    "source": "specification/resources/resource-manager/readme.md",
    "package": "com.azure.resourcemanager.resources",
    "args": "--tag=package-features-2021-07"
  },
  "graphrbac": {
    "spec": "https://raw.githubusercontent.com/Azure/azure-sdk-for-java/main/sdk/resourcemanager",
    "dir": "azure-resourcemanager-authorization",
    "source": "azure-resourcemanager-authorization/swagger/swagger.md",
    "package": "com.azure.resourcemanager.authorization",
    "args": "--tag=v1.0 --title=MicrosoftGraphClient --models-subpackage=fluent.models"
  },
  "iothub": {
    "dir": "azure-resourcemanager-devices",
    "source": "specification/iothub/resource-manager/readme.md",
    "package": "com.microsoft.azure.resourcemanager.devices",
    "args": "--tag=package-2017-01"
  },
  "keyvault": {
    "dir": "azure-resourcemanager-keyvault",
    "source": "specification/keyvault/resource-manager/readme.md",
    "package": "com.azure.resourcemanager.keyvault",
    "args": "--tag=package-2019-09"
  },
  "locks": {
    "dir": "azure-resourcemanager-resources",
    "source": "specification/resources/resource-manager/readme.md",
    "package": "com.azure.resourcemanager.resources",
    "args": "--tag=package-locks-2016-09"
  },
  "logic": {
    "dir": "azure-resourcemanager-logic",
    "source": "specification/logic/resource-manager/readme.md",
    "package": "com.microsoft.azure.resourcemanager.logic",
    "args": "--tag=package-2016-06"
  },
  "machinelearning": {
    "dir": "azure-resourcemanager-machinelearning",
    "source": "specification/machinelearning/resource-manager/readme.md",
    "package": "com.microsoft.azure.resourcemanager.machinelearning",
    "args": "--tag=package-webservices-2017-01"
  },
  "monitor": {
    "dir": "azure-resourcemanager-monitor",
    "source": "specification/monitor/resource-manager/readme.md",
    "package": "com.azure.resourcemanager.monitor",
    "args": "--tag=package-2021-04 --add-inner=AutoscaleProfile,ScaleRule,LocalizableString --rename-model=MetricUnit:Unit"
  },
  "network": {
    "dir": "azure-resourcemanager-network",
    "source": "specification/network/resource-manager/readme.md",
    "package": "com.azure.resourcemanager.network",
    "args": "--tag=package-2021-03 --add-inner=ApplicationGatewayIpConfiguration,ApplicationGatewayPathRule,ApplicationGatewayProbe,ApplicationGatewayRedirectConfiguration,ApplicationGatewayRequestRoutingRule,ApplicationGatewaySslCertificate,ApplicationGatewayUrlPathMap,ApplicationGatewayAuthenticationCertificate,VirtualNetworkGatewayIpConfiguration,ConnectionMonitor,PacketCapture"
  },
  "notificationhubs": {
    "dir": "azure-resourcemanager-notificationhubs",
    "source": "specification/notificationhubs/resource-manager/readme.md",
    "package": "com.microsoft.azure.resourcemanager.notificationhubs",
    "args": "--tag=package-2017-04"
  },
  "policy": {
    "dir": "azure-resourcemanager-resources",
    "source": "specification/resources/resource-manager/readme.md",
    "package": "com.azure.resourcemanager.resources",
    "args": "--tag=package-policy-2021-06 --remove-model=UserAssignedIdentitiesValue"
  },
  "powerbi": {
    "dir": "azure-resourcemanager-powerbi",
    "source": "specification/powerbiembedded/resource-manager/readme.md",
    "package": "com.microsoft.azure.resourcemanager.powerbi",
    "args": "--tag=package-2016-01"
  },
  "privatedns": {
    "dir": "azure-resourcemanager-privatedns",
    "source": "specification/privatedns/resource-manager/readme.md",
    "package": "com.azure.resourcemanager.privatedns",
    "args": "--tag=package-2018-09"
  },
  "recoveryservices": {
    "dir": "azure-resourcemanager-recoveryservices",
    "source": "specification/recoveryservices/resource-manager/readme.md",
    "package": "com.microsoft.azure.resourcemanager.recoveryservices",
    "args": "--tag=package-2016-12"
  },
  "recoveryservicesbackup": {
    "dir": "azure-resourcemanager-recoveryservicesbackup",
    "source": "specification/recoveryservicesbackup/resource-manager/readme.md",
    "package": "com.microsoft.azure.resourcemanager.recoveryservicesbackup",
    "args": "--tag=package-2016-06"
  },
  "recoveryservicessiterecovery": {
    "dir": "azure-resourcemanager-recoveryservicessiterecovery",
    "source": "specification/recoveryservicessiterecovery/resource-manager/readme.md",
    "package": "com.microsoft.azure.resourcemanager.recoveryservicessiterecovery",
    "args": "--tag=package-2016-08"
  },
  "redis": {
    "dir": "azure-resourcemanager-redis",
    "source": "specification/redis/resource-manager/readme.md",
    "package": "com.azure.resourcemanager.redis",
    "args": "--tag=package-2020-12"
  },
  "relay": {
    "dir": "azure-resourcemanager-relay",
    "source": "specification/relay/resource-manager/readme.md",
    "package": "com.microsoft.azure.resourcemanager.relay",
    "args": "--tag=package-2017-04"
  },
  "resources": {
    "dir": "azure-resourcemanager-resources",
    "source": "specification/resources/resource-manager/readme.md",
    "package": "com.azure.resourcemanager.resources",
    "args": "--tag=package-resources-2021-01 --add-inner=Deployment"
  },
  "scheduler": {
    "dir": "azure-resourcemanager-scheduler",
    "source": "specification/scheduler/resource-manager/readme.md",
    "package": "com.microsoft.azure.resourcemanager.scheduler",
    "args": "--tag=package-2016-03"
  },
  "search": {
    "dir": "azure-resourcemanager-search",
    "source": "specification/search/resource-manager/readme.md",
    "package": "com.azure.resourcemanager.search",
    "args": "--tag=package-2020-08 --remove-inner=CheckNameAvailabilityOutput"
  },
  "servermanagement": {
    "dir": "azure-resourcemanager-servermanagement",
    "source": "specification/servermanagement/resource-manager/readme.md",
    "package": "com.microsoft.azure.resourcemanager.servermanagement",
    "args": "--tag=package-2016-07-preview"
  },
  "servicebus": {
    "dir": "azure-resourcemanager-servicebus",
    "source": "specification/servicebus/resource-manager/readme.md",
    "package": "com.azure.resourcemanager.servicebus",
    "args": "--tag=package-2017-04",
    "note": "Add '@JsonSerialize(using = DurationSerializer.class)' to properties of 'Duration' type of class 'SBTopicInner', 'SBQueueInner', 'SBSubscriptionInner'"
  },
  "servicefabric": {
    "dir": "azure-resourcemanager-servicefabric",
    "source": "specification/servicefabric/resource-manager/readme.md",
    "package": "com.microsoft.azure.resourcemanager.servicefabric",
    "args": "--tag=package-2016-09"
  },
  "sql": {
    "dir": "azure-resourcemanager-sql",
    "source": "specification/sql/resource-manager/readme.md",
    "package": "com.azure.resourcemanager.sql",
    "args": "--tag=package-composite-v3"
  },
  "storage": {
    "dir": "azure-resourcemanager-storage",
    "source": "specification/storage/resource-manager/readme.md",
    "package": "com.azure.resourcemanager.storage",
    "args": "--tag=package-2021-04"
  },
  "storsimple8000series": {
    "dir": "azure-resourcemanager-storsimple8000series",
    "source": "specification/storsimple8000series/resource-manager/readme.md",
    "package": "com.microsoft.azure.resourcemanager.storsimple8000series",
    "args": "--tag=package-2017-06"
  },
  "streamanalytics": {
    "dir": "azure-resourcemanager-streamanalytics",
    "source": "specification/streamanalytics/resource-manager/readme.md",
    "package": "com.microsoft.azure.resourcemanager.streamanalytics",
    "args": "--tag=package-2016-03"
  },
  "subscriptions": {
    "dir": "azure-resourcemanager-resources",
    "source": "specification/resources/resource-manager/readme.md",
    "package": "com.azure.resourcemanager.resources",
    "args": "--tag=package-subscriptions-2021-01 --name-for-ungrouped-operations=ResourceName"
  },
  "trafficmanager": {
    "dir": "azure-resourcemanager-trafficmanager",
    "source": "specification/trafficmanager/resource-manager/readme.md",
    "package": "com.azure.resourcemanager.trafficmanager",
    "args": "--tag=package-2018-04"
  },
  "msi": {
    "dir": "azure-resourcemanager-msi",
    "source": "specification/msi/resource-manager/readme.md",
    "package": "com.azure.resourcemanager.msi",
    "args": "--tag=package-2018-11-30 --add-client-flatten=Identity"
  }
}<|MERGE_RESOLUTION|>--- conflicted
+++ resolved
@@ -159,11 +159,7 @@
     "dir": "azure-resourcemanager-eventhubs",
     "source": "specification/eventhub/resource-manager/readme.md",
     "package": "com.azure.resourcemanager.eventhubs",
-<<<<<<< HEAD
-    "args": "--payload-flattening-threshold=1 --tag=package-2021-11"
-=======
-    "args": "--tag=package-2017-04"
->>>>>>> 78967588
+    "args": "--tag=package-2021-11"
   },
   "features": {
     "dir": "azure-resourcemanager-resources",
