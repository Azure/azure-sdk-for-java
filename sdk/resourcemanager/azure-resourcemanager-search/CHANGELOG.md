--- conflicted
+++ resolved
@@ -10,9 +10,10 @@
 
 ### Other Changes
 
-<<<<<<< HEAD
+#### Dependency Updates
+
 - Updated `api-version` to `2025-05-01`.
-=======
+
 ## 2.53.1 (2025-08-05)
 
 ### Other Changes
@@ -20,7 +21,6 @@
 #### Dependency Updates
 
 - Updated core dependency from resources.
->>>>>>> 07afd199
 
 ## 2.53.0 (2025-07-25)
 
