--- conflicted
+++ resolved
@@ -66,11 +66,7 @@
     <dependency>
       <groupId>com.azure.resourcemanager</groupId>
       <artifactId>azure-resourcemanager-network</artifactId>
-<<<<<<< HEAD
-      <version>2.40.0-beta.1</version> <!-- {x-version-update;com.azure.resourcemanager:azure-resourcemanager-network;current} -->
-=======
       <version>2.41.0-beta.1</version> <!-- {x-version-update;com.azure.resourcemanager:azure-resourcemanager-network;current} -->
->>>>>>> 3215c546
       <scope>test</scope>
     </dependency>
     <dependency>
