<!--
 Copyright (c) Microsoft Corporation. All rights reserved.
 Licensed under the MIT License. See License.txt in the project root for
 license information.
-->
<project xmlns="http://maven.apache.org/POM/4.0.0" xmlns:xsi="http://www.w3.org/2001/XMLSchema-instance" xsi:schemaLocation="http://maven.apache.org/POM/4.0.0 http://maven.apache.org/xsd/maven-4.0.0.xsd">
  <modelVersion>4.0.0</modelVersion>
  <parent>
    <groupId>com.azure</groupId>
    <artifactId>azure-client-sdk-parent</artifactId>
    <version>1.7.0</version> <!-- {x-version-update;com.azure:azure-client-sdk-parent;current} -->
    <relativePath>../../parents/azure-client-sdk-parent</relativePath>
  </parent>

  <groupId>com.azure.resourcemanager</groupId>
  <artifactId>azure-resourcemanager-privatedns</artifactId>
  <version>2.14.0-beta.1</version> <!-- {x-version-update;com.azure.resourcemanager:azure-resourcemanager-privatedns;current} -->
  <packaging>jar</packaging>

  <name>Microsoft Azure SDK for Private DNS Management</name>
  <description>This package contains Microsoft Azure Private DNS Management SDK. For documentation on how to use this package, please see https://aka.ms/azsdk/java/mgmt</description>
  <url>https://github.com/Azure/azure-sdk-for-java</url>

  <licenses>
    <license>
      <name>The MIT License (MIT)</name>
      <url>http://opensource.org/licenses/MIT</url>
      <distribution>repo</distribution>
    </license>
  </licenses>

  <scm>
    <url>https://github.com/Azure/azure-sdk-for-java</url>
    <connection>scm:git:git@github.com:Azure/azure-sdk-for-java.git</connection>
    <tag>HEAD</tag>
  </scm>

  <properties>
    <!-- RMJacoco -->
    <jacoco.min.linecoverage>0.10</jacoco.min.linecoverage>
    <jacoco.min.branchcoverage>0.10</jacoco.min.branchcoverage>
    <!-- Configures the Java 9+ run to perform the required module exports, opens, and reads that are necessary for testing but shouldn't be part of the module-info. -->
    <javaModulesSurefireArgLine>
      --add-exports com.azure.resourcemanager.resources/com.azure.resourcemanager.resources.fluentcore.arm.collection.implementation=ALL-UNNAMED
      --add-exports com.azure.resourcemanager.resources/com.azure.resourcemanager.resources.fluentcore.arm.models.implementation=ALL-UNNAMED

      --add-opens com.azure.resourcemanager.privatedns/com.azure.resourcemanager.privatedns=ALL-UNNAMED
    </javaModulesSurefireArgLine>
  </properties>

  <developers>
    <developer>
      <id>microsoft</id>
      <name>Microsoft</name>
    </developer>
  </developers>

  <dependencies>
    <dependency>
      <groupId>com.azure.resourcemanager</groupId>
      <artifactId>azure-resourcemanager-resources</artifactId>
      <version>2.14.0-beta.1</version> <!-- {x-version-update;com.azure.resourcemanager:azure-resourcemanager-resources;current} -->
    </dependency>
    <dependency>
      <groupId>com.azure.resourcemanager</groupId>
      <artifactId>azure-resourcemanager-network</artifactId>
<<<<<<< HEAD
      <version>2.12.0-beta.1</version> <!-- {x-version-update;com.azure.resourcemanager:azure-resourcemanager-network;current} -->
=======
      <version>2.14.0-beta.1</version> <!-- {x-version-update;com.azure.resourcemanager:azure-resourcemanager-network;current} -->
>>>>>>> 8d918025
      <scope>test</scope>
    </dependency>
    <dependency>
      <groupId>org.junit.jupiter</groupId>
      <artifactId>junit-jupiter-engine</artifactId>
      <version>5.8.2</version> <!-- {x-version-update;org.junit.jupiter:junit-jupiter-engine;external_dependency} -->
      <scope>test</scope>
    </dependency>
    <dependency>
      <groupId>org.junit.jupiter</groupId>
      <artifactId>junit-jupiter-api</artifactId>
      <version>5.8.2</version> <!-- {x-version-update;org.junit.jupiter:junit-jupiter-api;external_dependency} -->
      <scope>test</scope>
    </dependency>
    <dependency>
      <groupId>com.azure</groupId>
      <artifactId>azure-core-http-netty</artifactId>
      <version>1.11.8</version> <!-- {x-version-update;com.azure:azure-core-http-netty;dependency} -->
      <scope>test</scope>
    </dependency>
    <dependency>
      <groupId>org.slf4j</groupId>
      <artifactId>slf4j-simple</artifactId>
      <version>1.7.33</version> <!-- {x-version-update;org.slf4j:slf4j-simple;external_dependency} -->
      <scope>test</scope>
    </dependency>
  </dependencies>
  <profiles>
    <profile>
      <id>azure-mgmt-sdk-test-jar</id>
      <activation>
        <property>
          <name>!maven.test.skip</name>
        </property>
      </activation>
      <dependencies>
        <dependency>
          <groupId>com.azure.resourcemanager</groupId>
          <artifactId>azure-resourcemanager-test</artifactId>
          <version>2.0.0-beta.1</version> <!-- {x-version-update;com.azure.resourcemanager:azure-resourcemanager-test;current} -->
          <scope>test</scope>
        </dependency>
      </dependencies>
    </profile>
  </profiles>
  <build>
    <plugins>
      <plugin>
        <groupId>org.apache.maven.plugins</groupId>
        <artifactId>maven-jar-plugin</artifactId>
        <version>3.1.2</version> <!-- {x-version-update;org.apache.maven.plugins:maven-jar-plugin;external_dependency} -->
        <configuration>
          <archive>
            <manifest>
              <addDefaultImplementationEntries>true</addDefaultImplementationEntries>
              <addDefaultSpecificationEntries>true</addDefaultSpecificationEntries>
            </manifest>
          </archive>
        </configuration>
      </plugin>

      <plugin>
        <groupId>org.jacoco</groupId>
        <artifactId>jacoco-maven-plugin</artifactId>
        <version>0.8.7</version> <!-- {x-version-update;org.jacoco:jacoco-maven-plugin;external_dependency} -->
        <configuration>
          <excludes>
            <exclude>com/azure/resourcemanager/**/fluent/**/*</exclude>
            <exclude>com/azure/resourcemanager/**/models/**/*</exclude>
            <exclude>com/azure/resourcemanager/**/implementation/*ClientImpl*</exclude>
            <exclude>com/azure/resourcemanager/**/implementation/*ClientBuilder*</exclude>
          </excludes>
        </configuration>
      </plugin>
    </plugins>
  </build>
</project><|MERGE_RESOLUTION|>--- conflicted
+++ resolved
@@ -64,11 +64,7 @@
     <dependency>
       <groupId>com.azure.resourcemanager</groupId>
       <artifactId>azure-resourcemanager-network</artifactId>
-<<<<<<< HEAD
-      <version>2.12.0-beta.1</version> <!-- {x-version-update;com.azure.resourcemanager:azure-resourcemanager-network;current} -->
-=======
       <version>2.14.0-beta.1</version> <!-- {x-version-update;com.azure.resourcemanager:azure-resourcemanager-network;current} -->
->>>>>>> 8d918025
       <scope>test</scope>
     </dependency>
     <dependency>
