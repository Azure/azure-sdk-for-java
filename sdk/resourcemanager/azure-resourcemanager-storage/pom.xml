<!--
 Copyright (c) Microsoft Corporation. All rights reserved.
 Licensed under the MIT License. See License.txt in the project root for
 license information.
-->
<project xmlns="http://maven.apache.org/POM/4.0.0" xmlns:xsi="http://www.w3.org/2001/XMLSchema-instance" xsi:schemaLocation="http://maven.apache.org/POM/4.0.0 http://maven.apache.org/xsd/maven-4.0.0.xsd">
  <modelVersion>4.0.0</modelVersion>
  <parent>
    <groupId>com.azure</groupId>
    <artifactId>azure-client-sdk-parent</artifactId>
    <version>1.7.0</version> <!-- {x-version-update;com.azure:azure-client-sdk-parent;current} -->
    <relativePath>../../parents/azure-client-sdk-parent</relativePath>
  </parent>

  <groupId>com.azure.resourcemanager</groupId>
  <artifactId>azure-resourcemanager-storage</artifactId>
  <version>2.41.0-beta.1</version> <!-- {x-version-update;com.azure.resourcemanager:azure-resourcemanager-storage;current} -->
  <packaging>jar</packaging>

  <name>Microsoft Azure SDK for Storage Management</name>
  <description>This package contains Microsoft Azure Storage Management SDK. For documentation on how to use this package, please see https://aka.ms/azsdk/java/mgmt</description>
  <url>https://github.com/Azure/azure-sdk-for-java</url>

  <licenses>
    <license>
      <name>The MIT License (MIT)</name>
      <url>http://opensource.org/licenses/MIT</url>
      <distribution>repo</distribution>
    </license>
  </licenses>

  <scm>
    <url>https://github.com/Azure/azure-sdk-for-java</url>
    <connection>scm:git:git@github.com:Azure/azure-sdk-for-java.git</connection>
    <tag>HEAD</tag>
  </scm>

  <properties>
    <!-- RMJacoco -->
    <jacoco.min.linecoverage>0.10</jacoco.min.linecoverage>
    <jacoco.min.branchcoverage>0.10</jacoco.min.branchcoverage>
    <!-- Configures the Java 9+ run to perform the required module exports, opens, and reads that are necessary for testing but shouldn't be part of the module-info. -->
    <javaModulesSurefireArgLine>
      --add-opens com.azure.resourcemanager.storage/com.azure.resourcemanager.storage=ALL-UNNAMED
      --add-opens com.azure.core/com.azure.core.http=com.azure.resourcemanager.resources
      --add-opens com.azure.core/com.azure.core.http.policy=com.azure.resourcemanager.resources

      --add-opens com.azure.resourcemanager.authorization/com.azure.resourcemanager.authorization=ALL-UNNAMED
      --add-opens com.azure.resourcemanager.msi/com.azure.resourcemanager.msi=ALL-UNNAMED
      --add-opens com.azure.core/com.azure.core.implementation.util=ALL-UNNAMED
    </javaModulesSurefireArgLine>
  </properties>

  <developers>
    <developer>
      <id>microsoft</id>
      <name>Microsoft</name>
    </developer>
  </developers>

  <dependencies>
    <dependency>
      <groupId>com.azure.resourcemanager</groupId>
      <artifactId>azure-resourcemanager-resources</artifactId>
      <version>2.41.0-beta.1</version> <!-- {x-version-update;com.azure.resourcemanager:azure-resourcemanager-resources;current} -->
    </dependency>
    <dependency>
      <groupId>com.azure.resourcemanager</groupId>
      <artifactId>azure-resourcemanager-msi</artifactId>
<<<<<<< HEAD
      <version>2.40.0-beta.1</version> <!-- {x-version-update;com.azure.resourcemanager:azure-resourcemanager-msi;current} -->
=======
      <version>2.41.0-beta.1</version> <!-- {x-version-update;com.azure.resourcemanager:azure-resourcemanager-msi;current} -->
>>>>>>> 3215c546
    </dependency>
    <dependency>
      <groupId>com.azure.resourcemanager</groupId>
      <artifactId>azure-resourcemanager-authorization</artifactId>
<<<<<<< HEAD
      <version>2.40.0-beta.1</version> <!-- {x-version-update;com.azure.resourcemanager:azure-resourcemanager-authorization;current} -->
=======
      <version>2.41.0-beta.1</version> <!-- {x-version-update;com.azure.resourcemanager:azure-resourcemanager-authorization;current} -->
>>>>>>> 3215c546
    </dependency>
    <dependency>
      <groupId>org.slf4j</groupId>
      <artifactId>slf4j-simple</artifactId>
      <version>2.0.13</version> <!-- {x-version-update;org.slf4j:slf4j-simple;external_dependency} -->
      <scope>test</scope>
    </dependency>
    <dependency>
      <groupId>org.junit.jupiter</groupId>
      <artifactId>junit-jupiter-engine</artifactId>
      <version>5.10.2</version> <!-- {x-version-update;org.junit.jupiter:junit-jupiter-engine;external_dependency} -->
      <scope>test</scope>
    </dependency>
    <dependency>
      <groupId>com.azure</groupId>
      <artifactId>azure-core-http-netty</artifactId>
      <version>1.15.1</version> <!-- {x-version-update;com.azure:azure-core-http-netty;dependency} -->
      <scope>test</scope>
    </dependency>
    <dependency>
      <groupId>com.azure</groupId>
      <artifactId>azure-storage-blob</artifactId>
      <version>12.26.1</version> <!-- {x-version-update;com.azure:azure-storage-blob;dependency} -->
      <scope>test</scope>
    </dependency>
  </dependencies>
  <profiles>
    <profile>
      <id>azure-mgmt-sdk-test-jar</id>
      <activation>
        <property>
          <name>!maven.test.skip</name>
        </property>
      </activation>
      <dependencies>
        <dependency>
          <groupId>com.azure.resourcemanager</groupId>
          <artifactId>azure-resourcemanager-test</artifactId>
          <version>2.0.0-beta.1</version> <!-- {x-version-update;com.azure.resourcemanager:azure-resourcemanager-test;current} -->
          <scope>test</scope>
        </dependency>
      </dependencies>
    </profile>
  </profiles>
  <build>
    <plugins>
      <plugin>
        <groupId>org.apache.maven.plugins</groupId>
        <artifactId>maven-jar-plugin</artifactId>
        <version>3.4.1</version> <!-- {x-version-update;org.apache.maven.plugins:maven-jar-plugin;external_dependency} -->
        <configuration>
          <archive>
            <manifest>
              <addDefaultImplementationEntries>true</addDefaultImplementationEntries>
              <addDefaultSpecificationEntries>true</addDefaultSpecificationEntries>
            </manifest>
          </archive>
        </configuration>
      </plugin>
      <plugin>
        <groupId>org.jacoco</groupId>
        <artifactId>jacoco-maven-plugin</artifactId>
        <version>0.8.12</version> <!-- {x-version-update;org.jacoco:jacoco-maven-plugin;external_dependency} -->
        <configuration>
          <excludes>
            <exclude>com/azure/resourcemanager/**/fluent/**/*</exclude>
            <exclude>com/azure/resourcemanager/**/models/**/*</exclude>
            <exclude>com/azure/resourcemanager/**/implementation/*ClientImpl*</exclude>
            <exclude>com/azure/resourcemanager/**/implementation/*ClientBuilder*</exclude>
          </excludes>
        </configuration>
      </plugin>
    </plugins>
  </build>
</project><|MERGE_RESOLUTION|>--- conflicted
+++ resolved
@@ -67,20 +67,12 @@
     <dependency>
       <groupId>com.azure.resourcemanager</groupId>
       <artifactId>azure-resourcemanager-msi</artifactId>
-<<<<<<< HEAD
-      <version>2.40.0-beta.1</version> <!-- {x-version-update;com.azure.resourcemanager:azure-resourcemanager-msi;current} -->
-=======
       <version>2.41.0-beta.1</version> <!-- {x-version-update;com.azure.resourcemanager:azure-resourcemanager-msi;current} -->
->>>>>>> 3215c546
     </dependency>
     <dependency>
       <groupId>com.azure.resourcemanager</groupId>
       <artifactId>azure-resourcemanager-authorization</artifactId>
-<<<<<<< HEAD
-      <version>2.40.0-beta.1</version> <!-- {x-version-update;com.azure.resourcemanager:azure-resourcemanager-authorization;current} -->
-=======
       <version>2.41.0-beta.1</version> <!-- {x-version-update;com.azure.resourcemanager:azure-resourcemanager-authorization;current} -->
->>>>>>> 3215c546
     </dependency>
     <dependency>
       <groupId>org.slf4j</groupId>
