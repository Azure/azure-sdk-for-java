--- conflicted
+++ resolved
@@ -1,10 +1,16 @@
 # Release History
 
-<<<<<<< HEAD
-## 2.30.0-beta.1 (Unreleased)
-=======
 ## 2.31.0-beta.1 (Unreleased)
->>>>>>> 98d25d20
+
+### Features Added
+
+### Breaking Changes
+
+### Bugs Fixed
+
+### Other Changes
+
+## 2.30.0 (2023-08-25)
 
 ### Other Changes
 
@@ -16,21 +22,6 @@
 
 ### Other Changes
 
-<<<<<<< HEAD
-=======
-## 2.30.0 (2023-08-25)
-
-### Other Changes
-
-#### Dependency Updates
-
-- Updated `api-version` to `2023-01-01`.
-
-## 2.29.0 (2023-07-28)
-
-### Other Changes
-
->>>>>>> 98d25d20
 #### Dependency Updates
 
 - Updated core dependency from resources.
