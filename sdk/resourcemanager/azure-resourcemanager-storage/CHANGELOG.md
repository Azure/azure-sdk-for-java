--- conflicted
+++ resolved
@@ -1,17 +1,5 @@
 # Release History
 
-<<<<<<< HEAD
-## 2.15.0-beta.1 (Unreleased)
-
-### Features Added
-
-### Breaking Changes
-
-### Bugs Fixed
-
-### Other Changes
-
-=======
 ## 2.16.0-beta.1 (Unreleased)
 
 ### Features Added
@@ -26,7 +14,6 @@
 
 - Updated core dependency from resources.
 
->>>>>>> 8d609db9
 ## 2.14.0 (2022-04-11)
 
 ### Other Changes
