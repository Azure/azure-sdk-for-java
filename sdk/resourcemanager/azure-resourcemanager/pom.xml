--- conflicted
+++ resolved
@@ -15,11 +15,7 @@
 
   <groupId>com.azure.resourcemanager</groupId>
   <artifactId>azure-resourcemanager</artifactId>
-<<<<<<< HEAD
-  <version>2.1.0-beta.1</version> <!-- {x-version-update;com.azure.resourcemanager:azure-resourcemanager;current} -->
-=======
   <version>2.2.0-beta.1</version> <!-- {x-version-update;com.azure.resourcemanager:azure-resourcemanager;current} -->
->>>>>>> 6f033d77
   <packaging>jar</packaging>
 
   <name>Microsoft Azure SDK for Management</name>
@@ -57,118 +53,71 @@
     <dependency>
       <groupId>com.azure.resourcemanager</groupId>
       <artifactId>azure-resourcemanager-resources</artifactId>
-<<<<<<< HEAD
-      <version>2.1.0-beta.1</version> <!-- {x-version-update;com.azure.resourcemanager:azure-resourcemanager-resources;current} -->
-=======
       <version>2.2.0-beta.1</version> <!-- {x-version-update;com.azure.resourcemanager:azure-resourcemanager-resources;current} -->
->>>>>>> 6f033d77
     </dependency>
     <dependency>
       <groupId>com.azure.resourcemanager</groupId>
       <artifactId>azure-resourcemanager-storage</artifactId>
-<<<<<<< HEAD
-      <version>2.1.0-beta.1</version> <!-- {x-version-update;com.azure.resourcemanager:azure-resourcemanager-storage;current} -->
-=======
       <version>2.2.0-beta.1</version> <!-- {x-version-update;com.azure.resourcemanager:azure-resourcemanager-storage;current} -->
->>>>>>> 6f033d77
     </dependency>
     <dependency>
       <groupId>com.azure.resourcemanager</groupId>
       <artifactId>azure-resourcemanager-compute</artifactId>
-<<<<<<< HEAD
-      <version>2.1.0-beta.1</version> <!-- {x-version-update;com.azure.resourcemanager:azure-resourcemanager-compute;current} -->
-=======
       <version>2.2.0-beta.1</version> <!-- {x-version-update;com.azure.resourcemanager:azure-resourcemanager-compute;current} -->
->>>>>>> 6f033d77
     </dependency>
     <dependency>
       <groupId>com.azure.resourcemanager</groupId>
       <artifactId>azure-resourcemanager-network</artifactId>
-<<<<<<< HEAD
-      <version>2.1.0-beta.1</version> <!-- {x-version-update;com.azure.resourcemanager:azure-resourcemanager-network;current} -->
-=======
       <version>2.2.0-beta.1</version> <!-- {x-version-update;com.azure.resourcemanager:azure-resourcemanager-network;current} -->
->>>>>>> 6f033d77
     </dependency>
     <dependency>
       <groupId>com.azure.resourcemanager</groupId>
       <artifactId>azure-resourcemanager-keyvault</artifactId>
-<<<<<<< HEAD
-      <version>2.1.0-beta.1</version> <!-- {x-version-update;com.azure.resourcemanager:azure-resourcemanager-keyvault;current} -->
-=======
       <version>2.2.0-beta.1</version> <!-- {x-version-update;com.azure.resourcemanager:azure-resourcemanager-keyvault;current} -->
->>>>>>> 6f033d77
     </dependency>
     <dependency>
       <groupId>com.azure.resourcemanager</groupId>
       <artifactId>azure-resourcemanager-msi</artifactId>
-<<<<<<< HEAD
-      <version>2.1.0-beta.1</version> <!-- {x-version-update;com.azure.resourcemanager:azure-resourcemanager-msi;current} -->
-=======
       <version>2.2.0-beta.1</version> <!-- {x-version-update;com.azure.resourcemanager:azure-resourcemanager-msi;current} -->
     </dependency>
     <dependency>
       <groupId>com.azure.resourcemanager</groupId>
       <artifactId>azure-resourcemanager-sql</artifactId>
       <version>2.2.0-beta.1</version> <!-- {x-version-update;com.azure.resourcemanager:azure-resourcemanager-sql;current} -->
->>>>>>> 6f033d77
     </dependency>
     <dependency>
       <groupId>com.azure.resourcemanager</groupId>
       <artifactId>azure-resourcemanager-authorization</artifactId>
-<<<<<<< HEAD
-      <version>2.1.0-beta.1</version> <!-- {x-version-update;com.azure.resourcemanager:azure-resourcemanager-authorization;current} -->
-=======
       <version>2.2.0-beta.1</version> <!-- {x-version-update;com.azure.resourcemanager:azure-resourcemanager-authorization;current} -->
->>>>>>> 6f033d77
     </dependency>
     <dependency>
       <groupId>com.azure.resourcemanager</groupId>
       <artifactId>azure-resourcemanager-appservice</artifactId>
-<<<<<<< HEAD
-      <version>2.1.0-beta.1</version> <!-- {x-version-update;com.azure.resourcemanager:azure-resourcemanager-appservice;current} -->
-=======
       <version>2.2.0-beta.1</version> <!-- {x-version-update;com.azure.resourcemanager:azure-resourcemanager-appservice;current} -->
->>>>>>> 6f033d77
     </dependency>
     <dependency>
       <groupId>com.azure.resourcemanager</groupId>
       <artifactId>azure-resourcemanager-cosmos</artifactId>
-<<<<<<< HEAD
-      <version>2.1.0-beta.1</version> <!-- {x-version-update;com.azure.resourcemanager:azure-resourcemanager-cosmos;current} -->
-=======
       <version>2.2.0-beta.1</version> <!-- {x-version-update;com.azure.resourcemanager:azure-resourcemanager-cosmos;current} -->
->>>>>>> 6f033d77
     </dependency>
     <dependency>
       <groupId>com.azure.resourcemanager</groupId>
       <artifactId>azure-resourcemanager-containerservice</artifactId>
-<<<<<<< HEAD
-      <version>2.1.0-beta.1</version> <!-- {x-version-update;com.azure.resourcemanager:azure-resourcemanager-containerservice;current} -->
-=======
       <version>2.2.0-beta.1</version> <!-- {x-version-update;com.azure.resourcemanager:azure-resourcemanager-containerservice;current} -->
->>>>>>> 6f033d77
     </dependency>
     <dependency>
       <groupId>com.azure.resourcemanager</groupId>
       <artifactId>azure-resourcemanager-monitor</artifactId>
-<<<<<<< HEAD
-      <version>2.1.0-beta.1</version> <!-- {x-version-update;com.azure.resourcemanager:azure-resourcemanager-monitor;current} -->
-=======
       <version>2.2.0-beta.1</version> <!-- {x-version-update;com.azure.resourcemanager:azure-resourcemanager-monitor;current} -->
     </dependency>
     <dependency>
       <groupId>com.azure.resourcemanager</groupId>
       <artifactId>azure-resourcemanager-containerregistry</artifactId>
       <version>2.2.0-beta.1</version> <!-- {x-version-update;com.azure.resourcemanager:azure-resourcemanager-containerregistry;current} -->
->>>>>>> 6f033d77
     </dependency>
     <dependency>
       <groupId>com.azure.resourcemanager</groupId>
       <artifactId>azure-resourcemanager-dns</artifactId>
-<<<<<<< HEAD
-      <version>2.1.0-beta.1</version> <!-- {x-version-update;com.azure.resourcemanager:azure-resourcemanager-dns;current} -->
-=======
       <version>2.2.0-beta.1</version> <!-- {x-version-update;com.azure.resourcemanager:azure-resourcemanager-dns;current} -->
     </dependency>
     <dependency>
@@ -215,7 +164,6 @@
       <groupId>com.azure.resourcemanager</groupId>
       <artifactId>azure-resourcemanager-search</artifactId>
       <version>2.2.0-beta.1</version> <!-- {x-version-update;com.azure.resourcemanager:azure-resourcemanager-search;current} -->
->>>>>>> 6f033d77
     </dependency>
     <dependency>
       <groupId>org.junit.jupiter</groupId>
@@ -238,9 +186,6 @@
     <dependency>
       <groupId>com.azure</groupId>
       <artifactId>azure-core-http-netty</artifactId>
-<<<<<<< HEAD
-      <version>1.6.3</version> <!-- {x-version-update;com.azure:azure-core-http-netty;dependency} -->
-=======
       <version>1.7.1</version> <!-- {x-version-update;com.azure:azure-core-http-netty;dependency} -->
       <scope>test</scope>
     </dependency>
@@ -248,7 +193,6 @@
       <groupId>com.azure</groupId>
       <artifactId>azure-core-http-okhttp</artifactId>
       <version>1.4.1</version> <!-- {x-version-update;com.azure:azure-core-http-okhttp;dependency} -->
->>>>>>> 6f033d77
       <scope>test</scope>
     </dependency>
     <dependency>
