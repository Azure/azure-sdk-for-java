<!--
 Copyright (c) Microsoft Corporation. All rights reserved.
 Licensed under the MIT License. See License.txt in the project root for
 license information.
-->
<project xmlns="http://maven.apache.org/POM/4.0.0" xmlns:xsi="http://www.w3.org/2001/XMLSchema-instance" xsi:schemaLocation="http://maven.apache.org/POM/4.0.0 http://maven.apache.org/xsd/maven-4.0.0.xsd">
  <modelVersion>4.0.0</modelVersion>

  <parent>
    <groupId>com.azure</groupId>
    <artifactId>azure-client-sdk-parent</artifactId>
    <version>1.7.0</version> <!-- {x-version-update;com.azure:azure-client-sdk-parent;current} -->
    <relativePath>../../parents/azure-client-sdk-parent</relativePath>
  </parent>

  <groupId>com.azure.resourcemanager</groupId>
  <artifactId>azure-resourcemanager</artifactId>
<<<<<<< HEAD
  <version>2.21.0-beta.1</version> <!-- {x-version-update;com.azure.resourcemanager:azure-resourcemanager;current} -->
=======
  <version>2.24.0-beta.1</version> <!-- {x-version-update;com.azure.resourcemanager:azure-resourcemanager;current} -->
>>>>>>> 02862f72
  <packaging>jar</packaging>

  <name>Microsoft Azure SDK for Management</name>
  <description>This package contains Microsoft Azure SDK for Management. For documentation on how to use this package, please see https://aka.ms/azsdk/java/mgmt</description>
  <url>https://github.com/Azure/azure-sdk-for-java</url>

  <licenses>
    <license>
      <name>The MIT License (MIT)</name>
      <url>http://opensource.org/licenses/MIT</url>
      <distribution>repo</distribution>
    </license>
  </licenses>

  <scm>
    <url>https://github.com/Azure/azure-sdk-for-java</url>
    <connection>scm:git:git@github.com:Azure/azure-sdk-for-java.git</connection>
    <tag>HEAD</tag>
  </scm>

  <properties>
    <!-- RMJacoco -->
    <jacoco.min.linecoverage>0.10</jacoco.min.linecoverage>
    <jacoco.min.branchcoverage>0.10</jacoco.min.branchcoverage>
    <!-- Configures the Java 9+ run to perform the required module exports, opens, and reads that are necessary for testing but shouldn't be part of the module-info. -->
    <javaModulesSurefireArgLine>
      --add-opens com.azure.resourcemanager/com.azure.resourcemanager=ALL-UNNAMED
      --add-opens com.azure.resourcemanager.appservice/com.azure.resourcemanager.appservice=ALL-UNNAMED
      --add-opens com.azure.resourcemanager.authorization/com.azure.resourcemanager.authorization=ALL-UNNAMED
      --add-opens com.azure.resourcemanager.compute/com.azure.resourcemanager.compute=ALL-UNNAMED
      --add-opens com.azure.resourcemanager.containerinstance/com.azure.resourcemanager.containerinstance=ALL-UNNAMED
      --add-opens com.azure.resourcemanager.containerregistry/com.azure.resourcemanager.containerregistry=ALL-UNNAMED
      --add-opens com.azure.resourcemanager.eventhubs/com.azure.resourcemanager.eventhubs=ALL-UNNAMED
      --add-opens com.azure.resourcemanager.keyvault/com.azure.resourcemanager.keyvault=ALL-UNNAMED
      --add-opens com.azure.resourcemanager.msi/com.azure.resourcemanager.msi=ALL-UNNAMED
      --add-opens com.azure.resourcemanager.resources/com.azure.resourcemanager.resources=ALL-UNNAMED
      --add-opens com.azure.resourcemanager.resources/com.azure.resourcemanager.resources.fluentcore.arm=ALL-UNNAMED
      --add-opens com.azure.resourcemanager.sql/com.azure.resourcemanager.sql=ALL-UNNAMED

      --add-opens com.azure.core/com.azure.core.implementation.util=ALL-UNNAMED
    </javaModulesSurefireArgLine>
  </properties>

  <developers>
    <developer>
      <id>microsoft</id>
      <name>Microsoft</name>
    </developer>
  </developers>

  <dependencies>
    <dependency>
      <groupId>com.azure.resourcemanager</groupId>
      <artifactId>azure-resourcemanager-resources</artifactId>
      <version>2.24.0-beta.1</version> <!-- {x-version-update;com.azure.resourcemanager:azure-resourcemanager-resources;current} -->
    </dependency>
    <dependency>
      <groupId>com.azure.resourcemanager</groupId>
      <artifactId>azure-resourcemanager-storage</artifactId>
      <version>2.24.0-beta.1</version> <!-- {x-version-update;com.azure.resourcemanager:azure-resourcemanager-storage;current} -->
    </dependency>
    <dependency>
      <groupId>com.azure.resourcemanager</groupId>
      <artifactId>azure-resourcemanager-compute</artifactId>
<<<<<<< HEAD
      <version>2.21.0-beta.1</version> <!-- {x-version-update;com.azure.resourcemanager:azure-resourcemanager-compute;current} -->
=======
      <version>2.24.0-beta.1</version> <!-- {x-version-update;com.azure.resourcemanager:azure-resourcemanager-compute;current} -->
>>>>>>> 02862f72
    </dependency>
    <dependency>
      <groupId>com.azure.resourcemanager</groupId>
      <artifactId>azure-resourcemanager-network</artifactId>
<<<<<<< HEAD
      <version>2.22.0-beta.1</version> <!-- {x-version-update;com.azure.resourcemanager:azure-resourcemanager-network;current} -->
=======
      <version>2.24.0-beta.1</version> <!-- {x-version-update;com.azure.resourcemanager:azure-resourcemanager-network;current} -->
>>>>>>> 02862f72
    </dependency>
    <dependency>
      <groupId>com.azure.resourcemanager</groupId>
      <artifactId>azure-resourcemanager-keyvault</artifactId>
<<<<<<< HEAD
      <version>2.21.0-beta.1</version> <!-- {x-version-update;com.azure.resourcemanager:azure-resourcemanager-keyvault;current} -->
=======
      <version>2.24.0-beta.1</version> <!-- {x-version-update;com.azure.resourcemanager:azure-resourcemanager-keyvault;current} -->
>>>>>>> 02862f72
    </dependency>
    <dependency>
      <groupId>com.azure.resourcemanager</groupId>
      <artifactId>azure-resourcemanager-msi</artifactId>
<<<<<<< HEAD
      <version>2.22.0-beta.1</version> <!-- {x-version-update;com.azure.resourcemanager:azure-resourcemanager-msi;current} -->
=======
      <version>2.24.0-beta.1</version> <!-- {x-version-update;com.azure.resourcemanager:azure-resourcemanager-msi;current} -->
>>>>>>> 02862f72
    </dependency>
    <dependency>
      <groupId>com.azure.resourcemanager</groupId>
      <artifactId>azure-resourcemanager-sql</artifactId>
      <version>2.24.0-beta.1</version> <!-- {x-version-update;com.azure.resourcemanager:azure-resourcemanager-sql;current} -->
    </dependency>
    <dependency>
      <groupId>com.azure.resourcemanager</groupId>
      <artifactId>azure-resourcemanager-authorization</artifactId>
<<<<<<< HEAD
      <version>2.21.0-beta.1</version> <!-- {x-version-update;com.azure.resourcemanager:azure-resourcemanager-authorization;current} -->
=======
      <version>2.24.0-beta.1</version> <!-- {x-version-update;com.azure.resourcemanager:azure-resourcemanager-authorization;current} -->
>>>>>>> 02862f72
    </dependency>
    <dependency>
      <groupId>com.azure.resourcemanager</groupId>
      <artifactId>azure-resourcemanager-appservice</artifactId>
<<<<<<< HEAD
      <version>2.21.0-beta.1</version> <!-- {x-version-update;com.azure.resourcemanager:azure-resourcemanager-appservice;current} -->
=======
      <version>2.24.0-beta.1</version> <!-- {x-version-update;com.azure.resourcemanager:azure-resourcemanager-appservice;current} -->
>>>>>>> 02862f72
    </dependency>
    <dependency>
      <groupId>com.azure.resourcemanager</groupId>
      <artifactId>azure-resourcemanager-cosmos</artifactId>
<<<<<<< HEAD
      <version>2.21.0-beta.1</version> <!-- {x-version-update;com.azure.resourcemanager:azure-resourcemanager-cosmos;current} -->
=======
      <version>2.24.0-beta.1</version> <!-- {x-version-update;com.azure.resourcemanager:azure-resourcemanager-cosmos;current} -->
>>>>>>> 02862f72
    </dependency>
    <dependency>
      <groupId>com.azure.resourcemanager</groupId>
      <artifactId>azure-resourcemanager-containerservice</artifactId>
<<<<<<< HEAD
      <version>2.21.0-beta.1</version> <!-- {x-version-update;com.azure.resourcemanager:azure-resourcemanager-containerservice;current} -->
=======
      <version>2.24.0-beta.1</version> <!-- {x-version-update;com.azure.resourcemanager:azure-resourcemanager-containerservice;current} -->
>>>>>>> 02862f72
    </dependency>
    <dependency>
      <groupId>com.azure.resourcemanager</groupId>
      <artifactId>azure-resourcemanager-monitor</artifactId>
<<<<<<< HEAD
      <version>2.21.0-beta.1</version> <!-- {x-version-update;com.azure.resourcemanager:azure-resourcemanager-monitor;current} -->
=======
      <version>2.24.0-beta.1</version> <!-- {x-version-update;com.azure.resourcemanager:azure-resourcemanager-monitor;current} -->
>>>>>>> 02862f72
    </dependency>
    <dependency>
      <groupId>com.azure.resourcemanager</groupId>
      <artifactId>azure-resourcemanager-containerregistry</artifactId>
<<<<<<< HEAD
      <version>2.21.0-beta.1</version> <!-- {x-version-update;com.azure.resourcemanager:azure-resourcemanager-containerregistry;current} -->
=======
      <version>2.24.0-beta.1</version> <!-- {x-version-update;com.azure.resourcemanager:azure-resourcemanager-containerregistry;current} -->
>>>>>>> 02862f72
    </dependency>
    <dependency>
      <groupId>com.azure.resourcemanager</groupId>
      <artifactId>azure-resourcemanager-dns</artifactId>
<<<<<<< HEAD
      <version>2.21.0-beta.1</version> <!-- {x-version-update;com.azure.resourcemanager:azure-resourcemanager-dns;current} -->
=======
      <version>2.24.0-beta.1</version> <!-- {x-version-update;com.azure.resourcemanager:azure-resourcemanager-dns;current} -->
>>>>>>> 02862f72
    </dependency>
    <dependency>
      <groupId>com.azure.resourcemanager</groupId>
      <artifactId>azure-resourcemanager-appplatform</artifactId>
<<<<<<< HEAD
      <version>2.21.0-beta.1</version> <!-- {x-version-update;com.azure.resourcemanager:azure-resourcemanager-appplatform;current} -->
=======
      <version>2.24.0-beta.1</version> <!-- {x-version-update;com.azure.resourcemanager:azure-resourcemanager-appplatform;current} -->
>>>>>>> 02862f72
    </dependency>
    <dependency>
      <groupId>com.azure.resourcemanager</groupId>
      <artifactId>azure-resourcemanager-containerinstance</artifactId>
<<<<<<< HEAD
      <version>2.21.0-beta.1</version> <!-- {x-version-update;com.azure.resourcemanager:azure-resourcemanager-containerinstance;current} -->
=======
      <version>2.24.0-beta.1</version> <!-- {x-version-update;com.azure.resourcemanager:azure-resourcemanager-containerinstance;current} -->
>>>>>>> 02862f72
    </dependency>
    <dependency>
      <groupId>com.azure.resourcemanager</groupId>
      <artifactId>azure-resourcemanager-privatedns</artifactId>
      <version>2.24.0-beta.1</version> <!-- {x-version-update;com.azure.resourcemanager:azure-resourcemanager-privatedns;current} -->
    </dependency>
    <dependency>
      <groupId>com.azure.resourcemanager</groupId>
      <artifactId>azure-resourcemanager-redis</artifactId>
      <version>2.24.0-beta.1</version> <!-- {x-version-update;com.azure.resourcemanager:azure-resourcemanager-redis;current} -->
    </dependency>
    <dependency>
      <groupId>com.azure.resourcemanager</groupId>
      <artifactId>azure-resourcemanager-eventhubs</artifactId>
<<<<<<< HEAD
      <version>2.21.0-beta.1</version> <!-- {x-version-update;com.azure.resourcemanager:azure-resourcemanager-eventhubs;current} -->
=======
      <version>2.24.0-beta.1</version> <!-- {x-version-update;com.azure.resourcemanager:azure-resourcemanager-eventhubs;current} -->
>>>>>>> 02862f72
    </dependency>
    <dependency>
      <groupId>com.azure.resourcemanager</groupId>
      <artifactId>azure-resourcemanager-trafficmanager</artifactId>
      <version>2.24.0-beta.1</version> <!-- {x-version-update;com.azure.resourcemanager:azure-resourcemanager-trafficmanager;current} -->
    </dependency>
    <dependency>
      <groupId>com.azure.resourcemanager</groupId>
      <artifactId>azure-resourcemanager-servicebus</artifactId>
      <version>2.24.0-beta.1</version> <!-- {x-version-update;com.azure.resourcemanager:azure-resourcemanager-servicebus;current} -->
    </dependency>
    <dependency>
      <groupId>com.azure.resourcemanager</groupId>
      <artifactId>azure-resourcemanager-cdn</artifactId>
<<<<<<< HEAD
      <version>2.21.0-beta.1</version> <!-- {x-version-update;com.azure.resourcemanager:azure-resourcemanager-cdn;current} -->
=======
      <version>2.24.0-beta.1</version> <!-- {x-version-update;com.azure.resourcemanager:azure-resourcemanager-cdn;current} -->
>>>>>>> 02862f72
    </dependency>
    <dependency>
      <groupId>com.azure.resourcemanager</groupId>
      <artifactId>azure-resourcemanager-search</artifactId>
      <version>2.24.0-beta.1</version> <!-- {x-version-update;com.azure.resourcemanager:azure-resourcemanager-search;current} -->
    </dependency>
    <dependency>
      <groupId>org.junit.jupiter</groupId>
      <artifactId>junit-jupiter-engine</artifactId>
      <version>5.9.2</version> <!-- {x-version-update;org.junit.jupiter:junit-jupiter-engine;external_dependency} -->
      <scope>test</scope>
    </dependency>
    <dependency>
      <groupId>org.slf4j</groupId>
      <artifactId>slf4j-simple</artifactId>
      <version>2.0.6</version> <!-- {x-version-update;org.slf4j:slf4j-simple;external_dependency} -->
      <scope>test</scope>
    </dependency>
    <dependency>
      <groupId>org.junit.jupiter</groupId>
      <artifactId>junit-jupiter-api</artifactId>
      <version>5.9.2</version> <!-- {x-version-update;org.junit.jupiter:junit-jupiter-api;external_dependency} -->
      <scope>test</scope>
    </dependency>
    <dependency>
      <groupId>com.azure</groupId>
      <artifactId>azure-core-http-netty</artifactId>
      <version>1.13.0</version> <!-- {x-version-update;com.azure:azure-core-http-netty;dependency} -->
      <scope>test</scope>
    </dependency>
    <dependency>
      <groupId>com.azure</groupId>
      <artifactId>azure-core-http-okhttp</artifactId>
      <version>1.11.6</version> <!-- {x-version-update;com.azure:azure-core-http-okhttp;dependency} -->
      <scope>test</scope>
    </dependency>
    <dependency>
      <groupId>org.mockito</groupId>
      <artifactId>mockito-core</artifactId>
      <version>4.8.1</version> <!-- {x-version-update;org.mockito:mockito-core;external_dependency} -->
      <scope>test</scope>
    </dependency>
    <dependency>
      <groupId>com.jcraft</groupId>
      <artifactId>jsch</artifactId>
      <version>0.1.55</version> <!-- {x-version-update;resourcemanager_com.jcraft:jsch;external_dependency} -->
      <scope>test</scope>
    </dependency>
  </dependencies>
  <profiles>
    <profile>
      <id>azure-mgmt-sdk-test-jar</id>
      <activation>
        <property>
          <name>!maven.test.skip</name>
        </property>
      </activation>
      <dependencies>
        <dependency>
          <groupId>com.azure.resourcemanager</groupId>
          <artifactId>azure-resourcemanager-test</artifactId>
          <version>2.0.0-beta.1</version> <!-- {x-version-update;com.azure.resourcemanager:azure-resourcemanager-test;current} -->
          <scope>test</scope>
        </dependency>
      </dependencies>
    </profile>
  </profiles>
  <build>
    <plugins>
      <plugin>
        <groupId>org.apache.maven.plugins</groupId>
        <artifactId>maven-jar-plugin</artifactId>
        <version>3.1.2</version> <!-- {x-version-update;org.apache.maven.plugins:maven-jar-plugin;external_dependency} -->
        <configuration>
          <archive>
            <manifest>
              <addDefaultImplementationEntries>true</addDefaultImplementationEntries>
              <addDefaultSpecificationEntries>true</addDefaultSpecificationEntries>
            </manifest>
          </archive>
        </configuration>
      </plugin>

      <plugin>
        <groupId>org.jacoco</groupId>
        <artifactId>jacoco-maven-plugin</artifactId>
        <version>0.8.8</version> <!-- {x-version-update;org.jacoco:jacoco-maven-plugin;external_dependency} -->
        <configuration>
          <excludes>
            <exclude>com/azure/resourcemanager/**/fluent/**/*</exclude>
            <exclude>com/azure/resourcemanager/**/models/**/*</exclude>
            <exclude>com/azure/resourcemanager/**/implementation/*ClientImpl*</exclude>
            <exclude>com/azure/resourcemanager/**/implementation/*ClientBuilder*</exclude>
          </excludes>
        </configuration>
      </plugin>

      <plugin>
        <groupId>com.azure.tools</groupId>
        <artifactId>codesnippet-maven-plugin</artifactId>
        <version>1.0.0-beta.8</version> <!-- {x-version-update;com.azure.tools:codesnippet-maven-plugin;external_dependency} -->
        <configuration>
          <additionalReadmes>
            <additionalReadme>
              <root>../README.md</root>
              <glob>**/README.md</glob>
            </additionalReadme>
            <additionalReadme>
              <root>../docs</root>
              <glob>**/*.md</glob>
            </additionalReadme>
          </additionalReadmes>
        </configuration>
      </plugin>
    </plugins>
  </build>
</project><|MERGE_RESOLUTION|>--- conflicted
+++ resolved
@@ -15,11 +15,7 @@
 
   <groupId>com.azure.resourcemanager</groupId>
   <artifactId>azure-resourcemanager</artifactId>
-<<<<<<< HEAD
-  <version>2.21.0-beta.1</version> <!-- {x-version-update;com.azure.resourcemanager:azure-resourcemanager;current} -->
-=======
   <version>2.24.0-beta.1</version> <!-- {x-version-update;com.azure.resourcemanager:azure-resourcemanager;current} -->
->>>>>>> 02862f72
   <packaging>jar</packaging>
 
   <name>Microsoft Azure SDK for Management</name>
@@ -84,38 +80,22 @@
     <dependency>
       <groupId>com.azure.resourcemanager</groupId>
       <artifactId>azure-resourcemanager-compute</artifactId>
-<<<<<<< HEAD
-      <version>2.21.0-beta.1</version> <!-- {x-version-update;com.azure.resourcemanager:azure-resourcemanager-compute;current} -->
-=======
       <version>2.24.0-beta.1</version> <!-- {x-version-update;com.azure.resourcemanager:azure-resourcemanager-compute;current} -->
->>>>>>> 02862f72
     </dependency>
     <dependency>
       <groupId>com.azure.resourcemanager</groupId>
       <artifactId>azure-resourcemanager-network</artifactId>
-<<<<<<< HEAD
-      <version>2.22.0-beta.1</version> <!-- {x-version-update;com.azure.resourcemanager:azure-resourcemanager-network;current} -->
-=======
       <version>2.24.0-beta.1</version> <!-- {x-version-update;com.azure.resourcemanager:azure-resourcemanager-network;current} -->
->>>>>>> 02862f72
     </dependency>
     <dependency>
       <groupId>com.azure.resourcemanager</groupId>
       <artifactId>azure-resourcemanager-keyvault</artifactId>
-<<<<<<< HEAD
-      <version>2.21.0-beta.1</version> <!-- {x-version-update;com.azure.resourcemanager:azure-resourcemanager-keyvault;current} -->
-=======
       <version>2.24.0-beta.1</version> <!-- {x-version-update;com.azure.resourcemanager:azure-resourcemanager-keyvault;current} -->
->>>>>>> 02862f72
     </dependency>
     <dependency>
       <groupId>com.azure.resourcemanager</groupId>
       <artifactId>azure-resourcemanager-msi</artifactId>
-<<<<<<< HEAD
-      <version>2.22.0-beta.1</version> <!-- {x-version-update;com.azure.resourcemanager:azure-resourcemanager-msi;current} -->
-=======
       <version>2.24.0-beta.1</version> <!-- {x-version-update;com.azure.resourcemanager:azure-resourcemanager-msi;current} -->
->>>>>>> 02862f72
     </dependency>
     <dependency>
       <groupId>com.azure.resourcemanager</groupId>
@@ -125,83 +105,47 @@
     <dependency>
       <groupId>com.azure.resourcemanager</groupId>
       <artifactId>azure-resourcemanager-authorization</artifactId>
-<<<<<<< HEAD
-      <version>2.21.0-beta.1</version> <!-- {x-version-update;com.azure.resourcemanager:azure-resourcemanager-authorization;current} -->
-=======
       <version>2.24.0-beta.1</version> <!-- {x-version-update;com.azure.resourcemanager:azure-resourcemanager-authorization;current} -->
->>>>>>> 02862f72
     </dependency>
     <dependency>
       <groupId>com.azure.resourcemanager</groupId>
       <artifactId>azure-resourcemanager-appservice</artifactId>
-<<<<<<< HEAD
-      <version>2.21.0-beta.1</version> <!-- {x-version-update;com.azure.resourcemanager:azure-resourcemanager-appservice;current} -->
-=======
       <version>2.24.0-beta.1</version> <!-- {x-version-update;com.azure.resourcemanager:azure-resourcemanager-appservice;current} -->
->>>>>>> 02862f72
     </dependency>
     <dependency>
       <groupId>com.azure.resourcemanager</groupId>
       <artifactId>azure-resourcemanager-cosmos</artifactId>
-<<<<<<< HEAD
-      <version>2.21.0-beta.1</version> <!-- {x-version-update;com.azure.resourcemanager:azure-resourcemanager-cosmos;current} -->
-=======
       <version>2.24.0-beta.1</version> <!-- {x-version-update;com.azure.resourcemanager:azure-resourcemanager-cosmos;current} -->
->>>>>>> 02862f72
     </dependency>
     <dependency>
       <groupId>com.azure.resourcemanager</groupId>
       <artifactId>azure-resourcemanager-containerservice</artifactId>
-<<<<<<< HEAD
-      <version>2.21.0-beta.1</version> <!-- {x-version-update;com.azure.resourcemanager:azure-resourcemanager-containerservice;current} -->
-=======
       <version>2.24.0-beta.1</version> <!-- {x-version-update;com.azure.resourcemanager:azure-resourcemanager-containerservice;current} -->
->>>>>>> 02862f72
     </dependency>
     <dependency>
       <groupId>com.azure.resourcemanager</groupId>
       <artifactId>azure-resourcemanager-monitor</artifactId>
-<<<<<<< HEAD
-      <version>2.21.0-beta.1</version> <!-- {x-version-update;com.azure.resourcemanager:azure-resourcemanager-monitor;current} -->
-=======
       <version>2.24.0-beta.1</version> <!-- {x-version-update;com.azure.resourcemanager:azure-resourcemanager-monitor;current} -->
->>>>>>> 02862f72
     </dependency>
     <dependency>
       <groupId>com.azure.resourcemanager</groupId>
       <artifactId>azure-resourcemanager-containerregistry</artifactId>
-<<<<<<< HEAD
-      <version>2.21.0-beta.1</version> <!-- {x-version-update;com.azure.resourcemanager:azure-resourcemanager-containerregistry;current} -->
-=======
       <version>2.24.0-beta.1</version> <!-- {x-version-update;com.azure.resourcemanager:azure-resourcemanager-containerregistry;current} -->
->>>>>>> 02862f72
     </dependency>
     <dependency>
       <groupId>com.azure.resourcemanager</groupId>
       <artifactId>azure-resourcemanager-dns</artifactId>
-<<<<<<< HEAD
-      <version>2.21.0-beta.1</version> <!-- {x-version-update;com.azure.resourcemanager:azure-resourcemanager-dns;current} -->
-=======
       <version>2.24.0-beta.1</version> <!-- {x-version-update;com.azure.resourcemanager:azure-resourcemanager-dns;current} -->
->>>>>>> 02862f72
     </dependency>
     <dependency>
       <groupId>com.azure.resourcemanager</groupId>
       <artifactId>azure-resourcemanager-appplatform</artifactId>
-<<<<<<< HEAD
-      <version>2.21.0-beta.1</version> <!-- {x-version-update;com.azure.resourcemanager:azure-resourcemanager-appplatform;current} -->
-=======
       <version>2.24.0-beta.1</version> <!-- {x-version-update;com.azure.resourcemanager:azure-resourcemanager-appplatform;current} -->
->>>>>>> 02862f72
     </dependency>
     <dependency>
       <groupId>com.azure.resourcemanager</groupId>
       <artifactId>azure-resourcemanager-containerinstance</artifactId>
-<<<<<<< HEAD
-      <version>2.21.0-beta.1</version> <!-- {x-version-update;com.azure.resourcemanager:azure-resourcemanager-containerinstance;current} -->
-=======
       <version>2.24.0-beta.1</version> <!-- {x-version-update;com.azure.resourcemanager:azure-resourcemanager-containerinstance;current} -->
->>>>>>> 02862f72
     </dependency>
     <dependency>
       <groupId>com.azure.resourcemanager</groupId>
@@ -216,11 +160,7 @@
     <dependency>
       <groupId>com.azure.resourcemanager</groupId>
       <artifactId>azure-resourcemanager-eventhubs</artifactId>
-<<<<<<< HEAD
-      <version>2.21.0-beta.1</version> <!-- {x-version-update;com.azure.resourcemanager:azure-resourcemanager-eventhubs;current} -->
-=======
       <version>2.24.0-beta.1</version> <!-- {x-version-update;com.azure.resourcemanager:azure-resourcemanager-eventhubs;current} -->
->>>>>>> 02862f72
     </dependency>
     <dependency>
       <groupId>com.azure.resourcemanager</groupId>
@@ -235,11 +175,7 @@
     <dependency>
       <groupId>com.azure.resourcemanager</groupId>
       <artifactId>azure-resourcemanager-cdn</artifactId>
-<<<<<<< HEAD
-      <version>2.21.0-beta.1</version> <!-- {x-version-update;com.azure.resourcemanager:azure-resourcemanager-cdn;current} -->
-=======
       <version>2.24.0-beta.1</version> <!-- {x-version-update;com.azure.resourcemanager:azure-resourcemanager-cdn;current} -->
->>>>>>> 02862f72
     </dependency>
     <dependency>
       <groupId>com.azure.resourcemanager</groupId>
@@ -249,19 +185,19 @@
     <dependency>
       <groupId>org.junit.jupiter</groupId>
       <artifactId>junit-jupiter-engine</artifactId>
-      <version>5.9.2</version> <!-- {x-version-update;org.junit.jupiter:junit-jupiter-engine;external_dependency} -->
+      <version>5.9.1</version> <!-- {x-version-update;org.junit.jupiter:junit-jupiter-engine;external_dependency} -->
       <scope>test</scope>
     </dependency>
     <dependency>
       <groupId>org.slf4j</groupId>
       <artifactId>slf4j-simple</artifactId>
-      <version>2.0.6</version> <!-- {x-version-update;org.slf4j:slf4j-simple;external_dependency} -->
+      <version>1.7.36</version> <!-- {x-version-update;org.slf4j:slf4j-simple;external_dependency} -->
       <scope>test</scope>
     </dependency>
     <dependency>
       <groupId>org.junit.jupiter</groupId>
       <artifactId>junit-jupiter-api</artifactId>
-      <version>5.9.2</version> <!-- {x-version-update;org.junit.jupiter:junit-jupiter-api;external_dependency} -->
+      <version>5.9.1</version> <!-- {x-version-update;org.junit.jupiter:junit-jupiter-api;external_dependency} -->
       <scope>test</scope>
     </dependency>
     <dependency>
@@ -279,7 +215,7 @@
     <dependency>
       <groupId>org.mockito</groupId>
       <artifactId>mockito-core</artifactId>
-      <version>4.8.1</version> <!-- {x-version-update;org.mockito:mockito-core;external_dependency} -->
+      <version>4.5.1</version> <!-- {x-version-update;org.mockito:mockito-core;external_dependency} -->
       <scope>test</scope>
     </dependency>
     <dependency>
