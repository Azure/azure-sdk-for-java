// Copyright (c) Microsoft Corporation. All rights reserved.
// Licensed under the MIT License.

package com.azure.resourcemanager;

import com.azure.core.credential.TokenCredential;
import com.azure.core.http.HttpPipeline;
import com.azure.core.management.AzureEnvironment;
import com.azure.core.management.profile.AzureProfile;
import com.azure.resourcemanager.appservice.AppServiceManager;
import com.azure.resourcemanager.appservice.models.AppServiceCertificateOrders;
import com.azure.resourcemanager.appservice.models.AppServiceCertificates;
import com.azure.resourcemanager.appservice.models.AppServiceDomains;
import com.azure.resourcemanager.appservice.models.AppServicePlans;
import com.azure.resourcemanager.appservice.models.FunctionApps;
import com.azure.resourcemanager.appservice.models.WebApps;
import com.azure.resourcemanager.authorization.AuthorizationManager;
import com.azure.resourcemanager.authorization.models.ActiveDirectoryApplications;
import com.azure.resourcemanager.authorization.models.ActiveDirectoryGroups;
import com.azure.resourcemanager.authorization.models.ActiveDirectoryUsers;
import com.azure.resourcemanager.authorization.models.RoleAssignments;
import com.azure.resourcemanager.authorization.models.RoleDefinitions;
import com.azure.resourcemanager.authorization.models.ServicePrincipals;
import com.azure.resourcemanager.compute.ComputeManager;
import com.azure.resourcemanager.compute.models.AvailabilitySets;
import com.azure.resourcemanager.compute.models.ComputeSkus;
import com.azure.resourcemanager.compute.models.ComputeUsages;
import com.azure.resourcemanager.compute.models.Disks;
import com.azure.resourcemanager.compute.models.Galleries;
import com.azure.resourcemanager.compute.models.GalleryImageVersions;
import com.azure.resourcemanager.compute.models.GalleryImages;
import com.azure.resourcemanager.compute.models.Snapshots;
import com.azure.resourcemanager.compute.models.VirtualMachineCustomImages;
import com.azure.resourcemanager.compute.models.VirtualMachineImages;
import com.azure.resourcemanager.compute.models.VirtualMachineScaleSets;
import com.azure.resourcemanager.compute.models.VirtualMachines;
import com.azure.resourcemanager.containerservice.ContainerServiceManager;
import com.azure.resourcemanager.containerservice.models.KubernetesClusters;
import com.azure.resourcemanager.cosmos.CosmosManager;
import com.azure.resourcemanager.cosmos.models.CosmosDBAccounts;
import com.azure.resourcemanager.dns.DnsZoneManager;
import com.azure.resourcemanager.dns.models.DnsZones;
import com.azure.resourcemanager.keyvault.KeyVaultManager;
import com.azure.resourcemanager.keyvault.models.Vaults;
import com.azure.resourcemanager.monitor.MonitorManager;
import com.azure.resourcemanager.monitor.models.ActionGroups;
import com.azure.resourcemanager.monitor.models.ActivityLogs;
import com.azure.resourcemanager.monitor.models.AlertRules;
import com.azure.resourcemanager.monitor.models.AutoscaleSettings;
import com.azure.resourcemanager.monitor.models.DiagnosticSettings;
import com.azure.resourcemanager.monitor.models.MetricDefinitions;
import com.azure.resourcemanager.msi.MsiManager;
import com.azure.resourcemanager.msi.models.Identities;
import com.azure.resourcemanager.network.NetworkManager;
import com.azure.resourcemanager.network.models.ApplicationGateways;
import com.azure.resourcemanager.network.models.ApplicationSecurityGroups;
import com.azure.resourcemanager.network.models.DdosProtectionPlans;
import com.azure.resourcemanager.network.models.ExpressRouteCircuits;
import com.azure.resourcemanager.network.models.ExpressRouteCrossConnections;
import com.azure.resourcemanager.network.models.LoadBalancers;
import com.azure.resourcemanager.network.models.LocalNetworkGateways;
import com.azure.resourcemanager.network.models.NetworkInterfaces;
import com.azure.resourcemanager.network.models.NetworkSecurityGroups;
import com.azure.resourcemanager.network.models.NetworkUsages;
import com.azure.resourcemanager.network.models.NetworkWatchers;
import com.azure.resourcemanager.network.models.Networks;
import com.azure.resourcemanager.network.models.PublicIpAddresses;
import com.azure.resourcemanager.network.models.PublicIpPrefixes;
import com.azure.resourcemanager.network.models.RouteFilters;
import com.azure.resourcemanager.network.models.RouteTables;
import com.azure.resourcemanager.network.models.VirtualNetworkGateways;
import com.azure.resourcemanager.resources.ResourceManager;
import com.azure.resourcemanager.resources.fluentcore.arm.AzureConfigurable;
import com.azure.resourcemanager.resources.fluentcore.arm.implementation.AzureConfigurableImpl;
import com.azure.resourcemanager.resources.fluentcore.utils.HttpPipelineProvider;
import com.azure.resourcemanager.resources.fluentcore.utils.ResourceManagerUtils;
import com.azure.resourcemanager.resources.models.Deployments;
import com.azure.resourcemanager.resources.models.Features;
import com.azure.resourcemanager.resources.models.GenericResources;
import com.azure.resourcemanager.resources.models.ManagementLocks;
import com.azure.resourcemanager.resources.models.PolicyAssignments;
import com.azure.resourcemanager.resources.models.PolicyDefinitions;
import com.azure.resourcemanager.resources.models.Providers;
import com.azure.resourcemanager.resources.models.ResourceGroups;
import com.azure.resourcemanager.resources.models.Subscription;
import com.azure.resourcemanager.resources.models.Subscriptions;
import com.azure.resourcemanager.resources.models.Tenants;
<<<<<<< HEAD
=======
import com.azure.resourcemanager.search.SearchServiceManager;
import com.azure.resourcemanager.search.models.SearchServices;
import com.azure.resourcemanager.servicebus.ServiceBusManager;
import com.azure.resourcemanager.servicebus.models.ServiceBusNamespaces;
import com.azure.resourcemanager.sql.SqlServerManager;
import com.azure.resourcemanager.sql.models.SqlServers;
>>>>>>> e2018a87
import com.azure.resourcemanager.storage.StorageManager;
import com.azure.resourcemanager.storage.models.BlobContainers;
import com.azure.resourcemanager.storage.models.BlobServices;
import com.azure.resourcemanager.storage.models.ManagementPolicies;
import com.azure.resourcemanager.storage.models.StorageAccounts;
import com.azure.resourcemanager.storage.models.StorageSkus;
import com.azure.resourcemanager.storage.models.Usages;

import java.util.Objects;

/** The entry point for accessing resource management APIs in Azure. */
public final class AzureResourceManager {
    private final ResourceManager resourceManager;
    private final StorageManager storageManager;
    private final ComputeManager computeManager;
    private final NetworkManager networkManager;
    private final KeyVaultManager keyVaultManager;
    //    private final BatchManager batchManager;
//    private final TrafficManager trafficManager;
//    private final RedisManager redisManager;
//    private final CdnManager cdnManager;
    private final DnsZoneManager dnsZoneManager;
    private final AppServiceManager appServiceManager;
//    private final SqlServerManager sqlServerManager;
//    private final ServiceBusManager serviceBusManager;
//    private final ContainerInstanceManager containerInstanceManager;
//    private final ContainerRegistryManager containerRegistryManager;
    private final ContainerServiceManager containerServiceManager;
    private final SearchServiceManager searchServiceManager;
    private final CosmosManager cosmosManager;
    //    private final AuthorizationManager authorizationManager;
    private final MsiManager msiManager;
    private final MonitorManager monitorManager;
//    private final EventHubsManager eventHubsManager;
//    private final AppPlatformManager appPlatformManager;
//    private final PrivateDnsZoneManager privateDnsZoneManager;
    private final Authenticated authenticated;
    private final String subscriptionId;
    private final String tenantId;

    /**
     * Authenticate to Azure using an Azure credential object.
     *
     * @param credential the credential object
     * @param profile the profile to use
     * @return the authenticated Azure client
     */
    public static Authenticated authenticate(TokenCredential credential, AzureProfile profile) {
        return new AuthenticatedImpl(HttpPipelineProvider.buildHttpPipeline(credential, profile), profile);
    }

    /**
     * Authenticates API access using a RestClient instance.
     *
     * @param httpPipeline the HttpPipeline configured with Azure authentication credential
     * @param profile the profile used in Active Directory
     * @return authenticated Azure client
     */
    private static Authenticated authenticate(HttpPipeline httpPipeline, AzureProfile profile) {
        return new AuthenticatedImpl(httpPipeline, profile);
    }

    /** @return an interface allow configurations on the client. */
    public static Configurable configure() {
        return new ConfigurableImpl();
    }

    /** The interface allowing configurations to be made on the client. */
    public interface Configurable extends AzureConfigurable<Configurable> {
        /**
         * Authenticates API access based on the provided credential.
         *
         * @param credential The credential to authenticate API access with
         * @param profile the profile to use
         * @return the authenticated Azure client
         */
        Authenticated authenticate(TokenCredential credential, AzureProfile profile);
    }

    /** The implementation for {@link Configurable}. */
    private static final class ConfigurableImpl extends AzureConfigurableImpl<Configurable> implements Configurable {
        @Override
        public Authenticated authenticate(TokenCredential credential, AzureProfile profile) {
            return AzureResourceManager.authenticate(buildHttpPipeline(credential, profile), profile);
        }
    }

    /**
     * Provides authenticated access to a subset of Azure APIs that do not require a specific subscription.
     *
     * <p>To access the subscription-specific APIs, use {@link Authenticated#withSubscription(String)}, or
     * withDefaultSubscription() if a default subscription has already been previously specified (for example, in a
     * previously specified authentication file).
     */
    public interface Authenticated extends AccessManagement {
        /** @return the currently selected tenant ID this client is authenticated to work with */
        String tenantId();

        /**
         * Entry point to subscription management APIs.
         *
         * @return Subscriptions interface providing access to subscription management
         */
        Subscriptions subscriptions();

        /**
         * Entry point to tenant management APIs.
         *
         * @return Tenants interface providing access to tenant management
         */
        Tenants tenants();

        /**
         * Specifies a specific tenant for azure.
         *
         * <p>Only Graph RBAC APIs require a tenant to be selected.</p>
         *
         * @param tenantId the ID of the tenant
         * @return the authenticated itself for chaining
         */
        Authenticated withTenantId(String tenantId);

        /**
         * Selects a specific subscription for the APIs to work with.
         *
         * <p>Most Azure APIs require a specific subscription to be selected.</p>
         *
         * @param subscriptionId the ID of the subscription
         * @return an authenticated Azure client configured to work with the specified subscription
         */
        AzureResourceManager withSubscription(String subscriptionId);

        /**
         * Selects the default subscription as the subscription for the APIs to work with.
         *
         * <p>The default subscription can be specified inside the Azure profile using {@link
         * AzureProfile}. If no default subscription provided, we will try to set the only
         * subscription if applicable returned by {@link Authenticated#subscriptions()}</p>
         *
         * @throws IllegalStateException when no subscription or more than one subscription found in the tenant.
         * @return an authenticated Azure client configured to work with the default subscription
         */
        AzureResourceManager withDefaultSubscription();
    }

    /** The implementation for the Authenticated interface. */
    private static final class AuthenticatedImpl implements Authenticated {
        private final HttpPipeline httpPipeline;
        private final ResourceManager.Authenticated resourceManagerAuthenticated;
        private AuthorizationManager authorizationManager;
        private String tenantId;
        private String subscriptionId;
        private final AzureEnvironment environment;

        private AuthenticatedImpl(HttpPipeline httpPipeline, AzureProfile profile) {
            this.resourceManagerAuthenticated = withHttpPipeline(httpPipeline, ResourceManager.configure())
                .authenticate(null, profile);
            this.authorizationManager = withHttpPipeline(httpPipeline, AuthorizationManager.configure())
                .authenticate(null, profile);
            this.httpPipeline = httpPipeline;
            this.tenantId = profile.getTenantId();
            this.subscriptionId = profile.getSubscriptionId();
            this.environment = profile.getEnvironment();
        }

        @Override
        public String tenantId() {
            return this.tenantId;
        }

        @Override
        public Subscriptions subscriptions() {
            return resourceManagerAuthenticated.subscriptions();
        }

        @Override
        public Tenants tenants() {
            return resourceManagerAuthenticated.tenants();
        }

        @Override
        public ActiveDirectoryUsers activeDirectoryUsers() {
            return authorizationManager.users();
        }

        @Override
        public ActiveDirectoryGroups activeDirectoryGroups() {
            return authorizationManager.groups();
        }

        @Override
        public ServicePrincipals servicePrincipals() {
            return authorizationManager.servicePrincipals();
        }

        @Override
        public ActiveDirectoryApplications activeDirectoryApplications() {
            return authorizationManager.applications();
        }

        @Override
        public RoleDefinitions roleDefinitions() {
            return authorizationManager.roleDefinitions();
        }

        @Override
        public RoleAssignments roleAssignments() {
            return authorizationManager.roleAssignments();
        }

        @Override
        public Authenticated withTenantId(String tenantId) {
            Objects.requireNonNull(tenantId);
            this.tenantId = tenantId;
            this.authorizationManager = withHttpPipeline(httpPipeline, AuthorizationManager.configure())
                .authenticate(null, new AzureProfile(tenantId, subscriptionId, environment));
            return this;
        }

        @Override
        public AzureResourceManager withSubscription(String subscriptionId) {
            return new AzureResourceManager(
                httpPipeline, new AzureProfile(tenantId, subscriptionId, environment), this);
        }

        @Override
        public AzureResourceManager withDefaultSubscription() {
            if (subscriptionId == null) {
                subscriptionId = ResourceManagerUtils.getDefaultSubscription(this.subscriptions().list());
            }
            return new AzureResourceManager(
                httpPipeline, new AzureProfile(tenantId, subscriptionId, environment), this);
        }
    }

    private AzureResourceManager(HttpPipeline httpPipeline, AzureProfile profile) {
        this(httpPipeline, profile, AzureResourceManager.authenticate(httpPipeline, profile));
    }

    private AzureResourceManager(HttpPipeline httpPipeline, AzureProfile profile, Authenticated authenticated) {
        this.resourceManager = withHttpPipeline(httpPipeline, ResourceManager.configure())
            .authenticate(null, profile)
            .withDefaultSubscription();
        this.storageManager = withHttpPipeline(httpPipeline, StorageManager.configure())
            .authenticate(null, profile);
        this.computeManager = withHttpPipeline(httpPipeline, ComputeManager.configure())
            .authenticate(null, profile);
        this.networkManager = withHttpPipeline(httpPipeline, NetworkManager.configure())
            .authenticate(null, profile);
        this.keyVaultManager = withHttpPipeline(httpPipeline, KeyVaultManager.configure())
            .authenticate(null, profile);
        //        this.batchManager = BatchManager.authenticate(restClient, subscriptionId, internalContext);
<<<<<<< HEAD
//        this.trafficManager = withHttpPipeline(httpPipeline, TrafficManager.configure())
//            .authenticate(null, profile);
//        this.redisManager = withHttpPipeline(httpPipeline, RedisManager.configure())
//            .authenticate(null, profile);
//        this.cdnManager = withHttpPipeline(httpPipeline, CdnManager.configure())
//            .authenticate(null, profile);
=======
        this.trafficManager = withHttpPipeline(httpPipeline, TrafficManager.configure())
            .authenticate(null, profile);
        this.redisManager = withHttpPipeline(httpPipeline, RedisManager.configure())
            .authenticate(null, profile);
        this.cdnManager = withHttpPipeline(httpPipeline, CdnManager.configure())
            .authenticate(null, profile);
>>>>>>> e2018a87
        this.dnsZoneManager = withHttpPipeline(httpPipeline, DnsZoneManager.configure())
            .authenticate(null, profile);
        this.appServiceManager = withHttpPipeline(httpPipeline, AppServiceManager.configure())
            .authenticate(null, profile);
<<<<<<< HEAD
//        this.sqlServerManager = withHttpPipeline(httpPipeline, SqlServerManager.configure())
//            .authenticate(null, profile);
//        this.serviceBusManager = withHttpPipeline(httpPipeline, ServiceBusManager.configure())
//            .authenticate(null, profile);
//        this.containerInstanceManager = withHttpPipeline(httpPipeline, ContainerInstanceManager.configure())
//            .authenticate(null, profile);
//        this.containerRegistryManager = withHttpPipeline(httpPipeline, ContainerRegistryManager.configure())
//            .authenticate(null, profile);
=======
        this.sqlServerManager = withHttpPipeline(httpPipeline, SqlServerManager.configure())
            .authenticate(null, profile);
        this.serviceBusManager = withHttpPipeline(httpPipeline, ServiceBusManager.configure())
            .authenticate(null, profile);
        this.containerInstanceManager = withHttpPipeline(httpPipeline, ContainerInstanceManager.configure())
            .authenticate(null, profile);
        this.containerRegistryManager = withHttpPipeline(httpPipeline, ContainerRegistryManager.configure())
            .authenticate(null, profile);
>>>>>>> e2018a87
        this.containerServiceManager = withHttpPipeline(httpPipeline, ContainerServiceManager.configure())
            .authenticate(null, profile);
        this.cosmosManager = withHttpPipeline(httpPipeline, CosmosManager.configure())
            .authenticate(null, profile);
<<<<<<< HEAD
        //        this.searchServiceManager = SearchServiceManager
        //        .authenticate(restClient, subscriptionId, internalContext);
        //        this.authorizationManager = AuthorizationManager
        //        .authenticate(restClient, subscriptionId, internalContext);
=======
        this.searchServiceManager = withHttpPipeline(httpPipeline, SearchServiceManager.configure())
            .authenticate(null, profile);
>>>>>>> e2018a87
        this.msiManager = withHttpPipeline(httpPipeline, MsiManager.configure())
            .authenticate(null, profile);
        this.monitorManager = withHttpPipeline(httpPipeline, MonitorManager.configure())
            .authenticate(null, profile);
<<<<<<< HEAD
//        this.eventHubsManager = withHttpPipeline(httpPipeline, EventHubsManager.configure())
//            .authenticate(null, profile);
//        this.appPlatformManager = withHttpPipeline(httpPipeline, AppPlatformManager.configure())
//            .authenticate(null, profile);
//        this.privateDnsZoneManager = withHttpPipeline(httpPipeline, PrivateDnsZoneManager.configure())
//            .authenticate(null, profile);
=======
        this.eventHubsManager = withHttpPipeline(httpPipeline, EventHubsManager.configure())
            .authenticate(null, profile);
        this.appPlatformManager = withHttpPipeline(httpPipeline, AppPlatformManager.configure())
            .authenticate(null, profile);
        this.privateDnsZoneManager = withHttpPipeline(httpPipeline, PrivateDnsZoneManager.configure())
            .authenticate(null, profile);
>>>>>>> e2018a87
        this.authenticated = authenticated;
        this.subscriptionId = profile.getSubscriptionId();
        this.tenantId = profile.getTenantId();
    }

    private static <T extends AzureConfigurable<?>> T withHttpPipeline(HttpPipeline httpPipeline, T azureConfigurable) {
        ((AzureConfigurableImpl) azureConfigurable).withHttpPipeline(httpPipeline);
        return azureConfigurable;
    }

    /** @return the currently selected subscription ID this client is authenticated to work with */
    public String subscriptionId() {
        return this.subscriptionId;
    }

    /** @return the currently selected tenant ID this client is authenticated to work with */
    public String tenantId() {
        return this.tenantId;
    }

    /** @return the currently selected subscription this client is authenticated to work with */
    public Subscription getCurrentSubscription() {
        return this.subscriptions().getById(this.subscriptionId());
    }

    /** @return entry point to managing subscriptions */
    public Subscriptions subscriptions() {
        return this.resourceManager.subscriptions();
    }

    /** @return entry point to managing tenants */
    public Tenants tenants() {
        return this.resourceManager.tenants();
    }

    /** @return entry point to managing resource groups */
    public ResourceGroups resourceGroups() {
        return this.resourceManager.resourceGroups();
    }

    /** @return entry point to managing deployments */
    public Deployments deployments() {
        return this.resourceManager.deployments();
    }

    /** @return entry point to managing generic resources */
    public GenericResources genericResources() {
        return resourceManager.genericResources();
    }

    /** @return entry point to managing features */
    public Features features() {
        return resourceManager.features();
    }

    /** @return entry point to managing resource providers */
    public Providers providers() {
        return resourceManager.providers();
    }

    /** @return entry point to managing policy definitions. */
    public PolicyDefinitions policyDefinitions() {
        return resourceManager.policyDefinitions();
    }

    /** @return entry point to managing policy assignments. */
    public PolicyAssignments policyAssignments() {
        return resourceManager.policyAssignments();
    }

    /** @return entry point to managing locks. */
    public ManagementLocks managementLocks() {
        return resourceManager.managementLocks();
    }

    /** @return entry point to managing storage accounts */
    public StorageAccounts storageAccounts() {
        return storageManager.storageAccounts();
    }

    /** @return entry point to managing storage account usages */
    public Usages storageUsages() {
        return storageManager.usages();
    }

    /** @return entry point to managing storage service SKUs */
    public StorageSkus storageSkus() {
        return storageManager.storageSkus();
    }

    /** @return entry point to managing availability sets */
    public AvailabilitySets availabilitySets() {
        return computeManager.availabilitySets();
    }

    /** @return entry point to managing virtual networks */
    public Networks networks() {
        return networkManager.networks();
    }

    /** @return entry point to managing route tables */
    public RouteTables routeTables() {
        return networkManager.routeTables();
    }

    /** @return entry point to managing load balancers */
    public LoadBalancers loadBalancers() {
        return networkManager.loadBalancers();
    }

    /** @return entry point to managing application gateways */
    public ApplicationGateways applicationGateways() {
        return networkManager.applicationGateways();
    }

    /** @return entry point to managing network security groups */
    public NetworkSecurityGroups networkSecurityGroups() {
        return networkManager.networkSecurityGroups();
    }

    /** @return entry point to managing network resource usages */
    public NetworkUsages networkUsages() {
        return networkManager.usages();
    }

    /** @return entry point to managing network watchers */
    public NetworkWatchers networkWatchers() {
        return networkManager.networkWatchers();
    }

    /** @return entry point to managing virtual network gateways */
    public VirtualNetworkGateways virtualNetworkGateways() {
        return networkManager.virtualNetworkGateways();
    }

    /** @return entry point to managing local network gateways */
    public LocalNetworkGateways localNetworkGateways() {
        return networkManager.localNetworkGateways();
    }

    /** @return entry point to managing express route circuits */
    public ExpressRouteCircuits expressRouteCircuits() {
        return networkManager.expressRouteCircuits();
    }

    /** @return entry point to managing express route cross connections */
    public ExpressRouteCrossConnections expressRouteCrossConnections() {
        return networkManager.expressRouteCrossConnections();
    }

    /** @return entry point to managing express route circuits */
    public ApplicationSecurityGroups applicationSecurityGroups() {
        return networkManager.applicationSecurityGroups();
    }

    /** @return entry point to managing route filters */
    public RouteFilters routeFilters() {
        return networkManager.routeFilters();
    }

    /** @return entry point to managing DDoS protection plans */
    public DdosProtectionPlans ddosProtectionPlans() {
        return networkManager.ddosProtectionPlans();
    }

    /** @return entry point to managing virtual machines */
    public VirtualMachines virtualMachines() {
        return computeManager.virtualMachines();
    }

    /** @return entry point to managing virtual machine scale sets. */
    public VirtualMachineScaleSets virtualMachineScaleSets() {
        return computeManager.virtualMachineScaleSets();
    }

    /** @return entry point to managing virtual machine images */
    public VirtualMachineImages virtualMachineImages() {
        return computeManager.virtualMachineImages();
    }

    /** @return entry point to managing virtual machine custom images */
    public VirtualMachineCustomImages virtualMachineCustomImages() {
        return computeManager.virtualMachineCustomImages();
    }

    /** @return entry point to managing managed disks */
    public Disks disks() {
        return computeManager.disks();
    }

    /** @return entry point to managing managed snapshots */
    public Snapshots snapshots() {
        return computeManager.snapshots();
    }

    /** @return the compute service SKU management API entry point */
    public ComputeSkus computeSkus() {
        return computeManager.computeSkus();
    }

    /** @return entry point to managing public IP addresses */
    public PublicIpAddresses publicIpAddresses() {
        return this.networkManager.publicIpAddresses();
    }

    /** @return entry point to managing public IP prefixes */
    public PublicIpPrefixes publicIpPrefixes() {
        return this.networkManager.publicIpPrefixes();
    }

    /** @return entry point to managing network interfaces */
    public NetworkInterfaces networkInterfaces() {
        return this.networkManager.networkInterfaces();
    }

    /** @return entry point to managing compute resource usages */
    public ComputeUsages computeUsages() {
        return computeManager.usages();
    }

    /** @return entry point to managing key vaults */
    public Vaults vaults() {
        return this.keyVaultManager.vaults();
    }

    //    /**
    //     * @return entry point to managing batch accounts.
    //     */
    //    public BatchAccounts batchAccounts() {
    //        return batchManager.batchAccounts();
    //    }

//    /**
//     * @return entry point to managing traffic manager profiles.
//     */
//    public TrafficManagerProfiles trafficManagerProfiles() {
//        return trafficManager.profiles();
//    }
//
//    /** @return entry point to managing Redis Caches. */
//    public RedisCaches redisCaches() {
//        return redisManager.redisCaches();
//    }
//
//    /**
//     * @return entry point to managing cdn manager profiles.
//     */
//    public CdnProfiles cdnProfiles() {
//        return cdnManager.profiles();
//    }

    /** @return entry point to managing DNS zones. */
    public DnsZones dnsZones() {
        return dnsZoneManager.zones();
    }

    /** @return entry point to managing web apps. */
    public WebApps webApps() {
        return appServiceManager.webApps();
    }

    /** @return entry point to managing function apps. */
    public FunctionApps functionApps() {
        return appServiceManager.functionApps();
    }

    /** @return entry point to managing app service plans. */
    public AppServicePlans appServicePlans() {
        return appServiceManager.appServicePlans();
    }

    /** @return entry point to managing domains. */
    public AppServiceDomains appServiceDomains() {
        return appServiceManager.domains();
    }

    /** @return entry point to managing certificates. */
    public AppServiceCertificates appServiceCertificates() {
        return appServiceManager.certificates();
    }

    /** @return entry point to managing certificates orders. */
    public AppServiceCertificateOrders appServiceCertificateOrders() {
        return appServiceManager.certificateOrders();
    }

//    /** @return entry point to managing Sql server. */
//    public SqlServers sqlServers() {
//        return sqlServerManager.sqlServers();
//    }
//
//    /**
//     * @return entry point to managing Service Bus.
//     */
//    public ServiceBusNamespaces serviceBusNamespaces() {
//        return serviceBusManager.namespaces();
//    }

    /** @return entry point to managing Service Bus operations. */
    // TODO: To be revisited in the future
    // @Beta(SinceVersion.V1_1_0)
    // public ServiceBusOperations serviceBusOperations() {
    //    return serviceBusManager.operations();
    // }

    /** @return entry point to managing Kubernetes clusters. */
    public KubernetesClusters kubernetesClusters() {
        return containerServiceManager.kubernetesClusters();
    }

//    /** @return entry point to managing Azure Container Instances. */
//    public ContainerGroups containerGroups() {
//        return containerInstanceManager.containerGroups();
//    }
//
//    /** @return entry point to managing Container Registries. */
//    public Registries containerRegistries() {
//        return containerRegistryManager.containerRegistries();
//    }
//
//    /** @return entry point to managing Container Registry RegistryTasks. */
//    public RegistryTasks containerRegistryTasks() {
//        return containerRegistryManager.containerRegistryTasks();
//    }
//
//    /** @return entry point to managing Container Registry RegistryTask Runs. */
//    public RegistryTaskRuns containerRegistryTaskRuns() {
//        return containerRegistryManager.registryTaskRuns();
//    }

    /** @return entry point to managing Container Regsitries. */
    public CosmosDBAccounts cosmosDBAccounts() {
        return cosmosManager.databaseAccounts();
    }

    /**
     * @return entry point to managing Search services.
     */
    public SearchServices searchServices() {
        return searchServiceManager.searchServices();
    }

    /** @return entry point to managing Managed Service Identity (MSI) identities. */
    public Identities identities() {
        return msiManager.identities();
    }

    /** @return entry point to authentication and authorization management in Azure */
    public AccessManagement accessManagement() {
        return this.authenticated;
    }

    /** @return entry point to listing activity log events in Azure */
    public ActivityLogs activityLogs() {
        return this.monitorManager.activityLogs();
    }

    /** @return entry point to listing metric definitions in Azure */
    public MetricDefinitions metricDefinitions() {
        return this.monitorManager.metricDefinitions();
    }

    /** @return entry point to listing diagnostic settings in Azure */
    public DiagnosticSettings diagnosticSettings() {
        return this.monitorManager.diagnosticSettings();
    }

    /** @return entry point to managing action groups in Azure */
    public ActionGroups actionGroups() {
        return this.monitorManager.actionGroups();
    }

    /** @return entry point to managing alertRules in Azure */
    public AlertRules alertRules() {
        return this.monitorManager.alertRules();
    }

    /** @return entry point to managing Autoscale Settings in Azure */
    public AutoscaleSettings autoscaleSettings() {
        return this.monitorManager.autoscaleSettings();
    }

//    /**
//     * @return entry point to managing event hub namespaces.
//     */
//    public EventHubNamespaces eventHubNamespaces() {
//        return this.eventHubsManager.namespaces();
//    }
//
//    /**
//     * @return entry point to managing event hubs.
//     */
//    public EventHubs eventHubs() {
//        return this.eventHubsManager.eventHubs();
//    }
//
//    /**
//     * @return entry point to managing event hub namespace geo disaster recovery.
//     */
//    public EventHubDisasterRecoveryPairings eventHubDisasterRecoveryPairings() {
//        return this.eventHubsManager.eventHubDisasterRecoveryPairings();
//    }

    /** @return entry point to manage compute galleries. */
    public Galleries galleries() {
        return this.computeManager.galleries();
    }

    /** @return entry point to manage compute gallery images. */
    public GalleryImages galleryImages() {
        return this.computeManager.galleryImages();
    }

    /** @return entry point to manage compute gallery image versions. */
    public GalleryImageVersions galleryImageVersions() {
        return this.computeManager.galleryImageVersions();
    }

    /** @return the blob container management API entry point */
    public BlobContainers storageBlobContainers() {
        return this.storageManager.blobContainers();
    }

    /** @return the blob service management API entry point */
    public BlobServices storageBlobServices() {
        return this.storageManager.blobServices();
    }

    /** @return the blob service management API entry point */
    public ManagementPolicies storageManagementPolicies() {
        return this.storageManager.managementPolicies();
    }

//    /** @return the spring service management API entry point */
//    public SpringServices springServices() {
//        return this.appPlatformManager.springServices();
//    }
//
//    /** @return the private DNS zone management API entry point */
//    public PrivateDnsZones privateDnsZones() {
//        return this.privateDnsZoneManager.privateZones();
//    }
}<|MERGE_RESOLUTION|>--- conflicted
+++ resolved
@@ -85,15 +85,12 @@
 import com.azure.resourcemanager.resources.models.Subscription;
 import com.azure.resourcemanager.resources.models.Subscriptions;
 import com.azure.resourcemanager.resources.models.Tenants;
-<<<<<<< HEAD
-=======
 import com.azure.resourcemanager.search.SearchServiceManager;
 import com.azure.resourcemanager.search.models.SearchServices;
 import com.azure.resourcemanager.servicebus.ServiceBusManager;
 import com.azure.resourcemanager.servicebus.models.ServiceBusNamespaces;
 import com.azure.resourcemanager.sql.SqlServerManager;
 import com.azure.resourcemanager.sql.models.SqlServers;
->>>>>>> e2018a87
 import com.azure.resourcemanager.storage.StorageManager;
 import com.azure.resourcemanager.storage.models.BlobContainers;
 import com.azure.resourcemanager.storage.models.BlobServices;
@@ -346,35 +343,16 @@
         this.keyVaultManager = withHttpPipeline(httpPipeline, KeyVaultManager.configure())
             .authenticate(null, profile);
         //        this.batchManager = BatchManager.authenticate(restClient, subscriptionId, internalContext);
-<<<<<<< HEAD
-//        this.trafficManager = withHttpPipeline(httpPipeline, TrafficManager.configure())
-//            .authenticate(null, profile);
-//        this.redisManager = withHttpPipeline(httpPipeline, RedisManager.configure())
-//            .authenticate(null, profile);
-//        this.cdnManager = withHttpPipeline(httpPipeline, CdnManager.configure())
-//            .authenticate(null, profile);
-=======
         this.trafficManager = withHttpPipeline(httpPipeline, TrafficManager.configure())
             .authenticate(null, profile);
         this.redisManager = withHttpPipeline(httpPipeline, RedisManager.configure())
             .authenticate(null, profile);
         this.cdnManager = withHttpPipeline(httpPipeline, CdnManager.configure())
             .authenticate(null, profile);
->>>>>>> e2018a87
         this.dnsZoneManager = withHttpPipeline(httpPipeline, DnsZoneManager.configure())
             .authenticate(null, profile);
         this.appServiceManager = withHttpPipeline(httpPipeline, AppServiceManager.configure())
             .authenticate(null, profile);
-<<<<<<< HEAD
-//        this.sqlServerManager = withHttpPipeline(httpPipeline, SqlServerManager.configure())
-//            .authenticate(null, profile);
-//        this.serviceBusManager = withHttpPipeline(httpPipeline, ServiceBusManager.configure())
-//            .authenticate(null, profile);
-//        this.containerInstanceManager = withHttpPipeline(httpPipeline, ContainerInstanceManager.configure())
-//            .authenticate(null, profile);
-//        this.containerRegistryManager = withHttpPipeline(httpPipeline, ContainerRegistryManager.configure())
-//            .authenticate(null, profile);
-=======
         this.sqlServerManager = withHttpPipeline(httpPipeline, SqlServerManager.configure())
             .authenticate(null, profile);
         this.serviceBusManager = withHttpPipeline(httpPipeline, ServiceBusManager.configure())
@@ -383,39 +361,22 @@
             .authenticate(null, profile);
         this.containerRegistryManager = withHttpPipeline(httpPipeline, ContainerRegistryManager.configure())
             .authenticate(null, profile);
->>>>>>> e2018a87
         this.containerServiceManager = withHttpPipeline(httpPipeline, ContainerServiceManager.configure())
             .authenticate(null, profile);
         this.cosmosManager = withHttpPipeline(httpPipeline, CosmosManager.configure())
             .authenticate(null, profile);
-<<<<<<< HEAD
-        //        this.searchServiceManager = SearchServiceManager
-        //        .authenticate(restClient, subscriptionId, internalContext);
-        //        this.authorizationManager = AuthorizationManager
-        //        .authenticate(restClient, subscriptionId, internalContext);
-=======
         this.searchServiceManager = withHttpPipeline(httpPipeline, SearchServiceManager.configure())
             .authenticate(null, profile);
->>>>>>> e2018a87
         this.msiManager = withHttpPipeline(httpPipeline, MsiManager.configure())
             .authenticate(null, profile);
         this.monitorManager = withHttpPipeline(httpPipeline, MonitorManager.configure())
             .authenticate(null, profile);
-<<<<<<< HEAD
-//        this.eventHubsManager = withHttpPipeline(httpPipeline, EventHubsManager.configure())
-//            .authenticate(null, profile);
-//        this.appPlatformManager = withHttpPipeline(httpPipeline, AppPlatformManager.configure())
-//            .authenticate(null, profile);
-//        this.privateDnsZoneManager = withHttpPipeline(httpPipeline, PrivateDnsZoneManager.configure())
-//            .authenticate(null, profile);
-=======
         this.eventHubsManager = withHttpPipeline(httpPipeline, EventHubsManager.configure())
             .authenticate(null, profile);
         this.appPlatformManager = withHttpPipeline(httpPipeline, AppPlatformManager.configure())
             .authenticate(null, profile);
         this.privateDnsZoneManager = withHttpPipeline(httpPipeline, PrivateDnsZoneManager.configure())
             .authenticate(null, profile);
->>>>>>> e2018a87
         this.authenticated = authenticated;
         this.subscriptionId = profile.getSubscriptionId();
         this.tenantId = profile.getTenantId();
