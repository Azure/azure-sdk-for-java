--- conflicted
+++ resolved
@@ -360,17 +360,11 @@
         this.containerRegistryManager = ContainerRegistryManager.authenticate(httpPipeline, profile);
         this.containerServiceManager = ContainerServiceManager.authenticate(httpPipeline, profile);
         this.cosmosManager = CosmosManager.authenticate(httpPipeline, profile);
-<<<<<<< HEAD
-        //        this.searchServiceManager = SearchServiceManager.authenticate(restClient, subscriptionId, sdkContext);
-        //        this.authorizationManager = AuthorizationManager.authenticate(restClient, subscriptionId, sdkContext);
-        this.msiManager = MsiManager.authenticate(httpPipeline, profile);
-=======
         //        this.searchServiceManager = SearchServiceManager
         //        .authenticate(restClient, subscriptionId, internalContext);
         //        this.authorizationManager = AuthorizationManager
         //        .authenticate(restClient, subscriptionId, internalContext);
-        this.msiManager = MSIManager.authenticate(httpPipeline, profile);
->>>>>>> ac5103a2
+        this.msiManager = MsiManager.authenticate(httpPipeline, profile);
         this.monitorManager = MonitorManager.authenticate(httpPipeline, profile);
         this.eventHubsManager = EventHubsManager.authenticate(httpPipeline, profile);
         this.appPlatformManager = AppPlatformManager.authenticate(httpPipeline, profile);
