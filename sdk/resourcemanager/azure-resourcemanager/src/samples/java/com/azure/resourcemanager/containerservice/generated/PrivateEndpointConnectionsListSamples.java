// Copyright (c) Microsoft Corporation. All rights reserved.
// Licensed under the MIT License.
// Code generated by Microsoft (R) AutoRest Code Generator.

package com.azure.resourcemanager.containerservice.generated;

import com.azure.core.util.Context;

/** Samples for PrivateEndpointConnections List. */
public final class PrivateEndpointConnectionsListSamples {
    /*
<<<<<<< HEAD
     * x-ms-original-file: specification/containerservice/resource-manager/Microsoft.ContainerService/stable/2022-03-01/examples/PrivateEndpointConnectionsList.json
=======
     * x-ms-original-file: specification/containerservice/resource-manager/Microsoft.ContainerService/stable/2022-04-01/examples/PrivateEndpointConnectionsList.json
>>>>>>> 8d609db9
     */
    /**
     * Sample code: List Private Endpoint Connections by Managed Cluster.
     *
     * @param azure The entry point for accessing resource management APIs in Azure.
     */
    public static void listPrivateEndpointConnectionsByManagedCluster(
        com.azure.resourcemanager.AzureResourceManager azure) {
        azure
            .kubernetesClusters()
            .manager()
            .serviceClient()
            .getPrivateEndpointConnections()
            .listWithResponse("rg1", "clustername1", Context.NONE);
    }
}<|MERGE_RESOLUTION|>--- conflicted
+++ resolved
@@ -9,11 +9,7 @@
 /** Samples for PrivateEndpointConnections List. */
 public final class PrivateEndpointConnectionsListSamples {
     /*
-<<<<<<< HEAD
-     * x-ms-original-file: specification/containerservice/resource-manager/Microsoft.ContainerService/stable/2022-03-01/examples/PrivateEndpointConnectionsList.json
-=======
      * x-ms-original-file: specification/containerservice/resource-manager/Microsoft.ContainerService/stable/2022-04-01/examples/PrivateEndpointConnectionsList.json
->>>>>>> 8d609db9
      */
     /**
      * Sample code: List Private Endpoint Connections by Managed Cluster.
