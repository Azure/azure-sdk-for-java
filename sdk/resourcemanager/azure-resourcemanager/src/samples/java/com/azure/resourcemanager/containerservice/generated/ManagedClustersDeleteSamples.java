--- conflicted
+++ resolved
@@ -9,11 +9,7 @@
 /** Samples for ManagedClusters Delete. */
 public final class ManagedClustersDeleteSamples {
     /*
-<<<<<<< HEAD
-     * x-ms-original-file: specification/containerservice/resource-manager/Microsoft.ContainerService/stable/2022-03-01/examples/ManagedClustersDelete.json
-=======
      * x-ms-original-file: specification/containerservice/resource-manager/Microsoft.ContainerService/stable/2022-04-01/examples/ManagedClustersDelete.json
->>>>>>> 8d609db9
      */
     /**
      * Sample code: Delete Managed Cluster.
