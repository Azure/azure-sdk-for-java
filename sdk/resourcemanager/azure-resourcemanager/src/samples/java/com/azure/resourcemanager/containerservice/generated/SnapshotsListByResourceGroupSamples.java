// Copyright (c) Microsoft Corporation. All rights reserved.
// Licensed under the MIT License.
// Code generated by Microsoft (R) AutoRest Code Generator.

package com.azure.resourcemanager.containerservice.generated;

import com.azure.core.util.Context;

/** Samples for Snapshots ListByResourceGroup. */
public final class SnapshotsListByResourceGroupSamples {
    /*
<<<<<<< HEAD
     * x-ms-original-file: specification/containerservice/resource-manager/Microsoft.ContainerService/stable/2022-03-01/examples/SnapshotsListByResourceGroup.json
=======
     * x-ms-original-file: specification/containerservice/resource-manager/Microsoft.ContainerService/stable/2022-04-01/examples/SnapshotsListByResourceGroup.json
>>>>>>> 8d609db9
     */
    /**
     * Sample code: List Snapshots by Resource Group.
     *
     * @param azure The entry point for accessing resource management APIs in Azure.
     */
    public static void listSnapshotsByResourceGroup(com.azure.resourcemanager.AzureResourceManager azure) {
        azure.kubernetesClusters().manager().serviceClient().getSnapshots().listByResourceGroup("rg1", Context.NONE);
    }
}<|MERGE_RESOLUTION|>--- conflicted
+++ resolved
@@ -9,11 +9,7 @@
 /** Samples for Snapshots ListByResourceGroup. */
 public final class SnapshotsListByResourceGroupSamples {
     /*
-<<<<<<< HEAD
-     * x-ms-original-file: specification/containerservice/resource-manager/Microsoft.ContainerService/stable/2022-03-01/examples/SnapshotsListByResourceGroup.json
-=======
      * x-ms-original-file: specification/containerservice/resource-manager/Microsoft.ContainerService/stable/2022-04-01/examples/SnapshotsListByResourceGroup.json
->>>>>>> 8d609db9
      */
     /**
      * Sample code: List Snapshots by Resource Group.
