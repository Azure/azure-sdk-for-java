--- conflicted
+++ resolved
@@ -86,11 +86,7 @@
     "Exception" : null
   }, {
     "Method" : "GET",
-<<<<<<< HEAD
-    "Uri" : "http://localhost:1234//subscriptions/00000000-0000-0000-0000-000000000000/resourceGroups/javacsmrg96586/providers/Microsoft.KeyVault/vaults/kv47387/providers/Microsoft.Authorization/roleDefinitions?$filter=roleName%20eq%20%27Key%20Vault%20Administrator%27&api-version=2015-07-01",
-=======
     "Uri" : "http://localhost:1234//subscriptions/00000000-0000-0000-0000-000000000000/resourceGroups/javacsmrg50246/providers/Microsoft.KeyVault/vaults/kv20789/providers/Microsoft.Authorization/roleDefinitions?$filter=roleName%20eq%20%27Key%20Vault%20Administrator%27&api-version=2015-07-01",
->>>>>>> 8d609db9
     "Headers" : {
       "User-Agent" : "azsdk-java-com.azure.resourcemanager.authorization/2.15.0-beta.1 (11.0.11; Windows 10; 10.0)",
       "x-ms-client-request-id" : "bd5f6bdd-b1f0-41bc-b896-a63e77559250",
@@ -165,11 +161,7 @@
     "Exception" : null
   }, {
     "Method" : "PUT",
-<<<<<<< HEAD
-    "Uri" : "http://localhost:1234//subscriptions/00000000-0000-0000-0000-000000000000/resourceGroups/javacsmrg96586/providers/Microsoft.KeyVault/vaults/kv47387/providers/Microsoft.Authorization/roleAssignments/c7c4f95c-de77-42fe-a51b-3a4f98a85fab?api-version=2020-10-01-preview",
-=======
     "Uri" : "http://localhost:1234//subscriptions/00000000-0000-0000-0000-000000000000/resourceGroups/javacsmrg50246/providers/Microsoft.KeyVault/vaults/kv20789/providers/Microsoft.Authorization/roleAssignments/f02a9c81-b95c-409a-9ea6-034d4dd30209?api-version=2020-10-01-preview",
->>>>>>> 8d609db9
     "Headers" : {
       "User-Agent" : "azsdk-java-com.azure.resourcemanager.authorization/2.15.0-beta.1 (11.0.11; Windows 10; 10.0)",
       "x-ms-client-request-id" : "86587ce1-9f9c-4f8e-9d2f-8f1dc2420fe1",
@@ -315,11 +307,7 @@
     "Exception" : null
   }, {
     "Method" : "GET",
-<<<<<<< HEAD
-    "Uri" : "http://localhost:1234//subscriptions/00000000-0000-0000-0000-000000000000/resourceGroups/javacsmrg96586/providers/Microsoft.KeyVault/vaults/kv47387/providers/Microsoft.Authorization/roleDefinitions?$filter=roleName%20eq%20%27Key%20Vault%20Crypto%20Service%20Encryption%20User%27&api-version=2015-07-01",
-=======
     "Uri" : "http://localhost:1234//subscriptions/00000000-0000-0000-0000-000000000000/resourceGroups/javacsmrg50246/providers/Microsoft.KeyVault/vaults/kv20789/providers/Microsoft.Authorization/roleDefinitions?$filter=roleName%20eq%20%27Key%20Vault%20Crypto%20Service%20Encryption%20User%27&api-version=2015-07-01",
->>>>>>> 8d609db9
     "Headers" : {
       "User-Agent" : "azsdk-java-com.azure.resourcemanager.authorization/2.15.0-beta.1 (11.0.11; Windows 10; 10.0)",
       "x-ms-client-request-id" : "d10bbdb0-a2c6-492f-910a-a9f0abb65a33",
@@ -346,11 +334,7 @@
     "Exception" : null
   }, {
     "Method" : "PUT",
-<<<<<<< HEAD
-    "Uri" : "http://localhost:1234//subscriptions/00000000-0000-0000-0000-000000000000/resourceGroups/javacsmrg96586/providers/Microsoft.KeyVault/vaults/kv47387/providers/Microsoft.Authorization/roleAssignments/877ad3c5-fbe4-4de4-9379-00a099ead730?api-version=2020-10-01-preview",
-=======
     "Uri" : "http://localhost:1234//subscriptions/00000000-0000-0000-0000-000000000000/resourceGroups/javacsmrg50246/providers/Microsoft.KeyVault/vaults/kv20789/providers/Microsoft.Authorization/roleAssignments/1920905b-d3cf-4910-a926-a5164ac9763f?api-version=2020-10-01-preview",
->>>>>>> 8d609db9
     "Headers" : {
       "User-Agent" : "azsdk-java-com.azure.resourcemanager.authorization/2.15.0-beta.1 (11.0.11; Windows 10; 10.0)",
       "x-ms-client-request-id" : "697d5271-e659-4931-a0a1-107828b70337",
@@ -377,11 +361,7 @@
     "Exception" : null
   }, {
     "Method" : "PUT",
-<<<<<<< HEAD
-    "Uri" : "http://localhost:1234//subscriptions/00000000-0000-0000-0000-000000000000/resourceGroups/javacsmrg96586/providers/Microsoft.KeyVault/vaults/kv47387/providers/Microsoft.Authorization/roleAssignments/877ad3c5-fbe4-4de4-9379-00a099ead730?api-version=2020-10-01-preview",
-=======
     "Uri" : "http://localhost:1234//subscriptions/00000000-0000-0000-0000-000000000000/resourceGroups/javacsmrg50246/providers/Microsoft.KeyVault/vaults/kv20789/providers/Microsoft.Authorization/roleAssignments/1920905b-d3cf-4910-a926-a5164ac9763f?api-version=2020-10-01-preview",
->>>>>>> 8d609db9
     "Headers" : {
       "User-Agent" : "azsdk-java-com.azure.resourcemanager.authorization/2.15.0-beta.1 (11.0.11; Windows 10; 10.0)",
       "x-ms-client-request-id" : "b8a005b6-4a87-4c43-b51f-96eaa02f07ea",
@@ -394,40 +374,8 @@
       "Pragma" : "no-cache",
       "retry-after" : "0",
       "StatusCode" : "400",
-<<<<<<< HEAD
-      "x-ms-correlation-request-id" : "4bb028c8-27ef-428c-a57e-015ebd58ce36",
-      "Date" : "Mon, 21 Mar 2022 07:21:04 GMT",
-      "Strict-Transport-Security" : "max-age=31536000; includeSubDomains",
-      "Cache-Control" : "no-cache",
-      "x-ms-routing-request-id" : "SOUTHEASTASIA:20220321T072104Z:4bb028c8-27ef-428c-a57e-015ebd58ce36",
-      "Set-Cookie" : "x-ms-gateway-slice=Production; path=/; secure; samesite=none; httponly",
-      "Expires" : "-1",
-      "x-ms-request-id" : "896b5a1c-089e-43f5-9bd1-54fa00a441b4",
-      "Body" : "{\"error\":{\"code\":\"PrincipalNotFound\",\"message\":\"Principal 9c28c0be13c24550b62027607b889554 does not exist in the directory 00000000-0000-0000-0000-000000000000.\"}}",
-      "Content-Type" : "application/json; charset=utf-8"
-    },
-    "Exception" : null
-  }, {
-    "Method" : "PUT",
-    "Uri" : "http://localhost:1234//subscriptions/00000000-0000-0000-0000-000000000000/resourceGroups/javacsmrg96586/providers/Microsoft.KeyVault/vaults/kv47387/providers/Microsoft.Authorization/roleAssignments/877ad3c5-fbe4-4de4-9379-00a099ead730?api-version=2020-10-01-preview",
-    "Headers" : {
-      "User-Agent" : "azsdk-java-com.azure.resourcemanager.authorization/2.14.0-beta.1 (17.0.1; Windows 11; 10.0)",
-      "x-ms-client-request-id" : "12c1eb4b-f2dd-4852-9c86-2bb3811a321c",
-      "Content-Type" : "application/json"
-    },
-    "Response" : {
-      "content-length" : "163",
-      "X-Content-Type-Options" : "nosniff",
-      "x-ms-ratelimit-remaining-subscription-writes" : "1193",
-      "Pragma" : "no-cache",
-      "retry-after" : "0",
-      "StatusCode" : "400",
-      "x-ms-correlation-request-id" : "e9288290-5879-4dcd-b056-3cb4df657de8",
-      "Date" : "Mon, 21 Mar 2022 07:21:06 GMT",
-=======
       "x-ms-correlation-request-id" : "c813f98a-1d05-4b62-9a5a-bd74392a39a2",
       "Date" : "Thu, 19 May 2022 07:37:40 GMT",
->>>>>>> 8d609db9
       "Strict-Transport-Security" : "max-age=31536000; includeSubDomains",
       "Cache-Control" : "no-cache",
       "x-ms-routing-request-id" : "SOUTHEASTASIA:20220519T073741Z:c813f98a-1d05-4b62-9a5a-bd74392a39a2",
@@ -440,44 +388,10 @@
     "Exception" : null
   }, {
     "Method" : "PUT",
-<<<<<<< HEAD
-    "Uri" : "http://localhost:1234//subscriptions/00000000-0000-0000-0000-000000000000/resourceGroups/javacsmrg96586/providers/Microsoft.KeyVault/vaults/kv47387/providers/Microsoft.Authorization/roleAssignments/877ad3c5-fbe4-4de4-9379-00a099ead730?api-version=2020-10-01-preview",
-    "Headers" : {
-      "User-Agent" : "azsdk-java-com.azure.resourcemanager.authorization/2.14.0-beta.1 (17.0.1; Windows 11; 10.0)",
-      "x-ms-client-request-id" : "44547f31-0ec2-402f-8a08-98f3f0abe5cc",
-      "Content-Type" : "application/json"
-    },
-    "Response" : {
-      "content-length" : "163",
-      "X-Content-Type-Options" : "nosniff",
-      "x-ms-ratelimit-remaining-subscription-writes" : "1194",
-      "Pragma" : "no-cache",
-      "retry-after" : "0",
-      "StatusCode" : "400",
-      "x-ms-correlation-request-id" : "e4bedb38-2d45-47ee-b7ac-531584f22efc",
-      "Date" : "Mon, 21 Mar 2022 07:21:09 GMT",
-      "Strict-Transport-Security" : "max-age=31536000; includeSubDomains",
-      "Cache-Control" : "no-cache",
-      "x-ms-routing-request-id" : "SOUTHEASTASIA:20220321T072110Z:e4bedb38-2d45-47ee-b7ac-531584f22efc",
-      "Set-Cookie" : "x-ms-gateway-slice=Production; path=/; secure; samesite=none; httponly",
-      "Expires" : "-1",
-      "x-ms-request-id" : "36dbcce0-e836-434a-94f7-aa0a0a88406a",
-      "Body" : "{\"error\":{\"code\":\"PrincipalNotFound\",\"message\":\"Principal 9c28c0be13c24550b62027607b889554 does not exist in the directory 00000000-0000-0000-0000-000000000000.\"}}",
-      "Content-Type" : "application/json; charset=utf-8"
-    },
-    "Exception" : null
-  }, {
-    "Method" : "PUT",
-    "Uri" : "http://localhost:1234//subscriptions/00000000-0000-0000-0000-000000000000/resourceGroups/javacsmrg96586/providers/Microsoft.KeyVault/vaults/kv47387/providers/Microsoft.Authorization/roleAssignments/877ad3c5-fbe4-4de4-9379-00a099ead730?api-version=2020-10-01-preview",
-    "Headers" : {
-      "User-Agent" : "azsdk-java-com.azure.resourcemanager.authorization/2.14.0-beta.1 (17.0.1; Windows 11; 10.0)",
-      "x-ms-client-request-id" : "156be82d-2474-40bb-9c64-4033cb897c24",
-=======
     "Uri" : "http://localhost:1234//subscriptions/00000000-0000-0000-0000-000000000000/resourceGroups/javacsmrg50246/providers/Microsoft.KeyVault/vaults/kv20789/providers/Microsoft.Authorization/roleAssignments/1920905b-d3cf-4910-a926-a5164ac9763f?api-version=2020-10-01-preview",
     "Headers" : {
       "User-Agent" : "azsdk-java-com.azure.resourcemanager.authorization/2.15.0-beta.1 (11.0.11; Windows 10; 10.0)",
       "x-ms-client-request-id" : "1a3171df-0e04-41e5-aa7c-15bb24f2f989",
->>>>>>> 8d609db9
       "Content-Type" : "application/json"
     },
     "Response" : {
@@ -591,11 +505,7 @@
     "Exception" : null
   }, {
     "Method" : "GET",
-<<<<<<< HEAD
-    "Uri" : "http://localhost:1234//subscriptions/00000000-0000-0000-0000-000000000000/resourceGroups/javacsmrg96586/providers/Microsoft.KeyVault/vaults/kv47387/providers/Microsoft.Authorization/roleDefinitions?$filter=roleName%20eq%20%27Key%20Vault%20Crypto%20Service%20Encryption%20User%27&api-version=2015-07-01",
-=======
     "Uri" : "http://localhost:1234//subscriptions/00000000-0000-0000-0000-000000000000/resourceGroups/javacsmrg50246/providers/Microsoft.KeyVault/vaults/kv20789/providers/Microsoft.Authorization/roleDefinitions?$filter=roleName%20eq%20%27Key%20Vault%20Crypto%20Service%20Encryption%20User%27&api-version=2015-07-01",
->>>>>>> 8d609db9
     "Headers" : {
       "User-Agent" : "azsdk-java-com.azure.resourcemanager.authorization/2.15.0-beta.1 (11.0.11; Windows 10; 10.0)",
       "x-ms-client-request-id" : "0597d012-d529-4554-bcfd-9dbcd9bc453d",
@@ -622,11 +532,7 @@
     "Exception" : null
   }, {
     "Method" : "PUT",
-<<<<<<< HEAD
-    "Uri" : "http://localhost:1234//subscriptions/00000000-0000-0000-0000-000000000000/resourceGroups/javacsmrg96586/providers/Microsoft.KeyVault/vaults/kv47387/providers/Microsoft.Authorization/roleAssignments/e5722028-e332-42be-be08-3762150bb5e0?api-version=2020-10-01-preview",
-=======
     "Uri" : "http://localhost:1234//subscriptions/00000000-0000-0000-0000-000000000000/resourceGroups/javacsmrg50246/providers/Microsoft.KeyVault/vaults/kv20789/providers/Microsoft.Authorization/roleAssignments/9a9f5cdd-f3cd-4ebc-83c0-3e9c27a38b57?api-version=2020-10-01-preview",
->>>>>>> 8d609db9
     "Headers" : {
       "User-Agent" : "azsdk-java-com.azure.resourcemanager.authorization/2.15.0-beta.1 (11.0.11; Windows 10; 10.0)",
       "x-ms-client-request-id" : "6134fd32-7f13-4a5e-98cf-07c801760364",
