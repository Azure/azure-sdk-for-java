// Copyright (c) Microsoft Corporation. All rights reserved.
// Licensed under the MIT License.
<<<<<<< HEAD
//package com.azure.resourcemanager;
//
//import com.azure.core.http.rest.PagedIterable;
//import com.azure.resourcemanager.containerregistry.models.Registries;
//import com.azure.resourcemanager.containerregistry.models.Registry;
//import com.azure.resourcemanager.containerregistry.models.RegistryCredentials;
//import com.azure.resourcemanager.containerregistry.models.Webhook;
//import com.azure.resourcemanager.containerregistry.models.WebhookAction;
//import com.azure.core.management.Region;
//import org.junit.jupiter.api.Assertions;
//
//public class TestContainerRegistry extends TestTemplate<Registry, Registries> {
//
//    @Override
//    public Registry createResource(Registries registries) throws Exception {
//        final String testId = registries.manager().resourceManager().internalContext().randomResourceName("", 8);
//        final String newName = "acr" + testId;
//        final String rgName = "rgacr" + testId;
//        Registry registry =
//            registries
//                .define(newName + "1")
//                .withRegion(Region.US_EAST)
//                .withNewResourceGroup(rgName)
//                .withStandardSku()
//                .withRegistryNameAsAdminUser()
//                .withTag("tag1", "value1")
//                .create();
//
//        Assertions.assertTrue(registry.adminUserEnabled());
//
//        RegistryCredentials registryCredentials = registry.getCredentials();
//        Assertions.assertNotNull(registryCredentials);
//        Assertions.assertEquals(newName + "1", registryCredentials.username());
//        Assertions.assertEquals(2, registryCredentials.accessKeys().size());
//        Assertions.assertEquals(0, registry.webhooks().list().stream().count());
//
//        Registry registry2 =
//            registries
//                .define(newName + "2")
//                .withRegion(Region.US_EAST)
//                .withNewResourceGroup(rgName)
//                .withBasicSku()
//                .withRegistryNameAsAdminUser()
//                .defineWebhook("webhookbing1")
//                .withTriggerWhen(WebhookAction.PUSH, WebhookAction.DELETE)
//                .withServiceUri("https://www.bing.com")
//                .withRepositoriesScope("")
//                .withTag("tag", "value")
//                .withCustomHeader("name", "value")
//                .attach()
//                .defineWebhook("webhookbing2")
//                .withTriggerWhen(WebhookAction.PUSH)
//                .withServiceUri("https://www.bing.com")
//                .enabled(false)
//                .withRepositoriesScope("")
//                .withTag("tag", "value")
//                .withCustomHeader("name", "value")
//                .attach()
//                .withTag("tag1", "value1")
//                .create();
//
//        Assertions.assertTrue(registry2.adminUserEnabled());
//
//        RegistryCredentials registryCredentials2 = registry2.getCredentials();
//        Assertions.assertNotNull(registryCredentials2);
//        Assertions.assertEquals(newName + "2", registryCredentials2.username());
//        Assertions.assertEquals(2, registryCredentials2.accessKeys().size());
//
//        PagedIterable<Webhook> webhooksList = registry2.webhooks().list();
//
//        Assertions.assertEquals(2, webhooksList.stream().count());
//        Webhook webhook = registry2.webhooks().get("webhookbing1");
//        Assertions.assertTrue(webhook.isEnabled());
//        Assertions.assertTrue(webhook.tags().containsKey("tag"));
//        Assertions.assertEquals("https://www.bing.com", webhook.serviceUri());
//        Assertions.assertTrue(webhook.isEnabled());
//        Assertions.assertEquals(2, webhook.triggers().size());
//
//        webhook = registries.webhooks().get(rgName, registry2.name(), "webhookbing2");
//        Assertions.assertFalse(webhook.isEnabled());
//        Assertions.assertTrue(webhook.tags().containsKey("tag"));
//        Assertions.assertEquals("https://www.bing.com", webhook.serviceUri());
//        Assertions.assertFalse(webhook.isEnabled());
//        Assertions.assertEquals(1, webhook.triggers().size());
//        Assertions.assertEquals(WebhookAction.PUSH, webhook.triggers().toArray()[0]);
//
//        Registry registry3 = registries.getById(webhook.parentId());
//
//        return registry3;
//    }
//
//    @Override
//    public Registry updateResource(Registry resource) throws Exception {
//        resource
//            .update()
//            .withoutWebhook("webhookbing1")
//            .defineWebhook("webhookms")
//            .withTriggerWhen(WebhookAction.PUSH, WebhookAction.DELETE)
//            .withServiceUri("https://www.microsoft.com")
//            .withRepositoriesScope("")
//            .enabled(true)
//            .attach()
//            .updateWebhook("webhookbing2")
//            .withServiceUri("https://www.bing.com/maps")
//            .withTriggerWhen(WebhookAction.DELETE)
//            .withCustomHeader("header", "value")
//            .withoutTag("tag")
//            .withTag("tag2", "value")
//            .parent()
//            .withStandardSku()
//            .withoutTag("tag1")
//            .withTag("tag2", "value")
//            .apply();
//
//        Assertions.assertTrue(resource.tags().containsKey("tag2"));
//        Assertions.assertFalse(resource.tags().containsKey("tag1"));
//
//        Webhook webhook = resource.webhooks().get("webhookbing2");
//        Assertions.assertFalse(webhook.tags().containsKey("tag"));
//        Assertions.assertTrue(webhook.tags().containsKey("tag2"));
//        Assertions.assertEquals("https://www.bing.com/maps", webhook.serviceUri());
//        Assertions.assertFalse(webhook.isEnabled());
//        Assertions.assertEquals(1, webhook.triggers().size());
//        Assertions.assertEquals(WebhookAction.DELETE, webhook.triggers().toArray()[0]);
//
//        webhook.refresh();
//        webhook.enable();
//        Assertions.assertTrue(webhook.isEnabled());
//
//        webhook
//            .update()
//            .withCustomHeader("header1", "value1")
//            .enabled(false)
//            .withServiceUri("https://www.msn.com")
//            .withRepositoriesScope("")
//            .withTriggerWhen(WebhookAction.PUSH)
//            .withoutTag("tag2")
//            .withTag("tag3", "value")
//            .apply();
//
//        Assertions.assertFalse(webhook.isEnabled());
//        Assertions.assertTrue(webhook.tags().containsKey("tag3"));
//        Assertions.assertEquals("https://www.msn.com", webhook.serviceUri());
//        Assertions.assertFalse(webhook.isEnabled());
//        Assertions.assertEquals(1, webhook.triggers().size());
//        Assertions.assertEquals(WebhookAction.PUSH, webhook.triggers().toArray()[0]);
//
//        webhook.ping();
//        Assertions.assertNotNull(webhook.listEvents());
//
//        resource.webhooks().delete("webhookbing2");
//
//        return resource;
//    }
//
//    @Override
//    public void print(Registry resource) {
//        System
//            .out
//            .println(
//                new StringBuilder()
//                    .append("Regsitry: ")
//                    .append(resource.id())
//                    .append("Name: ")
//                    .append(resource.name())
//                    .append("\n\tResource group: ")
//                    .append(resource.resourceGroupName())
//                    .append("\n\tRegion: ")
//                    .append(resource.region())
//                    .append("\n\tTags: ")
//                    .append(resource.tags())
//                    .toString());
//    }
//}
=======
package com.azure.resourcemanager;

import com.azure.core.http.rest.PagedIterable;
import com.azure.resourcemanager.containerregistry.models.Registries;
import com.azure.resourcemanager.containerregistry.models.Registry;
import com.azure.resourcemanager.containerregistry.models.RegistryCredentials;
import com.azure.resourcemanager.containerregistry.models.Webhook;
import com.azure.resourcemanager.containerregistry.models.WebhookAction;
import com.azure.core.management.Region;
import org.junit.jupiter.api.Assertions;

public class TestContainerRegistry extends TestTemplate<Registry, Registries> {

    @Override
    public Registry createResource(Registries registries) throws Exception {
        final String testId = registries.manager().resourceManager().internalContext().randomResourceName("", 8);
        final String newName = "acr" + testId;
        final String rgName = "rgacr" + testId;
        Registry registry =
            registries
                .define(newName + "1")
                .withRegion(Region.US_EAST)
                .withNewResourceGroup(rgName)
                .withStandardSku()
                .withRegistryNameAsAdminUser()
                .withTag("tag1", "value1")
                .create();

        Assertions.assertTrue(registry.adminUserEnabled());

        RegistryCredentials registryCredentials = registry.getCredentials();
        Assertions.assertNotNull(registryCredentials);
        if (TestUtils.isRecordMode()) {
            Assertions.assertEquals(newName + "1", registryCredentials.username());
        }
        Assertions.assertEquals(2, registryCredentials.accessKeys().size());
        Assertions.assertEquals(0, registry.webhooks().list().stream().count());

        Registry registry2 =
            registries
                .define(newName + "2")
                .withRegion(Region.US_EAST)
                .withNewResourceGroup(rgName)
                .withBasicSku()
                .withRegistryNameAsAdminUser()
                .defineWebhook("webhookbing1")
                .withTriggerWhen(WebhookAction.PUSH, WebhookAction.DELETE)
                .withServiceUri("https://www.bing.com")
                .withRepositoriesScope("")
                .withTag("tag", "value")
                .withCustomHeader("name", "value")
                .attach()
                .defineWebhook("webhookbing2")
                .withTriggerWhen(WebhookAction.PUSH)
                .withServiceUri("https://www.bing.com")
                .enabled(false)
                .withRepositoriesScope("")
                .withTag("tag", "value")
                .withCustomHeader("name", "value")
                .attach()
                .withTag("tag1", "value1")
                .create();

        Assertions.assertTrue(registry2.adminUserEnabled());

        RegistryCredentials registryCredentials2 = registry2.getCredentials();
        Assertions.assertNotNull(registryCredentials2);
        if (TestUtils.isRecordMode()) {
            Assertions.assertEquals(newName + "2", registryCredentials2.username());
        }
        Assertions.assertEquals(2, registryCredentials2.accessKeys().size());

        PagedIterable<Webhook> webhooksList = registry2.webhooks().list();

        Assertions.assertEquals(2, webhooksList.stream().count());
        Webhook webhook = registry2.webhooks().get("webhookbing1");
        Assertions.assertTrue(webhook.isEnabled());
        Assertions.assertTrue(webhook.tags().containsKey("tag"));
        Assertions.assertEquals("https://www.bing.com", webhook.serviceUri());
        Assertions.assertTrue(webhook.isEnabled());
        Assertions.assertEquals(2, webhook.triggers().size());

        webhook = registries.webhooks().get(rgName, registry2.name(), "webhookbing2");
        Assertions.assertFalse(webhook.isEnabled());
        Assertions.assertTrue(webhook.tags().containsKey("tag"));
        Assertions.assertEquals("https://www.bing.com", webhook.serviceUri());
        Assertions.assertFalse(webhook.isEnabled());
        Assertions.assertEquals(1, webhook.triggers().size());
        Assertions.assertEquals(WebhookAction.PUSH, webhook.triggers().toArray()[0]);

        Registry registry3 = registries.getById(webhook.parentId());

        return registry3;
    }

    @Override
    public Registry updateResource(Registry resource) throws Exception {
        resource
            .update()
            .withoutWebhook("webhookbing1")
            .defineWebhook("webhookms")
            .withTriggerWhen(WebhookAction.PUSH, WebhookAction.DELETE)
            .withServiceUri("https://www.microsoft.com")
            .withRepositoriesScope("")
            .enabled(true)
            .attach()
            .updateWebhook("webhookbing2")
            .withServiceUri("https://www.bing.com/maps")
            .withTriggerWhen(WebhookAction.DELETE)
            .withCustomHeader("header", "value")
            .withoutTag("tag")
            .withTag("tag2", "value")
            .parent()
            .withStandardSku()
            .withoutTag("tag1")
            .withTag("tag2", "value")
            .apply();

        Assertions.assertTrue(resource.tags().containsKey("tag2"));
        Assertions.assertFalse(resource.tags().containsKey("tag1"));

        Webhook webhook = resource.webhooks().get("webhookbing2");
        Assertions.assertFalse(webhook.tags().containsKey("tag"));
        Assertions.assertTrue(webhook.tags().containsKey("tag2"));
        Assertions.assertEquals("https://www.bing.com/maps", webhook.serviceUri());
        Assertions.assertFalse(webhook.isEnabled());
        Assertions.assertEquals(1, webhook.triggers().size());
        Assertions.assertEquals(WebhookAction.DELETE, webhook.triggers().toArray()[0]);

        webhook.refresh();
        webhook.enable();
        Assertions.assertTrue(webhook.isEnabled());

        webhook
            .update()
            .withCustomHeader("header1", "value1")
            .enabled(false)
            .withServiceUri("https://www.msn.com")
            .withRepositoriesScope("")
            .withTriggerWhen(WebhookAction.PUSH)
            .withoutTag("tag2")
            .withTag("tag3", "value")
            .apply();

        Assertions.assertFalse(webhook.isEnabled());
        Assertions.assertTrue(webhook.tags().containsKey("tag3"));
        Assertions.assertEquals("https://www.msn.com", webhook.serviceUri());
        Assertions.assertFalse(webhook.isEnabled());
        Assertions.assertEquals(1, webhook.triggers().size());
        Assertions.assertEquals(WebhookAction.PUSH, webhook.triggers().toArray()[0]);

        webhook.ping();
        Assertions.assertNotNull(webhook.listEvents());

        resource.webhooks().delete("webhookbing2");

        return resource;
    }

    @Override
    public void print(Registry resource) {
        System
            .out
            .println(
                new StringBuilder()
                    .append("Regsitry: ")
                    .append(resource.id())
                    .append("Name: ")
                    .append(resource.name())
                    .append("\n\tResource group: ")
                    .append(resource.resourceGroupName())
                    .append("\n\tRegion: ")
                    .append(resource.region())
                    .append("\n\tTags: ")
                    .append(resource.tags())
                    .toString());
    }
}
>>>>>>> e2018a87
<|MERGE_RESOLUTION|>--- conflicted
+++ resolved
@@ -1,181 +1,5 @@
 // Copyright (c) Microsoft Corporation. All rights reserved.
 // Licensed under the MIT License.
-<<<<<<< HEAD
-//package com.azure.resourcemanager;
-//
-//import com.azure.core.http.rest.PagedIterable;
-//import com.azure.resourcemanager.containerregistry.models.Registries;
-//import com.azure.resourcemanager.containerregistry.models.Registry;
-//import com.azure.resourcemanager.containerregistry.models.RegistryCredentials;
-//import com.azure.resourcemanager.containerregistry.models.Webhook;
-//import com.azure.resourcemanager.containerregistry.models.WebhookAction;
-//import com.azure.core.management.Region;
-//import org.junit.jupiter.api.Assertions;
-//
-//public class TestContainerRegistry extends TestTemplate<Registry, Registries> {
-//
-//    @Override
-//    public Registry createResource(Registries registries) throws Exception {
-//        final String testId = registries.manager().resourceManager().internalContext().randomResourceName("", 8);
-//        final String newName = "acr" + testId;
-//        final String rgName = "rgacr" + testId;
-//        Registry registry =
-//            registries
-//                .define(newName + "1")
-//                .withRegion(Region.US_EAST)
-//                .withNewResourceGroup(rgName)
-//                .withStandardSku()
-//                .withRegistryNameAsAdminUser()
-//                .withTag("tag1", "value1")
-//                .create();
-//
-//        Assertions.assertTrue(registry.adminUserEnabled());
-//
-//        RegistryCredentials registryCredentials = registry.getCredentials();
-//        Assertions.assertNotNull(registryCredentials);
-//        Assertions.assertEquals(newName + "1", registryCredentials.username());
-//        Assertions.assertEquals(2, registryCredentials.accessKeys().size());
-//        Assertions.assertEquals(0, registry.webhooks().list().stream().count());
-//
-//        Registry registry2 =
-//            registries
-//                .define(newName + "2")
-//                .withRegion(Region.US_EAST)
-//                .withNewResourceGroup(rgName)
-//                .withBasicSku()
-//                .withRegistryNameAsAdminUser()
-//                .defineWebhook("webhookbing1")
-//                .withTriggerWhen(WebhookAction.PUSH, WebhookAction.DELETE)
-//                .withServiceUri("https://www.bing.com")
-//                .withRepositoriesScope("")
-//                .withTag("tag", "value")
-//                .withCustomHeader("name", "value")
-//                .attach()
-//                .defineWebhook("webhookbing2")
-//                .withTriggerWhen(WebhookAction.PUSH)
-//                .withServiceUri("https://www.bing.com")
-//                .enabled(false)
-//                .withRepositoriesScope("")
-//                .withTag("tag", "value")
-//                .withCustomHeader("name", "value")
-//                .attach()
-//                .withTag("tag1", "value1")
-//                .create();
-//
-//        Assertions.assertTrue(registry2.adminUserEnabled());
-//
-//        RegistryCredentials registryCredentials2 = registry2.getCredentials();
-//        Assertions.assertNotNull(registryCredentials2);
-//        Assertions.assertEquals(newName + "2", registryCredentials2.username());
-//        Assertions.assertEquals(2, registryCredentials2.accessKeys().size());
-//
-//        PagedIterable<Webhook> webhooksList = registry2.webhooks().list();
-//
-//        Assertions.assertEquals(2, webhooksList.stream().count());
-//        Webhook webhook = registry2.webhooks().get("webhookbing1");
-//        Assertions.assertTrue(webhook.isEnabled());
-//        Assertions.assertTrue(webhook.tags().containsKey("tag"));
-//        Assertions.assertEquals("https://www.bing.com", webhook.serviceUri());
-//        Assertions.assertTrue(webhook.isEnabled());
-//        Assertions.assertEquals(2, webhook.triggers().size());
-//
-//        webhook = registries.webhooks().get(rgName, registry2.name(), "webhookbing2");
-//        Assertions.assertFalse(webhook.isEnabled());
-//        Assertions.assertTrue(webhook.tags().containsKey("tag"));
-//        Assertions.assertEquals("https://www.bing.com", webhook.serviceUri());
-//        Assertions.assertFalse(webhook.isEnabled());
-//        Assertions.assertEquals(1, webhook.triggers().size());
-//        Assertions.assertEquals(WebhookAction.PUSH, webhook.triggers().toArray()[0]);
-//
-//        Registry registry3 = registries.getById(webhook.parentId());
-//
-//        return registry3;
-//    }
-//
-//    @Override
-//    public Registry updateResource(Registry resource) throws Exception {
-//        resource
-//            .update()
-//            .withoutWebhook("webhookbing1")
-//            .defineWebhook("webhookms")
-//            .withTriggerWhen(WebhookAction.PUSH, WebhookAction.DELETE)
-//            .withServiceUri("https://www.microsoft.com")
-//            .withRepositoriesScope("")
-//            .enabled(true)
-//            .attach()
-//            .updateWebhook("webhookbing2")
-//            .withServiceUri("https://www.bing.com/maps")
-//            .withTriggerWhen(WebhookAction.DELETE)
-//            .withCustomHeader("header", "value")
-//            .withoutTag("tag")
-//            .withTag("tag2", "value")
-//            .parent()
-//            .withStandardSku()
-//            .withoutTag("tag1")
-//            .withTag("tag2", "value")
-//            .apply();
-//
-//        Assertions.assertTrue(resource.tags().containsKey("tag2"));
-//        Assertions.assertFalse(resource.tags().containsKey("tag1"));
-//
-//        Webhook webhook = resource.webhooks().get("webhookbing2");
-//        Assertions.assertFalse(webhook.tags().containsKey("tag"));
-//        Assertions.assertTrue(webhook.tags().containsKey("tag2"));
-//        Assertions.assertEquals("https://www.bing.com/maps", webhook.serviceUri());
-//        Assertions.assertFalse(webhook.isEnabled());
-//        Assertions.assertEquals(1, webhook.triggers().size());
-//        Assertions.assertEquals(WebhookAction.DELETE, webhook.triggers().toArray()[0]);
-//
-//        webhook.refresh();
-//        webhook.enable();
-//        Assertions.assertTrue(webhook.isEnabled());
-//
-//        webhook
-//            .update()
-//            .withCustomHeader("header1", "value1")
-//            .enabled(false)
-//            .withServiceUri("https://www.msn.com")
-//            .withRepositoriesScope("")
-//            .withTriggerWhen(WebhookAction.PUSH)
-//            .withoutTag("tag2")
-//            .withTag("tag3", "value")
-//            .apply();
-//
-//        Assertions.assertFalse(webhook.isEnabled());
-//        Assertions.assertTrue(webhook.tags().containsKey("tag3"));
-//        Assertions.assertEquals("https://www.msn.com", webhook.serviceUri());
-//        Assertions.assertFalse(webhook.isEnabled());
-//        Assertions.assertEquals(1, webhook.triggers().size());
-//        Assertions.assertEquals(WebhookAction.PUSH, webhook.triggers().toArray()[0]);
-//
-//        webhook.ping();
-//        Assertions.assertNotNull(webhook.listEvents());
-//
-//        resource.webhooks().delete("webhookbing2");
-//
-//        return resource;
-//    }
-//
-//    @Override
-//    public void print(Registry resource) {
-//        System
-//            .out
-//            .println(
-//                new StringBuilder()
-//                    .append("Regsitry: ")
-//                    .append(resource.id())
-//                    .append("Name: ")
-//                    .append(resource.name())
-//                    .append("\n\tResource group: ")
-//                    .append(resource.resourceGroupName())
-//                    .append("\n\tRegion: ")
-//                    .append(resource.region())
-//                    .append("\n\tTags: ")
-//                    .append(resource.tags())
-//                    .toString());
-//    }
-//}
-=======
 package com.azure.resourcemanager;
 
 import com.azure.core.http.rest.PagedIterable;
@@ -353,5 +177,4 @@
                     .append(resource.tags())
                     .toString());
     }
-}
->>>>>>> e2018a87
+}