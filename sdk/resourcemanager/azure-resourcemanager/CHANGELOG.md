--- conflicted
+++ resolved
@@ -1,10 +1,5 @@
 # Release History
 
-<<<<<<< HEAD
-## 2.0.0-beta.6 (Unreleased)
-
-
-=======
 ## 2.1.0-beta.1 (Unreleased)
 
 
@@ -12,7 +7,6 @@
 
 - Removed non-GA packages
 
->>>>>>> 37e196f9
 ## 2.0.0-beta.5 (2020-10-19)
 
 - Renamed `Azure` to `AzureResourceManager`
