--- conflicted
+++ resolved
@@ -8,19 +8,18 @@
 
 - Updated `api-version` to `2025-11-01`.
 
+### azure-resourcemanager-appservice
+
+#### Dependency Updates
+
+- Updated `api-version` of AppService to `2025-03-01`.
+
 ### azure-resourcemanager-network
 
 #### Dependency Updates
 
 - Updated `api-version` to `2025-01-01`.
 
-<<<<<<< HEAD
-### azure-resourcemanager-appservice
-
-#### Dependency Updates
-
-- Updated `api-version` of AppService to `2025-03-01`.
-=======
 #### Features Added
 
 - Added `STANDARD_V2` to `PublicIPSkuType`.
@@ -36,7 +35,6 @@
 #### Dependency Updates
 
 - Updated `api-version` to `2025-09-01`.
->>>>>>> 47008fc9
 
 ## 2.56.0 (2025-10-31)
 
