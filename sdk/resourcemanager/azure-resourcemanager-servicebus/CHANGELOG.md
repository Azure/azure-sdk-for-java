--- conflicted
+++ resolved
@@ -1,10 +1,6 @@
 # Release History
 
-<<<<<<< HEAD
-## 2.30.0-beta.1 (Unreleased)
-=======
 ## 2.31.0-beta.1 (Unreleased)
->>>>>>> 98d25d20
 
 ### Features Added
 
@@ -14,8 +10,6 @@
 
 ### Other Changes
 
-<<<<<<< HEAD
-=======
 ## 2.30.0 (2023-08-25)
 
 ### Other Changes
@@ -24,7 +18,6 @@
 
 - Updated core dependency from resources.
 
->>>>>>> 98d25d20
 ## 2.29.0 (2023-07-28)
 
 ### Other Changes
