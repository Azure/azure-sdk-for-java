--- conflicted
+++ resolved
@@ -14,11 +14,7 @@
 
   <groupId>com.azure.resourcemanager</groupId>
   <artifactId>azure-resourcemanager-appplatform</artifactId>
-<<<<<<< HEAD
-  <version>2.30.0-beta.1</version> <!-- {x-version-update;com.azure.resourcemanager:azure-resourcemanager-appplatform;current} -->
-=======
   <version>2.31.0-beta.1</version> <!-- {x-version-update;com.azure.resourcemanager:azure-resourcemanager-appplatform;current} -->
->>>>>>> 98d25d20
   <packaging>jar</packaging>
 
   <name>Microsoft Azure SDK for App Platform Management</name>
@@ -66,11 +62,7 @@
     <dependency>
       <groupId>com.azure.resourcemanager</groupId>
       <artifactId>azure-resourcemanager-resources</artifactId>
-<<<<<<< HEAD
-      <version>2.30.0-beta.2</version> <!-- {x-version-update;com.azure.resourcemanager:azure-resourcemanager-resources;current} -->
-=======
       <version>2.31.0-beta.1</version> <!-- {x-version-update;com.azure.resourcemanager:azure-resourcemanager-resources;current} -->
->>>>>>> 98d25d20
     </dependency>
     <dependency>
       <groupId>com.azure</groupId>
@@ -116,31 +108,19 @@
     <dependency>
       <groupId>com.azure.resourcemanager</groupId>
       <artifactId>azure-resourcemanager-keyvault</artifactId>
-<<<<<<< HEAD
-      <version>2.30.0-beta.1</version> <!-- {x-version-update;com.azure.resourcemanager:azure-resourcemanager-keyvault;current} -->
-=======
       <version>2.31.0-beta.1</version> <!-- {x-version-update;com.azure.resourcemanager:azure-resourcemanager-keyvault;current} -->
->>>>>>> 98d25d20
       <scope>test</scope>
     </dependency>
     <dependency>
       <groupId>com.azure.resourcemanager</groupId>
       <artifactId>azure-resourcemanager-dns</artifactId>
-<<<<<<< HEAD
-      <version>2.30.0-beta.1</version> <!-- {x-version-update;com.azure.resourcemanager:azure-resourcemanager-dns;current} -->
-=======
       <version>2.31.0-beta.1</version> <!-- {x-version-update;com.azure.resourcemanager:azure-resourcemanager-dns;current} -->
->>>>>>> 98d25d20
       <scope>test</scope>
     </dependency>
     <dependency>
       <groupId>com.azure.resourcemanager</groupId>
       <artifactId>azure-resourcemanager-appservice</artifactId>
-<<<<<<< HEAD
-      <version>2.30.0-beta.1</version> <!-- {x-version-update;com.azure.resourcemanager:azure-resourcemanager-appservice;current} -->
-=======
       <version>2.31.0-beta.1</version> <!-- {x-version-update;com.azure.resourcemanager:azure-resourcemanager-appservice;current} -->
->>>>>>> 98d25d20
       <scope>test</scope>
     </dependency>
     <dependency>
