--- conflicted
+++ resolved
@@ -14,11 +14,7 @@
 
   <groupId>com.azure.resourcemanager</groupId>
   <artifactId>azure-resourcemanager-appplatform</artifactId>
-<<<<<<< HEAD
-  <version>2.40.0-beta.1</version> <!-- {x-version-update;com.azure.resourcemanager:azure-resourcemanager-appplatform;current} -->
-=======
   <version>2.41.0-beta.1</version> <!-- {x-version-update;com.azure.resourcemanager:azure-resourcemanager-appplatform;current} -->
->>>>>>> 3215c546
   <packaging>jar</packaging>
 
   <name>Microsoft Azure SDK for App Platform Management</name>
@@ -112,31 +108,19 @@
     <dependency>
       <groupId>com.azure.resourcemanager</groupId>
       <artifactId>azure-resourcemanager-keyvault</artifactId>
-<<<<<<< HEAD
-      <version>2.40.0-beta.1</version> <!-- {x-version-update;com.azure.resourcemanager:azure-resourcemanager-keyvault;current} -->
-=======
       <version>2.41.0-beta.1</version> <!-- {x-version-update;com.azure.resourcemanager:azure-resourcemanager-keyvault;current} -->
->>>>>>> 3215c546
       <scope>test</scope>
     </dependency>
     <dependency>
       <groupId>com.azure.resourcemanager</groupId>
       <artifactId>azure-resourcemanager-dns</artifactId>
-<<<<<<< HEAD
-      <version>2.40.0-beta.1</version> <!-- {x-version-update;com.azure.resourcemanager:azure-resourcemanager-dns;current} -->
-=======
       <version>2.41.0-beta.1</version> <!-- {x-version-update;com.azure.resourcemanager:azure-resourcemanager-dns;current} -->
->>>>>>> 3215c546
       <scope>test</scope>
     </dependency>
     <dependency>
       <groupId>com.azure.resourcemanager</groupId>
       <artifactId>azure-resourcemanager-appservice</artifactId>
-<<<<<<< HEAD
-      <version>2.40.0-beta.1</version> <!-- {x-version-update;com.azure.resourcemanager:azure-resourcemanager-appservice;current} -->
-=======
       <version>2.41.0-beta.1</version> <!-- {x-version-update;com.azure.resourcemanager:azure-resourcemanager-appservice;current} -->
->>>>>>> 3215c546
       <scope>test</scope>
     </dependency>
     <dependency>
