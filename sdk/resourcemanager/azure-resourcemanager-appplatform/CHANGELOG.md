# Release History

## 2.15.0-beta.1 (Unreleased)

### Breaking Changes

- Removed `createdTime` from `AppResourceProperties` and `DeploymentResourceProperties`.
- Removed `activeDeploymentName` from `AppResourceProperties`.
- Removed `appName` from `DeploymentResourceProperties`.
- Removed `type` from `UserSourceInfo`.
- Moved `relativePath` from `UserSourceInfo` to `UploadedUserSourceInfo`.
- Moved `runtimeVersion` from `DeploymentSettings` to `JarUploadedUserSourceInfo`, `SourceUploadedUserSourceInfo` and `NetCoreZipUploadedUserSourceInfo`.
- Moved `artifactSelector` from `UserSourceInfo` to `SourceUploadedUserSourceInfo`.
- Moved `jvmOptions` from `DeploymentSettings` to `JarUploadedUserSourceInfo`.
- Moved `cpu` from `DeploymentSettings` to `ResourceRequests` and changed type from `Integer` to `String`.
- Moved `memoryInGB` from `DeploymentSettings` to `ResourceRequests`, renamed to `memory` and changed type from `Integer` to `String`.
- Added a new parameter for PATCH in `SpringService` update.

### Other Changes

<<<<<<< HEAD
#### Dependency Updates

- Updated `api-version` to `2022-01-01-preview`.
=======
## 2.14.0 (2022-04-11)

### Other Changes

#### Dependency Updates

- Updated core dependency from resources.
>>>>>>> 6829a8f3

## 2.13.0 (2022-03-11)

### Other Changes

#### Dependency Updates

- Updated core dependency from resources.

## 2.12.0 (2022-02-14)

### Other Changes

#### Dependency Updates

- Updated core dependency from resources

## 2.11.0 (2022-01-17)

### Other Changes

#### Dependency Updates

- Updated core dependency from resources

## 2.10.0 (2021-11-22)

### Other Changes

#### Dependency Updates

- Updated core dependency from resources

## 2.9.0 (2021-10-21)

### Other Changes

#### Dependency Updates

- Updated core dependency from resources

## 2.8.0 (2021-09-15)

### Dependency Updates

- Updated core dependency from resources

## 2.7.0 (2021-08-12)

### Dependency Updates

- Updated core dependency from resources

## 2.6.0 (2021-06-18)

- Updated core dependency from resources

## 2.5.0 (2021-05-28)
- Updated core dependency from resources

## 2.4.0 (2021-04-28)

- Updated core dependency from resources

## 2.3.0 (2021-03-30)

- Updated core dependency from resources

## 2.2.0 (2021-02-24)

- Updated `api-version` to `2020-11-01-preview`

## 2.1.0 (2020-11-24)

- Updated core dependency from resources

## 2.0.0-beta.5 (2020-10-19)

- Added `withSku(SkuName)` in SpringService

## 2.0.0-beta.4 (2020-09-02)

- Updated `api-version` to `2020-07-01`
- Added `defineActiveDeployment` and `getActiveDeployment` in SpringApp
- Removed `withoutTemporaryDisk` and `withoutPersistentDisk` in SpringAppDeployment
- Removed `withSettingsFromDeployment` in SpringAppDeployment
- Removed `deployJar` and `deploySource` in SpringApp
- Changed `serverProperties` to `getServerProperties` and `traceProperties` to `getMonitoringSetting` in SpringService<|MERGE_RESOLUTION|>--- conflicted
+++ resolved
@@ -18,11 +18,10 @@
 
 ### Other Changes
 
-<<<<<<< HEAD
 #### Dependency Updates
 
 - Updated `api-version` to `2022-01-01-preview`.
-=======
+
 ## 2.14.0 (2022-04-11)
 
 ### Other Changes
@@ -30,7 +29,6 @@
 #### Dependency Updates
 
 - Updated core dependency from resources.
->>>>>>> 6829a8f3
 
 ## 2.13.0 (2022-03-11)
 
