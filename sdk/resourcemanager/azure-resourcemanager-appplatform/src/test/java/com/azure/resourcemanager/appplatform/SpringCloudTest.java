--- conflicted
+++ resolved
@@ -4,7 +4,6 @@
 package com.azure.resourcemanager.appplatform;
 
 import com.azure.core.management.exception.ManagementException;
-import com.azure.core.test.annotation.DoNotRecord;
 import com.azure.resourcemanager.appplatform.models.ConfigServerProperties;
 import com.azure.resourcemanager.appplatform.models.SpringApp;
 import com.azure.resourcemanager.appplatform.models.SpringService;
@@ -15,24 +14,9 @@
 
 public class SpringCloudTest extends AppPlatformTest {
     private static final String PIGGYMETRICS_CONFIG_URL = "https://github.com/Azure-Samples/piggymetrics-config";
-<<<<<<< HEAD
-    private static final String GATEWAY_JAR_URL = "https://github.com/weidongxu-microsoft/azure-sdk-for-java-management-tests/raw/master/spring-cloud/gateway.jar";
-    private static final String PIGGYMETRICS_TAR_GZ_URL = "https://github.com/weidongxu-microsoft/azure-sdk-for-java-management-tests/raw/master/spring-cloud/piggymetrics.tar.gz";
-
-    private static final String SPRING_CLOUD_SERVICE_PRINCIPAL = "03b39d0f-4213-4864-a245-b1476ec03169";
-
-    @Test
-    @DoNotRecord
-    public void canCRUDSpringAppWithDeployment() throws IOException {
-        if (skipInPlayback()) {
-            return;
-        }
-
-=======
 
     @Test
     public void canCRUDServie() {
->>>>>>> db97b97c
         String serviceName = generateRandomResourceName("springsvc", 15);
         Region region = Region.US_EAST;
 
@@ -73,20 +57,7 @@
     }
 
     @Test
-<<<<<<< HEAD
-    @DoNotRecord
-    public void canCreateCustomDomainWithSsl() throws Exception {
-        if (skipInPlayback()) {
-            return;
-        }
-
-        String domainName = generateRandomResourceName("jsdkdemo-", 20) + ".com";
-        String certOrderName = generateRandomResourceName("cert", 15);
-        String vaultName = generateRandomResourceName("vault", 15);
-        String certName = generateRandomResourceName("cert", 15);
-=======
     public void canCRUDApp() throws Exception {
->>>>>>> db97b97c
         String serviceName = generateRandomResourceName("springsvc", 15);
         String appName = "gateway";
         Region region = Region.US_EAST;
@@ -113,7 +84,7 @@
         Assertions.assertEquals("/tmp", app.temporaryDisk().mountPath());
         Assertions.assertEquals(4, app.temporaryDisk().sizeInGB());
 
-        if (isRecordMode()) {
+        if (!isPlaybackMode()) {
             Assertions.assertTrue(requestSuccess(app.url()));
         }
 
