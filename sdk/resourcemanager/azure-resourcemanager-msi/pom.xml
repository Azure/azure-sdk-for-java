<?xml version="1.0" encoding="UTF-8"?>
<project xmlns="http://maven.apache.org/POM/4.0.0" xmlns:xsi="http://www.w3.org/2001/XMLSchema-instance" xsi:schemaLocation="http://maven.apache.org/POM/4.0.0 http://maven.apache.org/xsd/maven-4.0.0.xsd">
  <modelVersion>4.0.0</modelVersion>
  <parent>
    <groupId>com.azure</groupId>
    <artifactId>azure-client-sdk-parent</artifactId>
    <version>1.7.0</version> <!-- {x-version-update;com.azure:azure-client-sdk-parent;current} -->
    <relativePath>../../parents/azure-client-sdk-parent</relativePath>
  </parent>

  <groupId>com.azure.resourcemanager</groupId>
  <artifactId>azure-resourcemanager-msi</artifactId>
<<<<<<< HEAD
  <version>2.19.0-beta.1</version> <!-- {x-version-update;com.azure.resourcemanager:azure-resourcemanager-msi;current} -->
=======
  <version>2.20.0-beta.1</version> <!-- {x-version-update;com.azure.resourcemanager:azure-resourcemanager-msi;current} -->
>>>>>>> 8a6962b0
  <packaging>jar</packaging>

  <name>Microsoft Azure SDK for Managed Service Identity (MSI) Management</name>
  <description>This package contains Microsoft Azure Managed Service Identity (MSI) SDK. For documentation on how to use this package, please see https://aka.ms/azsdk/java/mgmt</description>
  <url>https://github.com/Azure/azure-sdk-for-java</url>

  <licenses>
    <license>
      <name>The MIT License (MIT)</name>
      <url>http://opensource.org/licenses/MIT</url>
      <distribution>repo</distribution>
    </license>
  </licenses>

  <scm>
    <url>https://github.com/Azure/azure-sdk-for-java</url>
    <connection>scm:git:git@github.com:Azure/azure-sdk-for-java.git</connection>
    <tag>HEAD</tag>
  </scm>

  <properties>
    <!-- RMJacoco -->
    <jacoco.min.linecoverage>0.10</jacoco.min.linecoverage>
    <jacoco.min.branchcoverage>0.10</jacoco.min.branchcoverage>
    <!-- Configures the Java 9+ run to perform the required module exports, opens, and reads that are necessary for testing but shouldn't be part of the module-info. -->
    <javaModulesSurefireArgLine>
      --add-opens com.azure.resourcemanager.authorization/com.azure.resourcemanager.authorization=ALL-UNNAMED
      --add-opens com.azure.resourcemanager.msi/com.azure.resourcemanager.msi=ALL-UNNAMED
      --add-opens com.azure.resourcemanager.resources/com.azure.resourcemanager.resources=ALL-UNNAMED
      --add-opens com.azure.resourcemanager.resources/com.azure.resourcemanager.resources.fluentcore.arm=ALL-UNNAMED
    </javaModulesSurefireArgLine>
  </properties>

  <developers>
    <developer>
      <id>microsoft</id>
      <name>Microsoft</name>
    </developer>
  </developers>

  <dependencies>
    <dependency>
      <groupId>com.azure.resourcemanager</groupId>
      <artifactId>azure-resourcemanager-resources</artifactId>
<<<<<<< HEAD
      <version>2.19.0-beta.1</version> <!-- {x-version-update;com.azure.resourcemanager:azure-resourcemanager-resources;current} -->
=======
      <version>2.20.0-beta.1</version> <!-- {x-version-update;com.azure.resourcemanager:azure-resourcemanager-resources;current} -->
>>>>>>> 8a6962b0
    </dependency>
    <dependency>
      <groupId>com.azure.resourcemanager</groupId>
      <artifactId>azure-resourcemanager-authorization</artifactId>
<<<<<<< HEAD
      <version>2.19.0-beta.1</version> <!-- {x-version-update;com.azure.resourcemanager:azure-resourcemanager-authorization;current} -->
=======
      <version>2.20.0-beta.1</version> <!-- {x-version-update;com.azure.resourcemanager:azure-resourcemanager-authorization;current} -->
>>>>>>> 8a6962b0
    </dependency>
    <dependency>
      <groupId>org.junit.jupiter</groupId>
      <artifactId>junit-jupiter-engine</artifactId>
      <version>5.8.2</version> <!-- {x-version-update;org.junit.jupiter:junit-jupiter-engine;external_dependency} -->
      <scope>test</scope>
    </dependency>
    <dependency>
      <groupId>com.azure</groupId>
      <artifactId>azure-core-http-netty</artifactId>
      <version>1.12.5</version> <!-- {x-version-update;com.azure:azure-core-http-netty;dependency} -->
      <scope>test</scope>
    </dependency>
    <dependency>
      <groupId>com.azure.resourcemanager</groupId>
      <artifactId>azure-resourcemanager-storage</artifactId>
<<<<<<< HEAD
      <version>2.19.0-beta.1</version> <!-- {x-version-update;com.azure.resourcemanager:azure-resourcemanager-storage;current} -->
=======
      <version>2.20.0-beta.1</version> <!-- {x-version-update;com.azure.resourcemanager:azure-resourcemanager-storage;current} -->
>>>>>>> 8a6962b0
      <scope>test</scope>
    </dependency>
    <dependency>
      <groupId>org.slf4j</groupId>
      <artifactId>slf4j-simple</artifactId>
      <version>1.7.36</version> <!-- {x-version-update;org.slf4j:slf4j-simple;external_dependency} -->
      <scope>test</scope>
    </dependency>
  </dependencies>
  <profiles>
    <profile>
      <id>azure-mgmt-sdk-test-jar</id>
      <activation>
        <property>
          <name>!maven.test.skip</name>
        </property>
      </activation>
      <dependencies>
        <dependency>
          <groupId>com.azure.resourcemanager</groupId>
          <artifactId>azure-resourcemanager-test</artifactId>
          <version>2.0.0-beta.1</version> <!-- {x-version-update;com.azure.resourcemanager:azure-resourcemanager-test;current} -->
          <scope>test</scope>
        </dependency>
      </dependencies>
    </profile>
  </profiles>
  <build>
    <plugins>
      <plugin>
        <groupId>org.apache.maven.plugins</groupId>
        <artifactId>maven-jar-plugin</artifactId>
        <version>3.1.2</version> <!-- {x-version-update;org.apache.maven.plugins:maven-jar-plugin;external_dependency} -->
        <configuration>
          <archive>
            <manifest>
              <addDefaultImplementationEntries>true</addDefaultImplementationEntries>
              <addDefaultSpecificationEntries>true</addDefaultSpecificationEntries>
            </manifest>
          </archive>
        </configuration>
      </plugin>

      <plugin>
        <groupId>org.jacoco</groupId>
        <artifactId>jacoco-maven-plugin</artifactId>
        <version>0.8.8</version> <!-- {x-version-update;org.jacoco:jacoco-maven-plugin;external_dependency} -->
        <configuration>
          <excludes>
            <exclude>com/azure/resourcemanager/**/fluent/**/*</exclude>
            <exclude>com/azure/resourcemanager/**/models/**/*</exclude>
            <exclude>com/azure/resourcemanager/**/implementation/*ClientImpl*</exclude>
            <exclude>com/azure/resourcemanager/**/implementation/*ClientBuilder*</exclude>
          </excludes>
        </configuration>
      </plugin>
    </plugins>
  </build>
</project><|MERGE_RESOLUTION|>--- conflicted
+++ resolved
@@ -10,11 +10,7 @@
 
   <groupId>com.azure.resourcemanager</groupId>
   <artifactId>azure-resourcemanager-msi</artifactId>
-<<<<<<< HEAD
-  <version>2.19.0-beta.1</version> <!-- {x-version-update;com.azure.resourcemanager:azure-resourcemanager-msi;current} -->
-=======
   <version>2.20.0-beta.1</version> <!-- {x-version-update;com.azure.resourcemanager:azure-resourcemanager-msi;current} -->
->>>>>>> 8a6962b0
   <packaging>jar</packaging>
 
   <name>Microsoft Azure SDK for Managed Service Identity (MSI) Management</name>
@@ -59,20 +55,12 @@
     <dependency>
       <groupId>com.azure.resourcemanager</groupId>
       <artifactId>azure-resourcemanager-resources</artifactId>
-<<<<<<< HEAD
-      <version>2.19.0-beta.1</version> <!-- {x-version-update;com.azure.resourcemanager:azure-resourcemanager-resources;current} -->
-=======
       <version>2.20.0-beta.1</version> <!-- {x-version-update;com.azure.resourcemanager:azure-resourcemanager-resources;current} -->
->>>>>>> 8a6962b0
     </dependency>
     <dependency>
       <groupId>com.azure.resourcemanager</groupId>
       <artifactId>azure-resourcemanager-authorization</artifactId>
-<<<<<<< HEAD
-      <version>2.19.0-beta.1</version> <!-- {x-version-update;com.azure.resourcemanager:azure-resourcemanager-authorization;current} -->
-=======
       <version>2.20.0-beta.1</version> <!-- {x-version-update;com.azure.resourcemanager:azure-resourcemanager-authorization;current} -->
->>>>>>> 8a6962b0
     </dependency>
     <dependency>
       <groupId>org.junit.jupiter</groupId>
@@ -89,11 +77,7 @@
     <dependency>
       <groupId>com.azure.resourcemanager</groupId>
       <artifactId>azure-resourcemanager-storage</artifactId>
-<<<<<<< HEAD
-      <version>2.19.0-beta.1</version> <!-- {x-version-update;com.azure.resourcemanager:azure-resourcemanager-storage;current} -->
-=======
       <version>2.20.0-beta.1</version> <!-- {x-version-update;com.azure.resourcemanager:azure-resourcemanager-storage;current} -->
->>>>>>> 8a6962b0
       <scope>test</scope>
     </dependency>
     <dependency>
