--- conflicted
+++ resolved
@@ -56,17 +56,10 @@
 
     @Override
     protected void initializeClients(HttpPipeline httpPipeline, AzureProfile profile) {
-<<<<<<< HEAD
-        SdkContext.setDelayProvider(new TestDelayProvider(!isPlaybackMode()));
-        SdkContext sdkContext = new SdkContext();
-        sdkContext.setIdentifierFunction(name -> new TestIdentifierProvider(testResourceNamer));
-        this.msiManager = MsiManager.authenticate(httpPipeline, profile);
-=======
         ResourceManagerUtils.InternalRuntimeContext.setDelayProvider(new TestDelayProvider(!isPlaybackMode()));
         ResourceManagerUtils.InternalRuntimeContext internalContext = new ResourceManagerUtils.InternalRuntimeContext();
         internalContext.setIdentifierFunction(name -> new TestIdentifierProvider(testResourceNamer));
-        this.msiManager = MSIManager.authenticate(httpPipeline, profile);
->>>>>>> ac5103a2
+        this.msiManager = MsiManager.authenticate(httpPipeline, profile);
         this.resourceManager = msiManager.resourceManager();
         setInternalContext(internalContext, msiManager);
     }
