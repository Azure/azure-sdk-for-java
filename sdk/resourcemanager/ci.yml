--- conflicted
+++ resolved
@@ -44,19 +44,6 @@
   displayName: 'azure-resourcemanager-appplatform'
   type: boolean
   default: true
-<<<<<<< HEAD
-- name: release_azureresourcemanagercosmos
-  displayName: 'azure-resourcemanager-cosmos'
-  type: boolean
-  default: true
-- name: release_azureresourcemanagermonitor
-  displayName: 'azure-resourcemanager-monitor'
-=======
-- name: release_azureresourcemanagerservicebus
-  displayName: 'azure-resourcemanager-servicebus'
->>>>>>> 1d173fe0
-  type: boolean
-  default: true
 - name: release_azureresourcemanagertest
   displayName: 'azure-resourcemanager-test'
   type: boolean
@@ -75,21 +62,6 @@
         groupId: com.azure.resourcemanager
         safeName: azureresourcemanagerappplatform
         releaseInBatch: ${{ parameters.release_azureresourcemanagerappplatform }}
-<<<<<<< HEAD
-      - name: azure-resourcemanager-cosmos
-        groupId: com.azure.resourcemanager
-        safeName: azureresourcemanagercosmos
-        releaseInBatch: ${{ parameters.release_azureresourcemanagercosmos }}
-      - name: azure-resourcemanager-monitor
-        groupId: com.azure.resourcemanager
-        safeName: azureresourcemanagermonitor
-        releaseInBatch: ${{ parameters.release_azureresourcemanagermonitor }}
-=======
-      - name: azure-resourcemanager-servicebus
-        groupId: com.azure.resourcemanager
-        safeName: azureresourcemanagerservicebus
-        releaseInBatch: ${{ parameters.release_azureresourcemanagerservicebus }}
->>>>>>> 1d173fe0
       - name: azure-resourcemanager-test
         groupId: com.azure.resourcemanager
         safeName: azureresourcemanagertest
