--- conflicted
+++ resolved
@@ -1,10 +1,6 @@
 # Release History
 
-<<<<<<< HEAD
-## 2.15.0-beta.1 (Unreleased)
-=======
 ## 2.16.0-beta.1 (Unreleased)
->>>>>>> 8d609db9
 
 ### Features Added
 
@@ -14,8 +10,6 @@
 
 ### Other Changes
 
-<<<<<<< HEAD
-=======
 ## 2.15.0 (2022-05-25)
 
 ### Other Changes
@@ -24,7 +18,6 @@
 
 - Updated core dependency from resources.
 
->>>>>>> 8d609db9
 ## 2.14.0 (2022-04-11)
 
 ### Other Changes
