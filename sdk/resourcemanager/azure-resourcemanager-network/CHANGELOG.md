--- conflicted
+++ resolved
@@ -2,13 +2,10 @@
 
 ## 2.27.0-beta.1 (Unreleased)
 
-<<<<<<< HEAD
 ### Features Added
 
 - Supported `withNatGateway` in `Subnet`.
 
-=======
->>>>>>> 1caf2903
 ### Breaking Changes
 
 - Removed `DRAIN` from class `LoadBalancerBackendAddressAdminState`.
