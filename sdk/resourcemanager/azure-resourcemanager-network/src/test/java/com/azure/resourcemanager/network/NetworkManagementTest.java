// Copyright (c) Microsoft Corporation. All rights reserved.
// Licensed under the MIT License.

package com.azure.resourcemanager.network;

import com.azure.core.credential.TokenCredential;
import com.azure.core.http.HttpClient;
import com.azure.core.http.HttpPipeline;
import com.azure.core.http.policy.HttpLogOptions;
import com.azure.core.http.policy.HttpPipelinePolicy;
import com.azure.core.http.policy.RetryPolicy;
import com.azure.resourcemanager.keyvault.KeyVaultManager;
import com.azure.resourcemanager.msi.MsiManager;
import com.azure.core.management.profile.AzureProfile;
import com.azure.resourcemanager.resources.ResourceManager;
import com.azure.resourcemanager.resources.fluentcore.utils.HttpPipelineProvider;
import com.azure.resourcemanager.resources.fluentcore.utils.ResourceManagerUtils;
import com.azure.resourcemanager.test.ResourceManagerTestBase;
import com.azure.resourcemanager.test.utils.TestDelayProvider;
import com.azure.resourcemanager.test.utils.TestIdentifierProvider;

import java.time.temporal.ChronoUnit;
import java.util.List;

public class NetworkManagementTest extends ResourceManagerTestBase {
    protected ResourceManager resourceManager;
    protected NetworkManager networkManager;
    protected KeyVaultManager keyVaultManager;
    protected MsiManager msiManager;
    protected String rgName = "";

    @Override
    protected HttpPipeline buildHttpPipeline(
        TokenCredential credential,
        AzureProfile profile,
        HttpLogOptions httpLogOptions,
        List<HttpPipelinePolicy> policies,
        HttpClient httpClient) {
        return HttpPipelineProvider.buildHttpPipeline(
            credential,
            profile,
            null,
            httpLogOptions,
            null,
            new RetryPolicy("Retry-After", ChronoUnit.SECONDS),
            policies,
            httpClient);
    }

    @Override
    protected void initializeClients(HttpPipeline httpPipeline, AzureProfile profile) {
        ResourceManagerUtils.InternalRuntimeContext.setDelayProvider(new TestDelayProvider(!isPlaybackMode()));
        ResourceManagerUtils.InternalRuntimeContext internalContext = new ResourceManagerUtils.InternalRuntimeContext();
        internalContext.setIdentifierFunction(name -> new TestIdentifierProvider(testResourceNamer));
        rgName = generateRandomResourceName("javanwmrg", 15);
        resourceManager =
            ResourceManager.authenticate(httpPipeline, profile).withDefaultSubscription();
        networkManager = NetworkManager.authenticate(httpPipeline, profile);
        keyVaultManager = KeyVaultManager.authenticate(httpPipeline, profile);
<<<<<<< HEAD
        msiManager = MsiManager.authenticate(httpPipeline, profile);
        setSdkContext(sdkContext, networkManager);
=======
        msiManager = MSIManager.authenticate(httpPipeline, profile);
        setInternalContext(internalContext, networkManager);
>>>>>>> ac5103a2
    }

    @Override
    protected void cleanUpResources() {
        resourceManager.resourceGroups().beginDeleteByName(rgName);
    }
}<|MERGE_RESOLUTION|>--- conflicted
+++ resolved
@@ -57,13 +57,8 @@
             ResourceManager.authenticate(httpPipeline, profile).withDefaultSubscription();
         networkManager = NetworkManager.authenticate(httpPipeline, profile);
         keyVaultManager = KeyVaultManager.authenticate(httpPipeline, profile);
-<<<<<<< HEAD
         msiManager = MsiManager.authenticate(httpPipeline, profile);
-        setSdkContext(sdkContext, networkManager);
-=======
-        msiManager = MSIManager.authenticate(httpPipeline, profile);
         setInternalContext(internalContext, networkManager);
->>>>>>> ac5103a2
     }
 
     @Override
