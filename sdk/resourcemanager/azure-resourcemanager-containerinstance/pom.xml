<?xml version="1.0" encoding="UTF-8"?>
<project xmlns="http://maven.apache.org/POM/4.0.0" xmlns:xsi="http://www.w3.org/2001/XMLSchema-instance" xsi:schemaLocation="http://maven.apache.org/POM/4.0.0 http://maven.apache.org/xsd/maven-4.0.0.xsd">
  <modelVersion>4.0.0</modelVersion>
  <parent>
    <groupId>com.azure</groupId>
    <artifactId>azure-client-sdk-parent</artifactId>
    <version>1.7.0</version> <!-- {x-version-update;com.azure:azure-client-sdk-parent;current} -->
    <relativePath>../../parents/azure-client-sdk-parent</relativePath>
  </parent>

  <groupId>com.azure.resourcemanager</groupId>
  <artifactId>azure-resourcemanager-containerinstance</artifactId>
<<<<<<< HEAD
  <version>2.40.0-beta.1</version> <!-- {x-version-update;com.azure.resourcemanager:azure-resourcemanager-containerinstance;current} -->
=======
  <version>2.41.0-beta.1</version> <!-- {x-version-update;com.azure.resourcemanager:azure-resourcemanager-containerinstance;current} -->
>>>>>>> 3215c546
  <packaging>jar</packaging>

  <name>Microsoft Azure SDK for Container Instance Management</name>
  <description>This package contains Microsoft Azure Container Instance SDK. For documentation on how to use this package, please see https://aka.ms/azsdk/java/mgmt</description>
  <url>https://github.com/Azure/azure-sdk-for-java</url>

  <licenses>
    <license>
      <name>The MIT License (MIT)</name>
      <url>http://opensource.org/licenses/MIT</url>
      <distribution>repo</distribution>
    </license>
  </licenses>

  <scm>
    <url>https://github.com/Azure/azure-sdk-for-java</url>
    <connection>scm:git:git@github.com:Azure/azure-sdk-for-java.git</connection>
    <tag>HEAD</tag>
  </scm>

  <properties>
    <!-- RMJacoco -->
    <jacoco.min.linecoverage>0.10</jacoco.min.linecoverage>
    <jacoco.min.branchcoverage>0.10</jacoco.min.branchcoverage>
    <!-- Configures the Java 9+ run to perform the required module exports, opens, and reads that are necessary for testing but shouldn't be part of the module-info. -->
    <javaModulesSurefireArgLine>
      --add-opens com.azure.resourcemanager.authorization/com.azure.resourcemanager.authorization=ALL-UNNAMED
      --add-opens com.azure.resourcemanager.containerinstance/com.azure.resourcemanager.containerinstance=ALL-UNNAMED
      --add-opens com.azure.resourcemanager.resources/com.azure.resourcemanager.resources=ALL-UNNAMED
      --add-opens com.azure.resourcemanager.resources/com.azure.resourcemanager.resources.fluentcore.arm=ALL-UNNAMED

      --add-opens com.azure.resourcemanager.storage/com.azure.resourcemanager.storage=ALL-UNNAMED
      --add-opens com.azure.resourcemanager.authorization/com.azure.resourcemanager.authorization=ALL-UNNAMED
      --add-opens com.azure.resourcemanager.msi/com.azure.resourcemanager.msi=ALL-UNNAMED
      --add-opens com.azure.core/com.azure.core.implementation.util=ALL-UNNAMED
    </javaModulesSurefireArgLine>
  </properties>

  <developers>
    <developer>
      <id>microsoft</id>
      <name>Microsoft</name>
    </developer>
  </developers>

  <dependencies>
    <dependency>
      <groupId>com.azure.resourcemanager</groupId>
      <artifactId>azure-resourcemanager-resources</artifactId>
      <version>2.41.0-beta.1</version> <!-- {x-version-update;com.azure.resourcemanager:azure-resourcemanager-resources;current} -->
    </dependency>
    <dependency>
      <groupId>com.azure.resourcemanager</groupId>
      <artifactId>azure-resourcemanager-storage</artifactId>
      <version>2.41.0-beta.1</version> <!-- {x-version-update;com.azure.resourcemanager:azure-resourcemanager-storage;current} -->
    </dependency>
    <dependency>
      <groupId>com.azure.resourcemanager</groupId>
      <artifactId>azure-resourcemanager-authorization</artifactId>
<<<<<<< HEAD
      <version>2.40.0-beta.1</version> <!-- {x-version-update;com.azure.resourcemanager:azure-resourcemanager-authorization;current} -->
=======
      <version>2.41.0-beta.1</version> <!-- {x-version-update;com.azure.resourcemanager:azure-resourcemanager-authorization;current} -->
>>>>>>> 3215c546
    </dependency>
    <dependency>
      <groupId>com.azure.resourcemanager</groupId>
      <artifactId>azure-resourcemanager-msi</artifactId>
<<<<<<< HEAD
      <version>2.40.0-beta.1</version> <!-- {x-version-update;com.azure.resourcemanager:azure-resourcemanager-msi;current} -->
=======
      <version>2.41.0-beta.1</version> <!-- {x-version-update;com.azure.resourcemanager:azure-resourcemanager-msi;current} -->
>>>>>>> 3215c546
    </dependency>
    <dependency>
      <groupId>com.azure.resourcemanager</groupId>
      <artifactId>azure-resourcemanager-network</artifactId>
<<<<<<< HEAD
      <version>2.40.0-beta.1</version> <!-- {x-version-update;com.azure.resourcemanager:azure-resourcemanager-network;current} -->
=======
      <version>2.41.0-beta.1</version> <!-- {x-version-update;com.azure.resourcemanager:azure-resourcemanager-network;current} -->
>>>>>>> 3215c546
    </dependency>
    <dependency>
      <groupId>com.azure</groupId>
      <artifactId>azure-storage-file-share</artifactId>
      <version>12.22.1</version> <!-- {x-version-update;com.azure:azure-storage-file-share;dependency} -->
      <exclusions>
        <exclusion>
          <groupId>com.azure</groupId>
          <artifactId>azure-core-http-netty</artifactId>
        </exclusion>
      </exclusions>
    </dependency>
    <dependency>
      <groupId>org.slf4j</groupId>
      <artifactId>slf4j-simple</artifactId>
      <version>2.0.13</version> <!-- {x-version-update;org.slf4j:slf4j-simple;external_dependency} -->
      <scope>test</scope>
    </dependency>
    <dependency>
      <groupId>org.junit.jupiter</groupId>
      <artifactId>junit-jupiter-engine</artifactId>
      <version>5.10.2</version> <!-- {x-version-update;org.junit.jupiter:junit-jupiter-engine;external_dependency} -->
      <scope>test</scope>
    </dependency>
    <dependency>
      <groupId>org.junit.jupiter</groupId>
      <artifactId>junit-jupiter-api</artifactId>
      <version>5.10.2</version> <!-- {x-version-update;org.junit.jupiter:junit-jupiter-api;external_dependency} -->
      <scope>test</scope>
    </dependency>
    <dependency>
      <groupId>com.azure</groupId>
      <artifactId>azure-core-http-netty</artifactId>
      <version>1.15.1</version> <!-- {x-version-update;com.azure:azure-core-http-netty;dependency} -->
      <scope>test</scope>
    </dependency>
  </dependencies>
  <profiles>
    <profile>
      <id>azure-mgmt-sdk-test-jar</id>
      <activation>
        <property>
          <name>!maven.test.skip</name>
        </property>
      </activation>
      <dependencies>
        <dependency>
          <groupId>com.azure.resourcemanager</groupId>
          <artifactId>azure-resourcemanager-test</artifactId>
          <version>2.0.0-beta.1</version> <!-- {x-version-update;com.azure.resourcemanager:azure-resourcemanager-test;current} -->
          <scope>test</scope>
        </dependency>
      </dependencies>
    </profile>
  </profiles>
  <build>
    <plugins>
      <plugin>
        <groupId>org.apache.maven.plugins</groupId>
        <artifactId>maven-jar-plugin</artifactId>
        <version>3.4.1</version> <!-- {x-version-update;org.apache.maven.plugins:maven-jar-plugin;external_dependency} -->
        <configuration>
          <archive>
            <manifest>
              <addDefaultImplementationEntries>true</addDefaultImplementationEntries>
              <addDefaultSpecificationEntries>true</addDefaultSpecificationEntries>
            </manifest>
          </archive>
        </configuration>
      </plugin>

      <plugin>
        <groupId>org.jacoco</groupId>
        <artifactId>jacoco-maven-plugin</artifactId>
        <version>0.8.12</version> <!-- {x-version-update;org.jacoco:jacoco-maven-plugin;external_dependency} -->
        <configuration>
          <excludes>
            <exclude>com/azure/resourcemanager/**/fluent/**/*</exclude>
            <exclude>com/azure/resourcemanager/**/models/**/*</exclude>
            <exclude>com/azure/resourcemanager/**/implementation/*ClientImpl*</exclude>
            <exclude>com/azure/resourcemanager/**/implementation/*ClientBuilder*</exclude>
          </excludes>
        </configuration>
      </plugin>
    </plugins>
  </build>
</project><|MERGE_RESOLUTION|>--- conflicted
+++ resolved
@@ -10,11 +10,7 @@
 
   <groupId>com.azure.resourcemanager</groupId>
   <artifactId>azure-resourcemanager-containerinstance</artifactId>
-<<<<<<< HEAD
-  <version>2.40.0-beta.1</version> <!-- {x-version-update;com.azure.resourcemanager:azure-resourcemanager-containerinstance;current} -->
-=======
   <version>2.41.0-beta.1</version> <!-- {x-version-update;com.azure.resourcemanager:azure-resourcemanager-containerinstance;current} -->
->>>>>>> 3215c546
   <packaging>jar</packaging>
 
   <name>Microsoft Azure SDK for Container Instance Management</name>
@@ -74,29 +70,17 @@
     <dependency>
       <groupId>com.azure.resourcemanager</groupId>
       <artifactId>azure-resourcemanager-authorization</artifactId>
-<<<<<<< HEAD
-      <version>2.40.0-beta.1</version> <!-- {x-version-update;com.azure.resourcemanager:azure-resourcemanager-authorization;current} -->
-=======
       <version>2.41.0-beta.1</version> <!-- {x-version-update;com.azure.resourcemanager:azure-resourcemanager-authorization;current} -->
->>>>>>> 3215c546
     </dependency>
     <dependency>
       <groupId>com.azure.resourcemanager</groupId>
       <artifactId>azure-resourcemanager-msi</artifactId>
-<<<<<<< HEAD
-      <version>2.40.0-beta.1</version> <!-- {x-version-update;com.azure.resourcemanager:azure-resourcemanager-msi;current} -->
-=======
       <version>2.41.0-beta.1</version> <!-- {x-version-update;com.azure.resourcemanager:azure-resourcemanager-msi;current} -->
->>>>>>> 3215c546
     </dependency>
     <dependency>
       <groupId>com.azure.resourcemanager</groupId>
       <artifactId>azure-resourcemanager-network</artifactId>
-<<<<<<< HEAD
-      <version>2.40.0-beta.1</version> <!-- {x-version-update;com.azure.resourcemanager:azure-resourcemanager-network;current} -->
-=======
       <version>2.41.0-beta.1</version> <!-- {x-version-update;com.azure.resourcemanager:azure-resourcemanager-network;current} -->
->>>>>>> 3215c546
     </dependency>
     <dependency>
       <groupId>com.azure</groupId>
