<?xml version="1.0" encoding="UTF-8"?>
<project xmlns="http://maven.apache.org/POM/4.0.0" xmlns:xsi="http://www.w3.org/2001/XMLSchema-instance" xsi:schemaLocation="http://maven.apache.org/POM/4.0.0 http://maven.apache.org/xsd/maven-4.0.0.xsd">
  <modelVersion>4.0.0</modelVersion>
  <parent>
    <groupId>com.azure</groupId>
    <artifactId>azure-client-sdk-parent</artifactId>
    <version>1.7.0</version> <!-- {x-version-update;com.azure:azure-client-sdk-parent;current} -->
    <relativePath>../../parents/azure-client-sdk-parent</relativePath>
  </parent>

  <groupId>com.azure.resourcemanager</groupId>
  <artifactId>azure-resourcemanager-containerinstance</artifactId>
  <version>2.11.0-beta.1</version> <!-- {x-version-update;com.azure.resourcemanager:azure-resourcemanager-containerinstance;current} -->
  <packaging>jar</packaging>

  <name>Microsoft Azure SDK for Container Instance Management</name>
  <description>This package contains Microsoft Azure Container Instance SDK. For documentation on how to use this package, please see https://aka.ms/azsdk/java/mgmt</description>
  <url>https://github.com/Azure/azure-sdk-for-java</url>

  <licenses>
    <license>
      <name>The MIT License (MIT)</name>
      <url>http://opensource.org/licenses/MIT</url>
      <distribution>repo</distribution>
    </license>
  </licenses>

  <scm>
    <url>https://github.com/Azure/azure-sdk-for-java</url>
    <connection>scm:git:git@github.com:Azure/azure-sdk-for-java.git</connection>
    <tag>HEAD</tag>
  </scm>

  <properties>
    <!-- RMJacoco -->
    <jacoco.min.linecoverage>0.10</jacoco.min.linecoverage>
    <jacoco.min.branchcoverage>0.10</jacoco.min.branchcoverage>
    <!-- Configures the Java 9+ run to perform the required module exports, opens, and reads that are necessary for testing but shouldn't be part of the module-info. -->
    <javaModulesSurefireArgLine>
      --add-opens com.azure.resourcemanager.authorization/com.azure.resourcemanager.authorization=ALL-UNNAMED
      --add-opens com.azure.resourcemanager.containerinstance/com.azure.resourcemanager.containerinstance=ALL-UNNAMED
      --add-opens com.azure.resourcemanager.resources/com.azure.resourcemanager.resources=ALL-UNNAMED
      --add-opens com.azure.resourcemanager.resources/com.azure.resourcemanager.resources.fluentcore.arm=ALL-UNNAMED
    </javaModulesSurefireArgLine>
    <codesnippet.skip>false</codesnippet.skip>
    <javadocDoclet></javadocDoclet>
    <javadocDocletOptions></javadocDocletOptions>
  </properties>

  <developers>
    <developer>
      <id>microsoft</id>
      <name>Microsoft</name>
    </developer>
  </developers>

  <dependencies>
    <dependency>
      <groupId>com.azure.resourcemanager</groupId>
      <artifactId>azure-resourcemanager-resources</artifactId>
      <version>2.11.0-beta.1</version> <!-- {x-version-update;com.azure.resourcemanager:azure-resourcemanager-resources;current} -->
    </dependency>
    <dependency>
      <groupId>com.azure.resourcemanager</groupId>
      <artifactId>azure-resourcemanager-storage</artifactId>
      <version>2.11.0-beta.1</version> <!-- {x-version-update;com.azure.resourcemanager:azure-resourcemanager-storage;current} -->
    </dependency>
    <dependency>
      <groupId>com.azure.resourcemanager</groupId>
      <artifactId>azure-resourcemanager-authorization</artifactId>
      <version>2.11.0-beta.1</version> <!-- {x-version-update;com.azure.resourcemanager:azure-resourcemanager-authorization;current} -->
    </dependency>
    <dependency>
      <groupId>com.azure.resourcemanager</groupId>
      <artifactId>azure-resourcemanager-msi</artifactId>
      <version>2.11.0-beta.1</version> <!-- {x-version-update;com.azure.resourcemanager:azure-resourcemanager-msi;current} -->
    </dependency>
    <dependency>
      <groupId>com.azure.resourcemanager</groupId>
      <artifactId>azure-resourcemanager-network</artifactId>
      <version>2.11.0-beta.1</version> <!-- {x-version-update;com.azure.resourcemanager:azure-resourcemanager-network;current} -->
    </dependency>
    <dependency>
      <groupId>com.azure</groupId>
      <artifactId>azure-storage-file-share</artifactId>
      <version>12.11.2</version> <!-- {x-version-update;com.azure:azure-storage-file-share;dependency} -->
      <exclusions>
        <exclusion>
          <groupId>com.azure</groupId>
          <artifactId>azure-core-http-netty</artifactId>
        </exclusion>
      </exclusions>
    </dependency>
    <dependency>
      <groupId>org.slf4j</groupId>
      <artifactId>slf4j-simple</artifactId>
      <version>1.7.32</version> <!-- {x-version-update;org.slf4j:slf4j-simple;external_dependency} -->
      <scope>test</scope>
    </dependency>
    <dependency>
      <groupId>org.junit.jupiter</groupId>
      <artifactId>junit-jupiter-engine</artifactId>
      <version>5.8.1</version> <!-- {x-version-update;org.junit.jupiter:junit-jupiter-engine;external_dependency} -->
      <scope>test</scope>
    </dependency>
    <dependency>
      <groupId>org.junit.jupiter</groupId>
      <artifactId>junit-jupiter-api</artifactId>
      <version>5.8.1</version> <!-- {x-version-update;org.junit.jupiter:junit-jupiter-api;external_dependency} -->
      <scope>test</scope>
    </dependency>
    <dependency>
      <groupId>com.azure</groupId>
      <artifactId>azure-core-http-netty</artifactId>
      <version>1.11.4</version> <!-- {x-version-update;com.azure:azure-core-http-netty;dependency} -->
      <scope>test</scope>
    </dependency>
  </dependencies>
  <profiles>
    <profile>
      <id>azure-mgmt-sdk-test-jar</id>
      <activation>
        <property>
          <name>!maven.test.skip</name>
        </property>
      </activation>
      <dependencies>
        <dependency>
          <groupId>com.azure.resourcemanager</groupId>
          <artifactId>azure-resourcemanager-test</artifactId>
          <version>2.0.0-beta.1</version> <!-- {x-version-update;com.azure.resourcemanager:azure-resourcemanager-test;current} -->
          <scope>test</scope>
        </dependency>
      </dependencies>
    </profile>
  </profiles>
  <build>
    <plugins>
      <plugin>
        <groupId>org.apache.maven.plugins</groupId>
        <artifactId>maven-jar-plugin</artifactId>
        <version>3.1.2</version> <!-- {x-version-update;org.apache.maven.plugins:maven-jar-plugin;external_dependency} -->
        <configuration>
          <archive>
            <manifest>
              <addDefaultImplementationEntries>true</addDefaultImplementationEntries>
              <addDefaultSpecificationEntries>true</addDefaultSpecificationEntries>
            </manifest>
          </archive>
        </configuration>
      </plugin>

      <plugin>
        <groupId>org.jacoco</groupId>
        <artifactId>jacoco-maven-plugin</artifactId>
        <version>0.8.7</version> <!-- {x-version-update;org.jacoco:jacoco-maven-plugin;external_dependency} -->
        <configuration>
          <excludes>
            <exclude>com/azure/resourcemanager/**/fluent/**/*</exclude>
            <exclude>com/azure/resourcemanager/**/models/**/*</exclude>
            <exclude>com/azure/resourcemanager/**/implementation/*ClientImpl*</exclude>
            <exclude>com/azure/resourcemanager/**/implementation/*ClientBuilder*</exclude>
          </excludes>
        </configuration>
      </plugin>
<<<<<<< HEAD
      <plugin>
        <groupId>org.revapi</groupId>
        <artifactId>revapi-maven-plugin</artifactId>
        <version>0.11.2</version> <!-- {x-version-update;org.revapi:revapi-maven-plugin;external_dependency} -->
        <configuration>
          <skip>true</skip>
          <analysisConfiguration>
            <revapi.ignore>
              <item>
                <code>java.method.addedToInterface</code>
              </item>
              <item>
                <regex>true</regex>
                <code>.*</code>
                <package>com\.azure\.resourcemanager(\.[^.]+)+\.fluent(\.[^.]+)*</package>
              </item>
            </revapi.ignore>
          </analysisConfiguration>
        </configuration>
      </plugin>
=======
>>>>>>> bd238937
    </plugins>
  </build>
</project><|MERGE_RESOLUTION|>--- conflicted
+++ resolved
@@ -163,29 +163,6 @@
           </excludes>
         </configuration>
       </plugin>
-<<<<<<< HEAD
-      <plugin>
-        <groupId>org.revapi</groupId>
-        <artifactId>revapi-maven-plugin</artifactId>
-        <version>0.11.2</version> <!-- {x-version-update;org.revapi:revapi-maven-plugin;external_dependency} -->
-        <configuration>
-          <skip>true</skip>
-          <analysisConfiguration>
-            <revapi.ignore>
-              <item>
-                <code>java.method.addedToInterface</code>
-              </item>
-              <item>
-                <regex>true</regex>
-                <code>.*</code>
-                <package>com\.azure\.resourcemanager(\.[^.]+)+\.fluent(\.[^.]+)*</package>
-              </item>
-            </revapi.ignore>
-          </analysisConfiguration>
-        </configuration>
-      </plugin>
-=======
->>>>>>> bd238937
     </plugins>
   </build>
 </project>