<?xml version="1.0" encoding="UTF-8"?>
<project xmlns="http://maven.apache.org/POM/4.0.0" xmlns:xsi="http://www.w3.org/2001/XMLSchema-instance" xsi:schemaLocation="http://maven.apache.org/POM/4.0.0 http://maven.apache.org/xsd/maven-4.0.0.xsd">
  <modelVersion>4.0.0</modelVersion>
  <parent>
    <groupId>com.azure</groupId>
    <artifactId>azure-client-sdk-parent</artifactId>
    <version>1.7.0</version> <!-- {x-version-update;com.azure:azure-client-sdk-parent;current} -->
    <relativePath>../../parents/azure-client-sdk-parent</relativePath>
  </parent>

  <groupId>com.azure.resourcemanager</groupId>
  <artifactId>azure-resourcemanager-containerinstance</artifactId>
  <version>2.14.0-beta.1</version> <!-- {x-version-update;com.azure.resourcemanager:azure-resourcemanager-containerinstance;current} -->
  <packaging>jar</packaging>

  <name>Microsoft Azure SDK for Container Instance Management</name>
  <description>This package contains Microsoft Azure Container Instance SDK. For documentation on how to use this package, please see https://aka.ms/azsdk/java/mgmt</description>
  <url>https://github.com/Azure/azure-sdk-for-java</url>

  <licenses>
    <license>
      <name>The MIT License (MIT)</name>
      <url>http://opensource.org/licenses/MIT</url>
      <distribution>repo</distribution>
    </license>
  </licenses>

  <scm>
    <url>https://github.com/Azure/azure-sdk-for-java</url>
    <connection>scm:git:git@github.com:Azure/azure-sdk-for-java.git</connection>
    <tag>HEAD</tag>
  </scm>

  <properties>
    <!-- RMJacoco -->
    <jacoco.min.linecoverage>0.10</jacoco.min.linecoverage>
    <jacoco.min.branchcoverage>0.10</jacoco.min.branchcoverage>
    <!-- Configures the Java 9+ run to perform the required module exports, opens, and reads that are necessary for testing but shouldn't be part of the module-info. -->
    <javaModulesSurefireArgLine>
      --add-opens com.azure.resourcemanager.authorization/com.azure.resourcemanager.authorization=ALL-UNNAMED
      --add-opens com.azure.resourcemanager.containerinstance/com.azure.resourcemanager.containerinstance=ALL-UNNAMED
      --add-opens com.azure.resourcemanager.resources/com.azure.resourcemanager.resources=ALL-UNNAMED
      --add-opens com.azure.resourcemanager.resources/com.azure.resourcemanager.resources.fluentcore.arm=ALL-UNNAMED
    </javaModulesSurefireArgLine>
<<<<<<< HEAD
    <revapi.skip>true</revapi.skip>
=======
>>>>>>> a2c852f6
  </properties>

  <developers>
    <developer>
      <id>microsoft</id>
      <name>Microsoft</name>
    </developer>
  </developers>

  <dependencies>
    <dependency>
      <groupId>com.azure.resourcemanager</groupId>
      <artifactId>azure-resourcemanager-resources</artifactId>
      <version>2.14.0-beta.1</version> <!-- {x-version-update;com.azure.resourcemanager:azure-resourcemanager-resources;current} -->
    </dependency>
    <dependency>
      <groupId>com.azure.resourcemanager</groupId>
      <artifactId>azure-resourcemanager-storage</artifactId>
      <version>2.14.0-beta.1</version> <!-- {x-version-update;com.azure.resourcemanager:azure-resourcemanager-storage;current} -->
    </dependency>
    <dependency>
      <groupId>com.azure.resourcemanager</groupId>
      <artifactId>azure-resourcemanager-authorization</artifactId>
      <version>2.14.0-beta.1</version> <!-- {x-version-update;com.azure.resourcemanager:azure-resourcemanager-authorization;current} -->
    </dependency>
    <dependency>
      <groupId>com.azure.resourcemanager</groupId>
      <artifactId>azure-resourcemanager-msi</artifactId>
      <version>2.14.0-beta.1</version> <!-- {x-version-update;com.azure.resourcemanager:azure-resourcemanager-msi;current} -->
    </dependency>
    <dependency>
      <groupId>com.azure.resourcemanager</groupId>
      <artifactId>azure-resourcemanager-network</artifactId>
      <version>2.14.0-beta.1</version> <!-- {x-version-update;com.azure.resourcemanager:azure-resourcemanager-network;current} -->
    </dependency>
    <dependency>
      <groupId>com.azure</groupId>
      <artifactId>azure-storage-file-share</artifactId>
      <version>12.12.0</version> <!-- {x-version-update;com.azure:azure-storage-file-share;dependency} -->
      <exclusions>
        <exclusion>
          <groupId>com.azure</groupId>
          <artifactId>azure-core-http-netty</artifactId>
        </exclusion>
      </exclusions>
    </dependency>
    <dependency>
      <groupId>org.slf4j</groupId>
      <artifactId>slf4j-simple</artifactId>
      <version>1.7.33</version> <!-- {x-version-update;org.slf4j:slf4j-simple;external_dependency} -->
      <scope>test</scope>
    </dependency>
    <dependency>
      <groupId>org.junit.jupiter</groupId>
      <artifactId>junit-jupiter-engine</artifactId>
      <version>5.8.2</version> <!-- {x-version-update;org.junit.jupiter:junit-jupiter-engine;external_dependency} -->
      <scope>test</scope>
    </dependency>
    <dependency>
      <groupId>org.junit.jupiter</groupId>
      <artifactId>junit-jupiter-api</artifactId>
      <version>5.8.2</version> <!-- {x-version-update;org.junit.jupiter:junit-jupiter-api;external_dependency} -->
      <scope>test</scope>
    </dependency>
    <dependency>
      <groupId>com.azure</groupId>
      <artifactId>azure-core-http-netty</artifactId>
      <version>1.11.8</version> <!-- {x-version-update;com.azure:azure-core-http-netty;dependency} -->
      <scope>test</scope>
    </dependency>
  </dependencies>
  <profiles>
    <profile>
      <id>azure-mgmt-sdk-test-jar</id>
      <activation>
        <property>
          <name>!maven.test.skip</name>
        </property>
      </activation>
      <dependencies>
        <dependency>
          <groupId>com.azure.resourcemanager</groupId>
          <artifactId>azure-resourcemanager-test</artifactId>
          <version>2.0.0-beta.1</version> <!-- {x-version-update;com.azure.resourcemanager:azure-resourcemanager-test;current} -->
          <scope>test</scope>
        </dependency>
      </dependencies>
    </profile>
  </profiles>
  <build>
    <plugins>
      <plugin>
        <groupId>org.apache.maven.plugins</groupId>
        <artifactId>maven-jar-plugin</artifactId>
        <version>3.1.2</version> <!-- {x-version-update;org.apache.maven.plugins:maven-jar-plugin;external_dependency} -->
        <configuration>
          <archive>
            <manifest>
              <addDefaultImplementationEntries>true</addDefaultImplementationEntries>
              <addDefaultSpecificationEntries>true</addDefaultSpecificationEntries>
            </manifest>
          </archive>
        </configuration>
      </plugin>

      <plugin>
        <groupId>org.jacoco</groupId>
        <artifactId>jacoco-maven-plugin</artifactId>
        <version>0.8.7</version> <!-- {x-version-update;org.jacoco:jacoco-maven-plugin;external_dependency} -->
        <configuration>
          <excludes>
            <exclude>com/azure/resourcemanager/**/fluent/**/*</exclude>
            <exclude>com/azure/resourcemanager/**/models/**/*</exclude>
            <exclude>com/azure/resourcemanager/**/implementation/*ClientImpl*</exclude>
            <exclude>com/azure/resourcemanager/**/implementation/*ClientBuilder*</exclude>
          </excludes>
        </configuration>
      </plugin>
    </plugins>
  </build>
</project><|MERGE_RESOLUTION|>--- conflicted
+++ resolved
@@ -42,10 +42,6 @@
       --add-opens com.azure.resourcemanager.resources/com.azure.resourcemanager.resources=ALL-UNNAMED
       --add-opens com.azure.resourcemanager.resources/com.azure.resourcemanager.resources.fluentcore.arm=ALL-UNNAMED
     </javaModulesSurefireArgLine>
-<<<<<<< HEAD
-    <revapi.skip>true</revapi.skip>
-=======
->>>>>>> a2c852f6
   </properties>
 
   <developers>
