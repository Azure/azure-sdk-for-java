--- conflicted
+++ resolved
@@ -4,11 +4,8 @@
 
 ### Features Added
 
-<<<<<<< HEAD
+- Supported `getDeploymentStatus` in `SupportsOneDeploy`.
 - Supported Java SE 17 in `FunctionRuntimeStack` for `FunctionApp`.
-=======
-- Supported `getDeploymentStatus` in `SupportsOneDeploy`.
->>>>>>> a6e5f777
 
 ### Breaking Changes
 
