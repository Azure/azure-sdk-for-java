--- conflicted
+++ resolved
@@ -2,13 +2,10 @@
 
 ## 2.42.0-beta.1 (Unreleased)
 
-<<<<<<< HEAD
 ### Features Added
 
 - Added `deploy` function to `FunctionApp` class for deploying zip file to FunctionApp of Flex Consumption plan.
 
-=======
->>>>>>> 1df9a5d1
 ### Breaking Changes
 
 - Type changed from `Float` to `Integer`, on `maximumInstanceCount` and `instanceMemoryMB` property in `FunctionsScaleAndConcurrency` class. 
