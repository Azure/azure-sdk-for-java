--- conflicted
+++ resolved
@@ -93,13 +93,8 @@
             ResourceManager.authenticate(httpPipeline, profile).withDefaultSubscription();
         keyVaultManager = KeyVaultManager.authenticate(httpPipeline, profile);
         appServiceManager = AppServiceManager.authenticate(httpPipeline, profile);
-<<<<<<< HEAD
         msiManager = MsiManager.authenticate(httpPipeline, profile);
-        setSdkContext(sdkContext, appServiceManager, msiManager);
-=======
-        msiManager = MSIManager.authenticate(httpPipeline, profile);
         setInternalContext(internalContext, appServiceManager, msiManager);
->>>>>>> ac5103a2
 
         // useExistingDomainAndCertificate();
         // createNewDomainAndCertificate();
