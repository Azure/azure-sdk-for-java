--- conflicted
+++ resolved
@@ -115,18 +115,10 @@
             @QueryParam("restart") Boolean restart,
             @QueryParam("clean") Boolean clean,
             @QueryParam("isAsync") Boolean isAsync,
-<<<<<<< HEAD
-            @QueryParam("trackDeploymentProgress") Boolean trackDeploymentProgress,
-            @QueryParam("remoteBuild") Boolean remoteBuild,
-            @QueryParam("deployer") String deployer
-        );
-
-=======
             @QueryParam("trackDeploymentProgress") Boolean trackDeploymentProgress
         );
 
         // OneDeploy for FunctionApp of Flex Consumption plan
->>>>>>> 217d18d4
         @Headers({"Content-Type: application/zip"})
         @Post("api/publish")
         Mono<Response<Void>> deployFlexConsumption(
@@ -276,7 +268,7 @@
                            InputStream file, long length,
                            String path, Boolean restart, Boolean clean) {
         Flux<ByteBuffer> flux = FluxUtil.toFluxByteBuffer(file);
-        return retryOnError(service.deploy(host, flux, length, type, path, restart, clean, false, false, null, null))
+        return retryOnError(service.deploy(host, flux, length, type, path, restart, clean, false, false))
             .then();
     }
 
@@ -285,28 +277,7 @@
                            String path, Boolean restart, Boolean clean) throws IOException {
         AsynchronousFileChannel fileChannel = AsynchronousFileChannel.open(file.toPath(), StandardOpenOption.READ);
         return retryOnError(service.deploy(host, FluxUtil.readFile(fileChannel), fileChannel.size(),
-            type, path, restart, clean, false, false, null, null))
-            .then()
-            .doFinally(ignored -> {
-                try {
-                    fileChannel.close();
-                } catch (IOException e) {
-                    logger.logThrowableAsError(e);
-                }
-            });
-    }
-
-    Mono<Void> deployFlexConsumptionAsync(InputStream file, long length) {
-        Flux<ByteBuffer> flux = FluxUtil.toFluxByteBuffer(file);
-        return retryOnError(service.deployFlexConsumption(host, flux, length,
-            false, "JavaSDK"))
-            .then();
-    }
-
-    Mono<Void> deployFlexConsumptionAsync(File file) throws IOException {
-        AsynchronousFileChannel fileChannel = AsynchronousFileChannel.open(file.toPath(), StandardOpenOption.READ);
-        return retryOnError(service.deployFlexConsumption(host, FluxUtil.readFile(fileChannel), fileChannel.size(),
-            false, "JavaSDK"))
+            type, path, restart, clean, false, false))
             .then()
             .doFinally(ignored -> {
                 try {
@@ -344,7 +315,7 @@
 
         AsynchronousFileChannel fileChannel = AsynchronousFileChannel.open(file.toPath(), StandardOpenOption.READ);
         return retryOnError(service.deploy(host, FluxUtil.readFile(fileChannel), fileChannel.size(),
-            type, path, restart, clean, true, trackDeployment, null, null))
+            type, path, restart, clean, true, trackDeployment))
             .map(response -> {
                 HttpHeader deploymentIdHeader = response.getHeaders().get("SCM-DEPLOYMENT-ID");
                 if (trackDeploymentProgress && (deploymentIdHeader == null || deploymentIdHeader.getValue() == null
