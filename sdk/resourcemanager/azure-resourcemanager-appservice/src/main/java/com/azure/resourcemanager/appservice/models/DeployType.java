--- conflicted
+++ resolved
@@ -64,10 +64,7 @@
      *
      * @deprecated Use the {@link #fromString(String)} factory method.
      */
-<<<<<<< HEAD
-=======
     @Deprecated
->>>>>>> 217d18d4
     public DeployType() {
     }
 
