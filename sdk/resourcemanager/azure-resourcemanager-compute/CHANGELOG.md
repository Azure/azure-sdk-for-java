# Release History

## 2.20.0-beta.1 (Unreleased)

<<<<<<< HEAD
### Other Changes

#### Dependency Updates

- Updated Gallery to `2022-03-03`.
=======
### Bugs Fixed

- Fixed bug where `getInstanceView()` in `VirtualMachineExtension` throws NPE if the VM is in deallocated state.
>>>>>>> ff60c648

## 2.19.0 (2022-09-23)

### Breaking Changes

- Property `protectedSettingsFromKeyVault` in `VirtualMachineExtensionUpdate` changed from `Object` to `KeyVaultSecretReference`.

### Other Changes

#### Dependency Updates

- Updated `api-version` to `2022-08-01`.

## 2.18.0 (2022-08-26)

### Bugs Fixed

- Fixed bug where `withDataFromDisk(Disk managedDisk)` in `Snapshot` mistakenly used SKU from Disk. ([#29811](https://github.com/Azure/azure-sdk-for-java/issues/29811))

## 2.17.0 (2022-07-25)

### Breaking Changes

- Property `protectedSettings` in `CloudServiceExtensionProperties` changed from `String` to `Object`.
- Property `settings` in `CloudServiceExtensionProperties` changed from `String` to `Object`.
- Property `communityGalleryInfo` in `SharingProfile` changed from `Object` to `CommunityGalleryInfo`.

### Other Changes

#### Dependency Updates

- Updated `api-version` to `2022-04-04`.

## 2.16.0 (2022-06-24)

### Features Added

- Supported swapping OS disk in `VirtualMachine`.

### Breaking Changes

- Provisioning state in gallery changed to `GalleryProvisioningState`.
- User assigned identity in virtual machine scale set changed to `VirtualMachineIdentityUserAssignedIdentities`.

### Other Changes

#### Dependency Updates

- Updated `api-version` to `2022-03-02`.

## 2.15.0 (2022-05-25)

### Features Added

- Supported `DiskEncryptionSet` for disk encryption set.

### Other Changes

#### Dependency Updates

- Updated `api-version` to `2022-03-01`.

## 2.14.0 (2022-04-11)

### Features Added

- Supported `virtualMachineSizeType()` in `VirtualMachineSize` as a typed alias of `name`.
- Supported ephemeral OS disk in `VirtualMachineScaleSet`.

## 2.13.0 (2022-03-11)

### Features Added

- Supported disk encryption set in `Disk` and `VirtualMachine`.
- Changed to use PATCH for `GalleryImage` update.
- Supported ephemeral OS disk in `VirtualMachine`.
- Supported creating `VirtualMachine` with existing `VirtualMachineScaleSet`.

### Other Changes

#### Dependency Updates

- Updated `api-version` to `2021-12-01`.

## 2.12.0 (2022-02-14)

### Features Added

- Supported option of `filter` and `expand` for list instances of virtual machines by `VirtualMachineScaleSetVMs.list`.
- Changed to include the instance view of the virtual machine, when getting the virtual machine by `VirtualMachineScaleSetVMs.getInstance`.
- Supported batch deallocate, powerOff, start, restart, redeploy for `VirtualMachineScaleSetVMs`.
- Supported deep deletion on virtual machine via `withPrimaryNetworkInterfaceDeleteOptions`, `withOSDiskDeleteOptions`, `withDataDiskDefaultDeleteOptions` in `VirtualMachine` during create.

### Other Changes

#### Dependency Updates

- Updated `api-version` to `2021-11-01`.

## 2.11.0 (2022-01-17)

### Features Added

- Supported Flexible orchestration mode for `VirtualMachineScaleSet` during create.

### Other Changes

#### Dependency Updates

- Updated `api-version` to `2021-08-01`.

## 2.10.0 (2021-11-22)

### Features Added

- Supported hibernation for `VirtualMachine` (preview).
- Supported `withPlan()` for `VirtualMachineScaleSet` during create.
- Supported `getNetworkInterfaceByInstanceIdAsync()` in `VirtualMachineScaleSet`.
- Supported `getNetworkInterfaceAsync()` in `VirtualMachineScaleSetVM`.
- Supported `orchestrationMode()` in `VirtualMachineScaleSet`.

## 2.9.0 (2021-10-21)

### Other Changes

#### Dependency Updates

- Updated core dependency from resources

## 2.8.0 (2021-09-15)

### Dependency Updates

- Updated `api-version` to `2021-07-01`.

### Breaking Changes

- Removed unused class `ManagedArtifact`.

## 2.7.0 (2021-08-12)

### Dependency Updates

- Updated `api-version` to `2021-04-01`.

### Breaking Changes

- Property `publicIpAddressSkuName` in `PublicIpAddressSku` is renamed to `name`.
- Property `publicIpAddressSkuTier` in `PublicIpAddressSku` is renamed to `tier`.
- Enum `SecurityTypes` changed to subclass of `ExpandableStringEnum`.

## 2.6.0 (2021-06-18)

- Supported boot diagnostics with managed storage account.

## 2.5.0 (2021-05-28)
- Refreshed `api-version` `2021-03-01`

## 2.4.0 (2021-04-28)

- Updated core dependency from resources

## 2.3.0 (2021-03-30)

- Updated `api-version` to `2021-03-01`
- Corrected class type for `EncryptionImages`, `GalleryImageVersionStorageProfile`, `GalleryImageVersionUpdate`, `ImageDataDisk`, `ManagedDiskParameters`, `VirtualMachineScaleSetManagedDiskParameters`

## 2.2.0 (2021-02-24)

- Updated `api-version` to `2020-12-01`
- Supported force deletion on virtual machines and virtual machine scale sets
- Removed container service as it is deprecated in compute, please use `KubernetesCluster` from `azure-resourcemanager-containerservice`

## 2.1.0 (2020-11-24)

- Updated core dependency from resources

## 2.0.0 (2020-10-19)

- Updated core dependency from resources

## 2.0.0-beta.4 (2020-09-02)

- Supported beginCreate/beginDelete for VirtualMachine and Disk
- Updated `runPowerShellScript` parameters in VirtualMachine<|MERGE_RESOLUTION|>--- conflicted
+++ resolved
@@ -2,17 +2,15 @@
 
 ## 2.20.0-beta.1 (Unreleased)
 
-<<<<<<< HEAD
+### Bugs Fixed
+
+- Fixed bug where `getInstanceView()` in `VirtualMachineExtension` throws NPE if the VM is in deallocated state.
+
 ### Other Changes
 
 #### Dependency Updates
 
 - Updated Gallery to `2022-03-03`.
-=======
-### Bugs Fixed
-
-- Fixed bug where `getInstanceView()` in `VirtualMachineExtension` throws NPE if the VM is in deallocated state.
->>>>>>> ff60c648
 
 ## 2.19.0 (2022-09-23)
 
