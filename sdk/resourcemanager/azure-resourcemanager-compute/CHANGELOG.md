--- conflicted
+++ resolved
@@ -6,23 +6,20 @@
 
 - Supported `withCopyStart` method in `Snapshot` for copying incremental snapshot from incremental snapshot.
 - Supported `awaitCopyStartCompletion` and `awaitCopyStartCompletionAsync` method in `Snapshot`.
-<<<<<<< HEAD
 - Supported `copyCompletionPercent` and `copyCompletionError` method in `Snapshot` for retrieving `CopyStart` progress.
-
-### Breaking Changes
-
-- Property `uri` removed from `GalleryArtifactVersionSource`. This property was non-functional.
-
-### Other Changes
-
-#### Dependency Updates
-
-- Updated Gallery to `2022-03-03`.
-=======
 - Supported `copyCompletionPercent` and `copyCompletionError` method in `Snapshot` for retrieving `CopyStart` progress. 
 - Supported `withTrustedLaunch`, `withSecureBoot` and `withVTpm` methods in `VirtualMachine`.
 - Supported `UBUNTU_SERVER_18_04_LTS_GEN2`, `UBUNTU_SERVER_20_04_LTS` and `UBUNTU_SERVER_20_04_LTS_GEN2` in `KnownLinuxVirtualMachineImage`.
->>>>>>> 9ba1410e
+
+### Breaking Changes
+
+- Property `uri` removed from `GalleryArtifactVersionSource`. This property was non-functional.
+
+### Other Changes
+
+#### Dependency Updates
+
+- Updated Gallery to `2022-03-03`.
 
 ## 2.20.0 (2022-10-26)
 
