--- conflicted
+++ resolved
@@ -4,7 +4,7 @@
 
 ### Features Added
 
-<<<<<<< HEAD
+- Supported `capacityReservationGroupId` and `withCapacityReservationGroup` methods for `VirtualMachine`.
 - Supported enabling write accelerator for OS disk and data disks in `VirtualMachine` class.
 
 ### Breaking Changes
@@ -12,9 +12,6 @@
 ### Bugs Fixed
 
 ### Other Changes
-=======
-- Supported `capacityReservationGroupId` and `withCapacityReservationGroup` methods for `VirtualMachine`.
->>>>>>> 4e809399
 
 ## 2.44.0 (2024-10-25)
 
