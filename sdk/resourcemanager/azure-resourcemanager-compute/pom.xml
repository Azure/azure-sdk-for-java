<!--
 Copyright (c) Microsoft Corporation. All rights reserved.
 Licensed under the MIT License. See License.txt in the project root for
 license information.
-->
<project xmlns="http://maven.apache.org/POM/4.0.0" xmlns:xsi="http://www.w3.org/2001/XMLSchema-instance" xsi:schemaLocation="http://maven.apache.org/POM/4.0.0 http://maven.apache.org/xsd/maven-4.0.0.xsd">
  <modelVersion>4.0.0</modelVersion>
  <parent>
    <groupId>com.azure</groupId>
    <artifactId>azure-client-sdk-parent</artifactId>
    <version>1.7.0</version> <!-- {x-version-update;com.azure:azure-client-sdk-parent;current} -->
    <relativePath>../../parents/azure-client-sdk-parent</relativePath>
  </parent>

  <groupId>com.azure.resourcemanager</groupId>
  <artifactId>azure-resourcemanager-compute</artifactId>
<<<<<<< HEAD
  <version>2.30.0-beta.1</version> <!-- {x-version-update;com.azure.resourcemanager:azure-resourcemanager-compute;current} -->
=======
  <version>2.31.0-beta.1</version> <!-- {x-version-update;com.azure.resourcemanager:azure-resourcemanager-compute;current} -->
>>>>>>> 98d25d20
  <packaging>jar</packaging>

  <name>Microsoft Azure SDK for Compute Management</name>
  <description>This package contains Microsoft Azure Compute Management SDK. For documentation on how to use this package, please see https://aka.ms/azsdk/java/mgmt</description>
  <url>https://github.com/Azure/azure-sdk-for-java</url>

  <licenses>
    <license>
      <name>The MIT License (MIT)</name>
      <url>http://opensource.org/licenses/MIT</url>
      <distribution>repo</distribution>
    </license>
  </licenses>

  <scm>
    <url>https://github.com/Azure/azure-sdk-for-java</url>
    <connection>scm:git:git@github.com:Azure/azure-sdk-for-java.git</connection>
    <tag>HEAD</tag>
  </scm>

  <properties>
    <!-- RMJacoco -->
    <jacoco.min.linecoverage>0.10</jacoco.min.linecoverage>
    <jacoco.min.branchcoverage>0.10</jacoco.min.branchcoverage>
    <!-- Configures the Java 9+ run to perform the required module exports, opens, and reads that are necessary for testing but shouldn't be part of the module-info. -->
    <javaModulesSurefireArgLine>
      --add-exports com.azure.resourcemanager.resources/com.azure.resourcemanager.resources.fluentcore.arm.implementation=ALL-UNNAMED
      --add-exports com.azure.resourcemanager.resources/com.azure.resourcemanager.resources.fluentcore.arm.collection.implementation=ALL-UNNAMED
      --add-exports com.azure.resourcemanager.resources/com.azure.resourcemanager.resources.fluentcore.arm.models.implementation=ALL-UNNAMED
      --add-exports com.azure.resourcemanager.resources/com.azure.resourcemanager.resources.fluentcore.model.implementation=ALL-UNNAMED

      --add-opens com.azure.resourcemanager.authorization/com.azure.resourcemanager.authorization=ALL-UNNAMED
      --add-opens com.azure.resourcemanager.msi/com.azure.resourcemanager.msi=ALL-UNNAMED
      --add-opens com.azure.resourcemanager.network/com.azure.resourcemanager.network=ALL-UNNAMED
      --add-opens com.azure.resourcemanager.compute/com.azure.resourcemanager.compute=ALL-UNNAMED
      --add-opens com.azure.resourcemanager.resources/com.azure.resourcemanager.resources=ALL-UNNAMED
      --add-opens com.azure.resourcemanager.resources/com.azure.resourcemanager.resources.fluentcore.arm=ALL-UNNAMED
      --add-opens com.azure.resourcemanager.storage/com.azure.resourcemanager.storage=ALL-UNNAMED

      --add-opens com.azure.core/com.azure.core.implementation.util=ALL-UNNAMED
    </javaModulesSurefireArgLine>
  </properties>

  <developers>
    <developer>
      <id>microsoft</id>
      <name>Microsoft</name>
    </developer>
  </developers>

  <dependencies>
    <dependency>
      <groupId>com.azure.resourcemanager</groupId>
      <artifactId>azure-resourcemanager-resources</artifactId>
<<<<<<< HEAD
      <version>2.30.0-beta.2</version> <!-- {x-version-update;com.azure.resourcemanager:azure-resourcemanager-resources;current} -->
=======
      <version>2.31.0-beta.1</version> <!-- {x-version-update;com.azure.resourcemanager:azure-resourcemanager-resources;current} -->
>>>>>>> 98d25d20
    </dependency>
    <dependency>
      <groupId>com.azure.resourcemanager</groupId>
      <artifactId>azure-resourcemanager-storage</artifactId>
<<<<<<< HEAD
      <version>2.30.0-beta.1</version> <!-- {x-version-update;com.azure.resourcemanager:azure-resourcemanager-storage;current} -->
=======
      <version>2.31.0-beta.1</version> <!-- {x-version-update;com.azure.resourcemanager:azure-resourcemanager-storage;current} -->
>>>>>>> 98d25d20
    </dependency>
    <dependency>
      <groupId>com.azure.resourcemanager</groupId>
      <artifactId>azure-resourcemanager-network</artifactId>
<<<<<<< HEAD
      <version>2.30.0-beta.1</version> <!-- {x-version-update;com.azure.resourcemanager:azure-resourcemanager-network;current} -->
=======
      <version>2.31.0-beta.1</version> <!-- {x-version-update;com.azure.resourcemanager:azure-resourcemanager-network;current} -->
>>>>>>> 98d25d20
    </dependency>
    <dependency>
      <groupId>com.azure.resourcemanager</groupId>
      <artifactId>azure-resourcemanager-msi</artifactId>
<<<<<<< HEAD
      <version>2.30.0-beta.1</version> <!-- {x-version-update;com.azure.resourcemanager:azure-resourcemanager-msi;current} -->
=======
      <version>2.31.0-beta.1</version> <!-- {x-version-update;com.azure.resourcemanager:azure-resourcemanager-msi;current} -->
>>>>>>> 98d25d20
    </dependency>
    <dependency>
      <groupId>com.azure.resourcemanager</groupId>
      <artifactId>azure-resourcemanager-authorization</artifactId>
<<<<<<< HEAD
      <version>2.30.0-beta.1</version> <!-- {x-version-update;com.azure.resourcemanager:azure-resourcemanager-authorization;current} -->
=======
      <version>2.31.0-beta.1</version> <!-- {x-version-update;com.azure.resourcemanager:azure-resourcemanager-authorization;current} -->
>>>>>>> 98d25d20
    </dependency>
    <dependency>
      <groupId>org.slf4j</groupId>
      <artifactId>slf4j-simple</artifactId>
      <version>1.7.36</version> <!-- {x-version-update;org.slf4j:slf4j-simple;external_dependency} -->
      <scope>test</scope>
    </dependency>
    <dependency>
      <groupId>org.junit.jupiter</groupId>
      <artifactId>junit-jupiter-engine</artifactId>
      <version>5.9.3</version> <!-- {x-version-update;org.junit.jupiter:junit-jupiter-engine;external_dependency} -->
      <scope>test</scope>
    </dependency>
    <dependency>
      <groupId>org.junit.jupiter</groupId>
      <artifactId>junit-jupiter-api</artifactId>
      <version>5.9.3</version> <!-- {x-version-update;org.junit.jupiter:junit-jupiter-api;external_dependency} -->
      <scope>test</scope>
    </dependency>
    <dependency>
      <groupId>com.azure</groupId>
      <artifactId>azure-core-http-netty</artifactId>
      <version>1.13.6</version> <!-- {x-version-update;com.azure:azure-core-http-netty;dependency} -->
      <scope>test</scope>
    </dependency>
    <dependency>
      <groupId>com.azure.resourcemanager</groupId>
      <artifactId>azure-resourcemanager-keyvault</artifactId>
<<<<<<< HEAD
      <version>2.30.0-beta.1</version> <!-- {x-version-update;com.azure.resourcemanager:azure-resourcemanager-keyvault;current} -->
=======
      <version>2.31.0-beta.1</version> <!-- {x-version-update;com.azure.resourcemanager:azure-resourcemanager-keyvault;current} -->
>>>>>>> 98d25d20
      <scope>test</scope>
    </dependency>
    <dependency>
      <groupId>com.azure</groupId>
      <artifactId>azure-storage-blob</artifactId>
      <version>12.23.1</version> <!-- {x-version-update;com.azure:azure-storage-blob;dependency} -->
      <scope>test</scope>
      <exclusions>
        <exclusion>
          <groupId>com.fasterxml.jackson.core</groupId>
          <artifactId>jackson-core</artifactId>
        </exclusion>
      </exclusions>
    </dependency>
    <dependency>
      <groupId>com.jcraft</groupId>
      <artifactId>jsch</artifactId>
      <version>0.1.55</version> <!-- {x-version-update;resourcemanager_com.jcraft:jsch;external_dependency} -->
      <scope>test</scope>
    </dependency>
    <dependency>
      <groupId>commons-io</groupId>
      <artifactId>commons-io</artifactId>
      <version>2.11.0</version> <!-- {x-version-update;commons-io:commons-io;external_dependency} -->
      <scope>test</scope>
    </dependency>
  </dependencies>
  <profiles>
    <profile>
      <id>azure-mgmt-sdk-test-jar</id>
      <activation>
        <property>
          <name>!maven.test.skip</name>
        </property>
      </activation>
      <dependencies>
        <dependency>
          <groupId>com.azure.resourcemanager</groupId>
          <artifactId>azure-resourcemanager-test</artifactId>
          <version>2.0.0-beta.1</version> <!-- {x-version-update;com.azure.resourcemanager:azure-resourcemanager-test;current} -->
          <scope>test</scope>
        </dependency>
      </dependencies>
    </profile>
  </profiles>
  <build>
    <plugins>
      <plugin>
        <groupId>org.apache.maven.plugins</groupId>
        <artifactId>maven-jar-plugin</artifactId>
        <version>3.2.2</version> <!-- {x-version-update;org.apache.maven.plugins:maven-jar-plugin;external_dependency} -->
        <configuration>
          <archive>
            <manifest>
              <addDefaultImplementationEntries>true</addDefaultImplementationEntries>
              <addDefaultSpecificationEntries>true</addDefaultSpecificationEntries>
            </manifest>
          </archive>
        </configuration>
      </plugin>

      <plugin>
        <groupId>org.jacoco</groupId>
        <artifactId>jacoco-maven-plugin</artifactId>
        <version>0.8.9</version> <!-- {x-version-update;org.jacoco:jacoco-maven-plugin;external_dependency} -->
        <configuration>
          <excludes>
            <exclude>com/azure/resourcemanager/**/fluent/**/*</exclude>
            <exclude>com/azure/resourcemanager/**/models/**/*</exclude>
            <exclude>com/azure/resourcemanager/**/implementation/*ClientImpl*</exclude>
            <exclude>com/azure/resourcemanager/**/implementation/*ClientBuilder*</exclude>
          </excludes>
        </configuration>
      </plugin>
    </plugins>
  </build>
</project><|MERGE_RESOLUTION|>--- conflicted
+++ resolved
@@ -14,11 +14,7 @@
 
   <groupId>com.azure.resourcemanager</groupId>
   <artifactId>azure-resourcemanager-compute</artifactId>
-<<<<<<< HEAD
-  <version>2.30.0-beta.1</version> <!-- {x-version-update;com.azure.resourcemanager:azure-resourcemanager-compute;current} -->
-=======
   <version>2.31.0-beta.1</version> <!-- {x-version-update;com.azure.resourcemanager:azure-resourcemanager-compute;current} -->
->>>>>>> 98d25d20
   <packaging>jar</packaging>
 
   <name>Microsoft Azure SDK for Compute Management</name>
@@ -73,47 +69,27 @@
     <dependency>
       <groupId>com.azure.resourcemanager</groupId>
       <artifactId>azure-resourcemanager-resources</artifactId>
-<<<<<<< HEAD
-      <version>2.30.0-beta.2</version> <!-- {x-version-update;com.azure.resourcemanager:azure-resourcemanager-resources;current} -->
-=======
       <version>2.31.0-beta.1</version> <!-- {x-version-update;com.azure.resourcemanager:azure-resourcemanager-resources;current} -->
->>>>>>> 98d25d20
     </dependency>
     <dependency>
       <groupId>com.azure.resourcemanager</groupId>
       <artifactId>azure-resourcemanager-storage</artifactId>
-<<<<<<< HEAD
-      <version>2.30.0-beta.1</version> <!-- {x-version-update;com.azure.resourcemanager:azure-resourcemanager-storage;current} -->
-=======
       <version>2.31.0-beta.1</version> <!-- {x-version-update;com.azure.resourcemanager:azure-resourcemanager-storage;current} -->
->>>>>>> 98d25d20
     </dependency>
     <dependency>
       <groupId>com.azure.resourcemanager</groupId>
       <artifactId>azure-resourcemanager-network</artifactId>
-<<<<<<< HEAD
-      <version>2.30.0-beta.1</version> <!-- {x-version-update;com.azure.resourcemanager:azure-resourcemanager-network;current} -->
-=======
       <version>2.31.0-beta.1</version> <!-- {x-version-update;com.azure.resourcemanager:azure-resourcemanager-network;current} -->
->>>>>>> 98d25d20
     </dependency>
     <dependency>
       <groupId>com.azure.resourcemanager</groupId>
       <artifactId>azure-resourcemanager-msi</artifactId>
-<<<<<<< HEAD
-      <version>2.30.0-beta.1</version> <!-- {x-version-update;com.azure.resourcemanager:azure-resourcemanager-msi;current} -->
-=======
       <version>2.31.0-beta.1</version> <!-- {x-version-update;com.azure.resourcemanager:azure-resourcemanager-msi;current} -->
->>>>>>> 98d25d20
     </dependency>
     <dependency>
       <groupId>com.azure.resourcemanager</groupId>
       <artifactId>azure-resourcemanager-authorization</artifactId>
-<<<<<<< HEAD
-      <version>2.30.0-beta.1</version> <!-- {x-version-update;com.azure.resourcemanager:azure-resourcemanager-authorization;current} -->
-=======
       <version>2.31.0-beta.1</version> <!-- {x-version-update;com.azure.resourcemanager:azure-resourcemanager-authorization;current} -->
->>>>>>> 98d25d20
     </dependency>
     <dependency>
       <groupId>org.slf4j</groupId>
@@ -142,11 +118,7 @@
     <dependency>
       <groupId>com.azure.resourcemanager</groupId>
       <artifactId>azure-resourcemanager-keyvault</artifactId>
-<<<<<<< HEAD
-      <version>2.30.0-beta.1</version> <!-- {x-version-update;com.azure.resourcemanager:azure-resourcemanager-keyvault;current} -->
-=======
       <version>2.31.0-beta.1</version> <!-- {x-version-update;com.azure.resourcemanager:azure-resourcemanager-keyvault;current} -->
->>>>>>> 98d25d20
       <scope>test</scope>
     </dependency>
     <dependency>
