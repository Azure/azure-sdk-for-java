// Copyright (c) Microsoft Corporation. All rights reserved.
// Licensed under the MIT License.

package com.azure.resourcemanager.compute.models;

import com.azure.core.annotation.Fluent;
import com.azure.core.http.rest.PagedIterable;
import com.azure.resourcemanager.compute.ComputeManager;
import com.azure.resourcemanager.compute.fluent.models.VirtualMachineInner;
import com.azure.resourcemanager.authorization.models.BuiltInRole;
import com.azure.resourcemanager.msi.models.Identity;
import com.azure.resourcemanager.network.models.Network;
import com.azure.resourcemanager.network.models.NetworkInterface;
import com.azure.resourcemanager.network.models.PublicIpAddress;
import com.azure.resourcemanager.network.models.HasNetworkInterfaces;
import com.azure.resourcemanager.resources.fluentcore.arm.AvailabilityZoneId;
import com.azure.resourcemanager.resources.fluentcore.arm.models.GroupableResource;
import com.azure.resourcemanager.resources.fluentcore.arm.models.Resource;
import com.azure.resourcemanager.resources.fluentcore.model.Accepted;
import com.azure.resourcemanager.resources.fluentcore.model.Appliable;
import com.azure.resourcemanager.resources.fluentcore.model.Creatable;
import com.azure.resourcemanager.resources.fluentcore.model.Refreshable;
import com.azure.resourcemanager.resources.fluentcore.model.Updatable;
import com.azure.resourcemanager.storage.models.StorageAccount;
import java.util.List;
import java.util.Map;
import java.util.Set;
import reactor.core.publisher.Mono;

/** An immutable client-side representation of an Azure virtual machine. */
@Fluent
public interface VirtualMachine
    extends GroupableResource<ComputeManager, VirtualMachineInner>,
        Refreshable<VirtualMachine>,
        Updatable<VirtualMachine.Update>,
        HasNetworkInterfaces {
    // Actions
    /** Shuts down the virtual machine and releases the compute resources. */
    void deallocate();

    /**
     * Shuts down the virtual machine and releases the compute resources asynchronously.
     *
     * @return a representation of the deferred computation of this call
     */
    Mono<Void> deallocateAsync();

    /**
     * Shuts down the virtual machine and releases the compute resources.
     *
     * @param hibernate hibernate the virtual machine
     */
    void deallocate(boolean hibernate);

    /**
     * Shuts down the virtual machine and releases the compute resources asynchronously.
     *
     * @param hibernate hibernate the virtual machine
     * @return a representation of the deferred computation of this call
     */
    Mono<Void> deallocateAsync(boolean hibernate);

    /** Generalizes the virtual machine. */
    void generalize();

    /**
     * Generalizes the virtual machine asynchronously.
     *
     * @return a representation of the deferred computation of this call
     */
    Mono<Void> generalizeAsync();

    /** Powers off (stops) the virtual machine. */
    void powerOff();

    /**
     * Powers off (stops) the virtual machine asynchronously.
     *
     * @return a representation of the deferred computation of this call
     */
    Mono<Void> powerOffAsync();

    /** Restarts the virtual machine. */
    void restart();

    /**
     * Restarts the virtual machine asynchronously.
     *
     * @return a representation of the deferred computation of this call
     */
    Mono<Void> restartAsync();

    /** Starts the virtual machine. */
    void start();

    /**
     * Starts the virtual machine asynchronously.
     *
     * @return a representation of the deferred computation of this call
     */
    Mono<Void> startAsync();

    /** Redeploys the virtual machine. */
    void redeploy();

    /**
     * Redeploys the virtual machine asynchronously.
     *
     * @return a representation of the deferred computation of this call
     */
    Mono<Void> redeployAsync();

    /**
     * Simulates the eviction of spot virtual machine. The eviction will occur with 30 minutes after calling this API.
     */
    void simulateEviction();

    /**
     * Simulates the eviction of spot virtual machine asynchronously. The eviction will occur with 30 minutes after
     * calling this API.
     *
     * @return a representation of the deferred computation of this call
     */
    Mono<Void> simulateEvictionAsync();

    /** @return entry point to enabling, disabling and querying disk encryption */
    VirtualMachineEncryption diskEncryption();

    /** Converts (migrates) the virtual machine with un-managed disks to use managed disk. */
    void convertToManaged();

    /**
     * Converts (migrates) the virtual machine with un-managed disks to use managed disk asynchronously.
     *
     * @return a representation of the deferred computation of this call
     */
    Mono<Void> convertToManagedAsync();

    /**
     * Lists all available virtual machine sizes this virtual machine can resized to.
     *
     * @return the virtual machine sizes
     */
    PagedIterable<VirtualMachineSize> availableSizes();

    /**
     * Captures the virtual machine by copying virtual hard disks of the VM.
     *
     * @param containerName destination container name to store the captured VHD
     * @param vhdPrefix the prefix for the VHD holding captured image
     * @param overwriteVhd whether to overwrites destination VHD if it exists
     * @return the JSON template for creating more such virtual machines
     */
    String capture(String containerName, String vhdPrefix, boolean overwriteVhd);

    /**
     * Captures the virtual machine by copying virtual hard disks of the VM asynchronously.
     *
     * @param containerName destination container name to store the captured VHD
     * @param vhdPrefix the prefix for the VHD holding captured image
     * @param overwriteVhd whether to overwrites destination VHD if it exists
     * @return a representation of the deferred computation of this call
     */
    Mono<String> captureAsync(String containerName, String vhdPrefix, boolean overwriteVhd);

    /**
     * Refreshes the virtual machine instance view to sync with Azure.
     *
     * <p>The instance view will be cached for later retrieval using <code>instanceView</code>.
     *
     * @return the refreshed instance view
     */
    VirtualMachineInstanceView refreshInstanceView();

    /**
     * Refreshes the virtual machine instance view to sync with Azure.
     *
     * @return an observable that emits the instance view of the virtual machine.
     */
    Mono<VirtualMachineInstanceView> refreshInstanceViewAsync();

    /**
     * Run shell script in a virtual machine.
     *
     * @param scriptLines PowerShell script lines
     * @param scriptParameters script parameters
     * @return result of PowerShell script execution
     */
    RunCommandResult runPowerShellScript(List<String> scriptLines, List<RunCommandInputParameter> scriptParameters);

    /**
     * Run shell script in the virtual machine asynchronously.
     *
     * @param scriptLines PowerShell script lines
     * @param scriptParameters script parameters
     * @return handle to the asynchronous execution
     */
    Mono<RunCommandResult> runPowerShellScriptAsync(
        List<String> scriptLines, List<RunCommandInputParameter> scriptParameters);

    /**
     * Run shell script in the virtual machine.
     *
     * @param scriptLines shell script lines
     * @param scriptParameters script parameters
     * @return result of shell script execution
     */
    RunCommandResult runShellScript(List<String> scriptLines, List<RunCommandInputParameter> scriptParameters);

    /**
     * Run shell script in the virtual machine asynchronously.
     *
     * @param scriptLines shell script lines
     * @param scriptParameters script parameters
     * @return handle to the asynchronous execution
     */
    Mono<RunCommandResult> runShellScriptAsync(
        List<String> scriptLines, List<RunCommandInputParameter> scriptParameters);

    /**
     * Run commands in the virtual machine.
     *
     * @param inputCommand command input
     * @return result of execution
     */
    RunCommandResult runCommand(RunCommandInput inputCommand);

    /**
     * Run commands in the virtual machine asynchronously.
     *
     * @param inputCommand command input
     * @return handle to the asynchronous execution
     */
    Mono<RunCommandResult> runCommandAsync(RunCommandInput inputCommand);

    // Getters
    //

    /** @return true if managed disks are used for the virtual machine's disks (OS, data) */
    boolean isManagedDiskEnabled();

    /** @return name of this virtual machine */
    String computerName();

    /** @return the virtual machine size */
    VirtualMachineSizeTypes size();

    /** @return the operating system of this virtual machine */
    OperatingSystemTypes osType();

    /** @return the URI to the VHD file backing this virtual machine's operating system disk */
    String osUnmanagedDiskVhdUri();

    /** @return the operating system disk caching type */
    CachingTypes osDiskCachingType();

    /** @return the size of the operating system disk in GB */
    int osDiskSize();

    /** @return the storage account type of the managed disk backing OS disk */
    StorageAccountTypes osDiskStorageAccountType();

    /** @return resource ID of the managed disk backing the OS disk */
    String osDiskId();

    /** @return the unmanaged data disks associated with this virtual machine, indexed by LUN number */
    Map<Integer, VirtualMachineUnmanagedDataDisk> unmanagedDataDisks();

    /** @return the managed data disks associated with this virtual machine, indexed by LUN */
    Map<Integer, VirtualMachineDataDisk> dataDisks();

    /**
     * Gets the public IP address associated with this virtual machine's primary network interface.
     *
     * <p>Note that this method makes a rest API call to fetch the resource.
     *
     * @return the public IP of the primary network interface
     */
    PublicIpAddress getPrimaryPublicIPAddress();

    /**
     * @return the resource ID of the public IP address associated with this virtual machine's primary network interface
     */
    String getPrimaryPublicIPAddressId();

    /** @return the resource ID of the availability set associated with this virtual machine */
    String availabilitySetId();

    /** @return the provisioningState value */
    String provisioningState();

    /** @return the licenseType value */
    String licenseType();

    /**
     * Get specifies information about the proximity placement group that the virtual machine scale set should be
     * assigned to.
     *
     * @return the proximityPlacementGroup.
     */
    ProximityPlacementGroup proximityPlacementGroup();

    /**
     * @return a representation of the deferred computation of this call, returning extensions attached to the virtual
     *     machine
     */
    Mono<List<VirtualMachineExtension>> listExtensionsAsync();

    /** @return extensions attached to the virtual machine */
    Map<String, VirtualMachineExtension> listExtensions();

    /** @return the plan value */
    Plan plan();

    /**
     * Returns the storage profile of an Azure virtual machine.
     *
     * @return the storageProfile value
     */
    StorageProfile storageProfile();

    /** @return the operating system profile */
    OSProfile osProfile();

    /** @return the diagnostics profile */
    DiagnosticsProfile diagnosticsProfile();

    /** @return the virtual machine unique ID. */
    String vmId();

    /** @return the power state of the virtual machine */
    PowerState powerState();

    /**
     * Get the virtual machine instance view.
     *
     * <p>The instance view will be cached for later retrieval using <code>instanceView</code>.
     *
     * @return the virtual machine's instance view
     */
    VirtualMachineInstanceView instanceView();

    /** @return the availability zones assigned to the virtual machine */
    Set<AvailabilityZoneId> availabilityZones();

    /** @return true if boot diagnostics is enabled for the virtual machine */
    boolean isBootDiagnosticsEnabled();

    /** @return the storage blob endpoint uri if boot diagnostics is enabled for the virtual machine */
    String bootDiagnosticsStorageUri();

    /** @return true if Managed Service Identity is enabled for the virtual machine */
    boolean isManagedServiceIdentityEnabled();

    /**
     * @return the System Assigned (Local) Managed Service Identity specific Active Directory tenant ID assigned to the
     *     virtual machine.
     */
    String systemAssignedManagedServiceIdentityTenantId();

    /**
     * @return the System Assigned (Local) Managed Service Identity specific Active Directory service principal ID
     *     assigned to the virtual machine.
     */
    String systemAssignedManagedServiceIdentityPrincipalId();

    /** @return the type of Managed Service Identity used for the virtual machine. */
    ResourceIdentityType managedServiceIdentityType();

    /** @return the resource ids of User Assigned Managed Service Identities associated with the virtual machine. */
    Set<String> userAssignedManagedServiceIdentityIds();

    /** @return the priority for the virtual machine. */
    VirtualMachinePriorityTypes priority();

    /** @return the eviction policy for the virtual machine. */
    VirtualMachineEvictionPolicyTypes evictionPolicy();

    /** @return the billing related details of a low priority virtual machine */
    BillingProfile billingProfile();

    /**
     * @return true if hibernation feature is enabled on the virtual machine.
     */
    boolean isHibernationEnabled();

    // Setters
    //

    /** The virtual machine scale set stages shared between managed and unmanaged based virtual machine definitions. */
    interface DefinitionShared
        extends DefinitionStages.Blank,
            DefinitionStages.WithGroup,
            DefinitionStages.WithNetwork,
            DefinitionStages.WithSubnet,
            DefinitionStages.WithPrivateIP,
            DefinitionStages.WithPublicIPAddress,
            DefinitionStages.WithPrimaryNetworkInterface,
            DefinitionStages.WithOS,
            DefinitionStages.WithProximityPlacementGroup,
            DefinitionStages.WithCreate {
    }

    /** The entirety of the virtual machine definition. */
    interface DefinitionManagedOrUnmanaged
        extends DefinitionShared,
            DefinitionStages.WithLinuxRootUsernameManagedOrUnmanaged,
            DefinitionStages.WithLinuxRootPasswordOrPublicKeyManagedOrUnmanaged,
            DefinitionStages.WithWindowsAdminUsernameManagedOrUnmanaged,
            DefinitionStages.WithWindowsAdminPasswordManagedOrUnmanaged,
            DefinitionStages.WithFromImageCreateOptionsManagedOrUnmanaged,
            DefinitionStages.WithLinuxCreateManagedOrUnmanaged,
            DefinitionStages.WithWindowsCreateManagedOrUnmanaged,
            DefinitionStages.WithManagedCreate,
            DefinitionStages.WithUnmanagedCreate {
    }

    /** The entirety of the managed disk based virtual machine definition. */
    interface DefinitionManaged
        extends DefinitionShared,
            DefinitionStages.WithLinuxRootUsernameManaged,
            DefinitionStages.WithLinuxRootPasswordOrPublicKeyManaged,
            DefinitionStages.WithWindowsAdminUsernameManaged,
            DefinitionStages.WithWindowsAdminPasswordManaged,
            DefinitionStages.WithFromImageCreateOptionsManaged,
            DefinitionStages.WithLinuxCreateManaged,
            DefinitionStages.WithWindowsCreateManaged,
            DefinitionStages.WithManagedCreate {
    }

    /** The entirety of the unmanaged disk based virtual machine definition. */
    interface DefinitionUnmanaged
        extends DefinitionStages.Blank,
            DefinitionStages.WithGroup,
            DefinitionStages.WithNetwork,
            DefinitionStages.WithSubnet,
            DefinitionStages.WithPrivateIP,
            DefinitionStages.WithPublicIPAddress,
            DefinitionStages.WithPrimaryNetworkInterface,
            DefinitionStages.WithOS,
            DefinitionStages.WithLinuxRootUsernameUnmanaged,
            DefinitionStages.WithLinuxRootPasswordOrPublicKeyUnmanaged,
            DefinitionStages.WithWindowsAdminUsernameUnmanaged,
            DefinitionStages.WithWindowsAdminPasswordUnmanaged,
            DefinitionStages.WithFromImageCreateOptionsUnmanaged,
            DefinitionStages.WithLinuxCreateUnmanaged,
            DefinitionStages.WithWindowsCreateUnmanaged,
            DefinitionStages.WithUnmanagedCreate {
    }

    /** Grouping of virtual machine definition stages. */
    interface DefinitionStages {
        /** The first stage of a virtual machine definition. */
        interface Blank extends GroupableResource.DefinitionWithRegion<WithGroup> {
        }

        /** The stage of a virtual machine definition allowing to specify the resource group. */
        interface WithGroup extends GroupableResource.DefinitionStages.WithGroup<WithNetwork> {
        }

        /**
         * The stage of a virtual machine definition allowing to specify a virtual network with the new primary network
         * interface.
         */
        interface WithNetwork extends WithPrimaryNetworkInterface {
            /**
             * Creates a new virtual network to associate with the virtual machine's primary network interface, based on
             * the provided definition.
             *
             * @param creatable a creatable definition for a new virtual network
             * @return the next stage of the definition
             */
            WithPrivateIP withNewPrimaryNetwork(Creatable<Network> creatable);

            /**
             * Creates a new virtual network to associate with the virtual machine's primary network interface.
             *
             * <p>The virtual network will be created in the same resource group and region as of virtual machine, it
             * will be created with the specified address space and a default subnet covering the entirety of the
             * network IP address space.
             *
             * @param addressSpace the address space for the virtual network
             * @return the next stage of the definition
             */
            WithPrivateIP withNewPrimaryNetwork(String addressSpace);

            /**
             * Associates an existing virtual network with the virtual machine's primary network interface.
             *
             * @param network an existing virtual network
             * @return the next stage of the definition
             */
            WithSubnet withExistingPrimaryNetwork(Network network);
        }

        /**
         * The stage of a virtual machine definition allowing to specify the virtual network subnet for a new primary
         * network interface.
         */
        interface WithSubnet {
            /**
             * Associates a subnet with the virtual machine's primary network interface.
             *
             * @param name the subnet name
             * @return the next stage of the definition
             */
            WithPrivateIP withSubnet(String name);
        }

        /**
         * The stage of a virtual machine definition allowing to specify a private IP address within a virtual network
         * subnet.
         */
        interface WithPrivateIP {
            /**
             * Enables dynamic private IP address allocation within the specified existing virtual network subnet for
             * the VM's primary network interface.
             *
             * @return the next stage of the definition
             */
            WithPublicIPAddress withPrimaryPrivateIPAddressDynamic();

            /**
             * Assigns the specified static private IP address within the specified existing virtual network subnet to
             * the VM's primary network interface.
             *
             * @param staticPrivateIPAddress a static IP address within the specified subnet
             * @return the next stage of the definition
             */
            WithPublicIPAddress withPrimaryPrivateIPAddressStatic(String staticPrivateIPAddress);
        }

        /**
         * The stage of a virtual machine definition allowing to associate a public IP address with its primary network
         * interface.
         */
        interface WithPublicIPAddress {
            /**
             * Creates a new public IP address to associate with the VM's primary network interface.
             *
             * @param creatable a creatable definition for a new public IP
             * @return the next stage of the definition
             */
            WithProximityPlacementGroup withNewPrimaryPublicIPAddress(Creatable<PublicIpAddress> creatable);

            /**
             * Creates a new public IP address in the same region and resource group as the resource, with the specified
             * DNS label and associates it with the VM's primary network interface.
             *
             * <p>The internal name for the public IP address will be derived from the DNS label.
             *
             * @param leafDnsLabel a leaf domain label
             * @return the next stage of the definition
             */
            WithProximityPlacementGroup withNewPrimaryPublicIPAddress(String leafDnsLabel);

            /**
             * Creates a new public IP address in the same region and resource group as the resource, with the specified
             * DNS label and associates it with the VM's primary network interface.
             *
             * <p>The internal name for the public IP address will be derived from the DNS label.
             *
             * @param leafDnsLabel a leaf domain label
             * @param deleteOptions the delete options to the IP address
             * @return the next stage of the definition
             */
            WithProximityPlacementGroup withNewPrimaryPublicIPAddress(String leafDnsLabel, DeleteOptions deleteOptions);

            /**
             * Associates an existing public IP address with the VM's primary network interface.
             *
             * @param publicIPAddress an existing public IP address
             * @return the next stage of the definition
             */
            WithProximityPlacementGroup withExistingPrimaryPublicIPAddress(PublicIpAddress publicIPAddress);

            /**
             * Specifies that the VM should not have a public IP address.
             *
             * @return the next stage of the definition
             */
            WithProximityPlacementGroup withoutPrimaryPublicIPAddress();
        }

        /** The stage of a virtual machine definition allowing to specify the primary network interface. */
        interface WithPrimaryNetworkInterface {
            /**
             * Creates a new network interface to associate with the virtual machine as its primary network interface,
             * based on the provided definition.
             *
             * @param creatable a creatable definition for a new network interface
             * @return the next stage of the definition
             */
            WithProximityPlacementGroup withNewPrimaryNetworkInterface(Creatable<NetworkInterface> creatable);

            /**
             * Associates an existing network interface with the virtual machine as its primary network interface.
             *
             * @param networkInterface an existing network interface
             * @return the next stage of the definition
             */
            WithProximityPlacementGroup withExistingPrimaryNetworkInterface(NetworkInterface networkInterface);
        }

        /**
         * The stage of a virtual machine definition allowing to set information about the proximity placement group
         * that the virtual machine scale set should be assigned to.
         */
        interface WithProximityPlacementGroup extends WithOS {
            /**
             * Set information about the proximity placement group that the virtual machine scale set should be assigned
             * to.
             *
             * @param promixityPlacementGroupId The Id of the proximity placement group subResource.
             * @return the next stage of the definition.
             */
            WithOS withProximityPlacementGroup(String promixityPlacementGroupId);

            /**
             * Creates a new proximity placement gruup witht he specified name and then adds it to the VM.
             *
             * @param proximityPlacementGroupName The name of the group to be created.
             * @param type the type of the group
             * @return the next stage of the definition.
             */
            WithOS withNewProximityPlacementGroup(String proximityPlacementGroupName, ProximityPlacementGroupType type);
        }

        /** The stage of a virtual machine definition allowing to specify the operating system image. */
        interface WithOS {
            /**
             * Specifies a known marketplace Windows image to be used for the virtual machine's OS.
             *
             * @param knownImage a known market-place image
             * @return the next stage of the definition
             */
            WithWindowsAdminUsernameManagedOrUnmanaged withPopularWindowsImage(
                KnownWindowsVirtualMachineImage knownImage);

            /**
             * Specifies that the latest version of a marketplace Windows image should to be used as the virtual
             * machine's OS.
             *
             * @param publisher specifies the publisher of the image
             * @param offer specifies the offer of the image
             * @param sku specifies the SKU of the image
             * @return the next stage of the definition
             */
            WithWindowsAdminUsernameManagedOrUnmanaged withLatestWindowsImage(
                String publisher, String offer, String sku);

            /**
             * Specifies a version of a marketplace Windows image to be used as the virtual machine's OS.
             *
             * @param imageReference describes publisher, offer, SKU and version of the market-place image
             * @return the next stage of the definition
             */
            WithWindowsAdminUsernameManagedOrUnmanaged withSpecificWindowsImageVersion(ImageReference imageReference);

            /**
             * Specifies the resource ID of a generalized Windows custom image to be used as the virtual machine's OS.
             *
             * @param customImageId the resource ID of the custom image
             * @return the next stage of the definition
             */
            WithWindowsAdminUsernameManaged withGeneralizedWindowsCustomImage(String customImageId);

            /**
             * Specifies the resource ID of a specialized Windows custom image to be used as the virtual machine's OS.
             *
             * @param customImageId the resource ID of the custom image
             * @return the next stage of the definition
             */
            WithWindowsCreateManaged withSpecializedWindowsCustomImage(String customImageId);

            /**
             * Specifies the resource ID of a generalized Windows gallery image version to be used as the virtual
             * machine's OS.
             *
             * @param galleryImageVersionId the resource ID of the gallery image version
             * @return the next stage of the definition
             */
            WithWindowsAdminUsernameManaged withGeneralizedWindowsGalleryImageVersion(String galleryImageVersionId);

            /**
             * Specifies the resource ID of a specialized Windows gallery image version to be used as the virtual
             * machine's OS.
             *
             * @param galleryImageVersionId the resource ID of the gallery image version
             * @return the next stage of the definition
             */
            WithWindowsCreateManaged withSpecializedWindowsGalleryImageVersion(String galleryImageVersionId);

            /**
             * Specifies the user (generalized) Windows image to be used for the virtual machine's OS.
             *
             * @param imageUrl the URL of a VHD
             * @return the next stage of the definition
             */
            WithWindowsAdminUsernameUnmanaged withStoredWindowsImage(String imageUrl);

            /**
             * Specifies a known marketplace Linux image to be used for the virtual machine's OS.
             *
             * @param knownImage a known market-place image
             * @return the next stage of the definition
             */
            WithLinuxRootUsernameManagedOrUnmanaged withPopularLinuxImage(KnownLinuxVirtualMachineImage knownImage);

            /**
             * Specifies that the latest version of a marketplace Linux image is to be used as the virtual machine's OS.
             *
             * @param publisher specifies the publisher of an image
             * @param offer specifies an offer of the image
             * @param sku specifies a SKU of the image
             * @return the next stage of the definition
             */
            WithLinuxRootUsernameManagedOrUnmanaged withLatestLinuxImage(String publisher, String offer, String sku);

            /**
             * Specifies a version of a market-place Linux image to be used as the virtual machine's OS.
             *
             * @param imageReference describes the publisher, offer, SKU and version of the market-place image
             * @return the next stage of the definition
             */
            WithLinuxRootUsernameManagedOrUnmanaged withSpecificLinuxImageVersion(ImageReference imageReference);

            /**
             * Specifies the resource ID of a generalized Linux custom image to be used as the virtual machines' OS.
             *
             * @param customImageId the resource ID of a custom image
             * @return the next stage of the definition
             */
            WithLinuxRootUsernameManaged withGeneralizedLinuxCustomImage(String customImageId);

            /**
             * Specifies the resource ID of a specialized Linux custom image to be used as the virtual machines' OS.
             *
             * @param customImageId the resource ID of a custom image
             * @return the next stage of the definition
             */
            WithLinuxCreateManaged withSpecializedLinuxCustomImage(String customImageId);

            /**
             * Specifies the resource ID of a generalized Linux gallery image version to be used as the virtual
             * machines' OS.
             *
             * @param galleryImageVersionId the resource ID of a gallery image version
             * @return the next stage of the definition
             */
            WithLinuxRootUsernameManaged withGeneralizedLinuxGalleryImageVersion(String galleryImageVersionId);

            /**
             * Specifies the resource ID of a specialized Linux gallery image version to be used as the virtual
             * machines' OS.
             *
             * @param galleryImageVersionId the resource ID of a gallery image version
             * @return the next stage of the definition
             */
            WithLinuxCreateManaged withSpecializedLinuxGalleryImageVersion(String galleryImageVersionId);

            /**
             * Specifies a user (generalized) Linux image to be used for the virtual machine's OS.
             *
             * @param imageUrl the URL of a VHD
             * @return the next stage of the definition
             */
            WithLinuxRootUsernameUnmanaged withStoredLinuxImage(String imageUrl);

            /**
             * Specifies a specialized operating system unmanaged disk to be attached to the virtual machine.
             *
             * @param osDiskUrl osDiskUrl the URL to the OS disk in the Azure Storage account
             * @param osType the OS type
             * @return the next stage of the definition
             */
            WithUnmanagedCreate withSpecializedOSUnmanagedDisk(String osDiskUrl, OperatingSystemTypes osType);

            /**
             * Specifies a specialized operating system managed disk to be attached to the virtual machine.
             *
             * @param disk the managed disk to attach
             * @param osType the OS type
             * @return the next stage of the definition
             */
            WithManagedCreate withSpecializedOSDisk(Disk disk, OperatingSystemTypes osType);
        }

        /** The stage of a Linux virtual machine definition allowing to specify an SSH root user name. */
        interface WithLinuxRootUsernameManagedOrUnmanaged {
            /**
             * Specifies an SSH root user name for the Linux virtual machine.
             *
             * @param rootUserName a user name following the required naming convention for Linux user names
             * @return the next stage of the definition
             */
            WithLinuxRootPasswordOrPublicKeyManagedOrUnmanaged withRootUsername(String rootUserName);
        }

        /** The stage of a Linux virtual machine definition allowing to specify an SSH root user name. */
        interface WithLinuxRootUsernameManaged {
            /**
             * Specifies an SSH root user name for the Linux virtual machine.
             *
             * @param rootUserName a user name following the required naming convention for Linux user names
             * @return the next stage of the definition
             */
            WithLinuxRootPasswordOrPublicKeyManaged withRootUsername(String rootUserName);
        }

        /** The stage of a Linux virtual machine definition allowing to specify an SSH root user name. */
        interface WithLinuxRootUsernameUnmanaged {
            /**
             * Specifies an SSH root user name for the Linux virtual machine.
             *
             * @param rootUserName a user name following the required naming convention for Linux user names
             * @return the next stage of the definition
             */
            WithLinuxRootPasswordOrPublicKeyUnmanaged withRootUsername(String rootUserName);
        }

        /** The stage of a Linux virtual machine definition allowing to specify an SSH root password or public key. */
        interface WithLinuxRootPasswordOrPublicKeyManagedOrUnmanaged {
            /**
             * Specifies the SSH root password for the Linux virtual machine.
             *
             * @param rootPassword a password following the complexity criteria for Azure Linux VM passwords.
             * @return the next stage of the definition
             */
            WithLinuxCreateManagedOrUnmanaged withRootPassword(String rootPassword);

            /**
             * Specifies the SSH public key.
             *
             * @param publicKey an SSH public key in the PEM format.
             * @return the next stage of the definition
             */
            WithLinuxCreateManagedOrUnmanaged withSsh(String publicKey);
        }

        /** The stage of a Linux virtual machine definition allowing to specify an SSH root password or public key. */
        interface WithLinuxRootPasswordOrPublicKeyManaged {
            /**
             * Specifies the SSH root password for the Linux virtual machine.
             *
             * @param rootPassword a password, following the complexity criteria for Azure Linux VM passwords.
             * @return the next stage of the definition
             */
            WithLinuxCreateManaged withRootPassword(String rootPassword);

            /**
             * Specifies an SSH public key.
             *
             * @param publicKey an SSH public key in the PEM format.
             * @return the next stage of the definition
             */
            WithLinuxCreateManaged withSsh(String publicKey);
        }

        /** The stage of a Linux virtual machine definition allowing to specify an SSH root password or public key. */
        interface WithLinuxRootPasswordOrPublicKeyUnmanaged {
            /**
             * Specifies an SSH root password for the Linux virtual machine.
             *
             * @param rootPassword a password following the complexity criteria for Azure Linux VM passwords.
             * @return the next stage of the definition
             */
            WithLinuxCreateUnmanaged withRootPassword(String rootPassword);

            /**
             * Specifies an SSH public key.
             *
             * @param publicKey an SSH public key in the PEM format.
             * @return the next stage of the definition
             */
            WithLinuxCreateUnmanaged withSsh(String publicKey);
        }

        /** The stage of a Windows virtual machine definition allowing to specify an administrator user name. */
        interface WithWindowsAdminUsernameManagedOrUnmanaged {
            /**
             * Specifies the administrator user name for the Windows virtual machine.
             *
             * @param adminUserName a user name following the required naming convention for Windows user names.
             * @return the next stage of the definition
             */
            WithWindowsAdminPasswordManagedOrUnmanaged withAdminUsername(String adminUserName);
        }

        /** The stage of a Windows virtual machine definition allowing to specify an administrator user name. */
        interface WithWindowsAdminUsernameManaged {
            /**
             * Specifies the administrator user name for the Windows virtual machine.
             *
             * @param adminUserName a user name followinmg the required naming convention for Windows user names
             * @return the next stage of the definition
             */
            WithWindowsAdminPasswordManaged withAdminUsername(String adminUserName);
        }

        /** The stage of the Windows virtual machine definition allowing to specify an administrator user name. */
        interface WithWindowsAdminUsernameUnmanaged {
            /**
             * Specifies the administrator user name for the Windows virtual machine.
             *
             * @param adminUserName a user name following the required naming convention for Windows user names
             * @return the next stage of the definition
             */
            WithWindowsAdminPasswordUnmanaged withAdminUsername(String adminUserName);
        }

        /** The stage of a Windows virtual machine definition allowing to specify an administrator password. */
        interface WithWindowsAdminPasswordManagedOrUnmanaged {
            /**
             * Specifies the administrator password for the Windows virtual machine.
             *
             * @param adminPassword a password following the complexity criteria for Azure Windows VM passwords
             * @return the next stage of the definition
             */
            WithWindowsCreateManagedOrUnmanaged withAdminPassword(String adminPassword);
        }

        /** The stage of a Windows virtual machine definition allowing to specify an administrator user name. */
        interface WithWindowsAdminPasswordManaged {
            /**
             * Specifies the administrator password for the Windows virtual machine.
             *
             * @param adminPassword a password following the complexity criteria for Azure Windows VM passwords.
             * @return the next stage of the definition
             */
            WithWindowsCreateManaged withAdminPassword(String adminPassword);
        }

        /** The stage of a Windows virtual machine definition allowing to specify an administrator password. */
        interface WithWindowsAdminPasswordUnmanaged {
            /**
             * Specifies the administrator password for the Windows virtual machine.
             *
             * @param adminPassword a password following the criteria for Azure Windows VM passwords.
             * @return the next stage of the definition
             */
            WithWindowsCreateUnmanaged withAdminPassword(String adminPassword);
        }

        /**
         * The stage of a virtual machine definition containing various settings when virtual machine is created from
         * image.
         */
        interface WithFromImageCreateOptionsManagedOrUnmanaged extends WithFromImageCreateOptionsManaged {
            /**
             * Specifies that unmanaged disks will be used.
             *
             * @return the next stage of the definition
             */
            WithFromImageCreateOptionsUnmanaged withUnmanagedDisks();
        }

        /**
         * The stage of a virtual machine definition containing various settings when virtual machine is created from
         * image.
         */
        interface WithFromImageCreateOptionsManaged extends WithManagedCreate {

            /**
             * Specifies the custom data for the virtual machine.
             *
             * @param base64EncodedCustomData the base64 encoded custom data
             * @return the next stage of the definition
             */
            WithFromImageCreateOptionsManaged withCustomData(String base64EncodedCustomData);

            /**
             * Specifies the computer name for the virtual machine.
             *
             * @param computerName a name for the computer
             * @return the next stage stage of the definition
             */
            WithFromImageCreateOptionsManaged withComputerName(String computerName);
        }

        /**
         * The stage of a virtual machine definition containing various settings when virtual machine is created from
         * image.
         */
        interface WithFromImageCreateOptionsUnmanaged extends WithUnmanagedCreate {
            /**
             * Specifies the custom data for the virtual machine.
             *
             * @param base64EncodedCustomData base64 encoded custom data
             * @return the next stage of the definition
             */
            WithFromImageCreateOptionsUnmanaged withCustomData(String base64EncodedCustomData);

            /**
             * Specifies the computer name for the virtual machine.
             *
             * @param computerName a computer name
             * @return the next stage of the definition
             */
            WithFromImageCreateOptionsUnmanaged withComputerName(String computerName);
        }

        /**
         * The stage of the Linux virtual machine definition which contains all the minimum required inputs for the
         * resource to be created, but also allows for any other optional settings to be specified.
         */
        interface WithLinuxCreateManagedOrUnmanaged extends WithFromImageCreateOptionsManagedOrUnmanaged {
            /**
             * Specifies an SSH public key.
             *
             * @param publicKey an SSH public key in the PEM format.
             * @return the next stage of the definition
             */
            WithLinuxCreateManagedOrUnmanaged withSsh(String publicKey);
        }

        /**
         * The stage of a Linux virtual machine definition which contains all the minimum required inputs for the
         * resource to be created, but also allows for any other optional settings to be specified.
         */
        interface WithLinuxCreateManaged extends WithFromImageCreateOptionsManaged {
            /**
             * Specifies the SSH public key.
             *
             * <p>Each call to this method adds the given public key to the list of VM's public keys.
             *
             * @param publicKey the SSH public key in PEM format.
             * @return the stage representing creatable Linux VM definition
             */
            WithLinuxCreateManaged withSsh(String publicKey);
        }

        /**
         * The stage of a Linux virtual machine definition which contains all the minimum required inputs for the
         * resource to be created, but also allows for any other optional settings to be specified.
         */
        interface WithLinuxCreateUnmanaged extends WithFromImageCreateOptionsUnmanaged {
            /**
             * Specifies an SSH public key.
             *
             * @param publicKey an SSH public key in the PEM format.
             * @return the next stage of the definition
             */
            WithLinuxCreateUnmanaged withSsh(String publicKey);
        }

        /**
         * The stage of the Windows virtual machine definition allowing to enable unmanaged disks or continue the
         * definition of the VM with managed disks only.
         */
        interface WithWindowsCreateManagedOrUnmanaged extends WithWindowsCreateManaged {
            /**
             * Enables unmanaged disk support on this virtual machine.
             *
             * @return the next stage of the definition
             */
            WithWindowsCreateUnmanaged withUnmanagedDisks();
        }

        /**
         * The stage of a Windows virtual machine definition which contains all the minimum required inputs for the
         * resource to be created, but also allows for any other optional settings to be specified.
         */
        interface WithWindowsCreateManaged extends WithFromImageCreateOptionsManaged {
            /**
             * Prevents the provisioning of a VM agent.
             *
             * @return the next stage of the definition
             */
            WithWindowsCreateManaged withoutVMAgent();

            /**
             * Disables automatic updates.
             *
             * @return the next stage of the definition
             */
            WithWindowsCreateManaged withoutAutoUpdate();

            /**
             * Specifies the time-zone.
             *
             * @param timeZone a time zone
             * @return the next stage of the definition
             */
            WithWindowsCreateManaged withTimeZone(String timeZone);

            /**
             * Specifies WinRM listener.
             *
             * <p>Each call to this method adds the given listener to the list of the VM's WinRM listeners.
             *
             * @param listener a WinRM listener
             * @return the next stage of the definition
             */
            WithWindowsCreateManaged withWinRM(WinRMListener listener);
        }

        /**
         * The stage of the Windows virtual machine definition which contains all the minimum required inputs for the
         * resource to be created, but also allows for any other optional settings to be specified.
         */
        interface WithWindowsCreateUnmanaged extends WithFromImageCreateOptionsUnmanaged {
            /**
             * Specifies that VM Agent should not be provisioned.
             *
             * @return the stage representing creatable Windows VM definition
             */
            WithWindowsCreateUnmanaged withoutVMAgent();

            /**
             * Specifies that automatic updates should be disabled.
             *
             * @return the stage representing creatable Windows VM definition
             */
            WithWindowsCreateUnmanaged withoutAutoUpdate();

            /**
             * Specifies the time-zone.
             *
             * @param timeZone the timezone
             * @return the stage representing creatable Windows VM definition
             */
            WithWindowsCreateUnmanaged withTimeZone(String timeZone);

            /**
             * Specifies the WINRM listener.
             *
             * <p>Each call to this method adds the given listener to the list of VM's WinRM listeners.
             *
             * @param listener the WinRMListener
             * @return the stage representing creatable Windows VM definition
             */
            WithWindowsCreateUnmanaged withWinRM(WinRMListener listener);
        }

        /** The stage of a virtual machine definition allowing to specify OS disk configurations. */
        interface WithOSDiskSettings {
            /**
             * Specifies the caching type for the OS disk.
             *
             * @param cachingType a caching type
             * @return the next stage of the definition
             */
            WithCreate withOSDiskCaching(CachingTypes cachingType);

            /**
             * Specifies the encryption settings for the OS Disk.
             *
             * @param settings the encryption settings
             * @return the next stage of the definition
             */
            WithCreate withOSDiskEncryptionSettings(DiskEncryptionSettings settings);

            /**
             * Specifies the size of the OSDisk in GB.
             *
             * @param size the VHD size
             * @return the next stage of the definition
             */
            WithCreate withOSDiskSizeInGB(int size);

            /**
             * Specifies the name for the OS Disk.
             *
             * @param name an OS disk name
             * @return the next stage of the definition
             */
            WithCreate withOSDiskName(String name);

            /**
             * Specifies the delete options for the OS disks.
             *
             * @param deleteOptions the delete options to the IP address version
             * @return the next stage of the definition
             */
            WithCreate withOSDiskDeleteOptions(DeleteOptions deleteOptions);
        }

        /** The stage of a virtual machine definition allowing to select a VM size. */
        interface WithVMSize {
            /**
             * Selects the size of the virtual machine.
             *
             * @param sizeName the name of a size for the virtual machine as text
             * @return the next stage of the definition
             */
            WithCreate withSize(String sizeName);

            /**
             * Specifies the size of the virtual machine.
             *
             * @param size a size from the list of available sizes for the virtual machine
             * @return the next stage of the definition
             */
            WithCreate withSize(VirtualMachineSizeTypes size);
        }

        /** The stage of a virtual machine definition allowing to add an unmanaged data disk. */
        interface WithUnmanagedDataDisk {
            /**
             * Attaches a new blank unmanaged data disk to the virtual machine.
             *
             * @param sizeInGB the disk size in GB
             * @return the next stage of the definition
             */
            WithUnmanagedCreate withNewUnmanagedDataDisk(Integer sizeInGB);

            /**
             * Attaches an existing unmanaged VHD as a data disk to the virtual machine.
             *
             * @param storageAccountName a storage account name
             * @param containerName the name of the container holding the VHD file
             * @param vhdName the name for the VHD file
             * @return the next stage of the definition
             */
            WithUnmanagedCreate withExistingUnmanagedDataDisk(
                String storageAccountName, String containerName, String vhdName);

            /**
             * Begins definition of an unmanaged data disk to be attached to the virtual machine.
             *
             * @param name the name for the data disk
             * @return the first stage of an unmanaged data disk definition
             */
            VirtualMachineUnmanagedDataDisk.DefinitionStages.Blank<WithUnmanagedCreate> defineUnmanagedDataDisk(
                String name);
        }

        /** The stage of a virtual machine definition allowing to specify a managed data disk. */
        interface WithManagedDataDisk {
            /**
             * Specifies that a managed disk should be created explicitly with the given definition and attached to the
             * virtual machine as a data disk.
             *
             * @param creatable a creatable disk definition
             * @return the next stage of the definition
             */
            WithManagedCreate withNewDataDisk(Creatable<Disk> creatable);

            /**
             * Specifies that a managed disk needs to be created explicitly with the given definition and attach to the
             * virtual machine as data disk.
             *
             * @param creatable a creatable disk
             * @param lun the data disk LUN
             * @param cachingType a data disk caching type
             * @return the next stage of the definition
             */
            WithManagedCreate withNewDataDisk(Creatable<Disk> creatable, int lun, CachingTypes cachingType);

            /**
             * Specifies that a managed disk needs to be created implicitly with the given size.
             *
             * @param sizeInGB the size of the managed disk in GB
             * @return the next stage of the definition
             */
            WithManagedCreate withNewDataDisk(int sizeInGB);

            /**
             * Specifies that a managed disk needs to be created implicitly with the given settings.
             *
             * @param sizeInGB the size of the managed disk in GB
             * @param lun the disk LUN
             * @param cachingType the caching type
             * @return the next stage of the definition
             */
            WithManagedCreate withNewDataDisk(int sizeInGB, int lun, CachingTypes cachingType);

            /**
             * Specifies that a managed disk needs to be created implicitly with the given settings.
             *
             * @param sizeInGB the size of the managed disk in GB
             * @param lun the disk LUN
             * @param cachingType the caching type
             * @param storageAccountType the storage account type
             * @return the next stage of the definition
             */
            WithManagedCreate withNewDataDisk(
                int sizeInGB, int lun, CachingTypes cachingType, StorageAccountTypes storageAccountType);

            /**
             * Associates an existing source managed disk with the virtual machine.
             *
             * @param disk an existing managed disk
             * @return the next stage of the definition
             */
            WithManagedCreate withExistingDataDisk(Disk disk);

            /**
             * Associates an existing source managed disk with the virtual machine and specifies additional settings.
             *
             * @param disk a managed disk
             * @param lun the disk LUN
             * @param cachingType a caching type
             * @return the next stage of the definition
             */
            WithManagedCreate withExistingDataDisk(Disk disk, int lun, CachingTypes cachingType);

            /**
             * Associates an existing source managed disk with the virtual machine and specifies additional settings.
             *
             * @param disk a managed disk
             * @param newSizeInGB the disk resize size in GB
             * @param lun the disk LUN
             * @param cachingType a caching type
             * @return the next stage of the definition
             */
            WithManagedCreate withExistingDataDisk(Disk disk, int newSizeInGB, int lun, CachingTypes cachingType);

            /**
             * Specifies the data disk to be created from the data disk image in the virtual machine image.
             *
             * @param imageLun the LUN of the source data disk image
             * @return the next stage of the definition
             */
            WithManagedCreate withNewDataDiskFromImage(int imageLun);

            /**
             * Specifies the data disk to be created from the data disk image in the virtual machine image.
             *
             * @param imageLun the LUN of the source data disk image
             * @param newSizeInGB the new size that overrides the default size specified in the data disk image
             * @param cachingType a caching type
             * @return the next stage of the definition
             */
            WithManagedCreate withNewDataDiskFromImage(int imageLun, int newSizeInGB, CachingTypes cachingType);

            /**
             * Specifies the data disk to be created from the data disk image in the virtual machine image.
             *
             * @param imageLun the LUN of the source data disk image
             * @param newSizeInGB the new size that overrides the default size specified in the data disk image
             * @param cachingType a caching type
             * @param storageAccountType a storage account type
             * @return the next stage of the definition
             */
            WithManagedCreate withNewDataDiskFromImage(
                int imageLun, int newSizeInGB, CachingTypes cachingType, StorageAccountTypes storageAccountType);
        }

        /** The stage of the virtual machine definition allowing to specify availability set. */
        interface WithAvailabilitySet {
            /**
             * Specifies the name of a new availability set to associate with the virtual machine.
             *
             * @param name the name of an availability set
             * @return the next stage of the definition
             */
            WithCreate withNewAvailabilitySet(String name);

            /**
             * Specifies definition of a not-yet-created availability set definition to associate the virtual machine
             * with.
             *
             * @param creatable a creatable availability set definition
             * @return the next stage of the definition
             */
            WithCreate withNewAvailabilitySet(Creatable<AvailabilitySet> creatable);

            /**
             * Specifies an existing availability set to associate with the virtual machine.
             *
             * @param availabilitySet an existing availability set
             * @return the next stage of the definition
             */
            WithCreate withExistingAvailabilitySet(AvailabilitySet availabilitySet);
        }

        /** The stage of a virtual machine definition allowing to specify a storage account. */
        interface WithStorageAccount {
            /**
             * Specifies the name of a new storage account to put the VM's OS and data disk VHD into.
             *
             * <p>Only an OS disk based on a marketplace image will be stored in the new storage account. An OS disk
             * based on a user image will be stored in the same storage account as the user image.
             *
             * @param name the name for a new storage account
             * @return the next stage of the definition
             */
            WithCreate withNewStorageAccount(String name);

            /**
             * Specifies the definition of a not-yet-created storage account to put the VM's OS and data disk VHDs into.
             *
             * <p>Only the OS disk based on a marketplace image will be stored in the new storage account. An OS disk
             * based on a user image will be stored in the same storage account as the user image.
             *
             * @param creatable a creatable storage account definition
             * @return the next stage of the definition
             */
            WithCreate withNewStorageAccount(Creatable<StorageAccount> creatable);

            /**
             * Specifies an existing storage account to put the VM's OS and data disk VHD in.
             *
             * <p>An OS disk based on a marketplace or a user image (generalized image) will be stored in this storage
             * account.
             *
             * @param storageAccount an existing storage account
             * @return the next stage of the definition
             */
            WithCreate withExistingStorageAccount(StorageAccount storageAccount);
        }

        /** The stage of a virtual machine definition allowing to specify additional network interfaces. */
        interface WithSecondaryNetworkInterface {
            /**
             * Creates a new network interface to associate with the virtual machine, based on the provided definition.
             *
             * <p>Note this method's effect is additive, i.e. each time it is used, a new secondary network interface
             * added to the virtual machine.
             *
             * @param creatable a creatable definition for a new network interface
             * @return the next stage of the definition
             */
            WithCreate withNewSecondaryNetworkInterface(Creatable<NetworkInterface> creatable);

            /**
             * Associates an existing network interface with the virtual machine.
             *
             * <p>Note this method's effect is additive, i.e. each time it is used, the new secondary network interface
             * added to the virtual machine.
             *
             * @param networkInterface an existing network interface
             * @return the next stage of the definition
             */
            WithCreate withExistingSecondaryNetworkInterface(NetworkInterface networkInterface);
        }

        /** The stage of the virtual machine definition allowing to specify extensions. */
        interface WithExtension {
            /**
             * Starts the definition of an extension to be attached to the virtual machine.
             *
             * @param name the reference name for the extension
             * @return the first stage stage of an extension definition
             */
            VirtualMachineExtension.DefinitionStages.Blank<WithCreate> defineNewExtension(String name);
        }

        /** The stage of a virtual machine definition allowing to specify a purchase plan. */
        interface WithPlan {
            /**
             * Specifies the purchase plan for the virtual machine.
             *
             * @param plan a purchase plan
             * @return the next stage of the definition
             */
            WithCreate withPlan(PurchasePlan plan);

            /**
             * Specifies the purchase plan for the virtual machine.
             *
             * @param plan a purchase plan
             * @param promotionCode a promotion code
             * @return the next stage of the definition
             */
            WithCreate withPromotionalPlan(PurchasePlan plan, String promotionCode);
        }

        /** The stage of the virtual machine definition allowing to enable boot diagnostics. */
        interface WithBootDiagnostics {
            /**
             * Specifies that boot diagnostics needs to be enabled in the virtual machine.
             * Managed storage account is used.
             *
             * @return the next stage of the definition
             */
            WithCreate withBootDiagnosticsOnManagedStorageAccount();

            /**
             * Specifies that boot diagnostics needs to be enabled in the virtual machine.
             *
             * @return the next stage of the definition
             */
            WithCreate withBootDiagnostics();

            /**
             * Specifies that boot diagnostics needs to be enabled in the virtual machine.
             *
             * @param creatable the storage account to be created and used for store the boot diagnostics
             * @return the next stage of the definition
             */
            WithCreate withBootDiagnostics(Creatable<StorageAccount> creatable);

            /**
             * Specifies that boot diagnostics needs to be enabled in the virtual machine.
             *
             * @param storageAccount an existing storage account to be uses to store the boot diagnostics
             * @return the next stage of the definition
             */
            WithCreate withBootDiagnostics(StorageAccount storageAccount);

            /**
             * Specifies that boot diagnostics needs to be enabled in the virtual machine.
             *
             * @param storageAccountBlobEndpointUri a storage account blob endpoint to store the boot diagnostics
             * @return the next stage of the definition
             */
            WithCreate withBootDiagnostics(String storageAccountBlobEndpointUri);
        }

        /** The stage of the virtual machine definition allowing to specify priority. */
        interface WithPriority {
            /**
             * Specifies the priority of the virtual machine.
             *
             * @param priority the priority to set
             * @return the next stage of the definition
             */
            WithCreate withPriority(VirtualMachinePriorityTypes priority);

            /**
             * Specify that virtual machine should be low priority.
             *
             * @return the next stage of the definition
             */
            WithCreate withLowPriority();

            /**
             * Specify that virtual machines should be low priority VMs with the provided eviction policy.
             *
             * @param policy eviction policy for the virtual machine
             * @return the next stage of the definition
             */
            WithCreate withLowPriority(VirtualMachineEvictionPolicyTypes policy);

            /**
             * Specify that virtual machine should be spot priority.
             *
             * @return the next stage of the definition
             */
            WithCreate withSpotPriority();

            /**
             * Specify that virtual machines should be spot priority VMs with the provided eviction policy.
             *
             * @param policy eviction policy for the virtual machine
             * @return the next stage of the definition
             */
            WithCreate withSpotPriority(VirtualMachineEvictionPolicyTypes policy);
        }

        /**
         * The stage of a virtual machine definition allowing to set the billing related details of a low priority
         * virtual machine.
         */
        interface WithBillingProfile {

            /**
             * Set the billing related details of a low priority virtual machine. This price is in US Dollars.
             *
             * @param maxPrice the maxPrice value to set
             * @return the next stage of the definition
             */
            WithCreate withMaxPrice(Double maxPrice);
        }

        /**
         * The stage of the virtual machine definition allowing to enable System Assigned (Local) Managed Service
         * Identity.
         */
        interface WithSystemAssignedManagedServiceIdentity {
            /**
             * Specifies that System Assigned (Local) Managed Service Identity needs to be enabled in the virtual
             * machine.
             *
             * @return the next stage of the definition
             */
            WithSystemAssignedIdentityBasedAccessOrCreate withSystemAssignedManagedServiceIdentity();
        }

        /**
         * The stage of the System Assigned (Local) Managed Service Identity enabled virtual machine allowing to set
         * access role for the identity.
         */
        interface WithSystemAssignedIdentityBasedAccessOrCreate extends WithCreate {
            /**
             * Specifies that virtual machine's system assigned (local) identity should have the given access (described
             * by the role) on an ARM resource identified by the resource ID. Applications running on the virtual
             * machine will have the same permission (role) on the ARM resource.
             *
             * @param resourceId the ARM identifier of the resource
             * @param role access role to assigned to the virtual machine's local identity
             * @return the next stage of the definition
             */
            WithSystemAssignedIdentityBasedAccessOrCreate withSystemAssignedIdentityBasedAccessTo(
                String resourceId, BuiltInRole role);

            /**
             * Specifies that virtual machine's system assigned (local) identity should have the given access (described
             * by the role) on the resource group that virtual machine resides. Applications running on the virtual
             * machine will have the same permission (role) on the resource group.
             *
             * @param role access role to assigned to the virtual machine's local identity
             * @return the next stage of the definition
             */
            WithSystemAssignedIdentityBasedAccessOrCreate withSystemAssignedIdentityBasedAccessToCurrentResourceGroup(
                BuiltInRole role);

            /**
             * Specifies that virtual machine's system assigned (local) identity should have the access (described by
             * the role definition) on an ARM resource identified by the resource ID. Applications running on the
             * virtual machine will have the same permission (role) on the ARM resource.
             *
             * @param resourceId scope of the access represented in ARM resource ID format
             * @param roleDefinitionId access role definition to assigned to the virtual machine's local identity
             * @return the next stage of the definition
             */
            WithSystemAssignedIdentityBasedAccessOrCreate withSystemAssignedIdentityBasedAccessTo(
                String resourceId, String roleDefinitionId);

            /**
             * Specifies that virtual machine's system assigned (local) identity should have the access (described by
             * the role definition) on the resource group that virtual machine resides. Applications running on the
             * virtual machine will have the same permission (role) on the resource group.
             *
             * @param roleDefinitionId access role definition to assigned to the virtual machine's local identity
             * @return the next stage of the definition
             */
            WithSystemAssignedIdentityBasedAccessOrCreate withSystemAssignedIdentityBasedAccessToCurrentResourceGroup(
                String roleDefinitionId);
        }

        /**
         * The stage of the virtual machine definition allowing to specify User Assigned (External) Managed Service
         * Identities.
         */
        interface WithUserAssignedManagedServiceIdentity {
            /**
             * Specifies the definition of a not-yet-created user assigned identity to be associated with the virtual
             * machine.
             *
             * @param creatableIdentity a creatable identity definition
             * @return the next stage of the virtual machine definition
             */
            WithCreate withNewUserAssignedManagedServiceIdentity(Creatable<Identity> creatableIdentity);

            /**
             * Specifies an existing user assigned identity to be associated with the virtual machine.
             *
             * @param identity the identity
             * @return the next stage of the virtual machine definition
             */
            WithCreate withExistingUserAssignedManagedServiceIdentity(Identity identity);
        }

        /**
         * The stage of the virtual machine definition allowing to specify that the image or disk that is being used was
         * licensed on-premises. This element is only used for images that contain the Windows Server operating system.
         */
        interface WithLicenseType {
            /**
             * Specifies that the image or disk that is being used was licensed on-premises.
             *
             * @param licenseType license type
             * @return the next stage of the virtual machine definition
             */
            WithCreate withLicenseType(String licenseType);
        }

        /** The stage of the VM definition allowing to specify availability zone. */
        interface WithAvailabilityZone {
            /**
             * Specifies the availability zone for the virtual machine.
             *
             * @param zoneId the zone identifier.
             * @return the next stage of the definition
             */
            WithManagedCreate withAvailabilityZone(AvailabilityZoneId zoneId);
        }

        /**
         * The stage of the definition which contains all the minimum required inputs for the VM using managed OS disk
         * to be created and optionally allow managed data disks specific settings to be specified.
         */
        interface WithManagedCreate extends WithManagedDataDisk, WithAvailabilityZone, WithCreate {
            /**
             * Specifies the storage account type for the managed OS disk.
             *
             * @param accountType storage account type
             * @return the next stage of the definition
             */
            WithManagedCreate withOSDiskStorageAccountType(StorageAccountTypes accountType);

            /**
             * Specifies the default caching type for the managed data disks.
             *
             * @param cachingType a caching type
             * @return the next stage of teh definition
             */
            WithManagedCreate withDataDiskDefaultCachingType(CachingTypes cachingType);

            /**
             * Specifies the default delete options for managed data disks.
             *
             * @param storageAccountType a storage account type
             * @return the next stage of the definition
             */
            WithManagedCreate withDataDiskDefaultStorageAccountType(StorageAccountTypes storageAccountType);

            /**
             * Specifies the delete options for managed data disks.
             *
             * @param deleteOptions the delete options to the IP address version
             * @return the next stage of the definition
             */
            WithManagedCreate withDataDiskDefaultDeleteOptions(DeleteOptions deleteOptions);
        }

        /**
         * The stage of a virtual machine definition which contains all the minimum required inputs for the VM using
         * storage account (unmanaged based OS disk to be created and optionally allow unmanaged data disk and settings
         * specific to unmanaged OS disk to be specified.
         */
        interface WithUnmanagedCreate extends WithUnmanagedDataDisk, WithCreate {
            /**
             * Specifies the name of an OS disk VHD file and its parent container.
             *
             * @param containerName the name of the container in the selected storage account
             * @param vhdName the name for the OS disk VHD.
             * @return the next stage of the definition
             */
            WithUnmanagedCreate withOSDiskVhdLocation(String containerName, String vhdName);
        }

<<<<<<< HEAD
        /** The stage of the definition allowing to specify delete options to the network interface. */
        interface WithNetworkInterfaceDeleteOptions {
            /**
             * Sets IP address delete options.
             *
             * @param deleteOptions the delete options to all network interfaces
             * @return the next stage of the definition
             */
            WithCreate withPrimaryNetworkInterfaceDeleteOptions(DeleteOptions deleteOptions);
=======
        /** The stage of the VM definition allowing to specify additional capacities. */
        interface WithAdditionalCapacities {
            /**
             * Enables hibernation feature.
             *
             * Hibernation is supported on premium general purpose SKUs, e.g. STANDARD_D2S_V3.
             * Hibernation is supported on Windows 10 19H1 and higher, and Windows Server 2019 and higher.
             * For Ubuntu 18.04 or higher, hibernation-setup-tool is required to be installed on the virtual machine.
             *
             * @return the next stage of the definition
             */
            WithCreate enableHibernation();
>>>>>>> 58c802a2
        }

        /**
         * The stage of the definition which contains all the minimum required inputs for the resource to be created,
         * but also allows for any other optional settings to be specified.
         */
        interface WithCreate
            extends Creatable<VirtualMachine>,
                Resource.DefinitionWithTags<WithCreate>,
                DefinitionStages.WithOSDiskSettings,
                DefinitionStages.WithVMSize,
                DefinitionStages.WithStorageAccount,
                DefinitionStages.WithAvailabilitySet,
                DefinitionStages.WithSecondaryNetworkInterface,
                DefinitionStages.WithExtension,
                DefinitionStages.WithPlan,
                DefinitionStages.WithBootDiagnostics,
                DefinitionStages.WithPriority,
                DefinitionStages.WithBillingProfile,
                DefinitionStages.WithSystemAssignedManagedServiceIdentity,
                DefinitionStages.WithUserAssignedManagedServiceIdentity,
                DefinitionStages.WithLicenseType,
<<<<<<< HEAD
                DefinitionStages.WithNetworkInterfaceDeleteOptions {
=======
                DefinitionStages.WithAdditionalCapacities {
>>>>>>> 58c802a2

            /**
             * Begins creating the virtual machine resource.
             *
             * Virtual machine extensions can only be created after the completion of virtual machine.
             * Therefore, the configuration of virtual machine extensions is not compatible with this operation.
             * Please use {@link WithCreate#create()} if virtual machine extensions is configured.
             *
             * @return the accepted create operation
             */
            Accepted<VirtualMachine> beginCreate();
        }
    }

    /** Grouping of virtual machine update stages. */
    interface UpdateStages {
        /**
         * The stage of a virtual machine update allowing to set/remove information about the proximity placement group
         * that the virtual machine scale set should be assigned to.
         */
        interface WithProximityPlacementGroup {
            /**
             * Set information about the proximity placement group that the virtual machineshould be assigned to.
             *
             * @param proximityPlacementGroupId The Id of the proximity placement group subResource.
             * @return the next stage of the definition.
             */
            Update withProximityPlacementGroup(String proximityPlacementGroupId);

            /**
             * Removes the Proximity placement group from the VM.
             *
             * @return the next stage of the definition.
             */
            Update withoutProximityPlacementGroup();
        }

        /** The stage of the virtual machine update allowing to specify billing profile. */
        interface WithBillingProfile {
            /**
             * Set the billing related details of a low priority virtual machine.
             *
             * @param maxPrice the maxPrice value to set
             * @return the next stage of the update
             */
            Update withMaxPrice(Double maxPrice);
        }

        /** The stage of a virtual machine definition allowing to specify unmanaged data disk configuration. */
        interface WithUnmanagedDataDisk {
            /**
             * Specifies that a new blank unmanaged data disk needs to be attached to virtual machine.
             *
             * @param sizeInGB the disk size in GB
             * @return the stage representing creatable VM definition
             */
            Update withNewUnmanagedDataDisk(Integer sizeInGB);

            /**
             * Specifies an existing VHD that needs to be attached to the virtual machine as data disk.
             *
             * @param storageAccountName the storage account name
             * @param containerName the name of the container holding the VHD file
             * @param vhdName the name for the VHD file
             * @return the stage representing creatable VM definition
             */
            Update withExistingUnmanagedDataDisk(String storageAccountName, String containerName, String vhdName);

            /**
             * Begins the definition of a blank unmanaged data disk to be attached to the virtual machine along with its
             * configuration.
             *
             * @param name the name for the data disk
             * @return the first stage of the data disk definition
             */
            VirtualMachineUnmanagedDataDisk.UpdateDefinitionStages.Blank<Update> defineUnmanagedDataDisk(String name);

            /**
             * Begins the description of an update of an existing unmanaged data disk of this virtual machine.
             *
             * @param name the name of an existing disk
             * @return the first stage of the data disk update
             */
            VirtualMachineUnmanagedDataDisk.Update updateUnmanagedDataDisk(String name);

            /**
             * Detaches an unmanaged data disk from the virtual machine.
             *
             * @param name the name of an existing data disk to remove
             * @return the next stage of the update
             */
            Update withoutUnmanagedDataDisk(String name);

            /**
             * Detaches a unmanaged data disk from the virtual machine.
             *
             * @param lun the logical unit number of the data disk to remove
             * @return the next stage of the update
             */
            Update withoutUnmanagedDataDisk(int lun);
        }

        /** The stage of a virtual machine update allowing to specify a managed data disk. */
        interface WithManagedDataDisk {
            /**
             * Specifies that a managed disk needs to be created explicitly with the given definition and attached to
             * the virtual machine as a data disk.
             *
             * @param creatable a creatable disk definition
             * @return the next stage of the update
             */
            Update withNewDataDisk(Creatable<Disk> creatable);

            /**
             * Specifies that a managed disk needs to be created explicitly with the given definition and attached to
             * the virtual machine as a data disk.
             *
             * @param creatable a creatable disk definition
             * @param lun the data disk LUN
             * @param cachingType a data disk caching type
             * @return the next stage of the update
             */
            Update withNewDataDisk(Creatable<Disk> creatable, int lun, CachingTypes cachingType);

            /**
             * Specifies that a managed disk needs to be created implicitly with the given size.
             *
             * @param sizeInGB the size of the managed disk
             * @return the next stage of the update
             */
            Update withNewDataDisk(int sizeInGB);

            /**
             * Specifies that a managed disk needs to be created implicitly with the given settings.
             *
             * @param sizeInGB the size of the managed disk
             * @param lun the disk LUN
             * @param cachingType a caching type
             * @return the next stage of the update
             */
            Update withNewDataDisk(int sizeInGB, int lun, CachingTypes cachingType);

            /**
             * Specifies that a managed disk needs to be created implicitly with the given settings.
             *
             * @param sizeInGB the size of the managed disk
             * @param lun the disk LUN
             * @param cachingType a caching type
             * @param storageAccountType a storage account type
             * @return the next stage of the update
             */
            Update withNewDataDisk(
                int sizeInGB, int lun, CachingTypes cachingType, StorageAccountTypes storageAccountType);

            /**
             * Associates an existing source managed disk with the VM.
             *
             * @param disk a managed disk
             * @return the next stage of the update
             */
            Update withExistingDataDisk(Disk disk);

            /**
             * Specifies an existing source managed disk and settings.
             *
             * @param disk the managed disk
             * @param lun the disk LUN
             * @param cachingType a caching type
             * @return the next stage of the update
             */
            Update withExistingDataDisk(Disk disk, int lun, CachingTypes cachingType);

            /**
             * Specifies an existing source managed disk and settings.
             *
             * @param disk a managed disk
             * @param newSizeInGB the disk resize size in GB
             * @param lun the disk LUN
             * @param cachingType a caching type
             * @return the next stage of the update
             */
            Update withExistingDataDisk(Disk disk, int newSizeInGB, int lun, CachingTypes cachingType);

            /**
             * Detaches a managed data disk with the given LUN from the virtual machine.
             *
             * @param lun the disk LUN
             * @return the next stage of the update
             */
            Update withoutDataDisk(int lun);

            /**
             * Updates the size of a managed data disk with the given LUN.
             *
             * @param lun the disk LUN
             * @param newSizeInGB the new size of the disk
             * @return the next stage of the update
             */
            // TODO: This has been disabled by the Azure REST API
            // Update withDataDiskUpdated(int lun, int newSizeInGB);

            /**
             * Updates the size and caching type of a managed data disk with the given LUN.
             *
             * @param lun the disk LUN
             * @param newSizeInGB the new size of the disk
             * @param cachingType a caching type
             * @return the next stage of the update
             */
            // TODO: This has been disabled by the Azure REST API
            // Update withDataDiskUpdated(int lun, int newSizeInGB, CachingTypes cachingType);

            /**
             * Updates the size, caching type and storage account type of a managed data disk with the given LUN.
             *
             * @param lun the disk LUN
             * @param newSizeInGB the new size of the disk
             * @param cachingType a caching type
             * @param storageAccountType a storage account type
             * @return the next stage of the update
             */
            // TODO: This has been disabled by the Azure REST API
            // Update withDataDiskUpdated(int lun,
            //                              int newSizeInGB,
            //                              CachingTypes cachingType,
            //                              StorageAccountTypes storageAccountType);
        }

        /** The stage of a virtual machine update allowing to specify additional network interfaces. */
        interface WithSecondaryNetworkInterface {
            /**
             * Creates a new network interface to associate with the virtual machine.
             *
             * <p>Note this method's effect is additive, i.e. each time it is used, the new secondary network interface
             * added to the virtual machine.
             *
             * @param creatable a creatable definition for a new network interface
             * @return the next stage of the update
             */
            Update withNewSecondaryNetworkInterface(Creatable<NetworkInterface> creatable);

            /**
             * Associates an existing network interface with the virtual machine.
             *
             * <p>Note this method's effect is additive, i.e. each time it is used, the new secondary network interface
             * added to the virtual machine.
             *
             * @param networkInterface an existing network interface
             * @return the next stage of the update
             */
            Update withExistingSecondaryNetworkInterface(NetworkInterface networkInterface);

            /**
             * Removes a secondary network interface from the virtual machine.
             *
             * @param name the name of a secondary network interface to remove
             * @return the next stage of the update
             */
            Update withoutSecondaryNetworkInterface(String name);
        }

        /** The stage of a virtual machine update allowing to specify extensions. */
        interface WithExtension {
            /**
             * Begins the definition of an extension to be attached to the virtual machine.
             *
             * @param name a reference name for the extension
             * @return the first stage of an extension definition
             */
            VirtualMachineExtension.UpdateDefinitionStages.Blank<Update> defineNewExtension(String name);

            /**
             * Begins the description of an update of an existing extension of this virtual machine.
             *
             * @param name the reference name of an existing extension
             * @return the first stage of an extension update
             */
            VirtualMachineExtension.Update updateExtension(String name);

            /**
             * Detaches an extension from the virtual machine.
             *
             * @param name the reference name of the extension to be removed/uninstalled
             * @return the next stage of the update
             */
            Update withoutExtension(String name);
        }

        /** The stage of the virtual machine definition allowing to enable boot diagnostics. */
        interface WithBootDiagnostics {
            /**
             * Specifies that boot diagnostics needs to be enabled in the virtual machine.
             * Managed storage account is used.
             *
             * @return the next stage of the update
             */
            Update withBootDiagnosticsOnManagedStorageAccount();

            /**
             * Specifies that boot diagnostics needs to be enabled in the virtual machine.
             *
             * @return the next stage of the update
             */
            Update withBootDiagnostics();

            /**
             * Specifies that boot diagnostics needs to be enabled in the virtual machine.
             *
             * @param creatable the storage account to be created and used for store the boot diagnostics
             * @return the next stage of the update
             */
            Update withBootDiagnostics(Creatable<StorageAccount> creatable);

            /**
             * Specifies that boot diagnostics needs to be enabled in the virtual machine.
             *
             * @param storageAccount an existing storage account to be uses to store the boot diagnostics
             * @return the next stage of the update
             */
            Update withBootDiagnostics(StorageAccount storageAccount);

            /**
             * Specifies that boot diagnostics needs to be enabled in the virtual machine.
             *
             * @param storageAccountBlobEndpointUri a storage account blob endpoint to store the boot diagnostics
             * @return the next stage of the update
             */
            Update withBootDiagnostics(String storageAccountBlobEndpointUri);

            /**
             * Specifies that boot diagnostics needs to be disabled in the virtual machine.
             *
             * @return the next stage of the update
             */
            Update withoutBootDiagnostics();
        }

        /**
         * The stage of the virtual machine update allowing to enable System Assigned (Local) Managed Service Identity.
         */
        interface WithSystemAssignedManagedServiceIdentity {
            /**
             * Specifies that System Assigned (Local) Managed Service Identity needs to be enabled in the virtual
             * machine.
             *
             * @return the next stage of the update
             */
            WithSystemAssignedIdentityBasedAccessOrUpdate withSystemAssignedManagedServiceIdentity();

            /**
             * Specifies that System Assigned (Local) Managed Service Identity needs to be disabled.
             *
             * @return the next stage of the update
             */
            Update withoutSystemAssignedManagedServiceIdentity();
        }

        /**
         * The stage of the System Assigned (Local) Managed Service Identity enabled virtual machine allowing to set
         * access role for the identity.
         */
        interface WithSystemAssignedIdentityBasedAccessOrUpdate extends Update {
            /**
             * Specifies that virtual machine's system assigned (local) identity should have the given access (described
             * by the role) on an ARM resource identified by the resource ID. Applications running on the virtual
             * machine will have the same permission (role) on the ARM resource.
             *
             * @param resourceId the ARM identifier of the resource
             * @param role access role to assigned to the virtual machine's local identity
             * @return the next stage of the update
             */
            WithSystemAssignedIdentityBasedAccessOrUpdate withSystemAssignedIdentityBasedAccessTo(
                String resourceId, BuiltInRole role);

            /**
             * Specifies that virtual machine's system assigned (local) identity should have the given access (described
             * by the role) on the resource group that virtual machine resides. Applications running on the virtual
             * machine will have the same permission (role) on the resource group.
             *
             * @param role access role to assigned to the virtual machine's local identity
             * @return the next stage of the update
             */
            WithSystemAssignedIdentityBasedAccessOrUpdate withSystemAssignedIdentityBasedAccessToCurrentResourceGroup(
                BuiltInRole role);

            /**
             * Specifies that virtual machine's system assigned (local) identity should have the access (described by
             * the role definition) on an ARM resource identified by the resource ID. Applications running on the
             * virtual machine will have the same permission (role) on the ARM resource.
             *
             * @param resourceId scope of the access represented in ARM resource ID format
             * @param roleDefinitionId access role definition to assigned to the virtual machine's local identity
             * @return the next stage of the update
             */
            WithSystemAssignedIdentityBasedAccessOrUpdate withSystemAssignedIdentityBasedAccessTo(
                String resourceId, String roleDefinitionId);

            /**
             * Specifies that virtual machine's system assigned (local) identity should have the access (described by
             * the role definition) on the resource group that virtual machine resides. Applications running on the
             * virtual machine will have the same permission (role) on the resource group.
             *
             * @param roleDefinitionId access role definition to assigned to the virtual machine's local identity
             * @return the next stage of the update
             */
            WithSystemAssignedIdentityBasedAccessOrUpdate withSystemAssignedIdentityBasedAccessToCurrentResourceGroup(
                String roleDefinitionId);
        }

        /**
         * The stage of the virtual machine update allowing to add or remove User Assigned (External) Managed Service
         * Identities.
         */
        interface WithUserAssignedManagedServiceIdentity {
            /**
             * Specifies the definition of a not-yet-created user assigned identity to be associated with the virtual
             * machine.
             *
             * @param creatableIdentity a creatable identity definition
             * @return the next stage of the virtual machine update
             */
            Update withNewUserAssignedManagedServiceIdentity(Creatable<Identity> creatableIdentity);

            /**
             * Specifies an existing user assigned identity to be associated with the virtual machine.
             *
             * @param identity the identity
             * @return the next stage of the virtual machine update
             */
            Update withExistingUserAssignedManagedServiceIdentity(Identity identity);

            /**
             * Specifies that an user assigned identity associated with the virtual machine should be removed.
             *
             * @param identityId ARM resource id of the identity
             * @return the next stage of the virtual machine update
             */
            Update withoutUserAssignedManagedServiceIdentity(String identityId);
        }

        /**
         * The stage of the virtual machine update allowing to specify that the image or disk that is being used was
         * licensed on-premises. This element is only used for images that contain the Windows Server operating system.
         */
        interface WithLicenseType {
            /**
             * Specifies that the image or disk that is being used was licensed on-premises.
             *
             * @param licenseType license type
             * @return the next stage of the virtual machine update
             */
            Update withLicenseType(String licenseType);
        }

        /** The stage of the VM update allowing to specify additional capacities. */
        interface WithAdditionalCapacities {
            /**
             * Enables hibernation feature.
             *
             * Update can only be applied when the virtual machine is stopped (deallocated).
             *
             * @return the next stage of the update
             */
            Update enableHibernation();

            /**
             * Disables hibernation feature.
             *
             * Update can only be applied when the virtual machine is stopped (deallocated).
             *
             * @return the next stage of the update
             */
            Update disableHibernation();
        }
    }

    /** The template for an update operation, containing all the settings that can be modified. */
    interface Update
        extends Appliable<VirtualMachine>,
            Resource.UpdateWithTags<Update>,
            UpdateStages.WithProximityPlacementGroup,
            UpdateStages.WithUnmanagedDataDisk,
            UpdateStages.WithManagedDataDisk,
            UpdateStages.WithSecondaryNetworkInterface,
            UpdateStages.WithExtension,
            UpdateStages.WithBootDiagnostics,
            UpdateStages.WithBillingProfile,
            UpdateStages.WithSystemAssignedManagedServiceIdentity,
            UpdateStages.WithUserAssignedManagedServiceIdentity,
            UpdateStages.WithLicenseType,
            UpdateStages.WithAdditionalCapacities {
        /**
         * Specifies the encryption settings for the OS Disk.
         *
         * @param settings the encryption settings.
         * @return the stage representing creatable VM update
         */
        Update withOSDiskEncryptionSettings(DiskEncryptionSettings settings);

        /**
         * Specifies the default caching type for the managed data disks.
         *
         * @param cachingType a caching type
         * @return the next stage of the update
         */
        Update withDataDiskDefaultCachingType(CachingTypes cachingType);

        /**
         * Specifies a storage account type.
         *
         * @param storageAccountType a storage account type
         * @return the next stage of the update
         */
        Update withDataDiskDefaultStorageAccountType(StorageAccountTypes storageAccountType);

        /**
         * Specifies the caching type for the OS disk.
         *
         * @param cachingType a caching type.
         * @return the next stage of the update
         */
        Update withOSDiskCaching(CachingTypes cachingType);

        /**
         * Specifies the size of the OS disk in GB.
         *
         * <p>Only unmanaged disks may be resized as part of a VM update. Managed disks must be resized separately,
         * using managed disk API.
         *
         * @param size a disk size.
         * @return the next stage of the update
         */
        Update withOSDiskSizeInGB(int size);

        /**
         * Specifies a new size for the virtual machine.
         *
         * @param sizeName the name of a size for the virtual machine as text
         * @return the next stage of the update
         */
        Update withSize(String sizeName);

        /**
         * Specifies a new size for the virtual machine.
         *
         * @param size a size from the list of available sizes for the virtual machine
         * @return the next stage of the definition
         */
        Update withSize(VirtualMachineSizeTypes size);

        /**
         * Specifies a new priority for the virtual machine.
         *
         * @param priority a priority from the list of available priority types
         * @return the next stage of the update
         */
        Update withPriority(VirtualMachinePriorityTypes priority);
    }
}<|MERGE_RESOLUTION|>--- conflicted
+++ resolved
@@ -1724,7 +1724,6 @@
             WithUnmanagedCreate withOSDiskVhdLocation(String containerName, String vhdName);
         }
 
-<<<<<<< HEAD
         /** The stage of the definition allowing to specify delete options to the network interface. */
         interface WithNetworkInterfaceDeleteOptions {
             /**
@@ -1734,7 +1733,8 @@
              * @return the next stage of the definition
              */
             WithCreate withPrimaryNetworkInterfaceDeleteOptions(DeleteOptions deleteOptions);
-=======
+        }
+
         /** The stage of the VM definition allowing to specify additional capacities. */
         interface WithAdditionalCapacities {
             /**
@@ -1747,7 +1747,6 @@
              * @return the next stage of the definition
              */
             WithCreate enableHibernation();
->>>>>>> 58c802a2
         }
 
         /**
@@ -1770,11 +1769,8 @@
                 DefinitionStages.WithSystemAssignedManagedServiceIdentity,
                 DefinitionStages.WithUserAssignedManagedServiceIdentity,
                 DefinitionStages.WithLicenseType,
-<<<<<<< HEAD
+                DefinitionStages.WithAdditionalCapacities,
                 DefinitionStages.WithNetworkInterfaceDeleteOptions {
-=======
-                DefinitionStages.WithAdditionalCapacities {
->>>>>>> 58c802a2
 
             /**
              * Begins creating the virtual machine resource.
