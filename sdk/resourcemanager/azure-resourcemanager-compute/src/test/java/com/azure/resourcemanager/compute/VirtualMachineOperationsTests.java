// Copyright (c) Microsoft Corporation. All rights reserved.
// Licensed under the MIT License.

package com.azure.resourcemanager.compute;

import com.azure.core.http.HttpPipeline;
import com.azure.core.http.rest.PagedIterable;
import com.azure.core.management.exception.ManagementException;
import com.azure.core.management.profile.AzureProfile;
import com.azure.core.test.annotation.DoNotRecord;
import com.azure.core.util.polling.LongRunningOperationStatus;
import com.azure.core.util.polling.PollResponse;
import com.azure.resourcemanager.compute.models.AvailabilitySet;
import com.azure.resourcemanager.compute.models.CachingTypes;
import com.azure.resourcemanager.compute.models.DeleteOptions;
import com.azure.resourcemanager.compute.models.Disk;
import com.azure.resourcemanager.compute.models.DiskState;
import com.azure.resourcemanager.compute.models.InstanceViewStatus;
import com.azure.resourcemanager.compute.models.KnownLinuxVirtualMachineImage;
import com.azure.resourcemanager.compute.models.KnownWindowsVirtualMachineImage;
import com.azure.resourcemanager.compute.models.PowerState;
import com.azure.resourcemanager.compute.models.ProximityPlacementGroupType;
import com.azure.resourcemanager.compute.models.RunCommandInputParameter;
import com.azure.resourcemanager.compute.models.RunCommandResult;
import com.azure.resourcemanager.compute.models.VirtualMachine;
import com.azure.resourcemanager.compute.models.VirtualMachineEvictionPolicyTypes;
import com.azure.resourcemanager.compute.models.VirtualMachineInstanceView;
import com.azure.resourcemanager.compute.models.VirtualMachinePriorityTypes;
import com.azure.resourcemanager.compute.models.VirtualMachineSizeTypes;
import com.azure.resourcemanager.compute.models.VirtualMachineUnmanagedDataDisk;
import com.azure.resourcemanager.network.models.Network;
import com.azure.resourcemanager.network.models.NetworkInterface;
import com.azure.resourcemanager.network.models.NetworkSecurityGroup;
import com.azure.resourcemanager.network.models.NicIpConfiguration;
import com.azure.resourcemanager.network.models.PublicIpAddress;
import com.azure.resourcemanager.network.models.SecurityRuleProtocol;
import com.azure.resourcemanager.network.models.Subnet;
import com.azure.core.management.Region;
import com.azure.resourcemanager.resources.fluentcore.arm.models.Resource;
import com.azure.resourcemanager.resources.fluentcore.model.Accepted;
import com.azure.resourcemanager.resources.fluentcore.model.Creatable;
import com.azure.resourcemanager.resources.fluentcore.model.CreatedResources;
import com.azure.resourcemanager.resources.fluentcore.utils.ResourceManagerUtils;
import com.azure.resourcemanager.resources.models.GenericResource;
import com.azure.resourcemanager.resources.models.ResourceGroup;
import com.azure.resourcemanager.storage.models.StorageAccount;
import com.azure.resourcemanager.storage.models.StorageAccountSkuType;
import org.junit.jupiter.api.Assertions;
import org.junit.jupiter.api.Disabled;
import org.junit.jupiter.api.Test;

import java.time.Duration;
import java.util.ArrayList;
import java.util.Collections;
import java.util.HashMap;
import java.util.HashSet;
import java.util.List;
import java.util.Map;
import java.util.Set;
import java.util.concurrent.atomic.AtomicInteger;
import java.util.stream.Collectors;

public class VirtualMachineOperationsTests extends ComputeManagementTest {
    private String rgName = "";
    private String rgName2 = "";
    private final Region region = Region.US_EAST;
    private final Region regionProxPlacementGroup = Region.US_WEST;
    private final Region regionProxPlacementGroup2 = Region.US_EAST;
    private final String vmName = "javavm";
    private final String proxGroupName = "testproxgroup1";
    private final String proxGroupName2 = "testproxgroup2";
    private final String availabilitySetName = "availset1";
    private final String availabilitySetName2 = "availset2";
    private final ProximityPlacementGroupType proxGroupType = ProximityPlacementGroupType.STANDARD;

    @Override
    protected void initializeClients(HttpPipeline httpPipeline, AzureProfile profile) {
        rgName = generateRandomResourceName("javacsmrg", 15);
        rgName2 = generateRandomResourceName("javacsmrg2", 15);
        super.initializeClients(httpPipeline, profile);
    }

    @Override
    protected void cleanUpResources() {
        if (rgName != null) {
            resourceManager.resourceGroups().beginDeleteByName(rgName);
        }
    }

    @Test
    public void canCreateVirtualMachineWithNetworking() throws Exception {
        NetworkSecurityGroup nsg =
            this
                .networkManager
                .networkSecurityGroups()
                .define("nsg")
                .withRegion(region)
                .withNewResourceGroup(rgName)
                .defineRule("rule1")
                .allowInbound()
                .fromAnyAddress()
                .fromPort(80)
                .toAnyAddress()
                .toPort(80)
                .withProtocol(SecurityRuleProtocol.TCP)
                .attach()
                .create();

        Creatable<Network> networkDefinition =
            this
                .networkManager
                .networks()
                .define("network1")
                .withRegion(region)
                .withNewResourceGroup(rgName)
                .withAddressSpace("10.0.0.0/28")
                .defineSubnet("subnet1")
                .withAddressPrefix("10.0.0.0/29")
                .withExistingNetworkSecurityGroup(nsg)
                .attach();

        // Create
        VirtualMachine vm =
            computeManager
                .virtualMachines()
                .define(vmName)
                .withRegion(region)
                .withNewResourceGroup(rgName)
                .withNewPrimaryNetwork(networkDefinition)
                .withPrimaryPrivateIPAddressDynamic()
                .withoutPrimaryPublicIPAddress()
                .withPopularLinuxImage(KnownLinuxVirtualMachineImage.UBUNTU_SERVER_16_04_LTS)
                .withRootUsername("Foo12")
                .withSsh(sshPublicKey())
                .create();

        NetworkInterface primaryNic = vm.getPrimaryNetworkInterface();
        Assertions.assertNotNull(primaryNic);
        NicIpConfiguration primaryIpConfig = primaryNic.primaryIPConfiguration();
        Assertions.assertNotNull(primaryIpConfig);

        // Fetch the NSG the way before v1.2
        Assertions.assertNotNull(primaryIpConfig.networkId());
        Network network = primaryIpConfig.getNetwork();
        Assertions.assertNotNull(primaryIpConfig.subnetName());
        Subnet subnet = network.subnets().get(primaryIpConfig.subnetName());
        Assertions.assertNotNull(subnet);
        nsg = subnet.getNetworkSecurityGroup();
        Assertions.assertNotNull(nsg);
        Assertions.assertEquals("nsg", nsg.name());
        Assertions.assertEquals(1, nsg.securityRules().size());

        // Fetch the NSG the v1.2 way
        nsg = primaryIpConfig.getNetworkSecurityGroup();
        Assertions.assertEquals("nsg", nsg.name());
    }

    @Test
    public void canCreateVirtualMachine() throws Exception {
        // Create
        computeManager
            .virtualMachines()
            .define(vmName)
            .withRegion(region)
            .withNewResourceGroup(rgName)
            .withNewPrimaryNetwork("10.0.0.0/28")
            .withPrimaryPrivateIPAddressDynamic()
            .withoutPrimaryPublicIPAddress()
            .withPopularWindowsImage(KnownWindowsVirtualMachineImage.WINDOWS_SERVER_2012_R2_DATACENTER)
            .withAdminUsername("Foo12")
            .withAdminPassword(password())
            .withUnmanagedDisks()
            .withSize(VirtualMachineSizeTypes.fromString("Standard_D2a_v4"))
            .withOSDiskCaching(CachingTypes.READ_WRITE)
            .withOSDiskName("javatest")
            .withLicenseType("Windows_Server")
            .create();

        VirtualMachine foundVM = null;
        PagedIterable<VirtualMachine> vms = computeManager.virtualMachines().listByResourceGroup(rgName);
        for (VirtualMachine vm1 : vms) {
            if (vm1.name().equals(vmName)) {
                foundVM = vm1;
                break;
            }
        }
        Assertions.assertNotNull(foundVM);
        Assertions.assertEquals(region, foundVM.region());
        // Get
        foundVM = computeManager.virtualMachines().getByResourceGroup(rgName, vmName);
        Assertions.assertNotNull(foundVM);
        Assertions.assertEquals(region, foundVM.region());
        Assertions.assertEquals("Windows_Server", foundVM.licenseType());

        // Fetch instance view
        PowerState powerState = foundVM.powerState();
        Assertions.assertEquals(powerState, PowerState.RUNNING);
        VirtualMachineInstanceView instanceView = foundVM.instanceView();
        Assertions.assertNotNull(instanceView);
        Assertions.assertNotNull(instanceView.statuses().size() > 0);

        // Delete VM
        computeManager.virtualMachines().deleteById(foundVM.id());
    }

    @Test
    public void cannotCreateVirtualMachineSyncPoll() throws Exception {
        final String mySqlInstallScript = "https://raw.githubusercontent.com/Azure/azure-quickstart-templates/4397e808d07df60ff3cdfd1ae40999f0130eb1b3/mysql-standalone-server-ubuntu/scripts/install_mysql_server_5.6.sh";
        final String installCommand = "bash install_mysql_server_5.6.sh Abc.123x(";

        Assertions.assertThrows(IllegalStateException.class, () -> {
            Accepted<VirtualMachine> acceptedVirtualMachine =
                this.computeManager.virtualMachines()
                    .define(vmName)
                    .withRegion(region)
                    .withNewResourceGroup(rgName)
                    .withNewPrimaryNetwork("10.0.0.0/28")
                    .withPrimaryPrivateIPAddressDynamic()
                    .withoutPrimaryPublicIPAddress()
                    .withPopularLinuxImage(KnownLinuxVirtualMachineImage.UBUNTU_SERVER_18_04_LTS)
                    .withRootUsername("Foo12")
                    .withSsh(sshPublicKey())
                    // virtual machine extensions is not compatible with "beginCreate" method
                    .defineNewExtension("CustomScriptForLinux")
                        .withPublisher("Microsoft.OSTCExtensions")
                        .withType("CustomScriptForLinux")
                        .withVersion("1.4")
                        .withMinorVersionAutoUpgrade()
                        .withPublicSetting("fileUris", Collections.singletonList(mySqlInstallScript))
                        .withPublicSetting("commandToExecute", installCommand)
                        .attach()
                    .beginCreate();
        });

        // verify dependent resources is not created in the case of above failed "beginCreate" method
        boolean dependentResourceCreated = computeManager.resourceManager().serviceClient().getResourceGroups().checkExistence(rgName);
        Assertions.assertFalse(dependentResourceCreated);

        // skip cleanup
        rgName = null;
    }

    @Test
    public void canCreateVirtualMachineSyncPoll() throws Exception {
        final long defaultDelayInMillis = 10 * 1000;

        Accepted<VirtualMachine> acceptedVirtualMachine = computeManager
            .virtualMachines()
            .define(vmName)
            .withRegion(region)
            .withNewResourceGroup(rgName)
            .withNewPrimaryNetwork("10.0.0.0/28")
            .withPrimaryPrivateIPAddressDynamic()
            .withoutPrimaryPublicIPAddress()
            .withPopularWindowsImage(KnownWindowsVirtualMachineImage.WINDOWS_SERVER_2016_DATACENTER)
            .withAdminUsername("Foo12")
            .withAdminPassword(password())
            .withUnmanagedDisks()
            .withSize(VirtualMachineSizeTypes.fromString("Standard_D2a_v4"))
            .withOSDiskCaching(CachingTypes.READ_WRITE)
            .withOSDiskName("javatest")
            .withLicenseType("Windows_Server")
            .beginCreate();
        VirtualMachine createdVirtualMachine = acceptedVirtualMachine.getActivationResponse().getValue();
        Assertions.assertNotEquals("Succeeded", createdVirtualMachine.provisioningState());

        LongRunningOperationStatus pollStatus = acceptedVirtualMachine.getActivationResponse().getStatus();
        long delayInMills = acceptedVirtualMachine.getActivationResponse().getRetryAfter() == null
            ? defaultDelayInMillis
            : acceptedVirtualMachine.getActivationResponse().getRetryAfter().toMillis();
        while (!pollStatus.isComplete()) {
            ResourceManagerUtils.sleep(Duration.ofMillis(delayInMills));

            PollResponse<?> pollResponse = acceptedVirtualMachine.getSyncPoller().poll();
            pollStatus = pollResponse.getStatus();
            delayInMills = pollResponse.getRetryAfter() == null
                ? defaultDelayInMillis
                : pollResponse.getRetryAfter().toMillis();
        }
        Assertions.assertEquals(LongRunningOperationStatus.SUCCESSFULLY_COMPLETED, pollStatus);
        VirtualMachine virtualMachine = acceptedVirtualMachine.getFinalResult();
        Assertions.assertEquals("Succeeded", virtualMachine.provisioningState());

        Accepted<Void> acceptedDelete = computeManager.virtualMachines()
            .beginDeleteByResourceGroup(virtualMachine.resourceGroupName(), virtualMachine.name());

        pollStatus = acceptedDelete.getActivationResponse().getStatus();
        delayInMills = acceptedDelete.getActivationResponse().getRetryAfter() == null
            ? defaultDelayInMillis
            : (int) acceptedDelete.getActivationResponse().getRetryAfter().toMillis();

        while (!pollStatus.isComplete()) {
            ResourceManagerUtils.sleep(Duration.ofMillis(delayInMills));

            PollResponse<?> pollResponse = acceptedDelete.getSyncPoller().poll();
            pollStatus = pollResponse.getStatus();
            delayInMills = pollResponse.getRetryAfter() == null
                ? defaultDelayInMillis
                : (int) pollResponse.getRetryAfter().toMillis();
        }

        boolean deleted = false;
        try {
            computeManager.virtualMachines().getById(virtualMachine.id());
        } catch (ManagementException e) {
            if (e.getResponse().getStatusCode() == 404
                && ("NotFound".equals(e.getValue().getCode()) || "ResourceNotFound".equals(e.getValue().getCode()))) {
                deleted = true;
            }
        }
        Assertions.assertTrue(deleted);
    }

    @Test
    public void canCreateUpdatePriorityAndPrice() throws Exception {
        // Create
        computeManager
            .virtualMachines()
            .define(vmName)
            .withRegion(region)
            .withNewResourceGroup(rgName)
            .withNewPrimaryNetwork("10.0.0.0/28")
            .withPrimaryPrivateIPAddressDynamic()
            .withoutPrimaryPublicIPAddress()
            .withPopularWindowsImage(KnownWindowsVirtualMachineImage.WINDOWS_SERVER_2016_DATACENTER)
            .withAdminUsername("Foo12")
            .withAdminPassword(password())
            .withUnmanagedDisks()
            .withSize(VirtualMachineSizeTypes.fromString("Standard_D2a_v4"))
            .withOSDiskCaching(CachingTypes.READ_WRITE)
            .withOSDiskName("javatest")
            .withLowPriority(VirtualMachineEvictionPolicyTypes.DEALLOCATE)
            .withMaxPrice(1000.0)
            .withLicenseType("Windows_Server")
            .create();

        VirtualMachine foundVM = null;
        PagedIterable<VirtualMachine> vms = computeManager.virtualMachines().listByResourceGroup(rgName);
        for (VirtualMachine vm1 : vms) {
            if (vm1.name().equals(vmName)) {
                foundVM = vm1;
                break;
            }
        }
        Assertions.assertNotNull(foundVM);
        Assertions.assertEquals(region, foundVM.region());
        // Get
        foundVM = computeManager.virtualMachines().getByResourceGroup(rgName, vmName);
        Assertions.assertNotNull(foundVM);
        Assertions.assertEquals(region, foundVM.region());
        Assertions.assertEquals("Windows_Server", foundVM.licenseType());
        Assertions.assertEquals((Double) 1000.0, foundVM.billingProfile().maxPrice());
        Assertions.assertEquals(VirtualMachineEvictionPolicyTypes.DEALLOCATE, foundVM.evictionPolicy());

        // change max price
        try {
            foundVM.update().withMaxPrice(1500.0).apply();
            // not run to assert
            Assertions.assertEquals((Double) 1500.0, foundVM.billingProfile().maxPrice());
            Assertions.fail();
        } catch (ManagementException e) {
        } // cannot change max price when vm is running

        foundVM.deallocate();
        foundVM.update().withMaxPrice(2000.0).apply();
        foundVM.start();

        Assertions.assertEquals((Double) 2000.0, foundVM.billingProfile().maxPrice());

        // change priority types
        foundVM = foundVM.update().withPriority(VirtualMachinePriorityTypes.SPOT).apply();

        Assertions.assertEquals(VirtualMachinePriorityTypes.SPOT, foundVM.priority());

        foundVM = foundVM.update().withPriority(VirtualMachinePriorityTypes.LOW).apply();

        Assertions.assertEquals(VirtualMachinePriorityTypes.LOW, foundVM.priority());
        try {
            foundVM.update().withPriority(VirtualMachinePriorityTypes.REGULAR).apply();
            // not run to assert
            Assertions.assertEquals(VirtualMachinePriorityTypes.REGULAR, foundVM.priority());
            Assertions.fail();
        } catch (ManagementException e) {
        } // cannot change priority from low to regular

        // Delete VM
        computeManager.virtualMachines().deleteById(foundVM.id());
    }

    @Test
    public void cannotUpdateProximityPlacementGroupForVirtualMachine() throws Exception {
        AvailabilitySet setCreated =
            computeManager
                .availabilitySets()
                .define(availabilitySetName)
                .withRegion(regionProxPlacementGroup)
                .withNewResourceGroup(rgName)
                .withNewProximityPlacementGroup(proxGroupName, proxGroupType)
                .create();

        Assertions.assertEquals(availabilitySetName, setCreated.name());
        Assertions.assertNotNull(setCreated.proximityPlacementGroup());
        Assertions.assertEquals(proxGroupType, setCreated.proximityPlacementGroup().proximityPlacementGroupType());
        Assertions.assertNotNull(setCreated.proximityPlacementGroup().availabilitySetIds());
        Assertions.assertFalse(setCreated.proximityPlacementGroup().availabilitySetIds().isEmpty());
        Assertions
            .assertTrue(
                setCreated.id().equalsIgnoreCase(setCreated.proximityPlacementGroup().availabilitySetIds().get(0)));
        Assertions.assertEquals(setCreated.regionName(), setCreated.proximityPlacementGroup().location());

        AvailabilitySet setCreated2 =
            computeManager
                .availabilitySets()
                .define(availabilitySetName2)
                .withRegion(regionProxPlacementGroup2)
                .withNewResourceGroup(rgName2)
                .withNewProximityPlacementGroup(proxGroupName2, proxGroupType)
                .create();

        Assertions.assertEquals(availabilitySetName2, setCreated2.name());
        Assertions.assertNotNull(setCreated2.proximityPlacementGroup());
        Assertions.assertEquals(proxGroupType, setCreated2.proximityPlacementGroup().proximityPlacementGroupType());
        Assertions.assertNotNull(setCreated2.proximityPlacementGroup().availabilitySetIds());
        Assertions.assertFalse(setCreated2.proximityPlacementGroup().availabilitySetIds().isEmpty());
        Assertions
            .assertTrue(
                setCreated2.id().equalsIgnoreCase(setCreated2.proximityPlacementGroup().availabilitySetIds().get(0)));
        Assertions.assertEquals(setCreated2.regionName(), setCreated2.proximityPlacementGroup().location());

        // Create
        computeManager
            .virtualMachines()
            .define(vmName)
            .withRegion(regionProxPlacementGroup)
            .withExistingResourceGroup(rgName)
            .withNewPrimaryNetwork("10.0.0.0/28")
            .withPrimaryPrivateIPAddressDynamic()
            .withoutPrimaryPublicIPAddress()
            .withProximityPlacementGroup(setCreated.proximityPlacementGroup().id())
            .withPopularWindowsImage(KnownWindowsVirtualMachineImage.WINDOWS_SERVER_2019_DATACENTER)
            .withAdminUsername("Foo12")
            .withAdminPassword(password())
            .withUnmanagedDisks()
            .withSize(VirtualMachineSizeTypes.fromString("Standard_D2a_v4"))
            .withOSDiskCaching(CachingTypes.READ_WRITE)
            .withOSDiskName("javatest")
            .withLicenseType("Windows_Server")
            .create();

        VirtualMachine foundVM = null;
        PagedIterable<VirtualMachine> vms = computeManager.virtualMachines().listByResourceGroup(rgName);
        for (VirtualMachine vm1 : vms) {
            if (vm1.name().equals(vmName)) {
                foundVM = vm1;
                break;
            }
        }
        Assertions.assertNotNull(foundVM);
        Assertions.assertEquals(regionProxPlacementGroup, foundVM.region());
        // Get
        foundVM = computeManager.virtualMachines().getByResourceGroup(rgName, vmName);
        Assertions.assertNotNull(foundVM);
        Assertions.assertEquals(regionProxPlacementGroup, foundVM.region());
        Assertions.assertEquals("Windows_Server", foundVM.licenseType());

        // Fetch instance view
        PowerState powerState = foundVM.powerState();
        Assertions.assertEquals(powerState, PowerState.RUNNING);
        VirtualMachineInstanceView instanceView = foundVM.instanceView();
        Assertions.assertNotNull(instanceView);
        Assertions.assertNotNull(instanceView.statuses().size() > 0);

        Assertions.assertNotNull(foundVM.proximityPlacementGroup());
        Assertions.assertEquals(proxGroupType, foundVM.proximityPlacementGroup().proximityPlacementGroupType());
        Assertions.assertNotNull(foundVM.proximityPlacementGroup().availabilitySetIds());
        Assertions.assertFalse(foundVM.proximityPlacementGroup().availabilitySetIds().isEmpty());
        Assertions
            .assertTrue(
                setCreated.id().equalsIgnoreCase(foundVM.proximityPlacementGroup().availabilitySetIds().get(0)));
        Assertions.assertNotNull(foundVM.proximityPlacementGroup().virtualMachineIds());
        Assertions.assertFalse(foundVM.proximityPlacementGroup().virtualMachineIds().isEmpty());
        Assertions
            .assertTrue(foundVM.id().equalsIgnoreCase(setCreated.proximityPlacementGroup().virtualMachineIds().get(0)));

        try {
            // Update Vm to remove it from proximity placement group
            VirtualMachine updatedVm =
                foundVM.update().withProximityPlacementGroup(setCreated2.proximityPlacementGroup().id()).apply();
        } catch (ManagementException clEx) {
            Assertions
                .assertTrue(
                    clEx
                        .getMessage()
                        .contains(
                            "Updating proximity placement group of VM javavm is not allowed while the VM is running."
                                + " Please stop/deallocate the VM and retry the operation."));
        }

        // Delete VM
        computeManager.virtualMachines().deleteById(foundVM.id());
        computeManager.availabilitySets().deleteById(setCreated.id());
    }

    @Test
    public void canCreateVirtualMachinesAndAvailabilitySetInSameProximityPlacementGroup() throws Exception {
        AvailabilitySet setCreated =
            computeManager
                .availabilitySets()
                .define(availabilitySetName)
                .withRegion(regionProxPlacementGroup)
                .withNewResourceGroup(rgName)
                .withNewProximityPlacementGroup(proxGroupName, proxGroupType)
                .create();

        Assertions.assertEquals(availabilitySetName, setCreated.name());
        Assertions.assertNotNull(setCreated.proximityPlacementGroup());
        Assertions.assertEquals(proxGroupType, setCreated.proximityPlacementGroup().proximityPlacementGroupType());
        Assertions.assertNotNull(setCreated.proximityPlacementGroup().availabilitySetIds());
        Assertions.assertFalse(setCreated.proximityPlacementGroup().availabilitySetIds().isEmpty());
        Assertions
            .assertTrue(
                setCreated.id().equalsIgnoreCase(setCreated.proximityPlacementGroup().availabilitySetIds().get(0)));
        Assertions.assertEquals(setCreated.regionName(), setCreated.proximityPlacementGroup().location());

        // Create
        computeManager
            .virtualMachines()
            .define(vmName)
            .withRegion(regionProxPlacementGroup)
            .withExistingResourceGroup(rgName)
            .withNewPrimaryNetwork("10.0.0.0/28")
            .withPrimaryPrivateIPAddressDynamic()
            .withoutPrimaryPublicIPAddress()
            .withProximityPlacementGroup(setCreated.proximityPlacementGroup().id())
            .withPopularWindowsImage(KnownWindowsVirtualMachineImage.WINDOWS_SERVER_2019_DATACENTER)
            .withAdminUsername("Foo12")
            .withAdminPassword(password())
            .withUnmanagedDisks()
            .withSize(VirtualMachineSizeTypes.fromString("Standard_D2a_v4"))
            .withOSDiskCaching(CachingTypes.READ_WRITE)
            .withOSDiskName("javatest")
            .withLicenseType("Windows_Server")
            .create();

        VirtualMachine foundVM = null;
        PagedIterable<VirtualMachine> vms = computeManager.virtualMachines().listByResourceGroup(rgName);
        for (VirtualMachine vm1 : vms) {
            if (vm1.name().equals(vmName)) {
                foundVM = vm1;
                break;
            }
        }
        Assertions.assertNotNull(foundVM);
        Assertions.assertEquals(regionProxPlacementGroup, foundVM.region());
        // Get
        foundVM = computeManager.virtualMachines().getByResourceGroup(rgName, vmName);
        Assertions.assertNotNull(foundVM);
        Assertions.assertEquals(regionProxPlacementGroup, foundVM.region());
        Assertions.assertEquals("Windows_Server", foundVM.licenseType());

        // Fetch instance view
        PowerState powerState = foundVM.powerState();
        Assertions.assertEquals(powerState, PowerState.RUNNING);
        VirtualMachineInstanceView instanceView = foundVM.instanceView();
        Assertions.assertNotNull(instanceView);
        Assertions.assertNotNull(instanceView.statuses().size() > 0);

        Assertions.assertNotNull(foundVM.proximityPlacementGroup());
        Assertions.assertEquals(proxGroupType, foundVM.proximityPlacementGroup().proximityPlacementGroupType());
        Assertions.assertNotNull(foundVM.proximityPlacementGroup().availabilitySetIds());
        Assertions.assertFalse(foundVM.proximityPlacementGroup().availabilitySetIds().isEmpty());
        Assertions
            .assertTrue(
                setCreated.id().equalsIgnoreCase(foundVM.proximityPlacementGroup().availabilitySetIds().get(0)));
        Assertions.assertNotNull(foundVM.proximityPlacementGroup().virtualMachineIds());
        Assertions.assertFalse(foundVM.proximityPlacementGroup().virtualMachineIds().isEmpty());
        Assertions
            .assertTrue(foundVM.id().equalsIgnoreCase(setCreated.proximityPlacementGroup().virtualMachineIds().get(0)));

        // Update Vm to remove it from proximity placement group
        VirtualMachine updatedVm = foundVM.update().withoutProximityPlacementGroup().apply();

        Assertions.assertNotNull(updatedVm.proximityPlacementGroup());
        Assertions.assertEquals(proxGroupType, updatedVm.proximityPlacementGroup().proximityPlacementGroupType());
        Assertions.assertNotNull(updatedVm.proximityPlacementGroup().availabilitySetIds());
        Assertions.assertFalse(updatedVm.proximityPlacementGroup().availabilitySetIds().isEmpty());
        Assertions
            .assertTrue(
                setCreated.id().equalsIgnoreCase(updatedVm.proximityPlacementGroup().availabilitySetIds().get(0)));

        // TODO: this does not work... can not remove cvm from the placement group
        // Assertions.assertNull(foundVM.proximityPlacementGroup().virtualMachineIds());

        // Delete VM
        computeManager.virtualMachines().deleteById(foundVM.id());
        computeManager.availabilitySets().deleteById(setCreated.id());
    }

    @Test
    public void canCreateVirtualMachinesAndRelatedResourcesInParallel() throws Exception {
        String vmNamePrefix = "vmz";
        String publicIpNamePrefix = generateRandomResourceName("pip-", 15);
        String networkNamePrefix = generateRandomResourceName("vnet-", 15);
        int count = 5;

        CreatablesInfo creatablesInfo =
            prepareCreatableVirtualMachines(region, vmNamePrefix, networkNamePrefix, publicIpNamePrefix, count);
        List<Creatable<VirtualMachine>> virtualMachineCreatables = creatablesInfo.virtualMachineCreatables;
        List<String> networkCreatableKeys = creatablesInfo.networkCreatableKeys;
        List<String> publicIpCreatableKeys = creatablesInfo.publicIpCreatableKeys;

        CreatedResources<VirtualMachine> createdVirtualMachines =
            computeManager.virtualMachines().create(virtualMachineCreatables);
        Assertions.assertTrue(createdVirtualMachines.size() == count);

        Set<String> virtualMachineNames = new HashSet<>();
        for (int i = 0; i < count; i++) {
            virtualMachineNames.add(String.format("%s-%d", vmNamePrefix, i));
        }
        for (VirtualMachine virtualMachine : createdVirtualMachines.values()) {
            Assertions.assertTrue(virtualMachineNames.contains(virtualMachine.name()));
            Assertions.assertNotNull(virtualMachine.id());
        }

        Set<String> networkNames = new HashSet<>();
        for (int i = 0; i < count; i++) {
            networkNames.add(String.format("%s-%d", networkNamePrefix, i));
        }
        for (String networkCreatableKey : networkCreatableKeys) {
            Network createdNetwork = (Network) createdVirtualMachines.createdRelatedResource(networkCreatableKey);
            Assertions.assertNotNull(createdNetwork);
            Assertions.assertTrue(networkNames.contains(createdNetwork.name()));
        }

        Set<String> publicIPAddressNames = new HashSet<>();
        for (int i = 0; i < count; i++) {
            publicIPAddressNames.add(String.format("%s-%d", publicIpNamePrefix, i));
        }
        for (String publicIpCreatableKey : publicIpCreatableKeys) {
            PublicIpAddress createdPublicIpAddress =
                (PublicIpAddress) createdVirtualMachines.createdRelatedResource(publicIpCreatableKey);
            Assertions.assertNotNull(createdPublicIpAddress);
            Assertions.assertTrue(publicIPAddressNames.contains(createdPublicIpAddress.name()));
        }
    }

    @Test
    public void canStreamParallelCreatedVirtualMachinesAndRelatedResources() throws Exception {
        String vmNamePrefix = "vmz";
        String publicIpNamePrefix = generateRandomResourceName("pip-", 15);
        String networkNamePrefix = generateRandomResourceName("vnet-", 15);
        int count = 5;

        final Set<String> virtualMachineNames = new HashSet<>();
        for (int i = 0; i < count; i++) {
            virtualMachineNames.add(String.format("%s-%d", vmNamePrefix, i));
        }

        final Set<String> networkNames = new HashSet<>();
        for (int i = 0; i < count; i++) {
            networkNames.add(String.format("%s-%d", networkNamePrefix, i));
        }

        final Set<String> publicIPAddressNames = new HashSet<>();
        for (int i = 0; i < count; i++) {
            publicIPAddressNames.add(String.format("%s-%d", publicIpNamePrefix, i));
        }

        final CreatablesInfo creatablesInfo =
            prepareCreatableVirtualMachines(region, vmNamePrefix, networkNamePrefix, publicIpNamePrefix, count);
        final AtomicInteger resourceCount = new AtomicInteger(0);
        List<Creatable<VirtualMachine>> virtualMachineCreatables = creatablesInfo.virtualMachineCreatables;
        computeManager
            .virtualMachines()
            .createAsync(virtualMachineCreatables)
            .map(
                createdResource -> {
                    if (createdResource instanceof Resource) {
                        Resource resource = (Resource) createdResource;
                        System.out.println("Created: " + resource.id());
                        if (resource instanceof VirtualMachine) {
                            VirtualMachine virtualMachine = (VirtualMachine) resource;
                            Assertions.assertTrue(virtualMachineNames.contains(virtualMachine.name()));
                            Assertions.assertNotNull(virtualMachine.id());
                        } else if (resource instanceof Network) {
                            Network network = (Network) resource;
                            Assertions.assertTrue(networkNames.contains(network.name()));
                            Assertions.assertNotNull(network.id());
                        } else if (resource instanceof PublicIpAddress) {
                            PublicIpAddress publicIPAddress = (PublicIpAddress) resource;
                            Assertions.assertTrue(publicIPAddressNames.contains(publicIPAddress.name()));
                            Assertions.assertNotNull(publicIPAddress.id());
                        }
                    }
                    resourceCount.incrementAndGet();
                    return createdResource;
                })
            .blockLast();

        networkNames.forEach(name -> {
            Assertions.assertNotNull(networkManager.networks().getByResourceGroup(rgName, name));
        });

        publicIPAddressNames.forEach(name -> {
            Assertions.assertNotNull(networkManager.publicIpAddresses().getByResourceGroup(rgName, name));
        });

        Assertions.assertEquals(1, storageManager.storageAccounts().listByResourceGroup(rgName).stream().count());
        Assertions.assertEquals(count, networkManager.networkInterfaces().listByResourceGroup(rgName).stream().count());

        Assertions.assertEquals(count, resourceCount.get());
    }

    @Test
    public void canSetStorageAccountForUnmanagedDisk() {
        final String storageName = generateRandomResourceName("st", 14);
        // Create a premium storage account for virtual machine data disk
        //
        StorageAccount storageAccount =
            storageManager
                .storageAccounts()
                .define(storageName)
                .withRegion(region)
                .withNewResourceGroup(rgName)
                .withSku(StorageAccountSkuType.PREMIUM_LRS)
                .create();

        // Creates a virtual machine with an unmanaged data disk that gets stored in the above
        // premium storage account
        //
        VirtualMachine virtualMachine =
            computeManager
                .virtualMachines()
                .define(vmName)
                .withRegion(region)
                .withExistingResourceGroup(rgName)
                .withNewPrimaryNetwork("10.0.0.0/28")
                .withPrimaryPrivateIPAddressDynamic()
                .withoutPrimaryPublicIPAddress()
                .withPopularLinuxImage(KnownLinuxVirtualMachineImage.UBUNTU_SERVER_16_04_LTS)
                .withRootUsername("Foo12")
                .withSsh(sshPublicKey())
                .withUnmanagedDisks()
                .defineUnmanagedDataDisk("disk1")
                .withNewVhd(100)
                .withLun(2)
                .storeAt(storageAccount.name(), "diskvhds", "datadisk1vhd.vhd")
                .attach()
                .defineUnmanagedDataDisk("disk2")
                .withNewVhd(100)
                .withLun(3)
                .storeAt(storageAccount.name(), "diskvhds", "datadisk2vhd.vhd")
                .attach()
                .withSize(VirtualMachineSizeTypes.fromString("Standard_D2as_v4"))
                .withOSDiskCaching(CachingTypes.READ_WRITE)
                .create();

        // Validate the unmanaged data disks
        //
        Map<Integer, VirtualMachineUnmanagedDataDisk> unmanagedDataDisks = virtualMachine.unmanagedDataDisks();
        Assertions.assertNotNull(unmanagedDataDisks);
        Assertions.assertEquals(2, unmanagedDataDisks.size());
        VirtualMachineUnmanagedDataDisk firstUnmanagedDataDisk = unmanagedDataDisks.get(2);
        Assertions.assertNotNull(firstUnmanagedDataDisk);
        VirtualMachineUnmanagedDataDisk secondUnmanagedDataDisk = unmanagedDataDisks.get(3);
        Assertions.assertNotNull(secondUnmanagedDataDisk);
        String createdVhdUri1 = firstUnmanagedDataDisk.vhdUri();
        String createdVhdUri2 = secondUnmanagedDataDisk.vhdUri();
        Assertions.assertNotNull(createdVhdUri1);
        Assertions.assertNotNull(createdVhdUri2);
        // delete the virtual machine
        //
        computeManager.virtualMachines().deleteById(virtualMachine.id());
        // Creates another virtual machine by attaching existing unmanaged data disk detached from the
        // above virtual machine.
        //
        virtualMachine =
            computeManager
                .virtualMachines()
                .define(vmName)
                .withRegion(region)
                .withExistingResourceGroup(rgName)
                .withNewPrimaryNetwork("10.0.0.0/28")
                .withPrimaryPrivateIPAddressDynamic()
                .withoutPrimaryPublicIPAddress()
                .withPopularLinuxImage(KnownLinuxVirtualMachineImage.UBUNTU_SERVER_16_04_LTS)
                .withRootUsername("Foo12")
                .withSsh(sshPublicKey())
                .withUnmanagedDisks()
                .withExistingUnmanagedDataDisk(storageAccount.name(), "diskvhds", "datadisk1vhd.vhd")
                .withSize(VirtualMachineSizeTypes.fromString("Standard_D2as_v4"))
                .create();
        // Gets the vm
        //
        virtualMachine = computeManager.virtualMachines().getById(virtualMachine.id());
        // Validate the unmanaged data disks
        //
        unmanagedDataDisks = virtualMachine.unmanagedDataDisks();
        Assertions.assertNotNull(unmanagedDataDisks);
        Assertions.assertEquals(1, unmanagedDataDisks.size());
        firstUnmanagedDataDisk = null;
        for (VirtualMachineUnmanagedDataDisk unmanagedDisk : unmanagedDataDisks.values()) {
            firstUnmanagedDataDisk = unmanagedDisk;
            break;
        }
        Assertions.assertNotNull(firstUnmanagedDataDisk.vhdUri());
        Assertions.assertTrue(firstUnmanagedDataDisk.vhdUri().equalsIgnoreCase(createdVhdUri1));
        // Update the VM by attaching another existing data disk
        //
        virtualMachine
            .update()
            .withExistingUnmanagedDataDisk(storageAccount.name(), "diskvhds", "datadisk2vhd.vhd")
            .apply();
        // Gets the vm
        //
        virtualMachine = computeManager.virtualMachines().getById(virtualMachine.id());
        // Validate the unmanaged data disks
        //
        unmanagedDataDisks = virtualMachine.unmanagedDataDisks();
        Assertions.assertNotNull(unmanagedDataDisks);
        Assertions.assertEquals(2, unmanagedDataDisks.size());
    }

    @Test
    public void canUpdateTagsOnVM() {
        // Create
        VirtualMachine virtualMachine =
            computeManager
                .virtualMachines()
                .define(vmName)
                .withRegion(region)
                .withNewResourceGroup(rgName)
                .withNewPrimaryNetwork("10.0.0.0/28")
                .withPrimaryPrivateIPAddressDynamic()
                .withoutPrimaryPublicIPAddress()
                .withPopularLinuxImage(KnownLinuxVirtualMachineImage.UBUNTU_SERVER_16_04_LTS)
                .withRootUsername("firstuser")
                .withSsh(sshPublicKey())
                .withSize(VirtualMachineSizeTypes.fromString("Standard_D2a_v4"))
                .create();

        // checking to see if withTag correctly update
        virtualMachine.update().withTag("test", "testValue").apply();
        Assertions.assertEquals("testValue", virtualMachine.innerModel().tags().get("test"));

        // checking to see if withTags correctly updates
        Map<String, String> testTags = new HashMap<String, String>();
        testTags.put("testTag", "testValue");
        virtualMachine.update().withTags(testTags).apply();
        Assertions.assertEquals(testTags.get("testTag"), virtualMachine.innerModel().tags().get("testTag"));
    }

    @Test
    public void canRunScriptOnVM() {
        // Create
        VirtualMachine virtualMachine =
            computeManager
                .virtualMachines()
                .define(vmName)
                .withRegion(region)
                .withNewResourceGroup(rgName)
                .withNewPrimaryNetwork("10.0.0.0/28")
                .withPrimaryPrivateIPAddressDynamic()
                .withoutPrimaryPublicIPAddress()
                .withPopularLinuxImage(KnownLinuxVirtualMachineImage.UBUNTU_SERVER_16_04_LTS)
                .withRootUsername("firstuser")
                .withSsh(sshPublicKey())
                .create();

        List<String> installGit = new ArrayList<>();
        installGit.add("sudo apt-get update");
        installGit.add("sudo apt-get install -y git");

        RunCommandResult runResult =
            virtualMachine.runShellScript(installGit, new ArrayList<RunCommandInputParameter>());
        Assertions.assertNotNull(runResult);
        Assertions.assertNotNull(runResult.value());
        Assertions.assertTrue(runResult.value().size() > 0);
    }

    @Test
    @DoNotRecord(skipInPlayback = true)
    public void canPerformSimulateEvictionOnSpotVirtualMachine() {
        VirtualMachine virtualMachine = computeManager.virtualMachines()
            .define(vmName)
            .withRegion(region)
            .withNewResourceGroup(rgName)
            .withNewPrimaryNetwork("10.0.0.0/28")
            .withPrimaryPrivateIPAddressDynamic()
            .withoutPrimaryPublicIPAddress()
            .withPopularLinuxImage(KnownLinuxVirtualMachineImage.UBUNTU_SERVER_16_04_LTS)
            .withRootUsername("firstuser")
            .withSsh(sshPublicKey())
            .withSpotPriority(VirtualMachineEvictionPolicyTypes.DEALLOCATE)
            .withSize(VirtualMachineSizeTypes.fromString("Standard_D2a_v4"))
            .create();

        Assertions.assertNotNull(virtualMachine.osDiskStorageAccountType());
        Assertions.assertTrue(virtualMachine.osDiskSize() > 0);
        Disk disk = computeManager.disks().getById(virtualMachine.osDiskId());
        Assertions.assertNotNull(disk);
        Assertions.assertEquals(DiskState.ATTACHED, disk.innerModel().diskState());

        // call simulate eviction
        virtualMachine.simulateEviction();
        boolean deallocated = false;
        int pollIntervalInMinutes = 5;
        for (int i = 0; i < 30; i += pollIntervalInMinutes) {
            ResourceManagerUtils.sleep(Duration.ofMinutes(pollIntervalInMinutes));

            virtualMachine = computeManager.virtualMachines().getById(virtualMachine.id());
            if (virtualMachine.powerState() == PowerState.DEALLOCATED) {
                deallocated = true;
                break;
            }
        }
        Assertions.assertTrue(deallocated);

        virtualMachine = computeManager.virtualMachines().getById(virtualMachine.id());
        Assertions.assertNotNull(virtualMachine);
        Assertions.assertNull(virtualMachine.osDiskStorageAccountType());
        Assertions.assertEquals(0, virtualMachine.osDiskSize());
        disk = computeManager.disks().getById(virtualMachine.osDiskId());
        Assertions.assertEquals(DiskState.RESERVED, disk.innerModel().diskState());
    }

    @Test
    public void canForceDeleteVirtualMachine() {
        // Create
        computeManager.virtualMachines()
            .define(vmName)
            .withRegion("eastus2euap")
            .withNewResourceGroup(rgName)
            .withNewPrimaryNetwork("10.0.0.0/28")
            .withPrimaryPrivateIPAddressDynamic()
            .withoutPrimaryPublicIPAddress()
            .withPopularWindowsImage(KnownWindowsVirtualMachineImage.WINDOWS_SERVER_2012_R2_DATACENTER)
            .withAdminUsername("Foo12")
            .withAdminPassword(password())
            .create();
        // Get
        VirtualMachine virtualMachine = computeManager.virtualMachines().getByResourceGroup(rgName, vmName);
        Assertions.assertNotNull(virtualMachine);
        Assertions.assertEquals(Region.fromName("eastus2euap"), virtualMachine.region());
        String nicId = virtualMachine.primaryNetworkInterfaceId();

        // Force delete
        computeManager.virtualMachines().deleteById(virtualMachine.id(), true);

        try {
            virtualMachine = computeManager.virtualMachines().getById(virtualMachine.id());
        } catch (ManagementException ex) {
            virtualMachine = null;
            Assertions.assertEquals(404, ex.getResponse().getStatusCode());
        }
        Assertions.assertNull(virtualMachine);

        // check if nic exists after force delete vm
        NetworkInterface nic = networkManager.networkInterfaces().getById(nicId);
        Assertions.assertNotNull(nic);
    }

    @Test
<<<<<<< HEAD
    @Disabled
    public void canCreateVirtualMachineWithDeleteOption() throws Exception {
        Region region = Region.US_WEST2;

        final String publicIpDnsLabel = generateRandomResourceName("pip", 20);

        Network network = this
            .networkManager
            .networks()
            .define("network1")
            .withRegion(region)
            .withNewResourceGroup(rgName)
            .withAddressSpace("10.0.0.0/24")
            .withSubnet("default", "10.0.0.0/24")
            .create();

        // Create
        VirtualMachine vm1 = computeManager
            .virtualMachines()
            .define(vmName)
            .withRegion(region)
            .withNewResourceGroup(rgName)
            .withExistingPrimaryNetwork(network)
            .withSubnet("default")
            .withPrimaryPrivateIPAddressDynamic()
            .withNewPrimaryPublicIPAddress(publicIpDnsLabel, DeleteOptions.DELETE)
            .withPopularLinuxImage(KnownLinuxVirtualMachineImage.UBUNTU_SERVER_18_04_LTS)
            .withRootUsername("testuser")
            .withSsh(sshPublicKey())
            .withNewDataDisk(10)
            .withNewDataDisk(computeManager.disks()
                .define("datadisk2")
                .withRegion(region)
                .withExistingResourceGroup(rgName)
                .withData()
                .withSizeInGB(10))
            .withDataDiskDefaultDeleteOptions(DeleteOptions.DELETE)
            .withOSDiskDeleteOptions(DeleteOptions.DELETE)
            .withSize(VirtualMachineSizeTypes.STANDARD_A1_V2)
            .withPrimaryNetworkInterfaceDeleteOptions(DeleteOptions.DELETE)
            .create();

        Assertions.assertEquals(vm1.id(), computeManager.virtualMachines().getById(vm1.id()).id());

        computeManager.virtualMachines().deleteById(vm1.id());

        // verify that nic, public ip, os/data disk is deleted
        List<GenericResource> resources = computeManager.resourceManager().genericResources().listByResourceGroup(rgName).stream().collect(Collectors.toList());
        // only Network remains in the resource group, others is deleted together with the virtual machine resource
        Assertions.assertEquals(1, resources.size());
=======
    public void canHibernateVirtualMachine() {
        // preview feature

        // create to enable hibernation
        VirtualMachine vm = computeManager.virtualMachines()
            .define(vmName)
            .withRegion("eastus2euap")
            .withNewResourceGroup(rgName)
            .withNewPrimaryNetwork("10.0.0.0/28")
            .withPrimaryPrivateIPAddressDynamic()
            .withoutPrimaryPublicIPAddress()
//            .withPopularLinuxImage(KnownLinuxVirtualMachineImage.UBUNTU_SERVER_18_04_LTS)
//            .withRootUsername("Foo12")
//            .withSsh(sshPublicKey())
            .withPopularWindowsImage(KnownWindowsVirtualMachineImage.WINDOWS_SERVER_2019_DATACENTER)
            .withAdminUsername("Foo12")
            .withAdminPassword(password())
            .withSize(VirtualMachineSizeTypes.STANDARD_D2S_V3)
            .enableHibernation()
            .create();

        Assertions.assertTrue(vm.isHibernationEnabled());

        // deallocate with hibernate
        vm.deallocate(true);

        InstanceViewStatus hibernationStatus = vm.instanceView().statuses().stream()
            .filter(status -> "HibernationState/Hibernated".equals(status.code()))
            .findFirst().orElse(null);
        Assertions.assertNotNull(hibernationStatus);

        vm.start();

        // update to disable hibernation
        vm.deallocate();
        vm.update()
            .disableHibernation()
            .apply();

        Assertions.assertFalse(vm.isHibernationEnabled());
>>>>>>> 58c802a2
    }

    private CreatablesInfo prepareCreatableVirtualMachines(
        Region region, String vmNamePrefix, String networkNamePrefix, String publicIpNamePrefix, int vmCount) {

        Creatable<ResourceGroup> resourceGroupCreatable =
            resourceManager.resourceGroups().define(rgName).withRegion(region);

        Creatable<StorageAccount> storageAccountCreatable =
            storageManager
                .storageAccounts()
                .define(generateRandomResourceName("stg", 20))
                .withRegion(region)
                .withNewResourceGroup(resourceGroupCreatable);

        List<String> networkCreatableKeys = new ArrayList<>();
        List<String> publicIpCreatableKeys = new ArrayList<>();
        List<Creatable<VirtualMachine>> virtualMachineCreatables = new ArrayList<>();
        for (int i = 0; i < vmCount; i++) {
            Creatable<Network> networkCreatable =
                networkManager
                    .networks()
                    .define(String.format("%s-%d", networkNamePrefix, i))
                    .withRegion(region)
                    .withNewResourceGroup(resourceGroupCreatable)
                    .withAddressSpace("10.0.0.0/28");
            networkCreatableKeys.add(networkCreatable.key());

            Creatable<PublicIpAddress> publicIPAddressCreatable =
                networkManager
                    .publicIpAddresses()
                    .define(String.format("%s-%d", publicIpNamePrefix, i))
                    .withRegion(region)
                    .withNewResourceGroup(resourceGroupCreatable);
            publicIpCreatableKeys.add(publicIPAddressCreatable.key());

            Creatable<VirtualMachine> virtualMachineCreatable =
                computeManager
                    .virtualMachines()
                    .define(String.format("%s-%d", vmNamePrefix, i))
                    .withRegion(region)
                    .withNewResourceGroup(resourceGroupCreatable)
                    .withNewPrimaryNetwork(networkCreatable)
                    .withPrimaryPrivateIPAddressDynamic()
                    .withNewPrimaryPublicIPAddress(publicIPAddressCreatable)
                    .withPopularLinuxImage(KnownLinuxVirtualMachineImage.UBUNTU_SERVER_16_04_LTS)
                    .withRootUsername("tirekicker")
                    .withSsh(sshPublicKey())
                    .withUnmanagedDisks()
                    .withNewStorageAccount(storageAccountCreatable);

            virtualMachineCreatables.add(virtualMachineCreatable);
        }
        CreatablesInfo creatablesInfo = new CreatablesInfo();
        creatablesInfo.virtualMachineCreatables = virtualMachineCreatables;
        creatablesInfo.networkCreatableKeys = networkCreatableKeys;
        creatablesInfo.publicIpCreatableKeys = publicIpCreatableKeys;
        return creatablesInfo;
    }

    class CreatablesInfo {
        private List<Creatable<VirtualMachine>> virtualMachineCreatables;
        List<String> networkCreatableKeys;
        List<String> publicIpCreatableKeys;
    }
}<|MERGE_RESOLUTION|>--- conflicted
+++ resolved
@@ -961,7 +961,6 @@
     }
 
     @Test
-<<<<<<< HEAD
     @Disabled
     public void canCreateVirtualMachineWithDeleteOption() throws Exception {
         Region region = Region.US_WEST2;
@@ -1012,7 +1011,9 @@
         List<GenericResource> resources = computeManager.resourceManager().genericResources().listByResourceGroup(rgName).stream().collect(Collectors.toList());
         // only Network remains in the resource group, others is deleted together with the virtual machine resource
         Assertions.assertEquals(1, resources.size());
-=======
+    }
+
+    @Test
     public void canHibernateVirtualMachine() {
         // preview feature
 
@@ -1053,7 +1054,6 @@
             .apply();
 
         Assertions.assertFalse(vm.isHibernationEnabled());
->>>>>>> 58c802a2
     }
 
     private CreatablesInfo prepareCreatableVirtualMachines(
