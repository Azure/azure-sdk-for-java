// Copyright (c) Microsoft Corporation. All rights reserved.
// Licensed under the MIT License.

package com.azure.resourcemanager.compute;

import com.azure.core.credential.TokenCredential;
import com.azure.core.http.HttpClient;
import com.azure.core.http.HttpPipeline;
import com.azure.core.http.policy.HttpLogOptions;
import com.azure.core.http.policy.HttpPipelinePolicy;
import com.azure.core.http.policy.RetryPolicy;
import com.azure.resourcemanager.authorization.AuthorizationManager;
import com.azure.resourcemanager.keyvault.KeyVaultManager;
import com.azure.resourcemanager.msi.MsiManager;
import com.azure.resourcemanager.network.models.LoadBalancer;
import com.azure.resourcemanager.network.models.LoadBalancerSkuType;
import com.azure.resourcemanager.network.models.Network;
import com.azure.resourcemanager.network.models.PublicIpAddress;
import com.azure.resourcemanager.network.models.PublicIPSkuType;
import com.azure.resourcemanager.network.models.TransportProtocol;
import com.azure.resourcemanager.network.NetworkManager;
import com.azure.resourcemanager.resources.fluentcore.utils.HttpPipelineProvider;
import com.azure.resourcemanager.resources.fluentcore.utils.ResourceManagerUtils;
import com.azure.resourcemanager.resources.models.ResourceGroup;
import com.azure.core.management.Region;
import com.azure.core.management.profile.AzureProfile;
import com.azure.resourcemanager.resources.ResourceManager;
import com.azure.resourcemanager.storage.StorageManager;
import com.azure.resourcemanager.test.ResourceManagerTestBase;
import com.azure.resourcemanager.test.utils.TestDelayProvider;
import com.azure.resourcemanager.test.utils.TestIdentifierProvider;
import com.jcraft.jsch.JSch;
import com.jcraft.jsch.JSchException;
import java.io.IOException;
import java.time.temporal.ChronoUnit;
import java.util.ArrayList;
import java.util.List;
import org.junit.jupiter.api.Assertions;

public abstract class ComputeManagementTest extends ResourceManagerTestBase {

    protected ResourceManager resourceManager;
    protected ComputeManager computeManager;
    protected NetworkManager networkManager;
    protected StorageManager storageManager;
    protected AuthorizationManager authorizationManager;
    protected KeyVaultManager keyVaultManager;
    protected MsiManager msiManager;

    @Override
    protected HttpPipeline buildHttpPipeline(
        TokenCredential credential,
        AzureProfile profile,
        HttpLogOptions httpLogOptions,
        List<HttpPipelinePolicy> policies,
        HttpClient httpClient) {
        return HttpPipelineProvider.buildHttpPipeline(
            credential,
            profile,
            null,
            httpLogOptions,
            null,
            new RetryPolicy("Retry-After", ChronoUnit.SECONDS),
            policies,
            httpClient);
    }

    @Override
    protected void initializeClients(HttpPipeline httpPipeline, AzureProfile profile) {
        ResourceManagerUtils.InternalRuntimeContext.setDelayProvider(new TestDelayProvider(!isPlaybackMode()));
        ResourceManagerUtils.InternalRuntimeContext internalContext = new ResourceManagerUtils.InternalRuntimeContext();
        internalContext.setIdentifierFunction(name -> new TestIdentifierProvider(testResourceNamer));
        resourceManager =
            ResourceManager.authenticate(httpPipeline, profile).withDefaultSubscription();
        computeManager = ComputeManager.authenticate(httpPipeline, profile);
        networkManager = NetworkManager.authenticate(httpPipeline, profile);
        storageManager = StorageManager.authenticate(httpPipeline, profile);
        keyVaultManager = KeyVaultManager.authenticate(httpPipeline, profile);
        authorizationManager = AuthorizationManager.authenticate(httpPipeline, profile);
<<<<<<< HEAD
        msiManager = MsiManager.authenticate(httpPipeline, profile);
        setSdkContext(sdkContext, computeManager, networkManager, keyVaultManager, msiManager);
=======
        msiManager = MSIManager.authenticate(httpPipeline, profile);
        setInternalContext(internalContext, computeManager, networkManager, keyVaultManager, msiManager);
>>>>>>> ac5103a2
    }

    @Override
    protected void cleanUpResources() {
    }

    protected void deprovisionAgentInLinuxVM(String host, int port, String userName, String password) {
        if (isPlaybackMode()) {
            return;
        }
        SshShell shell = null;
        try {
            System.out.println("Trying to de-provision");
            shell = SshShell.open(host, port, userName, password);
            List<String> deprovisionCommand = new ArrayList<>();
            deprovisionCommand.add("sudo waagent -deprovision+user --force");
            String output = shell.runCommands(deprovisionCommand);
            System.out.println(output);
        } catch (JSchException jSchException) {
            Assertions.assertNull(jSchException, jSchException.getMessage());
        } catch (IOException ioException) {
            Assertions.assertNull(ioException, ioException.getMessage());
        } catch (Exception exception) {
            Assertions.assertNull(exception, exception.getMessage());
        } finally {
            if (shell != null) {
                shell.close();
            }
        }
    }

    protected void ensureCanDoSsh(String fqdn, int sshPort, String uname, String password) {
        if (isPlaybackMode()) {
            return;
        }
        JSch jsch = new JSch();
        com.jcraft.jsch.Session session = null;
        try {
            java.util.Properties config = new java.util.Properties();
            config.put("StrictHostKeyChecking", "no");
            session = jsch.getSession(uname, fqdn, sshPort);
            session.setPassword(password);
            session.setConfig(config);
            session.connect();
        } catch (Exception e) {
            Assertions.fail("SSH connection failed" + e.getMessage());
        } finally {
            if (session != null) {
                session.disconnect();
            }
        }
    }

    protected void sleep(long milli) {
        if (isPlaybackMode()) {
            return;
        }
        try {
            Thread.sleep(milli);
        } catch (InterruptedException exception) {
        }
    }

    protected LoadBalancer createHttpLoadBalancers(Region region, ResourceGroup resourceGroup, String id)
        throws Exception {
        final String loadBalancerName = generateRandomResourceName("extlb" + id + "-", 18);
        final String publicIpName = "pip-" + loadBalancerName;
        final String frontendName = loadBalancerName + "-FE1";
        final String backendPoolName = loadBalancerName + "-BAP1";
        final String natPoolName = loadBalancerName + "-INP1";

        PublicIpAddress publicIPAddress =
            this
                .networkManager
                .publicIpAddresses()
                .define(publicIpName)
                .withRegion(region)
                .withExistingResourceGroup(resourceGroup)
                .withLeafDomainLabel(publicIpName)
                .create();

        LoadBalancer loadBalancer =
            this
                .networkManager
                .loadBalancers()
                .define(loadBalancerName)
                .withRegion(region)
                .withExistingResourceGroup(resourceGroup)
                // Add two rules that uses above backend and probe
                .defineLoadBalancingRule("httpRule")
                .withProtocol(TransportProtocol.TCP)
                .fromFrontend(frontendName)
                .fromFrontendPort(80)
                .toBackend(backendPoolName)
                .withProbe("httpProbe")
                .attach()
                .defineInboundNatPool(natPoolName)
                .withProtocol(TransportProtocol.TCP)
                .fromFrontend(frontendName)
                .fromFrontendPortRange(5000, 5099)
                .toBackendPort(22)
                .attach()
                // Explicitly define the frontend
                .definePublicFrontend(frontendName)
                .withExistingPublicIpAddress(publicIPAddress)
                .attach()
                // Add an HTTP probe
                .defineHttpProbe("httpProbe")
                .withRequestPath("/")
                .attach()
                .create();
        return loadBalancer;
    }

    protected LoadBalancer createInternetFacingLoadBalancer(
        Region region, ResourceGroup resourceGroup, String id, LoadBalancerSkuType lbSkuType) throws Exception {
        final String loadBalancerName = generateRandomResourceName("extlb" + id + "-", 18);
        final String publicIPName = "pip-" + loadBalancerName;
        final String frontendName = loadBalancerName + "-FE1";
        final String backendPoolName1 = loadBalancerName + "-BAP1";
        final String backendPoolName2 = loadBalancerName + "-BAP2";
        final String natPoolName1 = loadBalancerName + "-INP1";
        final String natPoolName2 = loadBalancerName + "-INP2";

        // Sku of PublicIP and LoadBalancer must match
        //
        PublicIPSkuType publicIPSkuType =
            lbSkuType.equals(LoadBalancerSkuType.BASIC) ? PublicIPSkuType.BASIC : PublicIPSkuType.STANDARD;

        PublicIpAddress publicIPAddress =
            this
                .networkManager
                .publicIpAddresses()
                .define(publicIPName)
                .withRegion(region)
                .withExistingResourceGroup(resourceGroup)
                .withLeafDomainLabel(publicIPName)
                // Optionals
                .withStaticIP()
                .withSku(publicIPSkuType)
                // Create
                .create();

        LoadBalancer loadBalancer =
            this
                .networkManager
                .loadBalancers()
                .define(loadBalancerName)
                .withRegion(region)
                .withExistingResourceGroup(resourceGroup)

                // Add two rules that uses above backend and probe
                .defineLoadBalancingRule("httpRule")
                .withProtocol(TransportProtocol.TCP)
                .fromFrontend(frontendName)
                .fromFrontendPort(80)
                .toBackend(backendPoolName1)
                .withProbe("httpProbe")
                .attach()
                .defineLoadBalancingRule("httpsRule")
                .withProtocol(TransportProtocol.TCP)
                .fromFrontend(frontendName)
                .fromFrontendPort(443)
                .toBackend(backendPoolName2)
                .withProbe("httpsProbe")
                .attach()

                // Add two nat pools to enable direct VM connectivity to port SSH and 23
                .defineInboundNatPool(natPoolName1)
                .withProtocol(TransportProtocol.TCP)
                .fromFrontend(frontendName)
                .fromFrontendPortRange(5000, 5099)
                .toBackendPort(22)
                .attach()
                .defineInboundNatPool(natPoolName2)
                .withProtocol(TransportProtocol.TCP)
                .fromFrontend(frontendName)
                .fromFrontendPortRange(6000, 6099)
                .toBackendPort(23)
                .attach()

                // Explicitly define the frontend
                .definePublicFrontend(frontendName)
                .withExistingPublicIpAddress(publicIPAddress) // Frontend with PIP means internet-facing load-balancer
                .attach()

                // Add two probes one per rule
                .defineHttpProbe("httpProbe")
                .withRequestPath("/")
                .attach()
                .defineHttpProbe("httpsProbe")
                .withRequestPath("/")
                .attach()
                .withSku(lbSkuType)
                .create();
        return loadBalancer;
    }

    protected LoadBalancer createInternalLoadBalancer(
        Region region, ResourceGroup resourceGroup, Network network, String id) throws Exception {
        final String loadBalancerName = generateRandomResourceName("InternalLb" + id + "-", 18);
        final String privateFrontEndName = loadBalancerName + "-FE1";
        final String backendPoolName1 = loadBalancerName + "-BAP1";
        final String backendPoolName2 = loadBalancerName + "-BAP2";
        final String natPoolName1 = loadBalancerName + "-INP1";
        final String natPoolName2 = loadBalancerName + "-INP2";
        final String subnetName = "subnet1";

        LoadBalancer loadBalancer =
            this
                .networkManager
                .loadBalancers()
                .define(loadBalancerName)
                .withRegion(region)
                .withExistingResourceGroup(resourceGroup)
                // Add two rules that uses above backend and probe
                .defineLoadBalancingRule("httpRule")
                .withProtocol(TransportProtocol.TCP)
                .fromFrontend(privateFrontEndName)
                .fromFrontendPort(1000)
                .toBackend(backendPoolName1)
                .withProbe("httpProbe")
                .attach()
                .defineLoadBalancingRule("httpsRule")
                .withProtocol(TransportProtocol.TCP)
                .fromFrontend(privateFrontEndName)
                .fromFrontendPort(1001)
                .toBackend(backendPoolName2)
                .withProbe("httpsProbe")
                .attach()

                // Add two NAT pools to enable direct VM connectivity to port 44 and 45
                .defineInboundNatPool(natPoolName1)
                .withProtocol(TransportProtocol.TCP)
                .fromFrontend(privateFrontEndName)
                .fromFrontendPortRange(8000, 8099)
                .toBackendPort(44)
                .attach()
                .defineInboundNatPool(natPoolName2)
                .withProtocol(TransportProtocol.TCP)
                .fromFrontend(privateFrontEndName)
                .fromFrontendPortRange(9000, 9099)
                .toBackendPort(45)
                .attach()

                // Explicitly define the frontend
                .definePrivateFrontend(privateFrontEndName)
                .withExistingSubnet(network, subnetName) // Frontend with VNET means internal load-balancer
                .attach()

                // Add two probes one per rule
                .defineHttpProbe("httpProbe")
                .withRequestPath("/")
                .attach()
                .defineHttpProbe("httpsProbe")
                .withRequestPath("/")
                .attach()
                .create();
        return loadBalancer;
    }
}<|MERGE_RESOLUTION|>--- conflicted
+++ resolved
@@ -77,13 +77,8 @@
         storageManager = StorageManager.authenticate(httpPipeline, profile);
         keyVaultManager = KeyVaultManager.authenticate(httpPipeline, profile);
         authorizationManager = AuthorizationManager.authenticate(httpPipeline, profile);
-<<<<<<< HEAD
         msiManager = MsiManager.authenticate(httpPipeline, profile);
-        setSdkContext(sdkContext, computeManager, networkManager, keyVaultManager, msiManager);
-=======
-        msiManager = MSIManager.authenticate(httpPipeline, profile);
         setInternalContext(internalContext, computeManager, networkManager, keyVaultManager, msiManager);
->>>>>>> ac5103a2
     }
 
     @Override
