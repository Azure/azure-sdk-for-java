// Copyright (c) Microsoft Corporation. All rights reserved.
// Licensed under the MIT License.

package com.azure.resourcemanager.compute;

import com.azure.core.http.HttpPipeline;
import com.azure.core.http.rest.PagedIterable;
import com.azure.core.management.Region;
import com.azure.core.management.profile.AzureProfile;
import com.azure.core.management.serializer.SerializerFactory;
import com.azure.core.util.serializer.SerializerEncoding;
import com.azure.resourcemanager.compute.models.KnownLinuxVirtualMachineImage;
import com.azure.resourcemanager.compute.models.VirtualMachine;
import com.azure.resourcemanager.compute.models.VirtualMachineExtension;
import com.azure.resourcemanager.compute.models.VirtualMachineSizeTypes;
import com.azure.resourcemanager.keyvault.models.Secret;
import com.azure.resourcemanager.keyvault.models.Vault;
import com.azure.resourcemanager.storage.models.StorageAccount;
import org.apache.commons.io.IOUtils;
import org.junit.jupiter.api.Assertions;
import org.junit.jupiter.api.Test;

import java.io.IOException;
import java.io.InputStream;
import java.nio.charset.StandardCharsets;
import java.util.Base64;
import java.util.Collections;
import java.util.HashMap;
import java.util.Map;

public class VirtualMachineExtensionOperationsTests extends ComputeManagementTest {
    private String rgName = "";
    private Region region = Region.US_WEST2;

    @Override
    protected void initializeClients(HttpPipeline httpPipeline, AzureProfile profile) {
        rgName = generateRandomResourceName("vmexttest", 15);
        super.initializeClients(httpPipeline, profile);
    }

    @Override
    protected void cleanUpResources() {
        resourceManager.resourceGroups().beginDeleteByName(rgName);
    }

    @Test
    public void canEnableDiagnosticsExtension() throws Exception {
        final String storageAccountName = generateRandomResourceName("stg", 15);
        final String vmName = "javavm1";

        // Creates a storage account
        StorageAccount storageAccount =
            storageManager
                .storageAccounts()
                .define(storageAccountName)
                .withRegion(region)
                .withNewResourceGroup(rgName)
                .create();

        // Create a Linux VM
        //
        VirtualMachine vm =
            computeManager
                .virtualMachines()
                .define(vmName)
                .withRegion(region)
                .withExistingResourceGroup(rgName)
                .withNewPrimaryNetwork("10.0.0.0/28")
                .withPrimaryPrivateIPAddressDynamic()
                .withoutPrimaryPublicIPAddress()
                .withPopularLinuxImage(KnownLinuxVirtualMachineImage.UBUNTU_SERVER_18_04_LTS)
                .withRootUsername("Foo12")
                .withSsh(sshPublicKey())
                .withSize(VirtualMachineSizeTypes.STANDARD_D2S_V3)
                .withExistingStorageAccount(storageAccount)
                .create();

        final InputStream embeddedJsonConfig =
            VirtualMachineExtensionOperationsTests.class.getResourceAsStream("/linux_diagnostics_public_config.json");
        String jsonConfig = SerializerFactory.createDefaultManagementSerializerAdapter()
            .serialize(
                SerializerFactory.createDefaultManagementSerializerAdapter()
                    .deserialize(embeddedJsonConfig, Object.class, SerializerEncoding.JSON),
                SerializerEncoding.JSON
            );
        jsonConfig = jsonConfig.replace("%VirtualMachineResourceId%", vm.id());

        // Update Linux VM to enable Diagnostics
        vm
            .update()
            .defineNewExtension("LinuxDiagnostic")
            .withPublisher("Microsoft.OSTCExtensions")
            .withType("LinuxDiagnostic")
            .withVersion("2.3")
            .withPublicSetting("ladCfg", new String(Base64.getEncoder().encode(jsonConfig.getBytes())))
            .withPublicSetting("storageAccount", storageAccount.name())
            .withProtectedSetting("storageAccountName", storageAccount.name())
            .withProtectedSetting("storageAccountKey", storageAccount.getKeys().get(0).value())
            .withProtectedSetting("storageAccountEndPoint", "https://core.windows.net:443/")
            .attach()
            .apply();

        Map<String, VirtualMachineExtension> extensions = vm.listExtensions();
        Assertions.assertNotNull(extensions);
        Assertions.assertFalse(extensions.isEmpty());
        VirtualMachineExtension diagExtension = extensions.get("LinuxDiagnostic");
        Assertions.assertNotNull(diagExtension);
        Assertions.assertNotNull(diagExtension.publicSettings());
        Assertions.assertFalse(diagExtension.publicSettings().isEmpty());

        vm.refresh();
        extensions = vm.listExtensions();
        Assertions.assertNotNull(extensions);
        Assertions.assertFalse(extensions.isEmpty());
        diagExtension = extensions.get("LinuxDiagnostic");
        Assertions.assertNotNull(diagExtension);
        Assertions.assertNotNull(diagExtension.publicSettings());
        Assertions.assertFalse(diagExtension.publicSettings().isEmpty());
    }

    @Test
    public void canResetPasswordUsingVMAccessExtension() throws Exception {
        final String vmName = "javavm2";

        // Create a Linux VM
        //
        VirtualMachine vm =
            computeManager
                .virtualMachines()
                .define(vmName)
                .withRegion(region)
                .withNewResourceGroup(rgName)
                .withNewPrimaryNetwork("10.0.0.0/28")
                .withPrimaryPrivateIPAddressDynamic()
                .withoutPrimaryPublicIPAddress()
                .withPopularLinuxImage(KnownLinuxVirtualMachineImage.UBUNTU_SERVER_16_04_LTS)
                .withRootUsername("Foo12")
                .withSsh(sshPublicKey())
                .withSize(VirtualMachineSizeTypes.STANDARD_D2S_V3)
                .create();

        // Using VMAccess Linux extension to reset the password for the existing user 'Foo12'
        // https://github.com/Azure/azure-linux-extensions/blob/master/VMAccess/README.md
        //
        vm
            .update()
            .defineNewExtension("VMAccessForLinux")
            .withPublisher("Microsoft.OSTCExtensions")
            .withType("VMAccessForLinux")
            .withVersion("1.4")
            .withProtectedSetting("username", "Foo12")
            .withProtectedSetting("password", "B12a6@12xyz!")
            .withProtectedSetting("reset_ssh", "true")
            .attach()
            .apply();

        Assertions.assertTrue(vm.listExtensions().size() > 0);
        Assertions.assertTrue(vm.listExtensions().containsKey("VMAccessForLinux"));

        // Update the VMAccess Linux extension to reset password again for the user 'Foo12'
        //
        vm
            .update()
            .updateExtension("VMAccessForLinux")
            .withProtectedSetting("username", "Foo12")
            .withProtectedSetting("password", "muy!234OR")
            .withProtectedSetting("reset_ssh", "true")
            .parent()
            .apply();
    }

    @Test
    public void canInstallUninstallCustomExtension() throws Exception {
        final String vmName = "javavm3";

        final String installCommand = "sudo -- sh -c 'apt-get update && apt-get -y install mysql-server'";

        // Create Linux VM with a custom extension to install MySQL
        //
        VirtualMachine vm =
            computeManager
                .virtualMachines()
                .define(vmName)
                .withRegion(region)
                .withNewResourceGroup(rgName)
                .withNewPrimaryNetwork("10.0.0.0/28")
                .withPrimaryPrivateIPAddressDynamic()
                .withoutPrimaryPublicIPAddress()
                .withPopularLinuxImage(KnownLinuxVirtualMachineImage.UBUNTU_SERVER_18_04_LTS)
                .withRootUsername("Foo12")
                .withSsh(sshPublicKey())
<<<<<<< HEAD
                .withSize(VirtualMachineSizeTypes.STANDARD_D2S_V3)
=======
                .withSize(VirtualMachineSizeTypes.fromString("Standard_A1_v2"))
>>>>>>> 6bb67bad
                .defineNewExtension("CustomScriptForLinux")
                .withPublisher("Microsoft.OSTCExtensions")
                .withType("CustomScriptForLinux")
                .withVersion("1.4")
                .withMinorVersionAutoUpgrade()
                .withPublicSetting("commandToExecute", installCommand)
                .attach()
                .create();

        Assertions.assertTrue(vm.listExtensions().size() > 0);
        Assertions.assertTrue(vm.listExtensions().containsKey("CustomScriptForLinux"));
        VirtualMachineExtension customScriptExtension = vm.listExtensions().get("CustomScriptForLinux");
        Assertions.assertEquals(customScriptExtension.publisherName(), "Microsoft.OSTCExtensions");
        Assertions.assertEquals(customScriptExtension.typeName(), "CustomScriptForLinux");
        Assertions.assertTrue(customScriptExtension.autoUpgradeMinorVersionEnabled());

        // Remove the custom extension
        //
        vm.update().withoutExtension("CustomScriptForLinux").apply();

        Assertions.assertFalse(vm.listExtensions().containsKey("CustomScriptForLinux"));

        vm.refresh();
        Assertions.assertFalse(vm.listExtensions().containsKey("CustomScriptForLinux"));
    }

    @Test
    public void canHandleExtensionReference() throws Exception {
        final String vmName = "javavm4";

        // Create a Linux VM
        //
        VirtualMachine vm =
            computeManager
                .virtualMachines()
                .define(vmName)
                .withRegion(region)
                .withNewResourceGroup(rgName)
                .withNewPrimaryNetwork("10.0.0.0/28")
                .withPrimaryPrivateIPAddressDynamic()
                .withoutPrimaryPublicIPAddress()
                .withPopularLinuxImage(KnownLinuxVirtualMachineImage.UBUNTU_SERVER_18_04_LTS)
                .withRootUsername("Foo12")
                .withSsh(sshPublicKey())
                .withSize(VirtualMachineSizeTypes.STANDARD_D2S_V3)
                .defineNewExtension("VMAccessForLinux")
                .withPublisher("Microsoft.OSTCExtensions")
                .withType("VMAccessForLinux")
                .withVersion("1.4")
                .withProtectedSetting("username", "Foo12")
                .withProtectedSetting("password", "B12a6@12xyz!")
                .withProtectedSetting("reset_ssh", "true")
                .attach()
                .create();

        Assertions.assertTrue(vm.listExtensions().size() > 0);

        // Get the created virtual machine via VM List not by VM GET
        PagedIterable<VirtualMachine> virtualMachines = computeManager.virtualMachines().listByResourceGroup(rgName);
        VirtualMachine vmWithExtensionReference = null;
        for (VirtualMachine virtualMachine : virtualMachines) {
            if (virtualMachine.name().equalsIgnoreCase(vmName)) {
                vmWithExtensionReference = virtualMachine;
                break;
            }
        }
        // The VM retrieved from the list will contain extensions as reference (i.e. with only id)
        Assertions.assertNotNull(vmWithExtensionReference);

        // Update the extension
        VirtualMachine vmWithExtensionUpdated =
            vmWithExtensionReference
                .update()
                .updateExtension("VMAccessForLinux")
                .withProtectedSetting("username", "Foo12")
                .withProtectedSetting("password", "muy!234OR")
                .withProtectedSetting("reset_ssh", "true")
                .parent()
                .apply();

        // Again getting VM with extension reference
        virtualMachines = computeManager.virtualMachines().listByResourceGroup(rgName);
        vmWithExtensionReference = null;
        for (VirtualMachine virtualMachine : virtualMachines) {
            vmWithExtensionReference = virtualMachine;
        }
        Assertions.assertNotNull(vmWithExtensionReference);

        VirtualMachineExtension accessExtension = null;
        for (VirtualMachineExtension extension : vmWithExtensionReference.listExtensions().values()) {
            if (extension.name().equalsIgnoreCase("VMAccessForLinux")) {
                accessExtension = extension;
                break;
            }
        }
        // Even though VM's inner contain just extension reference VirtualMachine::getExtensions()
        // should resolve the reference and get full extension.
        Assertions.assertNotNull(accessExtension);
        Assertions.assertNotNull(accessExtension.publisherName());
        Assertions.assertNotNull(accessExtension.typeName());
        Assertions.assertNotNull(accessExtension.versionName());
    }

    @Test
    public void canGetInstanceViewInDeallocatedState() {
        // Create a Linux VM
        String vmName = generateRandomResourceName("javavm", 15);
        VirtualMachine vm =
            computeManager
                .virtualMachines()
                .define(vmName)
                .withRegion(region)
                .withNewResourceGroup(rgName)
                .withNewPrimaryNetwork("10.0.0.0/28")
                .withPrimaryPrivateIPAddressDynamic()
                .withoutPrimaryPublicIPAddress()
                .withPopularLinuxImage(KnownLinuxVirtualMachineImage.UBUNTU_SERVER_18_04_LTS)
                .withRootUsername("Foo12")
                .withSsh(sshPublicKey())
                .withSize(VirtualMachineSizeTypes.STANDARD_D2S_V3)
                .defineNewExtension("VMAccessForLinux")
                .withPublisher("Microsoft.OSTCExtensions")
                .withType("VMAccessForLinux")
                .withVersion("1.4")
                .withProtectedSetting("username", "Foo12")
                .withProtectedSetting("password", "B12a6@12xyz!")
                .withProtectedSetting("reset_ssh", "true")
                .attach()
                .create();

        Assertions.assertTrue(vm.listExtensions().size() > 0);
        Assertions.assertTrue(vm.listExtensions().values().stream().noneMatch(extension -> extension.getInstanceView() == null));

        vm.deallocate();

        // In deallocated state, we can get VM's extensions but not their instance views.
        Assertions.assertTrue(vm.listExtensions().size() > 0);
        Assertions.assertTrue(vm.listExtensions().values().stream().allMatch(extension -> extension.getInstanceView() == null));
    }

    @Test
    public void canIgnoreInvalidJson() throws IOException {
        String vmName = generateRandomResourceName("javavm", 15);
        String vaultName = generateRandomResourceName("javavt", 15);
        final String secretName = generateRandomResourceName("srt", 10);

        Vault vault =
            this
                .keyVaultManager
                .vaults()
                .define(vaultName)
                .withRegion(region)
                .withNewResourceGroup(rgName)
                .defineAccessPolicy()
                .forUser(azureCliSignedInUser().userPrincipalName())
                .allowSecretAllPermissions()
                .attach()
                .withDeploymentEnabled()
                .create();
        final InputStream embeddedJsonConfig =
            this.getClass().getResourceAsStream("/myTest.txt");
        String secretValue = IOUtils.toString(embeddedJsonConfig, StandardCharsets.UTF_8);
        Secret secret = vault.secrets().define(secretName).withValue(secretValue).create();

        Map<String, Object> extensionSecretSettings = new HashMap<>();
        extensionSecretSettings.put("pollingIntervalInS", "3600");
        extensionSecretSettings.put("observedCertificates", Collections.singletonList(secret.id()));

        VirtualMachine vm =
            computeManager
                .virtualMachines()
                .define(vmName)
                .withRegion(region)
                .withExistingResourceGroup(rgName)
                .withNewPrimaryNetwork("10.0.0.0/28")
                .withPrimaryPrivateIPAddressDynamic()
                .withoutPrimaryPublicIPAddress()
                .withPopularLinuxImage(KnownLinuxVirtualMachineImage.UBUNTU_SERVER_18_04_LTS)
                .withRootUsername("Foo12")
                .withSsh(sshPublicKey())
                .withSize(VirtualMachineSizeTypes.fromString("Standard_D2a_v4"))
                .defineNewExtension("KeyVaultForLinux")
                .withPublisher("Microsoft.Azure.KeyVault")
                .withType("KeyVaultForLinux")
                .withVersion("1.0")
                .withPublicSetting("secretsManagementSettings", extensionSecretSettings)
                .attach()
                .create();
        VirtualMachineExtension extension = vm.listExtensions().get("KeyVaultForLinux");
        Assertions.assertNotNull(extension);
        Assertions.assertNotNull(extension.publicSettingsAsJsonString());
        Assertions.assertFalse(extension.publicSettings().isEmpty());
    }
}<|MERGE_RESOLUTION|>--- conflicted
+++ resolved
@@ -189,11 +189,7 @@
                 .withPopularLinuxImage(KnownLinuxVirtualMachineImage.UBUNTU_SERVER_18_04_LTS)
                 .withRootUsername("Foo12")
                 .withSsh(sshPublicKey())
-<<<<<<< HEAD
-                .withSize(VirtualMachineSizeTypes.STANDARD_D2S_V3)
-=======
-                .withSize(VirtualMachineSizeTypes.fromString("Standard_A1_v2"))
->>>>>>> 6bb67bad
+                .withSize(VirtualMachineSizeTypes.STANDARD_D2S_V3)
                 .defineNewExtension("CustomScriptForLinux")
                 .withPublisher("Microsoft.OSTCExtensions")
                 .withType("CustomScriptForLinux")
