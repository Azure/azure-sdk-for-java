<?xml version="1.0" encoding="UTF-8"?>

<project xmlns="http://maven.apache.org/POM/4.0.0"
  xmlns:xsi="http://www.w3.org/2001/XMLSchema-instance" xsi:schemaLocation="http://maven.apache.org/POM/4.0.0 http://maven.apache.org/xsd/maven-4.0.0.xsd">

  <parent>
    <groupId>com.azure</groupId>
    <artifactId>azure-perf-test-parent</artifactId>
    <version>1.0.0-beta.1</version> <!-- {x-version-update;com.azure:azure-perf-test-parent;current} -->
    <relativePath>../../parents/azure-perf-test-parent</relativePath>
  </parent>

  <modelVersion>4.0.0</modelVersion>

  <groupId>com.azure.resourcemanager</groupId>
  <artifactId>azure-resourcemanager-perf</artifactId>
  <version>1.0.0-beta.1</version> <!-- {x-version-update;com.azure.resourcemanager:azure-resourcemanager-perf;current} -->
  <packaging>jar</packaging>

  <properties>
    <perf.test.mainClass>com.azure.resourcemanager.perf.App</perf.test.mainClass>
  </properties>

  <dependencies>
    <dependency>
      <groupId>com.azure.resourcemanager</groupId>
      <artifactId>azure-resourcemanager</artifactId>
<<<<<<< HEAD
      <version>2.40.0-beta.1</version> <!-- {x-version-update;com.azure.resourcemanager:azure-resourcemanager;current} -->
=======
      <version>2.41.0-beta.1</version> <!-- {x-version-update;com.azure.resourcemanager:azure-resourcemanager;current} -->
>>>>>>> 3215c546
    </dependency>
    <dependency>
      <groupId>com.azure.resourcemanager</groupId>
      <artifactId>azure-resourcemanager-test</artifactId>
      <version>2.0.0-beta.1</version> <!-- {x-version-update;com.azure.resourcemanager:azure-resourcemanager-test;current} -->
    </dependency>
    <dependency>
      <groupId>com.azure</groupId>
      <artifactId>perf-test-core</artifactId>
      <version>1.0.0-beta.1</version> <!-- {x-version-update;com.azure:perf-test-core;current} -->
    </dependency>

    <dependency>
      <groupId>com.azure</groupId>
      <artifactId>azure-core</artifactId>
      <version>1.49.1</version> <!-- {x-version-update;com.azure:azure-core;dependency} -->
    </dependency>
    <dependency>
      <groupId>com.azure</groupId>
      <artifactId>azure-core-http-netty</artifactId>
      <version>1.15.1</version> <!-- {x-version-update;com.azure:azure-core-http-netty;dependency} -->
    </dependency>
  </dependencies>
</project><|MERGE_RESOLUTION|>--- conflicted
+++ resolved
@@ -25,11 +25,7 @@
     <dependency>
       <groupId>com.azure.resourcemanager</groupId>
       <artifactId>azure-resourcemanager</artifactId>
-<<<<<<< HEAD
-      <version>2.40.0-beta.1</version> <!-- {x-version-update;com.azure.resourcemanager:azure-resourcemanager;current} -->
-=======
       <version>2.41.0-beta.1</version> <!-- {x-version-update;com.azure.resourcemanager:azure-resourcemanager;current} -->
->>>>>>> 3215c546
     </dependency>
     <dependency>
       <groupId>com.azure.resourcemanager</groupId>
