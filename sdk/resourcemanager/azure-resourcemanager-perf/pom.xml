<?xml version="1.0" encoding="UTF-8"?>

<project xmlns="http://maven.apache.org/POM/4.0.0"
  xmlns:xsi="http://www.w3.org/2001/XMLSchema-instance" xsi:schemaLocation="http://maven.apache.org/POM/4.0.0 http://maven.apache.org/xsd/maven-4.0.0.xsd">

  <parent>
    <groupId>com.azure</groupId>
    <artifactId>azure-perf-test-parent</artifactId>
    <version>1.0.0-beta.1</version> <!-- {x-version-update;com.azure:azure-perf-test-parent;current} -->
    <relativePath>../../parents/azure-perf-test-parent</relativePath>
  </parent>

  <modelVersion>4.0.0</modelVersion>

  <groupId>com.azure.resourcemanager</groupId>
  <artifactId>azure-resourcemanager-perf</artifactId>
  <version>1.0.0-beta.1</version> <!-- {x-version-update;com.azure.resourcemanager:azure-resourcemanager-perf;current} -->
  <packaging>jar</packaging>

  <properties>
    <perf.test.mainClass>com.azure.resourcemanager.perf.App</perf.test.mainClass>
  </properties>

  <dependencies>
    <dependency>
      <groupId>com.azure.resourcemanager</groupId>
      <artifactId>azure-resourcemanager</artifactId>
<<<<<<< HEAD
      <version>2.15.0-beta.1</version> <!-- {x-version-update;com.azure.resourcemanager:azure-resourcemanager;current} -->
=======
      <version>2.16.0-beta.1</version> <!-- {x-version-update;com.azure.resourcemanager:azure-resourcemanager;current} -->
>>>>>>> 8d609db9
    </dependency>
    <dependency>
      <groupId>com.azure.resourcemanager</groupId>
      <artifactId>azure-resourcemanager-test</artifactId>
      <version>2.0.0-beta.1</version> <!-- {x-version-update;com.azure.resourcemanager:azure-resourcemanager-test;current} -->
    </dependency>
    <dependency>
      <groupId>com.azure</groupId>
      <artifactId>perf-test-core</artifactId>
      <version>1.0.0-beta.1</version> <!-- {x-version-update;com.azure:perf-test-core;current} -->
    </dependency>
  </dependencies>
</project><|MERGE_RESOLUTION|>--- conflicted
+++ resolved
@@ -25,11 +25,7 @@
     <dependency>
       <groupId>com.azure.resourcemanager</groupId>
       <artifactId>azure-resourcemanager</artifactId>
-<<<<<<< HEAD
-      <version>2.15.0-beta.1</version> <!-- {x-version-update;com.azure.resourcemanager:azure-resourcemanager;current} -->
-=======
       <version>2.16.0-beta.1</version> <!-- {x-version-update;com.azure.resourcemanager:azure-resourcemanager;current} -->
->>>>>>> 8d609db9
     </dependency>
     <dependency>
       <groupId>com.azure.resourcemanager</groupId>
