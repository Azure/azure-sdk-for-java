# Release History

## 2.6.0-beta.1 (Unreleased)

<<<<<<< HEAD
=======
## 2.5.0 (2021-05-28)
>>>>>>> 65b9e91f
- Supported system-assigned managed identity and auto-scaler profile for `KubernetesCluster`.
- Supported auto-scaling, availability zones, node labels and taints for agent pool of `KubernetesCluster`.

## 2.4.0 (2021-04-28)

- Updated `api-version` to `2021-03-01`
- Supported Private Link in `KubernetesCluster`

## 2.3.0 (2021-03-30)

- Updated core dependency from resources

## 2.2.0 (2021-02-24)

- Updated `api-version` to `2020-11-01`
- Removed `withNodeImageVersion` method in `ManagedClusterAgentPoolProfileProperties`
- Removed unused class `Components1Q1Og48SchemasManagedclusterAllof1`
- Removed unused class `ComponentsQit0EtSchemasManagedclusterpropertiesPropertiesIdentityprofileAdditionalproperties`, it is same as its superclass `UserAssignedIdentity`

## 2.1.0 (2020-11-24)

- Updated core dependency from resources

## 2.0.0 (2020-10-19)

- Supported multi agent pools in kubernetes cluster
- Added required property `VirtualMachineCount` in agent pool
- Changed `withLatestVersion` to `withDefaultVersion` in kubernetes cluster
- Removed `KubernetesVersion` enum

## 2.0.0-beta.4 (2020-09-02)

- Updated `api-version` to `2020-06-01`
- Add `withAgentPoolMode` in `KubernetesClusterAgentPool`<|MERGE_RESOLUTION|>--- conflicted
+++ resolved
@@ -2,10 +2,7 @@
 
 ## 2.6.0-beta.1 (Unreleased)
 
-<<<<<<< HEAD
-=======
 ## 2.5.0 (2021-05-28)
->>>>>>> 65b9e91f
 - Supported system-assigned managed identity and auto-scaler profile for `KubernetesCluster`.
 - Supported auto-scaling, availability zones, node labels and taints for agent pool of `KubernetesCluster`.
 
