--- conflicted
+++ resolved
@@ -1,6 +1,5 @@
 # Release History
 
-<<<<<<< HEAD
 ## 2.13.0-beta.2 (Unreleased)
 
 ### Features Added
@@ -11,7 +10,6 @@
 
 ### Other Changes
 
-=======
 ## 2.13.0 (2022-03-11)
 
 ### Features Added
@@ -28,7 +26,6 @@
 
 - Updated `api-version` to `2022-01-01`.
 
->>>>>>> f6fee1c4
 ## 2.13.0-beta.1 (2022-03-11)
 
 ### Features Added
