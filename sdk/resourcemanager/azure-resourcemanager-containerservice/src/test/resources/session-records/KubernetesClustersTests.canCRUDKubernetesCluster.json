{
  "networkCallRecords" : [ {
    "Method" : "PUT",
    "Uri" : "http://localhost:1234/subscriptions/00000000-0000-0000-0000-000000000000/resourcegroups/javaacsrg04091?api-version=2021-01-01",
    "Headers" : {
      "User-Agent" : "azsdk-java-com.azure.resourcemanager.resources/2.7.0-beta.1 (15.0.1; Windows 10; 10.0)",
      "x-ms-client-request-id" : "9f80dcbf-ef43-4c2e-8d80-8f48a8e80833",
      "Content-Type" : "application/json"
    },
    "Response" : {
      "content-length" : "225",
      "X-Content-Type-Options" : "nosniff",
      "x-ms-ratelimit-remaining-subscription-writes" : "1199",
      "Pragma" : "no-cache",
      "retry-after" : "0",
      "StatusCode" : "201",
      "x-ms-correlation-request-id" : "1a37778d-bf79-4d25-be85-eaddc66f9b39",
      "Date" : "Tue, 10 Aug 2021 03:09:07 GMT",
      "Strict-Transport-Security" : "max-age=31536000; includeSubDomains",
      "Cache-Control" : "no-cache",
      "x-ms-routing-request-id" : "SOUTHEASTASIA:20210810T030907Z:1a37778d-bf79-4d25-be85-eaddc66f9b39",
      "Expires" : "-1",
      "x-ms-request-id" : "1a37778d-bf79-4d25-be85-eaddc66f9b39",
      "Body" : "{\"id\":\"/subscriptions/00000000-0000-0000-0000-000000000000/resourceGroups/javaacsrg04091\",\"name\":\"javaacsrg04091\",\"type\":\"Microsoft.Resources/resourceGroups\",\"location\":\"eastus\",\"properties\":{\"provisioningState\":\"Succeeded\"}}",
      "Content-Type" : "application/json; charset=utf-8"
    },
    "Exception" : null
  }, {
    "Method" : "PUT",
<<<<<<< HEAD
    "Uri" : "http://localhost:1234/subscriptions/00000000-0000-0000-0000-000000000000/resourceGroups/javaacsrg91809/providers/Microsoft.ContainerService/managedClusters/aks898583de?api-version=2021-07-01",
=======
    "Uri" : "http://localhost:1234/subscriptions/00000000-0000-0000-0000-000000000000/resourceGroups/javaacsrg04091/providers/Microsoft.ContainerService/managedClusters/aks6882015f?api-version=2021-07-01",
>>>>>>> c8d8d71d
    "Headers" : {
      "User-Agent" : "azsdk-java-com.azure.resourcemanager.containerservice/2.7.0-beta.1 (15.0.1; Windows 10; 10.0)",
      "x-ms-client-request-id" : "2994774d-e4f9-4929-8679-99435f1edad7",
      "Content-Type" : "application/json"
    },
    "Response" : {
      "content-length" : "2707",
      "Server" : "nginx",
      "X-Content-Type-Options" : "nosniff",
      "x-ms-ratelimit-remaining-subscription-writes" : "1198",
      "Pragma" : "no-cache",
      "retry-after" : "0",
      "StatusCode" : "201",
      "x-ms-correlation-request-id" : "1b75b410-8829-4eb2-82d5-4a6ed2ba3ad0",
      "Date" : "Tue, 10 Aug 2021 03:09:18 GMT",
      "Strict-Transport-Security" : "max-age=31536000; includeSubDomains",
      "Cache-Control" : "no-cache",
      "x-ms-routing-request-id" : "SOUTHEASTASIA:20210810T030918Z:1b75b410-8829-4eb2-82d5-4a6ed2ba3ad0",
      "Expires" : "-1",
      "Azure-AsyncOperation" : "http://localhost:1234/subscriptions/00000000-0000-0000-0000-000000000000/providers/Microsoft.ContainerService/locations/centralus/operations/ccccd7f2-e10a-4260-97e2-bc6608d9e6ea?api-version=2017-08-31",
      "x-ms-request-id" : "ccccd7f2-e10a-4260-97e2-bc6608d9e6ea",
      "Body" : "{\n  \"id\": \"/subscriptions/00000000-0000-0000-0000-000000000000/resourcegroups/javaacsrg04091/providers/Microsoft.ContainerService/managedClusters/aks6882015f\",\n  \"location\": \"centralus\",\n  \"name\": \"aks6882015f\",\n  \"tags\": {\n   \"tag1\": \"value1\"\n  },\n  \"type\": \"Microsoft.ContainerService/ManagedClusters\",\n  \"properties\": {\n   \"provisioningState\": \"Creating\",\n   \"powerState\": {\n    \"code\": \"Running\"\n   },\n   \"kubernetesVersion\": \"1.20.7\",\n   \"dnsPrefix\": \"mp1dns455458\",\n   \"fqdn\": \"mp1dns455458-f3dc4b67.hcp.centralus.azmk8s.io\",\n   \"azurePortalFQDN\": \"mp1dns455458-f3dc4b67.portal.hcp.centralus.azmk8s.io\",\n   \"agentPoolProfiles\": [\n    {\n     \"name\": \"ap0868407\",\n     \"count\": 1,\n     \"vmSize\": \"Standard_F4s_v2\",\n     \"osDiskSizeGB\": 30,\n     \"osDiskType\": \"Ephemeral\",\n     \"kubeletDiskType\": \"Temporary\",\n     \"maxPods\": 110,\n     \"type\": \"VirtualMachineScaleSets\",\n     \"provisioningState\": \"Creating\",\n     \"powerState\": {\n      \"code\": \"Running\"\n     },\n     \"orchestratorVersion\": \"1.20.7\",\n     \"nodeLabels\": {},\n     \"mode\": \"System\",\n     \"osType\": \"Linux\",\n     \"osSKU\": \"Ubuntu\",\n     \"nodeImageVersion\": \"AKSUbuntu-1804gen2containerd-2021.07.17\",\n     \"enableFIPS\": false\n    },\n    {\n     \"name\": \"ap1870853\",\n     \"count\": 1,\n     \"vmSize\": \"Standard_A2_v2\",\n     \"osDiskSizeGB\": 128,\n     \"osDiskType\": \"Managed\",\n     \"kubeletDiskType\": \"OS\",\n     \"maxPods\": 110,\n     \"type\": \"VirtualMachineScaleSets\",\n     \"provisioningState\": \"Creating\",\n     \"powerState\": {\n      \"code\": \"Running\"\n     },\n     \"orchestratorVersion\": \"1.20.7\",\n     \"mode\": \"User\",\n     \"osType\": \"Linux\",\n     \"osSKU\": \"Ubuntu\",\n     \"nodeImageVersion\": \"AKSUbuntu-1804containerd-2021.07.17\",\n     \"enableFIPS\": false\n    }\n   ],\n   \"linuxProfile\": {\n    \"adminUsername\": \"testaks\",\n    \"ssh\": {\n     \"publicKeys\": [\n      {\n       \"keyData\": \"ssh-rsa AAAAB3NzaC1yc2EAAAADAQABAAAAgQCGFRAAj4NNnLdUntTHxuhI1P05fnUq12c6z+t070VEs59aYr9ad8wAW4qaYR4Aa+Z39zAzJtGZRwcBPCBSyDLzZZE8B2Wmxpq9kLN4hv6E6yUIAONjPU9D37qdXyVc74wfOl09O6oUzL8yVMPR6CHyQx0iT8TULmKjiAvfrXyRAw==\"\n      }\n     ]\n    }\n   },\n   \"servicePrincipalProfile\": {\n    \"clientId\": \"09cc0fa8-7726-4f19-9216-8e9b0321cfa2\"\n   },\n   \"nodeResourceGroup\": \"MC_javaacsrg04091_aks6882015f_centralus\",\n   \"enableRBAC\": true,\n   \"networkProfile\": {\n    \"networkPlugin\": \"kubenet\",\n    \"loadBalancerSku\": \"standard\",\n    \"loadBalancerProfile\": {\n     \"managedOutboundIPs\": {\n      \"count\": 1\n     }\n    },\n    \"podCidr\": \"10.244.0.0/16\",\n    \"serviceCidr\": \"10.0.0.0/16\",\n    \"dnsServiceIP\": \"10.0.0.10\",\n    \"dockerBridgeCidr\": \"172.17.0.1/16\",\n    \"outboundType\": \"loadBalancer\"\n   },\n   \"maxAgentPools\": 100\n  },\n  \"sku\": {\n   \"name\": \"Basic\",\n   \"tier\": \"Free\"\n  }\n }",
      "Content-Type" : "application/json"
    },
    "Exception" : null
  }, {
    "Method" : "GET",
    "Uri" : "http://localhost:1234/subscriptions/00000000-0000-0000-0000-000000000000/providers/Microsoft.ContainerService/locations/centralus/operations/ccccd7f2-e10a-4260-97e2-bc6608d9e6ea?api-version=2017-08-31",
    "Headers" : {
      "User-Agent" : "azsdk-java-com.azure.resourcemanager.resources.fluentcore.policy/null (15.0.1; Windows 10; 10.0)",
      "x-ms-client-request-id" : "ccb215fe-a314-4899-8d64-98132f914710"
    },
    "Response" : {
      "content-length" : "126",
      "Server" : "nginx",
      "X-Content-Type-Options" : "nosniff",
      "Pragma" : "no-cache",
      "retry-after" : "0",
      "x-ms-ratelimit-remaining-subscription-reads" : "11999",
      "StatusCode" : "200",
      "x-ms-correlation-request-id" : "f61e1cf5-8468-4ee7-9621-2059e20142c8",
      "Date" : "Tue, 10 Aug 2021 03:09:48 GMT",
      "Strict-Transport-Security" : "max-age=31536000; includeSubDomains",
      "Cache-Control" : "no-cache",
      "x-ms-routing-request-id" : "SOUTHEASTASIA:20210810T030948Z:f61e1cf5-8468-4ee7-9621-2059e20142c8",
      "Expires" : "-1",
      "x-ms-request-id" : "56e58af2-9330-49bf-b5c4-b6fd200dfbb1",
      "Body" : "{\n  \"name\": \"f2d7cccc-0ae1-6042-97e2-bc6608d9e6ea\",\n  \"status\": \"InProgress\",\n  \"startTime\": \"2021-08-10T03:09:16.4366666Z\"\n }",
      "Content-Type" : "application/json"
    },
    "Exception" : null
  }, {
    "Method" : "GET",
    "Uri" : "http://localhost:1234/subscriptions/00000000-0000-0000-0000-000000000000/providers/Microsoft.ContainerService/locations/centralus/operations/ccccd7f2-e10a-4260-97e2-bc6608d9e6ea?api-version=2017-08-31",
    "Headers" : {
      "User-Agent" : "azsdk-java-com.azure.resourcemanager.resources.fluentcore.policy/null (15.0.1; Windows 10; 10.0)",
      "x-ms-client-request-id" : "ea0e02c2-660a-4917-8e19-751faa85a14e"
    },
    "Response" : {
      "content-length" : "126",
      "Server" : "nginx",
      "X-Content-Type-Options" : "nosniff",
      "Pragma" : "no-cache",
      "retry-after" : "0",
      "x-ms-ratelimit-remaining-subscription-reads" : "11998",
      "StatusCode" : "200",
      "x-ms-correlation-request-id" : "8d1ff427-1b7f-4599-b389-44ab1deb9d6c",
      "Date" : "Tue, 10 Aug 2021 03:10:18 GMT",
      "Strict-Transport-Security" : "max-age=31536000; includeSubDomains",
      "Cache-Control" : "no-cache",
      "x-ms-routing-request-id" : "SOUTHEASTASIA:20210810T031019Z:8d1ff427-1b7f-4599-b389-44ab1deb9d6c",
      "Expires" : "-1",
      "x-ms-request-id" : "e433f116-bcea-42b0-a737-58ee04b069e6",
      "Body" : "{\n  \"name\": \"f2d7cccc-0ae1-6042-97e2-bc6608d9e6ea\",\n  \"status\": \"InProgress\",\n  \"startTime\": \"2021-08-10T03:09:16.4366666Z\"\n }",
      "Content-Type" : "application/json"
    },
    "Exception" : null
  }, {
    "Method" : "GET",
    "Uri" : "http://localhost:1234/subscriptions/00000000-0000-0000-0000-000000000000/providers/Microsoft.ContainerService/locations/centralus/operations/ccccd7f2-e10a-4260-97e2-bc6608d9e6ea?api-version=2017-08-31",
    "Headers" : {
      "User-Agent" : "azsdk-java-com.azure.resourcemanager.resources.fluentcore.policy/null (15.0.1; Windows 10; 10.0)",
      "x-ms-client-request-id" : "724e3766-05f9-4c6e-b7bb-e0a05bc6f5ef"
    },
    "Response" : {
      "content-length" : "126",
      "Server" : "nginx",
      "X-Content-Type-Options" : "nosniff",
      "Pragma" : "no-cache",
      "retry-after" : "0",
      "x-ms-ratelimit-remaining-subscription-reads" : "11997",
      "StatusCode" : "200",
      "x-ms-correlation-request-id" : "8a3d2551-144a-4cdf-b030-cf9dd08fd8c6",
      "Date" : "Tue, 10 Aug 2021 03:10:48 GMT",
      "Strict-Transport-Security" : "max-age=31536000; includeSubDomains",
      "Cache-Control" : "no-cache",
      "x-ms-routing-request-id" : "SOUTHEASTASIA:20210810T031049Z:8a3d2551-144a-4cdf-b030-cf9dd08fd8c6",
      "Expires" : "-1",
      "x-ms-request-id" : "4385f7c2-41e9-48da-ba6d-ba53c79b003c",
      "Body" : "{\n  \"name\": \"f2d7cccc-0ae1-6042-97e2-bc6608d9e6ea\",\n  \"status\": \"InProgress\",\n  \"startTime\": \"2021-08-10T03:09:16.4366666Z\"\n }",
      "Content-Type" : "application/json"
    },
    "Exception" : null
  }, {
    "Method" : "GET",
    "Uri" : "http://localhost:1234/subscriptions/00000000-0000-0000-0000-000000000000/providers/Microsoft.ContainerService/locations/centralus/operations/ccccd7f2-e10a-4260-97e2-bc6608d9e6ea?api-version=2017-08-31",
    "Headers" : {
      "User-Agent" : "azsdk-java-com.azure.resourcemanager.resources.fluentcore.policy/null (15.0.1; Windows 10; 10.0)",
      "x-ms-client-request-id" : "4cfbecce-16f8-4826-a003-6c451b1de5c4"
    },
    "Response" : {
      "content-length" : "126",
      "Server" : "nginx",
      "X-Content-Type-Options" : "nosniff",
      "Pragma" : "no-cache",
      "retry-after" : "0",
      "x-ms-ratelimit-remaining-subscription-reads" : "11996",
      "StatusCode" : "200",
      "x-ms-correlation-request-id" : "90cfb7e1-630d-434a-9317-ddc44b72fa25",
      "Date" : "Tue, 10 Aug 2021 03:11:18 GMT",
      "Strict-Transport-Security" : "max-age=31536000; includeSubDomains",
      "Cache-Control" : "no-cache",
      "x-ms-routing-request-id" : "SOUTHEASTASIA:20210810T031119Z:90cfb7e1-630d-434a-9317-ddc44b72fa25",
      "Expires" : "-1",
      "x-ms-request-id" : "0511ed0b-3cbb-4553-8b7a-964001113613",
      "Body" : "{\n  \"name\": \"f2d7cccc-0ae1-6042-97e2-bc6608d9e6ea\",\n  \"status\": \"InProgress\",\n  \"startTime\": \"2021-08-10T03:09:16.4366666Z\"\n }",
      "Content-Type" : "application/json"
    },
    "Exception" : null
  }, {
    "Method" : "GET",
    "Uri" : "http://localhost:1234/subscriptions/00000000-0000-0000-0000-000000000000/providers/Microsoft.ContainerService/locations/centralus/operations/ccccd7f2-e10a-4260-97e2-bc6608d9e6ea?api-version=2017-08-31",
    "Headers" : {
      "User-Agent" : "azsdk-java-com.azure.resourcemanager.resources.fluentcore.policy/null (15.0.1; Windows 10; 10.0)",
      "x-ms-client-request-id" : "3e50a071-b19e-4211-a1c6-c25446bcd749"
    },
    "Response" : {
      "content-length" : "126",
      "Server" : "nginx",
      "X-Content-Type-Options" : "nosniff",
      "Pragma" : "no-cache",
      "retry-after" : "0",
      "x-ms-ratelimit-remaining-subscription-reads" : "11995",
      "StatusCode" : "200",
      "x-ms-correlation-request-id" : "dec7b52b-2585-4c4d-91bc-e4598f28d0de",
      "Date" : "Tue, 10 Aug 2021 03:11:49 GMT",
      "Strict-Transport-Security" : "max-age=31536000; includeSubDomains",
      "Cache-Control" : "no-cache",
      "x-ms-routing-request-id" : "SOUTHEASTASIA:20210810T031149Z:dec7b52b-2585-4c4d-91bc-e4598f28d0de",
      "Expires" : "-1",
      "x-ms-request-id" : "06a23a9f-377d-4017-aca8-9fb85c56f046",
      "Body" : "{\n  \"name\": \"f2d7cccc-0ae1-6042-97e2-bc6608d9e6ea\",\n  \"status\": \"InProgress\",\n  \"startTime\": \"2021-08-10T03:09:16.4366666Z\"\n }",
      "Content-Type" : "application/json"
    },
    "Exception" : null
  }, {
    "Method" : "GET",
    "Uri" : "http://localhost:1234/subscriptions/00000000-0000-0000-0000-000000000000/providers/Microsoft.ContainerService/locations/centralus/operations/ccccd7f2-e10a-4260-97e2-bc6608d9e6ea?api-version=2017-08-31",
    "Headers" : {
      "User-Agent" : "azsdk-java-com.azure.resourcemanager.resources.fluentcore.policy/null (15.0.1; Windows 10; 10.0)",
      "x-ms-client-request-id" : "96108feb-3b7c-498e-94f9-e7258ae28123"
    },
    "Response" : {
      "content-length" : "169",
      "Server" : "nginx",
      "X-Content-Type-Options" : "nosniff",
      "Pragma" : "no-cache",
      "retry-after" : "0",
      "x-ms-ratelimit-remaining-subscription-reads" : "11994",
      "StatusCode" : "200",
      "x-ms-correlation-request-id" : "3de242cb-1ebe-43fc-98b2-2d2781f10c35",
      "Date" : "Tue, 10 Aug 2021 03:12:19 GMT",
      "Strict-Transport-Security" : "max-age=31536000; includeSubDomains",
      "Cache-Control" : "no-cache",
      "x-ms-routing-request-id" : "SOUTHEASTASIA:20210810T031220Z:3de242cb-1ebe-43fc-98b2-2d2781f10c35",
      "Expires" : "-1",
      "x-ms-request-id" : "ae751b9c-d654-4892-a029-1368ab40c3f9",
      "Body" : "{\n  \"name\": \"f2d7cccc-0ae1-6042-97e2-bc6608d9e6ea\",\n  \"status\": \"Succeeded\",\n  \"startTime\": \"2021-08-10T03:09:16.4366666Z\",\n  \"endTime\": \"2021-08-10T03:12:14.529316Z\"\n }",
      "Content-Type" : "application/json"
    },
    "Exception" : null
  }, {
    "Method" : "GET",
    "Uri" : "http://localhost:1234/subscriptions/00000000-0000-0000-0000-000000000000/resourceGroups/javaacsrg04091/providers/Microsoft.ContainerService/managedClusters/aks6882015f?api-version=2021-07-01",
    "Headers" : {
      "User-Agent" : "azsdk-java-com.azure.resourcemanager.resources.fluentcore.policy/null (15.0.1; Windows 10; 10.0)",
      "x-ms-client-request-id" : "727710e2-1cfb-476e-a0ea-a746b92862dc"
    },
    "Response" : {
      "content-length" : "2970",
      "Server" : "nginx",
      "X-Content-Type-Options" : "nosniff",
      "Pragma" : "no-cache",
      "retry-after" : "0",
      "x-ms-ratelimit-remaining-subscription-reads" : "11999",
      "StatusCode" : "200",
      "x-ms-correlation-request-id" : "797f69ca-11bf-4ecf-a5dc-8b8abeff5e69",
      "Date" : "Tue, 10 Aug 2021 03:12:20 GMT",
      "Strict-Transport-Security" : "max-age=31536000; includeSubDomains",
      "Cache-Control" : "no-cache",
      "x-ms-routing-request-id" : "SOUTHEASTASIA:20210810T031221Z:797f69ca-11bf-4ecf-a5dc-8b8abeff5e69",
      "Expires" : "-1",
      "x-ms-request-id" : "2ec9aa6f-ffbe-4114-8f2e-2c5322f43070",
      "Body" : "{\n  \"id\": \"/subscriptions/00000000-0000-0000-0000-000000000000/resourcegroups/javaacsrg04091/providers/Microsoft.ContainerService/managedClusters/aks6882015f\",\n  \"location\": \"centralus\",\n  \"name\": \"aks6882015f\",\n  \"tags\": {\n   \"tag1\": \"value1\"\n  },\n  \"type\": \"Microsoft.ContainerService/ManagedClusters\",\n  \"properties\": {\n   \"provisioningState\": \"Succeeded\",\n   \"powerState\": {\n    \"code\": \"Running\"\n   },\n   \"kubernetesVersion\": \"1.20.7\",\n   \"dnsPrefix\": \"mp1dns455458\",\n   \"fqdn\": \"mp1dns455458-f3dc4b67.hcp.centralus.azmk8s.io\",\n   \"azurePortalFQDN\": \"mp1dns455458-f3dc4b67.portal.hcp.centralus.azmk8s.io\",\n   \"agentPoolProfiles\": [\n    {\n     \"name\": \"ap0868407\",\n     \"count\": 1,\n     \"vmSize\": \"Standard_F4s_v2\",\n     \"osDiskSizeGB\": 30,\n     \"osDiskType\": \"Ephemeral\",\n     \"kubeletDiskType\": \"Temporary\",\n     \"maxPods\": 110,\n     \"type\": \"VirtualMachineScaleSets\",\n     \"provisioningState\": \"Succeeded\",\n     \"powerState\": {\n      \"code\": \"Running\"\n     },\n     \"orchestratorVersion\": \"1.20.7\",\n     \"nodeLabels\": {},\n     \"mode\": \"System\",\n     \"osType\": \"Linux\",\n     \"osSKU\": \"Ubuntu\",\n     \"nodeImageVersion\": \"AKSUbuntu-1804gen2containerd-2021.07.17\",\n     \"enableFIPS\": false\n    },\n    {\n     \"name\": \"ap1870853\",\n     \"count\": 1,\n     \"vmSize\": \"Standard_A2_v2\",\n     \"osDiskSizeGB\": 128,\n     \"osDiskType\": \"Managed\",\n     \"kubeletDiskType\": \"OS\",\n     \"maxPods\": 110,\n     \"type\": \"VirtualMachineScaleSets\",\n     \"provisioningState\": \"Succeeded\",\n     \"powerState\": {\n      \"code\": \"Running\"\n     },\n     \"orchestratorVersion\": \"1.20.7\",\n     \"mode\": \"User\",\n     \"osType\": \"Linux\",\n     \"osSKU\": \"Ubuntu\",\n     \"nodeImageVersion\": \"AKSUbuntu-1804containerd-2021.07.17\",\n     \"enableFIPS\": false\n    }\n   ],\n   \"linuxProfile\": {\n    \"adminUsername\": \"testaks\",\n    \"ssh\": {\n     \"publicKeys\": [\n      {\n       \"keyData\": \"ssh-rsa AAAAB3NzaC1yc2EAAAADAQABAAAAgQCGFRAAj4NNnLdUntTHxuhI1P05fnUq12c6z+t070VEs59aYr9ad8wAW4qaYR4Aa+Z39zAzJtGZRwcBPCBSyDLzZZE8B2Wmxpq9kLN4hv6E6yUIAONjPU9D37qdXyVc74wfOl09O6oUzL8yVMPR6CHyQx0iT8TULmKjiAvfrXyRAw==\"\n      }\n     ]\n    }\n   },\n   \"servicePrincipalProfile\": {\n    \"clientId\": \"09cc0fa8-7726-4f19-9216-8e9b0321cfa2\"\n   },\n   \"nodeResourceGroup\": \"MC_javaacsrg04091_aks6882015f_centralus\",\n   \"enableRBAC\": true,\n   \"networkProfile\": {\n    \"networkPlugin\": \"kubenet\",\n    \"loadBalancerSku\": \"Standard\",\n    \"loadBalancerProfile\": {\n     \"managedOutboundIPs\": {\n      \"count\": 1\n     },\n     \"effectiveOutboundIPs\": [\n      {\n       \"id\": \"/subscriptions/00000000-0000-0000-0000-000000000000/resourceGroups/MC_javaacsrg04091_aks6882015f_centralus/providers/Microsoft.Network/publicIPAddresses/71593489-28c3-4545-9ee5-981654deb2c3\"\n      }\n     ]\n    },\n    \"podCidr\": \"10.244.0.0/16\",\n    \"serviceCidr\": \"10.0.0.0/16\",\n    \"dnsServiceIP\": \"10.0.0.10\",\n    \"dockerBridgeCidr\": \"172.17.0.1/16\",\n    \"outboundType\": \"loadBalancer\"\n   },\n   \"maxAgentPools\": 100\n  },\n  \"sku\": {\n   \"name\": \"Basic\",\n   \"tier\": \"Free\"\n  }\n }",
      "Content-Type" : "application/json"
    },
    "Exception" : null
  }, {
    "Method" : "POST",
    "Uri" : "http://localhost:1234/subscriptions/00000000-0000-0000-0000-000000000000/resourceGroups/javaacsrg04091/providers/Microsoft.ContainerService/managedClusters/aks6882015f/listClusterAdminCredential?api-version=2021-07-01",
    "Headers" : {
      "User-Agent" : "azsdk-java-com.azure.resourcemanager.containerservice/2.7.0-beta.1 (15.0.1; Windows 10; 10.0)",
      "x-ms-client-request-id" : "3632684a-e626-478c-8496-758082d28910",
      "Content-Type" : "application/json"
    },
    "Response" : {
      "content-length" : "13025",
      "Server" : "nginx",
      "X-Content-Type-Options" : "nosniff",
      "x-ms-ratelimit-remaining-subscription-writes" : "1199",
      "Pragma" : "no-cache",
      "retry-after" : "0",
      "StatusCode" : "200",
      "x-ms-correlation-request-id" : "076fa138-06d4-421a-8d9f-e2f6433e8a05",
      "Date" : "Tue, 10 Aug 2021 03:12:21 GMT",
      "Strict-Transport-Security" : "max-age=31536000; includeSubDomains",
      "Cache-Control" : "no-cache",
      "x-ms-routing-request-id" : "SOUTHEASTASIA:20210810T031222Z:076fa138-06d4-421a-8d9f-e2f6433e8a05",
      "Expires" : "-1",
      "x-ms-request-id" : "f9b8326e-99e5-4d30-9d0f-d7a4558f9ccd",
      "Body" : "{\n  \"kubeconfigs\": [\n   {\n    \"name\": \"clusterAdmin\",\n    \"value\": \"YXBpVmVyc2lvbjogdjEKY2x1c3RlcnM6Ci0gY2x1c3RlcjoKICAgIGNlcnRpZmljYXRlLWF1dGhvcml0eS1kYXRhOiBMUzB0TFMxQ1JVZEpUaUJEUlZKVVNVWkpRMEZVUlMwdExTMHRDazFKU1VVMlJFTkRRWFJEWjBGM1NVSkJaMGxSV0V4WmRFczVjMkZyY0hWaVNIVklaRTFyY0dwbWVrRk9RbWRyY1docmFVYzVkekJDUVZGelJrRkVRVTRLVFZGemQwTlJXVVJXVVZGRVJYZEthbGxVUVdkR2R6QjVUVlJCTkUxVVFYZE5hbFUxVFdwa1lVZEJPSGxOUkZWNFRVUm5lRTFFUVhwTlJHdDVUakZ2ZHdwRVZFVk1UVUZyUjBFeFZVVkJlRTFEV1RKRmQyZG5TV2xOUVRCSFExTnhSMU5KWWpORVVVVkNRVkZWUVVFMFNVTkVkMEYzWjJkSlMwRnZTVU5CVVVNeENqbDFRMUJvZFhaWWVIUkdRVmxZUjFSclYzZHdWazB4VEVkM2JsVlNka1JXU0VkcVJreHNSM0oyWTBsTVEwaGFZamxoTW5KYU4ySnJNMVp6V21Wd2VGY0tkMmhDZEZkV1dqQXlhMFJHUlhaVU9EZGtka0VyTm1KMU1scDRRVkpPZEZGUFVISmlTamRCWlU1ak5GTXlUblo0Wm5JdlNURjFRMmhhTVZKemMwMTRTZ3B1VUhadVFqRnFNMDAyUVRsRFZHSnBZMXBVVUdoa2RUVTNhakF4YWpWYVZuWTNTRkZqT1djMlVuZ3JabWg2YUhwdGFVY3dUVXAxU2xaSFJFbFRaRGwzQ210bU0wdzBhRUpHYlVsWGRVNHdLMjluTUZvNFNUSk5ZVlZxWVd4QlJWbE9OWEl2TTNOVk9XUXhZak5wVURaaVJubzBPRWhSZUU1RGNqbHdWRlk0Y1hvS05VeFRWRFJrYUZwdE1XOTNOak42ZG5WSVJ6TTJPWHBhZUVaclpEZEdTa28wUTBsNGJGcHJhamRvWlRjclZERnFiMmR2YTB0YVl6RjNVSFpNYkZjMlF3cENMMU0zVWpGblNXbzVWelZIYlhKMGNHRjRjMjlQYjNKbVoyRlJlV0pKYzIxV01VWkhjSFV4ZEdscmIwc3dUSGRCTWpKWlVtZGphRlpCVFZkYU9VSmxDa0Y0ZG5JeWJTdDZPVEZpYm05U1QyMXVibVJpV21WbU9FcE9VeXRUWVd0WGJYUmFXVmRNV1VkNmQwVTJNVlJGZW5KTk9UZHFaMVJEVjBKRFZsVnhNRFlLWVc1d2RVOHhXV3Q2YWtoNFZtZG1aU3RTYmtFd1JXZHJNV3hJUWpkcVRqaFFNR2RRTTNobk1Wb3daVGRITDNsM1RITnRaRmhET0ZkU1VHRTRXRGQ1ZWdwdmNHVmhOMEZvVFVGNmVqbEhabEoyVkdaMGJGQjFWR2cyUlcxVlQzTnlUbXd3TTFWUGIwbEdTMGRWWW1OYU9VZHlXSFZyTWtOMVMybzJURWRJYUdkcENuUkhSSEJTWms1bWRFUk1lbEZvVTJsUFUyeDZlV0phV210b1lraEpTVEoyTVdGbk1UVkthVzFaU213d01EZzBPQzh6VTBJemRrWkNaM2RsV25SSVJFTUtXa0ZFU2tKdVUzZE9WM3BTZFVOU1dsRkpOR3ByWVdGa1RrZE5OM1JwT0hOek9VZHpLMDlDUlZKM1NVUkJVVUZDYnpCSmQxRkVRVTlDWjA1V1NGRTRRZ3BCWmpoRlFrRk5RMEZ4VVhkRWQxbEVWbEl3VkVGUlNDOUNRVlYzUVhkRlFpOTZRV1JDWjA1V1NGRTBSVVpuVVZWd05HZHdURTFzV1ZocE1GWnhUVE41Q2t0bk1EVnZjMWxLWmxkSmQwUlJXVXBMYjFwSmFIWmpUa0ZSUlV4Q1VVRkVaMmRKUWtGTFpFZFlabVJKT1hWQ1ZrSnliRkZRZFZJd2FWZHVkVTVNY0hRS1dqVjZaMm81ZUhadVRHTlVVbVEzVEdKNFNuTnRWRk16TUd0RmVucEJlVWhpVkhCd1ZEWk5XVnBrVGtjck1VNTRRVFJTVGt4NllrcFBXVkkyVjFCVmFncGpZVzE2VlhoUU9FTndURk5IVTNkRUwwZEtVbEJvUlcxMVRYZFZVMjlrSzBoYVQwUnlZbE1yVUdsUVYwaHJNa0YyTDJZemVYSlJiblpaV25KMVV6YzVDbWQyTlVGNWQwdG1aREowVVVwaE4wdzNUelpGZUVSdVFtdG1jRGMyTlRZdlZIQjFZMko2YWxkSVYxQnBTaXQ0Vkc5YVNFZHlaM2wxVFNzMEwycHRaRTRLVGxZeFpFUklSSFJUZW1FME1VMDJZVzVETDNBelRtVXhZMEZSTmtKeVpFNWtla0pZZDFVMVpHeDBZV0ZUWlhoUlJYWmpTbkJIVG1sbmFETmxiVXRrVkFwdlRuZE5ZMjlKWm1NeFMzVlZiVFJpUWpsUU0wZE1kWEZPY2tsNU1tWk9kRk5hWnk5NU9XeGFUMEp5VlVFM1prSnpXbFk1UjFOV1ZTdDZhM2RKUW5GeENsWnFia1JNZVVaSWVtaFVMMUpOTTJkMloydGhiMFJRV21zclRrZERiM2x0U1daM1pEUlJVbUpzTDBKWk1HNUJNV2d3UlhaUk1XOWpXbFk1V0hKNWN6a0tkV1ZKWkVzclluRlJPWFY2YW01SWQyZFNOMko2V1VSeGRsSm9NeXQzU1RnMWRGVldiMEp5WW1OU2REQkRiVVZ1WkVVeWJsWldWR2hDU1c1WmRDOWhNd3BoYzFsTVZIbzBNRVJIUW0xbFIydFVPQ3QzTDFGQ1ZVaEhOMGRLZGtSbFQxSnFNamQzUkZCemMyNUdUalY1T0dobFJtbHdVMUJXY0hKUWRHaHNLek0zQ2k5WGVIVk9Tbmw0TkhCdGRuVjZabkJZWWpSTWFFazRVamd3Tm01b1dDczJNMVZFWWpKemVqWlVVa1pPUzNrM2FrNUJVMDVNV0VKNWFqZGlVbW94T1dRS2JETllOMmRGV25sdmQxVk9hR1F5Vldac1JWSmtOSFk1U1VGeVZGUnZORXhRTDFCRVduaEdRM0ZpVkhKa1oySlJhRWM0UnpocVJ5ODVjM2c0VHpReVVBcGtlRFZZY0RFMU56SnZia3B0Y0RnNUNpMHRMUzB0UlU1RUlFTkZVbFJKUmtsRFFWUkZMUzB0TFMwSwogICAgc2VydmVyOiBodHRwczovL21wMWRuczQ1NTQ1OC1mM2RjNGI2Ny5oY3AuY2VudHJhbHVzLmF6bWs4cy5pbzo0NDMKICBuYW1lOiBha3M2ODgyMDE1Zgpjb250ZXh0czoKLSBjb250ZXh0OgogICAgY2x1c3RlcjogYWtzNjg4MjAxNWYKICAgIHVzZXI6IGNsdXN0ZXJBZG1pbl9qYXZhYWNzcmcwNDA5MV9ha3M2ODgyMDE1ZgogIG5hbWU6IGFrczY4ODIwMTVmCmN1cnJlbnQtY29udGV4dDogYWtzNjg4MjAxNWYKa2luZDogQ29uZmlnCnByZWZlcmVuY2VzOiB7fQp1c2VyczoKLSBuYW1lOiBjbHVzdGVyQWRtaW5famF2YWFjc3JnMDQwOTFfYWtzNjg4MjAxNWYKICB1c2VyOgogICAgY2xpZW50LWNlcnRpZmljYXRlLWRhdGE6IExTMHRMUzFDUlVkSlRpQkRSVkpVU1VaSlEwRlVSUzB0TFMwdENrMUpTVVpJYWtORFFYZGhaMEYzU1VKQlowbFNRVWxUUms5dVZGRm5TVUZ5V1c5Q2VYcFRXa1JUVGtsM1JGRlpTa3R2V2tsb2RtTk9RVkZGVEVKUlFYY0tSRlJGVEUxQmEwZEJNVlZGUVhoTlExa3lSWGRJYUdOT1RXcEZkMDlFUlhkTlJFa3hUMVJKTTFkb1kwNU5hazEzVDBSRmQwMUVUWGRQVkVrelYycEJkd3BOVW1OM1JsRlpSRlpSVVV0RmR6VjZaVmhPTUZwWE1EWmlWMFo2WkVkV2VXTjZSVlpOUWsxSFFURlZSVUY0VFUxaVYwWjZaRWRXZVZreWVIQmFWelV3Q2sxSlNVTkpha0ZPUW1kcmNXaHJhVWM1ZHpCQ1FWRkZSa0ZCVDBOQlp6aEJUVWxKUTBOblMwTkJaMFZCYlVsUlV6bGllRzVYUm1wT1FXVldjRkJHTW1zS1FYb3pXbTlDUVhKSVltSjFlVEJJWWxJeWN6aE9lVEkwYjNoQ056TlFla1ZSZWxBclVHcEVjRkF2Tms1NldGSkZVMHBtTUdwSEwxUTVWV042WWpSTWRBcFBhREEzVFRoRk5Hb3paRUY2VmxKYU0yOXNiM3AyYTBWamQxTmFNVXBLYlU1UlYwOW1LMDl6VHl0SlpXTnJhbTUyTUhjeFQzWXhOMk5oYmpkNFZWRXJDbTB6WjJka1RqaENZMFpHZVU5WWR5OHhiVVprUVRKb1pTdDZiMVpIYUM5UVYxUkllbnAyYTFkR1NUTnRNRWx3U0RaVGMxRTNaRk5DT1VWdFZsWkVjWFFLTUU1YVNtcDBlakpuWlc5dlZtVmtWRzR4YkZFMFZUUlNURVF5U3l0dmNXSXliM2h5WlVsbWJUVnFZMkZaYjFrMUsyMUVjRUZDYUZsaFkybFhURlZGZVFwSE0xRjVUalZQVG1SUk9URXlNak5tTWtKc1REbE5URlpOYVV4WGJHOVNPRGQyTlhwaVZsQlpUV1IwV1VOV05YTllTWGc1TVZkWmFXeGtSalZoU21WSUNuZHdlV0pNUkdOUFJVNTVZVEZ6VWtoMmFIVkVOV3A1ZG14SlZrUlVabWcxTlZNclIxaDRLM3BMTkhKcFVEZzBWMGhyUjJoa2FWQlJZbXRHZG1SaFltd0tTekZuU2pOWVNqZ3JVVmRVUlcwemJYTkRWVk5QUm1SNFRqSkNSRXhWVlRKdmFGSnhOMVpRYWxBMVowOU5UMFJKV1VsNVZsbG1lbTgwTUhsTFkxSmxOZ3AxWXpGMVVqWmlWVFF5VUVzNFdWcExjSGxYWWxsS2RsQXhZMnBTU2pZeVEzbDJTbUppY0RaYVdsUldMMHBZVWxKbGIwbE5UVGxCYVhST1VFSk9TSFJ2Q2tveVZVZE5jbVZ5Wkd4alJ6RXhjRlYzVEZBMVZETXJaVTAwYTFFMlYxTlRTVmhQTjFsemFXNUpWa1ZUUWsxYVUwRlVaM0V4YTJ0M2VXTmhVbEp2WVZrS2RsZENkMVF2V1RFeGJYQnZXblpLYzBwa1pXZGlhWEYxVm1WTFpFNUhUbTV1VERKc1RYSkJiM1lyWm1OWmMweHJTazgzUWtWSVlVTlViVFJaWVROalJnbzNkbU5HUmxaeWJFNTFVM2h6WjBsT1ZXNXRPV1J3VlVOQmQwVkJRV0ZPVjAxR1VYZEVaMWxFVmxJd1VFRlJTQzlDUVZGRVFXZFhaMDFDVFVkQk1WVmtDa3BSVVUxTlFXOUhRME56UjBGUlZVWkNkMDFEVFVGM1IwRXhWV1JGZDBWQ0wzZFJRMDFCUVhkSWQxbEVWbEl3YWtKQ1ozZEdiMEZWY0RSbmNFeE5iRmtLV0drd1ZuRk5NM2xMWnpBMWIzTlpTbVpYU1hkRVVWbEtTMjlhU1doMlkwNUJVVVZNUWxGQlJHZG5TVUpCU3k4ckswMURPVGxPUlVaNmFrNWpSSHBsTWdwbWVFaFRXVEZ3VkRkblZtMU1hbWxaZERVMldXUjZXblZWTm1OTmJUQTRPRVZhZEdwR1owdFlNVmszWlRoWE5tdzRURVpPZUc5Vk9UTlNka2x3VldVeENsUXdUbmhXZGpSRFlsSkJiekU0WTNCM1JHNUhWMGxLVDAwMVlucEVTaTk1WldOUmJqRlJWVFJDWTNkUE9DOWlhV2gwT0dKYVJuQnpkbWh1Y0Vzd1RYTUtMMGt3Y0RSVFMweHFaVkp5Y0ZkSGEzUlZkSFZpUVRsQ2JrbFJXbVYyZDJGTWJHbExNaXR5WkROTGNsaHNVa2d5VUd0bVNFRTVZV05XYlRNNU5YQnBTUXBtWjIxT1UwbzBNazkwWVhGTFdsTlljVGRRYm5oNldIVXhaM3BCZGxWMmFrOTFNVFZPYVZGTVZURTJTbTlKVlZoalMxcFZkMkl6TUhGVVdrMXlPRkYxQ2pWUlNVMW5WbU5CT1RGeU1WRlllV1J1TWs1c2EzWkNWblF5WWxjeVVHSnhXSG92WnpNd2JWaEdMMVpNVTNkc2VWWmFiRXBHZDJ4cVZUVnVlRGRxZDNVS2VHa3JUbEJsVEdWdE5IQkNNVWRIZDNkNE9EVkRNVmcwZW1OQk1qSnRkeXRYTlRVMVlqZENjRzV0U2s1cGMwSXhiRFZpYzFad2VrOWllRXB3UVRCbU13cHVRbW8xUnpCMmQzSnpXbGxaU0dFMFlYZFFNMVYxVW5WTE1FMWxSV1Z2Y0RSeFVFbG5lR3AxWmt0a1RGRTVhMUI2YWt0UmQxbHBOVzFvZDFWbFRFdHFDamxyZEhSQ01WQXJVMUpVTTBkQ01uVndUMEp0VFZaWFlWZEJlRW8xU3l0WGEwRmFTRWszVkZkQk5uaE9aRkY0ZVZrNWIxRllTbmt6Um5wQ1NHVTJjWFVLVGxsb1Vua3lXa2hLYVhCSE5XTmFWR2xLVlZab00wMVJTSEJrWVRKWmIybGlZMDFEWnk5bWRGbG9TalV3YjJwNVREUnVlVzlDV1hoSE1qSkpTa2xzTmdvdlVFWjJOVUp3Y2xGMlYyNVVjV1U1UWl0RFVWRXZXR2t5T1cxdU1HbzFjRTE2YVVJNGNtZG5SR2M0UTBWQ1lsZHZiMFpvUnpVclZYaEVkemRHYjJobUNqTm1PVmhTU1VZMVFqZHlheTlMY1VzM1MxaE5SMmRZWkFvdExTMHRMVVZPUkNCRFJWSlVTVVpKUTBGVVJTMHRMUzB0Q2c9PQogICAgY2xpZW50LWtleS1kYXRhOiBMUzB0TFMxQ1JVZEpUaUJTVTBFZ1VGSkpWa0ZVUlNCTFJWa3RMUzB0TFFwTlNVbEtTbmRKUWtGQlMwTkJaMFZCYlVsUlV6bGllRzVYUm1wT1FXVldjRkJHTW10QmVqTmFiMEpCY2toaVluVjVNRWhpVWpKek9FNTVNalJ2ZUVJM0NqTlFla1ZSZWxBclVHcEVjRkF2Tms1NldGSkZVMHBtTUdwSEwxUTVWV042WWpSTWRFOW9NRGROT0VVMGFqTmtRWHBXVWxvemIyeHZlblpyUldOM1Uxb0tNVXBLYlU1UlYwOW1LMDl6VHl0SlpXTnJhbTUyTUhjeFQzWXhOMk5oYmpkNFZWRXJiVE5uWjJST09FSmpSa1o1VDFoM0x6RnRSbVJCTW1obEszcHZWZ3BIYUM5UVYxUkllbnAyYTFkR1NUTnRNRWx3U0RaVGMxRTNaRk5DT1VWdFZsWkVjWFF3VGxwS2FuUjZNbWRsYjI5V1pXUlViakZzVVRSVk5GSk1SREpMQ2l0dmNXSXliM2h5WlVsbWJUVnFZMkZaYjFrMUsyMUVjRUZDYUZsaFkybFhURlZGZVVjelVYbE9OVTlPWkZFNU1USXlNMll5UW14TU9VMU1WazFwVEZjS2JHOVNPRGQyTlhwaVZsQlpUV1IwV1VOV05YTllTWGc1TVZkWmFXeGtSalZoU21WSWQzQjVZa3hFWTA5RlRubGhNWE5TU0hab2RVUTFhbmwyYkVsV1JBcFVabWcxTlZNclIxaDRLM3BMTkhKcFVEZzBWMGhyUjJoa2FWQlJZbXRHZG1SaFlteExNV2RLTTFoS09DdFJWMVJGYlROdGMwTlZVMDlHWkhoT01rSkVDa3hWVlRKdmFGSnhOMVpRYWxBMVowOU5UMFJKV1VsNVZsbG1lbTgwTUhsTFkxSmxOblZqTVhWU05tSlZOREpRU3poWldrdHdlVmRpV1VwMlVERmphbElLU2pZeVEzbDJTbUppY0RaYVdsUldMMHBZVWxKbGIwbE5UVGxCYVhST1VFSk9TSFJ2U2pKVlIwMXlaWEprYkdOSE1URndWWGRNVURWVU15dGxUVFJyVVFvMlYxTlRTVmhQTjFsemFXNUpWa1ZUUWsxYVUwRlVaM0V4YTJ0M2VXTmhVbEp2WVZsMlYwSjNWQzlaTVRGdGNHOWFka3B6U21SbFoySnBjWFZXWlV0a0NrNUhUbTV1VERKc1RYSkJiM1lyWm1OWmMweHJTazgzUWtWSVlVTlViVFJaWVROalJqZDJZMFpHVm5Kc1RuVlRlSE5uU1U1VmJtMDVaSEJWUTBGM1JVRUtRVkZMUTBGblFVdDFkMmR0WkM5dlFtTnJXVU5SZVZSVVZsaGtUSEo0WkZoMGNYVkNOMHhSUTFsM1JFNXNjRXh1UVhaWFFuRTFRVGRpVTBaV05WSjFXQXBRY0U4MmNDdDBUVTFGYWpWdWJ6bGlUR2xqU1dzNWFtWnRTMDlsVDJnMVNFNTFiMGN4WjI5bFMwUm5iV1Y0TlM5eFZ5dFNkRUp2Y1hCYU5VSlVjMGhIQ2pVM2NtWm1OM0JMY1dsNE55OW9NbXR3T1RjcmExVnZaMmd2ZFhKeWNHdERRVUZ4TWpNeFVXUkVWWFpyYUc1amJqTlVhMHBxWmpKalJpczNZbmhNVERFS2RHWnlRM1ZZVlhFMlVDOUZVRkExTURkVlYzcGlWbGgyVm1reVUybDJSV281ZUVnd09VRmxaMlUyVldKcFoyOTRkaXM1WmxsSWEyUjRXa1JRYjBvclZBcElSMU16WmpselFWbGFaRVZ6V0hKVVVXVk5LMnhvYkZNeE9IQjRkV2QzY1dOMGR6WkNlblIzYXpsMGVUbGtlWFJRVDFGS1NXZENaRWRNWXpscVdFOU1DbXh4UjFsaFIyeGhVakpXZVZsWlVXTTVjRWR4V0hSSFpUbFZTbU0yUWpabE1EY3ZOVzFDVnpoME4yVklkSE5CVTB4cFdFRXdRMjlwYjNoTGNtTjNLMDRLVEZOamJERTRhbWQyVTFsS1dYbEhkazVzTVRCNE0wTjFZMWRaVkZkSk4zaFVXbFkwT0daSk1HSmFaMEpFYlhOc05WRk9kWHBRTjJOalprdDFhM1F3YUFwMFIzcGtiR2RrVkZwTFpsbFlUREF5VUN0dlRrdFlXRzV4TmprMVZIUjZia1pYWVdkdFRtVjFaRkpXVFdWNlpVeG1XbFZoY0VacldHaE9jM0pxYkdOTkNqSTBSM3A2ZUVoaVdXOTBlVTAzYkRSeGVGTXpPVUo1WlhkRFltUm9UVmg0U1ZGb01UTTBhemh2TjAxeWVUUllOelp1YlhsdldITkdhR05tVFVZMlFXd0tVREF6VEhOWlFUZExjbG80TW1OVGRVZzJTRmN6WWxoNWRFNTBTSGhZU0VaeFVXVllTaXR5Ym5aV1IwWjZUelpqV1daR2VrOW9PVE5KV2pWWFIzQnNiQXBGS3pWSVV6RkRXbFpMV1d0YVRDOTZlakpoZEUxdGMybElPVGhPZDJ0RlFuRnFOMlZWWVhNdlowMUdhVTUwWnpKS1VVdERRVkZGUVhkb1lsSTBNVU55Q2pZMVNIVkplRUp4YWtWRlExVnVXWFJvZFVNdmMzTllkVWwyVVZobGJqTm1NV2t3UXpoa05uUkNMMlJTYWtjMFUydFFkbVpFYVdOV1RHdHBZV0pPV0hNS1lqa3JabGxaYWtkdlRsaHVRVkUxYTJWc1EzSlhibXdyY1cxd1YzY3lWSGRyVEdWclVFMW9WbGRWUWxSUk4zSXpOV0k0ZGpKblNXSkNVSHBEWVZkTE1BcHRVVE5QUVRCT1VsaENkVmRHVlM5WVJYWkZLMmxDSzNBeFJYUnlaV2hIY0Vad0wxbFZWMVpUYldocFZsWTFRek5VUkc1bVRITkRkMGQwVTNkMEsxWXhDa2t3YkVOUWVHaFZObEpzWWpseFR6UlNPQ3RsYTJOTlowdFVhV1ZXWldWUVpGVktNRmRXWVV4eFkydGtTbFo0VGxGRFVuSk1jM1phY1RaVE1EbE5VbmdLU1dRdkszcFVUMVIyTmxWRGRVd3dPV2czWW5obE5IcHNPSFJyV1ROaU1YVXhhVEZHUlVFd1VIazBSWEZGTjJwTU1HOWpaWGxhTm14aWFEY3lZMmx5VlFwRkszQlFRbWhxSzJsNlExbFJkMHREUVZGRlFYbFRjSEZGZGxkelFVMXBka0lyYmsxSlpHZDJhekpXUkhwSlowc3lTMVpXYmxKaFppOXFOVXRTUTBaUENrVmtlR05XZWtwemFYSkNUWEJxV0dKaU5qbFdTa2hpZERBemJUTlRTMGN6ZVhWTGRITjBlRTl4WkRVMU1HdEhNV28wVG5OMVdsQXhObTVXYzNsMk5VOEtVRTlOYzAwM05scDJTMnRQY25aamNERmhkREphZEZGblR6Y3lkMlJaTlRoWGVDdDBVV00zYzB0aUwybHdaVnBpZG1KSE5EQjBjMHBMWkZFMVJ6UkZVQXBSTDJSSFIxZElUbTlpTmtReGVIbFVkREJZVkZoSE9FaFhOalZPYlU1WVZuSmtSbUZLTXpWVE5VWlNUMVpITWpGS00xVTRkWEJrWmxKR1ZIRjVUVmRYQ2pCRlZXOVljbVI2WjBaUVVpOXdVbVJFUWt0WFVsb3lSWGRPZDIxTU1rVlJRbWM1WlZsVU5uaEdNV1p2VjNJdksycHVPVzFhTVZkV2RWTk9Xak5TZW5vS0wxZENhRTVKTVhRNFpGWndOVmhKVWxKWVdWUmpVbWRZZFRaM1YwUjBSblJHY1hCbmMwVnZWVkozUzBOQlVVRmpZMGxIVTNkSGFHZHVWVW8yY1hSWmFBbzVVV2xzUlhGSU4wdEpWMDloV1doTFdVNHZjakV2VUhKcGVUZHhVMEZ0YzNGRFYzWTBVbFZvV0ROaVFYVlRUbGRaT1dOVk5sbGxObTlPWWxjd1RtSnBDa1JHV0UxQ2RFeGpVbGRRUjFoNFZXSllXR1ZZU3k5NFFVTkdhWFJsTWtabFRWcHVRbmtyZVRGSmJqSmtaMVE1TmxSS2MydElRVEpCWlRsQ1lrWkJjMmNLTlhZemJqUTBiMDVSV1VrM1MyZERWbXhtVDB0elNHNUtWV1ZUT1d0Sk5EUXZRemgwTlVsMWJsSk1aV0ZRZVhaUE1IRnRUMWRNV1VGV1MxTTNXVUpLV2dwRldtdDZSelo0VDBGWVRXNTNjVXM0ZURSdlZEVnNiRlZCYTJaUlN6SnNUbTFMVjBoeGRUSTJNekYwUWxGVFpVWkRhRFZzTW5vNFJXbHlSRzlYYnpGckNuZEpXVlZyWXpSd1V6ZHZOSE14TW1sYWQwNUpkM0JCZVVjdlNVcDBlRUpCWW04eUt6RkJOSGh5UWtSeU1VTTFSRmsxUVZSRVNXMUZNMWxzTUhsRllrMEtSMGhRU0VGdlNVSkJSbVkzU1NzNWN6UlVRbkZzVW5FMU5URjVOa0l6ZWtsdmJFWXpRVzQ1YTA5RlFpOUlOMUkzYlRsSFYxY3lWekpaWmtOR1JHcElUd3BFTkdZeVRVTllNVzlwUWxSdU5IRktVbXc0VHpBMmNEVllOSHBHYVN0WlFtUnVaemswZFVkRmEyMHpUSGcxWTIxcGJFWjRlbVJuVmxvd1UzVlVUMFJXQ21NMlYxVldaMmx6WlVKc1lrWXdibkJ0V2pabmJHTlVielJ6WWxGalJIVkhVQ3RPWkVRMmVUQmhUMmhZWjJaa05HRlJNbVJqV1dKQ1VrUm9abkpUWW1JS1ozZ3ZNakJMWjNOamRHVlFaVGhHWlZJelVHSjFhSFpQV0RCaE9HMW9XbWQ0VHpGeFIyWjJTelkyWlZWQmMyVkpLMFJMWkUxSGRXZG5OWEZDVlRWUVFncHNVM1J3ZVdoUk5HOU9Oa3h0VURoamFXUnlXVGhqUVd0M2NIUXpXbk0yVmpGUWNYb3dLM0ZSZWpoSVRVUmlTM1ZSYlZKU1owZHFSakpXTWpWeFYyUkhDbVJ2TUhsVFZtd3JNMlIyZEhSS2RWSkdVV2xuUldJd1JFRlZlVFEyV1hORFoyZEZRVUZNVlZwRVowZFpRa0ZuYlRkR1RqZE9NVGh1U25NcmEyWTViSE1LUzJOR1UzSXlhVWsxTXpGcVp6QkNPVk5MVnpaeU4xWjVUVk52TWxkTGVHMXRaMUJyVm1SUFVFVlBlbHBIYzNsVFdWSjBjMmt2UVRRNFVYSlVTbmQ2ZHdwUlYwRXhWV0ZZU0ZCaGIwNXBlalIxTkM5UlRFWlJNREl4ZDBkME1sSnVWVzFzWW5FM2FrUm5XVmd3ZUZoQ1VqaHhlbkY1YUdwMVJtWlpTbUZoYm1OVENrcEhPRzQ1WW5Sc1pXbFpZMEZVYW5OSk1GVjVaVUV5ZFZST0sycE1lVXQzUlUwdlRtMUlXSGhJUWpGYWNVUTFRVUpETkZSTWExSk1WMGhyTlZGSFl6UUtVMFpWYUVnNVYwc3pOekozZVhFemFUaDFXSGRwUTFKalpVcG5PSEpJWTBaR01IaERkV1ZtY1RaSVEwazVkWE5EYVZaMFRXaFdOSEJYYWtwQk5ETjVNd3BWWTBSa2R6STVjMmRMSzJ4dU9HZzRNMGRSZG5SUE0yRnZUbmRMUm1FMVJEQlZXaXQzZHpRdlJtOTZkRUpSWmxkNFNuUXJVa05UTUdGQlBUMEtMUzB0TFMxRlRrUWdVbE5CSUZCU1NWWkJWRVVnUzBWWkxTMHRMUzBLCiAgICB0b2tlbjogMWIyMzU3OTdmZmE3ZWQyYzJjZDhjODIxN2ZmYWE1Njc1MDEyYTY1NjM0MzdiYmFkZDNjYmY0YzgwMDAxYTllZDA3Mjg3NzY5MGQ1ZWNiYzM3YTlkODNhMjRjMjQ4NjgwMDc4YmQ1M2ZmNDYxMzYwZjE5ZjBmNmY0NDliMjk1YzEK\"\n   }\n  ]\n }",
      "Content-Type" : "application/json"
    },
    "Exception" : null
  }, {
<<<<<<< HEAD
    "Method" : "GET",
    "Uri" : "http://localhost:1234/subscriptions/00000000-0000-0000-0000-000000000000/resourceGroups/javaacsrg91809/providers/Microsoft.ContainerService/managedClusters/aks898583de?api-version=2021-07-01",
=======
    "Method" : "POST",
    "Uri" : "http://localhost:1234/subscriptions/00000000-0000-0000-0000-000000000000/resourceGroups/javaacsrg04091/providers/Microsoft.ContainerService/managedClusters/aks6882015f/listClusterUserCredential?api-version=2021-07-01",
>>>>>>> c8d8d71d
    "Headers" : {
      "User-Agent" : "azsdk-java-com.azure.resourcemanager.containerservice/2.7.0-beta.1 (15.0.1; Windows 10; 10.0)",
      "x-ms-client-request-id" : "1effb8db-1a69-40a6-b994-82155759ae87",
      "Content-Type" : "application/json"
    },
    "Response" : {
      "content-length" : "13024",
      "Server" : "nginx",
      "X-Content-Type-Options" : "nosniff",
      "x-ms-ratelimit-remaining-subscription-writes" : "1199",
      "Pragma" : "no-cache",
      "retry-after" : "0",
      "StatusCode" : "200",
      "x-ms-correlation-request-id" : "2b98494c-7d5a-4fa3-8633-c01ff0643b58",
      "Date" : "Tue, 10 Aug 2021 03:12:21 GMT",
      "Strict-Transport-Security" : "max-age=31536000; includeSubDomains",
      "Cache-Control" : "no-cache",
      "x-ms-routing-request-id" : "SOUTHEASTASIA:20210810T031222Z:2b98494c-7d5a-4fa3-8633-c01ff0643b58",
      "Expires" : "-1",
      "x-ms-request-id" : "16a93e8f-5578-4217-a293-03cb42984afa",
      "Body" : "{\n  \"kubeconfigs\": [\n   {\n    \"name\": \"clusterUser\",\n    \"value\": \"YXBpVmVyc2lvbjogdjEKY2x1c3RlcnM6Ci0gY2x1c3RlcjoKICAgIGNlcnRpZmljYXRlLWF1dGhvcml0eS1kYXRhOiBMUzB0TFMxQ1JVZEpUaUJEUlZKVVNVWkpRMEZVUlMwdExTMHRDazFKU1VVMlJFTkRRWFJEWjBGM1NVSkJaMGxSV0V4WmRFczVjMkZyY0hWaVNIVklaRTFyY0dwbWVrRk9RbWRyY1docmFVYzVkekJDUVZGelJrRkVRVTRLVFZGemQwTlJXVVJXVVZGRVJYZEthbGxVUVdkR2R6QjVUVlJCTkUxVVFYZE5hbFUxVFdwa1lVZEJPSGxOUkZWNFRVUm5lRTFFUVhwTlJHdDVUakZ2ZHdwRVZFVk1UVUZyUjBFeFZVVkJlRTFEV1RKRmQyZG5TV2xOUVRCSFExTnhSMU5KWWpORVVVVkNRVkZWUVVFMFNVTkVkMEYzWjJkSlMwRnZTVU5CVVVNeENqbDFRMUJvZFhaWWVIUkdRVmxZUjFSclYzZHdWazB4VEVkM2JsVlNka1JXU0VkcVJreHNSM0oyWTBsTVEwaGFZamxoTW5KYU4ySnJNMVp6V21Wd2VGY0tkMmhDZEZkV1dqQXlhMFJHUlhaVU9EZGtka0VyTm1KMU1scDRRVkpPZEZGUFVISmlTamRCWlU1ak5GTXlUblo0Wm5JdlNURjFRMmhhTVZKemMwMTRTZ3B1VUhadVFqRnFNMDAyUVRsRFZHSnBZMXBVVUdoa2RUVTNhakF4YWpWYVZuWTNTRkZqT1djMlVuZ3JabWg2YUhwdGFVY3dUVXAxU2xaSFJFbFRaRGwzQ210bU0wdzBhRUpHYlVsWGRVNHdLMjluTUZvNFNUSk5ZVlZxWVd4QlJWbE9OWEl2TTNOVk9XUXhZak5wVURaaVJubzBPRWhSZUU1RGNqbHdWRlk0Y1hvS05VeFRWRFJrYUZwdE1XOTNOak42ZG5WSVJ6TTJPWHBhZUVaclpEZEdTa28wUTBsNGJGcHJhamRvWlRjclZERnFiMmR2YTB0YVl6RjNVSFpNYkZjMlF3cENMMU0zVWpGblNXbzVWelZIYlhKMGNHRjRjMjlQYjNKbVoyRlJlV0pKYzIxV01VWkhjSFV4ZEdscmIwc3dUSGRCTWpKWlVtZGphRlpCVFZkYU9VSmxDa0Y0ZG5JeWJTdDZPVEZpYm05U1QyMXVibVJpV21WbU9FcE9VeXRUWVd0WGJYUmFXVmRNV1VkNmQwVTJNVlJGZW5KTk9UZHFaMVJEVjBKRFZsVnhNRFlLWVc1d2RVOHhXV3Q2YWtoNFZtZG1aU3RTYmtFd1JXZHJNV3hJUWpkcVRqaFFNR2RRTTNobk1Wb3daVGRITDNsM1RITnRaRmhET0ZkU1VHRTRXRGQ1ZWdwdmNHVmhOMEZvVFVGNmVqbEhabEoyVkdaMGJGQjFWR2cyUlcxVlQzTnlUbXd3TTFWUGIwbEdTMGRWWW1OYU9VZHlXSFZyTWtOMVMybzJURWRJYUdkcENuUkhSSEJTWms1bWRFUk1lbEZvVTJsUFUyeDZlV0phV210b1lraEpTVEoyTVdGbk1UVkthVzFaU213d01EZzBPQzh6VTBJemRrWkNaM2RsV25SSVJFTUtXa0ZFU2tKdVUzZE9WM3BTZFVOU1dsRkpOR3ByWVdGa1RrZE5OM1JwT0hOek9VZHpLMDlDUlZKM1NVUkJVVUZDYnpCSmQxRkVRVTlDWjA1V1NGRTRRZ3BCWmpoRlFrRk5RMEZ4VVhkRWQxbEVWbEl3VkVGUlNDOUNRVlYzUVhkRlFpOTZRV1JDWjA1V1NGRTBSVVpuVVZWd05HZHdURTFzV1ZocE1GWnhUVE41Q2t0bk1EVnZjMWxLWmxkSmQwUlJXVXBMYjFwSmFIWmpUa0ZSUlV4Q1VVRkVaMmRKUWtGTFpFZFlabVJKT1hWQ1ZrSnliRkZRZFZJd2FWZHVkVTVNY0hRS1dqVjZaMm81ZUhadVRHTlVVbVEzVEdKNFNuTnRWRk16TUd0RmVucEJlVWhpVkhCd1ZEWk5XVnBrVGtjck1VNTRRVFJTVGt4NllrcFBXVkkyVjFCVmFncGpZVzE2VlhoUU9FTndURk5IVTNkRUwwZEtVbEJvUlcxMVRYZFZVMjlrSzBoYVQwUnlZbE1yVUdsUVYwaHJNa0YyTDJZemVYSlJiblpaV25KMVV6YzVDbWQyTlVGNWQwdG1aREowVVVwaE4wdzNUelpGZUVSdVFtdG1jRGMyTlRZdlZIQjFZMko2YWxkSVYxQnBTaXQ0Vkc5YVNFZHlaM2wxVFNzMEwycHRaRTRLVGxZeFpFUklSSFJUZW1FME1VMDJZVzVETDNBelRtVXhZMEZSTmtKeVpFNWtla0pZZDFVMVpHeDBZV0ZUWlhoUlJYWmpTbkJIVG1sbmFETmxiVXRrVkFwdlRuZE5ZMjlKWm1NeFMzVlZiVFJpUWpsUU0wZE1kWEZPY2tsNU1tWk9kRk5hWnk5NU9XeGFUMEp5VlVFM1prSnpXbFk1UjFOV1ZTdDZhM2RKUW5GeENsWnFia1JNZVVaSWVtaFVMMUpOTTJkMloydGhiMFJRV21zclRrZERiM2x0U1daM1pEUlJVbUpzTDBKWk1HNUJNV2d3UlhaUk1XOWpXbFk1V0hKNWN6a0tkV1ZKWkVzclluRlJPWFY2YW01SWQyZFNOMko2V1VSeGRsSm9NeXQzU1RnMWRGVldiMEp5WW1OU2REQkRiVVZ1WkVVeWJsWldWR2hDU1c1WmRDOWhNd3BoYzFsTVZIbzBNRVJIUW0xbFIydFVPQ3QzTDFGQ1ZVaEhOMGRLZGtSbFQxSnFNamQzUkZCemMyNUdUalY1T0dobFJtbHdVMUJXY0hKUWRHaHNLek0zQ2k5WGVIVk9Tbmw0TkhCdGRuVjZabkJZWWpSTWFFazRVamd3Tm01b1dDczJNMVZFWWpKemVqWlVVa1pPUzNrM2FrNUJVMDVNV0VKNWFqZGlVbW94T1dRS2JETllOMmRGV25sdmQxVk9hR1F5Vldac1JWSmtOSFk1U1VGeVZGUnZORXhRTDFCRVduaEdRM0ZpVkhKa1oySlJhRWM0UnpocVJ5ODVjM2c0VHpReVVBcGtlRFZZY0RFMU56SnZia3B0Y0RnNUNpMHRMUzB0UlU1RUlFTkZVbFJKUmtsRFFWUkZMUzB0TFMwSwogICAgc2VydmVyOiBodHRwczovL21wMWRuczQ1NTQ1OC1mM2RjNGI2Ny5oY3AuY2VudHJhbHVzLmF6bWs4cy5pbzo0NDMKICBuYW1lOiBha3M2ODgyMDE1Zgpjb250ZXh0czoKLSBjb250ZXh0OgogICAgY2x1c3RlcjogYWtzNjg4MjAxNWYKICAgIHVzZXI6IGNsdXN0ZXJVc2VyX2phdmFhY3NyZzA0MDkxX2FrczY4ODIwMTVmCiAgbmFtZTogYWtzNjg4MjAxNWYKY3VycmVudC1jb250ZXh0OiBha3M2ODgyMDE1ZgpraW5kOiBDb25maWcKcHJlZmVyZW5jZXM6IHt9CnVzZXJzOgotIG5hbWU6IGNsdXN0ZXJVc2VyX2phdmFhY3NyZzA0MDkxX2FrczY4ODIwMTVmCiAgdXNlcjoKICAgIGNsaWVudC1jZXJ0aWZpY2F0ZS1kYXRhOiBMUzB0TFMxQ1JVZEpUaUJEUlZKVVNVWkpRMEZVUlMwdExTMHRDazFKU1VaSWFrTkRRWGRoWjBGM1NVSkJaMGxTUVVsVFJrOXVWRkZuU1VGeVdXOUNlWHBUV2tSVFRrbDNSRkZaU2t0dldrbG9kbU5PUVZGRlRFSlJRWGNLUkZSRlRFMUJhMGRCTVZWRlFYaE5RMWt5UlhkSWFHTk9UV3BGZDA5RVJYZE5SRWt4VDFSSk0xZG9ZMDVOYWsxM1QwUkZkMDFFVFhkUFZFa3pWMnBCZHdwTlVtTjNSbEZaUkZaUlVVdEZkelY2WlZoT01GcFhNRFppVjBaNlpFZFdlV042UlZaTlFrMUhRVEZWUlVGNFRVMWlWMFo2WkVkV2VWa3llSEJhVnpVd0NrMUpTVU5KYWtGT1FtZHJjV2hyYVVjNWR6QkNRVkZGUmtGQlQwTkJaemhCVFVsSlEwTm5TME5CWjBWQmJVbFJVemxpZUc1WFJtcE9RV1ZXY0ZCR01tc0tRWG96V205Q1FYSklZbUoxZVRCSVlsSXljemhPZVRJMGIzaENOek5RZWtWUmVsQXJVR3BFY0ZBdk5rNTZXRkpGVTBwbU1HcEhMMVE1VldONllqUk1kQXBQYURBM1RUaEZOR296WkVGNlZsSmFNMjlzYjNwMmEwVmpkMU5hTVVwS2JVNVJWMDltSzA5elR5dEpaV05yYW01Mk1IY3hUM1l4TjJOaGJqZDRWVkVyQ20weloyZGtUamhDWTBaR2VVOVlkeTh4YlVaa1FUSm9aU3Q2YjFaSGFDOVFWMVJJZW5wMmExZEdTVE50TUVsd1NEWlRjMUUzWkZOQ09VVnRWbFpFY1hRS01FNWFTbXAwZWpKblpXOXZWbVZrVkc0eGJGRTBWVFJTVEVReVN5dHZjV0l5YjNoeVpVbG1iVFZxWTJGWmIxazFLMjFFY0VGQ2FGbGhZMmxYVEZWRmVRcEhNMUY1VGpWUFRtUlJPVEV5TWpObU1rSnNURGxOVEZaTmFVeFhiRzlTT0RkMk5YcGlWbEJaVFdSMFdVTldOWE5ZU1hnNU1WZFphV3hrUmpWaFNtVklDbmR3ZVdKTVJHTlBSVTU1WVRGelVraDJhSFZFTldwNWRteEpWa1JVWm1nMU5WTXJSMWg0SzNwTE5ISnBVRGcwVjBoclIyaGthVkJSWW10R2RtUmhZbXdLU3pGblNqTllTamdyVVZkVVJXMHpiWE5EVlZOUFJtUjRUakpDUkV4VlZUSnZhRkp4TjFaUWFsQTFaMDlOVDBSSldVbDVWbGxtZW04ME1IbExZMUpsTmdwMVl6RjFValppVlRReVVFczRXVnBMY0hsWFlsbEtkbEF4WTJwU1NqWXlRM2wyU21KaWNEWmFXbFJXTDBwWVVsSmxiMGxOVFRsQmFYUk9VRUpPU0hSdkNrb3lWVWROY21WeVpHeGpSekV4Y0ZWM1RGQTFWRE1yWlUwMGExRTJWMU5UU1ZoUE4xbHphVzVKVmtWVFFrMWFVMEZVWjNFeGEydDNlV05oVWxKdllWa0tkbGRDZDFRdldURXhiWEJ2V25aS2MwcGtaV2RpYVhGMVZtVkxaRTVIVG01dVRESnNUWEpCYjNZclptTlpjMHhyU2s4M1FrVklZVU5VYlRSWllUTmpSZ28zZG1OR1JsWnliRTUxVTNoelowbE9WVzV0T1dSd1ZVTkJkMFZCUVdGT1YwMUdVWGRFWjFsRVZsSXdVRUZSU0M5Q1FWRkVRV2RYWjAxQ1RVZEJNVlZrQ2twUlVVMU5RVzlIUTBOelIwRlJWVVpDZDAxRFRVRjNSMEV4VldSRmQwVkNMM2RSUTAxQlFYZElkMWxFVmxJd2FrSkNaM2RHYjBGVmNEUm5jRXhOYkZrS1dHa3dWbkZOTTNsTFp6QTFiM05aU21aWFNYZEVVVmxLUzI5YVNXaDJZMDVCVVVWTVFsRkJSR2RuU1VKQlN5OHJLMDFET1RsT1JVWjZhazVqUkhwbE1ncG1lRWhUV1RGd1ZEZG5WbTFNYW1sWmREVTJXV1I2V25WVk5tTk5iVEE0T0VWYWRHcEdaMHRZTVZrM1pUaFhObXc0VEVaT2VHOVZPVE5TZGtsd1ZXVXhDbFF3VG5oV2RqUkRZbEpCYnpFNFkzQjNSRzVIVjBsS1QwMDFZbnBFU2k5NVpXTlJiakZSVlRSQ1kzZFBPQzlpYVdoME9HSmFSbkJ6ZG1odWNFc3dUWE1LTDBrd2NEUlRTMHhxWlZKeWNGZEhhM1JWZEhWaVFUbENia2xSV21WMmQyRk1iR2xMTWl0eVpETkxjbGhzVWtneVVHdG1TRUU1WVdOV2JUTTVOWEJwU1FwbVoyMU9VMG8wTWs5MFlYRkxXbE5ZY1RkUWJuaDZXSFV4WjNwQmRsVjJhazkxTVRWT2FWRk1WVEUyU205SlZWaGpTMXBWZDJJek1IRlVXazF5T0ZGMUNqVlJTVTFuVm1OQk9URnlNVkZZZVdSdU1rNXNhM1pDVm5ReVlsY3lVR0p4V0hvdlp6TXdiVmhHTDFaTVUzZHNlVlphYkVwR2QyeHFWVFZ1ZURkcWQzVUtlR2tyVGxCbFRHVnROSEJDTVVkSGQzZDRPRFZETVZnMGVtTkJNakp0ZHl0WE5UVTFZamRDY0c1dFNrNXBjMEl4YkRWaWMxWndlazlpZUVwd1FUQm1Nd3B1UW1vMVJ6QjJkM0p6V2xsWlNHRTBZWGRRTTFWMVVuVkxNRTFsUldWdmNEUnhVRWxuZUdwMVprdGtURkU1YTFCNmFrdFJkMWxwTlcxb2QxVmxURXRxQ2pscmRIUkNNVkFyVTFKVU0wZENNblZ3VDBKdFRWWlhZVmRCZUVvMVN5dFhhMEZhU0VrM1ZGZEJObmhPWkZGNGVWazViMUZZU25relJucENTR1UyY1hVS1RsbG9Vbmt5V2toS2FYQkhOV05hVkdsS1ZWWm9NMDFSU0hCa1lUSlpiMmxpWTAxRFp5OW1kRmxvU2pVd2IycDVURFJ1ZVc5Q1dYaEhNakpKU2tsc05nb3ZVRVoyTlVKd2NsRjJWMjVVY1dVNVFpdERVVkV2V0dreU9XMXVNR28xY0UxNmFVSTRjbWRuUkdjNFEwVkNZbGR2YjBab1J6VXJWWGhFZHpkR2IyaG1Dak5tT1ZoU1NVWTFRamR5YXk5TGNVczNTMWhOUjJkWVpBb3RMUzB0TFVWT1JDQkRSVkpVU1VaSlEwRlVSUzB0TFMwdENnPT0KICAgIGNsaWVudC1rZXktZGF0YTogTFMwdExTMUNSVWRKVGlCU1UwRWdVRkpKVmtGVVJTQkxSVmt0TFMwdExRcE5TVWxLU25kSlFrRkJTME5CWjBWQmJVbFJVemxpZUc1WFJtcE9RV1ZXY0ZCR01tdEJlak5hYjBKQmNraGlZblY1TUVoaVVqSnpPRTU1TWpSdmVFSTNDak5RZWtWUmVsQXJVR3BFY0ZBdk5rNTZXRkpGVTBwbU1HcEhMMVE1VldONllqUk1kRTlvTURkTk9FVTBhak5rUVhwV1Vsb3piMnh2ZW5aclJXTjNVMW9LTVVwS2JVNVJWMDltSzA5elR5dEpaV05yYW01Mk1IY3hUM1l4TjJOaGJqZDRWVkVyYlRObloyUk9PRUpqUmtaNVQxaDNMekZ0Um1SQk1taGxLM3B2VmdwSGFDOVFWMVJJZW5wMmExZEdTVE50TUVsd1NEWlRjMUUzWkZOQ09VVnRWbFpFY1hRd1RscEthblI2TW1kbGIyOVdaV1JVYmpGc1VUUlZORkpNUkRKTENpdHZjV0l5YjNoeVpVbG1iVFZxWTJGWmIxazFLMjFFY0VGQ2FGbGhZMmxYVEZWRmVVY3pVWGxPTlU5T1pGRTVNVEl5TTJZeVFteE1PVTFNVmsxcFRGY0tiRzlTT0RkMk5YcGlWbEJaVFdSMFdVTldOWE5ZU1hnNU1WZFphV3hrUmpWaFNtVklkM0I1WWt4RVkwOUZUbmxoTVhOU1NIWm9kVVExYW5sMmJFbFdSQXBVWm1nMU5WTXJSMWg0SzNwTE5ISnBVRGcwVjBoclIyaGthVkJSWW10R2RtUmhZbXhMTVdkS00xaEtPQ3RSVjFSRmJUTnRjME5WVTA5R1pIaE9Na0pFQ2t4VlZUSnZhRkp4TjFaUWFsQTFaMDlOVDBSSldVbDVWbGxtZW04ME1IbExZMUpsTm5Wak1YVlNObUpWTkRKUVN6aFpXa3R3ZVZkaVdVcDJVREZqYWxJS1NqWXlRM2wyU21KaWNEWmFXbFJXTDBwWVVsSmxiMGxOVFRsQmFYUk9VRUpPU0hSdlNqSlZSMDF5WlhKa2JHTkhNVEZ3VlhkTVVEVlVNeXRsVFRSclVRbzJWMU5UU1ZoUE4xbHphVzVKVmtWVFFrMWFVMEZVWjNFeGEydDNlV05oVWxKdllWbDJWMEozVkM5Wk1URnRjRzlhZGtwelNtUmxaMkpwY1hWV1pVdGtDazVIVG01dVRESnNUWEpCYjNZclptTlpjMHhyU2s4M1FrVklZVU5VYlRSWllUTmpSamQyWTBaR1ZuSnNUblZUZUhOblNVNVZibTA1WkhCVlEwRjNSVUVLUVZGTFEwRm5RVXQxZDJkdFpDOXZRbU5yV1VOUmVWUlVWbGhrVEhKNFpGaDBjWFZDTjB4UlExbDNSRTVzY0V4dVFYWlhRbkUxUVRkaVUwWldOVkoxV0FwUWNFODJjQ3QwVFUxRmFqVnViemxpVEdsalNXczVhbVp0UzA5bFQyZzFTRTUxYjBjeFoyOWxTMFJuYldWNE5TOXhWeXRTZEVKdmNYQmFOVUpVYzBoSENqVTNjbVptTjNCTGNXbDROeTlvTW10d09UY3JhMVZ2WjJndmRYSnljR3REUVVGeE1qTXhVV1JFVlhacmFHNWpiak5VYTBwcVpqSmpSaXMzWW5oTVRERUtkR1p5UTNWWVZYRTJVQzlGVUZBMU1EZFZWM3BpVmxoMlZta3lVMmwyUldvNWVFZ3dPVUZsWjJVMlZXSnBaMjk0ZGlzNVpsbElhMlI0V2tSUWIwb3JWQXBJUjFNelpqbHpRVmxhWkVWeldISlVVV1ZOSzJ4b2JGTXhPSEI0ZFdkM2NXTjBkelpDZW5SM2F6bDBlVGxrZVhSUVQxRktTV2RDWkVkTVl6bHFXRTlNQ214eFIxbGhSMnhoVWpKV2VWbFpVV001Y0VkeFdIUkhaVGxWU21NMlFqWmxNRGN2TlcxQ1Z6aDBOMlZJZEhOQlUweHBXRUV3UTI5cGIzaExjbU4zSzA0S1RGTmpiREU0YW1kMlUxbEtXWGxIZGs1c01UQjRNME4xWTFkWlZGZEpOM2hVV2xZME9HWkpNR0phWjBKRWJYTnNOVkZPZFhwUU4yTmpaa3QxYTNRd2FBcDBSM3BrYkdka1ZGcExabGxZVERBeVVDdHZUa3RZV0c1eE5qazFWSFI2YmtaWFlXZHRUbVYxWkZKV1RXVjZaVXhtV2xWaGNFWnJXR2hPYzNKcWJHTk5DakkwUjNwNmVFaGlXVzkwZVUwM2JEUnhlRk16T1VKNVpYZERZbVJvVFZoNFNWRm9NVE0wYXpodk4wMXllVFJZTnpadWJYbHZXSE5HYUdObVRVWTJRV3dLVURBelRITlpRVGRMY2xvNE1tTlRkVWcyU0ZjellsaDVkRTUwU0hoWVNFWnhVV1ZZU2l0eWJuWldSMFo2VHpaaldXWkdlazlvT1ROSldqVlhSM0JzYkFwRkt6VklVekZEV2xaTFdXdGFUQzk2ZWpKaGRFMXRjMmxJT1RoT2QydEZRbkZxTjJWVllYTXZaMDFHYVU1MFp6SktVVXREUVZGRlFYZG9ZbEkwTVVOeUNqWTFTSFZKZUVKeGFrVkZRMVZ1V1hSb2RVTXZjM05ZZFVsMlVWaGxiak5tTVdrd1F6aGtOblJDTDJSU2FrYzBVMnRRZG1aRWFXTldUR3RwWVdKT1dITUtZamtyWmxsWmFrZHZUbGh1UVZFMWEyVnNRM0pYYm13cmNXMXdWM2N5VkhkclRHVnJVRTFvVmxkVlFsUlJOM0l6TldJNGRqSm5TV0pDVUhwRFlWZExNQXB0VVROUFFUQk9VbGhDZFZkR1ZTOVlSWFpGSzJsQ0szQXhSWFJ5WldoSGNFWndMMWxWVjFaVGJXaHBWbFkxUXpOVVJHNW1USE5EZDBkMFUzZDBLMVl4Q2trd2JFTlFlR2hWTmxKc1lqbHhUelJTT0N0bGEyTk5aMHRVYVdWV1pXVlFaRlZLTUZkV1lVeHhZMnRrU2xaNFRsRkRVbkpNYzNaYWNUWlRNRGxOVW5nS1NXUXZLM3BVVDFSMk5sVkRkVXd3T1dnM1luaGxOSHBzT0hScldUTmlNWFV4YVRGR1JVRXdVSGswUlhGRk4ycE1NRzlqWlhsYU5teGlhRGN5WTJseVZRcEZLM0JRUW1ocUsybDZRMWxSZDB0RFFWRkZRWGxUY0hGRmRsZHpRVTFwZGtJcmJrMUpaR2QyYXpKV1JIcEpaMHN5UzFaV2JsSmhaaTlxTlV0U1EwWlBDa1ZrZUdOV2VrcHphWEpDVFhCcVdHSmlOamxXU2toaWREQXpiVE5UUzBjemVYVkxkSE4wZUU5eFpEVTFNR3RITVdvMFRuTjFXbEF4Tm01V2MzbDJOVThLVUU5TmMwMDNObHAyUzJ0UGNuWmpjREZoZERKYWRGRm5UemN5ZDJSWk5UaFhlQ3QwVVdNM2MwdGlMMmx3WlZwaWRtSkhOREIwYzBwTFpGRTFSelJGVUFwUkwyUkhSMWRJVG05aU5rUXhlSGxVZERCWVZGaEhPRWhYTmpWT2JVNVlWbkprUm1GS016VlROVVpTVDFaSE1qRktNMVU0ZFhCa1psSkdWSEY1VFZkWENqQkZWVzlZY21SNlowWlFVaTl3VW1SRVFrdFhVbG95UlhkT2QyMU1Na1ZSUW1jNVpWbFVObmhHTVdadlYzSXZLMnB1T1cxYU1WZFdkVk5PV2pOU2Vub0tMMWRDYUU1Sk1YUTRaRlp3TlZoSlVsSllXVlJqVW1kWWRUWjNWMFIwUm5SR2NYQm5jMFZ2VlZKM1MwTkJVVUZqWTBsSFUzZEhhR2R1VlVvMmNYUlphQW81VVdsc1JYRklOMHRKVjA5aFdXaExXVTR2Y2pFdlVISnBlVGR4VTBGdGMzRkRWM1kwVWxWb1dETmlRWFZUVGxkWk9XTlZObGxsTm05T1lsY3dUbUpwQ2tSR1dFMUNkRXhqVWxkUVIxaDRWV0pZV0dWWVN5OTRRVU5HYVhSbE1rWmxUVnB1UW5rcmVURkpiakprWjFRNU5sUktjMnRJUVRKQlpUbENZa1pCYzJjS05YWXpialEwYjA1UldVazNTMmREVm14bVQwdHpTRzVLVldWVE9XdEpORFF2UXpoME5VbDFibEpNWldGUWVYWlBNSEZ0VDFkTVdVRldTMU0zV1VKS1dncEZXbXQ2UnpaNFQwRllUVzUzY1VzNGVEUnZWRFZzYkZWQmEyWlJTekpzVG0xTFYwaHhkVEkyTXpGMFFsRlRaVVpEYURWc01ubzRSV2x5Ukc5WGJ6RnJDbmRKV1ZWcll6UndVemR2TkhNeE1tbGFkMDVKZDNCQmVVY3ZTVXAwZUVKQlltOHlLekZCTkhoeVFrUnlNVU0xUkZrMVFWUkVTVzFGTTFsc01IbEZZazBLUjBoUVNFRnZTVUpCUm1ZM1NTczVjelJVUW5Gc1VuRTFOVEY1TmtJemVrbHZiRVl6UVc0NWEwOUZRaTlJTjFJM2JUbEhWMWN5VnpKWlprTkdSR3BJVHdwRU5HWXlUVU5ZTVc5cFFsUnVOSEZLVW13NFR6QTJjRFZZTkhwR2FTdFpRbVJ1WnprMGRVZEZhMjB6VEhnMVkyMXBiRVo0ZW1SblZsb3dVM1ZVVDBSV0NtTTJWMVZXWjJselpVSnNZa1l3Ym5CdFdqWm5iR05VYnpSellsRmpSSFZIVUN0T1pFUTJlVEJoVDJoWVoyWmtOR0ZSTW1SaldXSkNVa1JvWm5KVFltSUtaM2d2TWpCTFozTmpkR1ZRWlRoR1pWSXpVR0oxYUhaUFdEQmhPRzFvV21kNFR6RnhSMloyU3pZMlpWVkJjMlZKSzBSTFpFMUhkV2RuTlhGQ1ZUVlFRZ3BzVTNSd2VXaFJORzlPTmt4dFVEaGphV1J5V1RoalFXdDNjSFF6V25NMlZqRlFjWG93SzNGUmVqaElUVVJpUzNWUmJWSlNaMGRxUmpKV01qVnhWMlJIQ21Sdk1IbFRWbXdyTTJSMmRIUktkVkpHVVdsblJXSXdSRUZWZVRRMldYTkRaMmRGUVVGTVZWcEVaMGRaUWtGbmJUZEdUamRPTVRodVNuTXJhMlk1YkhNS1MyTkdVM0l5YVVrMU16RnFaekJDT1ZOTFZ6WnlOMVo1VFZOdk1sZExlRzF0WjFCclZtUlBVRVZQZWxwSGMzbFRXVkowYzJrdlFUUTRVWEpVU25kNmR3cFJWMEV4VldGWVNGQmhiMDVwZWpSMU5DOVJURVpSTURJeGQwZDBNbEp1Vlcxc1luRTNha1JuV1Znd2VGaENVamh4ZW5GNWFHcDFSbVpaU21GaGJtTlRDa3BIT0c0NVluUnNaV2xaWTBGVWFuTkpNRlY1WlVFeWRWUk9LMnBNZVV0M1JVMHZUbTFJV0hoSVFqRmFjVVExUVVKRE5GUk1hMUpNVjBock5WRkhZelFLVTBaVmFFZzVWMHN6TnpKM2VYRXphVGgxV0hkcFExSmpaVXBuT0hKSVkwWkdNSGhEZFdWbWNUWklRMGs1ZFhORGFWWjBUV2hXTkhCWGFrcEJORE41TXdwVlkwUmtkekk1YzJkTEsyeHVPR2c0TTBkUmRuUlBNMkZ2VG5kTFJtRTFSREJWV2l0M2R6UXZSbTk2ZEVKUlpsZDRTblFyVWtOVE1HRkJQVDBLTFMwdExTMUZUa1FnVWxOQklGQlNTVlpCVkVVZ1MwVlpMUzB0TFMwSwogICAgdG9rZW46IDM5Njg4MzFhZGFhMWIxOGFmM2Q5ZGE0NmRlOGUxNTRhMWExNWFmYWNkODEyZDExMmVkMzI0ZTdhNTc4NTA2Y2YxYmRjZjljNTg3YWEwMmNiNDdjZWYxOTY5NzU0OWFjOWM1Y2Q5ZGQ2MjgzMjcwNjc1MzY1OTQxNzQzYzkzMzY2Cg==\"\n   }\n  ]\n }",
      "Content-Type" : "application/json"
    },
    "Exception" : null
  }, {
    "Method" : "POST",
<<<<<<< HEAD
    "Uri" : "http://localhost:1234/subscriptions/00000000-0000-0000-0000-000000000000/resourceGroups/javaacsrg91809/providers/Microsoft.ContainerService/managedClusters/aks898583de/listClusterAdminCredential?api-version=2021-07-01",
=======
    "Uri" : "http://localhost:1234/subscriptions/00000000-0000-0000-0000-000000000000/resourceGroups/javaacsrg04091/providers/Microsoft.ContainerService/managedClusters/aks6882015f/stop?api-version=2021-07-01",
>>>>>>> c8d8d71d
    "Headers" : {
      "User-Agent" : "azsdk-java-com.azure.resourcemanager.containerservice/2.7.0-beta.1 (15.0.1; Windows 10; 10.0)",
      "x-ms-client-request-id" : "cdda4744-6cfd-4238-92a0-fa51cac1d22d",
      "Content-Type" : "application/json"
    },
    "Response" : {
      "content-length" : "0",
      "Server" : "nginx",
      "X-Content-Type-Options" : "nosniff",
      "x-ms-ratelimit-remaining-subscription-writes" : "1198",
      "Pragma" : "no-cache",
      "retry-after" : "0",
      "StatusCode" : "202",
      "x-ms-correlation-request-id" : "870468a1-cce1-4f23-974c-5c25530e288f",
      "Date" : "Tue, 10 Aug 2021 03:12:22 GMT",
      "Strict-Transport-Security" : "max-age=31536000; includeSubDomains",
      "Cache-Control" : "no-cache",
      "x-ms-routing-request-id" : "SOUTHEASTASIA:20210810T031222Z:870468a1-cce1-4f23-974c-5c25530e288f",
      "Expires" : "-1",
      "Azure-AsyncOperation" : "http://localhost:1234/subscriptions/00000000-0000-0000-0000-000000000000/providers/Microsoft.ContainerService/locations/centralus/operations/43d3365f-ebf5-47af-ada8-0f26195fee3b?api-version=2017-08-31",
      "x-ms-request-id" : "43d3365f-ebf5-47af-ada8-0f26195fee3b",
      "Location" : "http://localhost:1234/subscriptions/00000000-0000-0000-0000-000000000000/providers/Microsoft.ContainerService/locations/centralus/operationresults/43d3365f-ebf5-47af-ada8-0f26195fee3b?api-version=2017-08-31"
    },
    "Exception" : null
  }, {
<<<<<<< HEAD
    "Method" : "POST",
    "Uri" : "http://localhost:1234/subscriptions/00000000-0000-0000-0000-000000000000/resourceGroups/javaacsrg91809/providers/Microsoft.ContainerService/managedClusters/aks898583de/listClusterUserCredential?api-version=2021-07-01",
=======
    "Method" : "GET",
    "Uri" : "http://localhost:1234/subscriptions/00000000-0000-0000-0000-000000000000/providers/Microsoft.ContainerService/locations/centralus/operations/43d3365f-ebf5-47af-ada8-0f26195fee3b?api-version=2017-08-31",
>>>>>>> c8d8d71d
    "Headers" : {
      "User-Agent" : "azsdk-java-com.azure.resourcemanager.resources.fluentcore.policy/null (15.0.1; Windows 10; 10.0)",
      "x-ms-client-request-id" : "bba0b9ae-406a-4216-bdbd-8cec8329d7a0"
    },
    "Response" : {
      "content-length" : "126",
      "Server" : "nginx",
      "X-Content-Type-Options" : "nosniff",
      "Pragma" : "no-cache",
      "retry-after" : "0",
      "x-ms-ratelimit-remaining-subscription-reads" : "11993",
      "StatusCode" : "200",
      "x-ms-correlation-request-id" : "c89b6aa1-cf74-4422-873d-e5be05dd49cf",
      "Date" : "Tue, 10 Aug 2021 03:12:52 GMT",
      "Strict-Transport-Security" : "max-age=31536000; includeSubDomains",
      "Cache-Control" : "no-cache",
      "x-ms-routing-request-id" : "SOUTHEASTASIA:20210810T031253Z:c89b6aa1-cf74-4422-873d-e5be05dd49cf",
      "Expires" : "-1",
      "x-ms-request-id" : "95f9fada-13ca-4c2f-8715-2aade47585aa",
      "Body" : "{\n  \"name\": \"5f36d343-f5eb-af47-ada8-0f26195fee3b\",\n  \"status\": \"InProgress\",\n  \"startTime\": \"2021-08-10T03:12:22.6566666Z\"\n }",
      "Content-Type" : "application/json"
    },
    "Exception" : null
  }, {
<<<<<<< HEAD
    "Method" : "POST",
    "Uri" : "http://localhost:1234/subscriptions/00000000-0000-0000-0000-000000000000/resourceGroups/javaacsrg91809/providers/Microsoft.ContainerService/managedClusters/aks898583de/stop?api-version=2021-07-01",
=======
    "Method" : "GET",
    "Uri" : "http://localhost:1234/subscriptions/00000000-0000-0000-0000-000000000000/providers/Microsoft.ContainerService/locations/centralus/operations/43d3365f-ebf5-47af-ada8-0f26195fee3b?api-version=2017-08-31",
>>>>>>> c8d8d71d
    "Headers" : {
      "User-Agent" : "azsdk-java-com.azure.resourcemanager.resources.fluentcore.policy/null (15.0.1; Windows 10; 10.0)",
      "x-ms-client-request-id" : "98b2daf1-f9b0-4b1b-bcad-5172b7254477"
    },
    "Response" : {
      "content-length" : "126",
      "Server" : "nginx",
      "X-Content-Type-Options" : "nosniff",
      "Pragma" : "no-cache",
      "retry-after" : "0",
      "x-ms-ratelimit-remaining-subscription-reads" : "11998",
      "StatusCode" : "200",
      "x-ms-correlation-request-id" : "c457ecce-11ff-4460-a185-a8e988c66930",
      "Date" : "Tue, 10 Aug 2021 03:13:23 GMT",
      "Strict-Transport-Security" : "max-age=31536000; includeSubDomains",
      "Cache-Control" : "no-cache",
      "x-ms-routing-request-id" : "SOUTHEASTASIA:20210810T031323Z:c457ecce-11ff-4460-a185-a8e988c66930",
      "Expires" : "-1",
      "x-ms-request-id" : "45310924-0deb-4fae-8ea3-ec239f833895",
      "Body" : "{\n  \"name\": \"5f36d343-f5eb-af47-ada8-0f26195fee3b\",\n  \"status\": \"InProgress\",\n  \"startTime\": \"2021-08-10T03:12:22.6566666Z\"\n }",
      "Content-Type" : "application/json"
    },
    "Exception" : null
  }, {
    "Method" : "GET",
    "Uri" : "http://localhost:1234/subscriptions/00000000-0000-0000-0000-000000000000/providers/Microsoft.ContainerService/locations/centralus/operations/43d3365f-ebf5-47af-ada8-0f26195fee3b?api-version=2017-08-31",
    "Headers" : {
      "User-Agent" : "azsdk-java-com.azure.resourcemanager.resources.fluentcore.policy/null (15.0.1; Windows 10; 10.0)",
      "x-ms-client-request-id" : "0ad573cd-d57f-42f4-83c3-df51a3b11b93"
    },
    "Response" : {
      "content-length" : "126",
      "Server" : "nginx",
      "X-Content-Type-Options" : "nosniff",
      "Pragma" : "no-cache",
      "retry-after" : "0",
      "x-ms-ratelimit-remaining-subscription-reads" : "11997",
      "StatusCode" : "200",
      "x-ms-correlation-request-id" : "1687b1e4-213a-4d50-80f8-25ccb63e9a50",
      "Date" : "Tue, 10 Aug 2021 03:13:53 GMT",
      "Strict-Transport-Security" : "max-age=31536000; includeSubDomains",
      "Cache-Control" : "no-cache",
      "x-ms-routing-request-id" : "SOUTHEASTASIA:20210810T031354Z:1687b1e4-213a-4d50-80f8-25ccb63e9a50",
      "Expires" : "-1",
      "x-ms-request-id" : "9d8e7275-d24c-4db1-ad2f-787a00724dc2",
      "Body" : "{\n  \"name\": \"5f36d343-f5eb-af47-ada8-0f26195fee3b\",\n  \"status\": \"InProgress\",\n  \"startTime\": \"2021-08-10T03:12:22.6566666Z\"\n }",
      "Content-Type" : "application/json"
    },
    "Exception" : null
  }, {
    "Method" : "GET",
    "Uri" : "http://localhost:1234/subscriptions/00000000-0000-0000-0000-000000000000/providers/Microsoft.ContainerService/locations/centralus/operations/43d3365f-ebf5-47af-ada8-0f26195fee3b?api-version=2017-08-31",
    "Headers" : {
      "User-Agent" : "azsdk-java-com.azure.resourcemanager.resources.fluentcore.policy/null (15.0.1; Windows 10; 10.0)",
      "x-ms-client-request-id" : "9b583c8c-e5ab-435d-93b7-c0f1f70ccb7d"
    },
    "Response" : {
      "content-length" : "126",
      "Server" : "nginx",
      "X-Content-Type-Options" : "nosniff",
      "Pragma" : "no-cache",
      "retry-after" : "0",
      "x-ms-ratelimit-remaining-subscription-reads" : "11992",
      "StatusCode" : "200",
      "x-ms-correlation-request-id" : "614aa506-9c3d-443b-bc2a-87aa5267982d",
      "Date" : "Tue, 10 Aug 2021 03:14:24 GMT",
      "Strict-Transport-Security" : "max-age=31536000; includeSubDomains",
      "Cache-Control" : "no-cache",
      "x-ms-routing-request-id" : "SOUTHEASTASIA:20210810T031425Z:614aa506-9c3d-443b-bc2a-87aa5267982d",
      "Expires" : "-1",
      "x-ms-request-id" : "a38ee487-1f0d-4845-972f-fd1cc6a77468",
      "Body" : "{\n  \"name\": \"5f36d343-f5eb-af47-ada8-0f26195fee3b\",\n  \"status\": \"InProgress\",\n  \"startTime\": \"2021-08-10T03:12:22.6566666Z\"\n }",
      "Content-Type" : "application/json"
    },
    "Exception" : null
  }, {
    "Method" : "GET",
    "Uri" : "http://localhost:1234/subscriptions/00000000-0000-0000-0000-000000000000/providers/Microsoft.ContainerService/locations/centralus/operations/43d3365f-ebf5-47af-ada8-0f26195fee3b?api-version=2017-08-31",
    "Headers" : {
      "User-Agent" : "azsdk-java-com.azure.resourcemanager.resources.fluentcore.policy/null (15.0.1; Windows 10; 10.0)",
      "x-ms-client-request-id" : "85aa5aec-6cb5-4708-b0b5-b721018b4307"
    },
    "Response" : {
      "content-length" : "126",
      "Server" : "nginx",
      "X-Content-Type-Options" : "nosniff",
      "Pragma" : "no-cache",
      "retry-after" : "0",
      "x-ms-ratelimit-remaining-subscription-reads" : "11996",
      "StatusCode" : "200",
      "x-ms-correlation-request-id" : "0a7bb6e2-5f99-4a6d-85a6-3af925bdde71",
      "Date" : "Tue, 10 Aug 2021 03:14:55 GMT",
      "Strict-Transport-Security" : "max-age=31536000; includeSubDomains",
      "Cache-Control" : "no-cache",
      "x-ms-routing-request-id" : "SOUTHEASTASIA:20210810T031456Z:0a7bb6e2-5f99-4a6d-85a6-3af925bdde71",
      "Expires" : "-1",
      "x-ms-request-id" : "b60ef997-bc23-4fec-96d6-82bf76faf933",
      "Body" : "{\n  \"name\": \"5f36d343-f5eb-af47-ada8-0f26195fee3b\",\n  \"status\": \"InProgress\",\n  \"startTime\": \"2021-08-10T03:12:22.6566666Z\"\n }",
      "Content-Type" : "application/json"
    },
    "Exception" : null
  }, {
    "Method" : "GET",
    "Uri" : "http://localhost:1234/subscriptions/00000000-0000-0000-0000-000000000000/providers/Microsoft.ContainerService/locations/centralus/operations/43d3365f-ebf5-47af-ada8-0f26195fee3b?api-version=2017-08-31",
    "Headers" : {
      "User-Agent" : "azsdk-java-com.azure.resourcemanager.resources.fluentcore.policy/null (15.0.1; Windows 10; 10.0)",
      "x-ms-client-request-id" : "a6e8a924-f4b0-4562-b138-de5a5374cbb4"
    },
    "Response" : {
      "content-length" : "170",
      "Server" : "nginx",
      "X-Content-Type-Options" : "nosniff",
      "Pragma" : "no-cache",
      "retry-after" : "0",
      "x-ms-ratelimit-remaining-subscription-reads" : "11995",
      "StatusCode" : "200",
      "x-ms-correlation-request-id" : "339271b0-f44a-443f-8be5-1a3b21a2db9f",
      "Date" : "Tue, 10 Aug 2021 03:15:26 GMT",
      "Strict-Transport-Security" : "max-age=31536000; includeSubDomains",
      "Cache-Control" : "no-cache",
      "x-ms-routing-request-id" : "SOUTHEASTASIA:20210810T031527Z:339271b0-f44a-443f-8be5-1a3b21a2db9f",
      "Expires" : "-1",
      "x-ms-request-id" : "fe184200-846a-460a-905f-1afad7dfdad1",
      "Body" : "{\n  \"name\": \"5f36d343-f5eb-af47-ada8-0f26195fee3b\",\n  \"status\": \"Succeeded\",\n  \"startTime\": \"2021-08-10T03:12:22.6566666Z\",\n  \"endTime\": \"2021-08-10T03:15:19.9020368Z\"\n }",
      "Content-Type" : "application/json"
    },
    "Exception" : null
  }, {
    "Method" : "GET",
    "Uri" : "http://localhost:1234/subscriptions/00000000-0000-0000-0000-000000000000/providers/Microsoft.ContainerService/locations/centralus/operationresults/43d3365f-ebf5-47af-ada8-0f26195fee3b?api-version=2017-08-31",
    "Headers" : {
      "User-Agent" : "azsdk-java-com.azure.resourcemanager.resources.fluentcore.policy/null (15.0.1; Windows 10; 10.0)",
      "x-ms-client-request-id" : "ce7037c2-cee9-4616-9c81-31fdb0eee4f5"
    },
    "Response" : {
      "Server" : "nginx",
      "X-Content-Type-Options" : "nosniff",
      "Pragma" : "no-cache",
      "retry-after" : "0",
      "x-ms-ratelimit-remaining-subscription-reads" : "11991",
      "StatusCode" : "204",
      "x-ms-correlation-request-id" : "49f07a54-fe18-446a-9c45-7931bb17af84",
      "Date" : "Tue, 10 Aug 2021 03:15:26 GMT",
      "Strict-Transport-Security" : "max-age=31536000; includeSubDomains",
      "Cache-Control" : "no-cache",
      "x-ms-routing-request-id" : "SOUTHEASTASIA:20210810T031527Z:49f07a54-fe18-446a-9c45-7931bb17af84",
      "Expires" : "-1",
      "x-ms-request-id" : "ebe3f590-d88d-49f7-9076-f711e1d54cf9",
      "Body" : "",
      "Content-Type" : "application/json",
      "Location" : "http://localhost:1234/subscriptions/00000000-0000-0000-0000-000000000000/providers/Microsoft.ContainerService/locations/centralus/operationresults/43d3365f-ebf5-47af-ada8-0f26195fee3b?api-version=2017-08-31"
    },
    "Exception" : null
  }, {
    "Method" : "GET",
<<<<<<< HEAD
    "Uri" : "http://localhost:1234/subscriptions/00000000-0000-0000-0000-000000000000/resourceGroups/javaacsrg91809/providers/Microsoft.ContainerService/managedClusters/aks898583de?api-version=2021-07-01",
=======
    "Uri" : "http://localhost:1234/subscriptions/00000000-0000-0000-0000-000000000000/resourceGroups/javaacsrg04091/providers/Microsoft.ContainerService/managedClusters/aks6882015f?api-version=2021-07-01",
>>>>>>> c8d8d71d
    "Headers" : {
      "User-Agent" : "azsdk-java-com.azure.resourcemanager.containerservice/2.7.0-beta.1 (15.0.1; Windows 10; 10.0)",
      "x-ms-client-request-id" : "a182a0d1-c120-4c28-a759-b5f3b90c29f8",
      "Content-Type" : "application/json"
    },
    "Response" : {
      "content-length" : "2970",
      "Server" : "nginx",
      "X-Content-Type-Options" : "nosniff",
      "Pragma" : "no-cache",
      "retry-after" : "0",
      "x-ms-ratelimit-remaining-subscription-reads" : "11994",
      "StatusCode" : "200",
      "x-ms-correlation-request-id" : "2d09977f-b887-409d-b314-63f61ec44a88",
      "Date" : "Tue, 10 Aug 2021 03:15:27 GMT",
      "Strict-Transport-Security" : "max-age=31536000; includeSubDomains",
      "Cache-Control" : "no-cache",
      "x-ms-routing-request-id" : "SOUTHEASTASIA:20210810T031528Z:2d09977f-b887-409d-b314-63f61ec44a88",
      "Expires" : "-1",
      "x-ms-request-id" : "dfbef1ca-ad20-478e-956b-56dbdefeae2e",
      "Body" : "{\n  \"id\": \"/subscriptions/00000000-0000-0000-0000-000000000000/resourcegroups/javaacsrg04091/providers/Microsoft.ContainerService/managedClusters/aks6882015f\",\n  \"location\": \"centralus\",\n  \"name\": \"aks6882015f\",\n  \"tags\": {\n   \"tag1\": \"value1\"\n  },\n  \"type\": \"Microsoft.ContainerService/ManagedClusters\",\n  \"properties\": {\n   \"provisioningState\": \"Succeeded\",\n   \"powerState\": {\n    \"code\": \"Stopped\"\n   },\n   \"kubernetesVersion\": \"1.20.7\",\n   \"dnsPrefix\": \"mp1dns455458\",\n   \"fqdn\": \"mp1dns455458-f3dc4b67.hcp.centralus.azmk8s.io\",\n   \"azurePortalFQDN\": \"mp1dns455458-f3dc4b67.portal.hcp.centralus.azmk8s.io\",\n   \"agentPoolProfiles\": [\n    {\n     \"name\": \"ap0868407\",\n     \"count\": 0,\n     \"vmSize\": \"Standard_F4s_v2\",\n     \"osDiskSizeGB\": 30,\n     \"osDiskType\": \"Ephemeral\",\n     \"kubeletDiskType\": \"Temporary\",\n     \"maxPods\": 110,\n     \"type\": \"VirtualMachineScaleSets\",\n     \"provisioningState\": \"Succeeded\",\n     \"powerState\": {\n      \"code\": \"Stopped\"\n     },\n     \"orchestratorVersion\": \"1.20.7\",\n     \"nodeLabels\": {},\n     \"mode\": \"System\",\n     \"osType\": \"Linux\",\n     \"osSKU\": \"Ubuntu\",\n     \"nodeImageVersion\": \"AKSUbuntu-1804gen2containerd-2021.07.17\",\n     \"enableFIPS\": false\n    },\n    {\n     \"name\": \"ap1870853\",\n     \"count\": 0,\n     \"vmSize\": \"Standard_A2_v2\",\n     \"osDiskSizeGB\": 128,\n     \"osDiskType\": \"Managed\",\n     \"kubeletDiskType\": \"OS\",\n     \"maxPods\": 110,\n     \"type\": \"VirtualMachineScaleSets\",\n     \"provisioningState\": \"Succeeded\",\n     \"powerState\": {\n      \"code\": \"Stopped\"\n     },\n     \"orchestratorVersion\": \"1.20.7\",\n     \"mode\": \"User\",\n     \"osType\": \"Linux\",\n     \"osSKU\": \"Ubuntu\",\n     \"nodeImageVersion\": \"AKSUbuntu-1804containerd-2021.07.17\",\n     \"enableFIPS\": false\n    }\n   ],\n   \"linuxProfile\": {\n    \"adminUsername\": \"testaks\",\n    \"ssh\": {\n     \"publicKeys\": [\n      {\n       \"keyData\": \"ssh-rsa AAAAB3NzaC1yc2EAAAADAQABAAAAgQCGFRAAj4NNnLdUntTHxuhI1P05fnUq12c6z+t070VEs59aYr9ad8wAW4qaYR4Aa+Z39zAzJtGZRwcBPCBSyDLzZZE8B2Wmxpq9kLN4hv6E6yUIAONjPU9D37qdXyVc74wfOl09O6oUzL8yVMPR6CHyQx0iT8TULmKjiAvfrXyRAw==\"\n      }\n     ]\n    }\n   },\n   \"servicePrincipalProfile\": {\n    \"clientId\": \"09cc0fa8-7726-4f19-9216-8e9b0321cfa2\"\n   },\n   \"nodeResourceGroup\": \"MC_javaacsrg04091_aks6882015f_centralus\",\n   \"enableRBAC\": true,\n   \"networkProfile\": {\n    \"networkPlugin\": \"kubenet\",\n    \"loadBalancerSku\": \"Standard\",\n    \"loadBalancerProfile\": {\n     \"managedOutboundIPs\": {\n      \"count\": 1\n     },\n     \"effectiveOutboundIPs\": [\n      {\n       \"id\": \"/subscriptions/00000000-0000-0000-0000-000000000000/resourceGroups/MC_javaacsrg04091_aks6882015f_centralus/providers/Microsoft.Network/publicIPAddresses/71593489-28c3-4545-9ee5-981654deb2c3\"\n      }\n     ]\n    },\n    \"podCidr\": \"10.244.0.0/16\",\n    \"serviceCidr\": \"10.0.0.0/16\",\n    \"dnsServiceIP\": \"10.0.0.10\",\n    \"dockerBridgeCidr\": \"172.17.0.1/16\",\n    \"outboundType\": \"loadBalancer\"\n   },\n   \"maxAgentPools\": 100\n  },\n  \"sku\": {\n   \"name\": \"Basic\",\n   \"tier\": \"Free\"\n  }\n }",
      "Content-Type" : "application/json"
    },
    "Exception" : null
  }, {
    "Method" : "POST",
<<<<<<< HEAD
    "Uri" : "http://localhost:1234/subscriptions/00000000-0000-0000-0000-000000000000/resourceGroups/javaacsrg91809/providers/Microsoft.ContainerService/managedClusters/aks898583de/listClusterUserCredential?api-version=2021-07-01",
=======
    "Uri" : "http://localhost:1234/subscriptions/00000000-0000-0000-0000-000000000000/resourceGroups/javaacsrg04091/providers/Microsoft.ContainerService/managedClusters/aks6882015f/listClusterAdminCredential?api-version=2021-07-01",
>>>>>>> c8d8d71d
    "Headers" : {
      "User-Agent" : "azsdk-java-com.azure.resourcemanager.containerservice/2.7.0-beta.1 (15.0.1; Windows 10; 10.0)",
      "x-ms-client-request-id" : "3a566faf-3c80-406b-83e0-c9d142518be5",
      "Content-Type" : "application/json"
    },
    "Response" : {
      "content-length" : "13025",
      "Server" : "nginx",
      "X-Content-Type-Options" : "nosniff",
      "x-ms-ratelimit-remaining-subscription-writes" : "1197",
      "Pragma" : "no-cache",
      "retry-after" : "0",
      "StatusCode" : "200",
      "x-ms-correlation-request-id" : "fef4062a-0559-4240-adc9-4b403a4d62a3",
      "Date" : "Tue, 10 Aug 2021 03:15:27 GMT",
      "Strict-Transport-Security" : "max-age=31536000; includeSubDomains",
      "Cache-Control" : "no-cache",
      "x-ms-routing-request-id" : "SOUTHEASTASIA:20210810T031528Z:fef4062a-0559-4240-adc9-4b403a4d62a3",
      "Expires" : "-1",
      "x-ms-request-id" : "81de8cf9-88bc-41a8-a9ee-d2b9f8dc7b61",
      "Body" : "{\n  \"kubeconfigs\": [\n   {\n    \"name\": \"clusterAdmin\",\n    \"value\": \"YXBpVmVyc2lvbjogdjEKY2x1c3RlcnM6Ci0gY2x1c3RlcjoKICAgIGNlcnRpZmljYXRlLWF1dGhvcml0eS1kYXRhOiBMUzB0TFMxQ1JVZEpUaUJEUlZKVVNVWkpRMEZVUlMwdExTMHRDazFKU1VVMlJFTkRRWFJEWjBGM1NVSkJaMGxSV0V4WmRFczVjMkZyY0hWaVNIVklaRTFyY0dwbWVrRk9RbWRyY1docmFVYzVkekJDUVZGelJrRkVRVTRLVFZGemQwTlJXVVJXVVZGRVJYZEthbGxVUVdkR2R6QjVUVlJCTkUxVVFYZE5hbFUxVFdwa1lVZEJPSGxOUkZWNFRVUm5lRTFFUVhwTlJHdDVUakZ2ZHdwRVZFVk1UVUZyUjBFeFZVVkJlRTFEV1RKRmQyZG5TV2xOUVRCSFExTnhSMU5KWWpORVVVVkNRVkZWUVVFMFNVTkVkMEYzWjJkSlMwRnZTVU5CVVVNeENqbDFRMUJvZFhaWWVIUkdRVmxZUjFSclYzZHdWazB4VEVkM2JsVlNka1JXU0VkcVJreHNSM0oyWTBsTVEwaGFZamxoTW5KYU4ySnJNMVp6V21Wd2VGY0tkMmhDZEZkV1dqQXlhMFJHUlhaVU9EZGtka0VyTm1KMU1scDRRVkpPZEZGUFVISmlTamRCWlU1ak5GTXlUblo0Wm5JdlNURjFRMmhhTVZKemMwMTRTZ3B1VUhadVFqRnFNMDAyUVRsRFZHSnBZMXBVVUdoa2RUVTNhakF4YWpWYVZuWTNTRkZqT1djMlVuZ3JabWg2YUhwdGFVY3dUVXAxU2xaSFJFbFRaRGwzQ210bU0wdzBhRUpHYlVsWGRVNHdLMjluTUZvNFNUSk5ZVlZxWVd4QlJWbE9OWEl2TTNOVk9XUXhZak5wVURaaVJubzBPRWhSZUU1RGNqbHdWRlk0Y1hvS05VeFRWRFJrYUZwdE1XOTNOak42ZG5WSVJ6TTJPWHBhZUVaclpEZEdTa28wUTBsNGJGcHJhamRvWlRjclZERnFiMmR2YTB0YVl6RjNVSFpNYkZjMlF3cENMMU0zVWpGblNXbzVWelZIYlhKMGNHRjRjMjlQYjNKbVoyRlJlV0pKYzIxV01VWkhjSFV4ZEdscmIwc3dUSGRCTWpKWlVtZGphRlpCVFZkYU9VSmxDa0Y0ZG5JeWJTdDZPVEZpYm05U1QyMXVibVJpV21WbU9FcE9VeXRUWVd0WGJYUmFXVmRNV1VkNmQwVTJNVlJGZW5KTk9UZHFaMVJEVjBKRFZsVnhNRFlLWVc1d2RVOHhXV3Q2YWtoNFZtZG1aU3RTYmtFd1JXZHJNV3hJUWpkcVRqaFFNR2RRTTNobk1Wb3daVGRITDNsM1RITnRaRmhET0ZkU1VHRTRXRGQ1ZWdwdmNHVmhOMEZvVFVGNmVqbEhabEoyVkdaMGJGQjFWR2cyUlcxVlQzTnlUbXd3TTFWUGIwbEdTMGRWWW1OYU9VZHlXSFZyTWtOMVMybzJURWRJYUdkcENuUkhSSEJTWms1bWRFUk1lbEZvVTJsUFUyeDZlV0phV210b1lraEpTVEoyTVdGbk1UVkthVzFaU213d01EZzBPQzh6VTBJemRrWkNaM2RsV25SSVJFTUtXa0ZFU2tKdVUzZE9WM3BTZFVOU1dsRkpOR3ByWVdGa1RrZE5OM1JwT0hOek9VZHpLMDlDUlZKM1NVUkJVVUZDYnpCSmQxRkVRVTlDWjA1V1NGRTRRZ3BCWmpoRlFrRk5RMEZ4VVhkRWQxbEVWbEl3VkVGUlNDOUNRVlYzUVhkRlFpOTZRV1JDWjA1V1NGRTBSVVpuVVZWd05HZHdURTFzV1ZocE1GWnhUVE41Q2t0bk1EVnZjMWxLWmxkSmQwUlJXVXBMYjFwSmFIWmpUa0ZSUlV4Q1VVRkVaMmRKUWtGTFpFZFlabVJKT1hWQ1ZrSnliRkZRZFZJd2FWZHVkVTVNY0hRS1dqVjZaMm81ZUhadVRHTlVVbVEzVEdKNFNuTnRWRk16TUd0RmVucEJlVWhpVkhCd1ZEWk5XVnBrVGtjck1VNTRRVFJTVGt4NllrcFBXVkkyVjFCVmFncGpZVzE2VlhoUU9FTndURk5IVTNkRUwwZEtVbEJvUlcxMVRYZFZVMjlrSzBoYVQwUnlZbE1yVUdsUVYwaHJNa0YyTDJZemVYSlJiblpaV25KMVV6YzVDbWQyTlVGNWQwdG1aREowVVVwaE4wdzNUelpGZUVSdVFtdG1jRGMyTlRZdlZIQjFZMko2YWxkSVYxQnBTaXQ0Vkc5YVNFZHlaM2wxVFNzMEwycHRaRTRLVGxZeFpFUklSSFJUZW1FME1VMDJZVzVETDNBelRtVXhZMEZSTmtKeVpFNWtla0pZZDFVMVpHeDBZV0ZUWlhoUlJYWmpTbkJIVG1sbmFETmxiVXRrVkFwdlRuZE5ZMjlKWm1NeFMzVlZiVFJpUWpsUU0wZE1kWEZPY2tsNU1tWk9kRk5hWnk5NU9XeGFUMEp5VlVFM1prSnpXbFk1UjFOV1ZTdDZhM2RKUW5GeENsWnFia1JNZVVaSWVtaFVMMUpOTTJkMloydGhiMFJRV21zclRrZERiM2x0U1daM1pEUlJVbUpzTDBKWk1HNUJNV2d3UlhaUk1XOWpXbFk1V0hKNWN6a0tkV1ZKWkVzclluRlJPWFY2YW01SWQyZFNOMko2V1VSeGRsSm9NeXQzU1RnMWRGVldiMEp5WW1OU2REQkRiVVZ1WkVVeWJsWldWR2hDU1c1WmRDOWhNd3BoYzFsTVZIbzBNRVJIUW0xbFIydFVPQ3QzTDFGQ1ZVaEhOMGRLZGtSbFQxSnFNamQzUkZCemMyNUdUalY1T0dobFJtbHdVMUJXY0hKUWRHaHNLek0zQ2k5WGVIVk9Tbmw0TkhCdGRuVjZabkJZWWpSTWFFazRVamd3Tm01b1dDczJNMVZFWWpKemVqWlVVa1pPUzNrM2FrNUJVMDVNV0VKNWFqZGlVbW94T1dRS2JETllOMmRGV25sdmQxVk9hR1F5Vldac1JWSmtOSFk1U1VGeVZGUnZORXhRTDFCRVduaEdRM0ZpVkhKa1oySlJhRWM0UnpocVJ5ODVjM2c0VHpReVVBcGtlRFZZY0RFMU56SnZia3B0Y0RnNUNpMHRMUzB0UlU1RUlFTkZVbFJKUmtsRFFWUkZMUzB0TFMwSwogICAgc2VydmVyOiBodHRwczovL21wMWRuczQ1NTQ1OC1mM2RjNGI2Ny5oY3AuY2VudHJhbHVzLmF6bWs4cy5pbzo0NDMKICBuYW1lOiBha3M2ODgyMDE1Zgpjb250ZXh0czoKLSBjb250ZXh0OgogICAgY2x1c3RlcjogYWtzNjg4MjAxNWYKICAgIHVzZXI6IGNsdXN0ZXJBZG1pbl9qYXZhYWNzcmcwNDA5MV9ha3M2ODgyMDE1ZgogIG5hbWU6IGFrczY4ODIwMTVmCmN1cnJlbnQtY29udGV4dDogYWtzNjg4MjAxNWYKa2luZDogQ29uZmlnCnByZWZlcmVuY2VzOiB7fQp1c2VyczoKLSBuYW1lOiBjbHVzdGVyQWRtaW5famF2YWFjc3JnMDQwOTFfYWtzNjg4MjAxNWYKICB1c2VyOgogICAgY2xpZW50LWNlcnRpZmljYXRlLWRhdGE6IExTMHRMUzFDUlVkSlRpQkRSVkpVU1VaSlEwRlVSUzB0TFMwdENrMUpTVVpJYWtORFFYZGhaMEYzU1VKQlowbFNRVWxUUms5dVZGRm5TVUZ5V1c5Q2VYcFRXa1JUVGtsM1JGRlpTa3R2V2tsb2RtTk9RVkZGVEVKUlFYY0tSRlJGVEUxQmEwZEJNVlZGUVhoTlExa3lSWGRJYUdOT1RXcEZkMDlFUlhkTlJFa3hUMVJKTTFkb1kwNU5hazEzVDBSRmQwMUVUWGRQVkVrelYycEJkd3BOVW1OM1JsRlpSRlpSVVV0RmR6VjZaVmhPTUZwWE1EWmlWMFo2WkVkV2VXTjZSVlpOUWsxSFFURlZSVUY0VFUxaVYwWjZaRWRXZVZreWVIQmFWelV3Q2sxSlNVTkpha0ZPUW1kcmNXaHJhVWM1ZHpCQ1FWRkZSa0ZCVDBOQlp6aEJUVWxKUTBOblMwTkJaMFZCYlVsUlV6bGllRzVYUm1wT1FXVldjRkJHTW1zS1FYb3pXbTlDUVhKSVltSjFlVEJJWWxJeWN6aE9lVEkwYjNoQ056TlFla1ZSZWxBclVHcEVjRkF2Tms1NldGSkZVMHBtTUdwSEwxUTVWV042WWpSTWRBcFBhREEzVFRoRk5Hb3paRUY2VmxKYU0yOXNiM3AyYTBWamQxTmFNVXBLYlU1UlYwOW1LMDl6VHl0SlpXTnJhbTUyTUhjeFQzWXhOMk5oYmpkNFZWRXJDbTB6WjJka1RqaENZMFpHZVU5WWR5OHhiVVprUVRKb1pTdDZiMVpIYUM5UVYxUkllbnAyYTFkR1NUTnRNRWx3U0RaVGMxRTNaRk5DT1VWdFZsWkVjWFFLTUU1YVNtcDBlakpuWlc5dlZtVmtWRzR4YkZFMFZUUlNURVF5U3l0dmNXSXliM2h5WlVsbWJUVnFZMkZaYjFrMUsyMUVjRUZDYUZsaFkybFhURlZGZVFwSE0xRjVUalZQVG1SUk9URXlNak5tTWtKc1REbE5URlpOYVV4WGJHOVNPRGQyTlhwaVZsQlpUV1IwV1VOV05YTllTWGc1TVZkWmFXeGtSalZoU21WSUNuZHdlV0pNUkdOUFJVNTVZVEZ6VWtoMmFIVkVOV3A1ZG14SlZrUlVabWcxTlZNclIxaDRLM3BMTkhKcFVEZzBWMGhyUjJoa2FWQlJZbXRHZG1SaFltd0tTekZuU2pOWVNqZ3JVVmRVUlcwemJYTkRWVk5QUm1SNFRqSkNSRXhWVlRKdmFGSnhOMVpRYWxBMVowOU5UMFJKV1VsNVZsbG1lbTgwTUhsTFkxSmxOZ3AxWXpGMVVqWmlWVFF5VUVzNFdWcExjSGxYWWxsS2RsQXhZMnBTU2pZeVEzbDJTbUppY0RaYVdsUldMMHBZVWxKbGIwbE5UVGxCYVhST1VFSk9TSFJ2Q2tveVZVZE5jbVZ5Wkd4alJ6RXhjRlYzVEZBMVZETXJaVTAwYTFFMlYxTlRTVmhQTjFsemFXNUpWa1ZUUWsxYVUwRlVaM0V4YTJ0M2VXTmhVbEp2WVZrS2RsZENkMVF2V1RFeGJYQnZXblpLYzBwa1pXZGlhWEYxVm1WTFpFNUhUbTV1VERKc1RYSkJiM1lyWm1OWmMweHJTazgzUWtWSVlVTlViVFJaWVROalJnbzNkbU5HUmxaeWJFNTFVM2h6WjBsT1ZXNXRPV1J3VlVOQmQwVkJRV0ZPVjAxR1VYZEVaMWxFVmxJd1VFRlJTQzlDUVZGRVFXZFhaMDFDVFVkQk1WVmtDa3BSVVUxTlFXOUhRME56UjBGUlZVWkNkMDFEVFVGM1IwRXhWV1JGZDBWQ0wzZFJRMDFCUVhkSWQxbEVWbEl3YWtKQ1ozZEdiMEZWY0RSbmNFeE5iRmtLV0drd1ZuRk5NM2xMWnpBMWIzTlpTbVpYU1hkRVVWbEtTMjlhU1doMlkwNUJVVVZNUWxGQlJHZG5TVUpCU3k4ckswMURPVGxPUlVaNmFrNWpSSHBsTWdwbWVFaFRXVEZ3VkRkblZtMU1hbWxaZERVMldXUjZXblZWTm1OTmJUQTRPRVZhZEdwR1owdFlNVmszWlRoWE5tdzRURVpPZUc5Vk9UTlNka2x3VldVeENsUXdUbmhXZGpSRFlsSkJiekU0WTNCM1JHNUhWMGxLVDAwMVlucEVTaTk1WldOUmJqRlJWVFJDWTNkUE9DOWlhV2gwT0dKYVJuQnpkbWh1Y0Vzd1RYTUtMMGt3Y0RSVFMweHFaVkp5Y0ZkSGEzUlZkSFZpUVRsQ2JrbFJXbVYyZDJGTWJHbExNaXR5WkROTGNsaHNVa2d5VUd0bVNFRTVZV05XYlRNNU5YQnBTUXBtWjIxT1UwbzBNazkwWVhGTFdsTlljVGRRYm5oNldIVXhaM3BCZGxWMmFrOTFNVFZPYVZGTVZURTJTbTlKVlZoalMxcFZkMkl6TUhGVVdrMXlPRkYxQ2pWUlNVMW5WbU5CT1RGeU1WRlllV1J1TWs1c2EzWkNWblF5WWxjeVVHSnhXSG92WnpNd2JWaEdMMVpNVTNkc2VWWmFiRXBHZDJ4cVZUVnVlRGRxZDNVS2VHa3JUbEJsVEdWdE5IQkNNVWRIZDNkNE9EVkRNVmcwZW1OQk1qSnRkeXRYTlRVMVlqZENjRzV0U2s1cGMwSXhiRFZpYzFad2VrOWllRXB3UVRCbU13cHVRbW8xUnpCMmQzSnpXbGxaU0dFMFlYZFFNMVYxVW5WTE1FMWxSV1Z2Y0RSeFVFbG5lR3AxWmt0a1RGRTVhMUI2YWt0UmQxbHBOVzFvZDFWbFRFdHFDamxyZEhSQ01WQXJVMUpVTTBkQ01uVndUMEp0VFZaWFlWZEJlRW8xU3l0WGEwRmFTRWszVkZkQk5uaE9aRkY0ZVZrNWIxRllTbmt6Um5wQ1NHVTJjWFVLVGxsb1Vua3lXa2hLYVhCSE5XTmFWR2xLVlZab00wMVJTSEJrWVRKWmIybGlZMDFEWnk5bWRGbG9TalV3YjJwNVREUnVlVzlDV1hoSE1qSkpTa2xzTmdvdlVFWjJOVUp3Y2xGMlYyNVVjV1U1UWl0RFVWRXZXR2t5T1cxdU1HbzFjRTE2YVVJNGNtZG5SR2M0UTBWQ1lsZHZiMFpvUnpVclZYaEVkemRHYjJobUNqTm1PVmhTU1VZMVFqZHlheTlMY1VzM1MxaE5SMmRZWkFvdExTMHRMVVZPUkNCRFJWSlVTVVpKUTBGVVJTMHRMUzB0Q2c9PQogICAgY2xpZW50LWtleS1kYXRhOiBMUzB0TFMxQ1JVZEpUaUJTVTBFZ1VGSkpWa0ZVUlNCTFJWa3RMUzB0TFFwTlNVbEtTbmRKUWtGQlMwTkJaMFZCYlVsUlV6bGllRzVYUm1wT1FXVldjRkJHTW10QmVqTmFiMEpCY2toaVluVjVNRWhpVWpKek9FNTVNalJ2ZUVJM0NqTlFla1ZSZWxBclVHcEVjRkF2Tms1NldGSkZVMHBtTUdwSEwxUTVWV042WWpSTWRFOW9NRGROT0VVMGFqTmtRWHBXVWxvemIyeHZlblpyUldOM1Uxb0tNVXBLYlU1UlYwOW1LMDl6VHl0SlpXTnJhbTUyTUhjeFQzWXhOMk5oYmpkNFZWRXJiVE5uWjJST09FSmpSa1o1VDFoM0x6RnRSbVJCTW1obEszcHZWZ3BIYUM5UVYxUkllbnAyYTFkR1NUTnRNRWx3U0RaVGMxRTNaRk5DT1VWdFZsWkVjWFF3VGxwS2FuUjZNbWRsYjI5V1pXUlViakZzVVRSVk5GSk1SREpMQ2l0dmNXSXliM2h5WlVsbWJUVnFZMkZaYjFrMUsyMUVjRUZDYUZsaFkybFhURlZGZVVjelVYbE9OVTlPWkZFNU1USXlNMll5UW14TU9VMU1WazFwVEZjS2JHOVNPRGQyTlhwaVZsQlpUV1IwV1VOV05YTllTWGc1TVZkWmFXeGtSalZoU21WSWQzQjVZa3hFWTA5RlRubGhNWE5TU0hab2RVUTFhbmwyYkVsV1JBcFVabWcxTlZNclIxaDRLM3BMTkhKcFVEZzBWMGhyUjJoa2FWQlJZbXRHZG1SaFlteExNV2RLTTFoS09DdFJWMVJGYlROdGMwTlZVMDlHWkhoT01rSkVDa3hWVlRKdmFGSnhOMVpRYWxBMVowOU5UMFJKV1VsNVZsbG1lbTgwTUhsTFkxSmxOblZqTVhWU05tSlZOREpRU3poWldrdHdlVmRpV1VwMlVERmphbElLU2pZeVEzbDJTbUppY0RaYVdsUldMMHBZVWxKbGIwbE5UVGxCYVhST1VFSk9TSFJ2U2pKVlIwMXlaWEprYkdOSE1URndWWGRNVURWVU15dGxUVFJyVVFvMlYxTlRTVmhQTjFsemFXNUpWa1ZUUWsxYVUwRlVaM0V4YTJ0M2VXTmhVbEp2WVZsMlYwSjNWQzlaTVRGdGNHOWFka3B6U21SbFoySnBjWFZXWlV0a0NrNUhUbTV1VERKc1RYSkJiM1lyWm1OWmMweHJTazgzUWtWSVlVTlViVFJaWVROalJqZDJZMFpHVm5Kc1RuVlRlSE5uU1U1VmJtMDVaSEJWUTBGM1JVRUtRVkZMUTBGblFVdDFkMmR0WkM5dlFtTnJXVU5SZVZSVVZsaGtUSEo0WkZoMGNYVkNOMHhSUTFsM1JFNXNjRXh1UVhaWFFuRTFRVGRpVTBaV05WSjFXQXBRY0U4MmNDdDBUVTFGYWpWdWJ6bGlUR2xqU1dzNWFtWnRTMDlsVDJnMVNFNTFiMGN4WjI5bFMwUm5iV1Y0TlM5eFZ5dFNkRUp2Y1hCYU5VSlVjMGhIQ2pVM2NtWm1OM0JMY1dsNE55OW9NbXR3T1RjcmExVnZaMmd2ZFhKeWNHdERRVUZ4TWpNeFVXUkVWWFpyYUc1amJqTlVhMHBxWmpKalJpczNZbmhNVERFS2RHWnlRM1ZZVlhFMlVDOUZVRkExTURkVlYzcGlWbGgyVm1reVUybDJSV281ZUVnd09VRmxaMlUyVldKcFoyOTRkaXM1WmxsSWEyUjRXa1JRYjBvclZBcElSMU16WmpselFWbGFaRVZ6V0hKVVVXVk5LMnhvYkZNeE9IQjRkV2QzY1dOMGR6WkNlblIzYXpsMGVUbGtlWFJRVDFGS1NXZENaRWRNWXpscVdFOU1DbXh4UjFsaFIyeGhVakpXZVZsWlVXTTVjRWR4V0hSSFpUbFZTbU0yUWpabE1EY3ZOVzFDVnpoME4yVklkSE5CVTB4cFdFRXdRMjlwYjNoTGNtTjNLMDRLVEZOamJERTRhbWQyVTFsS1dYbEhkazVzTVRCNE0wTjFZMWRaVkZkSk4zaFVXbFkwT0daSk1HSmFaMEpFYlhOc05WRk9kWHBRTjJOalprdDFhM1F3YUFwMFIzcGtiR2RrVkZwTFpsbFlUREF5VUN0dlRrdFlXRzV4TmprMVZIUjZia1pYWVdkdFRtVjFaRkpXVFdWNlpVeG1XbFZoY0VacldHaE9jM0pxYkdOTkNqSTBSM3A2ZUVoaVdXOTBlVTAzYkRSeGVGTXpPVUo1WlhkRFltUm9UVmg0U1ZGb01UTTBhemh2TjAxeWVUUllOelp1YlhsdldITkdhR05tVFVZMlFXd0tVREF6VEhOWlFUZExjbG80TW1OVGRVZzJTRmN6WWxoNWRFNTBTSGhZU0VaeFVXVllTaXR5Ym5aV1IwWjZUelpqV1daR2VrOW9PVE5KV2pWWFIzQnNiQXBGS3pWSVV6RkRXbFpMV1d0YVRDOTZlakpoZEUxdGMybElPVGhPZDJ0RlFuRnFOMlZWWVhNdlowMUdhVTUwWnpKS1VVdERRVkZGUVhkb1lsSTBNVU55Q2pZMVNIVkplRUp4YWtWRlExVnVXWFJvZFVNdmMzTllkVWwyVVZobGJqTm1NV2t3UXpoa05uUkNMMlJTYWtjMFUydFFkbVpFYVdOV1RHdHBZV0pPV0hNS1lqa3JabGxaYWtkdlRsaHVRVkUxYTJWc1EzSlhibXdyY1cxd1YzY3lWSGRyVEdWclVFMW9WbGRWUWxSUk4zSXpOV0k0ZGpKblNXSkNVSHBEWVZkTE1BcHRVVE5QUVRCT1VsaENkVmRHVlM5WVJYWkZLMmxDSzNBeFJYUnlaV2hIY0Vad0wxbFZWMVpUYldocFZsWTFRek5VUkc1bVRITkRkMGQwVTNkMEsxWXhDa2t3YkVOUWVHaFZObEpzWWpseFR6UlNPQ3RsYTJOTlowdFVhV1ZXWldWUVpGVktNRmRXWVV4eFkydGtTbFo0VGxGRFVuSk1jM1phY1RaVE1EbE5VbmdLU1dRdkszcFVUMVIyTmxWRGRVd3dPV2czWW5obE5IcHNPSFJyV1ROaU1YVXhhVEZHUlVFd1VIazBSWEZGTjJwTU1HOWpaWGxhTm14aWFEY3lZMmx5VlFwRkszQlFRbWhxSzJsNlExbFJkMHREUVZGRlFYbFRjSEZGZGxkelFVMXBka0lyYmsxSlpHZDJhekpXUkhwSlowc3lTMVpXYmxKaFppOXFOVXRTUTBaUENrVmtlR05XZWtwemFYSkNUWEJxV0dKaU5qbFdTa2hpZERBemJUTlRTMGN6ZVhWTGRITjBlRTl4WkRVMU1HdEhNV28wVG5OMVdsQXhObTVXYzNsMk5VOEtVRTlOYzAwM05scDJTMnRQY25aamNERmhkREphZEZGblR6Y3lkMlJaTlRoWGVDdDBVV00zYzB0aUwybHdaVnBpZG1KSE5EQjBjMHBMWkZFMVJ6UkZVQXBSTDJSSFIxZElUbTlpTmtReGVIbFVkREJZVkZoSE9FaFhOalZPYlU1WVZuSmtSbUZLTXpWVE5VWlNUMVpITWpGS00xVTRkWEJrWmxKR1ZIRjVUVmRYQ2pCRlZXOVljbVI2WjBaUVVpOXdVbVJFUWt0WFVsb3lSWGRPZDIxTU1rVlJRbWM1WlZsVU5uaEdNV1p2VjNJdksycHVPVzFhTVZkV2RWTk9Xak5TZW5vS0wxZENhRTVKTVhRNFpGWndOVmhKVWxKWVdWUmpVbWRZZFRaM1YwUjBSblJHY1hCbmMwVnZWVkozUzBOQlVVRmpZMGxIVTNkSGFHZHVWVW8yY1hSWmFBbzVVV2xzUlhGSU4wdEpWMDloV1doTFdVNHZjakV2VUhKcGVUZHhVMEZ0YzNGRFYzWTBVbFZvV0ROaVFYVlRUbGRaT1dOVk5sbGxObTlPWWxjd1RtSnBDa1JHV0UxQ2RFeGpVbGRRUjFoNFZXSllXR1ZZU3k5NFFVTkdhWFJsTWtabFRWcHVRbmtyZVRGSmJqSmtaMVE1TmxSS2MydElRVEpCWlRsQ1lrWkJjMmNLTlhZemJqUTBiMDVSV1VrM1MyZERWbXhtVDB0elNHNUtWV1ZUT1d0Sk5EUXZRemgwTlVsMWJsSk1aV0ZRZVhaUE1IRnRUMWRNV1VGV1MxTTNXVUpLV2dwRldtdDZSelo0VDBGWVRXNTNjVXM0ZURSdlZEVnNiRlZCYTJaUlN6SnNUbTFMVjBoeGRUSTJNekYwUWxGVFpVWkRhRFZzTW5vNFJXbHlSRzlYYnpGckNuZEpXVlZyWXpSd1V6ZHZOSE14TW1sYWQwNUpkM0JCZVVjdlNVcDBlRUpCWW04eUt6RkJOSGh5UWtSeU1VTTFSRmsxUVZSRVNXMUZNMWxzTUhsRllrMEtSMGhRU0VGdlNVSkJSbVkzU1NzNWN6UlVRbkZzVW5FMU5URjVOa0l6ZWtsdmJFWXpRVzQ1YTA5RlFpOUlOMUkzYlRsSFYxY3lWekpaWmtOR1JHcElUd3BFTkdZeVRVTllNVzlwUWxSdU5IRktVbXc0VHpBMmNEVllOSHBHYVN0WlFtUnVaemswZFVkRmEyMHpUSGcxWTIxcGJFWjRlbVJuVmxvd1UzVlVUMFJXQ21NMlYxVldaMmx6WlVKc1lrWXdibkJ0V2pabmJHTlVielJ6WWxGalJIVkhVQ3RPWkVRMmVUQmhUMmhZWjJaa05HRlJNbVJqV1dKQ1VrUm9abkpUWW1JS1ozZ3ZNakJMWjNOamRHVlFaVGhHWlZJelVHSjFhSFpQV0RCaE9HMW9XbWQ0VHpGeFIyWjJTelkyWlZWQmMyVkpLMFJMWkUxSGRXZG5OWEZDVlRWUVFncHNVM1J3ZVdoUk5HOU9Oa3h0VURoamFXUnlXVGhqUVd0M2NIUXpXbk0yVmpGUWNYb3dLM0ZSZWpoSVRVUmlTM1ZSYlZKU1owZHFSakpXTWpWeFYyUkhDbVJ2TUhsVFZtd3JNMlIyZEhSS2RWSkdVV2xuUldJd1JFRlZlVFEyV1hORFoyZEZRVUZNVlZwRVowZFpRa0ZuYlRkR1RqZE9NVGh1U25NcmEyWTViSE1LUzJOR1UzSXlhVWsxTXpGcVp6QkNPVk5MVnpaeU4xWjVUVk52TWxkTGVHMXRaMUJyVm1SUFVFVlBlbHBIYzNsVFdWSjBjMmt2UVRRNFVYSlVTbmQ2ZHdwUlYwRXhWV0ZZU0ZCaGIwNXBlalIxTkM5UlRFWlJNREl4ZDBkME1sSnVWVzFzWW5FM2FrUm5XVmd3ZUZoQ1VqaHhlbkY1YUdwMVJtWlpTbUZoYm1OVENrcEhPRzQ1WW5Sc1pXbFpZMEZVYW5OSk1GVjVaVUV5ZFZST0sycE1lVXQzUlUwdlRtMUlXSGhJUWpGYWNVUTFRVUpETkZSTWExSk1WMGhyTlZGSFl6UUtVMFpWYUVnNVYwc3pOekozZVhFemFUaDFXSGRwUTFKalpVcG5PSEpJWTBaR01IaERkV1ZtY1RaSVEwazVkWE5EYVZaMFRXaFdOSEJYYWtwQk5ETjVNd3BWWTBSa2R6STVjMmRMSzJ4dU9HZzRNMGRSZG5SUE0yRnZUbmRMUm1FMVJEQlZXaXQzZHpRdlJtOTZkRUpSWmxkNFNuUXJVa05UTUdGQlBUMEtMUzB0TFMxRlRrUWdVbE5CSUZCU1NWWkJWRVVnUzBWWkxTMHRMUzBLCiAgICB0b2tlbjogMWIyMzU3OTdmZmE3ZWQyYzJjZDhjODIxN2ZmYWE1Njc1MDEyYTY1NjM0MzdiYmFkZDNjYmY0YzgwMDAxYTllZDA3Mjg3NzY5MGQ1ZWNiYzM3YTlkODNhMjRjMjQ4NjgwMDc4YmQ1M2ZmNDYxMzYwZjE5ZjBmNmY0NDliMjk1YzEK\"\n   }\n  ]\n }",
      "Content-Type" : "application/json"
    },
    "Exception" : null
  }, {
    "Method" : "POST",
<<<<<<< HEAD
    "Uri" : "http://localhost:1234/subscriptions/00000000-0000-0000-0000-000000000000/resourceGroups/javaacsrg91809/providers/Microsoft.ContainerService/managedClusters/aks898583de/listClusterAdminCredential?api-version=2021-07-01",
=======
    "Uri" : "http://localhost:1234/subscriptions/00000000-0000-0000-0000-000000000000/resourceGroups/javaacsrg04091/providers/Microsoft.ContainerService/managedClusters/aks6882015f/listClusterUserCredential?api-version=2021-07-01",
>>>>>>> c8d8d71d
    "Headers" : {
      "User-Agent" : "azsdk-java-com.azure.resourcemanager.containerservice/2.7.0-beta.1 (15.0.1; Windows 10; 10.0)",
      "x-ms-client-request-id" : "ecef0188-8cc1-42d3-8bbf-9509aaded382",
      "Content-Type" : "application/json"
    },
    "Response" : {
      "content-length" : "13024",
      "Server" : "nginx",
      "X-Content-Type-Options" : "nosniff",
      "x-ms-ratelimit-remaining-subscription-writes" : "1198",
      "Pragma" : "no-cache",
      "retry-after" : "0",
      "StatusCode" : "200",
      "x-ms-correlation-request-id" : "72d2944f-3f5c-4e03-83d0-127d142a6fbc",
      "Date" : "Tue, 10 Aug 2021 03:15:27 GMT",
      "Strict-Transport-Security" : "max-age=31536000; includeSubDomains",
      "Cache-Control" : "no-cache",
      "x-ms-routing-request-id" : "SOUTHEASTASIA:20210810T031528Z:72d2944f-3f5c-4e03-83d0-127d142a6fbc",
      "Expires" : "-1",
      "x-ms-request-id" : "8850bcdb-f300-4336-a9d9-d7959bb6e8cb",
      "Body" : "{\n  \"kubeconfigs\": [\n   {\n    \"name\": \"clusterUser\",\n    \"value\": \"YXBpVmVyc2lvbjogdjEKY2x1c3RlcnM6Ci0gY2x1c3RlcjoKICAgIGNlcnRpZmljYXRlLWF1dGhvcml0eS1kYXRhOiBMUzB0TFMxQ1JVZEpUaUJEUlZKVVNVWkpRMEZVUlMwdExTMHRDazFKU1VVMlJFTkRRWFJEWjBGM1NVSkJaMGxSV0V4WmRFczVjMkZyY0hWaVNIVklaRTFyY0dwbWVrRk9RbWRyY1docmFVYzVkekJDUVZGelJrRkVRVTRLVFZGemQwTlJXVVJXVVZGRVJYZEthbGxVUVdkR2R6QjVUVlJCTkUxVVFYZE5hbFUxVFdwa1lVZEJPSGxOUkZWNFRVUm5lRTFFUVhwTlJHdDVUakZ2ZHdwRVZFVk1UVUZyUjBFeFZVVkJlRTFEV1RKRmQyZG5TV2xOUVRCSFExTnhSMU5KWWpORVVVVkNRVkZWUVVFMFNVTkVkMEYzWjJkSlMwRnZTVU5CVVVNeENqbDFRMUJvZFhaWWVIUkdRVmxZUjFSclYzZHdWazB4VEVkM2JsVlNka1JXU0VkcVJreHNSM0oyWTBsTVEwaGFZamxoTW5KYU4ySnJNMVp6V21Wd2VGY0tkMmhDZEZkV1dqQXlhMFJHUlhaVU9EZGtka0VyTm1KMU1scDRRVkpPZEZGUFVISmlTamRCWlU1ak5GTXlUblo0Wm5JdlNURjFRMmhhTVZKemMwMTRTZ3B1VUhadVFqRnFNMDAyUVRsRFZHSnBZMXBVVUdoa2RUVTNhakF4YWpWYVZuWTNTRkZqT1djMlVuZ3JabWg2YUhwdGFVY3dUVXAxU2xaSFJFbFRaRGwzQ210bU0wdzBhRUpHYlVsWGRVNHdLMjluTUZvNFNUSk5ZVlZxWVd4QlJWbE9OWEl2TTNOVk9XUXhZak5wVURaaVJubzBPRWhSZUU1RGNqbHdWRlk0Y1hvS05VeFRWRFJrYUZwdE1XOTNOak42ZG5WSVJ6TTJPWHBhZUVaclpEZEdTa28wUTBsNGJGcHJhamRvWlRjclZERnFiMmR2YTB0YVl6RjNVSFpNYkZjMlF3cENMMU0zVWpGblNXbzVWelZIYlhKMGNHRjRjMjlQYjNKbVoyRlJlV0pKYzIxV01VWkhjSFV4ZEdscmIwc3dUSGRCTWpKWlVtZGphRlpCVFZkYU9VSmxDa0Y0ZG5JeWJTdDZPVEZpYm05U1QyMXVibVJpV21WbU9FcE9VeXRUWVd0WGJYUmFXVmRNV1VkNmQwVTJNVlJGZW5KTk9UZHFaMVJEVjBKRFZsVnhNRFlLWVc1d2RVOHhXV3Q2YWtoNFZtZG1aU3RTYmtFd1JXZHJNV3hJUWpkcVRqaFFNR2RRTTNobk1Wb3daVGRITDNsM1RITnRaRmhET0ZkU1VHRTRXRGQ1ZWdwdmNHVmhOMEZvVFVGNmVqbEhabEoyVkdaMGJGQjFWR2cyUlcxVlQzTnlUbXd3TTFWUGIwbEdTMGRWWW1OYU9VZHlXSFZyTWtOMVMybzJURWRJYUdkcENuUkhSSEJTWms1bWRFUk1lbEZvVTJsUFUyeDZlV0phV210b1lraEpTVEoyTVdGbk1UVkthVzFaU213d01EZzBPQzh6VTBJemRrWkNaM2RsV25SSVJFTUtXa0ZFU2tKdVUzZE9WM3BTZFVOU1dsRkpOR3ByWVdGa1RrZE5OM1JwT0hOek9VZHpLMDlDUlZKM1NVUkJVVUZDYnpCSmQxRkVRVTlDWjA1V1NGRTRRZ3BCWmpoRlFrRk5RMEZ4VVhkRWQxbEVWbEl3VkVGUlNDOUNRVlYzUVhkRlFpOTZRV1JDWjA1V1NGRTBSVVpuVVZWd05HZHdURTFzV1ZocE1GWnhUVE41Q2t0bk1EVnZjMWxLWmxkSmQwUlJXVXBMYjFwSmFIWmpUa0ZSUlV4Q1VVRkVaMmRKUWtGTFpFZFlabVJKT1hWQ1ZrSnliRkZRZFZJd2FWZHVkVTVNY0hRS1dqVjZaMm81ZUhadVRHTlVVbVEzVEdKNFNuTnRWRk16TUd0RmVucEJlVWhpVkhCd1ZEWk5XVnBrVGtjck1VNTRRVFJTVGt4NllrcFBXVkkyVjFCVmFncGpZVzE2VlhoUU9FTndURk5IVTNkRUwwZEtVbEJvUlcxMVRYZFZVMjlrSzBoYVQwUnlZbE1yVUdsUVYwaHJNa0YyTDJZemVYSlJiblpaV25KMVV6YzVDbWQyTlVGNWQwdG1aREowVVVwaE4wdzNUelpGZUVSdVFtdG1jRGMyTlRZdlZIQjFZMko2YWxkSVYxQnBTaXQ0Vkc5YVNFZHlaM2wxVFNzMEwycHRaRTRLVGxZeFpFUklSSFJUZW1FME1VMDJZVzVETDNBelRtVXhZMEZSTmtKeVpFNWtla0pZZDFVMVpHeDBZV0ZUWlhoUlJYWmpTbkJIVG1sbmFETmxiVXRrVkFwdlRuZE5ZMjlKWm1NeFMzVlZiVFJpUWpsUU0wZE1kWEZPY2tsNU1tWk9kRk5hWnk5NU9XeGFUMEp5VlVFM1prSnpXbFk1UjFOV1ZTdDZhM2RKUW5GeENsWnFia1JNZVVaSWVtaFVMMUpOTTJkMloydGhiMFJRV21zclRrZERiM2x0U1daM1pEUlJVbUpzTDBKWk1HNUJNV2d3UlhaUk1XOWpXbFk1V0hKNWN6a0tkV1ZKWkVzclluRlJPWFY2YW01SWQyZFNOMko2V1VSeGRsSm9NeXQzU1RnMWRGVldiMEp5WW1OU2REQkRiVVZ1WkVVeWJsWldWR2hDU1c1WmRDOWhNd3BoYzFsTVZIbzBNRVJIUW0xbFIydFVPQ3QzTDFGQ1ZVaEhOMGRLZGtSbFQxSnFNamQzUkZCemMyNUdUalY1T0dobFJtbHdVMUJXY0hKUWRHaHNLek0zQ2k5WGVIVk9Tbmw0TkhCdGRuVjZabkJZWWpSTWFFazRVamd3Tm01b1dDczJNMVZFWWpKemVqWlVVa1pPUzNrM2FrNUJVMDVNV0VKNWFqZGlVbW94T1dRS2JETllOMmRGV25sdmQxVk9hR1F5Vldac1JWSmtOSFk1U1VGeVZGUnZORXhRTDFCRVduaEdRM0ZpVkhKa1oySlJhRWM0UnpocVJ5ODVjM2c0VHpReVVBcGtlRFZZY0RFMU56SnZia3B0Y0RnNUNpMHRMUzB0UlU1RUlFTkZVbFJKUmtsRFFWUkZMUzB0TFMwSwogICAgc2VydmVyOiBodHRwczovL21wMWRuczQ1NTQ1OC1mM2RjNGI2Ny5oY3AuY2VudHJhbHVzLmF6bWs4cy5pbzo0NDMKICBuYW1lOiBha3M2ODgyMDE1Zgpjb250ZXh0czoKLSBjb250ZXh0OgogICAgY2x1c3RlcjogYWtzNjg4MjAxNWYKICAgIHVzZXI6IGNsdXN0ZXJVc2VyX2phdmFhY3NyZzA0MDkxX2FrczY4ODIwMTVmCiAgbmFtZTogYWtzNjg4MjAxNWYKY3VycmVudC1jb250ZXh0OiBha3M2ODgyMDE1ZgpraW5kOiBDb25maWcKcHJlZmVyZW5jZXM6IHt9CnVzZXJzOgotIG5hbWU6IGNsdXN0ZXJVc2VyX2phdmFhY3NyZzA0MDkxX2FrczY4ODIwMTVmCiAgdXNlcjoKICAgIGNsaWVudC1jZXJ0aWZpY2F0ZS1kYXRhOiBMUzB0TFMxQ1JVZEpUaUJEUlZKVVNVWkpRMEZVUlMwdExTMHRDazFKU1VaSWFrTkRRWGRoWjBGM1NVSkJaMGxTUVVsVFJrOXVWRkZuU1VGeVdXOUNlWHBUV2tSVFRrbDNSRkZaU2t0dldrbG9kbU5PUVZGRlRFSlJRWGNLUkZSRlRFMUJhMGRCTVZWRlFYaE5RMWt5UlhkSWFHTk9UV3BGZDA5RVJYZE5SRWt4VDFSSk0xZG9ZMDVOYWsxM1QwUkZkMDFFVFhkUFZFa3pWMnBCZHdwTlVtTjNSbEZaUkZaUlVVdEZkelY2WlZoT01GcFhNRFppVjBaNlpFZFdlV042UlZaTlFrMUhRVEZWUlVGNFRVMWlWMFo2WkVkV2VWa3llSEJhVnpVd0NrMUpTVU5KYWtGT1FtZHJjV2hyYVVjNWR6QkNRVkZGUmtGQlQwTkJaemhCVFVsSlEwTm5TME5CWjBWQmJVbFJVemxpZUc1WFJtcE9RV1ZXY0ZCR01tc0tRWG96V205Q1FYSklZbUoxZVRCSVlsSXljemhPZVRJMGIzaENOek5RZWtWUmVsQXJVR3BFY0ZBdk5rNTZXRkpGVTBwbU1HcEhMMVE1VldONllqUk1kQXBQYURBM1RUaEZOR296WkVGNlZsSmFNMjlzYjNwMmEwVmpkMU5hTVVwS2JVNVJWMDltSzA5elR5dEpaV05yYW01Mk1IY3hUM1l4TjJOaGJqZDRWVkVyQ20weloyZGtUamhDWTBaR2VVOVlkeTh4YlVaa1FUSm9aU3Q2YjFaSGFDOVFWMVJJZW5wMmExZEdTVE50TUVsd1NEWlRjMUUzWkZOQ09VVnRWbFpFY1hRS01FNWFTbXAwZWpKblpXOXZWbVZrVkc0eGJGRTBWVFJTVEVReVN5dHZjV0l5YjNoeVpVbG1iVFZxWTJGWmIxazFLMjFFY0VGQ2FGbGhZMmxYVEZWRmVRcEhNMUY1VGpWUFRtUlJPVEV5TWpObU1rSnNURGxOVEZaTmFVeFhiRzlTT0RkMk5YcGlWbEJaVFdSMFdVTldOWE5ZU1hnNU1WZFphV3hrUmpWaFNtVklDbmR3ZVdKTVJHTlBSVTU1WVRGelVraDJhSFZFTldwNWRteEpWa1JVWm1nMU5WTXJSMWg0SzNwTE5ISnBVRGcwVjBoclIyaGthVkJSWW10R2RtUmhZbXdLU3pGblNqTllTamdyVVZkVVJXMHpiWE5EVlZOUFJtUjRUakpDUkV4VlZUSnZhRkp4TjFaUWFsQTFaMDlOVDBSSldVbDVWbGxtZW04ME1IbExZMUpsTmdwMVl6RjFValppVlRReVVFczRXVnBMY0hsWFlsbEtkbEF4WTJwU1NqWXlRM2wyU21KaWNEWmFXbFJXTDBwWVVsSmxiMGxOVFRsQmFYUk9VRUpPU0hSdkNrb3lWVWROY21WeVpHeGpSekV4Y0ZWM1RGQTFWRE1yWlUwMGExRTJWMU5UU1ZoUE4xbHphVzVKVmtWVFFrMWFVMEZVWjNFeGEydDNlV05oVWxKdllWa0tkbGRDZDFRdldURXhiWEJ2V25aS2MwcGtaV2RpYVhGMVZtVkxaRTVIVG01dVRESnNUWEpCYjNZclptTlpjMHhyU2s4M1FrVklZVU5VYlRSWllUTmpSZ28zZG1OR1JsWnliRTUxVTNoelowbE9WVzV0T1dSd1ZVTkJkMFZCUVdGT1YwMUdVWGRFWjFsRVZsSXdVRUZSU0M5Q1FWRkVRV2RYWjAxQ1RVZEJNVlZrQ2twUlVVMU5RVzlIUTBOelIwRlJWVVpDZDAxRFRVRjNSMEV4VldSRmQwVkNMM2RSUTAxQlFYZElkMWxFVmxJd2FrSkNaM2RHYjBGVmNEUm5jRXhOYkZrS1dHa3dWbkZOTTNsTFp6QTFiM05aU21aWFNYZEVVVmxLUzI5YVNXaDJZMDVCVVVWTVFsRkJSR2RuU1VKQlN5OHJLMDFET1RsT1JVWjZhazVqUkhwbE1ncG1lRWhUV1RGd1ZEZG5WbTFNYW1sWmREVTJXV1I2V25WVk5tTk5iVEE0T0VWYWRHcEdaMHRZTVZrM1pUaFhObXc0VEVaT2VHOVZPVE5TZGtsd1ZXVXhDbFF3VG5oV2RqUkRZbEpCYnpFNFkzQjNSRzVIVjBsS1QwMDFZbnBFU2k5NVpXTlJiakZSVlRSQ1kzZFBPQzlpYVdoME9HSmFSbkJ6ZG1odWNFc3dUWE1LTDBrd2NEUlRTMHhxWlZKeWNGZEhhM1JWZEhWaVFUbENia2xSV21WMmQyRk1iR2xMTWl0eVpETkxjbGhzVWtneVVHdG1TRUU1WVdOV2JUTTVOWEJwU1FwbVoyMU9VMG8wTWs5MFlYRkxXbE5ZY1RkUWJuaDZXSFV4WjNwQmRsVjJhazkxTVRWT2FWRk1WVEUyU205SlZWaGpTMXBWZDJJek1IRlVXazF5T0ZGMUNqVlJTVTFuVm1OQk9URnlNVkZZZVdSdU1rNXNhM1pDVm5ReVlsY3lVR0p4V0hvdlp6TXdiVmhHTDFaTVUzZHNlVlphYkVwR2QyeHFWVFZ1ZURkcWQzVUtlR2tyVGxCbFRHVnROSEJDTVVkSGQzZDRPRFZETVZnMGVtTkJNakp0ZHl0WE5UVTFZamRDY0c1dFNrNXBjMEl4YkRWaWMxWndlazlpZUVwd1FUQm1Nd3B1UW1vMVJ6QjJkM0p6V2xsWlNHRTBZWGRRTTFWMVVuVkxNRTFsUldWdmNEUnhVRWxuZUdwMVprdGtURkU1YTFCNmFrdFJkMWxwTlcxb2QxVmxURXRxQ2pscmRIUkNNVkFyVTFKVU0wZENNblZ3VDBKdFRWWlhZVmRCZUVvMVN5dFhhMEZhU0VrM1ZGZEJObmhPWkZGNGVWazViMUZZU25relJucENTR1UyY1hVS1RsbG9Vbmt5V2toS2FYQkhOV05hVkdsS1ZWWm9NMDFSU0hCa1lUSlpiMmxpWTAxRFp5OW1kRmxvU2pVd2IycDVURFJ1ZVc5Q1dYaEhNakpKU2tsc05nb3ZVRVoyTlVKd2NsRjJWMjVVY1dVNVFpdERVVkV2V0dreU9XMXVNR28xY0UxNmFVSTRjbWRuUkdjNFEwVkNZbGR2YjBab1J6VXJWWGhFZHpkR2IyaG1Dak5tT1ZoU1NVWTFRamR5YXk5TGNVczNTMWhOUjJkWVpBb3RMUzB0TFVWT1JDQkRSVkpVU1VaSlEwRlVSUzB0TFMwdENnPT0KICAgIGNsaWVudC1rZXktZGF0YTogTFMwdExTMUNSVWRKVGlCU1UwRWdVRkpKVmtGVVJTQkxSVmt0TFMwdExRcE5TVWxLU25kSlFrRkJTME5CWjBWQmJVbFJVemxpZUc1WFJtcE9RV1ZXY0ZCR01tdEJlak5hYjBKQmNraGlZblY1TUVoaVVqSnpPRTU1TWpSdmVFSTNDak5RZWtWUmVsQXJVR3BFY0ZBdk5rNTZXRkpGVTBwbU1HcEhMMVE1VldONllqUk1kRTlvTURkTk9FVTBhak5rUVhwV1Vsb3piMnh2ZW5aclJXTjNVMW9LTVVwS2JVNVJWMDltSzA5elR5dEpaV05yYW01Mk1IY3hUM1l4TjJOaGJqZDRWVkVyYlRObloyUk9PRUpqUmtaNVQxaDNMekZ0Um1SQk1taGxLM3B2VmdwSGFDOVFWMVJJZW5wMmExZEdTVE50TUVsd1NEWlRjMUUzWkZOQ09VVnRWbFpFY1hRd1RscEthblI2TW1kbGIyOVdaV1JVYmpGc1VUUlZORkpNUkRKTENpdHZjV0l5YjNoeVpVbG1iVFZxWTJGWmIxazFLMjFFY0VGQ2FGbGhZMmxYVEZWRmVVY3pVWGxPTlU5T1pGRTVNVEl5TTJZeVFteE1PVTFNVmsxcFRGY0tiRzlTT0RkMk5YcGlWbEJaVFdSMFdVTldOWE5ZU1hnNU1WZFphV3hrUmpWaFNtVklkM0I1WWt4RVkwOUZUbmxoTVhOU1NIWm9kVVExYW5sMmJFbFdSQXBVWm1nMU5WTXJSMWg0SzNwTE5ISnBVRGcwVjBoclIyaGthVkJSWW10R2RtUmhZbXhMTVdkS00xaEtPQ3RSVjFSRmJUTnRjME5WVTA5R1pIaE9Na0pFQ2t4VlZUSnZhRkp4TjFaUWFsQTFaMDlOVDBSSldVbDVWbGxtZW04ME1IbExZMUpsTm5Wak1YVlNObUpWTkRKUVN6aFpXa3R3ZVZkaVdVcDJVREZqYWxJS1NqWXlRM2wyU21KaWNEWmFXbFJXTDBwWVVsSmxiMGxOVFRsQmFYUk9VRUpPU0hSdlNqSlZSMDF5WlhKa2JHTkhNVEZ3VlhkTVVEVlVNeXRsVFRSclVRbzJWMU5UU1ZoUE4xbHphVzVKVmtWVFFrMWFVMEZVWjNFeGEydDNlV05oVWxKdllWbDJWMEozVkM5Wk1URnRjRzlhZGtwelNtUmxaMkpwY1hWV1pVdGtDazVIVG01dVRESnNUWEpCYjNZclptTlpjMHhyU2s4M1FrVklZVU5VYlRSWllUTmpSamQyWTBaR1ZuSnNUblZUZUhOblNVNVZibTA1WkhCVlEwRjNSVUVLUVZGTFEwRm5RVXQxZDJkdFpDOXZRbU5yV1VOUmVWUlVWbGhrVEhKNFpGaDBjWFZDTjB4UlExbDNSRTVzY0V4dVFYWlhRbkUxUVRkaVUwWldOVkoxV0FwUWNFODJjQ3QwVFUxRmFqVnViemxpVEdsalNXczVhbVp0UzA5bFQyZzFTRTUxYjBjeFoyOWxTMFJuYldWNE5TOXhWeXRTZEVKdmNYQmFOVUpVYzBoSENqVTNjbVptTjNCTGNXbDROeTlvTW10d09UY3JhMVZ2WjJndmRYSnljR3REUVVGeE1qTXhVV1JFVlhacmFHNWpiak5VYTBwcVpqSmpSaXMzWW5oTVRERUtkR1p5UTNWWVZYRTJVQzlGVUZBMU1EZFZWM3BpVmxoMlZta3lVMmwyUldvNWVFZ3dPVUZsWjJVMlZXSnBaMjk0ZGlzNVpsbElhMlI0V2tSUWIwb3JWQXBJUjFNelpqbHpRVmxhWkVWeldISlVVV1ZOSzJ4b2JGTXhPSEI0ZFdkM2NXTjBkelpDZW5SM2F6bDBlVGxrZVhSUVQxRktTV2RDWkVkTVl6bHFXRTlNQ214eFIxbGhSMnhoVWpKV2VWbFpVV001Y0VkeFdIUkhaVGxWU21NMlFqWmxNRGN2TlcxQ1Z6aDBOMlZJZEhOQlUweHBXRUV3UTI5cGIzaExjbU4zSzA0S1RGTmpiREU0YW1kMlUxbEtXWGxIZGs1c01UQjRNME4xWTFkWlZGZEpOM2hVV2xZME9HWkpNR0phWjBKRWJYTnNOVkZPZFhwUU4yTmpaa3QxYTNRd2FBcDBSM3BrYkdka1ZGcExabGxZVERBeVVDdHZUa3RZV0c1eE5qazFWSFI2YmtaWFlXZHRUbVYxWkZKV1RXVjZaVXhtV2xWaGNFWnJXR2hPYzNKcWJHTk5DakkwUjNwNmVFaGlXVzkwZVUwM2JEUnhlRk16T1VKNVpYZERZbVJvVFZoNFNWRm9NVE0wYXpodk4wMXllVFJZTnpadWJYbHZXSE5HYUdObVRVWTJRV3dLVURBelRITlpRVGRMY2xvNE1tTlRkVWcyU0ZjellsaDVkRTUwU0hoWVNFWnhVV1ZZU2l0eWJuWldSMFo2VHpaaldXWkdlazlvT1ROSldqVlhSM0JzYkFwRkt6VklVekZEV2xaTFdXdGFUQzk2ZWpKaGRFMXRjMmxJT1RoT2QydEZRbkZxTjJWVllYTXZaMDFHYVU1MFp6SktVVXREUVZGRlFYZG9ZbEkwTVVOeUNqWTFTSFZKZUVKeGFrVkZRMVZ1V1hSb2RVTXZjM05ZZFVsMlVWaGxiak5tTVdrd1F6aGtOblJDTDJSU2FrYzBVMnRRZG1aRWFXTldUR3RwWVdKT1dITUtZamtyWmxsWmFrZHZUbGh1UVZFMWEyVnNRM0pYYm13cmNXMXdWM2N5VkhkclRHVnJVRTFvVmxkVlFsUlJOM0l6TldJNGRqSm5TV0pDVUhwRFlWZExNQXB0VVROUFFUQk9VbGhDZFZkR1ZTOVlSWFpGSzJsQ0szQXhSWFJ5WldoSGNFWndMMWxWVjFaVGJXaHBWbFkxUXpOVVJHNW1USE5EZDBkMFUzZDBLMVl4Q2trd2JFTlFlR2hWTmxKc1lqbHhUelJTT0N0bGEyTk5aMHRVYVdWV1pXVlFaRlZLTUZkV1lVeHhZMnRrU2xaNFRsRkRVbkpNYzNaYWNUWlRNRGxOVW5nS1NXUXZLM3BVVDFSMk5sVkRkVXd3T1dnM1luaGxOSHBzT0hScldUTmlNWFV4YVRGR1JVRXdVSGswUlhGRk4ycE1NRzlqWlhsYU5teGlhRGN5WTJseVZRcEZLM0JRUW1ocUsybDZRMWxSZDB0RFFWRkZRWGxUY0hGRmRsZHpRVTFwZGtJcmJrMUpaR2QyYXpKV1JIcEpaMHN5UzFaV2JsSmhaaTlxTlV0U1EwWlBDa1ZrZUdOV2VrcHphWEpDVFhCcVdHSmlOamxXU2toaWREQXpiVE5UUzBjemVYVkxkSE4wZUU5eFpEVTFNR3RITVdvMFRuTjFXbEF4Tm01V2MzbDJOVThLVUU5TmMwMDNObHAyUzJ0UGNuWmpjREZoZERKYWRGRm5UemN5ZDJSWk5UaFhlQ3QwVVdNM2MwdGlMMmx3WlZwaWRtSkhOREIwYzBwTFpGRTFSelJGVUFwUkwyUkhSMWRJVG05aU5rUXhlSGxVZERCWVZGaEhPRWhYTmpWT2JVNVlWbkprUm1GS016VlROVVpTVDFaSE1qRktNMVU0ZFhCa1psSkdWSEY1VFZkWENqQkZWVzlZY21SNlowWlFVaTl3VW1SRVFrdFhVbG95UlhkT2QyMU1Na1ZSUW1jNVpWbFVObmhHTVdadlYzSXZLMnB1T1cxYU1WZFdkVk5PV2pOU2Vub0tMMWRDYUU1Sk1YUTRaRlp3TlZoSlVsSllXVlJqVW1kWWRUWjNWMFIwUm5SR2NYQm5jMFZ2VlZKM1MwTkJVVUZqWTBsSFUzZEhhR2R1VlVvMmNYUlphQW81VVdsc1JYRklOMHRKVjA5aFdXaExXVTR2Y2pFdlVISnBlVGR4VTBGdGMzRkRWM1kwVWxWb1dETmlRWFZUVGxkWk9XTlZObGxsTm05T1lsY3dUbUpwQ2tSR1dFMUNkRXhqVWxkUVIxaDRWV0pZV0dWWVN5OTRRVU5HYVhSbE1rWmxUVnB1UW5rcmVURkpiakprWjFRNU5sUktjMnRJUVRKQlpUbENZa1pCYzJjS05YWXpialEwYjA1UldVazNTMmREVm14bVQwdHpTRzVLVldWVE9XdEpORFF2UXpoME5VbDFibEpNWldGUWVYWlBNSEZ0VDFkTVdVRldTMU0zV1VKS1dncEZXbXQ2UnpaNFQwRllUVzUzY1VzNGVEUnZWRFZzYkZWQmEyWlJTekpzVG0xTFYwaHhkVEkyTXpGMFFsRlRaVVpEYURWc01ubzRSV2x5Ukc5WGJ6RnJDbmRKV1ZWcll6UndVemR2TkhNeE1tbGFkMDVKZDNCQmVVY3ZTVXAwZUVKQlltOHlLekZCTkhoeVFrUnlNVU0xUkZrMVFWUkVTVzFGTTFsc01IbEZZazBLUjBoUVNFRnZTVUpCUm1ZM1NTczVjelJVUW5Gc1VuRTFOVEY1TmtJemVrbHZiRVl6UVc0NWEwOUZRaTlJTjFJM2JUbEhWMWN5VnpKWlprTkdSR3BJVHdwRU5HWXlUVU5ZTVc5cFFsUnVOSEZLVW13NFR6QTJjRFZZTkhwR2FTdFpRbVJ1WnprMGRVZEZhMjB6VEhnMVkyMXBiRVo0ZW1SblZsb3dVM1ZVVDBSV0NtTTJWMVZXWjJselpVSnNZa1l3Ym5CdFdqWm5iR05VYnpSellsRmpSSFZIVUN0T1pFUTJlVEJoVDJoWVoyWmtOR0ZSTW1SaldXSkNVa1JvWm5KVFltSUtaM2d2TWpCTFozTmpkR1ZRWlRoR1pWSXpVR0oxYUhaUFdEQmhPRzFvV21kNFR6RnhSMloyU3pZMlpWVkJjMlZKSzBSTFpFMUhkV2RuTlhGQ1ZUVlFRZ3BzVTNSd2VXaFJORzlPTmt4dFVEaGphV1J5V1RoalFXdDNjSFF6V25NMlZqRlFjWG93SzNGUmVqaElUVVJpUzNWUmJWSlNaMGRxUmpKV01qVnhWMlJIQ21Sdk1IbFRWbXdyTTJSMmRIUktkVkpHVVdsblJXSXdSRUZWZVRRMldYTkRaMmRGUVVGTVZWcEVaMGRaUWtGbmJUZEdUamRPTVRodVNuTXJhMlk1YkhNS1MyTkdVM0l5YVVrMU16RnFaekJDT1ZOTFZ6WnlOMVo1VFZOdk1sZExlRzF0WjFCclZtUlBVRVZQZWxwSGMzbFRXVkowYzJrdlFUUTRVWEpVU25kNmR3cFJWMEV4VldGWVNGQmhiMDVwZWpSMU5DOVJURVpSTURJeGQwZDBNbEp1Vlcxc1luRTNha1JuV1Znd2VGaENVamh4ZW5GNWFHcDFSbVpaU21GaGJtTlRDa3BIT0c0NVluUnNaV2xaWTBGVWFuTkpNRlY1WlVFeWRWUk9LMnBNZVV0M1JVMHZUbTFJV0hoSVFqRmFjVVExUVVKRE5GUk1hMUpNVjBock5WRkhZelFLVTBaVmFFZzVWMHN6TnpKM2VYRXphVGgxV0hkcFExSmpaVXBuT0hKSVkwWkdNSGhEZFdWbWNUWklRMGs1ZFhORGFWWjBUV2hXTkhCWGFrcEJORE41TXdwVlkwUmtkekk1YzJkTEsyeHVPR2c0TTBkUmRuUlBNMkZ2VG5kTFJtRTFSREJWV2l0M2R6UXZSbTk2ZEVKUlpsZDRTblFyVWtOVE1HRkJQVDBLTFMwdExTMUZUa1FnVWxOQklGQlNTVlpCVkVVZ1MwVlpMUzB0TFMwSwogICAgdG9rZW46IDM5Njg4MzFhZGFhMWIxOGFmM2Q5ZGE0NmRlOGUxNTRhMWExNWFmYWNkODEyZDExMmVkMzI0ZTdhNTc4NTA2Y2YxYmRjZjljNTg3YWEwMmNiNDdjZWYxOTY5NzU0OWFjOWM1Y2Q5ZGQ2MjgzMjcwNjc1MzY1OTQxNzQzYzkzMzY2Cg==\"\n   }\n  ]\n }",
      "Content-Type" : "application/json"
    },
    "Exception" : null
  }, {
    "Method" : "POST",
<<<<<<< HEAD
    "Uri" : "http://localhost:1234/subscriptions/00000000-0000-0000-0000-000000000000/resourceGroups/javaacsrg91809/providers/Microsoft.ContainerService/managedClusters/aks898583de/start?api-version=2021-07-01",
=======
    "Uri" : "http://localhost:1234/subscriptions/00000000-0000-0000-0000-000000000000/resourceGroups/javaacsrg04091/providers/Microsoft.ContainerService/managedClusters/aks6882015f/start?api-version=2021-07-01",
>>>>>>> c8d8d71d
    "Headers" : {
      "User-Agent" : "azsdk-java-com.azure.resourcemanager.containerservice/2.7.0-beta.1 (15.0.1; Windows 10; 10.0)",
      "x-ms-client-request-id" : "69881ac0-b7f5-4a95-b081-35b41c3ffa8d",
      "Content-Type" : "application/json"
    },
    "Response" : {
      "content-length" : "0",
      "Server" : "nginx",
      "X-Content-Type-Options" : "nosniff",
      "x-ms-ratelimit-remaining-subscription-writes" : "1196",
      "Pragma" : "no-cache",
      "retry-after" : "0",
      "StatusCode" : "202",
      "x-ms-correlation-request-id" : "209993d8-47f3-4c31-b5b0-7c7d4f530b9e",
      "Date" : "Tue, 10 Aug 2021 03:15:28 GMT",
      "Strict-Transport-Security" : "max-age=31536000; includeSubDomains",
      "Cache-Control" : "no-cache",
      "x-ms-routing-request-id" : "SOUTHEASTASIA:20210810T031529Z:209993d8-47f3-4c31-b5b0-7c7d4f530b9e",
      "Expires" : "-1",
      "Azure-AsyncOperation" : "http://localhost:1234/subscriptions/00000000-0000-0000-0000-000000000000/providers/Microsoft.ContainerService/locations/centralus/operations/1520b13d-1ba2-4955-a801-6e3fa9730ab3?api-version=2017-08-31",
      "x-ms-request-id" : "1520b13d-1ba2-4955-a801-6e3fa9730ab3",
      "Location" : "http://localhost:1234/subscriptions/00000000-0000-0000-0000-000000000000/providers/Microsoft.ContainerService/locations/centralus/operationresults/1520b13d-1ba2-4955-a801-6e3fa9730ab3?api-version=2017-08-31"
    },
    "Exception" : null
  }, {
    "Method" : "GET",
    "Uri" : "http://localhost:1234/subscriptions/00000000-0000-0000-0000-000000000000/providers/Microsoft.ContainerService/locations/centralus/operations/1520b13d-1ba2-4955-a801-6e3fa9730ab3?api-version=2017-08-31",
    "Headers" : {
      "User-Agent" : "azsdk-java-com.azure.resourcemanager.resources.fluentcore.policy/null (15.0.1; Windows 10; 10.0)",
      "x-ms-client-request-id" : "db0f2163-2579-4119-9bc4-870552a8bac1"
    },
    "Response" : {
      "content-length" : "126",
      "Server" : "nginx",
      "X-Content-Type-Options" : "nosniff",
      "Pragma" : "no-cache",
      "retry-after" : "0",
      "x-ms-ratelimit-remaining-subscription-reads" : "11993",
      "StatusCode" : "200",
      "x-ms-correlation-request-id" : "9f17a81e-afbf-446e-8d42-65f2bceba8d5",
      "Date" : "Tue, 10 Aug 2021 03:15:58 GMT",
      "Strict-Transport-Security" : "max-age=31536000; includeSubDomains",
      "Cache-Control" : "no-cache",
      "x-ms-routing-request-id" : "SOUTHEASTASIA:20210810T031559Z:9f17a81e-afbf-446e-8d42-65f2bceba8d5",
      "Expires" : "-1",
      "x-ms-request-id" : "999c2d07-dc6f-4959-ae03-1173fc98a051",
      "Body" : "{\n  \"name\": \"3db12015-a21b-5549-a801-6e3fa9730ab3\",\n  \"status\": \"InProgress\",\n  \"startTime\": \"2021-08-10T03:15:28.8066666Z\"\n }",
      "Content-Type" : "application/json"
    },
    "Exception" : null
  }, {
    "Method" : "GET",
    "Uri" : "http://localhost:1234/subscriptions/00000000-0000-0000-0000-000000000000/providers/Microsoft.ContainerService/locations/centralus/operations/1520b13d-1ba2-4955-a801-6e3fa9730ab3?api-version=2017-08-31",
    "Headers" : {
      "User-Agent" : "azsdk-java-com.azure.resourcemanager.resources.fluentcore.policy/null (15.0.1; Windows 10; 10.0)",
      "x-ms-client-request-id" : "5dfdd338-5358-431a-b354-33c9c4077daa"
    },
    "Response" : {
      "content-length" : "126",
      "Server" : "nginx",
      "X-Content-Type-Options" : "nosniff",
      "Pragma" : "no-cache",
      "retry-after" : "0",
      "x-ms-ratelimit-remaining-subscription-reads" : "11990",
      "StatusCode" : "200",
      "x-ms-correlation-request-id" : "e8c2e9e0-181e-4af4-96b5-adfff105450c",
      "Date" : "Tue, 10 Aug 2021 03:16:30 GMT",
      "Strict-Transport-Security" : "max-age=31536000; includeSubDomains",
      "Cache-Control" : "no-cache",
      "x-ms-routing-request-id" : "SOUTHEASTASIA:20210810T031630Z:e8c2e9e0-181e-4af4-96b5-adfff105450c",
      "Expires" : "-1",
      "x-ms-request-id" : "5160bc9c-71ab-4775-9415-2a310fe42649",
      "Body" : "{\n  \"name\": \"3db12015-a21b-5549-a801-6e3fa9730ab3\",\n  \"status\": \"InProgress\",\n  \"startTime\": \"2021-08-10T03:15:28.8066666Z\"\n }",
      "Content-Type" : "application/json"
    },
    "Exception" : null
  }, {
    "Method" : "GET",
    "Uri" : "http://localhost:1234/subscriptions/00000000-0000-0000-0000-000000000000/providers/Microsoft.ContainerService/locations/centralus/operations/1520b13d-1ba2-4955-a801-6e3fa9730ab3?api-version=2017-08-31",
    "Headers" : {
      "User-Agent" : "azsdk-java-com.azure.resourcemanager.resources.fluentcore.policy/null (15.0.1; Windows 10; 10.0)",
      "x-ms-client-request-id" : "46b43980-2ecf-48ca-bd24-1605752675ff"
    },
    "Response" : {
      "content-length" : "126",
      "Server" : "nginx",
      "X-Content-Type-Options" : "nosniff",
      "Pragma" : "no-cache",
      "retry-after" : "0",
      "x-ms-ratelimit-remaining-subscription-reads" : "11992",
      "StatusCode" : "200",
      "x-ms-correlation-request-id" : "9eb3f565-984b-44c7-a40f-9577ac85d68d",
      "Date" : "Tue, 10 Aug 2021 03:17:01 GMT",
      "Strict-Transport-Security" : "max-age=31536000; includeSubDomains",
      "Cache-Control" : "no-cache",
      "x-ms-routing-request-id" : "SOUTHEASTASIA:20210810T031701Z:9eb3f565-984b-44c7-a40f-9577ac85d68d",
      "Expires" : "-1",
      "x-ms-request-id" : "c598e119-e11f-4c38-b68a-626ed8ca0611",
      "Body" : "{\n  \"name\": \"3db12015-a21b-5549-a801-6e3fa9730ab3\",\n  \"status\": \"InProgress\",\n  \"startTime\": \"2021-08-10T03:15:28.8066666Z\"\n }",
      "Content-Type" : "application/json"
    },
    "Exception" : null
  }, {
    "Method" : "GET",
    "Uri" : "http://localhost:1234/subscriptions/00000000-0000-0000-0000-000000000000/providers/Microsoft.ContainerService/locations/centralus/operations/1520b13d-1ba2-4955-a801-6e3fa9730ab3?api-version=2017-08-31",
    "Headers" : {
      "User-Agent" : "azsdk-java-com.azure.resourcemanager.resources.fluentcore.policy/null (15.0.1; Windows 10; 10.0)",
      "x-ms-client-request-id" : "6759c8d2-4e4f-4b0d-b83c-c2ae811aa321"
    },
    "Response" : {
      "content-length" : "126",
      "Server" : "nginx",
      "X-Content-Type-Options" : "nosniff",
      "Pragma" : "no-cache",
      "retry-after" : "0",
      "x-ms-ratelimit-remaining-subscription-reads" : "11991",
      "StatusCode" : "200",
      "x-ms-correlation-request-id" : "b10ebfb2-1d15-4272-9e34-2f5a5e1ea4d3",
      "Date" : "Tue, 10 Aug 2021 03:17:31 GMT",
      "Strict-Transport-Security" : "max-age=31536000; includeSubDomains",
      "Cache-Control" : "no-cache",
      "x-ms-routing-request-id" : "SOUTHEASTASIA:20210810T031731Z:b10ebfb2-1d15-4272-9e34-2f5a5e1ea4d3",
      "Expires" : "-1",
      "x-ms-request-id" : "a1fd406f-6bcd-449e-b69b-c592ab48ce96",
      "Body" : "{\n  \"name\": \"3db12015-a21b-5549-a801-6e3fa9730ab3\",\n  \"status\": \"InProgress\",\n  \"startTime\": \"2021-08-10T03:15:28.8066666Z\"\n }",
      "Content-Type" : "application/json"
    },
    "Exception" : null
  }, {
    "Method" : "GET",
    "Uri" : "http://localhost:1234/subscriptions/00000000-0000-0000-0000-000000000000/providers/Microsoft.ContainerService/locations/centralus/operations/1520b13d-1ba2-4955-a801-6e3fa9730ab3?api-version=2017-08-31",
    "Headers" : {
      "User-Agent" : "azsdk-java-com.azure.resourcemanager.resources.fluentcore.policy/null (15.0.1; Windows 10; 10.0)",
      "x-ms-client-request-id" : "97ac8084-b074-4cbf-b6f0-52cc4a6fd44b"
    },
    "Response" : {
      "content-length" : "126",
      "Server" : "nginx",
      "X-Content-Type-Options" : "nosniff",
      "Pragma" : "no-cache",
      "retry-after" : "0",
      "x-ms-ratelimit-remaining-subscription-reads" : "11989",
      "StatusCode" : "200",
      "x-ms-correlation-request-id" : "53cb170a-b728-4b78-ba78-3bdca558e1a6",
      "Date" : "Tue, 10 Aug 2021 03:18:01 GMT",
      "Strict-Transport-Security" : "max-age=31536000; includeSubDomains",
      "Cache-Control" : "no-cache",
      "x-ms-routing-request-id" : "SOUTHEASTASIA:20210810T031802Z:53cb170a-b728-4b78-ba78-3bdca558e1a6",
      "Expires" : "-1",
      "x-ms-request-id" : "14ef06c4-847d-4e4c-9809-50bbc561782c",
      "Body" : "{\n  \"name\": \"3db12015-a21b-5549-a801-6e3fa9730ab3\",\n  \"status\": \"InProgress\",\n  \"startTime\": \"2021-08-10T03:15:28.8066666Z\"\n }",
      "Content-Type" : "application/json"
    },
    "Exception" : null
  }, {
    "Method" : "GET",
    "Uri" : "http://localhost:1234/subscriptions/00000000-0000-0000-0000-000000000000/providers/Microsoft.ContainerService/locations/centralus/operations/1520b13d-1ba2-4955-a801-6e3fa9730ab3?api-version=2017-08-31",
    "Headers" : {
      "User-Agent" : "azsdk-java-com.azure.resourcemanager.resources.fluentcore.policy/null (15.0.1; Windows 10; 10.0)",
      "x-ms-client-request-id" : "79fc792c-c5b9-4af1-8226-413361554ee5"
    },
    "Response" : {
      "content-length" : "170",
      "Server" : "nginx",
      "X-Content-Type-Options" : "nosniff",
      "Pragma" : "no-cache",
      "retry-after" : "0",
      "x-ms-ratelimit-remaining-subscription-reads" : "11990",
      "StatusCode" : "200",
      "x-ms-correlation-request-id" : "59b8068c-c6b8-4254-8d57-a936e3ec1cd1",
      "Date" : "Tue, 10 Aug 2021 03:18:33 GMT",
      "Strict-Transport-Security" : "max-age=31536000; includeSubDomains",
      "Cache-Control" : "no-cache",
      "x-ms-routing-request-id" : "SOUTHEASTASIA:20210810T031833Z:59b8068c-c6b8-4254-8d57-a936e3ec1cd1",
      "Expires" : "-1",
      "x-ms-request-id" : "3a099044-44c2-471a-b8a3-9134a65b1082",
      "Body" : "{\n  \"name\": \"3db12015-a21b-5549-a801-6e3fa9730ab3\",\n  \"status\": \"Succeeded\",\n  \"startTime\": \"2021-08-10T03:15:28.8066666Z\",\n  \"endTime\": \"2021-08-10T03:18:09.7689675Z\"\n }",
      "Content-Type" : "application/json"
    },
    "Exception" : null
  }, {
    "Method" : "GET",
    "Uri" : "http://localhost:1234/subscriptions/00000000-0000-0000-0000-000000000000/providers/Microsoft.ContainerService/locations/centralus/operationresults/1520b13d-1ba2-4955-a801-6e3fa9730ab3?api-version=2017-08-31",
    "Headers" : {
      "User-Agent" : "azsdk-java-com.azure.resourcemanager.resources.fluentcore.policy/null (15.0.1; Windows 10; 10.0)",
      "x-ms-client-request-id" : "c1d41e79-f7ed-42a4-b2df-238cc7bb8552"
    },
    "Response" : {
      "Server" : "nginx",
      "X-Content-Type-Options" : "nosniff",
      "Pragma" : "no-cache",
      "retry-after" : "0",
      "x-ms-ratelimit-remaining-subscription-reads" : "11989",
      "StatusCode" : "204",
      "x-ms-correlation-request-id" : "2054cee6-6c7d-4422-bc98-08f88b4cc104",
      "Date" : "Tue, 10 Aug 2021 03:18:33 GMT",
      "Strict-Transport-Security" : "max-age=31536000; includeSubDomains",
      "Cache-Control" : "no-cache",
      "x-ms-routing-request-id" : "SOUTHEASTASIA:20210810T031833Z:2054cee6-6c7d-4422-bc98-08f88b4cc104",
      "Expires" : "-1",
      "x-ms-request-id" : "fea85bc5-8e0f-4277-ab67-29668b321b88",
      "Body" : "",
      "Content-Type" : "application/json",
      "Location" : "http://localhost:1234/subscriptions/00000000-0000-0000-0000-000000000000/providers/Microsoft.ContainerService/locations/centralus/operationresults/1520b13d-1ba2-4955-a801-6e3fa9730ab3?api-version=2017-08-31"
    },
    "Exception" : null
  }, {
    "Method" : "GET",
<<<<<<< HEAD
    "Uri" : "http://localhost:1234/subscriptions/00000000-0000-0000-0000-000000000000/resourceGroups/javaacsrg91809/providers/Microsoft.ContainerService/managedClusters/aks898583de?api-version=2021-07-01",
=======
    "Uri" : "http://localhost:1234/subscriptions/00000000-0000-0000-0000-000000000000/resourceGroups/javaacsrg04091/providers/Microsoft.ContainerService/managedClusters/aks6882015f?api-version=2021-07-01",
>>>>>>> c8d8d71d
    "Headers" : {
      "User-Agent" : "azsdk-java-com.azure.resourcemanager.containerservice/2.7.0-beta.1 (15.0.1; Windows 10; 10.0)",
      "x-ms-client-request-id" : "06cd53fa-d2ab-462d-bfd2-2a1606b3526c",
      "Content-Type" : "application/json"
    },
    "Response" : {
      "content-length" : "2970",
      "Server" : "nginx",
      "X-Content-Type-Options" : "nosniff",
      "Pragma" : "no-cache",
      "retry-after" : "0",
      "x-ms-ratelimit-remaining-subscription-reads" : "11988",
      "StatusCode" : "200",
      "x-ms-correlation-request-id" : "8fc16af9-53d7-446d-a35e-bdf231254e6f",
      "Date" : "Tue, 10 Aug 2021 03:18:33 GMT",
      "Strict-Transport-Security" : "max-age=31536000; includeSubDomains",
      "Cache-Control" : "no-cache",
      "x-ms-routing-request-id" : "SOUTHEASTASIA:20210810T031834Z:8fc16af9-53d7-446d-a35e-bdf231254e6f",
      "Expires" : "-1",
      "x-ms-request-id" : "3a6d8d8e-9740-4bed-86dc-acc4dbd765f4",
      "Body" : "{\n  \"id\": \"/subscriptions/00000000-0000-0000-0000-000000000000/resourcegroups/javaacsrg04091/providers/Microsoft.ContainerService/managedClusters/aks6882015f\",\n  \"location\": \"centralus\",\n  \"name\": \"aks6882015f\",\n  \"tags\": {\n   \"tag1\": \"value1\"\n  },\n  \"type\": \"Microsoft.ContainerService/ManagedClusters\",\n  \"properties\": {\n   \"provisioningState\": \"Succeeded\",\n   \"powerState\": {\n    \"code\": \"Running\"\n   },\n   \"kubernetesVersion\": \"1.20.7\",\n   \"dnsPrefix\": \"mp1dns455458\",\n   \"fqdn\": \"mp1dns455458-f3dc4b67.hcp.centralus.azmk8s.io\",\n   \"azurePortalFQDN\": \"mp1dns455458-f3dc4b67.portal.hcp.centralus.azmk8s.io\",\n   \"agentPoolProfiles\": [\n    {\n     \"name\": \"ap0868407\",\n     \"count\": 1,\n     \"vmSize\": \"Standard_F4s_v2\",\n     \"osDiskSizeGB\": 30,\n     \"osDiskType\": \"Ephemeral\",\n     \"kubeletDiskType\": \"Temporary\",\n     \"maxPods\": 110,\n     \"type\": \"VirtualMachineScaleSets\",\n     \"provisioningState\": \"Succeeded\",\n     \"powerState\": {\n      \"code\": \"Running\"\n     },\n     \"orchestratorVersion\": \"1.20.7\",\n     \"nodeLabels\": {},\n     \"mode\": \"System\",\n     \"osType\": \"Linux\",\n     \"osSKU\": \"Ubuntu\",\n     \"nodeImageVersion\": \"AKSUbuntu-1804gen2containerd-2021.07.17\",\n     \"enableFIPS\": false\n    },\n    {\n     \"name\": \"ap1870853\",\n     \"count\": 1,\n     \"vmSize\": \"Standard_A2_v2\",\n     \"osDiskSizeGB\": 128,\n     \"osDiskType\": \"Managed\",\n     \"kubeletDiskType\": \"OS\",\n     \"maxPods\": 110,\n     \"type\": \"VirtualMachineScaleSets\",\n     \"provisioningState\": \"Succeeded\",\n     \"powerState\": {\n      \"code\": \"Running\"\n     },\n     \"orchestratorVersion\": \"1.20.7\",\n     \"mode\": \"User\",\n     \"osType\": \"Linux\",\n     \"osSKU\": \"Ubuntu\",\n     \"nodeImageVersion\": \"AKSUbuntu-1804containerd-2021.07.17\",\n     \"enableFIPS\": false\n    }\n   ],\n   \"linuxProfile\": {\n    \"adminUsername\": \"testaks\",\n    \"ssh\": {\n     \"publicKeys\": [\n      {\n       \"keyData\": \"ssh-rsa AAAAB3NzaC1yc2EAAAADAQABAAAAgQCGFRAAj4NNnLdUntTHxuhI1P05fnUq12c6z+t070VEs59aYr9ad8wAW4qaYR4Aa+Z39zAzJtGZRwcBPCBSyDLzZZE8B2Wmxpq9kLN4hv6E6yUIAONjPU9D37qdXyVc74wfOl09O6oUzL8yVMPR6CHyQx0iT8TULmKjiAvfrXyRAw==\"\n      }\n     ]\n    }\n   },\n   \"servicePrincipalProfile\": {\n    \"clientId\": \"09cc0fa8-7726-4f19-9216-8e9b0321cfa2\"\n   },\n   \"nodeResourceGroup\": \"MC_javaacsrg04091_aks6882015f_centralus\",\n   \"enableRBAC\": true,\n   \"networkProfile\": {\n    \"networkPlugin\": \"kubenet\",\n    \"loadBalancerSku\": \"Standard\",\n    \"loadBalancerProfile\": {\n     \"managedOutboundIPs\": {\n      \"count\": 1\n     },\n     \"effectiveOutboundIPs\": [\n      {\n       \"id\": \"/subscriptions/00000000-0000-0000-0000-000000000000/resourceGroups/MC_javaacsrg04091_aks6882015f_centralus/providers/Microsoft.Network/publicIPAddresses/71593489-28c3-4545-9ee5-981654deb2c3\"\n      }\n     ]\n    },\n    \"podCidr\": \"10.244.0.0/16\",\n    \"serviceCidr\": \"10.0.0.0/16\",\n    \"dnsServiceIP\": \"10.0.0.10\",\n    \"dockerBridgeCidr\": \"172.17.0.1/16\",\n    \"outboundType\": \"loadBalancer\"\n   },\n   \"maxAgentPools\": 100\n  },\n  \"sku\": {\n   \"name\": \"Basic\",\n   \"tier\": \"Free\"\n  }\n }",
      "Content-Type" : "application/json"
    },
    "Exception" : null
  }, {
    "Method" : "POST",
<<<<<<< HEAD
    "Uri" : "http://localhost:1234/subscriptions/00000000-0000-0000-0000-000000000000/resourceGroups/javaacsrg91809/providers/Microsoft.ContainerService/managedClusters/aks898583de/listClusterAdminCredential?api-version=2021-07-01",
=======
    "Uri" : "http://localhost:1234/subscriptions/00000000-0000-0000-0000-000000000000/resourceGroups/javaacsrg04091/providers/Microsoft.ContainerService/managedClusters/aks6882015f/listClusterUserCredential?api-version=2021-07-01",
>>>>>>> c8d8d71d
    "Headers" : {
      "User-Agent" : "azsdk-java-com.azure.resourcemanager.containerservice/2.7.0-beta.1 (15.0.1; Windows 10; 10.0)",
      "x-ms-client-request-id" : "866086ea-7811-4603-8d54-7d12bd5c28f6",
      "Content-Type" : "application/json"
    },
    "Response" : {
      "content-length" : "13024",
      "Server" : "nginx",
      "X-Content-Type-Options" : "nosniff",
      "x-ms-ratelimit-remaining-subscription-writes" : "1194",
      "Pragma" : "no-cache",
      "retry-after" : "0",
      "StatusCode" : "200",
      "x-ms-correlation-request-id" : "3ab0abef-9958-4e53-98a4-16332931fbc3",
      "Date" : "Tue, 10 Aug 2021 03:18:34 GMT",
      "Strict-Transport-Security" : "max-age=31536000; includeSubDomains",
      "Cache-Control" : "no-cache",
      "x-ms-routing-request-id" : "SOUTHEASTASIA:20210810T031834Z:3ab0abef-9958-4e53-98a4-16332931fbc3",
      "Expires" : "-1",
      "x-ms-request-id" : "4aebf7c8-d688-481b-a3d3-230b0effe2ed",
      "Body" : "{\n  \"kubeconfigs\": [\n   {\n    \"name\": \"clusterUser\",\n    \"value\": \"YXBpVmVyc2lvbjogdjEKY2x1c3RlcnM6Ci0gY2x1c3RlcjoKICAgIGNlcnRpZmljYXRlLWF1dGhvcml0eS1kYXRhOiBMUzB0TFMxQ1JVZEpUaUJEUlZKVVNVWkpRMEZVUlMwdExTMHRDazFKU1VVMlJFTkRRWFJEWjBGM1NVSkJaMGxSV0V4WmRFczVjMkZyY0hWaVNIVklaRTFyY0dwbWVrRk9RbWRyY1docmFVYzVkekJDUVZGelJrRkVRVTRLVFZGemQwTlJXVVJXVVZGRVJYZEthbGxVUVdkR2R6QjVUVlJCTkUxVVFYZE5hbFUxVFdwa1lVZEJPSGxOUkZWNFRVUm5lRTFFUVhwTlJHdDVUakZ2ZHdwRVZFVk1UVUZyUjBFeFZVVkJlRTFEV1RKRmQyZG5TV2xOUVRCSFExTnhSMU5KWWpORVVVVkNRVkZWUVVFMFNVTkVkMEYzWjJkSlMwRnZTVU5CVVVNeENqbDFRMUJvZFhaWWVIUkdRVmxZUjFSclYzZHdWazB4VEVkM2JsVlNka1JXU0VkcVJreHNSM0oyWTBsTVEwaGFZamxoTW5KYU4ySnJNMVp6V21Wd2VGY0tkMmhDZEZkV1dqQXlhMFJHUlhaVU9EZGtka0VyTm1KMU1scDRRVkpPZEZGUFVISmlTamRCWlU1ak5GTXlUblo0Wm5JdlNURjFRMmhhTVZKemMwMTRTZ3B1VUhadVFqRnFNMDAyUVRsRFZHSnBZMXBVVUdoa2RUVTNhakF4YWpWYVZuWTNTRkZqT1djMlVuZ3JabWg2YUhwdGFVY3dUVXAxU2xaSFJFbFRaRGwzQ210bU0wdzBhRUpHYlVsWGRVNHdLMjluTUZvNFNUSk5ZVlZxWVd4QlJWbE9OWEl2TTNOVk9XUXhZak5wVURaaVJubzBPRWhSZUU1RGNqbHdWRlk0Y1hvS05VeFRWRFJrYUZwdE1XOTNOak42ZG5WSVJ6TTJPWHBhZUVaclpEZEdTa28wUTBsNGJGcHJhamRvWlRjclZERnFiMmR2YTB0YVl6RjNVSFpNYkZjMlF3cENMMU0zVWpGblNXbzVWelZIYlhKMGNHRjRjMjlQYjNKbVoyRlJlV0pKYzIxV01VWkhjSFV4ZEdscmIwc3dUSGRCTWpKWlVtZGphRlpCVFZkYU9VSmxDa0Y0ZG5JeWJTdDZPVEZpYm05U1QyMXVibVJpV21WbU9FcE9VeXRUWVd0WGJYUmFXVmRNV1VkNmQwVTJNVlJGZW5KTk9UZHFaMVJEVjBKRFZsVnhNRFlLWVc1d2RVOHhXV3Q2YWtoNFZtZG1aU3RTYmtFd1JXZHJNV3hJUWpkcVRqaFFNR2RRTTNobk1Wb3daVGRITDNsM1RITnRaRmhET0ZkU1VHRTRXRGQ1ZWdwdmNHVmhOMEZvVFVGNmVqbEhabEoyVkdaMGJGQjFWR2cyUlcxVlQzTnlUbXd3TTFWUGIwbEdTMGRWWW1OYU9VZHlXSFZyTWtOMVMybzJURWRJYUdkcENuUkhSSEJTWms1bWRFUk1lbEZvVTJsUFUyeDZlV0phV210b1lraEpTVEoyTVdGbk1UVkthVzFaU213d01EZzBPQzh6VTBJemRrWkNaM2RsV25SSVJFTUtXa0ZFU2tKdVUzZE9WM3BTZFVOU1dsRkpOR3ByWVdGa1RrZE5OM1JwT0hOek9VZHpLMDlDUlZKM1NVUkJVVUZDYnpCSmQxRkVRVTlDWjA1V1NGRTRRZ3BCWmpoRlFrRk5RMEZ4VVhkRWQxbEVWbEl3VkVGUlNDOUNRVlYzUVhkRlFpOTZRV1JDWjA1V1NGRTBSVVpuVVZWd05HZHdURTFzV1ZocE1GWnhUVE41Q2t0bk1EVnZjMWxLWmxkSmQwUlJXVXBMYjFwSmFIWmpUa0ZSUlV4Q1VVRkVaMmRKUWtGTFpFZFlabVJKT1hWQ1ZrSnliRkZRZFZJd2FWZHVkVTVNY0hRS1dqVjZaMm81ZUhadVRHTlVVbVEzVEdKNFNuTnRWRk16TUd0RmVucEJlVWhpVkhCd1ZEWk5XVnBrVGtjck1VNTRRVFJTVGt4NllrcFBXVkkyVjFCVmFncGpZVzE2VlhoUU9FTndURk5IVTNkRUwwZEtVbEJvUlcxMVRYZFZVMjlrSzBoYVQwUnlZbE1yVUdsUVYwaHJNa0YyTDJZemVYSlJiblpaV25KMVV6YzVDbWQyTlVGNWQwdG1aREowVVVwaE4wdzNUelpGZUVSdVFtdG1jRGMyTlRZdlZIQjFZMko2YWxkSVYxQnBTaXQ0Vkc5YVNFZHlaM2wxVFNzMEwycHRaRTRLVGxZeFpFUklSSFJUZW1FME1VMDJZVzVETDNBelRtVXhZMEZSTmtKeVpFNWtla0pZZDFVMVpHeDBZV0ZUWlhoUlJYWmpTbkJIVG1sbmFETmxiVXRrVkFwdlRuZE5ZMjlKWm1NeFMzVlZiVFJpUWpsUU0wZE1kWEZPY2tsNU1tWk9kRk5hWnk5NU9XeGFUMEp5VlVFM1prSnpXbFk1UjFOV1ZTdDZhM2RKUW5GeENsWnFia1JNZVVaSWVtaFVMMUpOTTJkMloydGhiMFJRV21zclRrZERiM2x0U1daM1pEUlJVbUpzTDBKWk1HNUJNV2d3UlhaUk1XOWpXbFk1V0hKNWN6a0tkV1ZKWkVzclluRlJPWFY2YW01SWQyZFNOMko2V1VSeGRsSm9NeXQzU1RnMWRGVldiMEp5WW1OU2REQkRiVVZ1WkVVeWJsWldWR2hDU1c1WmRDOWhNd3BoYzFsTVZIbzBNRVJIUW0xbFIydFVPQ3QzTDFGQ1ZVaEhOMGRLZGtSbFQxSnFNamQzUkZCemMyNUdUalY1T0dobFJtbHdVMUJXY0hKUWRHaHNLek0zQ2k5WGVIVk9Tbmw0TkhCdGRuVjZabkJZWWpSTWFFazRVamd3Tm01b1dDczJNMVZFWWpKemVqWlVVa1pPUzNrM2FrNUJVMDVNV0VKNWFqZGlVbW94T1dRS2JETllOMmRGV25sdmQxVk9hR1F5Vldac1JWSmtOSFk1U1VGeVZGUnZORXhRTDFCRVduaEdRM0ZpVkhKa1oySlJhRWM0UnpocVJ5ODVjM2c0VHpReVVBcGtlRFZZY0RFMU56SnZia3B0Y0RnNUNpMHRMUzB0UlU1RUlFTkZVbFJKUmtsRFFWUkZMUzB0TFMwSwogICAgc2VydmVyOiBodHRwczovL21wMWRuczQ1NTQ1OC1mM2RjNGI2Ny5oY3AuY2VudHJhbHVzLmF6bWs4cy5pbzo0NDMKICBuYW1lOiBha3M2ODgyMDE1Zgpjb250ZXh0czoKLSBjb250ZXh0OgogICAgY2x1c3RlcjogYWtzNjg4MjAxNWYKICAgIHVzZXI6IGNsdXN0ZXJVc2VyX2phdmFhY3NyZzA0MDkxX2FrczY4ODIwMTVmCiAgbmFtZTogYWtzNjg4MjAxNWYKY3VycmVudC1jb250ZXh0OiBha3M2ODgyMDE1ZgpraW5kOiBDb25maWcKcHJlZmVyZW5jZXM6IHt9CnVzZXJzOgotIG5hbWU6IGNsdXN0ZXJVc2VyX2phdmFhY3NyZzA0MDkxX2FrczY4ODIwMTVmCiAgdXNlcjoKICAgIGNsaWVudC1jZXJ0aWZpY2F0ZS1kYXRhOiBMUzB0TFMxQ1JVZEpUaUJEUlZKVVNVWkpRMEZVUlMwdExTMHRDazFKU1VaSWFrTkRRWGRoWjBGM1NVSkJaMGxTUVVsVFJrOXVWRkZuU1VGeVdXOUNlWHBUV2tSVFRrbDNSRkZaU2t0dldrbG9kbU5PUVZGRlRFSlJRWGNLUkZSRlRFMUJhMGRCTVZWRlFYaE5RMWt5UlhkSWFHTk9UV3BGZDA5RVJYZE5SRWt4VDFSSk0xZG9ZMDVOYWsxM1QwUkZkMDFFVFhkUFZFa3pWMnBCZHdwTlVtTjNSbEZaUkZaUlVVdEZkelY2WlZoT01GcFhNRFppVjBaNlpFZFdlV042UlZaTlFrMUhRVEZWUlVGNFRVMWlWMFo2WkVkV2VWa3llSEJhVnpVd0NrMUpTVU5KYWtGT1FtZHJjV2hyYVVjNWR6QkNRVkZGUmtGQlQwTkJaemhCVFVsSlEwTm5TME5CWjBWQmJVbFJVemxpZUc1WFJtcE9RV1ZXY0ZCR01tc0tRWG96V205Q1FYSklZbUoxZVRCSVlsSXljemhPZVRJMGIzaENOek5RZWtWUmVsQXJVR3BFY0ZBdk5rNTZXRkpGVTBwbU1HcEhMMVE1VldONllqUk1kQXBQYURBM1RUaEZOR296WkVGNlZsSmFNMjlzYjNwMmEwVmpkMU5hTVVwS2JVNVJWMDltSzA5elR5dEpaV05yYW01Mk1IY3hUM1l4TjJOaGJqZDRWVkVyQ20weloyZGtUamhDWTBaR2VVOVlkeTh4YlVaa1FUSm9aU3Q2YjFaSGFDOVFWMVJJZW5wMmExZEdTVE50TUVsd1NEWlRjMUUzWkZOQ09VVnRWbFpFY1hRS01FNWFTbXAwZWpKblpXOXZWbVZrVkc0eGJGRTBWVFJTVEVReVN5dHZjV0l5YjNoeVpVbG1iVFZxWTJGWmIxazFLMjFFY0VGQ2FGbGhZMmxYVEZWRmVRcEhNMUY1VGpWUFRtUlJPVEV5TWpObU1rSnNURGxOVEZaTmFVeFhiRzlTT0RkMk5YcGlWbEJaVFdSMFdVTldOWE5ZU1hnNU1WZFphV3hrUmpWaFNtVklDbmR3ZVdKTVJHTlBSVTU1WVRGelVraDJhSFZFTldwNWRteEpWa1JVWm1nMU5WTXJSMWg0SzNwTE5ISnBVRGcwVjBoclIyaGthVkJSWW10R2RtUmhZbXdLU3pGblNqTllTamdyVVZkVVJXMHpiWE5EVlZOUFJtUjRUakpDUkV4VlZUSnZhRkp4TjFaUWFsQTFaMDlOVDBSSldVbDVWbGxtZW04ME1IbExZMUpsTmdwMVl6RjFValppVlRReVVFczRXVnBMY0hsWFlsbEtkbEF4WTJwU1NqWXlRM2wyU21KaWNEWmFXbFJXTDBwWVVsSmxiMGxOVFRsQmFYUk9VRUpPU0hSdkNrb3lWVWROY21WeVpHeGpSekV4Y0ZWM1RGQTFWRE1yWlUwMGExRTJWMU5UU1ZoUE4xbHphVzVKVmtWVFFrMWFVMEZVWjNFeGEydDNlV05oVWxKdllWa0tkbGRDZDFRdldURXhiWEJ2V25aS2MwcGtaV2RpYVhGMVZtVkxaRTVIVG01dVRESnNUWEpCYjNZclptTlpjMHhyU2s4M1FrVklZVU5VYlRSWllUTmpSZ28zZG1OR1JsWnliRTUxVTNoelowbE9WVzV0T1dSd1ZVTkJkMFZCUVdGT1YwMUdVWGRFWjFsRVZsSXdVRUZSU0M5Q1FWRkVRV2RYWjAxQ1RVZEJNVlZrQ2twUlVVMU5RVzlIUTBOelIwRlJWVVpDZDAxRFRVRjNSMEV4VldSRmQwVkNMM2RSUTAxQlFYZElkMWxFVmxJd2FrSkNaM2RHYjBGVmNEUm5jRXhOYkZrS1dHa3dWbkZOTTNsTFp6QTFiM05aU21aWFNYZEVVVmxLUzI5YVNXaDJZMDVCVVVWTVFsRkJSR2RuU1VKQlN5OHJLMDFET1RsT1JVWjZhazVqUkhwbE1ncG1lRWhUV1RGd1ZEZG5WbTFNYW1sWmREVTJXV1I2V25WVk5tTk5iVEE0T0VWYWRHcEdaMHRZTVZrM1pUaFhObXc0VEVaT2VHOVZPVE5TZGtsd1ZXVXhDbFF3VG5oV2RqUkRZbEpCYnpFNFkzQjNSRzVIVjBsS1QwMDFZbnBFU2k5NVpXTlJiakZSVlRSQ1kzZFBPQzlpYVdoME9HSmFSbkJ6ZG1odWNFc3dUWE1LTDBrd2NEUlRTMHhxWlZKeWNGZEhhM1JWZEhWaVFUbENia2xSV21WMmQyRk1iR2xMTWl0eVpETkxjbGhzVWtneVVHdG1TRUU1WVdOV2JUTTVOWEJwU1FwbVoyMU9VMG8wTWs5MFlYRkxXbE5ZY1RkUWJuaDZXSFV4WjNwQmRsVjJhazkxTVRWT2FWRk1WVEUyU205SlZWaGpTMXBWZDJJek1IRlVXazF5T0ZGMUNqVlJTVTFuVm1OQk9URnlNVkZZZVdSdU1rNXNhM1pDVm5ReVlsY3lVR0p4V0hvdlp6TXdiVmhHTDFaTVUzZHNlVlphYkVwR2QyeHFWVFZ1ZURkcWQzVUtlR2tyVGxCbFRHVnROSEJDTVVkSGQzZDRPRFZETVZnMGVtTkJNakp0ZHl0WE5UVTFZamRDY0c1dFNrNXBjMEl4YkRWaWMxWndlazlpZUVwd1FUQm1Nd3B1UW1vMVJ6QjJkM0p6V2xsWlNHRTBZWGRRTTFWMVVuVkxNRTFsUldWdmNEUnhVRWxuZUdwMVprdGtURkU1YTFCNmFrdFJkMWxwTlcxb2QxVmxURXRxQ2pscmRIUkNNVkFyVTFKVU0wZENNblZ3VDBKdFRWWlhZVmRCZUVvMVN5dFhhMEZhU0VrM1ZGZEJObmhPWkZGNGVWazViMUZZU25relJucENTR1UyY1hVS1RsbG9Vbmt5V2toS2FYQkhOV05hVkdsS1ZWWm9NMDFSU0hCa1lUSlpiMmxpWTAxRFp5OW1kRmxvU2pVd2IycDVURFJ1ZVc5Q1dYaEhNakpKU2tsc05nb3ZVRVoyTlVKd2NsRjJWMjVVY1dVNVFpdERVVkV2V0dreU9XMXVNR28xY0UxNmFVSTRjbWRuUkdjNFEwVkNZbGR2YjBab1J6VXJWWGhFZHpkR2IyaG1Dak5tT1ZoU1NVWTFRamR5YXk5TGNVczNTMWhOUjJkWVpBb3RMUzB0TFVWT1JDQkRSVkpVU1VaSlEwRlVSUzB0TFMwdENnPT0KICAgIGNsaWVudC1rZXktZGF0YTogTFMwdExTMUNSVWRKVGlCU1UwRWdVRkpKVmtGVVJTQkxSVmt0TFMwdExRcE5TVWxLU25kSlFrRkJTME5CWjBWQmJVbFJVemxpZUc1WFJtcE9RV1ZXY0ZCR01tdEJlak5hYjBKQmNraGlZblY1TUVoaVVqSnpPRTU1TWpSdmVFSTNDak5RZWtWUmVsQXJVR3BFY0ZBdk5rNTZXRkpGVTBwbU1HcEhMMVE1VldONllqUk1kRTlvTURkTk9FVTBhak5rUVhwV1Vsb3piMnh2ZW5aclJXTjNVMW9LTVVwS2JVNVJWMDltSzA5elR5dEpaV05yYW01Mk1IY3hUM1l4TjJOaGJqZDRWVkVyYlRObloyUk9PRUpqUmtaNVQxaDNMekZ0Um1SQk1taGxLM3B2VmdwSGFDOVFWMVJJZW5wMmExZEdTVE50TUVsd1NEWlRjMUUzWkZOQ09VVnRWbFpFY1hRd1RscEthblI2TW1kbGIyOVdaV1JVYmpGc1VUUlZORkpNUkRKTENpdHZjV0l5YjNoeVpVbG1iVFZxWTJGWmIxazFLMjFFY0VGQ2FGbGhZMmxYVEZWRmVVY3pVWGxPTlU5T1pGRTVNVEl5TTJZeVFteE1PVTFNVmsxcFRGY0tiRzlTT0RkMk5YcGlWbEJaVFdSMFdVTldOWE5ZU1hnNU1WZFphV3hrUmpWaFNtVklkM0I1WWt4RVkwOUZUbmxoTVhOU1NIWm9kVVExYW5sMmJFbFdSQXBVWm1nMU5WTXJSMWg0SzNwTE5ISnBVRGcwVjBoclIyaGthVkJSWW10R2RtUmhZbXhMTVdkS00xaEtPQ3RSVjFSRmJUTnRjME5WVTA5R1pIaE9Na0pFQ2t4VlZUSnZhRkp4TjFaUWFsQTFaMDlOVDBSSldVbDVWbGxtZW04ME1IbExZMUpsTm5Wak1YVlNObUpWTkRKUVN6aFpXa3R3ZVZkaVdVcDJVREZqYWxJS1NqWXlRM2wyU21KaWNEWmFXbFJXTDBwWVVsSmxiMGxOVFRsQmFYUk9VRUpPU0hSdlNqSlZSMDF5WlhKa2JHTkhNVEZ3VlhkTVVEVlVNeXRsVFRSclVRbzJWMU5UU1ZoUE4xbHphVzVKVmtWVFFrMWFVMEZVWjNFeGEydDNlV05oVWxKdllWbDJWMEozVkM5Wk1URnRjRzlhZGtwelNtUmxaMkpwY1hWV1pVdGtDazVIVG01dVRESnNUWEpCYjNZclptTlpjMHhyU2s4M1FrVklZVU5VYlRSWllUTmpSamQyWTBaR1ZuSnNUblZUZUhOblNVNVZibTA1WkhCVlEwRjNSVUVLUVZGTFEwRm5RVXQxZDJkdFpDOXZRbU5yV1VOUmVWUlVWbGhrVEhKNFpGaDBjWFZDTjB4UlExbDNSRTVzY0V4dVFYWlhRbkUxUVRkaVUwWldOVkoxV0FwUWNFODJjQ3QwVFUxRmFqVnViemxpVEdsalNXczVhbVp0UzA5bFQyZzFTRTUxYjBjeFoyOWxTMFJuYldWNE5TOXhWeXRTZEVKdmNYQmFOVUpVYzBoSENqVTNjbVptTjNCTGNXbDROeTlvTW10d09UY3JhMVZ2WjJndmRYSnljR3REUVVGeE1qTXhVV1JFVlhacmFHNWpiak5VYTBwcVpqSmpSaXMzWW5oTVRERUtkR1p5UTNWWVZYRTJVQzlGVUZBMU1EZFZWM3BpVmxoMlZta3lVMmwyUldvNWVFZ3dPVUZsWjJVMlZXSnBaMjk0ZGlzNVpsbElhMlI0V2tSUWIwb3JWQXBJUjFNelpqbHpRVmxhWkVWeldISlVVV1ZOSzJ4b2JGTXhPSEI0ZFdkM2NXTjBkelpDZW5SM2F6bDBlVGxrZVhSUVQxRktTV2RDWkVkTVl6bHFXRTlNQ214eFIxbGhSMnhoVWpKV2VWbFpVV001Y0VkeFdIUkhaVGxWU21NMlFqWmxNRGN2TlcxQ1Z6aDBOMlZJZEhOQlUweHBXRUV3UTI5cGIzaExjbU4zSzA0S1RGTmpiREU0YW1kMlUxbEtXWGxIZGs1c01UQjRNME4xWTFkWlZGZEpOM2hVV2xZME9HWkpNR0phWjBKRWJYTnNOVkZPZFhwUU4yTmpaa3QxYTNRd2FBcDBSM3BrYkdka1ZGcExabGxZVERBeVVDdHZUa3RZV0c1eE5qazFWSFI2YmtaWFlXZHRUbVYxWkZKV1RXVjZaVXhtV2xWaGNFWnJXR2hPYzNKcWJHTk5DakkwUjNwNmVFaGlXVzkwZVUwM2JEUnhlRk16T1VKNVpYZERZbVJvVFZoNFNWRm9NVE0wYXpodk4wMXllVFJZTnpadWJYbHZXSE5HYUdObVRVWTJRV3dLVURBelRITlpRVGRMY2xvNE1tTlRkVWcyU0ZjellsaDVkRTUwU0hoWVNFWnhVV1ZZU2l0eWJuWldSMFo2VHpaaldXWkdlazlvT1ROSldqVlhSM0JzYkFwRkt6VklVekZEV2xaTFdXdGFUQzk2ZWpKaGRFMXRjMmxJT1RoT2QydEZRbkZxTjJWVllYTXZaMDFHYVU1MFp6SktVVXREUVZGRlFYZG9ZbEkwTVVOeUNqWTFTSFZKZUVKeGFrVkZRMVZ1V1hSb2RVTXZjM05ZZFVsMlVWaGxiak5tTVdrd1F6aGtOblJDTDJSU2FrYzBVMnRRZG1aRWFXTldUR3RwWVdKT1dITUtZamtyWmxsWmFrZHZUbGh1UVZFMWEyVnNRM0pYYm13cmNXMXdWM2N5VkhkclRHVnJVRTFvVmxkVlFsUlJOM0l6TldJNGRqSm5TV0pDVUhwRFlWZExNQXB0VVROUFFUQk9VbGhDZFZkR1ZTOVlSWFpGSzJsQ0szQXhSWFJ5WldoSGNFWndMMWxWVjFaVGJXaHBWbFkxUXpOVVJHNW1USE5EZDBkMFUzZDBLMVl4Q2trd2JFTlFlR2hWTmxKc1lqbHhUelJTT0N0bGEyTk5aMHRVYVdWV1pXVlFaRlZLTUZkV1lVeHhZMnRrU2xaNFRsRkRVbkpNYzNaYWNUWlRNRGxOVW5nS1NXUXZLM3BVVDFSMk5sVkRkVXd3T1dnM1luaGxOSHBzT0hScldUTmlNWFV4YVRGR1JVRXdVSGswUlhGRk4ycE1NRzlqWlhsYU5teGlhRGN5WTJseVZRcEZLM0JRUW1ocUsybDZRMWxSZDB0RFFWRkZRWGxUY0hGRmRsZHpRVTFwZGtJcmJrMUpaR2QyYXpKV1JIcEpaMHN5UzFaV2JsSmhaaTlxTlV0U1EwWlBDa1ZrZUdOV2VrcHphWEpDVFhCcVdHSmlOamxXU2toaWREQXpiVE5UUzBjemVYVkxkSE4wZUU5eFpEVTFNR3RITVdvMFRuTjFXbEF4Tm01V2MzbDJOVThLVUU5TmMwMDNObHAyUzJ0UGNuWmpjREZoZERKYWRGRm5UemN5ZDJSWk5UaFhlQ3QwVVdNM2MwdGlMMmx3WlZwaWRtSkhOREIwYzBwTFpGRTFSelJGVUFwUkwyUkhSMWRJVG05aU5rUXhlSGxVZERCWVZGaEhPRWhYTmpWT2JVNVlWbkprUm1GS016VlROVVpTVDFaSE1qRktNMVU0ZFhCa1psSkdWSEY1VFZkWENqQkZWVzlZY21SNlowWlFVaTl3VW1SRVFrdFhVbG95UlhkT2QyMU1Na1ZSUW1jNVpWbFVObmhHTVdadlYzSXZLMnB1T1cxYU1WZFdkVk5PV2pOU2Vub0tMMWRDYUU1Sk1YUTRaRlp3TlZoSlVsSllXVlJqVW1kWWRUWjNWMFIwUm5SR2NYQm5jMFZ2VlZKM1MwTkJVVUZqWTBsSFUzZEhhR2R1VlVvMmNYUlphQW81VVdsc1JYRklOMHRKVjA5aFdXaExXVTR2Y2pFdlVISnBlVGR4VTBGdGMzRkRWM1kwVWxWb1dETmlRWFZUVGxkWk9XTlZObGxsTm05T1lsY3dUbUpwQ2tSR1dFMUNkRXhqVWxkUVIxaDRWV0pZV0dWWVN5OTRRVU5HYVhSbE1rWmxUVnB1UW5rcmVURkpiakprWjFRNU5sUktjMnRJUVRKQlpUbENZa1pCYzJjS05YWXpialEwYjA1UldVazNTMmREVm14bVQwdHpTRzVLVldWVE9XdEpORFF2UXpoME5VbDFibEpNWldGUWVYWlBNSEZ0VDFkTVdVRldTMU0zV1VKS1dncEZXbXQ2UnpaNFQwRllUVzUzY1VzNGVEUnZWRFZzYkZWQmEyWlJTekpzVG0xTFYwaHhkVEkyTXpGMFFsRlRaVVpEYURWc01ubzRSV2x5Ukc5WGJ6RnJDbmRKV1ZWcll6UndVemR2TkhNeE1tbGFkMDVKZDNCQmVVY3ZTVXAwZUVKQlltOHlLekZCTkhoeVFrUnlNVU0xUkZrMVFWUkVTVzFGTTFsc01IbEZZazBLUjBoUVNFRnZTVUpCUm1ZM1NTczVjelJVUW5Gc1VuRTFOVEY1TmtJemVrbHZiRVl6UVc0NWEwOUZRaTlJTjFJM2JUbEhWMWN5VnpKWlprTkdSR3BJVHdwRU5HWXlUVU5ZTVc5cFFsUnVOSEZLVW13NFR6QTJjRFZZTkhwR2FTdFpRbVJ1WnprMGRVZEZhMjB6VEhnMVkyMXBiRVo0ZW1SblZsb3dVM1ZVVDBSV0NtTTJWMVZXWjJselpVSnNZa1l3Ym5CdFdqWm5iR05VYnpSellsRmpSSFZIVUN0T1pFUTJlVEJoVDJoWVoyWmtOR0ZSTW1SaldXSkNVa1JvWm5KVFltSUtaM2d2TWpCTFozTmpkR1ZRWlRoR1pWSXpVR0oxYUhaUFdEQmhPRzFvV21kNFR6RnhSMloyU3pZMlpWVkJjMlZKSzBSTFpFMUhkV2RuTlhGQ1ZUVlFRZ3BzVTNSd2VXaFJORzlPTmt4dFVEaGphV1J5V1RoalFXdDNjSFF6V25NMlZqRlFjWG93SzNGUmVqaElUVVJpUzNWUmJWSlNaMGRxUmpKV01qVnhWMlJIQ21Sdk1IbFRWbXdyTTJSMmRIUktkVkpHVVdsblJXSXdSRUZWZVRRMldYTkRaMmRGUVVGTVZWcEVaMGRaUWtGbmJUZEdUamRPTVRodVNuTXJhMlk1YkhNS1MyTkdVM0l5YVVrMU16RnFaekJDT1ZOTFZ6WnlOMVo1VFZOdk1sZExlRzF0WjFCclZtUlBVRVZQZWxwSGMzbFRXVkowYzJrdlFUUTRVWEpVU25kNmR3cFJWMEV4VldGWVNGQmhiMDVwZWpSMU5DOVJURVpSTURJeGQwZDBNbEp1Vlcxc1luRTNha1JuV1Znd2VGaENVamh4ZW5GNWFHcDFSbVpaU21GaGJtTlRDa3BIT0c0NVluUnNaV2xaWTBGVWFuTkpNRlY1WlVFeWRWUk9LMnBNZVV0M1JVMHZUbTFJV0hoSVFqRmFjVVExUVVKRE5GUk1hMUpNVjBock5WRkhZelFLVTBaVmFFZzVWMHN6TnpKM2VYRXphVGgxV0hkcFExSmpaVXBuT0hKSVkwWkdNSGhEZFdWbWNUWklRMGs1ZFhORGFWWjBUV2hXTkhCWGFrcEJORE41TXdwVlkwUmtkekk1YzJkTEsyeHVPR2c0TTBkUmRuUlBNMkZ2VG5kTFJtRTFSREJWV2l0M2R6UXZSbTk2ZEVKUlpsZDRTblFyVWtOVE1HRkJQVDBLTFMwdExTMUZUa1FnVWxOQklGQlNTVlpCVkVVZ1MwVlpMUzB0TFMwSwogICAgdG9rZW46IDM5Njg4MzFhZGFhMWIxOGFmM2Q5ZGE0NmRlOGUxNTRhMWExNWFmYWNkODEyZDExMmVkMzI0ZTdhNTc4NTA2Y2YxYmRjZjljNTg3YWEwMmNiNDdjZWYxOTY5NzU0OWFjOWM1Y2Q5ZGQ2MjgzMjcwNjc1MzY1OTQxNzQzYzkzMzY2Cg==\"\n   }\n  ]\n }",
      "Content-Type" : "application/json"
    },
    "Exception" : null
  }, {
    "Method" : "POST",
<<<<<<< HEAD
    "Uri" : "http://localhost:1234/subscriptions/00000000-0000-0000-0000-000000000000/resourceGroups/javaacsrg91809/providers/Microsoft.ContainerService/managedClusters/aks898583de/listClusterUserCredential?api-version=2021-07-01",
=======
    "Uri" : "http://localhost:1234/subscriptions/00000000-0000-0000-0000-000000000000/resourceGroups/javaacsrg04091/providers/Microsoft.ContainerService/managedClusters/aks6882015f/listClusterAdminCredential?api-version=2021-07-01",
>>>>>>> c8d8d71d
    "Headers" : {
      "User-Agent" : "azsdk-java-com.azure.resourcemanager.containerservice/2.7.0-beta.1 (15.0.1; Windows 10; 10.0)",
      "x-ms-client-request-id" : "84702967-f3ef-4df7-bd34-c3e1903fd17e",
      "Content-Type" : "application/json"
    },
    "Response" : {
      "content-length" : "13025",
      "Server" : "nginx",
      "X-Content-Type-Options" : "nosniff",
      "x-ms-ratelimit-remaining-subscription-writes" : "1194",
      "Pragma" : "no-cache",
      "retry-after" : "0",
      "StatusCode" : "200",
      "x-ms-correlation-request-id" : "376c6397-0a57-49b0-a8e0-0da05f0499ab",
      "Date" : "Tue, 10 Aug 2021 03:18:34 GMT",
      "Strict-Transport-Security" : "max-age=31536000; includeSubDomains",
      "Cache-Control" : "no-cache",
      "x-ms-routing-request-id" : "SOUTHEASTASIA:20210810T031835Z:376c6397-0a57-49b0-a8e0-0da05f0499ab",
      "Expires" : "-1",
      "x-ms-request-id" : "ccd694c0-99a5-4dd1-b3f8-edda7d568f49",
      "Body" : "{\n  \"kubeconfigs\": [\n   {\n    \"name\": \"clusterAdmin\",\n    \"value\": \"YXBpVmVyc2lvbjogdjEKY2x1c3RlcnM6Ci0gY2x1c3RlcjoKICAgIGNlcnRpZmljYXRlLWF1dGhvcml0eS1kYXRhOiBMUzB0TFMxQ1JVZEpUaUJEUlZKVVNVWkpRMEZVUlMwdExTMHRDazFKU1VVMlJFTkRRWFJEWjBGM1NVSkJaMGxSV0V4WmRFczVjMkZyY0hWaVNIVklaRTFyY0dwbWVrRk9RbWRyY1docmFVYzVkekJDUVZGelJrRkVRVTRLVFZGemQwTlJXVVJXVVZGRVJYZEthbGxVUVdkR2R6QjVUVlJCTkUxVVFYZE5hbFUxVFdwa1lVZEJPSGxOUkZWNFRVUm5lRTFFUVhwTlJHdDVUakZ2ZHdwRVZFVk1UVUZyUjBFeFZVVkJlRTFEV1RKRmQyZG5TV2xOUVRCSFExTnhSMU5KWWpORVVVVkNRVkZWUVVFMFNVTkVkMEYzWjJkSlMwRnZTVU5CVVVNeENqbDFRMUJvZFhaWWVIUkdRVmxZUjFSclYzZHdWazB4VEVkM2JsVlNka1JXU0VkcVJreHNSM0oyWTBsTVEwaGFZamxoTW5KYU4ySnJNMVp6V21Wd2VGY0tkMmhDZEZkV1dqQXlhMFJHUlhaVU9EZGtka0VyTm1KMU1scDRRVkpPZEZGUFVISmlTamRCWlU1ak5GTXlUblo0Wm5JdlNURjFRMmhhTVZKemMwMTRTZ3B1VUhadVFqRnFNMDAyUVRsRFZHSnBZMXBVVUdoa2RUVTNhakF4YWpWYVZuWTNTRkZqT1djMlVuZ3JabWg2YUhwdGFVY3dUVXAxU2xaSFJFbFRaRGwzQ210bU0wdzBhRUpHYlVsWGRVNHdLMjluTUZvNFNUSk5ZVlZxWVd4QlJWbE9OWEl2TTNOVk9XUXhZak5wVURaaVJubzBPRWhSZUU1RGNqbHdWRlk0Y1hvS05VeFRWRFJrYUZwdE1XOTNOak42ZG5WSVJ6TTJPWHBhZUVaclpEZEdTa28wUTBsNGJGcHJhamRvWlRjclZERnFiMmR2YTB0YVl6RjNVSFpNYkZjMlF3cENMMU0zVWpGblNXbzVWelZIYlhKMGNHRjRjMjlQYjNKbVoyRlJlV0pKYzIxV01VWkhjSFV4ZEdscmIwc3dUSGRCTWpKWlVtZGphRlpCVFZkYU9VSmxDa0Y0ZG5JeWJTdDZPVEZpYm05U1QyMXVibVJpV21WbU9FcE9VeXRUWVd0WGJYUmFXVmRNV1VkNmQwVTJNVlJGZW5KTk9UZHFaMVJEVjBKRFZsVnhNRFlLWVc1d2RVOHhXV3Q2YWtoNFZtZG1aU3RTYmtFd1JXZHJNV3hJUWpkcVRqaFFNR2RRTTNobk1Wb3daVGRITDNsM1RITnRaRmhET0ZkU1VHRTRXRGQ1ZWdwdmNHVmhOMEZvVFVGNmVqbEhabEoyVkdaMGJGQjFWR2cyUlcxVlQzTnlUbXd3TTFWUGIwbEdTMGRWWW1OYU9VZHlXSFZyTWtOMVMybzJURWRJYUdkcENuUkhSSEJTWms1bWRFUk1lbEZvVTJsUFUyeDZlV0phV210b1lraEpTVEoyTVdGbk1UVkthVzFaU213d01EZzBPQzh6VTBJemRrWkNaM2RsV25SSVJFTUtXa0ZFU2tKdVUzZE9WM3BTZFVOU1dsRkpOR3ByWVdGa1RrZE5OM1JwT0hOek9VZHpLMDlDUlZKM1NVUkJVVUZDYnpCSmQxRkVRVTlDWjA1V1NGRTRRZ3BCWmpoRlFrRk5RMEZ4VVhkRWQxbEVWbEl3VkVGUlNDOUNRVlYzUVhkRlFpOTZRV1JDWjA1V1NGRTBSVVpuVVZWd05HZHdURTFzV1ZocE1GWnhUVE41Q2t0bk1EVnZjMWxLWmxkSmQwUlJXVXBMYjFwSmFIWmpUa0ZSUlV4Q1VVRkVaMmRKUWtGTFpFZFlabVJKT1hWQ1ZrSnliRkZRZFZJd2FWZHVkVTVNY0hRS1dqVjZaMm81ZUhadVRHTlVVbVEzVEdKNFNuTnRWRk16TUd0RmVucEJlVWhpVkhCd1ZEWk5XVnBrVGtjck1VNTRRVFJTVGt4NllrcFBXVkkyVjFCVmFncGpZVzE2VlhoUU9FTndURk5IVTNkRUwwZEtVbEJvUlcxMVRYZFZVMjlrSzBoYVQwUnlZbE1yVUdsUVYwaHJNa0YyTDJZemVYSlJiblpaV25KMVV6YzVDbWQyTlVGNWQwdG1aREowVVVwaE4wdzNUelpGZUVSdVFtdG1jRGMyTlRZdlZIQjFZMko2YWxkSVYxQnBTaXQ0Vkc5YVNFZHlaM2wxVFNzMEwycHRaRTRLVGxZeFpFUklSSFJUZW1FME1VMDJZVzVETDNBelRtVXhZMEZSTmtKeVpFNWtla0pZZDFVMVpHeDBZV0ZUWlhoUlJYWmpTbkJIVG1sbmFETmxiVXRrVkFwdlRuZE5ZMjlKWm1NeFMzVlZiVFJpUWpsUU0wZE1kWEZPY2tsNU1tWk9kRk5hWnk5NU9XeGFUMEp5VlVFM1prSnpXbFk1UjFOV1ZTdDZhM2RKUW5GeENsWnFia1JNZVVaSWVtaFVMMUpOTTJkMloydGhiMFJRV21zclRrZERiM2x0U1daM1pEUlJVbUpzTDBKWk1HNUJNV2d3UlhaUk1XOWpXbFk1V0hKNWN6a0tkV1ZKWkVzclluRlJPWFY2YW01SWQyZFNOMko2V1VSeGRsSm9NeXQzU1RnMWRGVldiMEp5WW1OU2REQkRiVVZ1WkVVeWJsWldWR2hDU1c1WmRDOWhNd3BoYzFsTVZIbzBNRVJIUW0xbFIydFVPQ3QzTDFGQ1ZVaEhOMGRLZGtSbFQxSnFNamQzUkZCemMyNUdUalY1T0dobFJtbHdVMUJXY0hKUWRHaHNLek0zQ2k5WGVIVk9Tbmw0TkhCdGRuVjZabkJZWWpSTWFFazRVamd3Tm01b1dDczJNMVZFWWpKemVqWlVVa1pPUzNrM2FrNUJVMDVNV0VKNWFqZGlVbW94T1dRS2JETllOMmRGV25sdmQxVk9hR1F5Vldac1JWSmtOSFk1U1VGeVZGUnZORXhRTDFCRVduaEdRM0ZpVkhKa1oySlJhRWM0UnpocVJ5ODVjM2c0VHpReVVBcGtlRFZZY0RFMU56SnZia3B0Y0RnNUNpMHRMUzB0UlU1RUlFTkZVbFJKUmtsRFFWUkZMUzB0TFMwSwogICAgc2VydmVyOiBodHRwczovL21wMWRuczQ1NTQ1OC1mM2RjNGI2Ny5oY3AuY2VudHJhbHVzLmF6bWs4cy5pbzo0NDMKICBuYW1lOiBha3M2ODgyMDE1Zgpjb250ZXh0czoKLSBjb250ZXh0OgogICAgY2x1c3RlcjogYWtzNjg4MjAxNWYKICAgIHVzZXI6IGNsdXN0ZXJBZG1pbl9qYXZhYWNzcmcwNDA5MV9ha3M2ODgyMDE1ZgogIG5hbWU6IGFrczY4ODIwMTVmCmN1cnJlbnQtY29udGV4dDogYWtzNjg4MjAxNWYKa2luZDogQ29uZmlnCnByZWZlcmVuY2VzOiB7fQp1c2VyczoKLSBuYW1lOiBjbHVzdGVyQWRtaW5famF2YWFjc3JnMDQwOTFfYWtzNjg4MjAxNWYKICB1c2VyOgogICAgY2xpZW50LWNlcnRpZmljYXRlLWRhdGE6IExTMHRMUzFDUlVkSlRpQkRSVkpVU1VaSlEwRlVSUzB0TFMwdENrMUpTVVpJYWtORFFYZGhaMEYzU1VKQlowbFNRVWxUUms5dVZGRm5TVUZ5V1c5Q2VYcFRXa1JUVGtsM1JGRlpTa3R2V2tsb2RtTk9RVkZGVEVKUlFYY0tSRlJGVEUxQmEwZEJNVlZGUVhoTlExa3lSWGRJYUdOT1RXcEZkMDlFUlhkTlJFa3hUMVJKTTFkb1kwNU5hazEzVDBSRmQwMUVUWGRQVkVrelYycEJkd3BOVW1OM1JsRlpSRlpSVVV0RmR6VjZaVmhPTUZwWE1EWmlWMFo2WkVkV2VXTjZSVlpOUWsxSFFURlZSVUY0VFUxaVYwWjZaRWRXZVZreWVIQmFWelV3Q2sxSlNVTkpha0ZPUW1kcmNXaHJhVWM1ZHpCQ1FWRkZSa0ZCVDBOQlp6aEJUVWxKUTBOblMwTkJaMFZCYlVsUlV6bGllRzVYUm1wT1FXVldjRkJHTW1zS1FYb3pXbTlDUVhKSVltSjFlVEJJWWxJeWN6aE9lVEkwYjNoQ056TlFla1ZSZWxBclVHcEVjRkF2Tms1NldGSkZVMHBtTUdwSEwxUTVWV042WWpSTWRBcFBhREEzVFRoRk5Hb3paRUY2VmxKYU0yOXNiM3AyYTBWamQxTmFNVXBLYlU1UlYwOW1LMDl6VHl0SlpXTnJhbTUyTUhjeFQzWXhOMk5oYmpkNFZWRXJDbTB6WjJka1RqaENZMFpHZVU5WWR5OHhiVVprUVRKb1pTdDZiMVpIYUM5UVYxUkllbnAyYTFkR1NUTnRNRWx3U0RaVGMxRTNaRk5DT1VWdFZsWkVjWFFLTUU1YVNtcDBlakpuWlc5dlZtVmtWRzR4YkZFMFZUUlNURVF5U3l0dmNXSXliM2h5WlVsbWJUVnFZMkZaYjFrMUsyMUVjRUZDYUZsaFkybFhURlZGZVFwSE0xRjVUalZQVG1SUk9URXlNak5tTWtKc1REbE5URlpOYVV4WGJHOVNPRGQyTlhwaVZsQlpUV1IwV1VOV05YTllTWGc1TVZkWmFXeGtSalZoU21WSUNuZHdlV0pNUkdOUFJVNTVZVEZ6VWtoMmFIVkVOV3A1ZG14SlZrUlVabWcxTlZNclIxaDRLM3BMTkhKcFVEZzBWMGhyUjJoa2FWQlJZbXRHZG1SaFltd0tTekZuU2pOWVNqZ3JVVmRVUlcwemJYTkRWVk5QUm1SNFRqSkNSRXhWVlRKdmFGSnhOMVpRYWxBMVowOU5UMFJKV1VsNVZsbG1lbTgwTUhsTFkxSmxOZ3AxWXpGMVVqWmlWVFF5VUVzNFdWcExjSGxYWWxsS2RsQXhZMnBTU2pZeVEzbDJTbUppY0RaYVdsUldMMHBZVWxKbGIwbE5UVGxCYVhST1VFSk9TSFJ2Q2tveVZVZE5jbVZ5Wkd4alJ6RXhjRlYzVEZBMVZETXJaVTAwYTFFMlYxTlRTVmhQTjFsemFXNUpWa1ZUUWsxYVUwRlVaM0V4YTJ0M2VXTmhVbEp2WVZrS2RsZENkMVF2V1RFeGJYQnZXblpLYzBwa1pXZGlhWEYxVm1WTFpFNUhUbTV1VERKc1RYSkJiM1lyWm1OWmMweHJTazgzUWtWSVlVTlViVFJaWVROalJnbzNkbU5HUmxaeWJFNTFVM2h6WjBsT1ZXNXRPV1J3VlVOQmQwVkJRV0ZPVjAxR1VYZEVaMWxFVmxJd1VFRlJTQzlDUVZGRVFXZFhaMDFDVFVkQk1WVmtDa3BSVVUxTlFXOUhRME56UjBGUlZVWkNkMDFEVFVGM1IwRXhWV1JGZDBWQ0wzZFJRMDFCUVhkSWQxbEVWbEl3YWtKQ1ozZEdiMEZWY0RSbmNFeE5iRmtLV0drd1ZuRk5NM2xMWnpBMWIzTlpTbVpYU1hkRVVWbEtTMjlhU1doMlkwNUJVVVZNUWxGQlJHZG5TVUpCU3k4ckswMURPVGxPUlVaNmFrNWpSSHBsTWdwbWVFaFRXVEZ3VkRkblZtMU1hbWxaZERVMldXUjZXblZWTm1OTmJUQTRPRVZhZEdwR1owdFlNVmszWlRoWE5tdzRURVpPZUc5Vk9UTlNka2x3VldVeENsUXdUbmhXZGpSRFlsSkJiekU0WTNCM1JHNUhWMGxLVDAwMVlucEVTaTk1WldOUmJqRlJWVFJDWTNkUE9DOWlhV2gwT0dKYVJuQnpkbWh1Y0Vzd1RYTUtMMGt3Y0RSVFMweHFaVkp5Y0ZkSGEzUlZkSFZpUVRsQ2JrbFJXbVYyZDJGTWJHbExNaXR5WkROTGNsaHNVa2d5VUd0bVNFRTVZV05XYlRNNU5YQnBTUXBtWjIxT1UwbzBNazkwWVhGTFdsTlljVGRRYm5oNldIVXhaM3BCZGxWMmFrOTFNVFZPYVZGTVZURTJTbTlKVlZoalMxcFZkMkl6TUhGVVdrMXlPRkYxQ2pWUlNVMW5WbU5CT1RGeU1WRlllV1J1TWs1c2EzWkNWblF5WWxjeVVHSnhXSG92WnpNd2JWaEdMMVpNVTNkc2VWWmFiRXBHZDJ4cVZUVnVlRGRxZDNVS2VHa3JUbEJsVEdWdE5IQkNNVWRIZDNkNE9EVkRNVmcwZW1OQk1qSnRkeXRYTlRVMVlqZENjRzV0U2s1cGMwSXhiRFZpYzFad2VrOWllRXB3UVRCbU13cHVRbW8xUnpCMmQzSnpXbGxaU0dFMFlYZFFNMVYxVW5WTE1FMWxSV1Z2Y0RSeFVFbG5lR3AxWmt0a1RGRTVhMUI2YWt0UmQxbHBOVzFvZDFWbFRFdHFDamxyZEhSQ01WQXJVMUpVTTBkQ01uVndUMEp0VFZaWFlWZEJlRW8xU3l0WGEwRmFTRWszVkZkQk5uaE9aRkY0ZVZrNWIxRllTbmt6Um5wQ1NHVTJjWFVLVGxsb1Vua3lXa2hLYVhCSE5XTmFWR2xLVlZab00wMVJTSEJrWVRKWmIybGlZMDFEWnk5bWRGbG9TalV3YjJwNVREUnVlVzlDV1hoSE1qSkpTa2xzTmdvdlVFWjJOVUp3Y2xGMlYyNVVjV1U1UWl0RFVWRXZXR2t5T1cxdU1HbzFjRTE2YVVJNGNtZG5SR2M0UTBWQ1lsZHZiMFpvUnpVclZYaEVkemRHYjJobUNqTm1PVmhTU1VZMVFqZHlheTlMY1VzM1MxaE5SMmRZWkFvdExTMHRMVVZPUkNCRFJWSlVTVVpKUTBGVVJTMHRMUzB0Q2c9PQogICAgY2xpZW50LWtleS1kYXRhOiBMUzB0TFMxQ1JVZEpUaUJTVTBFZ1VGSkpWa0ZVUlNCTFJWa3RMUzB0TFFwTlNVbEtTbmRKUWtGQlMwTkJaMFZCYlVsUlV6bGllRzVYUm1wT1FXVldjRkJHTW10QmVqTmFiMEpCY2toaVluVjVNRWhpVWpKek9FNTVNalJ2ZUVJM0NqTlFla1ZSZWxBclVHcEVjRkF2Tms1NldGSkZVMHBtTUdwSEwxUTVWV042WWpSTWRFOW9NRGROT0VVMGFqTmtRWHBXVWxvemIyeHZlblpyUldOM1Uxb0tNVXBLYlU1UlYwOW1LMDl6VHl0SlpXTnJhbTUyTUhjeFQzWXhOMk5oYmpkNFZWRXJiVE5uWjJST09FSmpSa1o1VDFoM0x6RnRSbVJCTW1obEszcHZWZ3BIYUM5UVYxUkllbnAyYTFkR1NUTnRNRWx3U0RaVGMxRTNaRk5DT1VWdFZsWkVjWFF3VGxwS2FuUjZNbWRsYjI5V1pXUlViakZzVVRSVk5GSk1SREpMQ2l0dmNXSXliM2h5WlVsbWJUVnFZMkZaYjFrMUsyMUVjRUZDYUZsaFkybFhURlZGZVVjelVYbE9OVTlPWkZFNU1USXlNMll5UW14TU9VMU1WazFwVEZjS2JHOVNPRGQyTlhwaVZsQlpUV1IwV1VOV05YTllTWGc1TVZkWmFXeGtSalZoU21WSWQzQjVZa3hFWTA5RlRubGhNWE5TU0hab2RVUTFhbmwyYkVsV1JBcFVabWcxTlZNclIxaDRLM3BMTkhKcFVEZzBWMGhyUjJoa2FWQlJZbXRHZG1SaFlteExNV2RLTTFoS09DdFJWMVJGYlROdGMwTlZVMDlHWkhoT01rSkVDa3hWVlRKdmFGSnhOMVpRYWxBMVowOU5UMFJKV1VsNVZsbG1lbTgwTUhsTFkxSmxOblZqTVhWU05tSlZOREpRU3poWldrdHdlVmRpV1VwMlVERmphbElLU2pZeVEzbDJTbUppY0RaYVdsUldMMHBZVWxKbGIwbE5UVGxCYVhST1VFSk9TSFJ2U2pKVlIwMXlaWEprYkdOSE1URndWWGRNVURWVU15dGxUVFJyVVFvMlYxTlRTVmhQTjFsemFXNUpWa1ZUUWsxYVUwRlVaM0V4YTJ0M2VXTmhVbEp2WVZsMlYwSjNWQzlaTVRGdGNHOWFka3B6U21SbFoySnBjWFZXWlV0a0NrNUhUbTV1VERKc1RYSkJiM1lyWm1OWmMweHJTazgzUWtWSVlVTlViVFJaWVROalJqZDJZMFpHVm5Kc1RuVlRlSE5uU1U1VmJtMDVaSEJWUTBGM1JVRUtRVkZMUTBGblFVdDFkMmR0WkM5dlFtTnJXVU5SZVZSVVZsaGtUSEo0WkZoMGNYVkNOMHhSUTFsM1JFNXNjRXh1UVhaWFFuRTFRVGRpVTBaV05WSjFXQXBRY0U4MmNDdDBUVTFGYWpWdWJ6bGlUR2xqU1dzNWFtWnRTMDlsVDJnMVNFNTFiMGN4WjI5bFMwUm5iV1Y0TlM5eFZ5dFNkRUp2Y1hCYU5VSlVjMGhIQ2pVM2NtWm1OM0JMY1dsNE55OW9NbXR3T1RjcmExVnZaMmd2ZFhKeWNHdERRVUZ4TWpNeFVXUkVWWFpyYUc1amJqTlVhMHBxWmpKalJpczNZbmhNVERFS2RHWnlRM1ZZVlhFMlVDOUZVRkExTURkVlYzcGlWbGgyVm1reVUybDJSV281ZUVnd09VRmxaMlUyVldKcFoyOTRkaXM1WmxsSWEyUjRXa1JRYjBvclZBcElSMU16WmpselFWbGFaRVZ6V0hKVVVXVk5LMnhvYkZNeE9IQjRkV2QzY1dOMGR6WkNlblIzYXpsMGVUbGtlWFJRVDFGS1NXZENaRWRNWXpscVdFOU1DbXh4UjFsaFIyeGhVakpXZVZsWlVXTTVjRWR4V0hSSFpUbFZTbU0yUWpabE1EY3ZOVzFDVnpoME4yVklkSE5CVTB4cFdFRXdRMjlwYjNoTGNtTjNLMDRLVEZOamJERTRhbWQyVTFsS1dYbEhkazVzTVRCNE0wTjFZMWRaVkZkSk4zaFVXbFkwT0daSk1HSmFaMEpFYlhOc05WRk9kWHBRTjJOalprdDFhM1F3YUFwMFIzcGtiR2RrVkZwTFpsbFlUREF5VUN0dlRrdFlXRzV4TmprMVZIUjZia1pYWVdkdFRtVjFaRkpXVFdWNlpVeG1XbFZoY0VacldHaE9jM0pxYkdOTkNqSTBSM3A2ZUVoaVdXOTBlVTAzYkRSeGVGTXpPVUo1WlhkRFltUm9UVmg0U1ZGb01UTTBhemh2TjAxeWVUUllOelp1YlhsdldITkdhR05tVFVZMlFXd0tVREF6VEhOWlFUZExjbG80TW1OVGRVZzJTRmN6WWxoNWRFNTBTSGhZU0VaeFVXVllTaXR5Ym5aV1IwWjZUelpqV1daR2VrOW9PVE5KV2pWWFIzQnNiQXBGS3pWSVV6RkRXbFpMV1d0YVRDOTZlakpoZEUxdGMybElPVGhPZDJ0RlFuRnFOMlZWWVhNdlowMUdhVTUwWnpKS1VVdERRVkZGUVhkb1lsSTBNVU55Q2pZMVNIVkplRUp4YWtWRlExVnVXWFJvZFVNdmMzTllkVWwyVVZobGJqTm1NV2t3UXpoa05uUkNMMlJTYWtjMFUydFFkbVpFYVdOV1RHdHBZV0pPV0hNS1lqa3JabGxaYWtkdlRsaHVRVkUxYTJWc1EzSlhibXdyY1cxd1YzY3lWSGRyVEdWclVFMW9WbGRWUWxSUk4zSXpOV0k0ZGpKblNXSkNVSHBEWVZkTE1BcHRVVE5QUVRCT1VsaENkVmRHVlM5WVJYWkZLMmxDSzNBeFJYUnlaV2hIY0Vad0wxbFZWMVpUYldocFZsWTFRek5VUkc1bVRITkRkMGQwVTNkMEsxWXhDa2t3YkVOUWVHaFZObEpzWWpseFR6UlNPQ3RsYTJOTlowdFVhV1ZXWldWUVpGVktNRmRXWVV4eFkydGtTbFo0VGxGRFVuSk1jM1phY1RaVE1EbE5VbmdLU1dRdkszcFVUMVIyTmxWRGRVd3dPV2czWW5obE5IcHNPSFJyV1ROaU1YVXhhVEZHUlVFd1VIazBSWEZGTjJwTU1HOWpaWGxhTm14aWFEY3lZMmx5VlFwRkszQlFRbWhxSzJsNlExbFJkMHREUVZGRlFYbFRjSEZGZGxkelFVMXBka0lyYmsxSlpHZDJhekpXUkhwSlowc3lTMVpXYmxKaFppOXFOVXRTUTBaUENrVmtlR05XZWtwemFYSkNUWEJxV0dKaU5qbFdTa2hpZERBemJUTlRTMGN6ZVhWTGRITjBlRTl4WkRVMU1HdEhNV28wVG5OMVdsQXhObTVXYzNsMk5VOEtVRTlOYzAwM05scDJTMnRQY25aamNERmhkREphZEZGblR6Y3lkMlJaTlRoWGVDdDBVV00zYzB0aUwybHdaVnBpZG1KSE5EQjBjMHBMWkZFMVJ6UkZVQXBSTDJSSFIxZElUbTlpTmtReGVIbFVkREJZVkZoSE9FaFhOalZPYlU1WVZuSmtSbUZLTXpWVE5VWlNUMVpITWpGS00xVTRkWEJrWmxKR1ZIRjVUVmRYQ2pCRlZXOVljbVI2WjBaUVVpOXdVbVJFUWt0WFVsb3lSWGRPZDIxTU1rVlJRbWM1WlZsVU5uaEdNV1p2VjNJdksycHVPVzFhTVZkV2RWTk9Xak5TZW5vS0wxZENhRTVKTVhRNFpGWndOVmhKVWxKWVdWUmpVbWRZZFRaM1YwUjBSblJHY1hCbmMwVnZWVkozUzBOQlVVRmpZMGxIVTNkSGFHZHVWVW8yY1hSWmFBbzVVV2xzUlhGSU4wdEpWMDloV1doTFdVNHZjakV2VUhKcGVUZHhVMEZ0YzNGRFYzWTBVbFZvV0ROaVFYVlRUbGRaT1dOVk5sbGxObTlPWWxjd1RtSnBDa1JHV0UxQ2RFeGpVbGRRUjFoNFZXSllXR1ZZU3k5NFFVTkdhWFJsTWtabFRWcHVRbmtyZVRGSmJqSmtaMVE1TmxSS2MydElRVEpCWlRsQ1lrWkJjMmNLTlhZemJqUTBiMDVSV1VrM1MyZERWbXhtVDB0elNHNUtWV1ZUT1d0Sk5EUXZRemgwTlVsMWJsSk1aV0ZRZVhaUE1IRnRUMWRNV1VGV1MxTTNXVUpLV2dwRldtdDZSelo0VDBGWVRXNTNjVXM0ZURSdlZEVnNiRlZCYTJaUlN6SnNUbTFMVjBoeGRUSTJNekYwUWxGVFpVWkRhRFZzTW5vNFJXbHlSRzlYYnpGckNuZEpXVlZyWXpSd1V6ZHZOSE14TW1sYWQwNUpkM0JCZVVjdlNVcDBlRUpCWW04eUt6RkJOSGh5UWtSeU1VTTFSRmsxUVZSRVNXMUZNMWxzTUhsRllrMEtSMGhRU0VGdlNVSkJSbVkzU1NzNWN6UlVRbkZzVW5FMU5URjVOa0l6ZWtsdmJFWXpRVzQ1YTA5RlFpOUlOMUkzYlRsSFYxY3lWekpaWmtOR1JHcElUd3BFTkdZeVRVTllNVzlwUWxSdU5IRktVbXc0VHpBMmNEVllOSHBHYVN0WlFtUnVaemswZFVkRmEyMHpUSGcxWTIxcGJFWjRlbVJuVmxvd1UzVlVUMFJXQ21NMlYxVldaMmx6WlVKc1lrWXdibkJ0V2pabmJHTlVielJ6WWxGalJIVkhVQ3RPWkVRMmVUQmhUMmhZWjJaa05HRlJNbVJqV1dKQ1VrUm9abkpUWW1JS1ozZ3ZNakJMWjNOamRHVlFaVGhHWlZJelVHSjFhSFpQV0RCaE9HMW9XbWQ0VHpGeFIyWjJTelkyWlZWQmMyVkpLMFJMWkUxSGRXZG5OWEZDVlRWUVFncHNVM1J3ZVdoUk5HOU9Oa3h0VURoamFXUnlXVGhqUVd0M2NIUXpXbk0yVmpGUWNYb3dLM0ZSZWpoSVRVUmlTM1ZSYlZKU1owZHFSakpXTWpWeFYyUkhDbVJ2TUhsVFZtd3JNMlIyZEhSS2RWSkdVV2xuUldJd1JFRlZlVFEyV1hORFoyZEZRVUZNVlZwRVowZFpRa0ZuYlRkR1RqZE9NVGh1U25NcmEyWTViSE1LUzJOR1UzSXlhVWsxTXpGcVp6QkNPVk5MVnpaeU4xWjVUVk52TWxkTGVHMXRaMUJyVm1SUFVFVlBlbHBIYzNsVFdWSjBjMmt2UVRRNFVYSlVTbmQ2ZHdwUlYwRXhWV0ZZU0ZCaGIwNXBlalIxTkM5UlRFWlJNREl4ZDBkME1sSnVWVzFzWW5FM2FrUm5XVmd3ZUZoQ1VqaHhlbkY1YUdwMVJtWlpTbUZoYm1OVENrcEhPRzQ1WW5Sc1pXbFpZMEZVYW5OSk1GVjVaVUV5ZFZST0sycE1lVXQzUlUwdlRtMUlXSGhJUWpGYWNVUTFRVUpETkZSTWExSk1WMGhyTlZGSFl6UUtVMFpWYUVnNVYwc3pOekozZVhFemFUaDFXSGRwUTFKalpVcG5PSEpJWTBaR01IaERkV1ZtY1RaSVEwazVkWE5EYVZaMFRXaFdOSEJYYWtwQk5ETjVNd3BWWTBSa2R6STVjMmRMSzJ4dU9HZzRNMGRSZG5SUE0yRnZUbmRMUm1FMVJEQlZXaXQzZHpRdlJtOTZkRUpSWmxkNFNuUXJVa05UTUdGQlBUMEtMUzB0TFMxRlRrUWdVbE5CSUZCU1NWWkJWRVVnUzBWWkxTMHRMUzBLCiAgICB0b2tlbjogMWIyMzU3OTdmZmE3ZWQyYzJjZDhjODIxN2ZmYWE1Njc1MDEyYTY1NjM0MzdiYmFkZDNjYmY0YzgwMDAxYTllZDA3Mjg3NzY5MGQ1ZWNiYzM3YTlkODNhMjRjMjQ4NjgwMDc4YmQ1M2ZmNDYxMzYwZjE5ZjBmNmY0NDliMjk1YzEK\"\n   }\n  ]\n }",
      "Content-Type" : "application/json"
    },
    "Exception" : null
  }, {
    "Method" : "PUT",
<<<<<<< HEAD
    "Uri" : "http://localhost:1234/subscriptions/00000000-0000-0000-0000-000000000000/resourceGroups/javaacsrg91809/providers/Microsoft.ContainerService/managedClusters/aks898583de/agentPools/ap251231d?api-version=2021-07-01",
=======
    "Uri" : "http://localhost:1234/subscriptions/00000000-0000-0000-0000-000000000000/resourceGroups/javaacsrg04091/providers/Microsoft.ContainerService/managedClusters/aks6882015f/agentPools/ap2004339?api-version=2021-07-01",
>>>>>>> c8d8d71d
    "Headers" : {
      "User-Agent" : "azsdk-java-com.azure.resourcemanager.containerservice/2.7.0-beta.1 (15.0.1; Windows 10; 10.0)",
      "x-ms-client-request-id" : "06ef21aa-68c2-4a5d-87d8-28ddf0c75a6f",
      "Content-Type" : "application/json"
    },
    "Response" : {
      "content-length" : "775",
      "Server" : "nginx",
      "X-Content-Type-Options" : "nosniff",
      "x-ms-ratelimit-remaining-subscription-writes" : "1197",
      "Pragma" : "no-cache",
      "retry-after" : "0",
      "StatusCode" : "201",
      "x-ms-correlation-request-id" : "20eb22c8-8e7c-491d-9f69-e5fa30a15c36",
      "Date" : "Tue, 10 Aug 2021 03:18:36 GMT",
      "Strict-Transport-Security" : "max-age=31536000; includeSubDomains",
      "Cache-Control" : "no-cache",
      "x-ms-routing-request-id" : "SOUTHEASTASIA:20210810T031837Z:20eb22c8-8e7c-491d-9f69-e5fa30a15c36",
      "Expires" : "-1",
      "Azure-AsyncOperation" : "http://localhost:1234/subscriptions/00000000-0000-0000-0000-000000000000/providers/Microsoft.ContainerService/locations/centralus/operations/aa19cbfe-9dc6-4314-a8f0-2e014ce79af7?api-version=2017-08-31",
      "x-ms-request-id" : "aa19cbfe-9dc6-4314-a8f0-2e014ce79af7",
      "Body" : "{\n  \"id\": \"/subscriptions/00000000-0000-0000-0000-000000000000/resourcegroups/javaacsrg04091/providers/Microsoft.ContainerService/managedClusters/aks6882015f/agentPools/ap2004339\",\n  \"name\": \"ap2004339\",\n  \"type\": \"Microsoft.ContainerService/managedClusters/agentPools\",\n  \"properties\": {\n   \"count\": 1,\n   \"vmSize\": \"Standard_A2_v2\",\n   \"osDiskSizeGB\": 128,\n   \"osDiskType\": \"Managed\",\n   \"kubeletDiskType\": \"OS\",\n   \"maxPods\": 110,\n   \"type\": \"VirtualMachineScaleSets\",\n   \"scaleDownMode\": \"Delete\",\n   \"provisioningState\": \"Creating\",\n   \"powerState\": {\n    \"code\": \"Running\"\n   },\n   \"orchestratorVersion\": \"1.20.7\",\n   \"mode\": \"User\",\n   \"osType\": \"Linux\",\n   \"osSKU\": \"Ubuntu\",\n   \"nodeImageVersion\": \"AKSUbuntu-1804containerd-2021.07.17\",\n   \"enableFIPS\": false\n  }\n }",
      "Content-Type" : "application/json"
    },
    "Exception" : null
  }, {
    "Method" : "GET",
    "Uri" : "http://localhost:1234/subscriptions/00000000-0000-0000-0000-000000000000/providers/Microsoft.ContainerService/locations/centralus/operations/aa19cbfe-9dc6-4314-a8f0-2e014ce79af7?api-version=2017-08-31",
    "Headers" : {
      "User-Agent" : "azsdk-java-com.azure.resourcemanager.resources.fluentcore.policy/null (15.0.1; Windows 10; 10.0)",
      "x-ms-client-request-id" : "cd75600e-aea6-4357-82c2-6da908ee7bed"
    },
    "Response" : {
      "content-length" : "126",
      "Server" : "nginx",
      "X-Content-Type-Options" : "nosniff",
      "Pragma" : "no-cache",
      "retry-after" : "0",
      "x-ms-ratelimit-remaining-subscription-reads" : "11988",
      "StatusCode" : "200",
      "x-ms-correlation-request-id" : "4e5a1f0b-02d6-4f0d-941e-afc69e97517e",
      "Date" : "Tue, 10 Aug 2021 03:19:07 GMT",
      "Strict-Transport-Security" : "max-age=31536000; includeSubDomains",
      "Cache-Control" : "no-cache",
      "x-ms-routing-request-id" : "SOUTHEASTASIA:20210810T031907Z:4e5a1f0b-02d6-4f0d-941e-afc69e97517e",
      "Expires" : "-1",
      "x-ms-request-id" : "fe892726-12e2-41f2-af17-a203e2b4fb92",
      "Body" : "{\n  \"name\": \"fecb19aa-c69d-1443-a8f0-2e014ce79af7\",\n  \"status\": \"InProgress\",\n  \"startTime\": \"2021-08-10T03:18:37.4566666Z\"\n }",
      "Content-Type" : "application/json"
    },
    "Exception" : null
  }, {
    "Method" : "GET",
    "Uri" : "http://localhost:1234/subscriptions/00000000-0000-0000-0000-000000000000/providers/Microsoft.ContainerService/locations/centralus/operations/aa19cbfe-9dc6-4314-a8f0-2e014ce79af7?api-version=2017-08-31",
    "Headers" : {
      "User-Agent" : "azsdk-java-com.azure.resourcemanager.resources.fluentcore.policy/null (15.0.1; Windows 10; 10.0)",
      "x-ms-client-request-id" : "79a49014-aad8-4fc1-8dbb-138206201506"
    },
    "Response" : {
      "content-length" : "126",
      "Server" : "nginx",
      "X-Content-Type-Options" : "nosniff",
      "Pragma" : "no-cache",
      "retry-after" : "0",
      "x-ms-ratelimit-remaining-subscription-reads" : "11987",
      "StatusCode" : "200",
      "x-ms-correlation-request-id" : "7cced926-80f2-4634-823e-1e18ad87d4b5",
      "Date" : "Tue, 10 Aug 2021 03:19:37 GMT",
      "Strict-Transport-Security" : "max-age=31536000; includeSubDomains",
      "Cache-Control" : "no-cache",
      "x-ms-routing-request-id" : "SOUTHEASTASIA:20210810T031938Z:7cced926-80f2-4634-823e-1e18ad87d4b5",
      "Expires" : "-1",
      "x-ms-request-id" : "707aedf8-623a-49c3-a39f-05d670fb0e28",
      "Body" : "{\n  \"name\": \"fecb19aa-c69d-1443-a8f0-2e014ce79af7\",\n  \"status\": \"InProgress\",\n  \"startTime\": \"2021-08-10T03:18:37.4566666Z\"\n }",
      "Content-Type" : "application/json"
    },
    "Exception" : null
  }, {
    "Method" : "GET",
    "Uri" : "http://localhost:1234/subscriptions/00000000-0000-0000-0000-000000000000/providers/Microsoft.ContainerService/locations/centralus/operations/aa19cbfe-9dc6-4314-a8f0-2e014ce79af7?api-version=2017-08-31",
    "Headers" : {
      "User-Agent" : "azsdk-java-com.azure.resourcemanager.resources.fluentcore.policy/null (15.0.1; Windows 10; 10.0)",
      "x-ms-client-request-id" : "c345dd60-2080-4206-b500-ea2976dd2204"
    },
    "Response" : {
      "content-length" : "126",
      "Server" : "nginx",
      "X-Content-Type-Options" : "nosniff",
      "Pragma" : "no-cache",
      "retry-after" : "0",
      "x-ms-ratelimit-remaining-subscription-reads" : "11987",
      "StatusCode" : "200",
      "x-ms-correlation-request-id" : "0f338cbd-fe9b-46cb-bea9-ee03cdbe2bcc",
      "Date" : "Tue, 10 Aug 2021 03:20:09 GMT",
      "Strict-Transport-Security" : "max-age=31536000; includeSubDomains",
      "Cache-Control" : "no-cache",
      "x-ms-routing-request-id" : "SOUTHEASTASIA:20210810T032009Z:0f338cbd-fe9b-46cb-bea9-ee03cdbe2bcc",
      "Expires" : "-1",
      "x-ms-request-id" : "725dafed-1ae3-4589-a828-c481b43743e9",
      "Body" : "{\n  \"name\": \"fecb19aa-c69d-1443-a8f0-2e014ce79af7\",\n  \"status\": \"InProgress\",\n  \"startTime\": \"2021-08-10T03:18:37.4566666Z\"\n }",
      "Content-Type" : "application/json"
    },
    "Exception" : null
  }, {
    "Method" : "GET",
    "Uri" : "http://localhost:1234/subscriptions/00000000-0000-0000-0000-000000000000/providers/Microsoft.ContainerService/locations/centralus/operations/aa19cbfe-9dc6-4314-a8f0-2e014ce79af7?api-version=2017-08-31",
    "Headers" : {
      "User-Agent" : "azsdk-java-com.azure.resourcemanager.resources.fluentcore.policy/null (15.0.1; Windows 10; 10.0)",
      "x-ms-client-request-id" : "8d25df71-fd0f-4440-98fb-98a079642ebd"
    },
    "Response" : {
      "content-length" : "126",
      "Server" : "nginx",
      "X-Content-Type-Options" : "nosniff",
      "Pragma" : "no-cache",
      "retry-after" : "0",
      "x-ms-ratelimit-remaining-subscription-reads" : "11986",
      "StatusCode" : "200",
      "x-ms-correlation-request-id" : "1c107474-6fe4-46f7-bbff-ab2bde6fdc4a",
      "Date" : "Tue, 10 Aug 2021 03:20:39 GMT",
      "Strict-Transport-Security" : "max-age=31536000; includeSubDomains",
      "Cache-Control" : "no-cache",
      "x-ms-routing-request-id" : "SOUTHEASTASIA:20210810T032040Z:1c107474-6fe4-46f7-bbff-ab2bde6fdc4a",
      "Expires" : "-1",
      "x-ms-request-id" : "510a6414-3f0a-4cc5-a0de-188b0bb6ee37",
      "Body" : "{\n  \"name\": \"fecb19aa-c69d-1443-a8f0-2e014ce79af7\",\n  \"status\": \"InProgress\",\n  \"startTime\": \"2021-08-10T03:18:37.4566666Z\"\n }",
      "Content-Type" : "application/json"
    },
    "Exception" : null
  }, {
    "Method" : "GET",
    "Uri" : "http://localhost:1234/subscriptions/00000000-0000-0000-0000-000000000000/providers/Microsoft.ContainerService/locations/centralus/operations/aa19cbfe-9dc6-4314-a8f0-2e014ce79af7?api-version=2017-08-31",
    "Headers" : {
      "User-Agent" : "azsdk-java-com.azure.resourcemanager.resources.fluentcore.policy/null (15.0.1; Windows 10; 10.0)",
      "x-ms-client-request-id" : "9d080437-8b03-4529-a325-621d1a244704"
    },
    "Response" : {
      "content-length" : "126",
      "Server" : "nginx",
      "X-Content-Type-Options" : "nosniff",
      "Pragma" : "no-cache",
      "retry-after" : "0",
      "x-ms-ratelimit-remaining-subscription-reads" : "11985",
      "StatusCode" : "200",
      "x-ms-correlation-request-id" : "7aee797f-095f-4061-91c9-97dd6a7c0a2a",
      "Date" : "Tue, 10 Aug 2021 03:21:10 GMT",
      "Strict-Transport-Security" : "max-age=31536000; includeSubDomains",
      "Cache-Control" : "no-cache",
      "x-ms-routing-request-id" : "SOUTHEASTASIA:20210810T032110Z:7aee797f-095f-4061-91c9-97dd6a7c0a2a",
      "Expires" : "-1",
      "x-ms-request-id" : "ab7e6870-1a88-4d80-9583-51e0aa62c89f",
      "Body" : "{\n  \"name\": \"fecb19aa-c69d-1443-a8f0-2e014ce79af7\",\n  \"status\": \"InProgress\",\n  \"startTime\": \"2021-08-10T03:18:37.4566666Z\"\n }",
      "Content-Type" : "application/json"
    },
    "Exception" : null
  }, {
    "Method" : "GET",
    "Uri" : "http://localhost:1234/subscriptions/00000000-0000-0000-0000-000000000000/providers/Microsoft.ContainerService/locations/centralus/operations/aa19cbfe-9dc6-4314-a8f0-2e014ce79af7?api-version=2017-08-31",
    "Headers" : {
      "User-Agent" : "azsdk-java-com.azure.resourcemanager.resources.fluentcore.policy/null (15.0.1; Windows 10; 10.0)",
      "x-ms-client-request-id" : "7ea44766-8387-492a-8c32-f80eb04d1337"
    },
    "Response" : {
      "content-length" : "126",
      "Server" : "nginx",
      "X-Content-Type-Options" : "nosniff",
      "Pragma" : "no-cache",
      "retry-after" : "0",
      "x-ms-ratelimit-remaining-subscription-reads" : "11986",
      "StatusCode" : "200",
      "x-ms-correlation-request-id" : "90600e3e-cdfb-48e9-91c6-bd371dfc125e",
      "Date" : "Tue, 10 Aug 2021 03:21:40 GMT",
      "Strict-Transport-Security" : "max-age=31536000; includeSubDomains",
      "Cache-Control" : "no-cache",
      "x-ms-routing-request-id" : "SOUTHEASTASIA:20210810T032141Z:90600e3e-cdfb-48e9-91c6-bd371dfc125e",
      "Expires" : "-1",
      "x-ms-request-id" : "77b0951a-16ca-412f-b53a-57e175b87d2c",
      "Body" : "{\n  \"name\": \"fecb19aa-c69d-1443-a8f0-2e014ce79af7\",\n  \"status\": \"InProgress\",\n  \"startTime\": \"2021-08-10T03:18:37.4566666Z\"\n }",
      "Content-Type" : "application/json"
    },
    "Exception" : null
  }, {
    "Method" : "GET",
    "Uri" : "http://localhost:1234/subscriptions/00000000-0000-0000-0000-000000000000/providers/Microsoft.ContainerService/locations/centralus/operations/aa19cbfe-9dc6-4314-a8f0-2e014ce79af7?api-version=2017-08-31",
    "Headers" : {
      "User-Agent" : "azsdk-java-com.azure.resourcemanager.resources.fluentcore.policy/null (15.0.1; Windows 10; 10.0)",
      "x-ms-client-request-id" : "687158a9-4db4-4b70-a423-6b8eb9c1d89e"
    },
    "Response" : {
      "content-length" : "126",
      "Server" : "nginx",
      "X-Content-Type-Options" : "nosniff",
      "Pragma" : "no-cache",
      "retry-after" : "0",
      "x-ms-ratelimit-remaining-subscription-reads" : "11984",
      "StatusCode" : "200",
      "x-ms-correlation-request-id" : "a3be0208-5e12-4636-9021-25de0f85309b",
      "Date" : "Tue, 10 Aug 2021 03:22:12 GMT",
      "Strict-Transport-Security" : "max-age=31536000; includeSubDomains",
      "Cache-Control" : "no-cache",
      "x-ms-routing-request-id" : "SOUTHEASTASIA:20210810T032212Z:a3be0208-5e12-4636-9021-25de0f85309b",
      "Expires" : "-1",
      "x-ms-request-id" : "e2db1898-b777-431c-bddc-2d377827bdda",
      "Body" : "{\n  \"name\": \"fecb19aa-c69d-1443-a8f0-2e014ce79af7\",\n  \"status\": \"InProgress\",\n  \"startTime\": \"2021-08-10T03:18:37.4566666Z\"\n }",
      "Content-Type" : "application/json"
    },
    "Exception" : null
  }, {
    "Method" : "GET",
<<<<<<< HEAD
    "Uri" : "http://localhost:1234/subscriptions/00000000-0000-0000-0000-000000000000/resourceGroups/javaacsrg91809/providers/Microsoft.ContainerService/managedClusters/aks898583de/agentPools/ap251231d?api-version=2021-07-01",
=======
    "Uri" : "http://localhost:1234/subscriptions/00000000-0000-0000-0000-000000000000/providers/Microsoft.ContainerService/locations/centralus/operations/aa19cbfe-9dc6-4314-a8f0-2e014ce79af7?api-version=2017-08-31",
>>>>>>> c8d8d71d
    "Headers" : {
      "User-Agent" : "azsdk-java-com.azure.resourcemanager.resources.fluentcore.policy/null (15.0.1; Windows 10; 10.0)",
      "x-ms-client-request-id" : "4124d988-628c-4a67-bd93-6482c0841497"
    },
    "Response" : {
      "content-length" : "170",
      "Server" : "nginx",
      "X-Content-Type-Options" : "nosniff",
      "Pragma" : "no-cache",
      "retry-after" : "0",
      "x-ms-ratelimit-remaining-subscription-reads" : "11983",
      "StatusCode" : "200",
      "x-ms-correlation-request-id" : "9fc333b8-7d67-40be-b963-68ef0dacacb1",
      "Date" : "Tue, 10 Aug 2021 03:22:42 GMT",
      "Strict-Transport-Security" : "max-age=31536000; includeSubDomains",
      "Cache-Control" : "no-cache",
      "x-ms-routing-request-id" : "SOUTHEASTASIA:20210810T032243Z:9fc333b8-7d67-40be-b963-68ef0dacacb1",
      "Expires" : "-1",
<<<<<<< HEAD
      "x-ms-request-id" : "7b46b700-dd46-4953-be8d-2ac8cb33c36b",
      "Body" : "{\n  \"id\": \"/subscriptions/00000000-0000-0000-0000-000000000000/resourcegroups/javaacsrg91809/providers/Microsoft.ContainerService/managedClusters/aks898583de/agentPools/ap251231d\",\n  \"name\": \"ap251231d\",\n  \"type\": \"Microsoft.ContainerService/managedClusters/agentPools\",\n  \"properties\": {\n   \"count\": 1,\n   \"vmSize\": \"Standard_A2_v2\",\n   \"osDiskSizeGB\": 128,\n   \"osDiskType\": \"Managed\",\n   \"kubeletDiskType\": \"OS\",\n   \"maxPods\": 110,\n   \"type\": \"VirtualMachineScaleSets\",\n   \"provisioningState\": \"Succeeded\",\n   \"powerState\": {\n    \"code\": \"Running\"\n   },\n   \"orchestratorVersion\": \"1.19.11\",\n   \"mode\": \"User\",\n   \"osType\": \"Linux\",\n   \"osSKU\": \"Ubuntu\",\n   \"nodeImageVersion\": \"AKSUbuntu-1804containerd-2021.06.09\",\n   \"enableFIPS\": false\n  }\n }",
      "Content-Type" : "application/json"
    },
    "Exception" : null
  }, {
    "Method" : "PUT",
    "Uri" : "http://localhost:1234/subscriptions/00000000-0000-0000-0000-000000000000/resourceGroups/javaacsrg91809/providers/Microsoft.ContainerService/managedClusters/aks898583de?api-version=2021-07-01",
    "Headers" : {
      "User-Agent" : "azsdk-java-com.azure.resourcemanager.containerservice/2.7.0-beta.1 (15.0.1; Windows 10; 10.0)",
      "x-ms-client-request-id" : "aba380a8-3ab7-424d-afab-7c785ea68668",
      "Content-Type" : "application/json"
    },
    "Response" : {
      "content-length" : "3527",
      "Server" : "nginx",
      "X-Content-Type-Options" : "nosniff",
      "x-ms-ratelimit-remaining-subscription-writes" : "1198",
      "Pragma" : "no-cache",
      "retry-after" : "0",
      "StatusCode" : "200",
      "x-ms-correlation-request-id" : "08b1e28f-326f-4dda-8f10-e242b568803a",
      "Date" : "Wed, 07 Jul 2021 08:20:44 GMT",
      "Strict-Transport-Security" : "max-age=31536000; includeSubDomains",
      "Cache-Control" : "no-cache",
      "x-ms-routing-request-id" : "SOUTHEASTASIA:20210707T082044Z:08b1e28f-326f-4dda-8f10-e242b568803a",
      "Expires" : "-1",
      "Azure-AsyncOperation" : "http://localhost:1234/subscriptions/00000000-0000-0000-0000-000000000000/providers/Microsoft.ContainerService/locations/centralus/operations/50036bd1-e3ca-4f06-9993-af0e99a78325?api-version=2017-08-31",
      "x-ms-request-id" : "50036bd1-e3ca-4f06-9993-af0e99a78325",
      "Body" : "{\n  \"id\": \"/subscriptions/00000000-0000-0000-0000-000000000000/resourcegroups/javaacsrg91809/providers/Microsoft.ContainerService/managedClusters/aks898583de\",\n  \"location\": \"centralus\",\n  \"name\": \"aks898583de\",\n  \"tags\": {\n   \"tag2\": \"value2\",\n   \"tag3\": \"value3\"\n  },\n  \"type\": \"Microsoft.ContainerService/ManagedClusters\",\n  \"properties\": {\n   \"provisioningState\": \"Updating\",\n   \"powerState\": {\n    \"code\": \"Running\"\n   },\n   \"kubernetesVersion\": \"1.19.11\",\n   \"dnsPrefix\": \"mp1dns28860e\",\n   \"fqdn\": \"mp1dns28860e-028770c0.hcp.centralus.azmk8s.io\",\n   \"azurePortalFQDN\": \"mp1dns28860e-028770c0.portal.hcp.centralus.azmk8s.io\",\n   \"agentPoolProfiles\": [\n    {\n     \"name\": \"ap0171251\",\n     \"count\": 1,\n     \"vmSize\": \"Standard_D2_v2\",\n     \"osDiskSizeGB\": 128,\n     \"osDiskType\": \"Managed\",\n     \"kubeletDiskType\": \"OS\",\n     \"maxPods\": 110,\n     \"type\": \"VirtualMachineScaleSets\",\n     \"provisioningState\": \"Updating\",\n     \"powerState\": {\n      \"code\": \"Running\"\n     },\n     \"orchestratorVersion\": \"1.19.11\",\n     \"nodeLabels\": {},\n     \"mode\": \"System\",\n     \"osType\": \"Linux\",\n     \"osSKU\": \"Ubuntu\",\n     \"nodeImageVersion\": \"AKSUbuntu-1804containerd-2021.06.09\",\n     \"enableFIPS\": false\n    },\n    {\n     \"name\": \"ap1281890\",\n     \"count\": 5,\n     \"vmSize\": \"Standard_A2_v2\",\n     \"osDiskSizeGB\": 128,\n     \"osDiskType\": \"Managed\",\n     \"kubeletDiskType\": \"OS\",\n     \"maxPods\": 110,\n     \"type\": \"VirtualMachineScaleSets\",\n     \"provisioningState\": \"Updating\",\n     \"powerState\": {\n      \"code\": \"Running\"\n     },\n     \"orchestratorVersion\": \"1.19.11\",\n     \"nodeLabels\": {},\n     \"mode\": \"System\",\n     \"osType\": \"Linux\",\n     \"osSKU\": \"Ubuntu\",\n     \"nodeImageVersion\": \"AKSUbuntu-1804containerd-2021.06.09\",\n     \"enableFIPS\": false\n    },\n    {\n     \"name\": \"ap251231d\",\n     \"count\": 1,\n     \"vmSize\": \"Standard_A2_v2\",\n     \"osDiskSizeGB\": 128,\n     \"osDiskType\": \"Managed\",\n     \"kubeletDiskType\": \"OS\",\n     \"maxPods\": 110,\n     \"type\": \"VirtualMachineScaleSets\",\n     \"provisioningState\": \"Updating\",\n     \"powerState\": {\n      \"code\": \"Running\"\n     },\n     \"orchestratorVersion\": \"1.19.11\",\n     \"mode\": \"User\",\n     \"osType\": \"Linux\",\n     \"osSKU\": \"Ubuntu\",\n     \"nodeImageVersion\": \"AKSUbuntu-1804containerd-2021.06.09\",\n     \"enableFIPS\": false\n    }\n   ],\n   \"linuxProfile\": {\n    \"adminUsername\": \"testaks\",\n    \"ssh\": {\n     \"publicKeys\": [\n      {\n       \"keyData\": \"ssh-rsa AAAAB3NzaC1yc2EAAAADAQABAAAAgQCyYP0I1MBsoghEcUSfKC16MDQqXKpkd3JBr6hYWmEImxJse4eyJf761K66PxTcZA1azb/1Q77zpfiSxeSjwFVLZlOVA8Guk/PmX2Q06nj8e3p+QC1ls6Wokj7yNvcNewKgtLqqJcnVTEfe6pTR4+9ENhuA62q8uZCHrNVH4AqbgQ==\"\n      }\n     ]\n    }\n   },\n   \"servicePrincipalProfile\": {\n    \"clientId\": \"09cc0fa8-7726-4f19-9216-8e9b0321cfa2\"\n   },\n   \"nodeResourceGroup\": \"MC_javaacsrg91809_aks898583de_centralus\",\n   \"enableRBAC\": true,\n   \"networkProfile\": {\n    \"networkPlugin\": \"kubenet\",\n    \"loadBalancerSku\": \"Standard\",\n    \"loadBalancerProfile\": {\n     \"managedOutboundIPs\": {\n      \"count\": 1\n     },\n     \"effectiveOutboundIPs\": [\n      {\n       \"id\": \"/subscriptions/00000000-0000-0000-0000-000000000000/resourceGroups/MC_javaacsrg91809_aks898583de_centralus/providers/Microsoft.Network/publicIPAddresses/982c4058-0d2a-4414-80c3-bb3c374589c5\"\n      }\n     ]\n    },\n    \"podCidr\": \"10.244.0.0/16\",\n    \"serviceCidr\": \"10.0.0.0/16\",\n    \"dnsServiceIP\": \"10.0.0.10\",\n    \"dockerBridgeCidr\": \"172.17.0.1/16\",\n    \"outboundType\": \"loadBalancer\"\n   },\n   \"maxAgentPools\": 100\n  },\n  \"sku\": {\n   \"name\": \"Basic\",\n   \"tier\": \"Free\"\n  }\n }",
=======
      "x-ms-request-id" : "ef03b433-51e0-4a33-9a4c-c755d2d0114c",
      "Body" : "{\n  \"name\": \"fecb19aa-c69d-1443-a8f0-2e014ce79af7\",\n  \"status\": \"Succeeded\",\n  \"startTime\": \"2021-08-10T03:18:37.4566666Z\",\n  \"endTime\": \"2021-08-10T03:22:32.6549764Z\"\n }",
>>>>>>> c8d8d71d
      "Content-Type" : "application/json"
    },
    "Exception" : null
  }, {
    "Method" : "GET",
    "Uri" : "http://localhost:1234/subscriptions/00000000-0000-0000-0000-000000000000/resourceGroups/javaacsrg04091/providers/Microsoft.ContainerService/managedClusters/aks6882015f/agentPools/ap2004339?api-version=2021-07-01",
    "Headers" : {
      "User-Agent" : "azsdk-java-com.azure.resourcemanager.resources.fluentcore.policy/null (15.0.1; Windows 10; 10.0)",
      "x-ms-client-request-id" : "d70c76bc-4b03-40ec-8c2b-803a12e11568"
    },
    "Response" : {
      "content-length" : "776",
      "Server" : "nginx",
      "X-Content-Type-Options" : "nosniff",
      "Pragma" : "no-cache",
      "retry-after" : "0",
      "x-ms-ratelimit-remaining-subscription-reads" : "11985",
      "StatusCode" : "200",
      "x-ms-correlation-request-id" : "d1c320c5-c1fb-411e-8f6d-89e099036c30",
      "Date" : "Tue, 10 Aug 2021 03:22:43 GMT",
      "Strict-Transport-Security" : "max-age=31536000; includeSubDomains",
      "Cache-Control" : "no-cache",
      "x-ms-routing-request-id" : "SOUTHEASTASIA:20210810T032244Z:d1c320c5-c1fb-411e-8f6d-89e099036c30",
      "Expires" : "-1",
      "x-ms-request-id" : "3312e05d-f283-4d5b-a94c-1a27fb882a8d",
      "Body" : "{\n  \"id\": \"/subscriptions/00000000-0000-0000-0000-000000000000/resourcegroups/javaacsrg04091/providers/Microsoft.ContainerService/managedClusters/aks6882015f/agentPools/ap2004339\",\n  \"name\": \"ap2004339\",\n  \"type\": \"Microsoft.ContainerService/managedClusters/agentPools\",\n  \"properties\": {\n   \"count\": 1,\n   \"vmSize\": \"Standard_A2_v2\",\n   \"osDiskSizeGB\": 128,\n   \"osDiskType\": \"Managed\",\n   \"kubeletDiskType\": \"OS\",\n   \"maxPods\": 110,\n   \"type\": \"VirtualMachineScaleSets\",\n   \"scaleDownMode\": \"Delete\",\n   \"provisioningState\": \"Succeeded\",\n   \"powerState\": {\n    \"code\": \"Running\"\n   },\n   \"orchestratorVersion\": \"1.20.7\",\n   \"mode\": \"User\",\n   \"osType\": \"Linux\",\n   \"osSKU\": \"Ubuntu\",\n   \"nodeImageVersion\": \"AKSUbuntu-1804containerd-2021.07.17\",\n   \"enableFIPS\": false\n  }\n }",
      "Content-Type" : "application/json"
    },
    "Exception" : null
  }, {
    "Method" : "PUT",
    "Uri" : "http://localhost:1234/subscriptions/00000000-0000-0000-0000-000000000000/resourceGroups/javaacsrg04091/providers/Microsoft.ContainerService/managedClusters/aks6882015f?api-version=2021-07-01",
    "Headers" : {
      "User-Agent" : "azsdk-java-com.azure.resourcemanager.containerservice/2.7.0-beta.1 (15.0.1; Windows 10; 10.0)",
      "x-ms-client-request-id" : "32d29609-4608-4e13-baa2-b95d98bd7663",
      "Content-Type" : "application/json"
    },
    "Response" : {
      "content-length" : "3568",
      "Server" : "nginx",
      "X-Content-Type-Options" : "nosniff",
      "x-ms-ratelimit-remaining-subscription-writes" : "1199",
      "Pragma" : "no-cache",
      "retry-after" : "0",
      "StatusCode" : "200",
      "x-ms-correlation-request-id" : "44121f57-d7ab-42f5-a160-5a19ca52c194",
      "Date" : "Tue, 10 Aug 2021 03:22:50 GMT",
      "Strict-Transport-Security" : "max-age=31536000; includeSubDomains",
      "Cache-Control" : "no-cache",
      "x-ms-routing-request-id" : "SOUTHEASTASIA:20210810T032251Z:44121f57-d7ab-42f5-a160-5a19ca52c194",
      "Expires" : "-1",
      "Azure-AsyncOperation" : "http://localhost:1234/subscriptions/00000000-0000-0000-0000-000000000000/providers/Microsoft.ContainerService/locations/centralus/operations/8b4484e3-5f64-40a4-89ab-9e7ffea570c0?api-version=2017-08-31",
      "x-ms-request-id" : "8b4484e3-5f64-40a4-89ab-9e7ffea570c0",
      "Body" : "{\n  \"id\": \"/subscriptions/00000000-0000-0000-0000-000000000000/resourcegroups/javaacsrg04091/providers/Microsoft.ContainerService/managedClusters/aks6882015f\",\n  \"location\": \"centralus\",\n  \"name\": \"aks6882015f\",\n  \"tags\": {\n   \"tag2\": \"value2\",\n   \"tag3\": \"value3\"\n  },\n  \"type\": \"Microsoft.ContainerService/ManagedClusters\",\n  \"properties\": {\n   \"provisioningState\": \"Updating\",\n   \"powerState\": {\n    \"code\": \"Running\"\n   },\n   \"kubernetesVersion\": \"1.20.7\",\n   \"dnsPrefix\": \"mp1dns455458\",\n   \"fqdn\": \"mp1dns455458-f3dc4b67.hcp.centralus.azmk8s.io\",\n   \"azurePortalFQDN\": \"mp1dns455458-f3dc4b67.portal.hcp.centralus.azmk8s.io\",\n   \"agentPoolProfiles\": [\n    {\n     \"name\": \"ap0868407\",\n     \"count\": 1,\n     \"vmSize\": \"Standard_F4s_v2\",\n     \"osDiskSizeGB\": 30,\n     \"osDiskType\": \"Ephemeral\",\n     \"kubeletDiskType\": \"Temporary\",\n     \"maxPods\": 110,\n     \"type\": \"VirtualMachineScaleSets\",\n     \"provisioningState\": \"Updating\",\n     \"powerState\": {\n      \"code\": \"Running\"\n     },\n     \"orchestratorVersion\": \"1.20.7\",\n     \"nodeLabels\": {},\n     \"mode\": \"System\",\n     \"osType\": \"Linux\",\n     \"osSKU\": \"Ubuntu\",\n     \"nodeImageVersion\": \"AKSUbuntu-1804gen2containerd-2021.07.17\",\n     \"enableFIPS\": false\n    },\n    {\n     \"name\": \"ap1870853\",\n     \"count\": 2,\n     \"vmSize\": \"Standard_A2_v2\",\n     \"osDiskSizeGB\": 128,\n     \"osDiskType\": \"Managed\",\n     \"kubeletDiskType\": \"OS\",\n     \"maxPods\": 110,\n     \"type\": \"VirtualMachineScaleSets\",\n     \"provisioningState\": \"Updating\",\n     \"powerState\": {\n      \"code\": \"Running\"\n     },\n     \"orchestratorVersion\": \"1.20.7\",\n     \"nodeLabels\": {},\n     \"mode\": \"System\",\n     \"osType\": \"Linux\",\n     \"osSKU\": \"Ubuntu\",\n     \"nodeImageVersion\": \"AKSUbuntu-1804containerd-2021.07.17\",\n     \"enableFIPS\": false\n    },\n    {\n     \"name\": \"ap2004339\",\n     \"count\": 1,\n     \"vmSize\": \"Standard_A2_v2\",\n     \"osDiskSizeGB\": 128,\n     \"osDiskType\": \"Managed\",\n     \"kubeletDiskType\": \"OS\",\n     \"maxPods\": 110,\n     \"type\": \"VirtualMachineScaleSets\",\n     \"scaleDownMode\": \"Delete\",\n     \"provisioningState\": \"Updating\",\n     \"powerState\": {\n      \"code\": \"Running\"\n     },\n     \"orchestratorVersion\": \"1.20.7\",\n     \"mode\": \"User\",\n     \"osType\": \"Linux\",\n     \"osSKU\": \"Ubuntu\",\n     \"nodeImageVersion\": \"AKSUbuntu-1804containerd-2021.07.17\",\n     \"enableFIPS\": false\n    }\n   ],\n   \"linuxProfile\": {\n    \"adminUsername\": \"testaks\",\n    \"ssh\": {\n     \"publicKeys\": [\n      {\n       \"keyData\": \"ssh-rsa AAAAB3NzaC1yc2EAAAADAQABAAAAgQCGFRAAj4NNnLdUntTHxuhI1P05fnUq12c6z+t070VEs59aYr9ad8wAW4qaYR4Aa+Z39zAzJtGZRwcBPCBSyDLzZZE8B2Wmxpq9kLN4hv6E6yUIAONjPU9D37qdXyVc74wfOl09O6oUzL8yVMPR6CHyQx0iT8TULmKjiAvfrXyRAw==\"\n      }\n     ]\n    }\n   },\n   \"servicePrincipalProfile\": {\n    \"clientId\": \"09cc0fa8-7726-4f19-9216-8e9b0321cfa2\"\n   },\n   \"nodeResourceGroup\": \"MC_javaacsrg04091_aks6882015f_centralus\",\n   \"enableRBAC\": true,\n   \"networkProfile\": {\n    \"networkPlugin\": \"kubenet\",\n    \"loadBalancerSku\": \"Standard\",\n    \"loadBalancerProfile\": {\n     \"managedOutboundIPs\": {\n      \"count\": 1\n     },\n     \"effectiveOutboundIPs\": [\n      {\n       \"id\": \"/subscriptions/00000000-0000-0000-0000-000000000000/resourceGroups/MC_javaacsrg04091_aks6882015f_centralus/providers/Microsoft.Network/publicIPAddresses/71593489-28c3-4545-9ee5-981654deb2c3\"\n      }\n     ]\n    },\n    \"podCidr\": \"10.244.0.0/16\",\n    \"serviceCidr\": \"10.0.0.0/16\",\n    \"dnsServiceIP\": \"10.0.0.10\",\n    \"dockerBridgeCidr\": \"172.17.0.1/16\",\n    \"outboundType\": \"loadBalancer\"\n   },\n   \"maxAgentPools\": 100\n  },\n  \"sku\": {\n   \"name\": \"Basic\",\n   \"tier\": \"Free\"\n  }\n }",
      "Content-Type" : "application/json"
    },
    "Exception" : null
  }, {
    "Method" : "GET",
    "Uri" : "http://localhost:1234/subscriptions/00000000-0000-0000-0000-000000000000/providers/Microsoft.ContainerService/locations/centralus/operations/8b4484e3-5f64-40a4-89ab-9e7ffea570c0?api-version=2017-08-31",
    "Headers" : {
      "User-Agent" : "azsdk-java-com.azure.resourcemanager.resources.fluentcore.policy/null (15.0.1; Windows 10; 10.0)",
      "x-ms-client-request-id" : "8b25a135-af67-4340-8fd3-85a7a01732b6"
    },
    "Response" : {
      "content-length" : "126",
      "Server" : "nginx",
      "X-Content-Type-Options" : "nosniff",
      "Pragma" : "no-cache",
      "retry-after" : "0",
      "x-ms-ratelimit-remaining-subscription-reads" : "11982",
      "StatusCode" : "200",
      "x-ms-correlation-request-id" : "9341f29e-e953-4e53-954f-90ca8cc5075e",
      "Date" : "Tue, 10 Aug 2021 03:23:20 GMT",
      "Strict-Transport-Security" : "max-age=31536000; includeSubDomains",
      "Cache-Control" : "no-cache",
      "x-ms-routing-request-id" : "SOUTHEASTASIA:20210810T032321Z:9341f29e-e953-4e53-954f-90ca8cc5075e",
      "Expires" : "-1",
      "x-ms-request-id" : "ebd2986f-b118-4ffd-adc8-8cf3c1b00b0a",
      "Body" : "{\n  \"name\": \"e384448b-645f-a440-89ab-9e7ffea570c0\",\n  \"status\": \"InProgress\",\n  \"startTime\": \"2021-08-10T03:22:47.6133333Z\"\n }",
      "Content-Type" : "application/json"
    },
    "Exception" : null
  }, {
    "Method" : "GET",
    "Uri" : "http://localhost:1234/subscriptions/00000000-0000-0000-0000-000000000000/providers/Microsoft.ContainerService/locations/centralus/operations/8b4484e3-5f64-40a4-89ab-9e7ffea570c0?api-version=2017-08-31",
    "Headers" : {
      "User-Agent" : "azsdk-java-com.azure.resourcemanager.resources.fluentcore.policy/null (15.0.1; Windows 10; 10.0)",
      "x-ms-client-request-id" : "134fea7e-5416-44e1-b7fa-0113fc619770"
    },
    "Response" : {
      "content-length" : "126",
      "Server" : "nginx",
      "X-Content-Type-Options" : "nosniff",
      "Pragma" : "no-cache",
      "retry-after" : "0",
      "x-ms-ratelimit-remaining-subscription-reads" : "11984",
      "StatusCode" : "200",
      "x-ms-correlation-request-id" : "f1c3089c-a48c-45a0-8a45-16c82b186ac7",
      "Date" : "Tue, 10 Aug 2021 03:23:52 GMT",
      "Strict-Transport-Security" : "max-age=31536000; includeSubDomains",
      "Cache-Control" : "no-cache",
      "x-ms-routing-request-id" : "SOUTHEASTASIA:20210810T032352Z:f1c3089c-a48c-45a0-8a45-16c82b186ac7",
      "Expires" : "-1",
      "x-ms-request-id" : "5b76417b-1d32-4c04-b700-dd9def280f48",
      "Body" : "{\n  \"name\": \"e384448b-645f-a440-89ab-9e7ffea570c0\",\n  \"status\": \"InProgress\",\n  \"startTime\": \"2021-08-10T03:22:47.6133333Z\"\n }",
      "Content-Type" : "application/json"
    },
    "Exception" : null
  }, {
    "Method" : "GET",
    "Uri" : "http://localhost:1234/subscriptions/00000000-0000-0000-0000-000000000000/providers/Microsoft.ContainerService/locations/centralus/operations/8b4484e3-5f64-40a4-89ab-9e7ffea570c0?api-version=2017-08-31",
    "Headers" : {
      "User-Agent" : "azsdk-java-com.azure.resourcemanager.resources.fluentcore.policy/null (15.0.1; Windows 10; 10.0)",
      "x-ms-client-request-id" : "b4ad8b23-c309-4788-9104-b51cf828079f"
    },
    "Response" : {
      "content-length" : "126",
      "Server" : "nginx",
      "X-Content-Type-Options" : "nosniff",
      "Pragma" : "no-cache",
      "retry-after" : "0",
      "x-ms-ratelimit-remaining-subscription-reads" : "11981",
      "StatusCode" : "200",
      "x-ms-correlation-request-id" : "329aefdd-c267-494f-b5ab-b16acccfaa60",
      "Date" : "Tue, 10 Aug 2021 03:24:22 GMT",
      "Strict-Transport-Security" : "max-age=31536000; includeSubDomains",
      "Cache-Control" : "no-cache",
      "x-ms-routing-request-id" : "SOUTHEASTASIA:20210810T032423Z:329aefdd-c267-494f-b5ab-b16acccfaa60",
      "Expires" : "-1",
      "x-ms-request-id" : "701bcb82-ee1b-4bf9-b765-5d20df8a80da",
      "Body" : "{\n  \"name\": \"e384448b-645f-a440-89ab-9e7ffea570c0\",\n  \"status\": \"InProgress\",\n  \"startTime\": \"2021-08-10T03:22:47.6133333Z\"\n }",
      "Content-Type" : "application/json"
    },
    "Exception" : null
  }, {
    "Method" : "GET",
    "Uri" : "http://localhost:1234/subscriptions/00000000-0000-0000-0000-000000000000/providers/Microsoft.ContainerService/locations/centralus/operations/8b4484e3-5f64-40a4-89ab-9e7ffea570c0?api-version=2017-08-31",
    "Headers" : {
      "User-Agent" : "azsdk-java-com.azure.resourcemanager.resources.fluentcore.policy/null (15.0.1; Windows 10; 10.0)",
      "x-ms-client-request-id" : "bddd3d17-691f-4181-b792-8bdb28b032d5"
    },
    "Response" : {
      "content-length" : "126",
      "Server" : "nginx",
      "X-Content-Type-Options" : "nosniff",
      "Pragma" : "no-cache",
      "retry-after" : "0",
      "x-ms-ratelimit-remaining-subscription-reads" : "11980",
      "StatusCode" : "200",
      "x-ms-correlation-request-id" : "cd7f249b-40ac-4e53-9808-f777fd8dba67",
      "Date" : "Tue, 10 Aug 2021 03:24:52 GMT",
      "Strict-Transport-Security" : "max-age=31536000; includeSubDomains",
      "Cache-Control" : "no-cache",
      "x-ms-routing-request-id" : "SOUTHEASTASIA:20210810T032453Z:cd7f249b-40ac-4e53-9808-f777fd8dba67",
      "Expires" : "-1",
      "x-ms-request-id" : "7183e837-3a62-4f04-acc4-78710a1fdbf7",
      "Body" : "{\n  \"name\": \"e384448b-645f-a440-89ab-9e7ffea570c0\",\n  \"status\": \"InProgress\",\n  \"startTime\": \"2021-08-10T03:22:47.6133333Z\"\n }",
      "Content-Type" : "application/json"
    },
    "Exception" : null
  }, {
    "Method" : "GET",
    "Uri" : "http://localhost:1234/subscriptions/00000000-0000-0000-0000-000000000000/providers/Microsoft.ContainerService/locations/centralus/operations/8b4484e3-5f64-40a4-89ab-9e7ffea570c0?api-version=2017-08-31",
    "Headers" : {
      "User-Agent" : "azsdk-java-com.azure.resourcemanager.resources.fluentcore.policy/null (15.0.1; Windows 10; 10.0)",
      "x-ms-client-request-id" : "705003f3-f6e4-4636-a38a-b775f0570a81"
    },
    "Response" : {
      "content-length" : "126",
      "Server" : "nginx",
      "X-Content-Type-Options" : "nosniff",
      "Pragma" : "no-cache",
      "retry-after" : "0",
      "x-ms-ratelimit-remaining-subscription-reads" : "11983",
      "StatusCode" : "200",
      "x-ms-correlation-request-id" : "5a64064a-2e99-4c07-9dbe-0ca62b0b8d64",
      "Date" : "Tue, 10 Aug 2021 03:25:24 GMT",
      "Strict-Transport-Security" : "max-age=31536000; includeSubDomains",
      "Cache-Control" : "no-cache",
      "x-ms-routing-request-id" : "SOUTHEASTASIA:20210810T032524Z:5a64064a-2e99-4c07-9dbe-0ca62b0b8d64",
      "Expires" : "-1",
      "x-ms-request-id" : "22b60236-4f48-4dee-91d8-1371491317a5",
      "Body" : "{\n  \"name\": \"e384448b-645f-a440-89ab-9e7ffea570c0\",\n  \"status\": \"InProgress\",\n  \"startTime\": \"2021-08-10T03:22:47.6133333Z\"\n }",
      "Content-Type" : "application/json"
    },
    "Exception" : null
  }, {
    "Method" : "GET",
    "Uri" : "http://localhost:1234/subscriptions/00000000-0000-0000-0000-000000000000/providers/Microsoft.ContainerService/locations/centralus/operations/8b4484e3-5f64-40a4-89ab-9e7ffea570c0?api-version=2017-08-31",
    "Headers" : {
      "User-Agent" : "azsdk-java-com.azure.resourcemanager.resources.fluentcore.policy/null (15.0.1; Windows 10; 10.0)",
      "x-ms-client-request-id" : "0adc5369-d2ed-4c16-800b-5fe2eb636f92"
    },
    "Response" : {
      "content-length" : "169",
      "Server" : "nginx",
      "X-Content-Type-Options" : "nosniff",
      "Pragma" : "no-cache",
      "retry-after" : "0",
      "x-ms-ratelimit-remaining-subscription-reads" : "11979",
      "StatusCode" : "200",
      "x-ms-correlation-request-id" : "71fbb3ed-2387-4b31-926d-0fe322fb545c",
      "Date" : "Tue, 10 Aug 2021 03:25:55 GMT",
      "Strict-Transport-Security" : "max-age=31536000; includeSubDomains",
      "Cache-Control" : "no-cache",
      "x-ms-routing-request-id" : "SOUTHEASTASIA:20210810T032555Z:71fbb3ed-2387-4b31-926d-0fe322fb545c",
      "Expires" : "-1",
      "x-ms-request-id" : "79e6ad59-8966-4a28-973d-18923a18465b",
      "Body" : "{\n  \"name\": \"e384448b-645f-a440-89ab-9e7ffea570c0\",\n  \"status\": \"Succeeded\",\n  \"startTime\": \"2021-08-10T03:22:47.6133333Z\",\n  \"endTime\": \"2021-08-10T03:25:29.318122Z\"\n }",
      "Content-Type" : "application/json"
    },
    "Exception" : null
  }, {
    "Method" : "GET",
<<<<<<< HEAD
    "Uri" : "http://localhost:1234/subscriptions/00000000-0000-0000-0000-000000000000/resourceGroups/javaacsrg91809/providers/Microsoft.ContainerService/managedClusters/aks898583de?api-version=2021-07-01",
=======
    "Uri" : "http://localhost:1234/subscriptions/00000000-0000-0000-0000-000000000000/resourceGroups/javaacsrg04091/providers/Microsoft.ContainerService/managedClusters/aks6882015f?api-version=2021-07-01",
>>>>>>> c8d8d71d
    "Headers" : {
      "User-Agent" : "azsdk-java-com.azure.resourcemanager.resources.fluentcore.policy/null (15.0.1; Windows 10; 10.0)",
      "x-ms-client-request-id" : "c743aee9-a9cb-4d25-98d8-89895d56136f"
    },
    "Response" : {
      "content-length" : "3572",
      "Server" : "nginx",
      "X-Content-Type-Options" : "nosniff",
      "Pragma" : "no-cache",
      "retry-after" : "0",
      "x-ms-ratelimit-remaining-subscription-reads" : "11978",
      "StatusCode" : "200",
      "x-ms-correlation-request-id" : "871ff0d3-42da-46b6-8b3b-3fd67f063a24",
      "Date" : "Tue, 10 Aug 2021 03:25:55 GMT",
      "Strict-Transport-Security" : "max-age=31536000; includeSubDomains",
      "Cache-Control" : "no-cache",
      "x-ms-routing-request-id" : "SOUTHEASTASIA:20210810T032556Z:871ff0d3-42da-46b6-8b3b-3fd67f063a24",
      "Expires" : "-1",
      "x-ms-request-id" : "60f42634-1097-46e0-a68e-ab9dcb59e2d7",
      "Body" : "{\n  \"id\": \"/subscriptions/00000000-0000-0000-0000-000000000000/resourcegroups/javaacsrg04091/providers/Microsoft.ContainerService/managedClusters/aks6882015f\",\n  \"location\": \"centralus\",\n  \"name\": \"aks6882015f\",\n  \"tags\": {\n   \"tag2\": \"value2\",\n   \"tag3\": \"value3\"\n  },\n  \"type\": \"Microsoft.ContainerService/ManagedClusters\",\n  \"properties\": {\n   \"provisioningState\": \"Succeeded\",\n   \"powerState\": {\n    \"code\": \"Running\"\n   },\n   \"kubernetesVersion\": \"1.20.7\",\n   \"dnsPrefix\": \"mp1dns455458\",\n   \"fqdn\": \"mp1dns455458-f3dc4b67.hcp.centralus.azmk8s.io\",\n   \"azurePortalFQDN\": \"mp1dns455458-f3dc4b67.portal.hcp.centralus.azmk8s.io\",\n   \"agentPoolProfiles\": [\n    {\n     \"name\": \"ap0868407\",\n     \"count\": 1,\n     \"vmSize\": \"Standard_F4s_v2\",\n     \"osDiskSizeGB\": 30,\n     \"osDiskType\": \"Ephemeral\",\n     \"kubeletDiskType\": \"Temporary\",\n     \"maxPods\": 110,\n     \"type\": \"VirtualMachineScaleSets\",\n     \"provisioningState\": \"Succeeded\",\n     \"powerState\": {\n      \"code\": \"Running\"\n     },\n     \"orchestratorVersion\": \"1.20.7\",\n     \"nodeLabels\": {},\n     \"mode\": \"System\",\n     \"osType\": \"Linux\",\n     \"osSKU\": \"Ubuntu\",\n     \"nodeImageVersion\": \"AKSUbuntu-1804gen2containerd-2021.07.17\",\n     \"enableFIPS\": false\n    },\n    {\n     \"name\": \"ap1870853\",\n     \"count\": 2,\n     \"vmSize\": \"Standard_A2_v2\",\n     \"osDiskSizeGB\": 128,\n     \"osDiskType\": \"Managed\",\n     \"kubeletDiskType\": \"OS\",\n     \"maxPods\": 110,\n     \"type\": \"VirtualMachineScaleSets\",\n     \"provisioningState\": \"Succeeded\",\n     \"powerState\": {\n      \"code\": \"Running\"\n     },\n     \"orchestratorVersion\": \"1.20.7\",\n     \"nodeLabels\": {},\n     \"mode\": \"System\",\n     \"osType\": \"Linux\",\n     \"osSKU\": \"Ubuntu\",\n     \"nodeImageVersion\": \"AKSUbuntu-1804containerd-2021.07.17\",\n     \"enableFIPS\": false\n    },\n    {\n     \"name\": \"ap2004339\",\n     \"count\": 1,\n     \"vmSize\": \"Standard_A2_v2\",\n     \"osDiskSizeGB\": 128,\n     \"osDiskType\": \"Managed\",\n     \"kubeletDiskType\": \"OS\",\n     \"maxPods\": 110,\n     \"type\": \"VirtualMachineScaleSets\",\n     \"scaleDownMode\": \"Delete\",\n     \"provisioningState\": \"Succeeded\",\n     \"powerState\": {\n      \"code\": \"Running\"\n     },\n     \"orchestratorVersion\": \"1.20.7\",\n     \"mode\": \"User\",\n     \"osType\": \"Linux\",\n     \"osSKU\": \"Ubuntu\",\n     \"nodeImageVersion\": \"AKSUbuntu-1804containerd-2021.07.17\",\n     \"enableFIPS\": false\n    }\n   ],\n   \"linuxProfile\": {\n    \"adminUsername\": \"testaks\",\n    \"ssh\": {\n     \"publicKeys\": [\n      {\n       \"keyData\": \"ssh-rsa AAAAB3NzaC1yc2EAAAADAQABAAAAgQCGFRAAj4NNnLdUntTHxuhI1P05fnUq12c6z+t070VEs59aYr9ad8wAW4qaYR4Aa+Z39zAzJtGZRwcBPCBSyDLzZZE8B2Wmxpq9kLN4hv6E6yUIAONjPU9D37qdXyVc74wfOl09O6oUzL8yVMPR6CHyQx0iT8TULmKjiAvfrXyRAw==\"\n      }\n     ]\n    }\n   },\n   \"servicePrincipalProfile\": {\n    \"clientId\": \"09cc0fa8-7726-4f19-9216-8e9b0321cfa2\"\n   },\n   \"nodeResourceGroup\": \"MC_javaacsrg04091_aks6882015f_centralus\",\n   \"enableRBAC\": true,\n   \"networkProfile\": {\n    \"networkPlugin\": \"kubenet\",\n    \"loadBalancerSku\": \"Standard\",\n    \"loadBalancerProfile\": {\n     \"managedOutboundIPs\": {\n      \"count\": 1\n     },\n     \"effectiveOutboundIPs\": [\n      {\n       \"id\": \"/subscriptions/00000000-0000-0000-0000-000000000000/resourceGroups/MC_javaacsrg04091_aks6882015f_centralus/providers/Microsoft.Network/publicIPAddresses/71593489-28c3-4545-9ee5-981654deb2c3\"\n      }\n     ]\n    },\n    \"podCidr\": \"10.244.0.0/16\",\n    \"serviceCidr\": \"10.0.0.0/16\",\n    \"dnsServiceIP\": \"10.0.0.10\",\n    \"dockerBridgeCidr\": \"172.17.0.1/16\",\n    \"outboundType\": \"loadBalancer\"\n   },\n   \"maxAgentPools\": 100\n  },\n  \"sku\": {\n   \"name\": \"Basic\",\n   \"tier\": \"Free\"\n  }\n }",
      "Content-Type" : "application/json"
    },
    "Exception" : null
  }, {
    "Method" : "POST",
<<<<<<< HEAD
    "Uri" : "http://localhost:1234/subscriptions/00000000-0000-0000-0000-000000000000/resourceGroups/javaacsrg91809/providers/Microsoft.ContainerService/managedClusters/aks898583de/listClusterUserCredential?api-version=2021-07-01",
=======
    "Uri" : "http://localhost:1234/subscriptions/00000000-0000-0000-0000-000000000000/resourceGroups/javaacsrg04091/providers/Microsoft.ContainerService/managedClusters/aks6882015f/listClusterAdminCredential?api-version=2021-07-01",
>>>>>>> c8d8d71d
    "Headers" : {
      "User-Agent" : "azsdk-java-com.azure.resourcemanager.containerservice/2.7.0-beta.1 (15.0.1; Windows 10; 10.0)",
      "x-ms-client-request-id" : "8a8fd9d7-197d-4474-986c-56dc13e849cd",
      "Content-Type" : "application/json"
    },
    "Response" : {
      "content-length" : "13025",
      "Server" : "nginx",
      "X-Content-Type-Options" : "nosniff",
      "x-ms-ratelimit-remaining-subscription-writes" : "1197",
      "Pragma" : "no-cache",
      "retry-after" : "0",
      "StatusCode" : "200",
      "x-ms-correlation-request-id" : "f195085c-6d4a-412d-a516-76810e998b8d",
      "Date" : "Tue, 10 Aug 2021 03:25:55 GMT",
      "Strict-Transport-Security" : "max-age=31536000; includeSubDomains",
      "Cache-Control" : "no-cache",
      "x-ms-routing-request-id" : "SOUTHEASTASIA:20210810T032556Z:f195085c-6d4a-412d-a516-76810e998b8d",
      "Expires" : "-1",
      "x-ms-request-id" : "b3b0f0b8-e130-42f0-8ddf-f109e599082d",
      "Body" : "{\n  \"kubeconfigs\": [\n   {\n    \"name\": \"clusterAdmin\",\n    \"value\": \"YXBpVmVyc2lvbjogdjEKY2x1c3RlcnM6Ci0gY2x1c3RlcjoKICAgIGNlcnRpZmljYXRlLWF1dGhvcml0eS1kYXRhOiBMUzB0TFMxQ1JVZEpUaUJEUlZKVVNVWkpRMEZVUlMwdExTMHRDazFKU1VVMlJFTkRRWFJEWjBGM1NVSkJaMGxSV0V4WmRFczVjMkZyY0hWaVNIVklaRTFyY0dwbWVrRk9RbWRyY1docmFVYzVkekJDUVZGelJrRkVRVTRLVFZGemQwTlJXVVJXVVZGRVJYZEthbGxVUVdkR2R6QjVUVlJCTkUxVVFYZE5hbFUxVFdwa1lVZEJPSGxOUkZWNFRVUm5lRTFFUVhwTlJHdDVUakZ2ZHdwRVZFVk1UVUZyUjBFeFZVVkJlRTFEV1RKRmQyZG5TV2xOUVRCSFExTnhSMU5KWWpORVVVVkNRVkZWUVVFMFNVTkVkMEYzWjJkSlMwRnZTVU5CVVVNeENqbDFRMUJvZFhaWWVIUkdRVmxZUjFSclYzZHdWazB4VEVkM2JsVlNka1JXU0VkcVJreHNSM0oyWTBsTVEwaGFZamxoTW5KYU4ySnJNMVp6V21Wd2VGY0tkMmhDZEZkV1dqQXlhMFJHUlhaVU9EZGtka0VyTm1KMU1scDRRVkpPZEZGUFVISmlTamRCWlU1ak5GTXlUblo0Wm5JdlNURjFRMmhhTVZKemMwMTRTZ3B1VUhadVFqRnFNMDAyUVRsRFZHSnBZMXBVVUdoa2RUVTNhakF4YWpWYVZuWTNTRkZqT1djMlVuZ3JabWg2YUhwdGFVY3dUVXAxU2xaSFJFbFRaRGwzQ210bU0wdzBhRUpHYlVsWGRVNHdLMjluTUZvNFNUSk5ZVlZxWVd4QlJWbE9OWEl2TTNOVk9XUXhZak5wVURaaVJubzBPRWhSZUU1RGNqbHdWRlk0Y1hvS05VeFRWRFJrYUZwdE1XOTNOak42ZG5WSVJ6TTJPWHBhZUVaclpEZEdTa28wUTBsNGJGcHJhamRvWlRjclZERnFiMmR2YTB0YVl6RjNVSFpNYkZjMlF3cENMMU0zVWpGblNXbzVWelZIYlhKMGNHRjRjMjlQYjNKbVoyRlJlV0pKYzIxV01VWkhjSFV4ZEdscmIwc3dUSGRCTWpKWlVtZGphRlpCVFZkYU9VSmxDa0Y0ZG5JeWJTdDZPVEZpYm05U1QyMXVibVJpV21WbU9FcE9VeXRUWVd0WGJYUmFXVmRNV1VkNmQwVTJNVlJGZW5KTk9UZHFaMVJEVjBKRFZsVnhNRFlLWVc1d2RVOHhXV3Q2YWtoNFZtZG1aU3RTYmtFd1JXZHJNV3hJUWpkcVRqaFFNR2RRTTNobk1Wb3daVGRITDNsM1RITnRaRmhET0ZkU1VHRTRXRGQ1ZWdwdmNHVmhOMEZvVFVGNmVqbEhabEoyVkdaMGJGQjFWR2cyUlcxVlQzTnlUbXd3TTFWUGIwbEdTMGRWWW1OYU9VZHlXSFZyTWtOMVMybzJURWRJYUdkcENuUkhSSEJTWms1bWRFUk1lbEZvVTJsUFUyeDZlV0phV210b1lraEpTVEoyTVdGbk1UVkthVzFaU213d01EZzBPQzh6VTBJemRrWkNaM2RsV25SSVJFTUtXa0ZFU2tKdVUzZE9WM3BTZFVOU1dsRkpOR3ByWVdGa1RrZE5OM1JwT0hOek9VZHpLMDlDUlZKM1NVUkJVVUZDYnpCSmQxRkVRVTlDWjA1V1NGRTRRZ3BCWmpoRlFrRk5RMEZ4VVhkRWQxbEVWbEl3VkVGUlNDOUNRVlYzUVhkRlFpOTZRV1JDWjA1V1NGRTBSVVpuVVZWd05HZHdURTFzV1ZocE1GWnhUVE41Q2t0bk1EVnZjMWxLWmxkSmQwUlJXVXBMYjFwSmFIWmpUa0ZSUlV4Q1VVRkVaMmRKUWtGTFpFZFlabVJKT1hWQ1ZrSnliRkZRZFZJd2FWZHVkVTVNY0hRS1dqVjZaMm81ZUhadVRHTlVVbVEzVEdKNFNuTnRWRk16TUd0RmVucEJlVWhpVkhCd1ZEWk5XVnBrVGtjck1VNTRRVFJTVGt4NllrcFBXVkkyVjFCVmFncGpZVzE2VlhoUU9FTndURk5IVTNkRUwwZEtVbEJvUlcxMVRYZFZVMjlrSzBoYVQwUnlZbE1yVUdsUVYwaHJNa0YyTDJZemVYSlJiblpaV25KMVV6YzVDbWQyTlVGNWQwdG1aREowVVVwaE4wdzNUelpGZUVSdVFtdG1jRGMyTlRZdlZIQjFZMko2YWxkSVYxQnBTaXQ0Vkc5YVNFZHlaM2wxVFNzMEwycHRaRTRLVGxZeFpFUklSSFJUZW1FME1VMDJZVzVETDNBelRtVXhZMEZSTmtKeVpFNWtla0pZZDFVMVpHeDBZV0ZUWlhoUlJYWmpTbkJIVG1sbmFETmxiVXRrVkFwdlRuZE5ZMjlKWm1NeFMzVlZiVFJpUWpsUU0wZE1kWEZPY2tsNU1tWk9kRk5hWnk5NU9XeGFUMEp5VlVFM1prSnpXbFk1UjFOV1ZTdDZhM2RKUW5GeENsWnFia1JNZVVaSWVtaFVMMUpOTTJkMloydGhiMFJRV21zclRrZERiM2x0U1daM1pEUlJVbUpzTDBKWk1HNUJNV2d3UlhaUk1XOWpXbFk1V0hKNWN6a0tkV1ZKWkVzclluRlJPWFY2YW01SWQyZFNOMko2V1VSeGRsSm9NeXQzU1RnMWRGVldiMEp5WW1OU2REQkRiVVZ1WkVVeWJsWldWR2hDU1c1WmRDOWhNd3BoYzFsTVZIbzBNRVJIUW0xbFIydFVPQ3QzTDFGQ1ZVaEhOMGRLZGtSbFQxSnFNamQzUkZCemMyNUdUalY1T0dobFJtbHdVMUJXY0hKUWRHaHNLek0zQ2k5WGVIVk9Tbmw0TkhCdGRuVjZabkJZWWpSTWFFazRVamd3Tm01b1dDczJNMVZFWWpKemVqWlVVa1pPUzNrM2FrNUJVMDVNV0VKNWFqZGlVbW94T1dRS2JETllOMmRGV25sdmQxVk9hR1F5Vldac1JWSmtOSFk1U1VGeVZGUnZORXhRTDFCRVduaEdRM0ZpVkhKa1oySlJhRWM0UnpocVJ5ODVjM2c0VHpReVVBcGtlRFZZY0RFMU56SnZia3B0Y0RnNUNpMHRMUzB0UlU1RUlFTkZVbFJKUmtsRFFWUkZMUzB0TFMwSwogICAgc2VydmVyOiBodHRwczovL21wMWRuczQ1NTQ1OC1mM2RjNGI2Ny5oY3AuY2VudHJhbHVzLmF6bWs4cy5pbzo0NDMKICBuYW1lOiBha3M2ODgyMDE1Zgpjb250ZXh0czoKLSBjb250ZXh0OgogICAgY2x1c3RlcjogYWtzNjg4MjAxNWYKICAgIHVzZXI6IGNsdXN0ZXJBZG1pbl9qYXZhYWNzcmcwNDA5MV9ha3M2ODgyMDE1ZgogIG5hbWU6IGFrczY4ODIwMTVmCmN1cnJlbnQtY29udGV4dDogYWtzNjg4MjAxNWYKa2luZDogQ29uZmlnCnByZWZlcmVuY2VzOiB7fQp1c2VyczoKLSBuYW1lOiBjbHVzdGVyQWRtaW5famF2YWFjc3JnMDQwOTFfYWtzNjg4MjAxNWYKICB1c2VyOgogICAgY2xpZW50LWNlcnRpZmljYXRlLWRhdGE6IExTMHRMUzFDUlVkSlRpQkRSVkpVU1VaSlEwRlVSUzB0TFMwdENrMUpTVVpJYWtORFFYZGhaMEYzU1VKQlowbFNRVWxUUms5dVZGRm5TVUZ5V1c5Q2VYcFRXa1JUVGtsM1JGRlpTa3R2V2tsb2RtTk9RVkZGVEVKUlFYY0tSRlJGVEUxQmEwZEJNVlZGUVhoTlExa3lSWGRJYUdOT1RXcEZkMDlFUlhkTlJFa3hUMVJKTTFkb1kwNU5hazEzVDBSRmQwMUVUWGRQVkVrelYycEJkd3BOVW1OM1JsRlpSRlpSVVV0RmR6VjZaVmhPTUZwWE1EWmlWMFo2WkVkV2VXTjZSVlpOUWsxSFFURlZSVUY0VFUxaVYwWjZaRWRXZVZreWVIQmFWelV3Q2sxSlNVTkpha0ZPUW1kcmNXaHJhVWM1ZHpCQ1FWRkZSa0ZCVDBOQlp6aEJUVWxKUTBOblMwTkJaMFZCYlVsUlV6bGllRzVYUm1wT1FXVldjRkJHTW1zS1FYb3pXbTlDUVhKSVltSjFlVEJJWWxJeWN6aE9lVEkwYjNoQ056TlFla1ZSZWxBclVHcEVjRkF2Tms1NldGSkZVMHBtTUdwSEwxUTVWV042WWpSTWRBcFBhREEzVFRoRk5Hb3paRUY2VmxKYU0yOXNiM3AyYTBWamQxTmFNVXBLYlU1UlYwOW1LMDl6VHl0SlpXTnJhbTUyTUhjeFQzWXhOMk5oYmpkNFZWRXJDbTB6WjJka1RqaENZMFpHZVU5WWR5OHhiVVprUVRKb1pTdDZiMVpIYUM5UVYxUkllbnAyYTFkR1NUTnRNRWx3U0RaVGMxRTNaRk5DT1VWdFZsWkVjWFFLTUU1YVNtcDBlakpuWlc5dlZtVmtWRzR4YkZFMFZUUlNURVF5U3l0dmNXSXliM2h5WlVsbWJUVnFZMkZaYjFrMUsyMUVjRUZDYUZsaFkybFhURlZGZVFwSE0xRjVUalZQVG1SUk9URXlNak5tTWtKc1REbE5URlpOYVV4WGJHOVNPRGQyTlhwaVZsQlpUV1IwV1VOV05YTllTWGc1TVZkWmFXeGtSalZoU21WSUNuZHdlV0pNUkdOUFJVNTVZVEZ6VWtoMmFIVkVOV3A1ZG14SlZrUlVabWcxTlZNclIxaDRLM3BMTkhKcFVEZzBWMGhyUjJoa2FWQlJZbXRHZG1SaFltd0tTekZuU2pOWVNqZ3JVVmRVUlcwemJYTkRWVk5QUm1SNFRqSkNSRXhWVlRKdmFGSnhOMVpRYWxBMVowOU5UMFJKV1VsNVZsbG1lbTgwTUhsTFkxSmxOZ3AxWXpGMVVqWmlWVFF5VUVzNFdWcExjSGxYWWxsS2RsQXhZMnBTU2pZeVEzbDJTbUppY0RaYVdsUldMMHBZVWxKbGIwbE5UVGxCYVhST1VFSk9TSFJ2Q2tveVZVZE5jbVZ5Wkd4alJ6RXhjRlYzVEZBMVZETXJaVTAwYTFFMlYxTlRTVmhQTjFsemFXNUpWa1ZUUWsxYVUwRlVaM0V4YTJ0M2VXTmhVbEp2WVZrS2RsZENkMVF2V1RFeGJYQnZXblpLYzBwa1pXZGlhWEYxVm1WTFpFNUhUbTV1VERKc1RYSkJiM1lyWm1OWmMweHJTazgzUWtWSVlVTlViVFJaWVROalJnbzNkbU5HUmxaeWJFNTFVM2h6WjBsT1ZXNXRPV1J3VlVOQmQwVkJRV0ZPVjAxR1VYZEVaMWxFVmxJd1VFRlJTQzlDUVZGRVFXZFhaMDFDVFVkQk1WVmtDa3BSVVUxTlFXOUhRME56UjBGUlZVWkNkMDFEVFVGM1IwRXhWV1JGZDBWQ0wzZFJRMDFCUVhkSWQxbEVWbEl3YWtKQ1ozZEdiMEZWY0RSbmNFeE5iRmtLV0drd1ZuRk5NM2xMWnpBMWIzTlpTbVpYU1hkRVVWbEtTMjlhU1doMlkwNUJVVVZNUWxGQlJHZG5TVUpCU3k4ckswMURPVGxPUlVaNmFrNWpSSHBsTWdwbWVFaFRXVEZ3VkRkblZtMU1hbWxaZERVMldXUjZXblZWTm1OTmJUQTRPRVZhZEdwR1owdFlNVmszWlRoWE5tdzRURVpPZUc5Vk9UTlNka2x3VldVeENsUXdUbmhXZGpSRFlsSkJiekU0WTNCM1JHNUhWMGxLVDAwMVlucEVTaTk1WldOUmJqRlJWVFJDWTNkUE9DOWlhV2gwT0dKYVJuQnpkbWh1Y0Vzd1RYTUtMMGt3Y0RSVFMweHFaVkp5Y0ZkSGEzUlZkSFZpUVRsQ2JrbFJXbVYyZDJGTWJHbExNaXR5WkROTGNsaHNVa2d5VUd0bVNFRTVZV05XYlRNNU5YQnBTUXBtWjIxT1UwbzBNazkwWVhGTFdsTlljVGRRYm5oNldIVXhaM3BCZGxWMmFrOTFNVFZPYVZGTVZURTJTbTlKVlZoalMxcFZkMkl6TUhGVVdrMXlPRkYxQ2pWUlNVMW5WbU5CT1RGeU1WRlllV1J1TWs1c2EzWkNWblF5WWxjeVVHSnhXSG92WnpNd2JWaEdMMVpNVTNkc2VWWmFiRXBHZDJ4cVZUVnVlRGRxZDNVS2VHa3JUbEJsVEdWdE5IQkNNVWRIZDNkNE9EVkRNVmcwZW1OQk1qSnRkeXRYTlRVMVlqZENjRzV0U2s1cGMwSXhiRFZpYzFad2VrOWllRXB3UVRCbU13cHVRbW8xUnpCMmQzSnpXbGxaU0dFMFlYZFFNMVYxVW5WTE1FMWxSV1Z2Y0RSeFVFbG5lR3AxWmt0a1RGRTVhMUI2YWt0UmQxbHBOVzFvZDFWbFRFdHFDamxyZEhSQ01WQXJVMUpVTTBkQ01uVndUMEp0VFZaWFlWZEJlRW8xU3l0WGEwRmFTRWszVkZkQk5uaE9aRkY0ZVZrNWIxRllTbmt6Um5wQ1NHVTJjWFVLVGxsb1Vua3lXa2hLYVhCSE5XTmFWR2xLVlZab00wMVJTSEJrWVRKWmIybGlZMDFEWnk5bWRGbG9TalV3YjJwNVREUnVlVzlDV1hoSE1qSkpTa2xzTmdvdlVFWjJOVUp3Y2xGMlYyNVVjV1U1UWl0RFVWRXZXR2t5T1cxdU1HbzFjRTE2YVVJNGNtZG5SR2M0UTBWQ1lsZHZiMFpvUnpVclZYaEVkemRHYjJobUNqTm1PVmhTU1VZMVFqZHlheTlMY1VzM1MxaE5SMmRZWkFvdExTMHRMVVZPUkNCRFJWSlVTVVpKUTBGVVJTMHRMUzB0Q2c9PQogICAgY2xpZW50LWtleS1kYXRhOiBMUzB0TFMxQ1JVZEpUaUJTVTBFZ1VGSkpWa0ZVUlNCTFJWa3RMUzB0TFFwTlNVbEtTbmRKUWtGQlMwTkJaMFZCYlVsUlV6bGllRzVYUm1wT1FXVldjRkJHTW10QmVqTmFiMEpCY2toaVluVjVNRWhpVWpKek9FNTVNalJ2ZUVJM0NqTlFla1ZSZWxBclVHcEVjRkF2Tms1NldGSkZVMHBtTUdwSEwxUTVWV042WWpSTWRFOW9NRGROT0VVMGFqTmtRWHBXVWxvemIyeHZlblpyUldOM1Uxb0tNVXBLYlU1UlYwOW1LMDl6VHl0SlpXTnJhbTUyTUhjeFQzWXhOMk5oYmpkNFZWRXJiVE5uWjJST09FSmpSa1o1VDFoM0x6RnRSbVJCTW1obEszcHZWZ3BIYUM5UVYxUkllbnAyYTFkR1NUTnRNRWx3U0RaVGMxRTNaRk5DT1VWdFZsWkVjWFF3VGxwS2FuUjZNbWRsYjI5V1pXUlViakZzVVRSVk5GSk1SREpMQ2l0dmNXSXliM2h5WlVsbWJUVnFZMkZaYjFrMUsyMUVjRUZDYUZsaFkybFhURlZGZVVjelVYbE9OVTlPWkZFNU1USXlNMll5UW14TU9VMU1WazFwVEZjS2JHOVNPRGQyTlhwaVZsQlpUV1IwV1VOV05YTllTWGc1TVZkWmFXeGtSalZoU21WSWQzQjVZa3hFWTA5RlRubGhNWE5TU0hab2RVUTFhbmwyYkVsV1JBcFVabWcxTlZNclIxaDRLM3BMTkhKcFVEZzBWMGhyUjJoa2FWQlJZbXRHZG1SaFlteExNV2RLTTFoS09DdFJWMVJGYlROdGMwTlZVMDlHWkhoT01rSkVDa3hWVlRKdmFGSnhOMVpRYWxBMVowOU5UMFJKV1VsNVZsbG1lbTgwTUhsTFkxSmxOblZqTVhWU05tSlZOREpRU3poWldrdHdlVmRpV1VwMlVERmphbElLU2pZeVEzbDJTbUppY0RaYVdsUldMMHBZVWxKbGIwbE5UVGxCYVhST1VFSk9TSFJ2U2pKVlIwMXlaWEprYkdOSE1URndWWGRNVURWVU15dGxUVFJyVVFvMlYxTlRTVmhQTjFsemFXNUpWa1ZUUWsxYVUwRlVaM0V4YTJ0M2VXTmhVbEp2WVZsMlYwSjNWQzlaTVRGdGNHOWFka3B6U21SbFoySnBjWFZXWlV0a0NrNUhUbTV1VERKc1RYSkJiM1lyWm1OWmMweHJTazgzUWtWSVlVTlViVFJaWVROalJqZDJZMFpHVm5Kc1RuVlRlSE5uU1U1VmJtMDVaSEJWUTBGM1JVRUtRVkZMUTBGblFVdDFkMmR0WkM5dlFtTnJXVU5SZVZSVVZsaGtUSEo0WkZoMGNYVkNOMHhSUTFsM1JFNXNjRXh1UVhaWFFuRTFRVGRpVTBaV05WSjFXQXBRY0U4MmNDdDBUVTFGYWpWdWJ6bGlUR2xqU1dzNWFtWnRTMDlsVDJnMVNFNTFiMGN4WjI5bFMwUm5iV1Y0TlM5eFZ5dFNkRUp2Y1hCYU5VSlVjMGhIQ2pVM2NtWm1OM0JMY1dsNE55OW9NbXR3T1RjcmExVnZaMmd2ZFhKeWNHdERRVUZ4TWpNeFVXUkVWWFpyYUc1amJqTlVhMHBxWmpKalJpczNZbmhNVERFS2RHWnlRM1ZZVlhFMlVDOUZVRkExTURkVlYzcGlWbGgyVm1reVUybDJSV281ZUVnd09VRmxaMlUyVldKcFoyOTRkaXM1WmxsSWEyUjRXa1JRYjBvclZBcElSMU16WmpselFWbGFaRVZ6V0hKVVVXVk5LMnhvYkZNeE9IQjRkV2QzY1dOMGR6WkNlblIzYXpsMGVUbGtlWFJRVDFGS1NXZENaRWRNWXpscVdFOU1DbXh4UjFsaFIyeGhVakpXZVZsWlVXTTVjRWR4V0hSSFpUbFZTbU0yUWpabE1EY3ZOVzFDVnpoME4yVklkSE5CVTB4cFdFRXdRMjlwYjNoTGNtTjNLMDRLVEZOamJERTRhbWQyVTFsS1dYbEhkazVzTVRCNE0wTjFZMWRaVkZkSk4zaFVXbFkwT0daSk1HSmFaMEpFYlhOc05WRk9kWHBRTjJOalprdDFhM1F3YUFwMFIzcGtiR2RrVkZwTFpsbFlUREF5VUN0dlRrdFlXRzV4TmprMVZIUjZia1pYWVdkdFRtVjFaRkpXVFdWNlpVeG1XbFZoY0VacldHaE9jM0pxYkdOTkNqSTBSM3A2ZUVoaVdXOTBlVTAzYkRSeGVGTXpPVUo1WlhkRFltUm9UVmg0U1ZGb01UTTBhemh2TjAxeWVUUllOelp1YlhsdldITkdhR05tVFVZMlFXd0tVREF6VEhOWlFUZExjbG80TW1OVGRVZzJTRmN6WWxoNWRFNTBTSGhZU0VaeFVXVllTaXR5Ym5aV1IwWjZUelpqV1daR2VrOW9PVE5KV2pWWFIzQnNiQXBGS3pWSVV6RkRXbFpMV1d0YVRDOTZlakpoZEUxdGMybElPVGhPZDJ0RlFuRnFOMlZWWVhNdlowMUdhVTUwWnpKS1VVdERRVkZGUVhkb1lsSTBNVU55Q2pZMVNIVkplRUp4YWtWRlExVnVXWFJvZFVNdmMzTllkVWwyVVZobGJqTm1NV2t3UXpoa05uUkNMMlJTYWtjMFUydFFkbVpFYVdOV1RHdHBZV0pPV0hNS1lqa3JabGxaYWtkdlRsaHVRVkUxYTJWc1EzSlhibXdyY1cxd1YzY3lWSGRyVEdWclVFMW9WbGRWUWxSUk4zSXpOV0k0ZGpKblNXSkNVSHBEWVZkTE1BcHRVVE5QUVRCT1VsaENkVmRHVlM5WVJYWkZLMmxDSzNBeFJYUnlaV2hIY0Vad0wxbFZWMVpUYldocFZsWTFRek5VUkc1bVRITkRkMGQwVTNkMEsxWXhDa2t3YkVOUWVHaFZObEpzWWpseFR6UlNPQ3RsYTJOTlowdFVhV1ZXWldWUVpGVktNRmRXWVV4eFkydGtTbFo0VGxGRFVuSk1jM1phY1RaVE1EbE5VbmdLU1dRdkszcFVUMVIyTmxWRGRVd3dPV2czWW5obE5IcHNPSFJyV1ROaU1YVXhhVEZHUlVFd1VIazBSWEZGTjJwTU1HOWpaWGxhTm14aWFEY3lZMmx5VlFwRkszQlFRbWhxSzJsNlExbFJkMHREUVZGRlFYbFRjSEZGZGxkelFVMXBka0lyYmsxSlpHZDJhekpXUkhwSlowc3lTMVpXYmxKaFppOXFOVXRTUTBaUENrVmtlR05XZWtwemFYSkNUWEJxV0dKaU5qbFdTa2hpZERBemJUTlRTMGN6ZVhWTGRITjBlRTl4WkRVMU1HdEhNV28wVG5OMVdsQXhObTVXYzNsMk5VOEtVRTlOYzAwM05scDJTMnRQY25aamNERmhkREphZEZGblR6Y3lkMlJaTlRoWGVDdDBVV00zYzB0aUwybHdaVnBpZG1KSE5EQjBjMHBMWkZFMVJ6UkZVQXBSTDJSSFIxZElUbTlpTmtReGVIbFVkREJZVkZoSE9FaFhOalZPYlU1WVZuSmtSbUZLTXpWVE5VWlNUMVpITWpGS00xVTRkWEJrWmxKR1ZIRjVUVmRYQ2pCRlZXOVljbVI2WjBaUVVpOXdVbVJFUWt0WFVsb3lSWGRPZDIxTU1rVlJRbWM1WlZsVU5uaEdNV1p2VjNJdksycHVPVzFhTVZkV2RWTk9Xak5TZW5vS0wxZENhRTVKTVhRNFpGWndOVmhKVWxKWVdWUmpVbWRZZFRaM1YwUjBSblJHY1hCbmMwVnZWVkozUzBOQlVVRmpZMGxIVTNkSGFHZHVWVW8yY1hSWmFBbzVVV2xzUlhGSU4wdEpWMDloV1doTFdVNHZjakV2VUhKcGVUZHhVMEZ0YzNGRFYzWTBVbFZvV0ROaVFYVlRUbGRaT1dOVk5sbGxObTlPWWxjd1RtSnBDa1JHV0UxQ2RFeGpVbGRRUjFoNFZXSllXR1ZZU3k5NFFVTkdhWFJsTWtabFRWcHVRbmtyZVRGSmJqSmtaMVE1TmxSS2MydElRVEpCWlRsQ1lrWkJjMmNLTlhZemJqUTBiMDVSV1VrM1MyZERWbXhtVDB0elNHNUtWV1ZUT1d0Sk5EUXZRemgwTlVsMWJsSk1aV0ZRZVhaUE1IRnRUMWRNV1VGV1MxTTNXVUpLV2dwRldtdDZSelo0VDBGWVRXNTNjVXM0ZURSdlZEVnNiRlZCYTJaUlN6SnNUbTFMVjBoeGRUSTJNekYwUWxGVFpVWkRhRFZzTW5vNFJXbHlSRzlYYnpGckNuZEpXVlZyWXpSd1V6ZHZOSE14TW1sYWQwNUpkM0JCZVVjdlNVcDBlRUpCWW04eUt6RkJOSGh5UWtSeU1VTTFSRmsxUVZSRVNXMUZNMWxzTUhsRllrMEtSMGhRU0VGdlNVSkJSbVkzU1NzNWN6UlVRbkZzVW5FMU5URjVOa0l6ZWtsdmJFWXpRVzQ1YTA5RlFpOUlOMUkzYlRsSFYxY3lWekpaWmtOR1JHcElUd3BFTkdZeVRVTllNVzlwUWxSdU5IRktVbXc0VHpBMmNEVllOSHBHYVN0WlFtUnVaemswZFVkRmEyMHpUSGcxWTIxcGJFWjRlbVJuVmxvd1UzVlVUMFJXQ21NMlYxVldaMmx6WlVKc1lrWXdibkJ0V2pabmJHTlVielJ6WWxGalJIVkhVQ3RPWkVRMmVUQmhUMmhZWjJaa05HRlJNbVJqV1dKQ1VrUm9abkpUWW1JS1ozZ3ZNakJMWjNOamRHVlFaVGhHWlZJelVHSjFhSFpQV0RCaE9HMW9XbWQ0VHpGeFIyWjJTelkyWlZWQmMyVkpLMFJMWkUxSGRXZG5OWEZDVlRWUVFncHNVM1J3ZVdoUk5HOU9Oa3h0VURoamFXUnlXVGhqUVd0M2NIUXpXbk0yVmpGUWNYb3dLM0ZSZWpoSVRVUmlTM1ZSYlZKU1owZHFSakpXTWpWeFYyUkhDbVJ2TUhsVFZtd3JNMlIyZEhSS2RWSkdVV2xuUldJd1JFRlZlVFEyV1hORFoyZEZRVUZNVlZwRVowZFpRa0ZuYlRkR1RqZE9NVGh1U25NcmEyWTViSE1LUzJOR1UzSXlhVWsxTXpGcVp6QkNPVk5MVnpaeU4xWjVUVk52TWxkTGVHMXRaMUJyVm1SUFVFVlBlbHBIYzNsVFdWSjBjMmt2UVRRNFVYSlVTbmQ2ZHdwUlYwRXhWV0ZZU0ZCaGIwNXBlalIxTkM5UlRFWlJNREl4ZDBkME1sSnVWVzFzWW5FM2FrUm5XVmd3ZUZoQ1VqaHhlbkY1YUdwMVJtWlpTbUZoYm1OVENrcEhPRzQ1WW5Sc1pXbFpZMEZVYW5OSk1GVjVaVUV5ZFZST0sycE1lVXQzUlUwdlRtMUlXSGhJUWpGYWNVUTFRVUpETkZSTWExSk1WMGhyTlZGSFl6UUtVMFpWYUVnNVYwc3pOekozZVhFemFUaDFXSGRwUTFKalpVcG5PSEpJWTBaR01IaERkV1ZtY1RaSVEwazVkWE5EYVZaMFRXaFdOSEJYYWtwQk5ETjVNd3BWWTBSa2R6STVjMmRMSzJ4dU9HZzRNMGRSZG5SUE0yRnZUbmRMUm1FMVJEQlZXaXQzZHpRdlJtOTZkRUpSWmxkNFNuUXJVa05UTUdGQlBUMEtMUzB0TFMxRlRrUWdVbE5CSUZCU1NWWkJWRVVnUzBWWkxTMHRMUzBLCiAgICB0b2tlbjogMWIyMzU3OTdmZmE3ZWQyYzJjZDhjODIxN2ZmYWE1Njc1MDEyYTY1NjM0MzdiYmFkZDNjYmY0YzgwMDAxYTllZDA3Mjg3NzY5MGQ1ZWNiYzM3YTlkODNhMjRjMjQ4NjgwMDc4YmQ1M2ZmNDYxMzYwZjE5ZjBmNmY0NDliMjk1YzEK\"\n   }\n  ]\n }",
      "Content-Type" : "application/json"
    },
    "Exception" : null
  }, {
    "Method" : "POST",
<<<<<<< HEAD
    "Uri" : "http://localhost:1234/subscriptions/00000000-0000-0000-0000-000000000000/resourceGroups/javaacsrg91809/providers/Microsoft.ContainerService/managedClusters/aks898583de/listClusterAdminCredential?api-version=2021-07-01",
=======
    "Uri" : "http://localhost:1234/subscriptions/00000000-0000-0000-0000-000000000000/resourceGroups/javaacsrg04091/providers/Microsoft.ContainerService/managedClusters/aks6882015f/listClusterUserCredential?api-version=2021-07-01",
>>>>>>> c8d8d71d
    "Headers" : {
      "User-Agent" : "azsdk-java-com.azure.resourcemanager.containerservice/2.7.0-beta.1 (15.0.1; Windows 10; 10.0)",
      "x-ms-client-request-id" : "847e7a0f-b19c-40ea-abba-c718b29625d2",
      "Content-Type" : "application/json"
    },
    "Response" : {
      "content-length" : "13024",
      "Server" : "nginx",
      "X-Content-Type-Options" : "nosniff",
      "x-ms-ratelimit-remaining-subscription-writes" : "1193",
      "Pragma" : "no-cache",
      "retry-after" : "0",
      "StatusCode" : "200",
      "x-ms-correlation-request-id" : "1d5d9804-0a64-46ad-9a69-4e543f585002",
      "Date" : "Tue, 10 Aug 2021 03:25:56 GMT",
      "Strict-Transport-Security" : "max-age=31536000; includeSubDomains",
      "Cache-Control" : "no-cache",
      "x-ms-routing-request-id" : "SOUTHEASTASIA:20210810T032556Z:1d5d9804-0a64-46ad-9a69-4e543f585002",
      "Expires" : "-1",
      "x-ms-request-id" : "dbb9b26b-46f8-40bf-8469-0f534b6adc02",
      "Body" : "{\n  \"kubeconfigs\": [\n   {\n    \"name\": \"clusterUser\",\n    \"value\": \"YXBpVmVyc2lvbjogdjEKY2x1c3RlcnM6Ci0gY2x1c3RlcjoKICAgIGNlcnRpZmljYXRlLWF1dGhvcml0eS1kYXRhOiBMUzB0TFMxQ1JVZEpUaUJEUlZKVVNVWkpRMEZVUlMwdExTMHRDazFKU1VVMlJFTkRRWFJEWjBGM1NVSkJaMGxSV0V4WmRFczVjMkZyY0hWaVNIVklaRTFyY0dwbWVrRk9RbWRyY1docmFVYzVkekJDUVZGelJrRkVRVTRLVFZGemQwTlJXVVJXVVZGRVJYZEthbGxVUVdkR2R6QjVUVlJCTkUxVVFYZE5hbFUxVFdwa1lVZEJPSGxOUkZWNFRVUm5lRTFFUVhwTlJHdDVUakZ2ZHdwRVZFVk1UVUZyUjBFeFZVVkJlRTFEV1RKRmQyZG5TV2xOUVRCSFExTnhSMU5KWWpORVVVVkNRVkZWUVVFMFNVTkVkMEYzWjJkSlMwRnZTVU5CVVVNeENqbDFRMUJvZFhaWWVIUkdRVmxZUjFSclYzZHdWazB4VEVkM2JsVlNka1JXU0VkcVJreHNSM0oyWTBsTVEwaGFZamxoTW5KYU4ySnJNMVp6V21Wd2VGY0tkMmhDZEZkV1dqQXlhMFJHUlhaVU9EZGtka0VyTm1KMU1scDRRVkpPZEZGUFVISmlTamRCWlU1ak5GTXlUblo0Wm5JdlNURjFRMmhhTVZKemMwMTRTZ3B1VUhadVFqRnFNMDAyUVRsRFZHSnBZMXBVVUdoa2RUVTNhakF4YWpWYVZuWTNTRkZqT1djMlVuZ3JabWg2YUhwdGFVY3dUVXAxU2xaSFJFbFRaRGwzQ210bU0wdzBhRUpHYlVsWGRVNHdLMjluTUZvNFNUSk5ZVlZxWVd4QlJWbE9OWEl2TTNOVk9XUXhZak5wVURaaVJubzBPRWhSZUU1RGNqbHdWRlk0Y1hvS05VeFRWRFJrYUZwdE1XOTNOak42ZG5WSVJ6TTJPWHBhZUVaclpEZEdTa28wUTBsNGJGcHJhamRvWlRjclZERnFiMmR2YTB0YVl6RjNVSFpNYkZjMlF3cENMMU0zVWpGblNXbzVWelZIYlhKMGNHRjRjMjlQYjNKbVoyRlJlV0pKYzIxV01VWkhjSFV4ZEdscmIwc3dUSGRCTWpKWlVtZGphRlpCVFZkYU9VSmxDa0Y0ZG5JeWJTdDZPVEZpYm05U1QyMXVibVJpV21WbU9FcE9VeXRUWVd0WGJYUmFXVmRNV1VkNmQwVTJNVlJGZW5KTk9UZHFaMVJEVjBKRFZsVnhNRFlLWVc1d2RVOHhXV3Q2YWtoNFZtZG1aU3RTYmtFd1JXZHJNV3hJUWpkcVRqaFFNR2RRTTNobk1Wb3daVGRITDNsM1RITnRaRmhET0ZkU1VHRTRXRGQ1ZWdwdmNHVmhOMEZvVFVGNmVqbEhabEoyVkdaMGJGQjFWR2cyUlcxVlQzTnlUbXd3TTFWUGIwbEdTMGRWWW1OYU9VZHlXSFZyTWtOMVMybzJURWRJYUdkcENuUkhSSEJTWms1bWRFUk1lbEZvVTJsUFUyeDZlV0phV210b1lraEpTVEoyTVdGbk1UVkthVzFaU213d01EZzBPQzh6VTBJemRrWkNaM2RsV25SSVJFTUtXa0ZFU2tKdVUzZE9WM3BTZFVOU1dsRkpOR3ByWVdGa1RrZE5OM1JwT0hOek9VZHpLMDlDUlZKM1NVUkJVVUZDYnpCSmQxRkVRVTlDWjA1V1NGRTRRZ3BCWmpoRlFrRk5RMEZ4VVhkRWQxbEVWbEl3VkVGUlNDOUNRVlYzUVhkRlFpOTZRV1JDWjA1V1NGRTBSVVpuVVZWd05HZHdURTFzV1ZocE1GWnhUVE41Q2t0bk1EVnZjMWxLWmxkSmQwUlJXVXBMYjFwSmFIWmpUa0ZSUlV4Q1VVRkVaMmRKUWtGTFpFZFlabVJKT1hWQ1ZrSnliRkZRZFZJd2FWZHVkVTVNY0hRS1dqVjZaMm81ZUhadVRHTlVVbVEzVEdKNFNuTnRWRk16TUd0RmVucEJlVWhpVkhCd1ZEWk5XVnBrVGtjck1VNTRRVFJTVGt4NllrcFBXVkkyVjFCVmFncGpZVzE2VlhoUU9FTndURk5IVTNkRUwwZEtVbEJvUlcxMVRYZFZVMjlrSzBoYVQwUnlZbE1yVUdsUVYwaHJNa0YyTDJZemVYSlJiblpaV25KMVV6YzVDbWQyTlVGNWQwdG1aREowVVVwaE4wdzNUelpGZUVSdVFtdG1jRGMyTlRZdlZIQjFZMko2YWxkSVYxQnBTaXQ0Vkc5YVNFZHlaM2wxVFNzMEwycHRaRTRLVGxZeFpFUklSSFJUZW1FME1VMDJZVzVETDNBelRtVXhZMEZSTmtKeVpFNWtla0pZZDFVMVpHeDBZV0ZUWlhoUlJYWmpTbkJIVG1sbmFETmxiVXRrVkFwdlRuZE5ZMjlKWm1NeFMzVlZiVFJpUWpsUU0wZE1kWEZPY2tsNU1tWk9kRk5hWnk5NU9XeGFUMEp5VlVFM1prSnpXbFk1UjFOV1ZTdDZhM2RKUW5GeENsWnFia1JNZVVaSWVtaFVMMUpOTTJkMloydGhiMFJRV21zclRrZERiM2x0U1daM1pEUlJVbUpzTDBKWk1HNUJNV2d3UlhaUk1XOWpXbFk1V0hKNWN6a0tkV1ZKWkVzclluRlJPWFY2YW01SWQyZFNOMko2V1VSeGRsSm9NeXQzU1RnMWRGVldiMEp5WW1OU2REQkRiVVZ1WkVVeWJsWldWR2hDU1c1WmRDOWhNd3BoYzFsTVZIbzBNRVJIUW0xbFIydFVPQ3QzTDFGQ1ZVaEhOMGRLZGtSbFQxSnFNamQzUkZCemMyNUdUalY1T0dobFJtbHdVMUJXY0hKUWRHaHNLek0zQ2k5WGVIVk9Tbmw0TkhCdGRuVjZabkJZWWpSTWFFazRVamd3Tm01b1dDczJNMVZFWWpKemVqWlVVa1pPUzNrM2FrNUJVMDVNV0VKNWFqZGlVbW94T1dRS2JETllOMmRGV25sdmQxVk9hR1F5Vldac1JWSmtOSFk1U1VGeVZGUnZORXhRTDFCRVduaEdRM0ZpVkhKa1oySlJhRWM0UnpocVJ5ODVjM2c0VHpReVVBcGtlRFZZY0RFMU56SnZia3B0Y0RnNUNpMHRMUzB0UlU1RUlFTkZVbFJKUmtsRFFWUkZMUzB0TFMwSwogICAgc2VydmVyOiBodHRwczovL21wMWRuczQ1NTQ1OC1mM2RjNGI2Ny5oY3AuY2VudHJhbHVzLmF6bWs4cy5pbzo0NDMKICBuYW1lOiBha3M2ODgyMDE1Zgpjb250ZXh0czoKLSBjb250ZXh0OgogICAgY2x1c3RlcjogYWtzNjg4MjAxNWYKICAgIHVzZXI6IGNsdXN0ZXJVc2VyX2phdmFhY3NyZzA0MDkxX2FrczY4ODIwMTVmCiAgbmFtZTogYWtzNjg4MjAxNWYKY3VycmVudC1jb250ZXh0OiBha3M2ODgyMDE1ZgpraW5kOiBDb25maWcKcHJlZmVyZW5jZXM6IHt9CnVzZXJzOgotIG5hbWU6IGNsdXN0ZXJVc2VyX2phdmFhY3NyZzA0MDkxX2FrczY4ODIwMTVmCiAgdXNlcjoKICAgIGNsaWVudC1jZXJ0aWZpY2F0ZS1kYXRhOiBMUzB0TFMxQ1JVZEpUaUJEUlZKVVNVWkpRMEZVUlMwdExTMHRDazFKU1VaSWFrTkRRWGRoWjBGM1NVSkJaMGxTUVVsVFJrOXVWRkZuU1VGeVdXOUNlWHBUV2tSVFRrbDNSRkZaU2t0dldrbG9kbU5PUVZGRlRFSlJRWGNLUkZSRlRFMUJhMGRCTVZWRlFYaE5RMWt5UlhkSWFHTk9UV3BGZDA5RVJYZE5SRWt4VDFSSk0xZG9ZMDVOYWsxM1QwUkZkMDFFVFhkUFZFa3pWMnBCZHdwTlVtTjNSbEZaUkZaUlVVdEZkelY2WlZoT01GcFhNRFppVjBaNlpFZFdlV042UlZaTlFrMUhRVEZWUlVGNFRVMWlWMFo2WkVkV2VWa3llSEJhVnpVd0NrMUpTVU5KYWtGT1FtZHJjV2hyYVVjNWR6QkNRVkZGUmtGQlQwTkJaemhCVFVsSlEwTm5TME5CWjBWQmJVbFJVemxpZUc1WFJtcE9RV1ZXY0ZCR01tc0tRWG96V205Q1FYSklZbUoxZVRCSVlsSXljemhPZVRJMGIzaENOek5RZWtWUmVsQXJVR3BFY0ZBdk5rNTZXRkpGVTBwbU1HcEhMMVE1VldONllqUk1kQXBQYURBM1RUaEZOR296WkVGNlZsSmFNMjlzYjNwMmEwVmpkMU5hTVVwS2JVNVJWMDltSzA5elR5dEpaV05yYW01Mk1IY3hUM1l4TjJOaGJqZDRWVkVyQ20weloyZGtUamhDWTBaR2VVOVlkeTh4YlVaa1FUSm9aU3Q2YjFaSGFDOVFWMVJJZW5wMmExZEdTVE50TUVsd1NEWlRjMUUzWkZOQ09VVnRWbFpFY1hRS01FNWFTbXAwZWpKblpXOXZWbVZrVkc0eGJGRTBWVFJTVEVReVN5dHZjV0l5YjNoeVpVbG1iVFZxWTJGWmIxazFLMjFFY0VGQ2FGbGhZMmxYVEZWRmVRcEhNMUY1VGpWUFRtUlJPVEV5TWpObU1rSnNURGxOVEZaTmFVeFhiRzlTT0RkMk5YcGlWbEJaVFdSMFdVTldOWE5ZU1hnNU1WZFphV3hrUmpWaFNtVklDbmR3ZVdKTVJHTlBSVTU1WVRGelVraDJhSFZFTldwNWRteEpWa1JVWm1nMU5WTXJSMWg0SzNwTE5ISnBVRGcwVjBoclIyaGthVkJSWW10R2RtUmhZbXdLU3pGblNqTllTamdyVVZkVVJXMHpiWE5EVlZOUFJtUjRUakpDUkV4VlZUSnZhRkp4TjFaUWFsQTFaMDlOVDBSSldVbDVWbGxtZW04ME1IbExZMUpsTmdwMVl6RjFValppVlRReVVFczRXVnBMY0hsWFlsbEtkbEF4WTJwU1NqWXlRM2wyU21KaWNEWmFXbFJXTDBwWVVsSmxiMGxOVFRsQmFYUk9VRUpPU0hSdkNrb3lWVWROY21WeVpHeGpSekV4Y0ZWM1RGQTFWRE1yWlUwMGExRTJWMU5UU1ZoUE4xbHphVzVKVmtWVFFrMWFVMEZVWjNFeGEydDNlV05oVWxKdllWa0tkbGRDZDFRdldURXhiWEJ2V25aS2MwcGtaV2RpYVhGMVZtVkxaRTVIVG01dVRESnNUWEpCYjNZclptTlpjMHhyU2s4M1FrVklZVU5VYlRSWllUTmpSZ28zZG1OR1JsWnliRTUxVTNoelowbE9WVzV0T1dSd1ZVTkJkMFZCUVdGT1YwMUdVWGRFWjFsRVZsSXdVRUZSU0M5Q1FWRkVRV2RYWjAxQ1RVZEJNVlZrQ2twUlVVMU5RVzlIUTBOelIwRlJWVVpDZDAxRFRVRjNSMEV4VldSRmQwVkNMM2RSUTAxQlFYZElkMWxFVmxJd2FrSkNaM2RHYjBGVmNEUm5jRXhOYkZrS1dHa3dWbkZOTTNsTFp6QTFiM05aU21aWFNYZEVVVmxLUzI5YVNXaDJZMDVCVVVWTVFsRkJSR2RuU1VKQlN5OHJLMDFET1RsT1JVWjZhazVqUkhwbE1ncG1lRWhUV1RGd1ZEZG5WbTFNYW1sWmREVTJXV1I2V25WVk5tTk5iVEE0T0VWYWRHcEdaMHRZTVZrM1pUaFhObXc0VEVaT2VHOVZPVE5TZGtsd1ZXVXhDbFF3VG5oV2RqUkRZbEpCYnpFNFkzQjNSRzVIVjBsS1QwMDFZbnBFU2k5NVpXTlJiakZSVlRSQ1kzZFBPQzlpYVdoME9HSmFSbkJ6ZG1odWNFc3dUWE1LTDBrd2NEUlRTMHhxWlZKeWNGZEhhM1JWZEhWaVFUbENia2xSV21WMmQyRk1iR2xMTWl0eVpETkxjbGhzVWtneVVHdG1TRUU1WVdOV2JUTTVOWEJwU1FwbVoyMU9VMG8wTWs5MFlYRkxXbE5ZY1RkUWJuaDZXSFV4WjNwQmRsVjJhazkxTVRWT2FWRk1WVEUyU205SlZWaGpTMXBWZDJJek1IRlVXazF5T0ZGMUNqVlJTVTFuVm1OQk9URnlNVkZZZVdSdU1rNXNhM1pDVm5ReVlsY3lVR0p4V0hvdlp6TXdiVmhHTDFaTVUzZHNlVlphYkVwR2QyeHFWVFZ1ZURkcWQzVUtlR2tyVGxCbFRHVnROSEJDTVVkSGQzZDRPRFZETVZnMGVtTkJNakp0ZHl0WE5UVTFZamRDY0c1dFNrNXBjMEl4YkRWaWMxWndlazlpZUVwd1FUQm1Nd3B1UW1vMVJ6QjJkM0p6V2xsWlNHRTBZWGRRTTFWMVVuVkxNRTFsUldWdmNEUnhVRWxuZUdwMVprdGtURkU1YTFCNmFrdFJkMWxwTlcxb2QxVmxURXRxQ2pscmRIUkNNVkFyVTFKVU0wZENNblZ3VDBKdFRWWlhZVmRCZUVvMVN5dFhhMEZhU0VrM1ZGZEJObmhPWkZGNGVWazViMUZZU25relJucENTR1UyY1hVS1RsbG9Vbmt5V2toS2FYQkhOV05hVkdsS1ZWWm9NMDFSU0hCa1lUSlpiMmxpWTAxRFp5OW1kRmxvU2pVd2IycDVURFJ1ZVc5Q1dYaEhNakpKU2tsc05nb3ZVRVoyTlVKd2NsRjJWMjVVY1dVNVFpdERVVkV2V0dreU9XMXVNR28xY0UxNmFVSTRjbWRuUkdjNFEwVkNZbGR2YjBab1J6VXJWWGhFZHpkR2IyaG1Dak5tT1ZoU1NVWTFRamR5YXk5TGNVczNTMWhOUjJkWVpBb3RMUzB0TFVWT1JDQkRSVkpVU1VaSlEwRlVSUzB0TFMwdENnPT0KICAgIGNsaWVudC1rZXktZGF0YTogTFMwdExTMUNSVWRKVGlCU1UwRWdVRkpKVmtGVVJTQkxSVmt0TFMwdExRcE5TVWxLU25kSlFrRkJTME5CWjBWQmJVbFJVemxpZUc1WFJtcE9RV1ZXY0ZCR01tdEJlak5hYjBKQmNraGlZblY1TUVoaVVqSnpPRTU1TWpSdmVFSTNDak5RZWtWUmVsQXJVR3BFY0ZBdk5rNTZXRkpGVTBwbU1HcEhMMVE1VldONllqUk1kRTlvTURkTk9FVTBhak5rUVhwV1Vsb3piMnh2ZW5aclJXTjNVMW9LTVVwS2JVNVJWMDltSzA5elR5dEpaV05yYW01Mk1IY3hUM1l4TjJOaGJqZDRWVkVyYlRObloyUk9PRUpqUmtaNVQxaDNMekZ0Um1SQk1taGxLM3B2VmdwSGFDOVFWMVJJZW5wMmExZEdTVE50TUVsd1NEWlRjMUUzWkZOQ09VVnRWbFpFY1hRd1RscEthblI2TW1kbGIyOVdaV1JVYmpGc1VUUlZORkpNUkRKTENpdHZjV0l5YjNoeVpVbG1iVFZxWTJGWmIxazFLMjFFY0VGQ2FGbGhZMmxYVEZWRmVVY3pVWGxPTlU5T1pGRTVNVEl5TTJZeVFteE1PVTFNVmsxcFRGY0tiRzlTT0RkMk5YcGlWbEJaVFdSMFdVTldOWE5ZU1hnNU1WZFphV3hrUmpWaFNtVklkM0I1WWt4RVkwOUZUbmxoTVhOU1NIWm9kVVExYW5sMmJFbFdSQXBVWm1nMU5WTXJSMWg0SzNwTE5ISnBVRGcwVjBoclIyaGthVkJSWW10R2RtUmhZbXhMTVdkS00xaEtPQ3RSVjFSRmJUTnRjME5WVTA5R1pIaE9Na0pFQ2t4VlZUSnZhRkp4TjFaUWFsQTFaMDlOVDBSSldVbDVWbGxtZW04ME1IbExZMUpsTm5Wak1YVlNObUpWTkRKUVN6aFpXa3R3ZVZkaVdVcDJVREZqYWxJS1NqWXlRM2wyU21KaWNEWmFXbFJXTDBwWVVsSmxiMGxOVFRsQmFYUk9VRUpPU0hSdlNqSlZSMDF5WlhKa2JHTkhNVEZ3VlhkTVVEVlVNeXRsVFRSclVRbzJWMU5UU1ZoUE4xbHphVzVKVmtWVFFrMWFVMEZVWjNFeGEydDNlV05oVWxKdllWbDJWMEozVkM5Wk1URnRjRzlhZGtwelNtUmxaMkpwY1hWV1pVdGtDazVIVG01dVRESnNUWEpCYjNZclptTlpjMHhyU2s4M1FrVklZVU5VYlRSWllUTmpSamQyWTBaR1ZuSnNUblZUZUhOblNVNVZibTA1WkhCVlEwRjNSVUVLUVZGTFEwRm5RVXQxZDJkdFpDOXZRbU5yV1VOUmVWUlVWbGhrVEhKNFpGaDBjWFZDTjB4UlExbDNSRTVzY0V4dVFYWlhRbkUxUVRkaVUwWldOVkoxV0FwUWNFODJjQ3QwVFUxRmFqVnViemxpVEdsalNXczVhbVp0UzA5bFQyZzFTRTUxYjBjeFoyOWxTMFJuYldWNE5TOXhWeXRTZEVKdmNYQmFOVUpVYzBoSENqVTNjbVptTjNCTGNXbDROeTlvTW10d09UY3JhMVZ2WjJndmRYSnljR3REUVVGeE1qTXhVV1JFVlhacmFHNWpiak5VYTBwcVpqSmpSaXMzWW5oTVRERUtkR1p5UTNWWVZYRTJVQzlGVUZBMU1EZFZWM3BpVmxoMlZta3lVMmwyUldvNWVFZ3dPVUZsWjJVMlZXSnBaMjk0ZGlzNVpsbElhMlI0V2tSUWIwb3JWQXBJUjFNelpqbHpRVmxhWkVWeldISlVVV1ZOSzJ4b2JGTXhPSEI0ZFdkM2NXTjBkelpDZW5SM2F6bDBlVGxrZVhSUVQxRktTV2RDWkVkTVl6bHFXRTlNQ214eFIxbGhSMnhoVWpKV2VWbFpVV001Y0VkeFdIUkhaVGxWU21NMlFqWmxNRGN2TlcxQ1Z6aDBOMlZJZEhOQlUweHBXRUV3UTI5cGIzaExjbU4zSzA0S1RGTmpiREU0YW1kMlUxbEtXWGxIZGs1c01UQjRNME4xWTFkWlZGZEpOM2hVV2xZME9HWkpNR0phWjBKRWJYTnNOVkZPZFhwUU4yTmpaa3QxYTNRd2FBcDBSM3BrYkdka1ZGcExabGxZVERBeVVDdHZUa3RZV0c1eE5qazFWSFI2YmtaWFlXZHRUbVYxWkZKV1RXVjZaVXhtV2xWaGNFWnJXR2hPYzNKcWJHTk5DakkwUjNwNmVFaGlXVzkwZVUwM2JEUnhlRk16T1VKNVpYZERZbVJvVFZoNFNWRm9NVE0wYXpodk4wMXllVFJZTnpadWJYbHZXSE5HYUdObVRVWTJRV3dLVURBelRITlpRVGRMY2xvNE1tTlRkVWcyU0ZjellsaDVkRTUwU0hoWVNFWnhVV1ZZU2l0eWJuWldSMFo2VHpaaldXWkdlazlvT1ROSldqVlhSM0JzYkFwRkt6VklVekZEV2xaTFdXdGFUQzk2ZWpKaGRFMXRjMmxJT1RoT2QydEZRbkZxTjJWVllYTXZaMDFHYVU1MFp6SktVVXREUVZGRlFYZG9ZbEkwTVVOeUNqWTFTSFZKZUVKeGFrVkZRMVZ1V1hSb2RVTXZjM05ZZFVsMlVWaGxiak5tTVdrd1F6aGtOblJDTDJSU2FrYzBVMnRRZG1aRWFXTldUR3RwWVdKT1dITUtZamtyWmxsWmFrZHZUbGh1UVZFMWEyVnNRM0pYYm13cmNXMXdWM2N5VkhkclRHVnJVRTFvVmxkVlFsUlJOM0l6TldJNGRqSm5TV0pDVUhwRFlWZExNQXB0VVROUFFUQk9VbGhDZFZkR1ZTOVlSWFpGSzJsQ0szQXhSWFJ5WldoSGNFWndMMWxWVjFaVGJXaHBWbFkxUXpOVVJHNW1USE5EZDBkMFUzZDBLMVl4Q2trd2JFTlFlR2hWTmxKc1lqbHhUelJTT0N0bGEyTk5aMHRVYVdWV1pXVlFaRlZLTUZkV1lVeHhZMnRrU2xaNFRsRkRVbkpNYzNaYWNUWlRNRGxOVW5nS1NXUXZLM3BVVDFSMk5sVkRkVXd3T1dnM1luaGxOSHBzT0hScldUTmlNWFV4YVRGR1JVRXdVSGswUlhGRk4ycE1NRzlqWlhsYU5teGlhRGN5WTJseVZRcEZLM0JRUW1ocUsybDZRMWxSZDB0RFFWRkZRWGxUY0hGRmRsZHpRVTFwZGtJcmJrMUpaR2QyYXpKV1JIcEpaMHN5UzFaV2JsSmhaaTlxTlV0U1EwWlBDa1ZrZUdOV2VrcHphWEpDVFhCcVdHSmlOamxXU2toaWREQXpiVE5UUzBjemVYVkxkSE4wZUU5eFpEVTFNR3RITVdvMFRuTjFXbEF4Tm01V2MzbDJOVThLVUU5TmMwMDNObHAyUzJ0UGNuWmpjREZoZERKYWRGRm5UemN5ZDJSWk5UaFhlQ3QwVVdNM2MwdGlMMmx3WlZwaWRtSkhOREIwYzBwTFpGRTFSelJGVUFwUkwyUkhSMWRJVG05aU5rUXhlSGxVZERCWVZGaEhPRWhYTmpWT2JVNVlWbkprUm1GS016VlROVVpTVDFaSE1qRktNMVU0ZFhCa1psSkdWSEY1VFZkWENqQkZWVzlZY21SNlowWlFVaTl3VW1SRVFrdFhVbG95UlhkT2QyMU1Na1ZSUW1jNVpWbFVObmhHTVdadlYzSXZLMnB1T1cxYU1WZFdkVk5PV2pOU2Vub0tMMWRDYUU1Sk1YUTRaRlp3TlZoSlVsSllXVlJqVW1kWWRUWjNWMFIwUm5SR2NYQm5jMFZ2VlZKM1MwTkJVVUZqWTBsSFUzZEhhR2R1VlVvMmNYUlphQW81VVdsc1JYRklOMHRKVjA5aFdXaExXVTR2Y2pFdlVISnBlVGR4VTBGdGMzRkRWM1kwVWxWb1dETmlRWFZUVGxkWk9XTlZObGxsTm05T1lsY3dUbUpwQ2tSR1dFMUNkRXhqVWxkUVIxaDRWV0pZV0dWWVN5OTRRVU5HYVhSbE1rWmxUVnB1UW5rcmVURkpiakprWjFRNU5sUktjMnRJUVRKQlpUbENZa1pCYzJjS05YWXpialEwYjA1UldVazNTMmREVm14bVQwdHpTRzVLVldWVE9XdEpORFF2UXpoME5VbDFibEpNWldGUWVYWlBNSEZ0VDFkTVdVRldTMU0zV1VKS1dncEZXbXQ2UnpaNFQwRllUVzUzY1VzNGVEUnZWRFZzYkZWQmEyWlJTekpzVG0xTFYwaHhkVEkyTXpGMFFsRlRaVVpEYURWc01ubzRSV2x5Ukc5WGJ6RnJDbmRKV1ZWcll6UndVemR2TkhNeE1tbGFkMDVKZDNCQmVVY3ZTVXAwZUVKQlltOHlLekZCTkhoeVFrUnlNVU0xUkZrMVFWUkVTVzFGTTFsc01IbEZZazBLUjBoUVNFRnZTVUpCUm1ZM1NTczVjelJVUW5Gc1VuRTFOVEY1TmtJemVrbHZiRVl6UVc0NWEwOUZRaTlJTjFJM2JUbEhWMWN5VnpKWlprTkdSR3BJVHdwRU5HWXlUVU5ZTVc5cFFsUnVOSEZLVW13NFR6QTJjRFZZTkhwR2FTdFpRbVJ1WnprMGRVZEZhMjB6VEhnMVkyMXBiRVo0ZW1SblZsb3dVM1ZVVDBSV0NtTTJWMVZXWjJselpVSnNZa1l3Ym5CdFdqWm5iR05VYnpSellsRmpSSFZIVUN0T1pFUTJlVEJoVDJoWVoyWmtOR0ZSTW1SaldXSkNVa1JvWm5KVFltSUtaM2d2TWpCTFozTmpkR1ZRWlRoR1pWSXpVR0oxYUhaUFdEQmhPRzFvV21kNFR6RnhSMloyU3pZMlpWVkJjMlZKSzBSTFpFMUhkV2RuTlhGQ1ZUVlFRZ3BzVTNSd2VXaFJORzlPTmt4dFVEaGphV1J5V1RoalFXdDNjSFF6V25NMlZqRlFjWG93SzNGUmVqaElUVVJpUzNWUmJWSlNaMGRxUmpKV01qVnhWMlJIQ21Sdk1IbFRWbXdyTTJSMmRIUktkVkpHVVdsblJXSXdSRUZWZVRRMldYTkRaMmRGUVVGTVZWcEVaMGRaUWtGbmJUZEdUamRPTVRodVNuTXJhMlk1YkhNS1MyTkdVM0l5YVVrMU16RnFaekJDT1ZOTFZ6WnlOMVo1VFZOdk1sZExlRzF0WjFCclZtUlBVRVZQZWxwSGMzbFRXVkowYzJrdlFUUTRVWEpVU25kNmR3cFJWMEV4VldGWVNGQmhiMDVwZWpSMU5DOVJURVpSTURJeGQwZDBNbEp1Vlcxc1luRTNha1JuV1Znd2VGaENVamh4ZW5GNWFHcDFSbVpaU21GaGJtTlRDa3BIT0c0NVluUnNaV2xaWTBGVWFuTkpNRlY1WlVFeWRWUk9LMnBNZVV0M1JVMHZUbTFJV0hoSVFqRmFjVVExUVVKRE5GUk1hMUpNVjBock5WRkhZelFLVTBaVmFFZzVWMHN6TnpKM2VYRXphVGgxV0hkcFExSmpaVXBuT0hKSVkwWkdNSGhEZFdWbWNUWklRMGs1ZFhORGFWWjBUV2hXTkhCWGFrcEJORE41TXdwVlkwUmtkekk1YzJkTEsyeHVPR2c0TTBkUmRuUlBNMkZ2VG5kTFJtRTFSREJWV2l0M2R6UXZSbTk2ZEVKUlpsZDRTblFyVWtOVE1HRkJQVDBLTFMwdExTMUZUa1FnVWxOQklGQlNTVlpCVkVVZ1MwVlpMUzB0TFMwSwogICAgdG9rZW46IDM5Njg4MzFhZGFhMWIxOGFmM2Q5ZGE0NmRlOGUxNTRhMWExNWFmYWNkODEyZDExMmVkMzI0ZTdhNTc4NTA2Y2YxYmRjZjljNTg3YWEwMmNiNDdjZWYxOTY5NzU0OWFjOWM1Y2Q5ZGQ2MjgzMjcwNjc1MzY1OTQxNzQzYzkzMzY2Cg==\"\n   }\n  ]\n }",
      "Content-Type" : "application/json"
    },
    "Exception" : null
  }, {
    "Method" : "DELETE",
    "Uri" : "http://localhost:1234/subscriptions/00000000-0000-0000-0000-000000000000/resourcegroups/javaacsrg04091?api-version=2021-01-01",
    "Headers" : {
      "User-Agent" : "azsdk-java-com.azure.resourcemanager.resources/2.7.0-beta.1 (15.0.1; Windows 10; 10.0)",
      "x-ms-client-request-id" : "c96bd661-e90c-4880-af98-7bcc7c1658d5",
      "Content-Type" : "application/json"
    },
    "Response" : {
      "content-length" : "0",
      "x-ms-ratelimit-remaining-subscription-deletes" : "14999",
      "X-Content-Type-Options" : "nosniff",
      "Pragma" : "no-cache",
      "StatusCode" : "202",
      "x-ms-correlation-request-id" : "ce47d0ce-69ef-4f30-aa4b-bc9e35d00bb9",
      "Date" : "Tue, 10 Aug 2021 03:26:17 GMT",
      "Strict-Transport-Security" : "max-age=31536000; includeSubDomains",
      "Cache-Control" : "no-cache",
      "Retry-After" : "0",
      "x-ms-routing-request-id" : "SOUTHEASTASIA:20210810T032617Z:ce47d0ce-69ef-4f30-aa4b-bc9e35d00bb9",
      "Expires" : "-1",
      "x-ms-request-id" : "ce47d0ce-69ef-4f30-aa4b-bc9e35d00bb9",
      "Location" : "http://localhost:1234/subscriptions/00000000-0000-0000-0000-000000000000/operationresults/eyJqb2JJZCI6IlJFU09VUkNFR1JPVVBERUxFVElPTkpPQi1KQVZBQUNTUkcwNDA5MS1FQVNUVVMiLCJqb2JMb2NhdGlvbiI6ImVhc3R1cyJ9?api-version=2021-01-01"
    },
    "Exception" : null
  } ],
  "variables" : [ "javaacsrg04091", "aks6882015f", "dns455458", "ap0868407", "ap1870853", "ap2004339" ]
}<|MERGE_RESOLUTION|>--- conflicted
+++ resolved
@@ -27,11 +27,7 @@
     "Exception" : null
   }, {
     "Method" : "PUT",
-<<<<<<< HEAD
-    "Uri" : "http://localhost:1234/subscriptions/00000000-0000-0000-0000-000000000000/resourceGroups/javaacsrg91809/providers/Microsoft.ContainerService/managedClusters/aks898583de?api-version=2021-07-01",
-=======
     "Uri" : "http://localhost:1234/subscriptions/00000000-0000-0000-0000-000000000000/resourceGroups/javaacsrg04091/providers/Microsoft.ContainerService/managedClusters/aks6882015f?api-version=2021-07-01",
->>>>>>> c8d8d71d
     "Headers" : {
       "User-Agent" : "azsdk-java-com.azure.resourcemanager.containerservice/2.7.0-beta.1 (15.0.1; Windows 10; 10.0)",
       "x-ms-client-request-id" : "2994774d-e4f9-4929-8679-99435f1edad7",
@@ -267,13 +263,8 @@
     },
     "Exception" : null
   }, {
-<<<<<<< HEAD
-    "Method" : "GET",
-    "Uri" : "http://localhost:1234/subscriptions/00000000-0000-0000-0000-000000000000/resourceGroups/javaacsrg91809/providers/Microsoft.ContainerService/managedClusters/aks898583de?api-version=2021-07-01",
-=======
     "Method" : "POST",
     "Uri" : "http://localhost:1234/subscriptions/00000000-0000-0000-0000-000000000000/resourceGroups/javaacsrg04091/providers/Microsoft.ContainerService/managedClusters/aks6882015f/listClusterUserCredential?api-version=2021-07-01",
->>>>>>> c8d8d71d
     "Headers" : {
       "User-Agent" : "azsdk-java-com.azure.resourcemanager.containerservice/2.7.0-beta.1 (15.0.1; Windows 10; 10.0)",
       "x-ms-client-request-id" : "1effb8db-1a69-40a6-b994-82155759ae87",
@@ -300,11 +291,7 @@
     "Exception" : null
   }, {
     "Method" : "POST",
-<<<<<<< HEAD
-    "Uri" : "http://localhost:1234/subscriptions/00000000-0000-0000-0000-000000000000/resourceGroups/javaacsrg91809/providers/Microsoft.ContainerService/managedClusters/aks898583de/listClusterAdminCredential?api-version=2021-07-01",
-=======
     "Uri" : "http://localhost:1234/subscriptions/00000000-0000-0000-0000-000000000000/resourceGroups/javaacsrg04091/providers/Microsoft.ContainerService/managedClusters/aks6882015f/stop?api-version=2021-07-01",
->>>>>>> c8d8d71d
     "Headers" : {
       "User-Agent" : "azsdk-java-com.azure.resourcemanager.containerservice/2.7.0-beta.1 (15.0.1; Windows 10; 10.0)",
       "x-ms-client-request-id" : "cdda4744-6cfd-4238-92a0-fa51cac1d22d",
@@ -330,13 +317,8 @@
     },
     "Exception" : null
   }, {
-<<<<<<< HEAD
-    "Method" : "POST",
-    "Uri" : "http://localhost:1234/subscriptions/00000000-0000-0000-0000-000000000000/resourceGroups/javaacsrg91809/providers/Microsoft.ContainerService/managedClusters/aks898583de/listClusterUserCredential?api-version=2021-07-01",
-=======
     "Method" : "GET",
     "Uri" : "http://localhost:1234/subscriptions/00000000-0000-0000-0000-000000000000/providers/Microsoft.ContainerService/locations/centralus/operations/43d3365f-ebf5-47af-ada8-0f26195fee3b?api-version=2017-08-31",
->>>>>>> c8d8d71d
     "Headers" : {
       "User-Agent" : "azsdk-java-com.azure.resourcemanager.resources.fluentcore.policy/null (15.0.1; Windows 10; 10.0)",
       "x-ms-client-request-id" : "bba0b9ae-406a-4216-bdbd-8cec8329d7a0"
@@ -361,13 +343,8 @@
     },
     "Exception" : null
   }, {
-<<<<<<< HEAD
-    "Method" : "POST",
-    "Uri" : "http://localhost:1234/subscriptions/00000000-0000-0000-0000-000000000000/resourceGroups/javaacsrg91809/providers/Microsoft.ContainerService/managedClusters/aks898583de/stop?api-version=2021-07-01",
-=======
     "Method" : "GET",
     "Uri" : "http://localhost:1234/subscriptions/00000000-0000-0000-0000-000000000000/providers/Microsoft.ContainerService/locations/centralus/operations/43d3365f-ebf5-47af-ada8-0f26195fee3b?api-version=2017-08-31",
->>>>>>> c8d8d71d
     "Headers" : {
       "User-Agent" : "azsdk-java-com.azure.resourcemanager.resources.fluentcore.policy/null (15.0.1; Windows 10; 10.0)",
       "x-ms-client-request-id" : "98b2daf1-f9b0-4b1b-bcad-5172b7254477"
@@ -523,11 +500,7 @@
     "Exception" : null
   }, {
     "Method" : "GET",
-<<<<<<< HEAD
-    "Uri" : "http://localhost:1234/subscriptions/00000000-0000-0000-0000-000000000000/resourceGroups/javaacsrg91809/providers/Microsoft.ContainerService/managedClusters/aks898583de?api-version=2021-07-01",
-=======
     "Uri" : "http://localhost:1234/subscriptions/00000000-0000-0000-0000-000000000000/resourceGroups/javaacsrg04091/providers/Microsoft.ContainerService/managedClusters/aks6882015f?api-version=2021-07-01",
->>>>>>> c8d8d71d
     "Headers" : {
       "User-Agent" : "azsdk-java-com.azure.resourcemanager.containerservice/2.7.0-beta.1 (15.0.1; Windows 10; 10.0)",
       "x-ms-client-request-id" : "a182a0d1-c120-4c28-a759-b5f3b90c29f8",
@@ -554,11 +527,7 @@
     "Exception" : null
   }, {
     "Method" : "POST",
-<<<<<<< HEAD
-    "Uri" : "http://localhost:1234/subscriptions/00000000-0000-0000-0000-000000000000/resourceGroups/javaacsrg91809/providers/Microsoft.ContainerService/managedClusters/aks898583de/listClusterUserCredential?api-version=2021-07-01",
-=======
     "Uri" : "http://localhost:1234/subscriptions/00000000-0000-0000-0000-000000000000/resourceGroups/javaacsrg04091/providers/Microsoft.ContainerService/managedClusters/aks6882015f/listClusterAdminCredential?api-version=2021-07-01",
->>>>>>> c8d8d71d
     "Headers" : {
       "User-Agent" : "azsdk-java-com.azure.resourcemanager.containerservice/2.7.0-beta.1 (15.0.1; Windows 10; 10.0)",
       "x-ms-client-request-id" : "3a566faf-3c80-406b-83e0-c9d142518be5",
@@ -585,11 +554,7 @@
     "Exception" : null
   }, {
     "Method" : "POST",
-<<<<<<< HEAD
-    "Uri" : "http://localhost:1234/subscriptions/00000000-0000-0000-0000-000000000000/resourceGroups/javaacsrg91809/providers/Microsoft.ContainerService/managedClusters/aks898583de/listClusterAdminCredential?api-version=2021-07-01",
-=======
     "Uri" : "http://localhost:1234/subscriptions/00000000-0000-0000-0000-000000000000/resourceGroups/javaacsrg04091/providers/Microsoft.ContainerService/managedClusters/aks6882015f/listClusterUserCredential?api-version=2021-07-01",
->>>>>>> c8d8d71d
     "Headers" : {
       "User-Agent" : "azsdk-java-com.azure.resourcemanager.containerservice/2.7.0-beta.1 (15.0.1; Windows 10; 10.0)",
       "x-ms-client-request-id" : "ecef0188-8cc1-42d3-8bbf-9509aaded382",
@@ -616,11 +581,7 @@
     "Exception" : null
   }, {
     "Method" : "POST",
-<<<<<<< HEAD
-    "Uri" : "http://localhost:1234/subscriptions/00000000-0000-0000-0000-000000000000/resourceGroups/javaacsrg91809/providers/Microsoft.ContainerService/managedClusters/aks898583de/start?api-version=2021-07-01",
-=======
     "Uri" : "http://localhost:1234/subscriptions/00000000-0000-0000-0000-000000000000/resourceGroups/javaacsrg04091/providers/Microsoft.ContainerService/managedClusters/aks6882015f/start?api-version=2021-07-01",
->>>>>>> c8d8d71d
     "Headers" : {
       "User-Agent" : "azsdk-java-com.azure.resourcemanager.containerservice/2.7.0-beta.1 (15.0.1; Windows 10; 10.0)",
       "x-ms-client-request-id" : "69881ac0-b7f5-4a95-b081-35b41c3ffa8d",
@@ -829,11 +790,7 @@
     "Exception" : null
   }, {
     "Method" : "GET",
-<<<<<<< HEAD
-    "Uri" : "http://localhost:1234/subscriptions/00000000-0000-0000-0000-000000000000/resourceGroups/javaacsrg91809/providers/Microsoft.ContainerService/managedClusters/aks898583de?api-version=2021-07-01",
-=======
     "Uri" : "http://localhost:1234/subscriptions/00000000-0000-0000-0000-000000000000/resourceGroups/javaacsrg04091/providers/Microsoft.ContainerService/managedClusters/aks6882015f?api-version=2021-07-01",
->>>>>>> c8d8d71d
     "Headers" : {
       "User-Agent" : "azsdk-java-com.azure.resourcemanager.containerservice/2.7.0-beta.1 (15.0.1; Windows 10; 10.0)",
       "x-ms-client-request-id" : "06cd53fa-d2ab-462d-bfd2-2a1606b3526c",
@@ -860,11 +817,7 @@
     "Exception" : null
   }, {
     "Method" : "POST",
-<<<<<<< HEAD
-    "Uri" : "http://localhost:1234/subscriptions/00000000-0000-0000-0000-000000000000/resourceGroups/javaacsrg91809/providers/Microsoft.ContainerService/managedClusters/aks898583de/listClusterAdminCredential?api-version=2021-07-01",
-=======
     "Uri" : "http://localhost:1234/subscriptions/00000000-0000-0000-0000-000000000000/resourceGroups/javaacsrg04091/providers/Microsoft.ContainerService/managedClusters/aks6882015f/listClusterUserCredential?api-version=2021-07-01",
->>>>>>> c8d8d71d
     "Headers" : {
       "User-Agent" : "azsdk-java-com.azure.resourcemanager.containerservice/2.7.0-beta.1 (15.0.1; Windows 10; 10.0)",
       "x-ms-client-request-id" : "866086ea-7811-4603-8d54-7d12bd5c28f6",
@@ -891,11 +844,7 @@
     "Exception" : null
   }, {
     "Method" : "POST",
-<<<<<<< HEAD
-    "Uri" : "http://localhost:1234/subscriptions/00000000-0000-0000-0000-000000000000/resourceGroups/javaacsrg91809/providers/Microsoft.ContainerService/managedClusters/aks898583de/listClusterUserCredential?api-version=2021-07-01",
-=======
     "Uri" : "http://localhost:1234/subscriptions/00000000-0000-0000-0000-000000000000/resourceGroups/javaacsrg04091/providers/Microsoft.ContainerService/managedClusters/aks6882015f/listClusterAdminCredential?api-version=2021-07-01",
->>>>>>> c8d8d71d
     "Headers" : {
       "User-Agent" : "azsdk-java-com.azure.resourcemanager.containerservice/2.7.0-beta.1 (15.0.1; Windows 10; 10.0)",
       "x-ms-client-request-id" : "84702967-f3ef-4df7-bd34-c3e1903fd17e",
@@ -922,11 +871,7 @@
     "Exception" : null
   }, {
     "Method" : "PUT",
-<<<<<<< HEAD
-    "Uri" : "http://localhost:1234/subscriptions/00000000-0000-0000-0000-000000000000/resourceGroups/javaacsrg91809/providers/Microsoft.ContainerService/managedClusters/aks898583de/agentPools/ap251231d?api-version=2021-07-01",
-=======
     "Uri" : "http://localhost:1234/subscriptions/00000000-0000-0000-0000-000000000000/resourceGroups/javaacsrg04091/providers/Microsoft.ContainerService/managedClusters/aks6882015f/agentPools/ap2004339?api-version=2021-07-01",
->>>>>>> c8d8d71d
     "Headers" : {
       "User-Agent" : "azsdk-java-com.azure.resourcemanager.containerservice/2.7.0-beta.1 (15.0.1; Windows 10; 10.0)",
       "x-ms-client-request-id" : "06ef21aa-68c2-4a5d-87d8-28ddf0c75a6f",
@@ -1136,11 +1081,7 @@
     "Exception" : null
   }, {
     "Method" : "GET",
-<<<<<<< HEAD
-    "Uri" : "http://localhost:1234/subscriptions/00000000-0000-0000-0000-000000000000/resourceGroups/javaacsrg91809/providers/Microsoft.ContainerService/managedClusters/aks898583de/agentPools/ap251231d?api-version=2021-07-01",
-=======
     "Uri" : "http://localhost:1234/subscriptions/00000000-0000-0000-0000-000000000000/providers/Microsoft.ContainerService/locations/centralus/operations/aa19cbfe-9dc6-4314-a8f0-2e014ce79af7?api-version=2017-08-31",
->>>>>>> c8d8d71d
     "Headers" : {
       "User-Agent" : "azsdk-java-com.azure.resourcemanager.resources.fluentcore.policy/null (15.0.1; Windows 10; 10.0)",
       "x-ms-client-request-id" : "4124d988-628c-4a67-bd93-6482c0841497"
@@ -1159,41 +1100,8 @@
       "Cache-Control" : "no-cache",
       "x-ms-routing-request-id" : "SOUTHEASTASIA:20210810T032243Z:9fc333b8-7d67-40be-b963-68ef0dacacb1",
       "Expires" : "-1",
-<<<<<<< HEAD
-      "x-ms-request-id" : "7b46b700-dd46-4953-be8d-2ac8cb33c36b",
-      "Body" : "{\n  \"id\": \"/subscriptions/00000000-0000-0000-0000-000000000000/resourcegroups/javaacsrg91809/providers/Microsoft.ContainerService/managedClusters/aks898583de/agentPools/ap251231d\",\n  \"name\": \"ap251231d\",\n  \"type\": \"Microsoft.ContainerService/managedClusters/agentPools\",\n  \"properties\": {\n   \"count\": 1,\n   \"vmSize\": \"Standard_A2_v2\",\n   \"osDiskSizeGB\": 128,\n   \"osDiskType\": \"Managed\",\n   \"kubeletDiskType\": \"OS\",\n   \"maxPods\": 110,\n   \"type\": \"VirtualMachineScaleSets\",\n   \"provisioningState\": \"Succeeded\",\n   \"powerState\": {\n    \"code\": \"Running\"\n   },\n   \"orchestratorVersion\": \"1.19.11\",\n   \"mode\": \"User\",\n   \"osType\": \"Linux\",\n   \"osSKU\": \"Ubuntu\",\n   \"nodeImageVersion\": \"AKSUbuntu-1804containerd-2021.06.09\",\n   \"enableFIPS\": false\n  }\n }",
-      "Content-Type" : "application/json"
-    },
-    "Exception" : null
-  }, {
-    "Method" : "PUT",
-    "Uri" : "http://localhost:1234/subscriptions/00000000-0000-0000-0000-000000000000/resourceGroups/javaacsrg91809/providers/Microsoft.ContainerService/managedClusters/aks898583de?api-version=2021-07-01",
-    "Headers" : {
-      "User-Agent" : "azsdk-java-com.azure.resourcemanager.containerservice/2.7.0-beta.1 (15.0.1; Windows 10; 10.0)",
-      "x-ms-client-request-id" : "aba380a8-3ab7-424d-afab-7c785ea68668",
-      "Content-Type" : "application/json"
-    },
-    "Response" : {
-      "content-length" : "3527",
-      "Server" : "nginx",
-      "X-Content-Type-Options" : "nosniff",
-      "x-ms-ratelimit-remaining-subscription-writes" : "1198",
-      "Pragma" : "no-cache",
-      "retry-after" : "0",
-      "StatusCode" : "200",
-      "x-ms-correlation-request-id" : "08b1e28f-326f-4dda-8f10-e242b568803a",
-      "Date" : "Wed, 07 Jul 2021 08:20:44 GMT",
-      "Strict-Transport-Security" : "max-age=31536000; includeSubDomains",
-      "Cache-Control" : "no-cache",
-      "x-ms-routing-request-id" : "SOUTHEASTASIA:20210707T082044Z:08b1e28f-326f-4dda-8f10-e242b568803a",
-      "Expires" : "-1",
-      "Azure-AsyncOperation" : "http://localhost:1234/subscriptions/00000000-0000-0000-0000-000000000000/providers/Microsoft.ContainerService/locations/centralus/operations/50036bd1-e3ca-4f06-9993-af0e99a78325?api-version=2017-08-31",
-      "x-ms-request-id" : "50036bd1-e3ca-4f06-9993-af0e99a78325",
-      "Body" : "{\n  \"id\": \"/subscriptions/00000000-0000-0000-0000-000000000000/resourcegroups/javaacsrg91809/providers/Microsoft.ContainerService/managedClusters/aks898583de\",\n  \"location\": \"centralus\",\n  \"name\": \"aks898583de\",\n  \"tags\": {\n   \"tag2\": \"value2\",\n   \"tag3\": \"value3\"\n  },\n  \"type\": \"Microsoft.ContainerService/ManagedClusters\",\n  \"properties\": {\n   \"provisioningState\": \"Updating\",\n   \"powerState\": {\n    \"code\": \"Running\"\n   },\n   \"kubernetesVersion\": \"1.19.11\",\n   \"dnsPrefix\": \"mp1dns28860e\",\n   \"fqdn\": \"mp1dns28860e-028770c0.hcp.centralus.azmk8s.io\",\n   \"azurePortalFQDN\": \"mp1dns28860e-028770c0.portal.hcp.centralus.azmk8s.io\",\n   \"agentPoolProfiles\": [\n    {\n     \"name\": \"ap0171251\",\n     \"count\": 1,\n     \"vmSize\": \"Standard_D2_v2\",\n     \"osDiskSizeGB\": 128,\n     \"osDiskType\": \"Managed\",\n     \"kubeletDiskType\": \"OS\",\n     \"maxPods\": 110,\n     \"type\": \"VirtualMachineScaleSets\",\n     \"provisioningState\": \"Updating\",\n     \"powerState\": {\n      \"code\": \"Running\"\n     },\n     \"orchestratorVersion\": \"1.19.11\",\n     \"nodeLabels\": {},\n     \"mode\": \"System\",\n     \"osType\": \"Linux\",\n     \"osSKU\": \"Ubuntu\",\n     \"nodeImageVersion\": \"AKSUbuntu-1804containerd-2021.06.09\",\n     \"enableFIPS\": false\n    },\n    {\n     \"name\": \"ap1281890\",\n     \"count\": 5,\n     \"vmSize\": \"Standard_A2_v2\",\n     \"osDiskSizeGB\": 128,\n     \"osDiskType\": \"Managed\",\n     \"kubeletDiskType\": \"OS\",\n     \"maxPods\": 110,\n     \"type\": \"VirtualMachineScaleSets\",\n     \"provisioningState\": \"Updating\",\n     \"powerState\": {\n      \"code\": \"Running\"\n     },\n     \"orchestratorVersion\": \"1.19.11\",\n     \"nodeLabels\": {},\n     \"mode\": \"System\",\n     \"osType\": \"Linux\",\n     \"osSKU\": \"Ubuntu\",\n     \"nodeImageVersion\": \"AKSUbuntu-1804containerd-2021.06.09\",\n     \"enableFIPS\": false\n    },\n    {\n     \"name\": \"ap251231d\",\n     \"count\": 1,\n     \"vmSize\": \"Standard_A2_v2\",\n     \"osDiskSizeGB\": 128,\n     \"osDiskType\": \"Managed\",\n     \"kubeletDiskType\": \"OS\",\n     \"maxPods\": 110,\n     \"type\": \"VirtualMachineScaleSets\",\n     \"provisioningState\": \"Updating\",\n     \"powerState\": {\n      \"code\": \"Running\"\n     },\n     \"orchestratorVersion\": \"1.19.11\",\n     \"mode\": \"User\",\n     \"osType\": \"Linux\",\n     \"osSKU\": \"Ubuntu\",\n     \"nodeImageVersion\": \"AKSUbuntu-1804containerd-2021.06.09\",\n     \"enableFIPS\": false\n    }\n   ],\n   \"linuxProfile\": {\n    \"adminUsername\": \"testaks\",\n    \"ssh\": {\n     \"publicKeys\": [\n      {\n       \"keyData\": \"ssh-rsa AAAAB3NzaC1yc2EAAAADAQABAAAAgQCyYP0I1MBsoghEcUSfKC16MDQqXKpkd3JBr6hYWmEImxJse4eyJf761K66PxTcZA1azb/1Q77zpfiSxeSjwFVLZlOVA8Guk/PmX2Q06nj8e3p+QC1ls6Wokj7yNvcNewKgtLqqJcnVTEfe6pTR4+9ENhuA62q8uZCHrNVH4AqbgQ==\"\n      }\n     ]\n    }\n   },\n   \"servicePrincipalProfile\": {\n    \"clientId\": \"09cc0fa8-7726-4f19-9216-8e9b0321cfa2\"\n   },\n   \"nodeResourceGroup\": \"MC_javaacsrg91809_aks898583de_centralus\",\n   \"enableRBAC\": true,\n   \"networkProfile\": {\n    \"networkPlugin\": \"kubenet\",\n    \"loadBalancerSku\": \"Standard\",\n    \"loadBalancerProfile\": {\n     \"managedOutboundIPs\": {\n      \"count\": 1\n     },\n     \"effectiveOutboundIPs\": [\n      {\n       \"id\": \"/subscriptions/00000000-0000-0000-0000-000000000000/resourceGroups/MC_javaacsrg91809_aks898583de_centralus/providers/Microsoft.Network/publicIPAddresses/982c4058-0d2a-4414-80c3-bb3c374589c5\"\n      }\n     ]\n    },\n    \"podCidr\": \"10.244.0.0/16\",\n    \"serviceCidr\": \"10.0.0.0/16\",\n    \"dnsServiceIP\": \"10.0.0.10\",\n    \"dockerBridgeCidr\": \"172.17.0.1/16\",\n    \"outboundType\": \"loadBalancer\"\n   },\n   \"maxAgentPools\": 100\n  },\n  \"sku\": {\n   \"name\": \"Basic\",\n   \"tier\": \"Free\"\n  }\n }",
-=======
       "x-ms-request-id" : "ef03b433-51e0-4a33-9a4c-c755d2d0114c",
       "Body" : "{\n  \"name\": \"fecb19aa-c69d-1443-a8f0-2e014ce79af7\",\n  \"status\": \"Succeeded\",\n  \"startTime\": \"2021-08-10T03:18:37.4566666Z\",\n  \"endTime\": \"2021-08-10T03:22:32.6549764Z\"\n }",
->>>>>>> c8d8d71d
       "Content-Type" : "application/json"
     },
     "Exception" : null
@@ -1409,11 +1317,7 @@
     "Exception" : null
   }, {
     "Method" : "GET",
-<<<<<<< HEAD
-    "Uri" : "http://localhost:1234/subscriptions/00000000-0000-0000-0000-000000000000/resourceGroups/javaacsrg91809/providers/Microsoft.ContainerService/managedClusters/aks898583de?api-version=2021-07-01",
-=======
     "Uri" : "http://localhost:1234/subscriptions/00000000-0000-0000-0000-000000000000/resourceGroups/javaacsrg04091/providers/Microsoft.ContainerService/managedClusters/aks6882015f?api-version=2021-07-01",
->>>>>>> c8d8d71d
     "Headers" : {
       "User-Agent" : "azsdk-java-com.azure.resourcemanager.resources.fluentcore.policy/null (15.0.1; Windows 10; 10.0)",
       "x-ms-client-request-id" : "c743aee9-a9cb-4d25-98d8-89895d56136f"
@@ -1439,11 +1343,7 @@
     "Exception" : null
   }, {
     "Method" : "POST",
-<<<<<<< HEAD
-    "Uri" : "http://localhost:1234/subscriptions/00000000-0000-0000-0000-000000000000/resourceGroups/javaacsrg91809/providers/Microsoft.ContainerService/managedClusters/aks898583de/listClusterUserCredential?api-version=2021-07-01",
-=======
     "Uri" : "http://localhost:1234/subscriptions/00000000-0000-0000-0000-000000000000/resourceGroups/javaacsrg04091/providers/Microsoft.ContainerService/managedClusters/aks6882015f/listClusterAdminCredential?api-version=2021-07-01",
->>>>>>> c8d8d71d
     "Headers" : {
       "User-Agent" : "azsdk-java-com.azure.resourcemanager.containerservice/2.7.0-beta.1 (15.0.1; Windows 10; 10.0)",
       "x-ms-client-request-id" : "8a8fd9d7-197d-4474-986c-56dc13e849cd",
@@ -1470,11 +1370,7 @@
     "Exception" : null
   }, {
     "Method" : "POST",
-<<<<<<< HEAD
-    "Uri" : "http://localhost:1234/subscriptions/00000000-0000-0000-0000-000000000000/resourceGroups/javaacsrg91809/providers/Microsoft.ContainerService/managedClusters/aks898583de/listClusterAdminCredential?api-version=2021-07-01",
-=======
     "Uri" : "http://localhost:1234/subscriptions/00000000-0000-0000-0000-000000000000/resourceGroups/javaacsrg04091/providers/Microsoft.ContainerService/managedClusters/aks6882015f/listClusterUserCredential?api-version=2021-07-01",
->>>>>>> c8d8d71d
     "Headers" : {
       "User-Agent" : "azsdk-java-com.azure.resourcemanager.containerservice/2.7.0-beta.1 (15.0.1; Windows 10; 10.0)",
       "x-ms-client-request-id" : "847e7a0f-b19c-40ea-abba-c718b29625d2",
