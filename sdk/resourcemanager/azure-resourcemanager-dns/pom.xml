<!--
 Copyright (c) Microsoft Corporation. All rights reserved.
 Licensed under the MIT License. See License.txt in the project root for
 license information.
-->
<project xmlns="http://maven.apache.org/POM/4.0.0" xmlns:xsi="http://www.w3.org/2001/XMLSchema-instance" xsi:schemaLocation="http://maven.apache.org/POM/4.0.0 http://maven.apache.org/xsd/maven-4.0.0.xsd">
  <modelVersion>4.0.0</modelVersion>
  <parent>
    <groupId>com.azure</groupId>
    <artifactId>azure-client-sdk-parent</artifactId>
    <version>1.7.0</version> <!-- {x-version-update;com.azure:azure-client-sdk-parent;current} -->
    <relativePath>../../parents/azure-client-sdk-parent</relativePath>
  </parent>

  <groupId>com.azure.resourcemanager</groupId>
  <artifactId>azure-resourcemanager-dns</artifactId>
  <version>2.0.0-beta.4</version> <!-- {x-version-update;com.azure.resourcemanager:azure-resourcemanager-dns;current} -->
  <packaging>jar</packaging>

  <name>Microsoft Azure SDK for DNS Management</name>
<<<<<<< HEAD
  <description>This package contains Microsoft Azure DNS Management SDK.</description>
=======
  <description>This package contains Microsoft DNS Management SDK. For documentation on how to use this package, please see https://aka.ms/azure-sdk-java-mgmt</description>
>>>>>>> 322c8e06
  <url>https://github.com/Azure/azure-sdk-for-java</url>

  <licenses>
    <license>
      <name>The MIT License (MIT)</name>
      <url>http://opensource.org/licenses/MIT</url>
      <distribution>repo</distribution>
    </license>
  </licenses>

  <scm>
    <url>https://github.com/Azure/azure-sdk-for-java</url>
    <connection>scm:git:git@github.com:Azure/azure-sdk-for-java.git</connection>
    <tag>HEAD</tag>
  </scm>

  <properties>
    <!-- RMJacoco -->
    <jacoco.min.linecoverage>0.10</jacoco.min.linecoverage>
    <jacoco.min.branchcoverage>0.05</jacoco.min.branchcoverage>
  </properties>

  <developers>
    <developer>
      <id>microsoft</id>
      <name>Microsoft</name>
    </developer>
  </developers>

  <dependencies>
    <dependency>
      <groupId>com.azure.resourcemanager</groupId>
      <artifactId>azure-resourcemanager-resources</artifactId>
      <version>2.0.0-beta.4</version> <!-- {x-version-update;com.azure.resourcemanager:azure-resourcemanager-resources;current} -->
    </dependency>
    <dependency>
      <groupId>commons-io</groupId>
      <artifactId>commons-io</artifactId>
      <version>2.5</version> <!-- {x-version-update;commons-io:commons-io;external_dependency} -->
      <scope>test</scope>
    </dependency>
    <dependency>
      <groupId>org.slf4j</groupId>
      <artifactId>slf4j-simple</artifactId>
      <version>1.7.30</version> <!-- {x-version-update;org.slf4j:slf4j-simple;external_dependency} -->
      <scope>test</scope>
    </dependency>
    <dependency>
      <groupId>org.junit.jupiter</groupId>
      <artifactId>junit-jupiter-engine</artifactId>
      <version>5.6.2</version> <!-- {x-version-update;org.junit.jupiter:junit-jupiter-engine;external_dependency} -->
      <scope>test</scope>
    </dependency>
    <dependency>
      <groupId>org.junit.jupiter</groupId>
      <artifactId>junit-jupiter-api</artifactId>
      <version>5.6.2</version> <!-- {x-version-update;org.junit.jupiter:junit-jupiter-api;external_dependency} -->
      <scope>test</scope>
    </dependency>
    <dependency>
      <groupId>com.azure</groupId>
      <artifactId>azure-core-http-netty</artifactId>
      <version>1.5.4</version> <!-- {x-version-update;com.azure:azure-core-http-netty;dependency} -->
      <scope>test</scope>
    </dependency>
    <dependency>
      <groupId>com.azure</groupId>
      <artifactId>azure-identity</artifactId>
      <version>1.1.0</version> <!-- {x-version-update;com.azure:azure-identity;dependency} -->
      <scope>test</scope>
    </dependency>
  </dependencies>
  <profiles>
    <profile>
      <id>azure-mgmt-sdk-test-jar</id>
      <activation>
        <property>
          <name>!maven.test.skip</name>
        </property>
      </activation>
      <dependencies>
        <dependency>
          <groupId>com.azure.resourcemanager</groupId>
          <artifactId>azure-resourcemanager-resources</artifactId>
          <version>2.0.0-beta.4</version> <!-- {x-version-update;com.azure.resourcemanager:azure-resourcemanager-resources;current} -->
          <type>test-jar</type>
          <scope>test</scope>
        </dependency>
      </dependencies>
    </profile>
  </profiles>
  <build>
    <plugins>
      <plugin>
        <groupId>org.apache.maven.plugins</groupId>
        <artifactId>maven-jar-plugin</artifactId>
        <version>3.1.2</version> <!-- {x-version-update;org.apache.maven.plugins:maven-jar-plugin;external_dependency} -->
        <configuration>
          <archive>
            <manifest>
              <addDefaultImplementationEntries>true</addDefaultImplementationEntries>
              <addDefaultSpecificationEntries>true</addDefaultSpecificationEntries>
            </manifest>
          </archive>
        </configuration>
      </plugin>

      <plugin>
        <groupId>org.jacoco</groupId>
        <artifactId>jacoco-maven-plugin</artifactId>
        <version>0.8.5</version> <!-- {x-version-update;org.jacoco:jacoco-maven-plugin;external_dependency} -->
        <configuration>
          <excludes>
            <exclude>com/azure/resourcemanager/**/fluent/**/*</exclude>
            <exclude>com/azure/resourcemanager/**/models/**/*</exclude>
          </excludes>
        </configuration>
      </plugin>
    </plugins>
  </build>
</project><|MERGE_RESOLUTION|>--- conflicted
+++ resolved
@@ -18,11 +18,7 @@
   <packaging>jar</packaging>
 
   <name>Microsoft Azure SDK for DNS Management</name>
-<<<<<<< HEAD
-  <description>This package contains Microsoft Azure DNS Management SDK.</description>
-=======
-  <description>This package contains Microsoft DNS Management SDK. For documentation on how to use this package, please see https://aka.ms/azure-sdk-java-mgmt</description>
->>>>>>> 322c8e06
+  <description>This package contains Microsoft Azure DNS Management SDK. For documentation on how to use this package, please see https://aka.ms/azure-sdk-java-mgmt</description>
   <url>https://github.com/Azure/azure-sdk-for-java</url>
 
   <licenses>
