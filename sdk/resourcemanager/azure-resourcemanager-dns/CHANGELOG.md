# Release History

<<<<<<< HEAD
## 2.0.0-beta.6 (Unreleased)


=======
## 2.1.0-beta.1 (Unreleased)


## 2.0.0 (2020-10-19)

- Published to GA

>>>>>>> 0a14efe9
## 2.0.0-beta.5 (2020-10-19)

- Updated core dependency from resources

## 2.0.0-beta.4 (2020-09-02)

- Disallowed setting access type<|MERGE_RESOLUTION|>--- conflicted
+++ resolved
@@ -1,10 +1,5 @@
 # Release History
 
-<<<<<<< HEAD
-## 2.0.0-beta.6 (Unreleased)
-
-
-=======
 ## 2.1.0-beta.1 (Unreleased)
 
 
@@ -12,7 +7,6 @@
 
 - Published to GA
 
->>>>>>> 0a14efe9
 ## 2.0.0-beta.5 (2020-10-19)
 
 - Updated core dependency from resources
