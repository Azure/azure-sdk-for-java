--- conflicted
+++ resolved
@@ -18,11 +18,7 @@
 <dependency>
     <groupId>com.azure.resourcemanager</groupId>
     <artifactId>azure-resourcemanager-dns</artifactId>
-<<<<<<< HEAD
-    <version>2.0.0</version>
-=======
     <version>2.1.0</version>
->>>>>>> 6f033d77
 </dependency>
 ```
 [//]: # ({x-version-update-end})
@@ -73,12 +69,7 @@
 
 ## Contributing
 
-<<<<<<< HEAD
-If you would like to become an active contributor to this project please follow the instructions provided in [Microsoft
-Azure Projects Contribution Guidelines](https://azure.github.io/guidelines.html).
-=======
 For details on contributing to this repository, see the [contributing guide](https://github.com/Azure/azure-sdk-for-java/blob/master/CONTRIBUTING.md).
->>>>>>> 6f033d77
 
 1. Fork it
 1. Create your feature branch (`git checkout -b my-new-feature`)
