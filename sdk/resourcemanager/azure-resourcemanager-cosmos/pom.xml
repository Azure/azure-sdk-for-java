--- conflicted
+++ resolved
@@ -10,11 +10,7 @@
 
   <groupId>com.azure.resourcemanager</groupId>
   <artifactId>azure-resourcemanager-cosmos</artifactId>
-<<<<<<< HEAD
-  <version>2.30.0-beta.1</version> <!-- {x-version-update;com.azure.resourcemanager:azure-resourcemanager-cosmos;current} -->
-=======
   <version>2.31.0-beta.1</version> <!-- {x-version-update;com.azure.resourcemanager:azure-resourcemanager-cosmos;current} -->
->>>>>>> 98d25d20
   <packaging>jar</packaging>
 
   <name>Microsoft Azure SDK for CosmosDB Management</name>
@@ -60,11 +56,7 @@
     <dependency>
       <groupId>com.azure.resourcemanager</groupId>
       <artifactId>azure-resourcemanager-resources</artifactId>
-<<<<<<< HEAD
-      <version>2.30.0-beta.2</version> <!-- {x-version-update;com.azure.resourcemanager:azure-resourcemanager-resources;current} -->
-=======
       <version>2.31.0-beta.1</version> <!-- {x-version-update;com.azure.resourcemanager:azure-resourcemanager-resources;current} -->
->>>>>>> 98d25d20
     </dependency>
     <dependency>
       <groupId>org.junit.jupiter</groupId>
@@ -81,21 +73,13 @@
     <dependency>
       <groupId>com.azure.resourcemanager</groupId>
       <artifactId>azure-resourcemanager-storage</artifactId>
-<<<<<<< HEAD
-      <version>2.30.0-beta.1</version> <!-- {x-version-update;com.azure.resourcemanager:azure-resourcemanager-storage;current} -->
-=======
       <version>2.31.0-beta.1</version> <!-- {x-version-update;com.azure.resourcemanager:azure-resourcemanager-storage;current} -->
->>>>>>> 98d25d20
       <scope>test</scope>
     </dependency>
     <dependency>
       <groupId>com.azure.resourcemanager</groupId>
       <artifactId>azure-resourcemanager-network</artifactId>
-<<<<<<< HEAD
-      <version>2.30.0-beta.1</version> <!-- {x-version-update;com.azure.resourcemanager:azure-resourcemanager-network;current} -->
-=======
       <version>2.31.0-beta.1</version> <!-- {x-version-update;com.azure.resourcemanager:azure-resourcemanager-network;current} -->
->>>>>>> 98d25d20
       <scope>test</scope>
     </dependency>
     <dependency>
