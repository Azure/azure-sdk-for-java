<?xml version="1.0" encoding="UTF-8"?>
<project xmlns="http://maven.apache.org/POM/4.0.0" xmlns:xsi="http://www.w3.org/2001/XMLSchema-instance" xsi:schemaLocation="http://maven.apache.org/POM/4.0.0 http://maven.apache.org/xsd/maven-4.0.0.xsd">
  <modelVersion>4.0.0</modelVersion>
  <parent>
    <groupId>com.azure</groupId>
    <artifactId>azure-client-sdk-parent</artifactId>
    <version>1.7.0</version> <!-- {x-version-update;com.azure:azure-client-sdk-parent;current} -->
    <relativePath>../../parents/azure-client-sdk-parent</relativePath>
  </parent>

  <groupId>com.azure.resourcemanager</groupId>
  <artifactId>azure-resourcemanager-cosmos</artifactId>
<<<<<<< HEAD
  <version>2.19.0-beta.1</version> <!-- {x-version-update;com.azure.resourcemanager:azure-resourcemanager-cosmos;current} -->
=======
  <version>2.20.0-beta.1</version> <!-- {x-version-update;com.azure.resourcemanager:azure-resourcemanager-cosmos;current} -->
>>>>>>> 8a6962b0
  <packaging>jar</packaging>

  <name>Microsoft Azure SDK for CosmosDB Management</name>
  <description>This package contains Microsoft Azure CosmosDB SDK. For documentation on how to use this package, please see https://aka.ms/azsdk/java/mgmt</description>
  <url>https://github.com/Azure/azure-sdk-for-java</url>

  <licenses>
    <license>
      <name>The MIT License (MIT)</name>
      <url>http://opensource.org/licenses/MIT</url>
      <distribution>repo</distribution>
    </license>
  </licenses>

  <scm>
    <url>https://github.com/Azure/azure-sdk-for-java</url>
    <connection>scm:git:git@github.com:Azure/azure-sdk-for-java.git</connection>
    <tag>HEAD</tag>
  </scm>

  <properties>
    <!-- RMJacoco -->
    <jacoco.min.linecoverage>0.10</jacoco.min.linecoverage>
    <jacoco.min.branchcoverage>0.10</jacoco.min.branchcoverage>
    <!-- Configures the Java 9+ run to perform the required module exports, opens, and reads that are necessary for testing but shouldn't be part of the module-info. -->
    <javaModulesSurefireArgLine>
      --add-exports com.azure.resourcemanager.resources/com.azure.resourcemanager.resources.fluentcore.arm.collection.implementation=ALL-UNNAMED
      --add-exports com.azure.resourcemanager.resources/com.azure.resourcemanager.resources.fluentcore.arm.models.implementation=ALL-UNNAMED

      --add-opens com.azure.resourcemanager.cosmos/com.azure.resourcemanager.cosmos=ALL-UNNAMED
    </javaModulesSurefireArgLine>
  </properties>

  <developers>
    <developer>
      <id>microsoft</id>
      <name>Microsoft</name>
    </developer>
  </developers>

  <dependencies>
    <dependency>
      <groupId>com.azure.resourcemanager</groupId>
      <artifactId>azure-resourcemanager-resources</artifactId>
<<<<<<< HEAD
      <version>2.19.0-beta.1</version> <!-- {x-version-update;com.azure.resourcemanager:azure-resourcemanager-resources;current} -->
=======
      <version>2.20.0-beta.1</version> <!-- {x-version-update;com.azure.resourcemanager:azure-resourcemanager-resources;current} -->
>>>>>>> 8a6962b0
    </dependency>
    <dependency>
      <groupId>org.junit.jupiter</groupId>
      <artifactId>junit-jupiter-engine</artifactId>
      <version>5.8.2</version> <!-- {x-version-update;org.junit.jupiter:junit-jupiter-engine;external_dependency} -->
      <scope>test</scope>
    </dependency>
    <dependency>
      <groupId>org.junit.jupiter</groupId>
      <artifactId>junit-jupiter-api</artifactId>
      <version>5.8.2</version> <!-- {x-version-update;org.junit.jupiter:junit-jupiter-api;external_dependency} -->
      <scope>test</scope>
    </dependency>
    <dependency>
      <groupId>com.azure.resourcemanager</groupId>
      <artifactId>azure-resourcemanager-storage</artifactId>
<<<<<<< HEAD
      <version>2.19.0-beta.1</version> <!-- {x-version-update;com.azure.resourcemanager:azure-resourcemanager-storage;current} -->
=======
      <version>2.20.0-beta.1</version> <!-- {x-version-update;com.azure.resourcemanager:azure-resourcemanager-storage;current} -->
>>>>>>> 8a6962b0
      <scope>test</scope>
    </dependency>
    <dependency>
      <groupId>com.azure.resourcemanager</groupId>
      <artifactId>azure-resourcemanager-network</artifactId>
<<<<<<< HEAD
      <version>2.19.0-beta.1</version> <!-- {x-version-update;com.azure.resourcemanager:azure-resourcemanager-network;current} -->
=======
      <version>2.20.0-beta.1</version> <!-- {x-version-update;com.azure.resourcemanager:azure-resourcemanager-network;current} -->
>>>>>>> 8a6962b0
      <scope>test</scope>
    </dependency>
    <dependency>
      <groupId>org.slf4j</groupId>
      <artifactId>slf4j-simple</artifactId>
      <version>1.7.36</version> <!-- {x-version-update;org.slf4j:slf4j-simple;external_dependency} -->
      <scope>test</scope>
    </dependency>
    <dependency>
      <groupId>com.azure</groupId>
      <artifactId>azure-core-http-netty</artifactId>
      <version>1.12.5</version> <!-- {x-version-update;com.azure:azure-core-http-netty;dependency} -->
      <scope>test</scope>
    </dependency>
  </dependencies>
  <profiles>
    <profile>
      <id>azure-mgmt-sdk-test-jar</id>
      <activation>
        <property>
          <name>!maven.test.skip</name>
        </property>
      </activation>
      <dependencies>
        <dependency>
          <groupId>com.azure.resourcemanager</groupId>
          <artifactId>azure-resourcemanager-test</artifactId>
          <version>2.0.0-beta.1</version> <!-- {x-version-update;com.azure.resourcemanager:azure-resourcemanager-test;current} -->
          <scope>test</scope>
        </dependency>
      </dependencies>
    </profile>
  </profiles>
  <build>
    <plugins>
      <plugin>
        <groupId>org.apache.maven.plugins</groupId>
        <artifactId>maven-jar-plugin</artifactId>
        <version>3.1.2</version> <!-- {x-version-update;org.apache.maven.plugins:maven-jar-plugin;external_dependency} -->
        <configuration>
          <archive>
            <manifest>
              <addDefaultImplementationEntries>true</addDefaultImplementationEntries>
              <addDefaultSpecificationEntries>true</addDefaultSpecificationEntries>
            </manifest>
          </archive>
        </configuration>
      </plugin>

      <plugin>
        <groupId>org.jacoco</groupId>
        <artifactId>jacoco-maven-plugin</artifactId>
        <version>0.8.8</version> <!-- {x-version-update;org.jacoco:jacoco-maven-plugin;external_dependency} -->
        <configuration>
          <excludes>
            <exclude>com/azure/resourcemanager/**/fluent/**/*</exclude>
            <exclude>com/azure/resourcemanager/**/models/**/*</exclude>
            <exclude>com/azure/resourcemanager/**/implementation/*ClientImpl*</exclude>
            <exclude>com/azure/resourcemanager/**/implementation/*ClientBuilder*</exclude>
          </excludes>
        </configuration>
      </plugin>
    </plugins>
  </build>
</project><|MERGE_RESOLUTION|>--- conflicted
+++ resolved
@@ -10,11 +10,7 @@
 
   <groupId>com.azure.resourcemanager</groupId>
   <artifactId>azure-resourcemanager-cosmos</artifactId>
-<<<<<<< HEAD
-  <version>2.19.0-beta.1</version> <!-- {x-version-update;com.azure.resourcemanager:azure-resourcemanager-cosmos;current} -->
-=======
   <version>2.20.0-beta.1</version> <!-- {x-version-update;com.azure.resourcemanager:azure-resourcemanager-cosmos;current} -->
->>>>>>> 8a6962b0
   <packaging>jar</packaging>
 
   <name>Microsoft Azure SDK for CosmosDB Management</name>
@@ -59,11 +55,7 @@
     <dependency>
       <groupId>com.azure.resourcemanager</groupId>
       <artifactId>azure-resourcemanager-resources</artifactId>
-<<<<<<< HEAD
-      <version>2.19.0-beta.1</version> <!-- {x-version-update;com.azure.resourcemanager:azure-resourcemanager-resources;current} -->
-=======
       <version>2.20.0-beta.1</version> <!-- {x-version-update;com.azure.resourcemanager:azure-resourcemanager-resources;current} -->
->>>>>>> 8a6962b0
     </dependency>
     <dependency>
       <groupId>org.junit.jupiter</groupId>
@@ -80,21 +72,13 @@
     <dependency>
       <groupId>com.azure.resourcemanager</groupId>
       <artifactId>azure-resourcemanager-storage</artifactId>
-<<<<<<< HEAD
-      <version>2.19.0-beta.1</version> <!-- {x-version-update;com.azure.resourcemanager:azure-resourcemanager-storage;current} -->
-=======
       <version>2.20.0-beta.1</version> <!-- {x-version-update;com.azure.resourcemanager:azure-resourcemanager-storage;current} -->
->>>>>>> 8a6962b0
       <scope>test</scope>
     </dependency>
     <dependency>
       <groupId>com.azure.resourcemanager</groupId>
       <artifactId>azure-resourcemanager-network</artifactId>
-<<<<<<< HEAD
-      <version>2.19.0-beta.1</version> <!-- {x-version-update;com.azure.resourcemanager:azure-resourcemanager-network;current} -->
-=======
       <version>2.20.0-beta.1</version> <!-- {x-version-update;com.azure.resourcemanager:azure-resourcemanager-network;current} -->
->>>>>>> 8a6962b0
       <scope>test</scope>
     </dependency>
     <dependency>
