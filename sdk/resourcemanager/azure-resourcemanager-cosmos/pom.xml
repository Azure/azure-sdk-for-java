<?xml version="1.0" encoding="UTF-8"?>
<project xmlns="http://maven.apache.org/POM/4.0.0" xmlns:xsi="http://www.w3.org/2001/XMLSchema-instance" xsi:schemaLocation="http://maven.apache.org/POM/4.0.0 http://maven.apache.org/xsd/maven-4.0.0.xsd">
  <modelVersion>4.0.0</modelVersion>
  <parent>
    <groupId>com.azure</groupId>
    <artifactId>azure-client-sdk-parent</artifactId>
    <version>1.7.0</version> <!-- {x-version-update;com.azure:azure-client-sdk-parent;current} -->
    <relativePath>../../parents/azure-client-sdk-parent</relativePath>
  </parent>

  <groupId>com.azure.resourcemanager</groupId>
  <artifactId>azure-resourcemanager-cosmos</artifactId>
<<<<<<< HEAD
  <version>2.15.0-beta.1</version> <!-- {x-version-update;com.azure.resourcemanager:azure-resourcemanager-cosmos;current} -->
=======
  <version>2.16.0-beta.1</version> <!-- {x-version-update;com.azure.resourcemanager:azure-resourcemanager-cosmos;current} -->
>>>>>>> 8d609db9
  <packaging>jar</packaging>

  <name>Microsoft Azure SDK for CosmosDB Management</name>
  <description>This package contains Microsoft Azure CosmosDB SDK. For documentation on how to use this package, please see https://aka.ms/azsdk/java/mgmt</description>
  <url>https://github.com/Azure/azure-sdk-for-java</url>

  <licenses>
    <license>
      <name>The MIT License (MIT)</name>
      <url>http://opensource.org/licenses/MIT</url>
      <distribution>repo</distribution>
    </license>
  </licenses>

  <scm>
    <url>https://github.com/Azure/azure-sdk-for-java</url>
    <connection>scm:git:git@github.com:Azure/azure-sdk-for-java.git</connection>
    <tag>HEAD</tag>
  </scm>

  <properties>
    <!-- RMJacoco -->
    <jacoco.min.linecoverage>0.10</jacoco.min.linecoverage>
    <jacoco.min.branchcoverage>0.10</jacoco.min.branchcoverage>
    <!-- Configures the Java 9+ run to perform the required module exports, opens, and reads that are necessary for testing but shouldn't be part of the module-info. -->
    <javaModulesSurefireArgLine>
      --add-exports com.azure.resourcemanager.resources/com.azure.resourcemanager.resources.fluentcore.arm.collection.implementation=ALL-UNNAMED
      --add-exports com.azure.resourcemanager.resources/com.azure.resourcemanager.resources.fluentcore.arm.models.implementation=ALL-UNNAMED

      --add-opens com.azure.resourcemanager.cosmos/com.azure.resourcemanager.cosmos=ALL-UNNAMED
    </javaModulesSurefireArgLine>
  </properties>

  <developers>
    <developer>
      <id>microsoft</id>
      <name>Microsoft</name>
    </developer>
  </developers>

  <dependencies>
    <dependency>
      <groupId>com.azure.resourcemanager</groupId>
      <artifactId>azure-resourcemanager-resources</artifactId>
<<<<<<< HEAD
      <version>2.15.0-beta.1</version> <!-- {x-version-update;com.azure.resourcemanager:azure-resourcemanager-resources;current} -->
=======
      <version>2.16.0-beta.1</version> <!-- {x-version-update;com.azure.resourcemanager:azure-resourcemanager-resources;current} -->
>>>>>>> 8d609db9
    </dependency>
    <dependency>
      <groupId>org.junit.jupiter</groupId>
      <artifactId>junit-jupiter-engine</artifactId>
      <version>5.8.2</version> <!-- {x-version-update;org.junit.jupiter:junit-jupiter-engine;external_dependency} -->
      <scope>test</scope>
    </dependency>
    <dependency>
      <groupId>org.junit.jupiter</groupId>
      <artifactId>junit-jupiter-api</artifactId>
      <version>5.8.2</version> <!-- {x-version-update;org.junit.jupiter:junit-jupiter-api;external_dependency} -->
      <scope>test</scope>
    </dependency>
    <dependency>
      <groupId>com.azure.resourcemanager</groupId>
      <artifactId>azure-resourcemanager-storage</artifactId>
<<<<<<< HEAD
      <version>2.15.0-beta.1</version> <!-- {x-version-update;com.azure.resourcemanager:azure-resourcemanager-storage;current} -->
=======
      <version>2.16.0-beta.1</version> <!-- {x-version-update;com.azure.resourcemanager:azure-resourcemanager-storage;current} -->
>>>>>>> 8d609db9
      <scope>test</scope>
    </dependency>
    <dependency>
      <groupId>com.azure.resourcemanager</groupId>
      <artifactId>azure-resourcemanager-network</artifactId>
<<<<<<< HEAD
      <version>2.15.0-beta.1</version> <!-- {x-version-update;com.azure.resourcemanager:azure-resourcemanager-network;current} -->
=======
      <version>2.16.0-beta.1</version> <!-- {x-version-update;com.azure.resourcemanager:azure-resourcemanager-network;current} -->
>>>>>>> 8d609db9
      <scope>test</scope>
    </dependency>
    <dependency>
      <groupId>org.slf4j</groupId>
      <artifactId>slf4j-simple</artifactId>
      <version>1.7.36</version> <!-- {x-version-update;org.slf4j:slf4j-simple;external_dependency} -->
      <scope>test</scope>
    </dependency>
    <dependency>
      <groupId>com.azure</groupId>
      <artifactId>azure-core-http-netty</artifactId>
<<<<<<< HEAD
      <version>1.12.0</version> <!-- {x-version-update;com.azure:azure-core-http-netty;dependency} -->
=======
      <version>1.12.2</version> <!-- {x-version-update;com.azure:azure-core-http-netty;dependency} -->
>>>>>>> 8d609db9
      <scope>test</scope>
    </dependency>
  </dependencies>
  <profiles>
    <profile>
      <id>azure-mgmt-sdk-test-jar</id>
      <activation>
        <property>
          <name>!maven.test.skip</name>
        </property>
      </activation>
      <dependencies>
        <dependency>
          <groupId>com.azure.resourcemanager</groupId>
          <artifactId>azure-resourcemanager-test</artifactId>
          <version>2.0.0-beta.1</version> <!-- {x-version-update;com.azure.resourcemanager:azure-resourcemanager-test;current} -->
          <scope>test</scope>
        </dependency>
      </dependencies>
    </profile>
  </profiles>
  <build>
    <plugins>
      <plugin>
        <groupId>org.apache.maven.plugins</groupId>
        <artifactId>maven-jar-plugin</artifactId>
        <version>3.1.2</version> <!-- {x-version-update;org.apache.maven.plugins:maven-jar-plugin;external_dependency} -->
        <configuration>
          <archive>
            <manifest>
              <addDefaultImplementationEntries>true</addDefaultImplementationEntries>
              <addDefaultSpecificationEntries>true</addDefaultSpecificationEntries>
            </manifest>
          </archive>
        </configuration>
      </plugin>

      <plugin>
        <groupId>org.jacoco</groupId>
        <artifactId>jacoco-maven-plugin</artifactId>
        <version>0.8.8</version> <!-- {x-version-update;org.jacoco:jacoco-maven-plugin;external_dependency} -->
        <configuration>
          <excludes>
            <exclude>com/azure/resourcemanager/**/fluent/**/*</exclude>
            <exclude>com/azure/resourcemanager/**/models/**/*</exclude>
            <exclude>com/azure/resourcemanager/**/implementation/*ClientImpl*</exclude>
            <exclude>com/azure/resourcemanager/**/implementation/*ClientBuilder*</exclude>
          </excludes>
        </configuration>
      </plugin>
    </plugins>
  </build>
</project><|MERGE_RESOLUTION|>--- conflicted
+++ resolved
@@ -10,11 +10,7 @@
 
   <groupId>com.azure.resourcemanager</groupId>
   <artifactId>azure-resourcemanager-cosmos</artifactId>
-<<<<<<< HEAD
-  <version>2.15.0-beta.1</version> <!-- {x-version-update;com.azure.resourcemanager:azure-resourcemanager-cosmos;current} -->
-=======
   <version>2.16.0-beta.1</version> <!-- {x-version-update;com.azure.resourcemanager:azure-resourcemanager-cosmos;current} -->
->>>>>>> 8d609db9
   <packaging>jar</packaging>
 
   <name>Microsoft Azure SDK for CosmosDB Management</name>
@@ -59,11 +55,7 @@
     <dependency>
       <groupId>com.azure.resourcemanager</groupId>
       <artifactId>azure-resourcemanager-resources</artifactId>
-<<<<<<< HEAD
-      <version>2.15.0-beta.1</version> <!-- {x-version-update;com.azure.resourcemanager:azure-resourcemanager-resources;current} -->
-=======
       <version>2.16.0-beta.1</version> <!-- {x-version-update;com.azure.resourcemanager:azure-resourcemanager-resources;current} -->
->>>>>>> 8d609db9
     </dependency>
     <dependency>
       <groupId>org.junit.jupiter</groupId>
@@ -80,21 +72,13 @@
     <dependency>
       <groupId>com.azure.resourcemanager</groupId>
       <artifactId>azure-resourcemanager-storage</artifactId>
-<<<<<<< HEAD
-      <version>2.15.0-beta.1</version> <!-- {x-version-update;com.azure.resourcemanager:azure-resourcemanager-storage;current} -->
-=======
       <version>2.16.0-beta.1</version> <!-- {x-version-update;com.azure.resourcemanager:azure-resourcemanager-storage;current} -->
->>>>>>> 8d609db9
       <scope>test</scope>
     </dependency>
     <dependency>
       <groupId>com.azure.resourcemanager</groupId>
       <artifactId>azure-resourcemanager-network</artifactId>
-<<<<<<< HEAD
-      <version>2.15.0-beta.1</version> <!-- {x-version-update;com.azure.resourcemanager:azure-resourcemanager-network;current} -->
-=======
       <version>2.16.0-beta.1</version> <!-- {x-version-update;com.azure.resourcemanager:azure-resourcemanager-network;current} -->
->>>>>>> 8d609db9
       <scope>test</scope>
     </dependency>
     <dependency>
@@ -106,11 +90,7 @@
     <dependency>
       <groupId>com.azure</groupId>
       <artifactId>azure-core-http-netty</artifactId>
-<<<<<<< HEAD
-      <version>1.12.0</version> <!-- {x-version-update;com.azure:azure-core-http-netty;dependency} -->
-=======
       <version>1.12.2</version> <!-- {x-version-update;com.azure:azure-core-http-netty;dependency} -->
->>>>>>> 8d609db9
       <scope>test</scope>
     </dependency>
   </dependencies>
