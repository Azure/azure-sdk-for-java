# Azure Resource Manager Cosmos client library for Java

Azure Resource Manager Cosmos client library for Java

For documentation on how to use this package, please see [Azure Management Libraries for Java](https://aka.ms/azsdk/java/mgmt).

## Getting started

### Prerequisites

- [Java Development Kit (JDK)][jdk] with version 8 or above
- [Azure Subscription][azure_subscription]

### Adding the package to your product

[//]: # ({x-version-update-start;com.azure.resourcemanager:azure-resourcemanager-cosmos;current})
```xml
<dependency>
    <groupId>com.azure.resourcemanager</groupId>
    <artifactId>azure-resourcemanager-cosmos</artifactId>
<<<<<<< HEAD
    <version>2.14.0</version>
=======
    <version>2.15.0</version>
>>>>>>> 8d609db9
</dependency>
```
[//]: # ({x-version-update-end})

### Include the recommended packages

Azure Management Libraries require a `TokenCredential` implementation for authentication and an `HttpClient` implementation for HTTP client.

[Azure Identity][azure_identity] package and [Azure Core Netty HTTP][azure_core_http_netty] package provide the default implementation.

### Authentication

By default, Azure Active Directory token authentication depends on correct configure of following environment variables.

- `AZURE_CLIENT_ID` for Azure client ID.
- `AZURE_TENANT_ID` for Azure tenant ID.
- `AZURE_CLIENT_SECRET` or `AZURE_CLIENT_CERTIFICATE_PATH` for client secret or client certificate.

In addition, Azure subscription ID can be configured via environment variable `AZURE_SUBSCRIPTION_ID`.

With above configuration, `azure` client can be authenticated by following code:

```java readme-sample-authenticate
AzureProfile profile = new AzureProfile(AzureEnvironment.AZURE);
TokenCredential credential = new DefaultAzureCredentialBuilder()
    .authorityHost(profile.getEnvironment().getActiveDirectoryEndpoint())
    .build();
CosmosManager manager = CosmosManager
    .authenticate(credential, profile);
```

The sample code assumes global Azure. Please change `AzureEnvironment.AZURE` variable if otherwise.

See [Authentication][authenticate] for more options.

## Key concepts

See [API design][design] for general introduction on design and key concepts on Azure Management Libraries.

## Examples

See [Samples][sample] for code snippets and samples.

## Troubleshooting

## Next steps

## Contributing

For details on contributing to this repository, see the [contributing guide](https://github.com/Azure/azure-sdk-for-java/blob/main/CONTRIBUTING.md).

1. Fork it
1. Create your feature branch (`git checkout -b my-new-feature`)
1. Commit your changes (`git commit -am 'Add some feature'`)
1. Push to the branch (`git push origin my-new-feature`)
1. Create new Pull Request

<!-- LINKS -->
[jdk]: https://docs.microsoft.com/java/azure/jdk/
[azure_subscription]: https://azure.microsoft.com/free/
[azure_identity]: https://github.com/Azure/azure-sdk-for-java/blob/main/sdk/identity/azure-identity
[azure_core_http_netty]: https://github.com/Azure/azure-sdk-for-java/blob/main/sdk/core/azure-core-http-netty
[authenticate]: https://github.com/Azure/azure-sdk-for-java/blob/main/sdk/resourcemanager/docs/AUTH.md
[sample]: https://github.com/Azure/azure-sdk-for-java/blob/main/sdk/resourcemanager/docs/SAMPLE.md
[design]: https://github.com/Azure/azure-sdk-for-java/blob/main/sdk/resourcemanager/docs/DESIGN.md<|MERGE_RESOLUTION|>--- conflicted
+++ resolved
@@ -18,11 +18,7 @@
 <dependency>
     <groupId>com.azure.resourcemanager</groupId>
     <artifactId>azure-resourcemanager-cosmos</artifactId>
-<<<<<<< HEAD
-    <version>2.14.0</version>
-=======
     <version>2.15.0</version>
->>>>>>> 8d609db9
 </dependency>
 ```
 [//]: # ({x-version-update-end})
