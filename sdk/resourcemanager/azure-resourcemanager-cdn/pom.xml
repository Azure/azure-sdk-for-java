--- conflicted
+++ resolved
@@ -14,11 +14,7 @@
 
   <groupId>com.azure.resourcemanager</groupId>
   <artifactId>azure-resourcemanager-cdn</artifactId>
-<<<<<<< HEAD
-  <version>2.21.0-beta.1</version> <!-- {x-version-update;com.azure.resourcemanager:azure-resourcemanager-cdn;current} -->
-=======
   <version>2.24.0-beta.1</version> <!-- {x-version-update;com.azure.resourcemanager:azure-resourcemanager-cdn;current} -->
->>>>>>> 02862f72
   <packaging>jar</packaging>
 
   <name>Microsoft Azure SDK for CDN Management</name>
@@ -65,13 +61,13 @@
     <dependency>
       <groupId>org.junit.jupiter</groupId>
       <artifactId>junit-jupiter-engine</artifactId>
-      <version>5.9.2</version> <!-- {x-version-update;org.junit.jupiter:junit-jupiter-engine;external_dependency} -->
+      <version>5.9.1</version> <!-- {x-version-update;org.junit.jupiter:junit-jupiter-engine;external_dependency} -->
       <scope>test</scope>
     </dependency>
     <dependency>
       <groupId>org.junit.jupiter</groupId>
       <artifactId>junit-jupiter-api</artifactId>
-      <version>5.9.2</version> <!-- {x-version-update;org.junit.jupiter:junit-jupiter-api;external_dependency} -->
+      <version>5.9.1</version> <!-- {x-version-update;org.junit.jupiter:junit-jupiter-api;external_dependency} -->
       <scope>test</scope>
     </dependency>
     <dependency>
