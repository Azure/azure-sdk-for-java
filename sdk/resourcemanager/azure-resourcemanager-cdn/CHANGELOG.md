# Release History

<<<<<<< HEAD
## 2.0.0-beta.6 (Unreleased)


=======
## 2.2.0-beta.1 (Unreleased)


## 2.1.0 (2020-11-24)

- Updated `api-version` to `2020-04-15`

>>>>>>> e2018a87
## 2.0.0-beta.5 (2020-10-19)

- Migrated from previous sdk<|MERGE_RESOLUTION|>--- conflicted
+++ resolved
@@ -1,10 +1,5 @@
 # Release History
 
-<<<<<<< HEAD
-## 2.0.0-beta.6 (Unreleased)
-
-
-=======
 ## 2.2.0-beta.1 (Unreleased)
 
 
@@ -12,7 +7,6 @@
 
 - Updated `api-version` to `2020-04-15`
 
->>>>>>> e2018a87
 ## 2.0.0-beta.5 (2020-10-19)
 
 - Migrated from previous sdk