--- conflicted
+++ resolved
@@ -11,11 +11,6 @@
   <modules>
     <module>azure-resourcemanager</module>
     <module>azure-resourcemanager-appplatform</module>
-<<<<<<< HEAD
-    <module>azure-resourcemanager-monitor</module>
-=======
-    <module>azure-resourcemanager-cosmos</module>
->>>>>>> 67b98fa4
     <module>azure-resourcemanager-perf</module>
     <module>azure-resourcemanager-samples</module>
     <module>azure-resourcemanager-servicebus</module>
