--- conflicted
+++ resolved
@@ -11,11 +11,6 @@
   <modules>
     <module>azure-resourcemanager</module>
     <module>azure-resourcemanager-appplatform</module>
-<<<<<<< HEAD
-    <module>azure-resourcemanager-authorization</module>
-=======
-    <module>azure-resourcemanager-cosmos</module>
->>>>>>> 4a0f6e71
     <module>azure-resourcemanager-eventhubs</module>
     <module>azure-resourcemanager-monitor</module>
     <module>azure-resourcemanager-perf</module>
