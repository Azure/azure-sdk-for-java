--- conflicted
+++ resolved
@@ -1,13 +1,9 @@
 # Release History
 
-<<<<<<< HEAD
-## 2.1.0-beta.1 (Unreleased)
-=======
 ## 2.2.0-beta.1 (Unreleased)
 
 
 ## 2.1.0 (2020-11-24)
->>>>>>> e2018a87
 
 
 ## 2.0.0 (2020-10-19)
