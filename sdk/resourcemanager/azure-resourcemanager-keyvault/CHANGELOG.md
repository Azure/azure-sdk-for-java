# Release History

<<<<<<< HEAD
## 2.1.0-beta.1 (Unreleased)
=======
## 2.2.0-beta.1 (Unreleased)


## 2.1.0 (2020-11-24)
>>>>>>> 6f033d77


## 2.0.0 (2020-10-19)

- Supported `enableByNameAndVersion` and `disableByNameAndVersion` method in `Secrets`.
- Added `enabled` method in `Secret`.
- Renamed `getAttributes`, `getTags`, `isManaged` method to `attributes`, `tags`, `managed` in `Key`.
- Updated `list` method in `Keys` and `Secrets`. It will no longer retrieve key and secret value. Key can be retrieved via `getJsonWebKey`. Secret value can be retrieved via `getValue`.

## 2.0.0 (2020-10-19)

- Supported `enableByNameAndVersion` and `disableByNameAndVersion` method in `Secrets`.
- Added `enabled` method in `Secret`.
- Renamed `getAttributes`, `getTags`, `isManaged` method to `attributes`, `tags`, `managed` in `Key`.
- Updated `list` method in `Keys` and `Secrets`. It will no longer retrieve key and secret value. Key can be retrieved via `getJsonWebKey`. Secret value can be retrieved via `getValue`.

## 2.0.0-beta.4 (2020-09-02)

- Updated core dependency from resources<|MERGE_RESOLUTION|>--- conflicted
+++ resolved
@@ -1,21 +1,11 @@
 # Release History
 
-<<<<<<< HEAD
-## 2.1.0-beta.1 (Unreleased)
-=======
 ## 2.2.0-beta.1 (Unreleased)
 
 
 ## 2.1.0 (2020-11-24)
->>>>>>> 6f033d77
 
-
-## 2.0.0 (2020-10-19)
-
-- Supported `enableByNameAndVersion` and `disableByNameAndVersion` method in `Secrets`.
-- Added `enabled` method in `Secret`.
-- Renamed `getAttributes`, `getTags`, `isManaged` method to `attributes`, `tags`, `managed` in `Key`.
-- Updated `list` method in `Keys` and `Secrets`. It will no longer retrieve key and secret value. Key can be retrieved via `getJsonWebKey`. Secret value can be retrieved via `getValue`.
+- Updated core dependency from resources
 
 ## 2.0.0 (2020-10-19)
 
