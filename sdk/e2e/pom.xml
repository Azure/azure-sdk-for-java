<?xml version="1.0" encoding="UTF-8"?>
<project xmlns="http://maven.apache.org/POM/4.0.0"
         xmlns:xsi="http://www.w3.org/2001/XMLSchema-instance"
         xsi:schemaLocation="http://maven.apache.org/POM/4.0.0 http://maven.apache.org/xsd/maven-4.0.0.xsd">
  <modelVersion>4.0.0</modelVersion>

  <groupId>com.azure</groupId>
  <artifactId>azure-e2e</artifactId>
  <version>1.0.0-beta.1</version> <!-- {x-version-update;com.azure:azure-e2e;current} -->

  <name>Microsoft Azure client library end to end tests and samples</name>
  <description>This module contains end to end tests and samples for Microsoft Azure client libraries.</description>
  <url>https://github.com/Azure/azure-sdk-for-java</url>

  <parent>
    <groupId>com.azure</groupId>
    <artifactId>azure-client-sdk-parent</artifactId>
    <version>1.7.0</version> <!-- {x-version-update;com.azure:azure-client-sdk-parent;current} -->
    <relativePath>../parents/azure-client-sdk-parent</relativePath>
  </parent>

  <dependencies>
    <dependency>
      <groupId>com.azure</groupId>
      <artifactId>azure-core</artifactId>
      <version>1.13.0-beta.1</version> <!-- {x-version-update;com.azure:azure-core;current} -->
    </dependency>
    <dependency>
      <groupId>com.azure</groupId>
      <artifactId>azure-core-http-netty</artifactId>
      <version>1.8.0-beta.1</version> <!-- {x-version-update;com.azure:azure-core-http-netty;current} -->
    </dependency>
    <dependency>
      <groupId>com.azure</groupId>
      <artifactId>azure-identity</artifactId>
      <version>1.3.0-beta.1</version> <!-- {x-version-update;com.azure:azure-identity;current} -->
    </dependency>
    <dependency>
      <groupId>com.azure</groupId>
      <artifactId>azure-security-keyvault-keys</artifactId>
<<<<<<< HEAD
      <version>4.3.0-beta.1</version> <!-- {x-version-update;com.azure:azure-security-keyvault-keys;current} -->
=======
      <version>4.3.0-beta.4</version> <!-- {x-version-update;com.azure:azure-security-keyvault-keys;current} -->
>>>>>>> 60cc80a0
    </dependency>
    <dependency>
      <groupId>com.azure</groupId>
      <artifactId>azure-security-keyvault-secrets</artifactId>
      <version>4.3.0-beta.1</version> <!-- {x-version-update;com.azure:azure-security-keyvault-secrets;current} -->
    </dependency>
    <dependency>
      <groupId>com.azure</groupId>
      <artifactId>azure-security-keyvault-certificates</artifactId>
      <version>4.2.0-beta.1</version> <!-- {x-version-update;com.azure:azure-security-keyvault-certificates;current} -->
    </dependency>
    <dependency>
      <groupId>org.slf4j</groupId>
      <artifactId>slf4j-api</artifactId>
      <version>1.7.30</version> <!-- {x-version-update;org.slf4j:slf4j-api;external_dependency} -->
    </dependency>
    <dependency>
      <groupId>com.microsoft.azure</groupId>
      <artifactId>azure-mgmt-graph-rbac</artifactId>
      <version>1.3.0</version>  <!-- {x-version-update;com.microsoft.azure:azure-mgmt-graph-rbac;external_dependency} -->
    </dependency>

    <dependency>
      <groupId>com.azure</groupId>
      <artifactId>azure-core-test</artifactId>
      <version>1.6.0-beta.1</version> <!-- {x-version-update;com.azure:azure-core-test;current} -->
      <scope>test</scope>
    </dependency>
    <dependency>
      <groupId>junit</groupId>
      <artifactId>junit</artifactId>
      <version>4.13.1</version> <!-- {x-version-update;junit:junit;external_dependency} -->
      <scope>test</scope>
    </dependency>
    <dependency>
      <groupId>io.projectreactor</groupId>
      <artifactId>reactor-test</artifactId>
      <version>3.3.12.RELEASE</version> <!-- {x-version-update;io.projectreactor:reactor-test;external_dependency} -->
      <scope>test</scope>
    </dependency>
  </dependencies>

  <build>
    <plugins>
      <plugin>
        <groupId>org.apache.maven.plugins</groupId>
        <artifactId>maven-enforcer-plugin</artifactId>
        <version>3.0.0-M3</version> <!-- {x-version-update;org.apache.maven.plugins:maven-enforcer-plugin;external_dependency} -->
        <configuration>
          <rules>
            <bannedDependencies>
              <includes>
                <include>org.slf4j:slf4j-api:[1.7.30]</include> <!-- {x-include-update;org.slf4j:slf4j-api;external_dependency} -->
                <include>com.microsoft.azure:azure-mgmt-graph-rbac:[1.3.0]</include> <!-- {x-include-update;com.microsoft.azure:azure-mgmt-graph-rbac;external_dependency} -->
              </includes>
            </bannedDependencies>
          </rules>
        </configuration>
      </plugin>
    </plugins>
  </build>

  <profiles>
    <profile>
      <id>package-assembly</id>
      <activation>
        <property>
          <name>package-with-dependencies</name>
        </property>
      </activation>
      <build>
        <plugins>
          <plugin>
            <groupId>org.apache.maven.plugins</groupId>
            <artifactId>maven-assembly-plugin</artifactId>
            <version>3.2.0</version> <!-- {x-version-update;org.apache.maven.plugins:maven-assembly-plugin;external_dependency} -->
            <executions>
              <execution>
                <phase>package</phase>
                <goals>
                  <goal>single</goal>
                </goals>
                <configuration>
                  <archive>
                    <manifest>
                      <mainClass>
                        com.azure.endtoend.identity.IdentityTest
                      </mainClass>
                    </manifest>
                  </archive>
                  <descriptorRefs>
                    <descriptorRef>jar-with-dependencies</descriptorRef>
                  </descriptorRefs>
                </configuration>
              </execution>
            </executions>
          </plugin>
        </plugins>
      </build>
    </profile>
  </profiles>

</project><|MERGE_RESOLUTION|>--- conflicted
+++ resolved
@@ -38,11 +38,7 @@
     <dependency>
       <groupId>com.azure</groupId>
       <artifactId>azure-security-keyvault-keys</artifactId>
-<<<<<<< HEAD
       <version>4.3.0-beta.1</version> <!-- {x-version-update;com.azure:azure-security-keyvault-keys;current} -->
-=======
-      <version>4.3.0-beta.4</version> <!-- {x-version-update;com.azure:azure-security-keyvault-keys;current} -->
->>>>>>> 60cc80a0
     </dependency>
     <dependency>
       <groupId>com.azure</groupId>
