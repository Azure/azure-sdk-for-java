--- conflicted
+++ resolved
@@ -82,11 +82,7 @@
     <dependency>
       <groupId>io.projectreactor</groupId>
       <artifactId>reactor-test</artifactId>
-<<<<<<< HEAD
-      <version>3.5.11</version> <!-- {x-version-update;io.projectreactor:reactor-test;external_dependency} -->
-=======
       <version>3.4.33</version> <!-- {x-version-update;io.projectreactor:reactor-test;external_dependency} -->
->>>>>>> 1f21d93c
       <scope>test</scope>
     </dependency>
   </dependencies>
@@ -96,7 +92,7 @@
       <plugin>
         <groupId>org.apache.maven.plugins</groupId>
         <artifactId>maven-enforcer-plugin</artifactId>
-        <version>3.3.0</version> <!-- {x-version-update;org.apache.maven.plugins:maven-enforcer-plugin;external_dependency} -->
+        <version>3.0.0-M3</version> <!-- {x-version-update;org.apache.maven.plugins:maven-enforcer-plugin;external_dependency} -->
         <configuration>
           <rules>
             <bannedDependencies>
@@ -124,7 +120,7 @@
           <plugin>
             <groupId>org.apache.maven.plugins</groupId>
             <artifactId>maven-assembly-plugin</artifactId>
-            <version>3.5.0</version> <!-- {x-version-update;org.apache.maven.plugins:maven-assembly-plugin;external_dependency} -->
+            <version>3.3.0</version> <!-- {x-version-update;org.apache.maven.plugins:maven-assembly-plugin;external_dependency} -->
             <executions>
               <execution>
                 <phase>package</phase>
