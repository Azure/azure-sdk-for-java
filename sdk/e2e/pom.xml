--- conflicted
+++ resolved
@@ -23,11 +23,7 @@
     <dependency>
       <groupId>com.azure</groupId>
       <artifactId>azure-core</artifactId>
-<<<<<<< HEAD
-      <version>1.11.0-beta.1</version> <!-- {x-version-update;com.azure:azure-core;current} -->
-=======
       <version>1.13.0-beta.1</version> <!-- {x-version-update;com.azure:azure-core;current} -->
->>>>>>> 6f033d77
     </dependency>
     <dependency>
       <groupId>com.azure</groupId>
@@ -37,20 +33,12 @@
     <dependency>
       <groupId>com.azure</groupId>
       <artifactId>azure-identity</artifactId>
-<<<<<<< HEAD
-      <version>1.2.0-beta.3</version> <!-- {x-version-update;com.azure:azure-identity;current} -->
-=======
       <version>1.3.0-beta.1</version> <!-- {x-version-update;com.azure:azure-identity;current} -->
->>>>>>> 6f033d77
     </dependency>
     <dependency>
       <groupId>com.azure</groupId>
       <artifactId>azure-security-keyvault-keys</artifactId>
-<<<<<<< HEAD
-      <version>4.3.0-beta.3</version> <!-- {x-version-update;com.azure:azure-security-keyvault-keys;current} -->
-=======
       <version>4.3.0-beta.4</version> <!-- {x-version-update;com.azure:azure-security-keyvault-keys;current} -->
->>>>>>> 6f033d77
     </dependency>
     <dependency>
       <groupId>com.azure</groupId>
@@ -88,11 +76,7 @@
     <dependency>
       <groupId>io.projectreactor</groupId>
       <artifactId>reactor-test</artifactId>
-<<<<<<< HEAD
-      <version>3.3.10.RELEASE</version> <!-- {x-version-update;io.projectreactor:reactor-test;external_dependency} -->
-=======
       <version>3.3.12.RELEASE</version> <!-- {x-version-update;io.projectreactor:reactor-test;external_dependency} -->
->>>>>>> 6f033d77
       <scope>test</scope>
     </dependency>
   </dependencies>
