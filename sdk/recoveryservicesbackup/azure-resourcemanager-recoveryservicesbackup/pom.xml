--- conflicted
+++ resolved
@@ -24,7 +24,6 @@
     </license>
   </licenses>
 
-<<<<<<< HEAD
   <scm>
     <url>https://github.com/Azure/azure-sdk-for-java</url>
     <connection>scm:git:git@github.com:Azure/azure-sdk-for-java.git</connection>
@@ -48,7 +47,7 @@
     <dependency>
       <groupId>com.azure</groupId>
       <artifactId>azure-core</artifactId>
-      <version>1.22.0</version> <!-- {x-version-update;com.azure:azure-core;dependency} -->
+      <version>1.23.0</version> <!-- {x-version-update;com.azure:azure-core;dependency} -->
     </dependency>
     <dependency>
       <groupId>com.azure</groupId>
@@ -79,46 +78,4 @@
       </plugin>
     </plugins>
   </build>
-=======
-    <scm>
-        <url>https://github.com/Azure/azure-sdk-for-java</url>
-        <connection>scm:git:git@github.com:Azure/azure-sdk-for-java.git</connection>
-        <developerConnection>scm:git:git@github.com:Azure/azure-sdk-for-java.git</developerConnection>
-        <tag>HEAD</tag>
-    </scm>
-    <developers>
-        <developer>
-            <id>microsoft</id>
-            <name>Microsoft</name>
-        </developer>
-    </developers>
-    <properties>
-        <project.build.sourceEncoding>UTF-8</project.build.sourceEncoding>
-        <legal><![CDATA[[INFO] Any downloads listed may be third party software.  Microsoft grants you no rights for third party software.]]></legal>
-    </properties>
-    <dependencies>
-        <dependency>
-            <groupId>com.azure</groupId>
-            <artifactId>azure-core</artifactId>
-            <version>1.23.0</version> <!-- {x-version-update;com.azure:azure-core;dependency} -->
-        </dependency>
-        <dependency>
-            <groupId>com.azure</groupId>
-            <artifactId>azure-core-management</artifactId>
-            <version>1.4.3</version> <!-- {x-version-update;com.azure:azure-core-management;dependency} -->
-        </dependency>
-    </dependencies>
-    <build>
-        <plugins>
-            <plugin>
-                <groupId>org.jacoco</groupId>
-                <artifactId>jacoco-maven-plugin</artifactId>
-                <version>0.8.7</version> <!-- {x-version-update;org.jacoco:jacoco-maven-plugin;external_dependency} -->
-                <configuration>
-                    <skip>true</skip>
-                </configuration>
-            </plugin>
-        </plugins>
-    </build>
->>>>>>> 61d2fb9e
 </project>