--- conflicted
+++ resolved
@@ -9,11 +9,7 @@
 
   <groupId>com.azure.resourcemanager</groupId>
   <artifactId>azure-resourcemanager-recoveryservicesbackup</artifactId>
-<<<<<<< HEAD
-  <version>1.0.0-beta.5</version> <!-- {x-version-update;com.azure.resourcemanager:azure-resourcemanager-recoveryservicesbackup;current} -->
-=======
   <version>1.0.0-beta.6</version> <!-- {x-version-update;com.azure.resourcemanager:azure-resourcemanager-recoveryservicesbackup;current} -->
->>>>>>> 8d609db9
   <packaging>jar</packaging>
 
   <name>Microsoft Azure SDK for RecoveryServicesBackup Management</name>
@@ -48,20 +44,12 @@
     <dependency>
       <groupId>com.azure</groupId>
       <artifactId>azure-core</artifactId>
-<<<<<<< HEAD
-      <version>1.28.0</version> <!-- {x-version-update;com.azure:azure-core;dependency} -->
-=======
       <version>1.29.1</version> <!-- {x-version-update;com.azure:azure-core;dependency} -->
->>>>>>> 8d609db9
     </dependency>
     <dependency>
       <groupId>com.azure</groupId>
       <artifactId>azure-core-management</artifactId>
-<<<<<<< HEAD
-      <version>1.6.0</version> <!-- {x-version-update;com.azure:azure-core-management;dependency} -->
-=======
       <version>1.6.2</version> <!-- {x-version-update;com.azure:azure-core-management;dependency} -->
->>>>>>> 8d609db9
     </dependency>
   </dependencies>
 </project>