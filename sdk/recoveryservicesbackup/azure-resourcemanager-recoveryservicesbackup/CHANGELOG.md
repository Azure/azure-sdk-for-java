# Release History

<<<<<<< HEAD
## 1.0.0-beta.5 (Unreleased)
=======
## 1.0.0-beta.6 (Unreleased)
>>>>>>> 8d609db9

### Features Added

### Breaking Changes

### Bugs Fixed

### Other Changes

<<<<<<< HEAD
=======
## 1.0.0-beta.5 (2022-05-16)

- Azure Resource Manager RecoveryServicesBackup client library for Java. This package contains Microsoft Azure SDK for RecoveryServicesBackup Management SDK. Open API 2.0 Specs for Azure RecoveryServices Backup service. Package tag package-2022-02. For documentation on how to use this package, please see [Azure Management Libraries for Java](https://aka.ms/azsdk/java/mgmt).

### Breaking Changes

* `models.TieringPolicy` was removed

* `models.TieringMode` was removed

#### `models.SubProtectionPolicy` was modified

* `tieringPolicy()` was removed
* `withTieringPolicy(java.util.Map)` was removed

#### `models.AzureIaaSvmProtectionPolicy` was modified

* `tieringPolicy()` was removed
* `withTieringPolicy(java.util.Map)` was removed

#### `models.AzureVmWorkloadProtectedItemExtendedInfo` was modified

* `withNewestRecoveryPointInArchive(java.time.OffsetDateTime)` was removed
* `newestRecoveryPointInArchive()` was removed
* `withOldestRecoveryPointInVault(java.time.OffsetDateTime)` was removed
* `oldestRecoveryPointInVault()` was removed
* `oldestRecoveryPointInArchive()` was removed
* `withOldestRecoveryPointInArchive(java.time.OffsetDateTime)` was removed

#### `models.AzureIaaSvmProtectedItemExtendedInfo` was modified

* `withOldestRecoveryPointInVault(java.time.OffsetDateTime)` was removed
* `oldestRecoveryPointInVault()` was removed
* `withNewestRecoveryPointInArchive(java.time.OffsetDateTime)` was removed
* `newestRecoveryPointInArchive()` was removed
* `withOldestRecoveryPointInArchive(java.time.OffsetDateTime)` was removed
* `oldestRecoveryPointInArchive()` was removed

#### `models.ResourceGuardProxyOperations` was modified

* `put(java.lang.String,java.lang.String,java.lang.String)` was removed
* `putWithResponse(java.lang.String,java.lang.String,java.lang.String,com.azure.core.util.Context)` was removed

### Features Added

* `models.ResourceGuardProxyBaseResource$DefinitionStages` was added

* `models.ResourceGuardProxyBaseResource$Definition` was added

* `models.ResourceGuardProxyBaseResource$UpdateStages` was added

* `models.ResourceGuardProxyBaseResource$Update` was added

#### `models.ProtectedItemResource` was modified

* `resourceGroupName()` was added

#### `models.PrivateEndpointConnectionResource` was modified

* `resourceGroupName()` was added

#### `models.ResourceGuardProxyBaseResource` was modified

* `refresh(com.azure.core.util.Context)` was added
* `regionName()` was added
* `unlockDelete(models.UnlockDeleteRequest)` was added
* `refresh()` was added
* `update()` was added
* `resourceGroupName()` was added
* `region()` was added
* `unlockDeleteWithResponse(models.UnlockDeleteRequest,com.azure.core.util.Context)` was added

#### `models.ProtectionIntentResource` was modified

* `resourceGroupName()` was added

#### `models.ProtectionContainerResource` was modified

* `resourceGroupName()` was added

#### `models.ProtectionPolicyResource` was modified

* `resourceGroupName()` was added

#### `models.ResourceGuardProxyOperations` was modified

* `deleteById(java.lang.String)` was added
* `getById(java.lang.String)` was added
* `define(java.lang.String)` was added
* `deleteByIdWithResponse(java.lang.String,com.azure.core.util.Context)` was added
* `getByIdWithResponse(java.lang.String,com.azure.core.util.Context)` was added

>>>>>>> 8d609db9
## 1.0.0-beta.4 (2022-04-29)

- Azure Resource Manager RecoveryServicesBackup client library for Java. This package contains Microsoft Azure SDK for RecoveryServicesBackup Management SDK. Open API 2.0 Specs for Azure RecoveryServices Backup service. Package tag package-2021-12. For documentation on how to use this package, please see [Azure Management Libraries for Java](https://aka.ms/azsdk/java/mgmt).

### Features Added

* `models.TieringPolicy` was added

* `models.TieringMode` was added

#### `models.SubProtectionPolicy` was modified

* `withTieringPolicy(java.util.Map)` was added
* `tieringPolicy()` was added

#### `RecoveryServicesBackupManager$Configurable` was modified

* `withRetryOptions(com.azure.core.http.policy.RetryOptions)` was added

#### `models.AzureIaaSvmProtectionPolicy` was modified

* `tieringPolicy()` was added
* `withTieringPolicy(java.util.Map)` was added

#### `RecoveryServicesBackupManager` was modified

* `authenticate(com.azure.core.http.HttpPipeline,com.azure.core.management.profile.AzureProfile)` was added

#### `models.AzureVmWorkloadProtectedItemExtendedInfo` was modified

* `newestRecoveryPointInArchive()` was added
* `oldestRecoveryPointInArchive()` was added
* `withOldestRecoveryPointInArchive(java.time.OffsetDateTime)` was added
* `oldestRecoveryPointInVault()` was added
* `withNewestRecoveryPointInArchive(java.time.OffsetDateTime)` was added
* `withOldestRecoveryPointInVault(java.time.OffsetDateTime)` was added

#### `models.AzureIaaSvmProtectedItemExtendedInfo` was modified

* `oldestRecoveryPointInArchive()` was added
* `withOldestRecoveryPointInVault(java.time.OffsetDateTime)` was added
* `oldestRecoveryPointInVault()` was added
* `newestRecoveryPointInArchive()` was added
* `withOldestRecoveryPointInArchive(java.time.OffsetDateTime)` was added
* `withNewestRecoveryPointInArchive(java.time.OffsetDateTime)` was added

## 1.0.0-beta.3 (2022-02-15)

- Azure Resource Manager RecoveryServicesBackup client library for Java. This package contains Microsoft Azure SDK for RecoveryServicesBackup Management SDK. Open API 2.0 Specs for Azure RecoveryServices Backup service. Package tag package-2021-12. For documentation on how to use this package, please see [Azure Management Libraries for Java](https://aka.ms/azsdk/java/mgmt).

### Features Added

* `models.OperationStatusValidateOperationExtendedInfo` was added

* `models.ValidateOperationStatuses` was added

* `models.AcquireStorageAccountLock` was added

* `models.ProtectionIntentItemType` was added

* `models.DedupState` was added

* `models.AzureWorkloadContainerAutoProtectionIntent` was added

* `models.XcoolState` was added

* `models.HourlySchedule` was added

* `models.ValidateOperationResults` was added

* `models.WeeklySchedule` was added

* `models.SimpleSchedulePolicyV2` was added

* `models.RecoveryPointTierInformationV2` was added

* `models.DailySchedule` was added

* `models.ValidateOperations` was added

* `models.IaasvmPolicyType` was added

* `models.AzureIaaSvmJobV2` was added

#### `models.BackupResourceVaultConfig` was modified

* `isSoftDeleteFeatureStateEditable()` was added
* `withIsSoftDeleteFeatureStateEditable(java.lang.Boolean)` was added

#### `models.ProtectionContainer` was modified

* `protectableObjectType()` was added
* `withProtectableObjectType(java.lang.String)` was added

#### `models.AzureIaaSvmJob` was modified

* `containerName()` was added
* `withIsUserTriggered(java.lang.Boolean)` was added
* `isUserTriggered()` was added
* `withContainerName(java.lang.String)` was added

#### `models.ExtendedProperties` was modified

* `linuxVmApplicationName()` was added
* `withLinuxVmApplicationName(java.lang.String)` was added

#### `models.AzureIaaSvmProtectionPolicy` was modified

* `policyType()` was added
* `withPolicyType(models.IaasvmPolicyType)` was added

#### `models.AzureStorageJob` was modified

* `isUserTriggered()` was added
* `withIsUserTriggered(java.lang.Boolean)` was added

#### `models.ProtectedItem` was modified

* `isArchiveEnabled()` was added
* `withIsArchiveEnabled(java.lang.Boolean)` was added
* `policyName()` was added
* `withPolicyName(java.lang.String)` was added

#### `models.IaaSvmProtectableItem` was modified

* `resourceGroup()` was added
* `withVirtualMachineVersion(java.lang.String)` was added
* `withResourceGroup(java.lang.String)` was added
* `virtualMachineVersion()` was added

#### `RecoveryServicesBackupManager` was modified

* `validateOperationResults()` was added
* `validateOperations()` was added
* `validateOperationStatuses()` was added

#### `models.AzureVmWorkloadProtectedItemExtendedInfo` was modified

* `recoveryModel()` was added
* `withRecoveryModel(java.lang.String)` was added

#### `models.SimpleSchedulePolicy` was modified

* `hourlySchedule()` was added
* `withHourlySchedule(models.HourlySchedule)` was added

#### `models.AzureStorageContainer` was modified

* `acquireStorageAccountLock()` was added
* `withAcquireStorageAccountLock(models.AcquireStorageAccountLock)` was added

#### `models.BackupResourceConfig` was modified

* `withDedupState(models.DedupState)` was added
* `xcoolState()` was added
* `dedupState()` was added
* `withXcoolState(models.XcoolState)` was added

## 1.0.0-beta.2 (2021-11-29)

- Azure Resource Manager RecoveryServicesBackup client library for Java. This package contains Microsoft Azure SDK for RecoveryServicesBackup Management SDK. Open API 2.0 Specs for Azure RecoveryServices Backup service. Package tag package-2021-07. For documentation on how to use this package, please see [Azure Management Libraries for Java](https://aka.ms/azsdk/java/mgmt).

## 1.0.0-beta.1 (2021-05-24)

- Azure Resource Manager RecoveryServicesBackup client library for Java. This package contains Microsoft Azure SDK for RecoveryServicesBackup Management SDK. Open API 2.0 Specs for Azure RecoveryServices Backup service. Package tag package-2021-01. For documentation on how to use this package, please see [Azure Management Libraries for Java](https://aka.ms/azsdk/java/mgmt).<|MERGE_RESOLUTION|>--- conflicted
+++ resolved
@@ -1,10 +1,6 @@
 # Release History
 
-<<<<<<< HEAD
-## 1.0.0-beta.5 (Unreleased)
-=======
 ## 1.0.0-beta.6 (Unreleased)
->>>>>>> 8d609db9
 
 ### Features Added
 
@@ -14,8 +10,6 @@
 
 ### Other Changes
 
-<<<<<<< HEAD
-=======
 ## 1.0.0-beta.5 (2022-05-16)
 
 - Azure Resource Manager RecoveryServicesBackup client library for Java. This package contains Microsoft Azure SDK for RecoveryServicesBackup Management SDK. Open API 2.0 Specs for Azure RecoveryServices Backup service. Package tag package-2022-02. For documentation on how to use this package, please see [Azure Management Libraries for Java](https://aka.ms/azsdk/java/mgmt).
@@ -108,7 +102,6 @@
 * `deleteByIdWithResponse(java.lang.String,com.azure.core.util.Context)` was added
 * `getByIdWithResponse(java.lang.String,com.azure.core.util.Context)` was added
 
->>>>>>> 8d609db9
 ## 1.0.0-beta.4 (2022-04-29)
 
 - Azure Resource Manager RecoveryServicesBackup client library for Java. This package contains Microsoft Azure SDK for RecoveryServicesBackup Management SDK. Open API 2.0 Specs for Azure RecoveryServices Backup service. Package tag package-2021-12. For documentation on how to use this package, please see [Azure Management Libraries for Java](https://aka.ms/azsdk/java/mgmt).
