--- conflicted
+++ resolved
@@ -4,15 +4,6 @@
   - template: /eng/pipelines/templates/stages/archetype-sdk-tests.yml
     parameters:
       MatrixConfigs:
-<<<<<<< HEAD
-        - Name: Tables_live_test_18
-          Path: sdk/tables/platform-matrix.1.8.json
-          Selection: sparse
-          GenerateVMJobs: true
-        - Name: Tables_live_test_111
-          Path: sdk/tables/platform-matrix.1.11.json
-          Selection: sparse
-=======
         - Name: Tables_live_test
           Path: sdk/tables/platform-matrix.json
           Selection: sparse
@@ -20,7 +11,6 @@
             # Run the OS*endpointType sparse matrix for each version
             - JavaTestVersion
             - AZURE_TEST_HTTP_CLIENTS
->>>>>>> 2ccf99d0
           GenerateVMJobs: true
       Artifacts:
         - name: azure-data-tables
