--- conflicted
+++ resolved
@@ -1,9 +1,5 @@
 # Release History
 
-<<<<<<< HEAD
-## 12.0.0-beta.3 (Unreleased)
-
-=======
 ## 12.0.0-beta.4 (Unreleased)
 
 
@@ -17,7 +13,6 @@
   Performing query operations as part of a transactional batch is not currently supported.
   [#15091](https://github.com/Azure/azure-sdk-for-java/issues/15901)
 
->>>>>>> 6f033d77
 ### Key Bug Fixes
 
 - The table client returned from a service client's `getTableClient(tableName)` method was incorrectly configured,
@@ -26,15 +21,12 @@
 - Passing a `TokenCredential` to a client builder mistakenly assumed it was always a shared key credential.
 - Client methods that accept a `timeout` and/or `context` parameter will use default values if either parameter is set
   to `null`. [#16386](https://github.com/Azure/azure-sdk-for-java/issues/16386)
-<<<<<<< HEAD
-=======
 - Methods that perform upsert entity operations were mistakenly performing update operations instead.
 
 ### Dependency Updates
 
 - Updated dependency version of `azure-core` to 1.10.0.
 - Updated dependency version of `azure-storage-common` to 12.9.0.
->>>>>>> 6f033d77
 
 ## 12.0.0-beta.2 (2020-10-06)
 
