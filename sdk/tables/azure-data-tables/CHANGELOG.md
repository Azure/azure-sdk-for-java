# Release History

## 12.0.0-beta.8 (Unreleased)

### New Features

- Introduced the `TableTransactionAction` class and the `TableTransactionActionType` enum.

### Breaking Changes

- Removed the `TableBatch` and `TableAsyncBatch` types, as well as the methods `TableAsyncClient.createBatch()` and `TableClient.createBatch()`. In their place, batch operations can now be submitted via the following methods:
    - `TableAsyncClient.submitTransaction(List<TableTransactionAction> transactionalBatch)`
    - `TableAsyncClient.submitTransactionWithResponse(List<TableTransactionAction> transactionalBatch)`
    - `TableClient.submitTransaction(List<TableTransactionAction> transactionalBatch)`
    - `TableClient.submitTransactionWithResponse(List<TableTransactionAction> transactionalBatch, Duration timeout, Context context)`
<<<<<<< HEAD
=======
- `deleteEntity()` variants in `TableClient` and `TableAsyncClient` now accept an `ifUnchanged` flag instead of an `eTag` parameter for conditional operations. When said flag is set to `true`, the ETag of a given `TableEntity` will be matched with the ETag of the entity in the Table service.
- Replaced `deleteEntityWithResponse(String partitionKey, String rowKey, String eTag)` with `deleteEntityWithResponse(TableEntity entity, boolean ifUnchanged)` in `TableAsyncClient`.
- Replaced `deleteEntityWithResponse(String partitionKey, String rowKey, String eTag, Duration timeout, Context context)` with `deleteEntityWithResponse(TableEntity entity, boolean ifUnchanged, Duration timeout, Context context)` in `TableClient`.
- Removed remaining public APIs supporting the use of `TableEntity` subclasses from `TableAsyncClient`.
- Removed the following method overloads from `TableClient` and `TableAsyncClient`:
    - `upsertEntity(TableEntity entity, TableEntityUpdateMode updateMode)`
    - `updateEntity(TableEntity entity, TableEntityUpdateMode updateMode,
      boolean ifUnchanged)`
    - `getEntity(String partitionKey, String rowKey, List<String> select)`
>>>>>>> 65b9e91f

## 12.0.0-beta.7 (2021-05-15)

### New Features

- Added `getAccessPolicy()` and `setAccessPolicy()` to `TableClient` and `TableAsyncClient`.
- Added `getProperties()`, `setProperties()` and `getStatistics()` to `TableServiceClient` and `TableServiceAsyncClient`.
- Added the following models:
    - `TableAccessPolicy`
    - `TableServiceCorsRule`
    - `TableServiceGeoReplication`
    - `TableServiceGeoReplicationStatus`
    - `TableServiceLogging`
    - `TableServiceMetrics`
    - `TableServiceProperties`
    - `TableServiceRetentionPolicy`
    - `TableServiceStatistics`
    - `TableSignedIdentifier`

### Breaking Changes

- Renamed `create()` and `delete()` methods to `createTable()` and `deleteTable()` on `TableClient` and `TableAsyncClient`. Also made `createTable()` and its variants return a `TableItem`.
- Removed `deleteEntity(String partitionKey, String rowKey, String eTag)` and added `deleteEntity(TableEntity tableEntity)` in both `TableClient` and `TableAsyncClient`.
- Made it so that when deleting a table or entity that does not exist, the resulting `404` error gets swallowed instead of thrown.
- Removed public APIs supporting the use of `TableEntity` subclasses.
- Made the following classes `final`:
    - `TableEntity`
    - `TableItem`
    - `TableClient`
    - `TableServiceClient`
    - `TableServiceAsyncClient`
    - `TableClientBuilder`
    - `TableServiceClientBuilder`.
- Removed method overloads that used `timeout`, except in the maximal overload for a method (the `withResponse` variant).
- Ensured that all timeout usages are client-side and not server-side.
- Made `createTable()` and `createTableIfNotExists()` in `TableServiceClient` and `TableServiceAsyncClient` return a `TableClient` and `TableAsyncClient` respectively.
- Made select in `ListEntitiesOptions` a `List` of `Strings` instead of a single `String`. Did the same for select in `getEntity()` and `getEntityWithResponse()` in `TableClient` and `TableAsyncClient`.
- Replaced `retryOptions(RequestRetryOptions)` with `retryPolicy(RetryPolicy)` in `TableClientBuilder` and `TableServiceClientBuilder`.
- Removed `TableSharedKeyCredential` in favor of using Azure Core's `AzureNamedKeyCredential`.
- Replaced `TableSharedKeyCredentialPolicy` with `AzureNamedKeyCredentialPolicy`.
- Renamed `UpdateMode` to `TableEntityUpdateMode`.
- Renamed `TablesServiceVersion` to `TableServiceVersion`.
- Renamed `getTableUrl()` and `getApiVersion()` to `getTableEndpoint()` and `getServiceVersion()` respectively, in `TableClient` and `TableAsyncClient`.
- Renamed `getServiceUrl()` and `getApiVersion()` to `getServiceEndpoint()` and `getServiceVersion()` respectively, in `TableClient` and `TableAsyncClient`.
- Renamed `addProperties()` to `setProperties()` in `TableEntity`. Also made `setProperties()` replace the contents of properties map with those of the argument, instead of adding them to the existing properties.
- Removed dependency on `azure-storage-common` and added direct dependency on `azure-core-http-netty`.

### Bug Fixes

- Merge operations no longer fail for Cosmos table endpoints.
- Fixed issue with `TablesJacksonSerializer` where it could not handle HTTP responses with empty bodies.

### Dependency Updates
- Upgraded `azure-core` dependency to `1.16.0`.

## 12.0.0-beta.6 (2021-04-07)

### Breaking Changes

- All clients and batch classes now throw a public `TableServiceErrorException` instead of the one in the implementation package.
- All operation error details (`errorCode`, `languageCode`, `errorMessage`) are now contained in the public `TableServiceError`, as opposed to the implementation `TableServiceError` that contains a `TableServiceErrorOdataError` containing a `TableServiceErrorOdataErrorMessage`.
- `TableClientBuilder` fluent setters now throw an `IllegalArgumentException` instead of `NullPointerException` when given invalid arguments.

### Dependency Updates
- Updated dependency version of `azure-core` to 1.15.0.
- Updated dependency version of `azure-storage-common` to 12.10.1.

## 12.0.0-beta.5 (2021-03-10)

### New Features

- Added support to specify whether or not a pipeline policy should be added per call or per retry.
- Added support for passing Azure Core's `ClientOptions` to client builders.

### Dependency Updates

- Updated dependency version of `azure-core` to 1.14.0.

## 12.0.0-beta.4 (2021-02-11)

### Dependency Updates

- Updated dependency version of `azure-core` to 1.13.0.
- Updated dependency version of `azure-storage-common` to 12.10.0.

## 12.0.0-beta.3 (2020-11-12)

### New Features

- Developers can now perform multiple insert, update, or delete entity operations as part of a transactional batch. For
  more information on transactional batching with Azure Tables, see
  [Performing entity group transactions](https://docs.microsoft.com/rest/api/storageservices/performing-entity-group-transactions).
  Performing query operations as part of a transactional batch is not currently supported.
  [#15091](https://github.com/Azure/azure-sdk-for-java/issues/15901)

### Key Bug Fixes

- The table client returned from a service client's `getTableClient(tableName)` method was incorrectly configured,
  causing operations to fail. [#16292](https://github.com/Azure/azure-sdk-for-java/issues/16292)
- Calling `getApiVersion()` on any client no longer causes an exception.
- Passing a `TokenCredential` to a client builder mistakenly assumed it was always a shared key credential.
- Client methods that accept a `timeout` and/or `context` parameter will use default values if either parameter is set
  to `null`. [#16386](https://github.com/Azure/azure-sdk-for-java/issues/16386)
- Methods that perform upsert entity operations were mistakenly performing update operations instead.

### Dependency Updates

- Updated dependency version of `azure-core` to 1.10.0.
- Updated dependency version of `azure-storage-common` to 12.9.0.

## 12.0.0-beta.2 (2020-10-06)

### New Features

- Developers can now subclass `TableEntity` and decorate the subclass with properties, rather than adding properties
  manually by calling `addProperty()`. Client methods that perform read operations now accept an additional parameter
  `resultType` to return the result of the read operation as the specified type instead of always returning
  `TableEntity` instances. Client methods that perform write operations accept subclasses of `TableEntity` in addition
  to instances of the base class itself. [#13692](https://github.com/azure/azure-sdk-for-java/issues/13692)
- The `getEntity` methods have gained the `select` query option to allow for more efficient existence checks for a table
  entity. [#15289](https://github.com/Azure/azure-sdk-for-java/issues/15289)

### Breaking Changes

- The non-functional `TableClient.listEntities(options, timeout)` method was removed.

### Key Bug Fixes

- TableClientBuilder's constructor was mistakenly hidden from the public API.
  [#15294](https://github.com/Azure/azure-sdk-for-java/issues/15294)
- The library was missing a module-info.java. [#15296](https://github.com/Azure/azure-sdk-for-java/issues/15296)
- The `TableClient.updateEntity(entity)` method was mistakenly performing an upsert operation rather than an update.
- The `TableAsyncClient.updateEntity(entity)` method always returned an empty result.

### Other Changes

- The JavaDoc API documentation has been significantly improved
  [#13684](https://github.com/Azure/azure-sdk-for-java/issues/13684)

### Dependency Updates

- Updated dependency version of `azure-core` to 1.9.0.

## 12.0.0-beta.1 (2020-09-10)

Version 12.0.0-beta.1 is a beta of our efforts in creating a client library that is developer-friendly, idiomatic to
the Java ecosystem, and as consistent across different languages and platforms as possible. The principles that guide
our efforts can be found in the
[Azure SDK Design Guidelines for Java](https://azure.github.io/azure-sdk/java_introduction.html).

### New Features

- Support for both [Azure Table storage](https://docs.microsoft.com/azure/cosmos-db/table-storage-overview) and
  the [Cosmos DB Table API](https://docs.microsoft.com/azure/cosmos-db/table-introduction).
- Reactive streams support using [Project Reactor](https://projectreactor.io/).
- Create, list, query, and delete tables.
- Insert, update, upsert, merge, list, query, and delete table entities.

### Known Issues

- Entity merge operations using the Cosmos DB Table API are currently broken.
- When using the Cosmos DB Table API, if a client is rate-limited by the service, the client returns the error to the
  caller rather than automatically retrying the request after a delay.
- Upon failure, operations do not correctly throw a `TableStorageException` as documented, but instead currently throw
  the internal type `TableServiceErrorException`.<|MERGE_RESOLUTION|>--- conflicted
+++ resolved
@@ -13,8 +13,6 @@
     - `TableAsyncClient.submitTransactionWithResponse(List<TableTransactionAction> transactionalBatch)`
     - `TableClient.submitTransaction(List<TableTransactionAction> transactionalBatch)`
     - `TableClient.submitTransactionWithResponse(List<TableTransactionAction> transactionalBatch, Duration timeout, Context context)`
-<<<<<<< HEAD
-=======
 - `deleteEntity()` variants in `TableClient` and `TableAsyncClient` now accept an `ifUnchanged` flag instead of an `eTag` parameter for conditional operations. When said flag is set to `true`, the ETag of a given `TableEntity` will be matched with the ETag of the entity in the Table service.
 - Replaced `deleteEntityWithResponse(String partitionKey, String rowKey, String eTag)` with `deleteEntityWithResponse(TableEntity entity, boolean ifUnchanged)` in `TableAsyncClient`.
 - Replaced `deleteEntityWithResponse(String partitionKey, String rowKey, String eTag, Duration timeout, Context context)` with `deleteEntityWithResponse(TableEntity entity, boolean ifUnchanged, Duration timeout, Context context)` in `TableClient`.
@@ -24,7 +22,6 @@
     - `updateEntity(TableEntity entity, TableEntityUpdateMode updateMode,
       boolean ifUnchanged)`
     - `getEntity(String partitionKey, String rowKey, List<String> select)`
->>>>>>> 65b9e91f
 
 ## 12.0.0-beta.7 (2021-05-15)
 
