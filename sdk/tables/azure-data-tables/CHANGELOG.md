--- conflicted
+++ resolved
@@ -2,13 +2,9 @@
 
 ## 12.1.0-beta.1 (Unreleased)
 
-<<<<<<< HEAD
 ### Bug fixes
+- Fixed issue where HTTP headers set in a `ClientOptions` object passed to a client builder would not be set on a client instantiated by said builder.
 - Fixed an issue where a `connectionString` with an account name and key would override a `sasToken`'s authentication settings in client builders.
-=======
-### Bug Fixes
-- Fixed issue where HTTP headers set in a `ClientOptions` object passed to a client builder would not be set on a client instantiated by said builder.
->>>>>>> 79890204
 
 ## 12.0.0 (2021-06-11)
 
