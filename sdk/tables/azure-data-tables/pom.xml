--- conflicted
+++ resolved
@@ -14,11 +14,7 @@
 
   <groupId>com.azure</groupId>
   <artifactId>azure-data-tables</artifactId>
-<<<<<<< HEAD
-  <version>12.0.0-beta.3</version> <!-- {x-version-update;com.azure:azure-data-tables;current} -->
-=======
   <version>12.0.0-beta.4</version> <!-- {x-version-update;com.azure:azure-data-tables;current} -->
->>>>>>> 6f033d77
   <name>Microsoft Azure SDK for Azure Table</name>
   <description>This package contains the Microsoft Azure Table storage client library.</description>
   <url>https://github.com/Azure/azure-sdk-for-java</url>
@@ -44,20 +40,12 @@
     <dependency>
       <groupId>com.azure</groupId>
       <artifactId>azure-core</artifactId>
-<<<<<<< HEAD
-      <version>1.10.0</version> <!-- {x-version-update;com.azure:azure-core;dependency} -->
-=======
       <version>1.12.0</version> <!-- {x-version-update;com.azure:azure-core;dependency} -->
->>>>>>> 6f033d77
     </dependency>
     <dependency>
       <groupId>com.azure</groupId>
       <artifactId>azure-storage-common</artifactId>
-<<<<<<< HEAD
-      <version>12.9.0-beta.1</version> <!-- {x-version-update;beta_com.azure:azure-storage-common;dependency} -->
-=======
       <version>12.9.0</version> <!-- {x-version-update;com.azure:azure-storage-common;dependency} -->
->>>>>>> 6f033d77
     </dependency>
     <dependency>
       <groupId>org.junit.jupiter</groupId>
@@ -80,21 +68,13 @@
     <dependency>
       <groupId>io.projectreactor</groupId>
       <artifactId>reactor-test</artifactId>
-<<<<<<< HEAD
-      <version>3.3.10.RELEASE</version> <!-- {x-version-update;io.projectreactor:reactor-test;external_dependency} -->
-=======
       <version>3.3.12.RELEASE</version> <!-- {x-version-update;io.projectreactor:reactor-test;external_dependency} -->
->>>>>>> 6f033d77
       <scope>test</scope>
     </dependency>
     <dependency>
       <groupId>com.azure</groupId>
       <artifactId>azure-core-test</artifactId>
-<<<<<<< HEAD
-      <version>1.5.1</version> <!-- {x-version-update;com.azure:azure-core-test;dependency} -->
-=======
       <version>1.5.2</version> <!-- {x-version-update;com.azure:azure-core-test;dependency} -->
->>>>>>> 6f033d77
       <scope>test</scope>
     </dependency>
     <dependency>
