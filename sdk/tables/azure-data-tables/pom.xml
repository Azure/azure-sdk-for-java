<!--
Copyright (c) Microsoft Corporation. All rights reserved.
Licensed under the MIT License.
-->
<project xmlns="http://maven.apache.org/POM/4.0.0" xmlns:xsi="http://www.w3.org/2001/XMLSchema-instance"
         xsi:schemaLocation="http://maven.apache.org/POM/4.0.0 http://maven.apache.org/xsd/maven-4.0.0.xsd">
  <modelVersion>4.0.0</modelVersion>
  <parent>
    <groupId>com.azure</groupId>
    <artifactId>azure-client-sdk-parent</artifactId>
    <version>1.7.0</version> <!-- {x-version-update;com.azure:azure-client-sdk-parent;current} -->
    <relativePath>../../parents/azure-client-sdk-parent</relativePath>
  </parent>

  <groupId>com.azure</groupId>
  <artifactId>azure-data-tables</artifactId>
  <version>12.4.0-beta.1</version> <!-- {x-version-update;com.azure:azure-data-tables;current} -->
  <name>Microsoft Azure client library for Azure Tables</name>
  <description>This package contains the client library for Microsoft Azure Tables.</description>
  <url>https://github.com/Azure/azure-sdk-for-java</url>

  <distributionManagement>
    <site>
      <id>azure-java-build-docs</id>
      <url>${site.url}/site/${project.artifactId}</url>
    </site>
  </distributionManagement>

  <scm>
    <url>scm:git:https://github.com/Azure/azure-sdk-for-java</url>
    <connection>scm:git:git@github.com:Azure/azure-sdk-for-java.git</connection>
    <tag>HEAD</tag>
  </scm>

  <properties>
    <!-- Configures the Java 9+ run to perform the required module exports, opens, and reads that are necessary for testing but shouldn't be part of the module-info. -->
    <javaModulesSurefireArgLine>
      --add-opens com.azure.data.tables/com.azure.data.tables=ALL-UNNAMED
      --add-opens com.azure.data.tables/com.azure.data.tables.implementation=ALL-UNNAMED
      --add-opens com.azure.data.tables/com.azure.data.tables.implementation.models=ALL-UNNAMED
      --add-opens com.azure.data.tables/com.azure.data.tables.models=ALL-UNNAMED
    </javaModulesSurefireArgLine>
    <javadoc.excludePackageNames>com.azure.json:com.azure.core.*</javadoc.excludePackageNames>
  </properties>

  <dependencies>
    <dependency>
      <groupId>com.azure</groupId>
      <artifactId>azure-core</artifactId>
<<<<<<< HEAD
      <version>1.41.0-beta.1</version> <!-- {x-version-update;unreleased_com.azure:azure-core;dependency} -->
    </dependency>
    <dependency>
      <groupId>com.azure</groupId>
      <artifactId>azure-json</artifactId>
      <version>1.1.0-beta.1</version> <!-- {x-version-update;unreleased_com.azure:azure-json;dependency} -->
=======
      <version>1.45.1</version> <!-- {x-version-update;com.azure:azure-core;dependency} -->
    </dependency>
    <dependency>
      <groupId>com.azure</groupId>
      <artifactId>azure-core-http-netty</artifactId>
      <version>1.13.11</version> <!-- {x-version-update;com.azure:azure-core-http-netty;dependency} -->
>>>>>>> 369d9039
    </dependency>
    <dependency>
      <groupId>com.azure</groupId>
      <artifactId>azure-xml</artifactId>
      <version>1.0.0-beta.3</version> <!-- {x-version-update;unreleased_com.azure:azure-xml;dependency} -->
    </dependency>
    <dependency>
      <groupId>com.azure</groupId>
      <artifactId>azure-core-http-netty</artifactId>
      <version>1.13.4</version> <!-- {x-version-update;com.azure:azure-core-http-netty;dependency} -->
    </dependency>
    <dependency>
      <groupId>org.junit.jupiter</groupId>
      <artifactId>junit-jupiter-api</artifactId>
      <version>5.9.3</version> <!-- {x-version-update;org.junit.jupiter:junit-jupiter-api;external_dependency} -->
      <scope>test</scope>
    </dependency>
    <dependency>
      <groupId>org.junit.jupiter</groupId>
      <artifactId>junit-jupiter-engine</artifactId>
      <version>5.9.3</version> <!-- {x-version-update;org.junit.jupiter:junit-jupiter-engine;external_dependency} -->
      <scope>test</scope>
    </dependency>
    <dependency>
      <groupId>org.junit.jupiter</groupId>
      <artifactId>junit-jupiter-params</artifactId>
      <version>5.9.3</version> <!-- {x-version-update;org.junit.jupiter:junit-jupiter-params;external_dependency} -->
      <scope>test</scope>
    </dependency>
    <dependency>
      <groupId>io.projectreactor</groupId>
      <artifactId>reactor-test</artifactId>
      <version>3.4.34</version> <!-- {x-version-update;io.projectreactor:reactor-test;external_dependency} -->
      <scope>test</scope>
    </dependency>
    <dependency>
      <groupId>com.azure</groupId>
      <artifactId>azure-core-test</artifactId>
      <version>1.22.1</version> <!-- {x-version-update;com.azure:azure-core-test;dependency} -->
      <scope>test</scope>
    </dependency>
    <dependency>
      <groupId>com.azure</groupId>
      <artifactId>azure-identity</artifactId>
      <version>1.11.1</version> <!-- {x-version-update;com.azure:azure-identity;dependency} -->
      <scope>test</scope>
    </dependency>
    <dependency>
      <groupId>org.mockito</groupId>
      <artifactId>mockito-core</artifactId>
      <version>4.11.0</version> <!-- {x-version-update;org.mockito:mockito-core;external_dependency} -->
      <scope>test</scope>
    </dependency>
  </dependencies>
</project><|MERGE_RESOLUTION|>--- conflicted
+++ resolved
@@ -47,31 +47,22 @@
     <dependency>
       <groupId>com.azure</groupId>
       <artifactId>azure-core</artifactId>
-<<<<<<< HEAD
-      <version>1.41.0-beta.1</version> <!-- {x-version-update;unreleased_com.azure:azure-core;dependency} -->
+      <version>1.45.1</version> <!-- {x-version-update;com.azure:azure-core;dependency} -->
     </dependency>
     <dependency>
       <groupId>com.azure</groupId>
       <artifactId>azure-json</artifactId>
-      <version>1.1.0-beta.1</version> <!-- {x-version-update;unreleased_com.azure:azure-json;dependency} -->
-=======
-      <version>1.45.1</version> <!-- {x-version-update;com.azure:azure-core;dependency} -->
+      <version>1.1.0</version> <!-- {x-version-update;com.azure:azure-json;dependency} -->
+    </dependency>
+    <dependency>
+      <groupId>com.azure</groupId>
+      <artifactId>azure-xml</artifactId>
+      <version>1.0.0-beta.2</version> <!-- {x-version-update;com.azure:azure-xml;dependency} -->
     </dependency>
     <dependency>
       <groupId>com.azure</groupId>
       <artifactId>azure-core-http-netty</artifactId>
       <version>1.13.11</version> <!-- {x-version-update;com.azure:azure-core-http-netty;dependency} -->
->>>>>>> 369d9039
-    </dependency>
-    <dependency>
-      <groupId>com.azure</groupId>
-      <artifactId>azure-xml</artifactId>
-      <version>1.0.0-beta.3</version> <!-- {x-version-update;unreleased_com.azure:azure-xml;dependency} -->
-    </dependency>
-    <dependency>
-      <groupId>com.azure</groupId>
-      <artifactId>azure-core-http-netty</artifactId>
-      <version>1.13.4</version> <!-- {x-version-update;com.azure:azure-core-http-netty;dependency} -->
     </dependency>
     <dependency>
       <groupId>org.junit.jupiter</groupId>
