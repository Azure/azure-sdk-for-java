# Azure Tables client library for Java
Azure Storage Tables client library is a service that stores structured NoSQL data in the cloud, providing a
key/attribute store with a schemaless design. Tables storage gives developers flexibility and scalability with all the
best parts of Azure cloud.

[Source code][source_code] | [Package (Maven)][package] | [API reference documentation][api_documentation]
| [Product documentation][product_documentation] | [Samples][samples]

## Getting started

### Include the Package

[//]: # ({x-version-update-start;com.azure:tables:azure-data-tables;current})
```xml
<dependency>
  <groupId>com.azure</groupId>
  <artifactId>azure-data-tables</artifactId>
  <version>12.0.0-beta.6</version>
</dependency>
```
[//]: # ({x-version-update-end})

### Prerequisites

- [Java Development Kit (JDK)][jdk] with version 8 or above
- [Azure Subscription][azure_subscription]
- An existing Azure storage account or Azure Cosmos DB Table API account

#### Create a Storage Account
To create a Storage Account you can use the [Azure Portal][storage_account_create_portal] or [Azure CLI][storage_account_create_cli].

```bash
az storage account create \
    --resource-group <resource-group-name> \
    --name <storage-account-name> \
    --location <location>
```

Your storage account URL, subsequently identified as `<your-table-account-url>`, would be formatted as follows
`http(s)://<storage-account-name>.table.core.windows.net`.

#### Create a Cosmos DB Table API account
To create a Cosmos DB Table API account you can use the [Azure Portal][cosmosdb_create_portal] or [Azure CLI][cosmosdb_create_cli].

```bash
az cosmosdb create \
    --resource-group <resource-group-name> \
    --name <cosmosdb-account-name> \
    --capabilities EnableTable
```

Your Table API account URL, subsequently identified as `<your-table-account-url>`, would be formatted as follows
`http(s)://<cosmosdb-account-name>.table.cosmosdb.azure.com`.

### Authenticate the client
Every request made to the Tables service must be authorized using a connection string, shared key credential, or shared access signature. The samples below demonstrate the usage of these methods.

Note: Azure Tables doesn't support Azure Active Directory (AAD) authentication.

#### Connection string
A connection string includes the authentication information required for your application to access data in an Azure table at runtime using Shared Key authorization. See [Authenticate with a connection string](#authenticate-with-a-connection-string) for an example of how to use a connection string with a `TableServiceClient`.

You can obtain your connection string from the Azure Portal (click **Access keys** under **Settings** in the Portal Storage account blade, or **Connection String** under **Settings** in the Portal Cosmos DB account blade) or using the Azure CLI:

```bash
# Storage account
az storage account show-connection-string \
    --resource-group <resource-group-name> \
    --name <storage-account-name>

# Cosmos DB Table API account
az cosmosdb list-connection-strings \
    --resource-group <resource-group-name> \
    --name <cosmosdb-account-name>
```

#### Shared Key credential
Shared Key authorization relies on your account access keys and other parameters to produce an encrypted signature string that is passed on the request in the Authorization header. See [Authenticate with a Shared Key credential](#authenticate-with-a-shared-key) for an example of how to use Shared Key authorization with a `TableServiceClient`.

To use Shared Key authorization you'll need your account name and URL, as well as an account access key. You can obtain your primary access key from the Azure Portal (click **Access keys** under **Settings** in the Portal Storage account blade, or **Connection String** under **Settings** in the Portal Cosmos DB account blade) or using the Azure CLI:

```bash
# Storage account
az storage account keys list \
    --resource-group <resource-group-name> \
    --account-name <storage-account-name>

# Cosmos DB Table API account
az cosmosdb list-keys \
    --resource-group <resource-group-name> \
    --name <cosmosdb-account-name>
```

#### Shared Access Signature (SAS)
A shared access signature allows administrators to delegate granular access to an Azure table without sharing the access key directly. You can control what resources the client may access, what permissions it has on those resources, and how long the SAS is valid, among other parameters. It relies on your account access keys and other parameters to produce an encrypted signature string that is passed on the request in the query string. See [Authenticate with a Shared Access Signature (SAS) token](#authenticate-with-a-shared-access-signature-sas) for an example of how to use shared access signatures with a `TableServiceClient`.

To use SAS token authorization you'll need your account name and URL, as well as the SAS. You can obtain your SAS from the Azure Portal (click **Shared access signature** under **Settings** in the Portal Storage account blade) or using the Azure CLI:

```bash
# Account-level SAS
az storage account generate-sas \
    --account-name <storage-or-cosmosdb-account-name> \
    --services t \
    --resource-types <resource-types> \
    --permissions <permissions> \
    --expiry <expiry-date>

# Table-level SAS
az storage table generate-sas \
    --name <table-name>
```

## Key concepts

- **TableServiceClient** - A `TableServiceClient` is a client object that enables you to interact with the Table Service in order to create, list, and delete tables.
- **TableClient** - A `TableClient` is a client object that enables you to interact with a specific table in order to create, update, list, and delete entities within it.
- **Table** - A table is a collection of entities. Tables don't enforce a schema on entities, which means a single table can contain entities that have different sets of properties.
- **Entity** - An entity is a set of properties, similar to a database row. An entity in Azure Storage can be up to 1MB in size. An entity in Azure Cosmos DB can be up to 2MB in size. An entity has a partition key and a row key which together uniquely identify the entity within the table.
- **Properties** - A property is a name-value pair. Each entity can include up to 252 properties to store data. Each entity also has three system properties that specify a partition key, a row key, and a timestamp.
- **Partition Key** - An entity's partition key identifies the partition within the table to which the entity belongs. Entities with the same partition key can be queried more quickly, and inserted/updated in atomic operations.
- **Row Key** - An entity's row key is its unique identifier within a partition.

Common uses of the Tables service include:

- Storing TBs of structured data capable of serving web scale applications
- Storing datasets that don't require complex joins, foreign keys, or stored procedures and can be de-normalized for fast access
- Quickly querying data using a clustered index
- Accessing data using the OData protocol

## Examples

- [Authenticate a client](#authenticate-a-client)
  - [Authenticate with a connection string](#authenticate-with-a-connection-string)
  - [Authenticate with a Shared Key](#authenticate-with-a-shared-key)
  - [Authenticate with a Shared Access Signature (SAS)](#authenticate-with-a-shared-access-signature-sas)
- [Create, List, and Delete Azure tables](#create-list-and-delete-azure-tables)
  - [Construct a `TableServiceClient`](#construct-a-tableserviceclient)
  - [Create a table](#create-a-table)
  - [List tables](#list-tables)
  - [Delete a table](#delete-a-table)
- [Create, List, and Delete table entities](#create-list-and-delete-table-entities)
  - [Construct a `TableClient`](#construct-a-tableclient)
  - [Create an entity](#create-an-entity)
  - [List entities](#list-entities)
  - [Delete an entity](#delete-an-entity)

### Authenticate a client

#### Authenticate with a connection string
To use a connection string to authorize your client, call the builder's `connectionString` method with your connection string.

<!-- embedme src/samples/java/ReadmeSamples.java#L34-L36 -->
```java
TableServiceClient tableServiceClient = new TableServiceClientBuilder()
    .connectionString("<your-connection-string>")
    .buildClient();
```

#### Authenticate with a Named Key
To use a Named Key to authorize your client, create an instance of `AzureNamedKeyCredential` with your account name and access key. Call the builder's `endpoint` method with your account URL and the `credential` method with the `AzureNamedKeyCredential` object you created.

<!-- embedme src/samples/java/ReadmeSamples.java#L43-L47 -->
```java
AzureNamedKeyCredential credential = new AzureNamedKeyCredential("<your-account-name>", "<account-access-key>");
TableServiceClient tableServiceClient = new TableServiceClientBuilder()
    .endpoint("<your-table-account-url>")
    .credential(credential)
    .buildClient();
```

#### Authenticate with a Shared Access Signature (SAS)
To use a SAS to authorize your client, call the builder's `endpoint` method with your account URL and the `sasToken` method with your SAS.

<!-- embedme src/samples/java/ReadmeSamples.java#L54-L57 -->
```java
TableServiceClient tableServiceClient = new TableServiceClientBuilder()
    .endpoint("<your-table-account-url>")
    .sasToken("<sas-token-string>")
    .buildClient();
```

### Create, List, and Delete Azure tables

#### Construct a `TableServiceClient`
Construct a `TableServiceClient` by creating an instance of `TableServiceClientBuilder` and then calling the builder's `buildClient` or `buildAsyncClient` methods.

<!-- embedme src/samples/java/ReadmeSamples.java#L64-L66 -->
```java
TableServiceClient tableServiceClient = new TableServiceClientBuilder()
    .connectionString("<your-connection-string>") // or use any of the other authentication methods
    .buildClient();
```

#### Create a table
Create a table by calling the `TableServiceClient`'s `createTable` method. An exception will be thrown if a table with the provided name exists.

<!-- embedme src/samples/java/ReadmeSamples.java#L74-L74 -->
```java
tableServiceClient.createTable(tableName);
```

Alternatively, you can call the `createTableIfNotExists` method which will create the table only if no such table exists, and does not throw an exception.

<!-- embedme src/samples/java/ReadmeSamples.java#L81-L81 -->
```java
tableServiceClient.createTableIfNotExists(tableName);
```

#### List tables
List or query the set of existing tables by calling the `TableServiceClient`'s `listTables` method, optionally passing in a `ListTablesOptions` instance to filter or limit the query results. See [Supported Query Options][query_options] for details about supported query options.

<!-- embedme src/samples/java/ReadmeSamples.java#L88-L93 -->
```java
ListTablesOptions options = new ListTablesOptions()
    .setFilter(String.format("TableName eq '%s'", tableName));

for (TableItem tableItem : tableServiceClient.listTables(options)) {
    System.out.println(tableItem.getName());
}
```

#### Delete a table
Delete a table by calling the `TableServiceClient`'s `deleteTable` method. An exception will be thrown if no table with the provided name exists.

<!-- embedme src/samples/java/ReadmeSamples.java#L100-L100 -->
```java
tableServiceClient.deleteTable(tableName);
```

### Create, List, and Delete table entities

#### Construct a `TableClient`
Construct a `TableClient` by creating an instance of `TableClientBuilder`, calling the builder's `tableName` method with the name of the table, and then calling its `buildClient` or `buildAsyncClient` methods.

<!-- embedme src/samples/java/ReadmeSamples.java#L107-L110 -->
```java
TableClient tableClient = new TableClientBuilder()
    .connectionString("<your-connection-string>") // or use any of the other authentication methods
    .tableName(tableName)
    .buildClient();
```

Alternatively, a `TableClient` can be retrieved from an existing `TableServiceClient` by calling its `getTableClient` method.

<!-- embedme src/samples/java/ReadmeSamples.java#L117-L117 -->
```java
TableClient tableClient = tableServiceClient.getTableClient(tableName);
```

#### Create an entity
Create a new `TableEntity` instance, providing the partition key and row key of the entity to create, optionally adding properties to the created object. Then pass the object to the `TableClient`'s `createEntity` method. An exception will be thrown if an entity with the provided partition key and row key exists within the table.

<<<<<<< HEAD
<!-- embedme src/samples/java/ReadmeSamples.java#L125-L130 -->
=======
<!-- embedme src/samples/java/ReadmeSamples.java#L126-L131 -->
>>>>>>> e7252975
```java
TableEntity entity = new TableEntity(partitionKey, rowKey)
    .addProperty("Product", "Marker Set")
    .addProperty("Price", 5.00)
    .addProperty("Quantity", 21);

tableClient.createEntity(entity);
```

#### List entities
List or query the set of entities within the table by calling the `TableClient`'s `listEntities` method, optionally passing in a `ListEntitiesOptions` instance to filter, select, or limit the query results. See [Supported Query Options][query_options] for details about supported query options.

<<<<<<< HEAD
<!-- embedme src/samples/java/ReadmeSamples.java#L137-L144 -->
=======
<!-- embedme src/samples/java/ReadmeSamples.java#L138-L145 -->
>>>>>>> e7252975
```java
ListEntitiesOptions options = new ListEntitiesOptions()
    .setFilter(String.format("PartitionKey eq '%s'", partitionKey))
    .setSelect("Product, Price");

for (TableEntity entity : tableClient.listEntities(options)) {
    Map<String, Object> properties = entity.getProperties();
    System.out.println(String.format("%s: %.2f", properties.get("Product"), properties.get("Price")));
}
```

#### Delete an entity
Delete an entity by calling the `TableClient`'s `deleteEntity` method. An exception will be thrown if no entity with the provided partition key and row key exists.

<<<<<<< HEAD
<!-- embedme src/samples/java/ReadmeSamples.java#L151-L151 -->
=======
<!-- embedme src/samples/java/ReadmeSamples.java#L152-L152 -->
>>>>>>> e7252975
```java
tableClient.deleteEntity(partitionKey, rowKey);
```

## Troubleshooting

### General
When you interact with Tables service using the Azure Tables library for Java, errors returned by the service correspond to the same HTTP status codes returned for [REST API][rest_api] requests.

For example, if you try to create a table that already exists, a `409` error is returned, indicating "Conflict".

<<<<<<< HEAD
<!-- embedme src/samples/java/ReadmeSamples.java#L158-L166 -->
=======
<!-- embedme src/samples/java/ReadmeSamples.java#L159-L167 -->
>>>>>>> e7252975
```java
// Create the table if it doesn't already exist.
tableServiceClient.createTableIfNotExists(tableName);

// Now attempt to create the same table unconditionally.
try {
    tableServiceClient.createTable(tableName);
} catch (TableServiceException e) {
    System.out.println(e.getResponse().getStatusCode()); // 409
}
```

### Logging
Enabling logging may help uncover useful information about failures. In order to see a log of HTTP requests and responses, set the `AZURE_LOG_LEVEL` environment variable to the desired verbosity. See [LogLevel][log_level] for a description of available log levels.

## Next steps

Get started with our [Table samples][samples].

## Contributing

This project welcomes contributions and suggestions. Most contributions require you to agree to a [Contributor License Agreement (CLA)][cla] declaring that you have the right to, and actually do, grant us the rights to use your contribution.

When you submit a pull request, a CLA-bot will automatically determine whether you need to provide a CLA and decorate the PR appropriately (e.g., label, comment). Simply follow the instructions provided by the bot. You will only need to do this once across all repos using our CLA.

This project has adopted the [Microsoft Open Source Code of Conduct][coc]. For more information see the [Code of Conduct FAQ][coc_faq] or contact [opencode@microsoft.com][coc_contact] with any additional questions or comments.

<!-- Links -->
[api_documentation]: https://aka.ms/java-docs
[azure_subscription]: https://azure.microsoft.com/free
[cla]: https://cla.microsoft.com
[coc_contact]: mailto:opencode@microsoft.com
[coc_faq]: https://opensource.microsoft.com/codeofconduct/faq/
[coc]: https://opensource.microsoft.com/codeofconduct/
[cosmosdb_create_cli]: https://docs.microsoft.com/azure/cosmos-db/scripts/cli/table/create
[cosmosdb_create_portal]: https://docs.microsoft.com/azure/cosmos-db/create-table-java#create-a-database-account
[jdk]: https://docs.microsoft.com/java/azure/jdk/
[log_level]: https://github.com/Azure/azure-sdk-for-java/blob/master/sdk/core/azure-core/src/main/java/com/azure/core/util/logging/LogLevel.java
[package]: https://search.maven.org/artifact/com.azure/azure-data-tables
[product_documentation]: https://docs.microsoft.com/azure/cosmos-db/table-storage-overview
[query_options]: https://docs.microsoft.com/rest/api/storageservices/querying-tables-and-entities#supported-query-options
[rest_api]: https://docs.microsoft.com/rest/api/storageservices/table-service-rest-api
[samples]: https://github.com/Azure/azure-sdk-for-java/blob/master/sdk/tables/azure-data-tables/src/samples/java/
[source_code]: https://github.com/Azure/azure-sdk-for-java/blob/master/sdk/tables/azure-data-tables/src
[storage_account_create_cli]: https://docs.microsoft.com/azure/storage/common/storage-account-create?tabs=azure-cli
[storage_account_create_portal]: https://docs.microsoft.com/azure/storage/common/storage-account-create?tabs=azure-portal

![Impressions](https://azure-sdk-impressions.azurewebsites.net/api/impressions/azure-sdk-for-java%2Fsdk%2Ftables%2Fazure-data-tables%2FREADME.png)<|MERGE_RESOLUTION|>--- conflicted
+++ resolved
@@ -194,14 +194,14 @@
 #### Create a table
 Create a table by calling the `TableServiceClient`'s `createTable` method. An exception will be thrown if a table with the provided name exists.
 
-<!-- embedme src/samples/java/ReadmeSamples.java#L74-L74 -->
+<!-- embedme src/samples/java/ReadmeSamples.java#L75-L75 -->
 ```java
 tableServiceClient.createTable(tableName);
 ```
 
 Alternatively, you can call the `createTableIfNotExists` method which will create the table only if no such table exists, and does not throw an exception.
 
-<!-- embedme src/samples/java/ReadmeSamples.java#L81-L81 -->
+<!-- embedme src/samples/java/ReadmeSamples.java#L82-L82 -->
 ```java
 tableServiceClient.createTableIfNotExists(tableName);
 ```
@@ -209,7 +209,7 @@
 #### List tables
 List or query the set of existing tables by calling the `TableServiceClient`'s `listTables` method, optionally passing in a `ListTablesOptions` instance to filter or limit the query results. See [Supported Query Options][query_options] for details about supported query options.
 
-<!-- embedme src/samples/java/ReadmeSamples.java#L88-L93 -->
+<!-- embedme src/samples/java/ReadmeSamples.java#L89-L94 -->
 ```java
 ListTablesOptions options = new ListTablesOptions()
     .setFilter(String.format("TableName eq '%s'", tableName));
@@ -222,7 +222,7 @@
 #### Delete a table
 Delete a table by calling the `TableServiceClient`'s `deleteTable` method. An exception will be thrown if no table with the provided name exists.
 
-<!-- embedme src/samples/java/ReadmeSamples.java#L100-L100 -->
+<!-- embedme src/samples/java/ReadmeSamples.java#L101-L101 -->
 ```java
 tableServiceClient.deleteTable(tableName);
 ```
@@ -232,7 +232,7 @@
 #### Construct a `TableClient`
 Construct a `TableClient` by creating an instance of `TableClientBuilder`, calling the builder's `tableName` method with the name of the table, and then calling its `buildClient` or `buildAsyncClient` methods.
 
-<!-- embedme src/samples/java/ReadmeSamples.java#L107-L110 -->
+<!-- embedme src/samples/java/ReadmeSamples.java#L108-L111 -->
 ```java
 TableClient tableClient = new TableClientBuilder()
     .connectionString("<your-connection-string>") // or use any of the other authentication methods
@@ -242,7 +242,7 @@
 
 Alternatively, a `TableClient` can be retrieved from an existing `TableServiceClient` by calling its `getTableClient` method.
 
-<!-- embedme src/samples/java/ReadmeSamples.java#L117-L117 -->
+<!-- embedme src/samples/java/ReadmeSamples.java#L118-L118 -->
 ```java
 TableClient tableClient = tableServiceClient.getTableClient(tableName);
 ```
@@ -250,11 +250,7 @@
 #### Create an entity
 Create a new `TableEntity` instance, providing the partition key and row key of the entity to create, optionally adding properties to the created object. Then pass the object to the `TableClient`'s `createEntity` method. An exception will be thrown if an entity with the provided partition key and row key exists within the table.
 
-<<<<<<< HEAD
-<!-- embedme src/samples/java/ReadmeSamples.java#L125-L130 -->
-=======
-<!-- embedme src/samples/java/ReadmeSamples.java#L126-L131 -->
->>>>>>> e7252975
+<!-- embedme src/samples/java/ReadmeSamples.java#L127-L132 -->
 ```java
 TableEntity entity = new TableEntity(partitionKey, rowKey)
     .addProperty("Product", "Marker Set")
@@ -267,11 +263,7 @@
 #### List entities
 List or query the set of entities within the table by calling the `TableClient`'s `listEntities` method, optionally passing in a `ListEntitiesOptions` instance to filter, select, or limit the query results. See [Supported Query Options][query_options] for details about supported query options.
 
-<<<<<<< HEAD
-<!-- embedme src/samples/java/ReadmeSamples.java#L137-L144 -->
-=======
-<!-- embedme src/samples/java/ReadmeSamples.java#L138-L145 -->
->>>>>>> e7252975
+<!-- embedme src/samples/java/ReadmeSamples.java#L139-L146 -->
 ```java
 ListEntitiesOptions options = new ListEntitiesOptions()
     .setFilter(String.format("PartitionKey eq '%s'", partitionKey))
@@ -286,11 +278,7 @@
 #### Delete an entity
 Delete an entity by calling the `TableClient`'s `deleteEntity` method. An exception will be thrown if no entity with the provided partition key and row key exists.
 
-<<<<<<< HEAD
-<!-- embedme src/samples/java/ReadmeSamples.java#L151-L151 -->
-=======
-<!-- embedme src/samples/java/ReadmeSamples.java#L152-L152 -->
->>>>>>> e7252975
+<!-- embedme src/samples/java/ReadmeSamples.java#L153-L153 -->
 ```java
 tableClient.deleteEntity(partitionKey, rowKey);
 ```
@@ -302,11 +290,7 @@
 
 For example, if you try to create a table that already exists, a `409` error is returned, indicating "Conflict".
 
-<<<<<<< HEAD
-<!-- embedme src/samples/java/ReadmeSamples.java#L158-L166 -->
-=======
-<!-- embedme src/samples/java/ReadmeSamples.java#L159-L167 -->
->>>>>>> e7252975
+<!-- embedme src/samples/java/ReadmeSamples.java#L160-L168 -->
 ```java
 // Create the table if it doesn't already exist.
 tableServiceClient.createTableIfNotExists(tableName);
