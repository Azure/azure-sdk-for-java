# Azure Tables client library for Java
Azure Storage Tables client library is a service that stores structured NoSQL data in the cloud, providing a
key/attribute store with a schemaless design. Tables storage gives developers flexibility and scalability with all the
best parts of Azure cloud.

[Source code][source_code] | [Package (Maven)][package] | [API reference documentation][api_documentation]
| [Product documentation][product_documentation] | [Samples][samples]

## Getting started

### Include the Package

[//]: # ({x-version-update-start;com.azure:tables:azure-data-tables;current})
```xml
<dependency>
  <groupId>com.azure</groupId>
  <artifactId>azure-data-tables</artifactId>
  <version>12.0.0-beta.6</version>
</dependency>
```
[//]: # ({x-version-update-end})

### Prerequisites

- [Java Development Kit (JDK)][jdk] with version 8 or above
- [Azure Subscription][azure_subscription]
- An existing Azure storage account or Azure Cosmos DB Table API account

#### Create a Storage Account
To create a Storage Account you can use the [Azure Portal][storage_account_create_portal] or [Azure CLI][storage_account_create_cli].

```bash
az storage account create \
    --resource-group <resource-group-name> \
    --name <storage-account-name> \
    --location <location>
```

Your storage account URL, subsequently identified as `<your-table-account-url>`, would be formatted as follows
`http(s)://<storage-account-name>.table.core.windows.net`.

#### Create a Cosmos DB Table API account
To create a Cosmos DB Table API account you can use the [Azure Portal][cosmosdb_create_portal] or [Azure CLI][cosmosdb_create_cli].

```bash
az cosmosdb create \
    --resource-group <resource-group-name> \
    --name <cosmosdb-account-name> \
    --capabilities EnableTable
```

Your Table API account URL, subsequently identified as `<your-table-account-url>`, would be formatted as follows
`http(s)://<cosmosdb-account-name>.table.cosmosdb.azure.com`.

### Authenticate the client
Every request made to the Tables service must be authorized using a connection string, shared key credential, or shared access signature. The samples below demonstrate the usage of these methods.

Note: Azure Tables doesn't support Azure Active Directory (AAD) authentication.

#### Connection string
A connection string includes the authentication information required for your application to access data in an Azure table at runtime using Shared Key authorization. See [Authenticate with a connection string](#authenticate-with-a-connection-string) for an example of how to use a connection string with a `TableServiceClient`.

You can obtain your connection string from the Azure Portal (click **Access keys** under **Settings** in the Portal Storage account blade, or **Connection String** under **Settings** in the Portal Cosmos DB account blade) or using the Azure CLI:

```bash
# Storage account
az storage account show-connection-string \
    --resource-group <resource-group-name> \
    --name <storage-account-name>

# Cosmos DB Table API account
az cosmosdb list-connection-strings \
    --resource-group <resource-group-name> \
    --name <cosmosdb-account-name>
```

#### Shared Key credential
Shared Key authorization relies on your account access keys and other parameters to produce an encrypted signature string that is passed on the request in the Authorization header. See [Authenticate with a Shared Key credential](#authenticate-with-a-shared-key) for an example of how to use Shared Key authorization with a `TableServiceClient`.

To use Shared Key authorization you'll need your account name and URL, as well as an account access key. You can obtain your primary access key from the Azure Portal (click **Access keys** under **Settings** in the Portal Storage account blade, or **Connection String** under **Settings** in the Portal Cosmos DB account blade) or using the Azure CLI:

```bash
# Storage account
az storage account keys list \
    --resource-group <resource-group-name> \
    --account-name <storage-account-name>

# Cosmos DB Table API account
az cosmosdb list-keys \
    --resource-group <resource-group-name> \
    --name <cosmosdb-account-name>
```

#### Shared Access Signature (SAS)
A shared access signature allows administrators to delegate granular access to an Azure table without sharing the access key directly. You can control what resources the client may access, what permissions it has on those resources, and how long the SAS is valid, among other parameters. It relies on your account access keys and other parameters to produce an encrypted signature string that is passed on the request in the query string. See [Authenticate with a Shared Access Signature (SAS) token](#authenticate-with-a-shared-access-signature-sas) for an example of how to use shared access signatures with a `TableServiceClient`.

To use SAS token authorization you'll need your account name and URL, as well as the SAS. You can obtain your SAS from the Azure Portal (click **Shared access signature** under **Settings** in the Portal Storage account blade) or using the Azure CLI:

```bash
# Account-level SAS
az storage account generate-sas \
    --account-name <storage-or-cosmosdb-account-name> \
    --services t \
    --resource-types <resource-types> \
    --permissions <permissions> \
    --expiry <expiry-date>

# Table-level SAS
az storage table generate-sas \
    --name <table-name>
```

## Key concepts

- **TableServiceClient** - A `TableServiceClient` is a client object that enables you to interact with the Table Service in order to create, list, and delete tables.
- **TableClient** - A `TableClient` is a client object that enables you to interact with a specific table in order to create, update, list, and delete entities within it.
- **Table** - A table is a collection of entities. Tables don't enforce a schema on entities, which means a single table can contain entities that have different sets of properties.
- **Entity** - An entity is a set of properties, similar to a database row. An entity in Azure Storage can be up to 1MB in size. An entity in Azure Cosmos DB can be up to 2MB in size. An entity has a partition key and a row key which together uniquely identify the entity within the table.
- **Properties** - A property is a name-value pair. Each entity can include up to 252 properties to store data. Each entity also has three system properties that specify a partition key, a row key, and a timestamp.
- **Partition Key** - An entity's partition key identifies the partition within the table to which the entity belongs. Entities with the same partition key can be queried more quickly, and inserted/updated in atomic operations.
- **Row Key** - An entity's row key is its unique identifier within a partition.

Common uses of the Tables service include:

- Storing TBs of structured data capable of serving web scale applications
- Storing datasets that don't require complex joins, foreign keys, or stored procedures and can be de-normalized for fast access
- Quickly querying data using a clustered index
- Accessing data using the OData protocol

## Examples

- [Authenticate a client](#authenticate-a-client)
  - [Authenticate with a connection string](#authenticate-with-a-connection-string)
  - [Authenticate with a Shared Key](#authenticate-with-a-shared-key)
  - [Authenticate with a Shared Access Signature (SAS)](#authenticate-with-a-shared-access-signature-sas)
- [Create, List, and Delete Azure tables](#create-list-and-delete-azure-tables)
  - [Construct a `TableServiceClient`](#construct-a-tableserviceclient)
  - [Create a table](#create-a-table)
  - [List tables](#list-tables)
  - [Delete a table](#delete-a-table)
- [Create, List, and Delete table entities](#create-list-and-delete-table-entities)
  - [Construct a `TableClient`](#construct-a-tableclient)
  - [Create an entity](#create-an-entity)
  - [List entities](#list-entities)
  - [Delete an entity](#delete-an-entity)

### Authenticate a client

#### Authenticate with a connection string
To use a connection string to authorize your client, call the builder's `connectionString` method with your connection string.

<<<<<<< HEAD
<!-- embedme src/samples/java/ReadmeSamples.java#L36-L38 -->
=======
<!-- embedme src/samples/java/ReadmeSamples.java#L34-L36 -->
>>>>>>> 0c8110ae
```java
TableServiceClient tableServiceClient = new TableServiceClientBuilder()
    .connectionString("<your-connection-string>")
    .buildClient();
```

#### Authenticate with a Named Key
To use a Named Key to authorize your client, create an instance of `AzureNamedKeyCredential` with your account name and access key. Call the builder's `endpoint` method with your account URL and the `credential` method with the `AzureNamedKeyCredential` object you created.

<<<<<<< HEAD
<!-- embedme src/samples/java/ReadmeSamples.java#L45-L49 -->
=======
<!-- embedme src/samples/java/ReadmeSamples.java#L43-L47 -->
>>>>>>> 0c8110ae
```java
AzureNamedKeyCredential credential = new AzureNamedKeyCredential("<your-account-name>", "<account-access-key>");
TableServiceClient tableServiceClient = new TableServiceClientBuilder()
    .endpoint("<your-table-account-url>")
    .credential(credential)
    .buildClient();
```

#### Authenticate with a Shared Access Signature (SAS)
To use a SAS to authorize your client, call the builder's `endpoint` method with your account URL and the `sasToken` method with your SAS.

<<<<<<< HEAD
<!-- embedme src/samples/java/ReadmeSamples.java#L56-L59 -->
=======
<!-- embedme src/samples/java/ReadmeSamples.java#L54-L57 -->
>>>>>>> 0c8110ae
```java
TableServiceClient tableServiceClient = new TableServiceClientBuilder()
    .endpoint("<your-table-account-url>")
    .sasToken("<sas-token-string>")
    .buildClient();
```

### Create, List, and Delete Azure tables

#### Construct a `TableServiceClient`
Construct a `TableServiceClient` by creating an instance of `TableServiceClientBuilder` and then calling the builder's `buildClient` or `buildAsyncClient` methods.

<<<<<<< HEAD
<!-- embedme src/samples/java/ReadmeSamples.java#L66-L68 -->
=======
<!-- embedme src/samples/java/ReadmeSamples.java#L64-L66 -->
>>>>>>> 0c8110ae
```java
TableServiceClient tableServiceClient = new TableServiceClientBuilder()
    .connectionString("<your-connection-string>") // or use any of the other authentication methods
    .buildClient();
```

#### Create a table
Create a table by calling the `TableServiceClient`'s `createTable` method. An exception will be thrown if a table with the provided name exists.

<<<<<<< HEAD
<!-- embedme src/samples/java/ReadmeSamples.java#L77-L77 -->
=======
<!-- embedme src/samples/java/ReadmeSamples.java#L75-L75 -->
>>>>>>> 0c8110ae
```java
tableServiceClient.createTable(tableName);
```

Alternatively, you can call the `createTableIfNotExists` method which will create the table only if no such table exists, and does not throw an exception.

<<<<<<< HEAD
<!-- embedme src/samples/java/ReadmeSamples.java#L84-L84 -->
=======
<!-- embedme src/samples/java/ReadmeSamples.java#L82-L82 -->
>>>>>>> 0c8110ae
```java
tableServiceClient.createTableIfNotExists(tableName);
```

#### List tables
List or query the set of existing tables by calling the `TableServiceClient`'s `listTables` method, optionally passing in a `ListTablesOptions` instance to filter or limit the query results. See [Supported Query Options][query_options] for details about supported query options.

<<<<<<< HEAD
<!-- embedme src/samples/java/ReadmeSamples.java#L91-L96 -->
=======
<!-- embedme src/samples/java/ReadmeSamples.java#L89-L94 -->
>>>>>>> 0c8110ae
```java
ListTablesOptions options = new ListTablesOptions()
    .setFilter(String.format("TableName eq '%s'", tableName));

for (TableItem tableItem : tableServiceClient.listTables(options, null, null)) {
    System.out.println(tableItem.getName());
}
```

#### Delete a table
Delete a table by calling the `TableServiceClient`'s `deleteTable` method. An exception will be thrown if no table with the provided name exists.

<<<<<<< HEAD
<!-- embedme src/samples/java/ReadmeSamples.java#L103-L103 -->
=======
<!-- embedme src/samples/java/ReadmeSamples.java#L101-L101 -->
>>>>>>> 0c8110ae
```java
tableServiceClient.deleteTable(tableName);
```

### Create, List, and Delete table entities

#### Construct a `TableClient`
Construct a `TableClient` by creating an instance of `TableClientBuilder`, calling the builder's `tableName` method with the name of the table, and then calling its `buildClient` or `buildAsyncClient` methods.

<<<<<<< HEAD
<!-- embedme src/samples/java/ReadmeSamples.java#L110-L113 -->
=======
<!-- embedme src/samples/java/ReadmeSamples.java#L108-L111 -->
>>>>>>> 0c8110ae
```java
TableClient tableClient = new TableClientBuilder()
    .connectionString("<your-connection-string>") // or use any of the other authentication methods
    .tableName(tableName)
    .buildClient();
```

Alternatively, a `TableClient` can be retrieved from an existing `TableServiceClient` by calling its `getTableClient` method.

<<<<<<< HEAD
<!-- embedme src/samples/java/ReadmeSamples.java#L120-L120 -->
=======
<!-- embedme src/samples/java/ReadmeSamples.java#L118-L118 -->
>>>>>>> 0c8110ae
```java
TableClient tableClient = tableServiceClient.getTableClient(tableName);
```

#### Create an entity
Create a new `TableEntity` instance, providing the partition key and row key of the entity to create, optionally adding properties to the created object. Then pass the object to the `TableClient`'s `createEntity` method. An exception will be thrown if an entity with the provided partition key and row key exists within the table.

<<<<<<< HEAD
<!-- embedme src/samples/java/ReadmeSamples.java#L129-L134 -->
=======
<!-- embedme src/samples/java/ReadmeSamples.java#L127-L132 -->
>>>>>>> 0c8110ae
```java
TableEntity entity = new TableEntity(partitionKey, rowKey)
    .addProperty("Product", "Marker Set")
    .addProperty("Price", 5.00)
    .addProperty("Quantity", 21);

tableClient.createEntity(entity);
```

#### List entities
List or query the set of entities within the table by calling the `TableClient`'s `listEntities` method, optionally passing in a `ListEntitiesOptions` instance to filter, select, or limit the query results. See [Supported Query Options][query_options] for details about supported query options.

<<<<<<< HEAD
<!-- embedme src/samples/java/ReadmeSamples.java#L141-L152 -->
=======
<!-- embedme src/samples/java/ReadmeSamples.java#L139-L146 -->
>>>>>>> 0c8110ae
```java
List<String> propertiesToSelect = new ArrayList<>();
propertiesToSelect.add("Product");
propertiesToSelect.add("Price");

ListEntitiesOptions options = new ListEntitiesOptions()
    .setFilter(String.format("PartitionKey eq '%s'", partitionKey))
    .setSelect(propertiesToSelect);

for (TableEntity entity : tableClient.listEntities(options, null, null)) {
    Map<String, Object> properties = entity.getProperties();
    System.out.println(String.format("%s: %.2f", properties.get("Product"), properties.get("Price")));
}
```

#### Delete an entity
Delete an entity by calling the `TableClient`'s `deleteEntity` method. An exception will be thrown if no entity with the provided partition key and row key exists.

<<<<<<< HEAD
<!-- embedme src/samples/java/ReadmeSamples.java#L159-L159 -->
=======
<!-- embedme src/samples/java/ReadmeSamples.java#L153-L153 -->
>>>>>>> 0c8110ae
```java
tableClient.deleteEntity(partitionKey, rowKey);
```

## Troubleshooting

### General
When you interact with Tables service using the Azure Tables library for Java, errors returned by the service correspond to the same HTTP status codes returned for [REST API][rest_api] requests.

For example, if you try to create a table that already exists, a `409` error is returned, indicating "Conflict".

<<<<<<< HEAD
<!-- embedme src/samples/java/ReadmeSamples.java#L166-L174 -->
=======
<!-- embedme src/samples/java/ReadmeSamples.java#L160-L168 -->
>>>>>>> 0c8110ae
```java
// Create the table if it doesn't already exist.
tableServiceClient.createTableIfNotExists(tableName);

// Now attempt to create the same table unconditionally.
try {
    tableServiceClient.createTable(tableName);
} catch (TableServiceException e) {
    System.out.println(e.getResponse().getStatusCode()); // 409
}
```

### Logging
Enabling logging may help uncover useful information about failures. In order to see a log of HTTP requests and responses, set the `AZURE_LOG_LEVEL` environment variable to the desired verbosity. See [LogLevel][log_level] for a description of available log levels.

## Next steps

Get started with our [Table samples][samples].

## Contributing

This project welcomes contributions and suggestions. Most contributions require you to agree to a [Contributor License Agreement (CLA)][cla] declaring that you have the right to, and actually do, grant us the rights to use your contribution.

When you submit a pull request, a CLA-bot will automatically determine whether you need to provide a CLA and decorate the PR appropriately (e.g., label, comment). Simply follow the instructions provided by the bot. You will only need to do this once across all repos using our CLA.

This project has adopted the [Microsoft Open Source Code of Conduct][coc]. For more information see the [Code of Conduct FAQ][coc_faq] or contact [opencode@microsoft.com][coc_contact] with any additional questions or comments.

<!-- Links -->
[api_documentation]: https://aka.ms/java-docs
[azure_subscription]: https://azure.microsoft.com/free
[cla]: https://cla.microsoft.com
[coc_contact]: mailto:opencode@microsoft.com
[coc_faq]: https://opensource.microsoft.com/codeofconduct/faq/
[coc]: https://opensource.microsoft.com/codeofconduct/
[cosmosdb_create_cli]: https://docs.microsoft.com/azure/cosmos-db/scripts/cli/table/create
[cosmosdb_create_portal]: https://docs.microsoft.com/azure/cosmos-db/create-table-java#create-a-database-account
[jdk]: https://docs.microsoft.com/java/azure/jdk/
[log_level]: https://github.com/Azure/azure-sdk-for-java/blob/master/sdk/core/azure-core/src/main/java/com/azure/core/util/logging/LogLevel.java
[package]: https://search.maven.org/artifact/com.azure/azure-data-tables
[product_documentation]: https://docs.microsoft.com/azure/cosmos-db/table-storage-overview
[query_options]: https://docs.microsoft.com/rest/api/storageservices/querying-tables-and-entities#supported-query-options
[rest_api]: https://docs.microsoft.com/rest/api/storageservices/table-service-rest-api
[samples]: https://github.com/Azure/azure-sdk-for-java/blob/master/sdk/tables/azure-data-tables/src/samples/java/
[source_code]: https://github.com/Azure/azure-sdk-for-java/blob/master/sdk/tables/azure-data-tables/src
[storage_account_create_cli]: https://docs.microsoft.com/azure/storage/common/storage-account-create?tabs=azure-cli
[storage_account_create_portal]: https://docs.microsoft.com/azure/storage/common/storage-account-create?tabs=azure-portal

![Impressions](https://azure-sdk-impressions.azurewebsites.net/api/impressions/azure-sdk-for-java%2Fsdk%2Ftables%2Fazure-data-tables%2FREADME.png)<|MERGE_RESOLUTION|>--- conflicted
+++ resolved
@@ -149,11 +149,7 @@
 #### Authenticate with a connection string
 To use a connection string to authorize your client, call the builder's `connectionString` method with your connection string.
 
-<<<<<<< HEAD
 <!-- embedme src/samples/java/ReadmeSamples.java#L36-L38 -->
-=======
-<!-- embedme src/samples/java/ReadmeSamples.java#L34-L36 -->
->>>>>>> 0c8110ae
 ```java
 TableServiceClient tableServiceClient = new TableServiceClientBuilder()
     .connectionString("<your-connection-string>")
@@ -163,11 +159,7 @@
 #### Authenticate with a Named Key
 To use a Named Key to authorize your client, create an instance of `AzureNamedKeyCredential` with your account name and access key. Call the builder's `endpoint` method with your account URL and the `credential` method with the `AzureNamedKeyCredential` object you created.
 
-<<<<<<< HEAD
 <!-- embedme src/samples/java/ReadmeSamples.java#L45-L49 -->
-=======
-<!-- embedme src/samples/java/ReadmeSamples.java#L43-L47 -->
->>>>>>> 0c8110ae
 ```java
 AzureNamedKeyCredential credential = new AzureNamedKeyCredential("<your-account-name>", "<account-access-key>");
 TableServiceClient tableServiceClient = new TableServiceClientBuilder()
@@ -179,11 +171,7 @@
 #### Authenticate with a Shared Access Signature (SAS)
 To use a SAS to authorize your client, call the builder's `endpoint` method with your account URL and the `sasToken` method with your SAS.
 
-<<<<<<< HEAD
 <!-- embedme src/samples/java/ReadmeSamples.java#L56-L59 -->
-=======
-<!-- embedme src/samples/java/ReadmeSamples.java#L54-L57 -->
->>>>>>> 0c8110ae
 ```java
 TableServiceClient tableServiceClient = new TableServiceClientBuilder()
     .endpoint("<your-table-account-url>")
@@ -196,11 +184,7 @@
 #### Construct a `TableServiceClient`
 Construct a `TableServiceClient` by creating an instance of `TableServiceClientBuilder` and then calling the builder's `buildClient` or `buildAsyncClient` methods.
 
-<<<<<<< HEAD
 <!-- embedme src/samples/java/ReadmeSamples.java#L66-L68 -->
-=======
-<!-- embedme src/samples/java/ReadmeSamples.java#L64-L66 -->
->>>>>>> 0c8110ae
 ```java
 TableServiceClient tableServiceClient = new TableServiceClientBuilder()
     .connectionString("<your-connection-string>") // or use any of the other authentication methods
@@ -210,22 +194,14 @@
 #### Create a table
 Create a table by calling the `TableServiceClient`'s `createTable` method. An exception will be thrown if a table with the provided name exists.
 
-<<<<<<< HEAD
 <!-- embedme src/samples/java/ReadmeSamples.java#L77-L77 -->
-=======
-<!-- embedme src/samples/java/ReadmeSamples.java#L75-L75 -->
->>>>>>> 0c8110ae
 ```java
 tableServiceClient.createTable(tableName);
 ```
 
 Alternatively, you can call the `createTableIfNotExists` method which will create the table only if no such table exists, and does not throw an exception.
 
-<<<<<<< HEAD
 <!-- embedme src/samples/java/ReadmeSamples.java#L84-L84 -->
-=======
-<!-- embedme src/samples/java/ReadmeSamples.java#L82-L82 -->
->>>>>>> 0c8110ae
 ```java
 tableServiceClient.createTableIfNotExists(tableName);
 ```
@@ -233,11 +209,7 @@
 #### List tables
 List or query the set of existing tables by calling the `TableServiceClient`'s `listTables` method, optionally passing in a `ListTablesOptions` instance to filter or limit the query results. See [Supported Query Options][query_options] for details about supported query options.
 
-<<<<<<< HEAD
 <!-- embedme src/samples/java/ReadmeSamples.java#L91-L96 -->
-=======
-<!-- embedme src/samples/java/ReadmeSamples.java#L89-L94 -->
->>>>>>> 0c8110ae
 ```java
 ListTablesOptions options = new ListTablesOptions()
     .setFilter(String.format("TableName eq '%s'", tableName));
@@ -250,11 +222,7 @@
 #### Delete a table
 Delete a table by calling the `TableServiceClient`'s `deleteTable` method. An exception will be thrown if no table with the provided name exists.
 
-<<<<<<< HEAD
 <!-- embedme src/samples/java/ReadmeSamples.java#L103-L103 -->
-=======
-<!-- embedme src/samples/java/ReadmeSamples.java#L101-L101 -->
->>>>>>> 0c8110ae
 ```java
 tableServiceClient.deleteTable(tableName);
 ```
@@ -264,11 +232,7 @@
 #### Construct a `TableClient`
 Construct a `TableClient` by creating an instance of `TableClientBuilder`, calling the builder's `tableName` method with the name of the table, and then calling its `buildClient` or `buildAsyncClient` methods.
 
-<<<<<<< HEAD
 <!-- embedme src/samples/java/ReadmeSamples.java#L110-L113 -->
-=======
-<!-- embedme src/samples/java/ReadmeSamples.java#L108-L111 -->
->>>>>>> 0c8110ae
 ```java
 TableClient tableClient = new TableClientBuilder()
     .connectionString("<your-connection-string>") // or use any of the other authentication methods
@@ -278,11 +242,7 @@
 
 Alternatively, a `TableClient` can be retrieved from an existing `TableServiceClient` by calling its `getTableClient` method.
 
-<<<<<<< HEAD
 <!-- embedme src/samples/java/ReadmeSamples.java#L120-L120 -->
-=======
-<!-- embedme src/samples/java/ReadmeSamples.java#L118-L118 -->
->>>>>>> 0c8110ae
 ```java
 TableClient tableClient = tableServiceClient.getTableClient(tableName);
 ```
@@ -290,11 +250,7 @@
 #### Create an entity
 Create a new `TableEntity` instance, providing the partition key and row key of the entity to create, optionally adding properties to the created object. Then pass the object to the `TableClient`'s `createEntity` method. An exception will be thrown if an entity with the provided partition key and row key exists within the table.
 
-<<<<<<< HEAD
 <!-- embedme src/samples/java/ReadmeSamples.java#L129-L134 -->
-=======
-<!-- embedme src/samples/java/ReadmeSamples.java#L127-L132 -->
->>>>>>> 0c8110ae
 ```java
 TableEntity entity = new TableEntity(partitionKey, rowKey)
     .addProperty("Product", "Marker Set")
@@ -307,11 +263,7 @@
 #### List entities
 List or query the set of entities within the table by calling the `TableClient`'s `listEntities` method, optionally passing in a `ListEntitiesOptions` instance to filter, select, or limit the query results. See [Supported Query Options][query_options] for details about supported query options.
 
-<<<<<<< HEAD
 <!-- embedme src/samples/java/ReadmeSamples.java#L141-L152 -->
-=======
-<!-- embedme src/samples/java/ReadmeSamples.java#L139-L146 -->
->>>>>>> 0c8110ae
 ```java
 List<String> propertiesToSelect = new ArrayList<>();
 propertiesToSelect.add("Product");
@@ -324,33 +276,26 @@
 for (TableEntity entity : tableClient.listEntities(options, null, null)) {
     Map<String, Object> properties = entity.getProperties();
     System.out.println(String.format("%s: %.2f", properties.get("Product"), properties.get("Price")));
+    }
 }
 ```
 
 #### Delete an entity
 Delete an entity by calling the `TableClient`'s `deleteEntity` method. An exception will be thrown if no entity with the provided partition key and row key exists.
 
-<<<<<<< HEAD
 <!-- embedme src/samples/java/ReadmeSamples.java#L159-L159 -->
-=======
-<!-- embedme src/samples/java/ReadmeSamples.java#L153-L153 -->
->>>>>>> 0c8110ae
 ```java
 tableClient.deleteEntity(partitionKey, rowKey);
 ```
 
-## Troubleshooting
+``## Troubleshooting
 
 ### General
 When you interact with Tables service using the Azure Tables library for Java, errors returned by the service correspond to the same HTTP status codes returned for [REST API][rest_api] requests.
 
 For example, if you try to create a table that already exists, a `409` error is returned, indicating "Conflict".
 
-<<<<<<< HEAD
 <!-- embedme src/samples/java/ReadmeSamples.java#L166-L174 -->
-=======
-<!-- embedme src/samples/java/ReadmeSamples.java#L160-L168 -->
->>>>>>> 0c8110ae
 ```java
 // Create the table if it doesn't already exist.
 tableServiceClient.createTableIfNotExists(tableName);
