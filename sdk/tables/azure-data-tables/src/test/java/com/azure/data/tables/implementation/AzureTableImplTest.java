// Copyright (c) Microsoft Corporation. All rights reserved.
// Licensed under the MIT License.

package com.azure.data.tables.implementation;

import com.azure.core.credential.AzureNamedKeyCredential;
import com.azure.core.http.HttpClient;
import com.azure.core.http.HttpHeaderName;
import com.azure.core.http.HttpHeaders;
import com.azure.core.http.HttpPipeline;
import com.azure.core.http.HttpPipelineBuilder;
import com.azure.core.http.policy.AddDatePolicy;
import com.azure.core.http.policy.AddHeadersPolicy;
import com.azure.core.http.policy.ExponentialBackoff;
import com.azure.core.http.policy.HttpLogDetailLevel;
import com.azure.core.http.policy.HttpLogOptions;
import com.azure.core.http.policy.HttpLoggingPolicy;
import com.azure.core.http.policy.HttpPipelinePolicy;
import com.azure.core.http.policy.RetryPolicy;
import com.azure.core.http.rest.ResponseBase;
import com.azure.core.test.TestProxyTestBase;
import com.azure.core.util.Context;
import com.azure.core.util.logging.ClientLogger;
import com.azure.data.tables.TableAzureNamedKeyCredentialPolicy;
import com.azure.data.tables.TableServiceVersion;
import com.azure.data.tables.TestUtils;
import com.azure.data.tables.implementation.models.OdataMetadataFormat;
import com.azure.data.tables.implementation.models.QueryOptions;
import com.azure.data.tables.implementation.models.ResponseFormat;
import com.azure.data.tables.implementation.models.TableProperties;
import com.azure.data.tables.implementation.models.TableQueryResponse;
import com.azure.data.tables.implementation.models.TableResponseProperties;
<<<<<<< HEAD
import com.azure.data.tables.implementation.models.TableServiceJsonErrorException;
import org.junit.jupiter.api.AfterAll;
=======
import com.azure.data.tables.implementation.models.TableServiceErrorException;
>>>>>>> 369d9039
import org.junit.jupiter.api.Assertions;
import org.junit.jupiter.api.Test;
import reactor.test.StepVerifier;

import java.time.Duration;
import java.util.ArrayList;
import java.util.HashMap;
import java.util.List;
import java.util.Map;

import static com.azure.data.tables.implementation.TablesConstants.PARTITION_KEY;
import static com.azure.data.tables.implementation.TablesConstants.ROW_KEY;
import static com.azure.data.tables.implementation.TablesConstants.TABLE_NAME_KEY;
import static org.junit.jupiter.api.Assertions.assertInstanceOf;
import static org.junit.jupiter.api.Assertions.assertTrue;

/**
 * This class tests the Autorest code for the Tables track 2 SDK
 */
public class AzureTableImplTest extends TestProxyTestBase {
    private static final int TIMEOUT_IN_MS = 100_000;
    private static final Duration DEFAULT_TIMEOUT = Duration.ofMillis(TIMEOUT_IN_MS);

    private final QueryOptions defaultQueryOptions = new QueryOptions()
        .setFormat(OdataMetadataFormat.APPLICATION_JSON_ODATA_FULLMETADATA);

    private final ClientLogger logger = new ClientLogger(AzureTableImplTest.class);
    private AzureTableImpl azureTable;

    @Override
    protected void beforeTest() {
        TestUtils.addTestProxyTestSanitizersAndMatchers(interceptorManager);
        final String connectionString = TestUtils.getConnectionString(interceptorManager.isPlaybackMode());
        final StorageConnectionString storageConnectionString
            = StorageConnectionString.create(connectionString, logger);

        Assertions.assertNotNull(connectionString, "Cannot continue test if connectionString is not set.");

        StorageAuthenticationSettings authSettings = storageConnectionString.getStorageAuthSettings();
        AzureNamedKeyCredential azureNamedKeyCredential = new AzureNamedKeyCredential(
            authSettings.getAccount().getName(), authSettings.getAccount().getAccessKey());

        List<HttpPipelinePolicy> policies = new ArrayList<>();
        policies.add(new AddDatePolicy());
        policies.add(new TableAzureNamedKeyCredentialPolicy(azureNamedKeyCredential));
        policies.add(new HttpLoggingPolicy(new HttpLogOptions().setLogLevel(HttpLogDetailLevel.BODY_AND_HEADERS)));

        // Add Accept header so we don't get back XML.
        // Can be removed when this is fixed. https://github.com/Azure/autorest.modelerfour/issues/324
        policies.add(new AddHeadersPolicy(new HttpHeaders().set(HttpHeaderName.ACCEPT, "application/json")));

        HttpClient httpClientToUse;
        if (interceptorManager.isPlaybackMode()) {
            httpClientToUse = interceptorManager.getPlaybackClient();
        } else {
            httpClientToUse = HttpClient.createDefault();
            if (!interceptorManager.isLiveMode()) {
                HttpPipelinePolicy recordPolicy = interceptorManager.getRecordPolicy();
                policies.add(recordPolicy);
            }
            policies.add(new RetryPolicy(new ExponentialBackoff(6, Duration.ofMillis(1500), Duration.ofSeconds(100))));
        }

        HttpPipeline pipeline = new HttpPipelineBuilder()
            .httpClient(httpClientToUse)
            .policies(policies.toArray(new HttpPipelinePolicy[0]))
            .build();
        azureTable = new AzureTableImplBuilder()
                .pipeline(pipeline)
                .serializerAdapter(new TablesJacksonSerializer())
                .version(TableServiceVersion.getLatest().getVersion())
                .url(storageConnectionString.getTableEndpoint().getPrimaryUri())
                .buildClient();
    }

    @Override
    protected void afterTest() {
        QueryOptions queryOptions = new QueryOptions()
            .setFormat(OdataMetadataFormat.APPLICATION_JSON_ODATA_MINIMALMETADATA);

        azureTable.getTables().queryWithResponseAsync(testResourceNamer.randomUuid(), null, queryOptions, Context.NONE)
            .map(ResponseBase::getValue)
            .map(TableQueryResponse::getValue)
            .flatMapIterable(tableResponseProperties -> tableResponseProperties)
            .flatMap(tableResponseProperties ->
                azureTable.getTables().deleteWithResponseAsync(tableResponseProperties.getTableName(),
                testResourceNamer.randomUuid(), Context.NONE)).blockLast();
    }

    void createTable(String tableName) {
        TableProperties tableProperties = new TableProperties().setTableName(tableName);
        String requestId = testResourceNamer.randomUuid();

        azureTable.getTables().createWithResponseAsync(tableProperties, requestId, ResponseFormat.RETURN_NO_CONTENT,
            null, Context.NONE).block();
    }

    void insertNoETag(String tableName, Map<String, Object> properties) {
        String requestId = testResourceNamer.randomUuid();

        azureTable.getTables().insertEntityWithResponseAsync(tableName, TIMEOUT_IN_MS, requestId,
            ResponseFormat.RETURN_NO_CONTENT, properties, null, Context.NONE).log().block();
    }

    @Test
    void createTableImpl() {
        // Arrange
        String tableName = testResourceNamer.randomName("test", 20);
        TableProperties tableProperties = new TableProperties().setTableName(tableName);
        int expectedStatusCode = 204;
        String requestId = testResourceNamer.randomUuid();

        // Act & Assert
        StepVerifier.create(azureTable.getTables().createWithResponseAsync(tableProperties, requestId,
            ResponseFormat.RETURN_NO_CONTENT, null, Context.NONE))
            .assertNext(response -> {
                Assertions.assertEquals(expectedStatusCode, response.getStatusCode());
            })
            .expectComplete()
            .verify(DEFAULT_TIMEOUT);
    }

    @Test
    void createTableDuplicateNameImpl() {
        // Arrange
        String expectedErrorCode = "TableAlreadyExists";
        String tableName = testResourceNamer.randomName("test", 20);
        TableProperties tableProperties = new TableProperties().setTableName(tableName);
        createTable(tableName);
        String requestId = testResourceNamer.randomUuid();

        // Act & Assert
        StepVerifier.create(azureTable.getTables().createWithResponseAsync(tableProperties, requestId,
            ResponseFormat.RETURN_NO_CONTENT, defaultQueryOptions, Context.NONE))
            .expectErrorSatisfies(error -> {
                TableServiceJsonErrorException exception = assertInstanceOf(TableServiceJsonErrorException.class, error);
                assertTrue(exception.getMessage().contains(expectedErrorCode));
            })
            .verify(DEFAULT_TIMEOUT);
    }

    @Test
    void deleteTableImpl() {
        // Arrange
        String tableName = testResourceNamer.randomName("test", 20);
        createTable(tableName);
        int expectedStatusCode = 204;
        String requestId = testResourceNamer.randomUuid();

        // Act & Assert
        StepVerifier.create(azureTable.getTables().deleteWithResponseAsync(tableName, requestId, Context.NONE))
            .assertNext(response -> {
                Assertions.assertEquals(expectedStatusCode, response.getStatusCode());
            })
            .expectComplete()
            .verify(DEFAULT_TIMEOUT);
    }

    @Test
    void deleteNonExistentTableImpl() {
        // Arrange
        String tableName = testResourceNamer.randomName("test", 20);
        String requestId = testResourceNamer.randomUuid();

        // Act & Assert
        StepVerifier.create(azureTable.getTables().deleteWithResponseAsync(tableName, requestId, Context.NONE))
<<<<<<< HEAD
            .expectError(TableServiceJsonErrorException.class)
            .verify();
=======
            .expectError(com.azure.data.tables.implementation.models.TableServiceErrorException.class)
            .verify(DEFAULT_TIMEOUT);
>>>>>>> 369d9039
    }

    @Test
    void queryTableImpl() {
        // Arrange
        afterTest(); // Clean up any tables that may have been made by other tests before this one

        QueryOptions queryOptions = new QueryOptions()
            .setFormat(OdataMetadataFormat.APPLICATION_JSON_ODATA_MINIMALMETADATA);
        String tableA = testResourceNamer.randomName("AtestA", 20);
        String tableB = testResourceNamer.randomName("BtestB", 20);
        createTable(tableA);
        createTable(tableB);
        int expectedStatusCode = 200;
        String requestId = testResourceNamer.randomUuid();

        // Act & Assert
        StepVerifier.create(azureTable.getTables().queryWithResponseAsync(requestId, null, queryOptions, Context.NONE))
            .assertNext(response -> {
                Assertions.assertEquals(expectedStatusCode, response.getStatusCode());
                List<TableResponseProperties> results = response.getValue().getValue();
                assertTrue(results.stream().anyMatch(p -> tableA.equals(p.getTableName())));
                assertTrue(results.stream().anyMatch(p -> tableB.equals(p.getTableName())));
            })
            .expectComplete()
            .verify(DEFAULT_TIMEOUT);
    }

    @Test
    void queryTableWithFilterImpl() {
        // Arrange
        afterTest(); // Clean up any tables that may have been made by other tests before this one

        QueryOptions queryOptions = new QueryOptions()
            .setFormat(OdataMetadataFormat.APPLICATION_JSON_ODATA_MINIMALMETADATA);
        String tableA = testResourceNamer.randomName("AtestA", 20);
        String tableB = testResourceNamer.randomName("BtestB", 20);
        createTable(tableA);
        createTable(tableB);
        int expectedStatusCode = 200;
        int expectedSize = 1;
        String requestId = testResourceNamer.randomUuid();
        queryOptions.setFilter(TABLE_NAME_KEY + " eq '" + tableA + "'");

        // Act & Assert
        StepVerifier.create(azureTable.getTables().queryWithResponseAsync(requestId, null, queryOptions, Context.NONE))
            .assertNext(response -> {
                Assertions.assertEquals(expectedStatusCode, response.getStatusCode());
                Assertions.assertEquals(expectedSize, response.getValue().getValue().size());
                Assertions.assertEquals(tableA, response.getValue().getValue().get(0).getTableName());
            })
            .expectComplete()
            .verify(DEFAULT_TIMEOUT);
    }

    @Test
    void queryTableWithTopImpl() {
        // Arrange
        afterTest(); // Clean up any tables that may have been made by other tests before this one

        QueryOptions queryOptions = new QueryOptions()
            .setFormat(OdataMetadataFormat.APPLICATION_JSON_ODATA_MINIMALMETADATA);
        String tableA = testResourceNamer.randomName("AtestA", 20);
        String tableB = testResourceNamer.randomName("BtestB", 20);
        createTable(tableA);
        createTable(tableB);
        int expectedStatusCode = 200;
        int expectedSize = 1;
        String requestId = testResourceNamer.randomUuid();
        queryOptions.setTop(1);

        // Act & Assert
        StepVerifier.create(azureTable.getTables().queryWithResponseAsync(requestId, null, queryOptions, Context.NONE))
            .assertNext(response -> {
                Assertions.assertEquals(expectedStatusCode, response.getStatusCode());
                Assertions.assertEquals(expectedSize, response.getValue().getValue().size());
                String tableName = response.getValue().getValue().get(0).getTableName();
                // Query results returned by the Table API aren't sorted in partition key/row key order as they are
                // in Azure Table storage.
                Assertions.assertTrue(tableA.equals(tableName) || tableB.equals(tableName));
            })
            .expectComplete()
            .verify(DEFAULT_TIMEOUT);
    }

    @Test
    void insertNoETagImpl() {
        // Arrange
        String tableName = testResourceNamer.randomName("test", 20);
        createTable(tableName);
        Map<String, Object> properties = new HashMap<>();
        String partitionKeyValue = testResourceNamer.randomName("partitionKey", 20);
        String rowKeyValue = testResourceNamer.randomName("rowKey", 20);
        properties.put(PARTITION_KEY, partitionKeyValue);
        properties.put(ROW_KEY, rowKeyValue);
        int expectedStatusCode = 204;
        String requestId = testResourceNamer.randomUuid();

        // Act & Assert
        StepVerifier.create(azureTable.getTables().insertEntityWithResponseAsync(tableName, TIMEOUT_IN_MS, requestId,
            ResponseFormat.RETURN_NO_CONTENT, properties, null, Context.NONE))
            .assertNext(response -> {
                Assertions.assertEquals(expectedStatusCode, response.getStatusCode());
            })
            .expectComplete()
            .verify(DEFAULT_TIMEOUT);
    }

    @Test
    void mergeEntityImpl() {
        // Arrange
        String tableName = testResourceNamer.randomName("test", 20);
        createTable(tableName);
        Map<String, Object> properties = new HashMap<>();
        String partitionKeyValue = testResourceNamer.randomName("partitionKey", 20);
        String rowKeyValue = testResourceNamer.randomName("rowKey", 20);
        properties.put(PARTITION_KEY, partitionKeyValue);
        properties.put(ROW_KEY, rowKeyValue);
        int expectedStatusCode = 204;
        String requestId = testResourceNamer.randomUuid();
        insertNoETag(tableName, properties);
        properties.put("extraProperty", testResourceNamer.randomName("extraProperty", 16));

        // Act & Assert
        if (azureTable.getUrl().contains("cosmos.azure.com")) {
            // This scenario is currently broken when using the CosmosDB Table API
            StepVerifier.create(azureTable.getTables().mergeEntityWithResponseAsync(tableName, partitionKeyValue,
                rowKeyValue, TIMEOUT_IN_MS, requestId, "*", properties, null, Context.NONE))
<<<<<<< HEAD
                .expectError(TableServiceJsonErrorException.class)
                .verify();
=======
                .expectError(com.azure.data.tables.implementation.models.TableServiceErrorException.class)
                .verify(DEFAULT_TIMEOUT);
>>>>>>> 369d9039
        } else {
            StepVerifier.create(azureTable.getTables().mergeEntityWithResponseAsync(tableName, partitionKeyValue,
                rowKeyValue, TIMEOUT_IN_MS, requestId, "*", properties, null, Context.NONE))
                .assertNext(response -> Assertions.assertEquals(expectedStatusCode, response.getStatusCode()))
                .expectComplete()
                .verify(DEFAULT_TIMEOUT);
        }
    }

    @Test
    void mergeNonExistentEntityImpl() {
        // Arrange
        String tableName = testResourceNamer.randomName("test", 20);
        createTable(tableName);
        Map<String, Object> properties = new HashMap<>();
        String partitionKeyValue = testResourceNamer.randomName("partitionKey", 20);
        String rowKeyValue = testResourceNamer.randomName("rowKey", 20);
        String requestId = testResourceNamer.randomUuid();

        // Act & Assert
        StepVerifier.create(azureTable.getTables().mergeEntityWithResponseAsync(tableName, partitionKeyValue,
            rowKeyValue, TIMEOUT_IN_MS, requestId, "*", properties, null, Context.NONE))
<<<<<<< HEAD
            .expectError(TableServiceJsonErrorException.class)
            .verify();
=======
            .expectError(com.azure.data.tables.implementation.models.TableServiceErrorException.class)
            .verify(DEFAULT_TIMEOUT);
>>>>>>> 369d9039
    }

    @Test
    void updateEntityImpl() {
        // Arrange
        String tableName = testResourceNamer.randomName("test", 20);
        createTable(tableName);
        Map<String, Object> properties = new HashMap<>();
        String partitionKeyValue = testResourceNamer.randomName("partitionKey", 20);
        String rowKeyValue = testResourceNamer.randomName("rowKey", 20);
        properties.put(PARTITION_KEY, partitionKeyValue);
        properties.put(ROW_KEY, rowKeyValue);
        int expectedStatusCode = 204;
        String requestId = testResourceNamer.randomUuid();
        insertNoETag(tableName, properties);
        properties.put("extraProperty", testResourceNamer.randomName("extraProperty", 16));

        // Act & Assert
        StepVerifier.create(azureTable.getTables().updateEntityWithResponseAsync(tableName, partitionKeyValue,
            rowKeyValue, TIMEOUT_IN_MS, requestId, "*", properties, null, Context.NONE))
            .assertNext(response -> Assertions.assertEquals(expectedStatusCode, response.getStatusCode()))
            .expectComplete()
            .verify(DEFAULT_TIMEOUT);
    }

    @Test
    void updateNonExistentEntityImpl() {
        // Arrange
        String tableName = testResourceNamer.randomName("test", 20);
        createTable(tableName);
        Map<String, Object> properties = new HashMap<>();
        String partitionKeyValue = testResourceNamer.randomName("partitionKey", 20);
        String rowKeyValue = testResourceNamer.randomName("rowKey", 20);
        String requestId = testResourceNamer.randomUuid();

        // Act & Assert
        StepVerifier.create(azureTable.getTables().updateEntityWithResponseAsync(tableName, partitionKeyValue,
            rowKeyValue, TIMEOUT_IN_MS, requestId, "*", properties, null, Context.NONE))
<<<<<<< HEAD
            .expectError(TableServiceJsonErrorException.class)
            .verify();
=======
            .expectError(com.azure.data.tables.implementation.models.TableServiceErrorException.class)
            .verify(DEFAULT_TIMEOUT);
>>>>>>> 369d9039
    }

    @Test
    void deleteEntityImpl() {
        // Arrange
        String tableName = testResourceNamer.randomName("test", 20);
        createTable(tableName);
        Map<String, Object> properties = new HashMap<>();
        String partitionKeyValue = testResourceNamer.randomName("partitionKey", 20);
        String rowKeyValue = testResourceNamer.randomName("rowKey", 20);
        properties.put(PARTITION_KEY, partitionKeyValue);
        properties.put(ROW_KEY, rowKeyValue);
        int expectedStatusCode = 204;
        String requestId = testResourceNamer.randomUuid();
        insertNoETag(tableName, properties);

        // Act & Assert
        StepVerifier.create(azureTable.getTables().deleteEntityWithResponseAsync(tableName, partitionKeyValue,
            rowKeyValue, "*", TIMEOUT_IN_MS, requestId, null, Context.NONE))
            .assertNext(response -> Assertions.assertEquals(expectedStatusCode, response.getStatusCode()))
            .expectComplete()
            .verify(DEFAULT_TIMEOUT);
    }

    @Test
    void deleteNonExistentEntityImpl() {
        // Arrange
        String tableName = testResourceNamer.randomName("test", 20);
        createTable(tableName);
        String partitionKeyValue = testResourceNamer.randomName("partitionKey", 20);
        String rowKeyValue = testResourceNamer.randomName("rowKey", 20);
        String requestId = testResourceNamer.randomUuid();

        // Act & Assert
        StepVerifier.create(azureTable.getTables().deleteEntityWithResponseAsync(tableName, partitionKeyValue,
            rowKeyValue, "*", TIMEOUT_IN_MS, requestId, null, Context.NONE))
<<<<<<< HEAD
            .expectError(TableServiceJsonErrorException.class)
            .verify();
=======
            .expectError(com.azure.data.tables.implementation.models.TableServiceErrorException.class)
            .verify(DEFAULT_TIMEOUT);
>>>>>>> 369d9039
    }

    @Test
    void queryEntityImpl() {
        // Arrange
        String requestId = testResourceNamer.randomUuid();
        QueryOptions queryOptions = new QueryOptions()
            .setFormat(OdataMetadataFormat.APPLICATION_JSON_ODATA_FULLMETADATA);
        String tableName = testResourceNamer.randomName("test", 20);
        createTable(tableName);
        //insert entity A
        Map<String, Object> entityA = new HashMap<>();
        String partitionKeyEntityA = testResourceNamer.randomName("partitionKeyA", 20);
        entityA.put(PARTITION_KEY, partitionKeyEntityA);
        entityA.put(ROW_KEY, testResourceNamer.randomName("rowKeyA", 20));
        insertNoETag(tableName, entityA);
        //insert entity B
        Map<String, Object> entityB = new HashMap<>();
        String partitionKeyEntityB = testResourceNamer.randomName("partitionKeyB", 20);
        entityB.put(PARTITION_KEY, partitionKeyEntityB);
        entityB.put(ROW_KEY, testResourceNamer.randomName("rowKeyB", 20));
        insertNoETag(tableName, entityB);
        int expectedStatusCode = 200;

        // Act & Assert
        StepVerifier.create(azureTable.getTables().queryEntitiesWithResponseAsync(tableName, TIMEOUT_IN_MS, requestId,
            null, null, queryOptions, Context.NONE))
            .assertNext(response -> {
                Assertions.assertEquals(expectedStatusCode, response.getStatusCode());
                List<Map<String, Object>> results = response.getValue().getValue();
                assertTrue(results.stream().anyMatch(p -> p.containsValue(partitionKeyEntityA)));
                assertTrue(results.stream().anyMatch(p -> p.containsValue(partitionKeyEntityB)));
            })
            .expectComplete()
            .verify(DEFAULT_TIMEOUT);
    }

    @Test
    void queryEntityImplWithSelect() {
        // Arrange
        String requestId = testResourceNamer.randomUuid();
        QueryOptions queryOptions = new QueryOptions()
            .setFormat(OdataMetadataFormat.APPLICATION_JSON_ODATA_FULLMETADATA);
        String tableName = testResourceNamer.randomName("test", 20);
        createTable(tableName);

        //insert entity A
        Map<String, Object> entityA = new HashMap<>();
        String partitionKeyEntityA = testResourceNamer.randomName("partitionKeyA", 20);
        String rowKeyEntityA = testResourceNamer.randomName("rowKeyA", 20);
        entityA.put(PARTITION_KEY, partitionKeyEntityA);
        entityA.put(ROW_KEY, rowKeyEntityA);
        insertNoETag(tableName, entityA);

        //insert entity B
        Map<String, Object> entityB = new HashMap<>();
        String partitionKeyEntityB = testResourceNamer.randomName("partitionKeyB", 20);
        String rowKeyEntityB = testResourceNamer.randomName("rowKeyB", 20);
        entityB.put(PARTITION_KEY, partitionKeyEntityB);
        entityB.put(ROW_KEY, rowKeyEntityB);
        insertNoETag(tableName, entityB);

        int expectedStatusCode = 200;
        int expectedSize = 2;
        queryOptions.setSelect(ROW_KEY);

        // Act & Assert
        StepVerifier.create(azureTable.getTables().queryEntitiesWithResponseAsync(tableName, TIMEOUT_IN_MS, requestId,
            null, null, queryOptions, Context.NONE))
            .assertNext(response -> {
                Assertions.assertEquals(expectedStatusCode, response.getStatusCode());
                List<Map<String, Object>> results = response.getValue().getValue();
                Assertions.assertEquals(expectedSize, results.size());
                assertTrue(results.stream().anyMatch(p -> p.containsValue(rowKeyEntityA)));
                assertTrue(results.stream().anyMatch(p -> p.containsValue(rowKeyEntityB)));
            })
            .expectComplete()
            .verify(DEFAULT_TIMEOUT);
    }

    @Test
    void queryEntityImplWithFilter() {
        // Arrange
        String requestId = testResourceNamer.randomUuid();
        QueryOptions queryOptions = new QueryOptions()
            .setFormat(OdataMetadataFormat.APPLICATION_JSON_ODATA_FULLMETADATA);
        String tableName = testResourceNamer.randomName("test", 20);
        createTable(tableName);

        //insert entity A
        Map<String, Object> entityA = new HashMap<>();
        String partitionKeyEntityA = testResourceNamer.randomName("partitionKeyA", 20);
        entityA.put(PARTITION_KEY, partitionKeyEntityA);
        entityA.put(ROW_KEY, testResourceNamer.randomName("rowKeyA", 20));
        insertNoETag(tableName, entityA);

        //insert entity B
        Map<String, Object> entityB = new HashMap<>();
        String partitionKeyEntityB = testResourceNamer.randomName("partitionKeyB", 20);
        String rowKeyEntityB = testResourceNamer.randomName("rowKeyB", 20);
        entityB.put(PARTITION_KEY, partitionKeyEntityB);
        entityB.put(ROW_KEY, rowKeyEntityB);
        insertNoETag(tableName, entityB);

        int expectedStatusCode = 200;
        int expectedSize = 1;
        queryOptions.setFilter(PARTITION_KEY + " eq '" + partitionKeyEntityA + "'");

        // Act & Assert
        StepVerifier.create(azureTable.getTables().queryEntitiesWithResponseAsync(tableName, TIMEOUT_IN_MS, requestId,
            null, null, queryOptions, Context.NONE))
            .assertNext(response -> {
                Assertions.assertEquals(expectedStatusCode, response.getStatusCode());
                Assertions.assertEquals(expectedSize, response.getValue().getValue().size());
                assertTrue(response.getValue().getValue().get(0).containsValue(partitionKeyEntityA));
            })
            .expectComplete()
            .verify(DEFAULT_TIMEOUT);
    }

    @Test
    void queryEntityImplWithTop() {
        // Arrange
        String requestId = testResourceNamer.randomUuid();
        QueryOptions queryOptions = new QueryOptions()
            .setFormat(OdataMetadataFormat.APPLICATION_JSON_ODATA_FULLMETADATA);
        String tableName = testResourceNamer.randomName("test", 20);
        createTable(tableName);

        //insert entity A
        Map<String, Object> entityA = new HashMap<>();
        String partitionKeyEntityA = testResourceNamer.randomName("partitionKeyA", 20);
        entityA.put(PARTITION_KEY, partitionKeyEntityA);
        entityA.put(ROW_KEY, testResourceNamer.randomName("rowKeyA", 20));
        insertNoETag(tableName, entityA);

        //insert entity B
        Map<String, Object> entityB = new HashMap<>();
        String partitionKeyEntityB = testResourceNamer.randomName("partitionKeyB", 20);
        String rowKeyEntityB = testResourceNamer.randomName("rowKeyB", 20);
        entityB.put(PARTITION_KEY, partitionKeyEntityB);
        entityB.put(ROW_KEY, rowKeyEntityB);
        insertNoETag(tableName, entityB);

        int expectedStatusCode = 200;
        int expectedSize = 1;
        queryOptions.setTop(1);

        // Act & Assert
        StepVerifier.create(azureTable.getTables().queryEntitiesWithResponseAsync(tableName, TIMEOUT_IN_MS, requestId,
            null, null, queryOptions, Context.NONE))
            .assertNext(response -> {
                Assertions.assertEquals(expectedStatusCode, response.getStatusCode());
                Assertions.assertEquals(expectedSize, response.getValue().getValue().size());
                Map<String, Object> properties = response.getValue().getValue().get(0);
                // Query results returned by the Table API aren't sorted in partition key/row key order as they are
                // in Azure Table storage.
                Assertions.assertTrue(properties.containsValue(partitionKeyEntityA)
                    || properties.containsValue(partitionKeyEntityB));
            })
            .expectComplete()
            .verify(DEFAULT_TIMEOUT);
    }
}<|MERGE_RESOLUTION|>--- conflicted
+++ resolved
@@ -30,12 +30,7 @@
 import com.azure.data.tables.implementation.models.TableProperties;
 import com.azure.data.tables.implementation.models.TableQueryResponse;
 import com.azure.data.tables.implementation.models.TableResponseProperties;
-<<<<<<< HEAD
 import com.azure.data.tables.implementation.models.TableServiceJsonErrorException;
-import org.junit.jupiter.api.AfterAll;
-=======
-import com.azure.data.tables.implementation.models.TableServiceErrorException;
->>>>>>> 369d9039
 import org.junit.jupiter.api.Assertions;
 import org.junit.jupiter.api.Test;
 import reactor.test.StepVerifier;
@@ -202,13 +197,8 @@
 
         // Act & Assert
         StepVerifier.create(azureTable.getTables().deleteWithResponseAsync(tableName, requestId, Context.NONE))
-<<<<<<< HEAD
             .expectError(TableServiceJsonErrorException.class)
-            .verify();
-=======
-            .expectError(com.azure.data.tables.implementation.models.TableServiceErrorException.class)
-            .verify(DEFAULT_TIMEOUT);
->>>>>>> 369d9039
+            .verify(DEFAULT_TIMEOUT);
     }
 
     @Test
@@ -337,13 +327,8 @@
             // This scenario is currently broken when using the CosmosDB Table API
             StepVerifier.create(azureTable.getTables().mergeEntityWithResponseAsync(tableName, partitionKeyValue,
                 rowKeyValue, TIMEOUT_IN_MS, requestId, "*", properties, null, Context.NONE))
-<<<<<<< HEAD
                 .expectError(TableServiceJsonErrorException.class)
-                .verify();
-=======
-                .expectError(com.azure.data.tables.implementation.models.TableServiceErrorException.class)
                 .verify(DEFAULT_TIMEOUT);
->>>>>>> 369d9039
         } else {
             StepVerifier.create(azureTable.getTables().mergeEntityWithResponseAsync(tableName, partitionKeyValue,
                 rowKeyValue, TIMEOUT_IN_MS, requestId, "*", properties, null, Context.NONE))
@@ -366,13 +351,8 @@
         // Act & Assert
         StepVerifier.create(azureTable.getTables().mergeEntityWithResponseAsync(tableName, partitionKeyValue,
             rowKeyValue, TIMEOUT_IN_MS, requestId, "*", properties, null, Context.NONE))
-<<<<<<< HEAD
             .expectError(TableServiceJsonErrorException.class)
-            .verify();
-=======
-            .expectError(com.azure.data.tables.implementation.models.TableServiceErrorException.class)
-            .verify(DEFAULT_TIMEOUT);
->>>>>>> 369d9039
+            .verify(DEFAULT_TIMEOUT);
     }
 
     @Test
@@ -411,13 +391,8 @@
         // Act & Assert
         StepVerifier.create(azureTable.getTables().updateEntityWithResponseAsync(tableName, partitionKeyValue,
             rowKeyValue, TIMEOUT_IN_MS, requestId, "*", properties, null, Context.NONE))
-<<<<<<< HEAD
             .expectError(TableServiceJsonErrorException.class)
-            .verify();
-=======
-            .expectError(com.azure.data.tables.implementation.models.TableServiceErrorException.class)
-            .verify(DEFAULT_TIMEOUT);
->>>>>>> 369d9039
+            .verify(DEFAULT_TIMEOUT);
     }
 
     @Test
@@ -454,13 +429,8 @@
         // Act & Assert
         StepVerifier.create(azureTable.getTables().deleteEntityWithResponseAsync(tableName, partitionKeyValue,
             rowKeyValue, "*", TIMEOUT_IN_MS, requestId, null, Context.NONE))
-<<<<<<< HEAD
             .expectError(TableServiceJsonErrorException.class)
-            .verify();
-=======
-            .expectError(com.azure.data.tables.implementation.models.TableServiceErrorException.class)
-            .verify(DEFAULT_TIMEOUT);
->>>>>>> 369d9039
+            .verify(DEFAULT_TIMEOUT);
     }
 
     @Test
