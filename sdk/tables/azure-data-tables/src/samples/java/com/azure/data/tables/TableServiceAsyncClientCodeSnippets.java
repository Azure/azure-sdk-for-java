--- conflicted
+++ resolved
@@ -143,16 +143,9 @@
             System.out.println("Table Entity: " + tableEntity);
             tableEntity.getProperties().put("Price", "5");
 
-<<<<<<< HEAD
-            // Using TableEntityUpdateMode.REPLACE so the entity will be replaced if it exists or the request fails if
-            // not found.
-            // ifUnchanged being false means the ETags must not match.
-            return tableAsyncClient.updateEntity(tableEntity, TableEntityUpdateMode.REPLACE, false);
-=======
             // The default TableEntityUpdateMode for this operation is REPLACE, which means the entity will be
             // replaced if it exists or the request will fail if not found.
             return tableAsyncClient.updateEntity(tableEntity, TableEntityUpdateMode.REPLACE);
->>>>>>> 65b9e91f
         }).subscribe(
             Void -> { },
             error -> System.err.println("There was an error updating the Entity. Error: " + error),
