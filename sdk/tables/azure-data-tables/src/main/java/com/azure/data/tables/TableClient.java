// Copyright (c) Microsoft Corporation. All rights reserved.
// Licensed under the MIT License.
package com.azure.data.tables;

import com.azure.core.annotation.ReturnType;
import com.azure.core.annotation.ServiceClient;
import com.azure.core.annotation.ServiceMethod;
import com.azure.core.credential.AzureNamedKeyCredential;
import com.azure.core.http.HttpPipeline;
import com.azure.core.http.HttpRequest;
import com.azure.core.http.rest.PagedIterable;
import com.azure.core.http.rest.PagedResponse;
import com.azure.core.http.rest.Response;
import com.azure.core.http.rest.ResponseBase;
import com.azure.core.http.rest.SimpleResponse;
import com.azure.core.util.Context;
import com.azure.core.util.ServiceVersion;
import com.azure.core.util.logging.ClientLogger;
import com.azure.core.util.serializer.SerializerAdapter;
import com.azure.data.tables.implementation.AzureTableImpl;
import com.azure.data.tables.implementation.AzureTableImplBuilder;
import com.azure.data.tables.implementation.EntityPaged;
import com.azure.data.tables.implementation.TableEntityAccessHelper;
import com.azure.data.tables.implementation.TableItemAccessHelper;
import com.azure.data.tables.implementation.TableSasGenerator;
import com.azure.data.tables.implementation.TableSasUtils;
import com.azure.data.tables.implementation.TableTransactionActionResponseAccessHelper;
import com.azure.data.tables.implementation.TableUtils;
import com.azure.data.tables.implementation.TransactionalBatchImpl;
import com.azure.data.tables.implementation.models.OdataMetadataFormat;
import com.azure.data.tables.implementation.models.QueryOptions;
import com.azure.data.tables.implementation.models.ResponseFormat;
import com.azure.data.tables.implementation.models.SignedIdentifier;
import com.azure.data.tables.implementation.models.SignedIdentifierWrapper;
import com.azure.data.tables.implementation.models.TableEntityQueryResponse;
import com.azure.data.tables.implementation.models.TableProperties;
import com.azure.data.tables.implementation.models.TableResponseProperties;
import com.azure.data.tables.implementation.models.TableServiceJsonError;
import com.azure.data.tables.implementation.models.TablesGetAccessPolicyHeaders;
import com.azure.data.tables.implementation.models.TablesQueryEntitiesHeaders;
import com.azure.data.tables.implementation.models.TablesQueryEntityWithPartitionAndRowKeyHeaders;
import com.azure.data.tables.implementation.models.TablesSetAccessPolicyHeaders;
import com.azure.data.tables.implementation.models.TransactionalBatchAction;
import com.azure.data.tables.implementation.models.TransactionalBatchChangeSet;
import com.azure.data.tables.implementation.models.TransactionalBatchRequestBody;
import com.azure.data.tables.implementation.models.TransactionalBatchSubRequest;
import com.azure.data.tables.implementation.models.TransactionalBatchSubmitBatchHeaders;
import com.azure.data.tables.models.ListEntitiesOptions;
import com.azure.data.tables.models.TableAccessPolicies;
import com.azure.data.tables.models.TableEntity;
import com.azure.data.tables.models.TableEntityUpdateMode;
import com.azure.data.tables.models.TableItem;
import com.azure.data.tables.models.TableServiceException;
import com.azure.data.tables.models.TableSignedIdentifier;
import com.azure.data.tables.models.TableTransactionAction;
import com.azure.data.tables.models.TableTransactionActionResponse;
import com.azure.data.tables.models.TableTransactionFailedException;
import com.azure.data.tables.models.TableTransactionResult;
import com.azure.data.tables.sas.TableSasSignatureValues;

import java.net.URI;
import java.time.Duration;
import java.time.temporal.ChronoUnit;
import java.util.ArrayList;
import java.util.Arrays;
import java.util.List;
import java.util.Map;
import java.util.concurrent.ExecutionException;
import java.util.concurrent.ExecutorService;
import java.util.concurrent.TimeoutException;
import java.util.function.BiConsumer;
import java.util.function.Supplier;
import java.util.stream.Collectors;

import static com.azure.core.util.CoreUtils.getResultWithTimeout;
import static com.azure.data.tables.implementation.TableUtils.callWithOptionalTimeout;
import static com.azure.data.tables.implementation.TableUtils.hasTimeout;
import static com.azure.data.tables.implementation.TableUtils.mapThrowableToTableServiceException;
import static com.azure.data.tables.implementation.TableUtils.toTableServiceError;

/**
 * Provides a synchronous service client for accessing a table in the Azure Tables service.
 *
 * <h2>Overview</h2>
 *
 * <p>The client encapsulates the URL for the table within the Tables service endpoint, the name of the table, and the
 * credentials for accessing the storage or CosmosDB table API account. It provides synchronous methods to create and delete the
 * table itself, as well as methods to create, upsert, update, delete, list, and get entities within the table. These
 * methods invoke REST API operations to make the requests and obtain the results that are returned.</p>
 *
 * <h2>Getting Started</h2>
 *
 * <p>Authenticating and building instances of this client are handled by {@link TableClientBuilder}.
 * This sample shows how to authenticate and build a TableClient instance using the {@link TableClientBuilder} and
 * a connection string.</p>
 *
 * <!-- src_embed com.azure.data.tables.tableClient.connectionstring.instantiation -->
 * <pre>
 * TableClient tableClient = new TableClientBuilder&#40;&#41;
 *     .connectionString&#40;&quot;connectionstring&quot;&#41;
 *     .tableName&#40;&quot;myTable&quot;&#41;
 *     .buildClient&#40;&#41;;
 * </pre>
 * <!-- end com.azure.data.tables.tableClient.connectionstring.instantiation -->
 *
 * <p>For more information on building and authenticating, see the {@link TableClientBuilder} documentation.</p>
 *
 * <p>The following code samples provide examples of common operations preformed with this client.</p>
 *
 * <hr/>
 *
 * <h3>Create a {@link TableEntity}</h3>
 *
 * <p>The {@link #createEntity(TableEntity) createEntity} method can be used to create a table entity within a table in your Azure Storage or Azure Cosmos account.</p>
 *
 * <p>The sample below creates a {@link TableEntity} with a partition key of "partitionKey" and a row key of "rowKey".</p>
 *
 * <!-- src_embed com.azure.data.tables.tableClient.createEntity#TableEntity -->
 * <pre>
 * TableEntity tableEntity = new TableEntity&#40;&quot;partitionKey&quot;, &quot;rowKey&quot;&#41;
 *     .addProperty&#40;&quot;Property&quot;, &quot;Value&quot;&#41;;
 *
 * tableClient.createEntity&#40;tableEntity&#41;;
 *
 * System.out.printf&#40;&quot;Table entity with partition key '%s' and row key: '%s' was created.&quot;, &quot;partitionKey&quot;, &quot;rowKey&quot;&#41;;
 * </pre>
 * <!-- end com.azure.data.tables.tableClient.createEntity#TableEntity -->
 *
 * <em><strong>Note: </strong>for asynchronous sample, refer to {@link TableAsyncClient the asynchronous client}. </em>
 *
 * <hr/>
 *
 * <h3>Retrieve a {@link TableEntity}</h3>
 *
 * <p>The {@link #getEntity(String, String) getEntity} method can be used to retrieve a table entity within a table in your Azure Storage or Azure Cosmos account.</p>
 *
 * <p>The sample below retrieves a {@link TableEntity} with a partition key of "partitionKey" and a row key of "rowKey".</p>
 *
 * <!-- src_embed com.azure.data.tables.tableClient.getEntity#String-String -->
 * <pre>
 * TableEntity tableEntity = tableClient.getEntity&#40;&quot;partitionKey&quot;, &quot;rowKey&quot;&#41;;
 *
 * System.out.printf&#40;&quot;Retrieved entity with partition key '%s' and row key '%s'.&quot;, tableEntity.getPartitionKey&#40;&#41;,
 *     tableEntity.getRowKey&#40;&#41;&#41;;
 * </pre>
 * <!-- end com.azure.data.tables.tableClient.getEntity#String-String -->
 *
 * <em><strong>Note: </strong>for asynchronous sample, refer to {@link TableAsyncClient the asynchronous client}. </em>
 *
 * <hr/>
 *
 * <h3>Update a {@link TableEntity}</h3>
 *
 * <p>The {@link #updateEntity(TableEntity) updateEntity} method can be used to update a table entity within a table in your Azure Storage or Azure Cosmos account.</p>
 *
 * <p>The sample below updates a {@link TableEntity} with a partition key of "partitionKey" and a row key of "rowKey", adding a new property with a key of "Property" and a value of "Value".</p>
 *
 * <!-- src_embed com.azure.data.tables.tableClient.updateEntity#TableEntity-TableEntityUpdateMode -->
 * <pre>
 *
 * TableEntity myTableEntity = new TableEntity&#40;&quot;paritionKey&quot;, &quot;rowKey&quot;&#41;
 *     .addProperty&#40;&quot;Property&quot;, &quot;Value&quot;&#41;;
 *
 * tableClient.updateEntity&#40;myTableEntity, TableEntityUpdateMode.REPLACE&#41;;
 *
 * System.out.printf&#40;&quot;Table entity with partition key '%s' and row key: '%s' was updated&#47;created.&quot;, &quot;partitionKey&quot;,
 *     &quot;rowKey&quot;&#41;;
 * </pre>
 * <!-- end com.azure.data.tables.tableClient.updateEntity#TableEntity-TableEntityUpdateMode -->
 *
 * <em><strong>Note: </strong>for asynchronous sample, refer to {@link TableAsyncClient the asynchronous client}. </em>
 *
 * <hr/>
 *
 * <h3>List {@link TableEntity TableEntities}</h3>
 *
 * <p>The {@link #listEntities() listEntities} method can be used to list the entities within a table in your Azure Storage or Azure Cosmos account.</p>
 *
 * <p>The following sample lists all {@link TableEntity TableEntities} within the table without filtering out any entities.</p>
 *
 * <!-- src_embed com.azure.data.tables.tableClient.listEntities -->
 * <pre>
 * PagedIterable&lt;TableEntity&gt; tableEntities = tableClient.listEntities&#40;&#41;;
 *
 * tableEntities.forEach&#40;tableEntity -&gt;
 *     System.out.printf&#40;&quot;Retrieved entity with partition key '%s' and row key '%s'.%n&quot;,
 *         tableEntity.getPartitionKey&#40;&#41;, tableEntity.getRowKey&#40;&#41;&#41;&#41;;
 * </pre>
 * <!-- end com.azure.data.tables.tableClient.listEntities -->
 *
 * <strong>List {@link TableEntity TableEntities} with filtering and selecting</strong>
 *
 * <p>The following sample lists {@link TableEntity TableEntities} within the table, filtering out any entities that do not have a partition key of "partitionKey" and a row key of "rowKey"
 *  and only selects the "name", "lastname", and "age" properties.</p>
 *
 * <!-- src_embed com.azure.data.tables.tableClient.listEntities#ListEntitiesOptions-Duration-Context -->
 * <pre>
 * List&lt;String&gt; propertiesToSelect = new ArrayList&lt;&gt;&#40;&#41;;
 * propertiesToSelect.add&#40;&quot;name&quot;&#41;;
 * propertiesToSelect.add&#40;&quot;lastname&quot;&#41;;
 * propertiesToSelect.add&#40;&quot;age&quot;&#41;;
 *
 * ListEntitiesOptions listEntitiesOptions = new ListEntitiesOptions&#40;&#41;
 *     .setTop&#40;15&#41;
 *     .setFilter&#40;&quot;PartitionKey eq 'MyPartitionKey' and RowKey eq 'MyRowKey'&quot;&#41;
 *     .setSelect&#40;propertiesToSelect&#41;;
 *
 * PagedIterable&lt;TableEntity&gt; myTableEntities = tableClient.listEntities&#40;listEntitiesOptions,
 *     Duration.ofSeconds&#40;5&#41;, null&#41;;
 *
 * myTableEntities.forEach&#40;tableEntity -&gt; &#123;
 *     System.out.printf&#40;&quot;Retrieved entity with partition key '%s', row key '%s' and properties:%n&quot;,
 *         tableEntity.getPartitionKey&#40;&#41;, tableEntity.getRowKey&#40;&#41;&#41;;
 *
 *     tableEntity.getProperties&#40;&#41;.forEach&#40;&#40;key, value&#41; -&gt;
 *         System.out.printf&#40;&quot;Name: '%s'. Value: '%s'.%n&quot;, key, value&#41;&#41;;
 * &#125;&#41;;
 * </pre>
 * <!-- end com.azure.data.tables.tableClient.listEntities#ListEntitiesOptions-Duration-Context -->
 *
 * <em><strong>Note: </strong>for asynchronous sample, refer to {@link TableAsyncClient the asynchronous client}. </em>
 *
 * <hr/>
 *
 * <h3>Delete a {@link TableEntity}</h3>
 *
 * <p>The {@link #deleteEntity(String, String) deleteEntity} method can be used to delete a table entity within a table in your Azure Storage or Azure Cosmos account.</p>
 *
 * <p>The sample below deletes a {@link TableEntity} with a partition key of "partitionKey" and a row key of "rowKey".</p>
 *
 * <!-- src_embed com.azure.data.tables.tableClient.deleteEntity#String-String -->
 * <pre>
 * tableClient.deleteEntity&#40;&quot;partitionKey&quot;, &quot;rowKey&quot;&#41;;
 *
 * System.out.printf&#40;&quot;Table entity with partition key '%s' and row key: '%s' was deleted.&quot;, &quot;partitionKey&quot;, &quot;rowKey&quot;&#41;;
 * </pre>
 * <!-- end com.azure.data.tables.tableClient.deleteEntity#String-String -->
 *
 * <em><strong>Note: </strong>for asynchronous sample, refer to {@link TableAsyncClient the asynchronous client}. </em>
 *
 * <hr/>
 *
 * <h3>Submit a transactional batch</h3>
 *
 * <p>The {@link #submitTransaction(List) submitTransaction} method can be used to submit a transactional batch of actions to perform on the table in your Azure Storage or Azure Cosmos account.</p>
 *
 * <p>The following sample shows how to prepare and submit a transactional batch with multiple actions.</p>
 *
 * <!-- src_embed com.azure.data.tables.tableClient.submitTransaction#List -->
 * <pre>
 * List&lt;TableTransactionAction&gt; transactionActions = new ArrayList&lt;&gt;&#40;&#41;;
 *
 * String partitionKey = &quot;markers&quot;;
 * String firstEntityRowKey = &quot;m001&quot;;
 * String secondEntityRowKey = &quot;m002&quot;;
 *
 * TableEntity firstEntity = new TableEntity&#40;partitionKey, firstEntityRowKey&#41;
 *     .addProperty&#40;&quot;Type&quot;, &quot;Dry&quot;&#41;
 *     .addProperty&#40;&quot;Color&quot;, &quot;Red&quot;&#41;;
 *
 * transactionActions.add&#40;new TableTransactionAction&#40;TableTransactionActionType.CREATE, firstEntity&#41;&#41;;
 *
 * System.out.printf&#40;&quot;Added create action for entity with partition key '%s', and row key '%s'.%n&quot;, partitionKey,
 *     firstEntityRowKey&#41;;
 *
 * TableEntity secondEntity = new TableEntity&#40;partitionKey, secondEntityRowKey&#41;
 *     .addProperty&#40;&quot;Type&quot;, &quot;Wet&quot;&#41;
 *     .addProperty&#40;&quot;Color&quot;, &quot;Blue&quot;&#41;;
 *
 * transactionActions.add&#40;new TableTransactionAction&#40;TableTransactionActionType.CREATE, secondEntity&#41;&#41;;
 *
 * System.out.printf&#40;&quot;Added create action for entity with partition key '%s', and row key '%s'.%n&quot;, partitionKey,
 *     secondEntityRowKey&#41;;
 *
 * TableTransactionResult tableTransactionResult = tableClient.submitTransaction&#40;transactionActions&#41;;
 *
 * System.out.print&#40;&quot;Submitted transaction. The ordered response status codes for the actions are:&quot;&#41;;
 *
 * tableTransactionResult.getTransactionActionResponses&#40;&#41;.forEach&#40;tableTransactionActionResponse -&gt;
 *     System.out.printf&#40;&quot;%n%d&quot;, tableTransactionActionResponse.getStatusCode&#40;&#41;&#41;&#41;;
 * </pre>
 * <!-- end com.azure.data.tables.tableClient.submitTransaction#List -->
 *
 * <em><strong>Note: </strong>for asynchronous sample, refer to {@link TableAsyncClient the asynchronous client}. </em>
 *
 * @see TableClientBuilder
 * @see TableEntity
 * @see com.azure.data.tables
 */
@ServiceClient(builder = TableClientBuilder.class)
public final class TableClient {

    private static final ExecutorService THREAD_POOL = TableUtils.getThreadPoolWithShutdownHook();
    private final ClientLogger logger = new ClientLogger(TableClient.class);
    private final String tableName;
    private final AzureTableImpl tablesImplementation;
    private final TransactionalBatchImpl transactionalBatchImplementation;
    private final String accountName;
    private final String tableEndpoint;
    private final HttpPipeline pipeline;
    private final TableClient transactionalBatchClient;

    TableClient(String tableName, HttpPipeline pipeline, String serviceUrl, TableServiceVersion serviceVersion,
                SerializerAdapter tablesSerializer, SerializerAdapter transactionalBatchSerializer) {
        try {
            if (tableName == null) {
                throw new NullPointerException(("'tableName' must not be null to create TableClient."));
            }

            if (tableName.isEmpty()) {
                throw new IllegalArgumentException("'tableName' must not be empty to create a TableClient.");
            }

            final URI uri = URI.create(serviceUrl);
            this.accountName = uri.getHost().split("\\.", 2)[0];
            this.tableEndpoint = uri.resolve("/" + tableName).toString();
            logger.verbose("Table Service URI: {}", uri);
        } catch (NullPointerException | IllegalArgumentException ex) {
            throw logger.logExceptionAsError(ex);
        }

        this.tablesImplementation = new AzureTableImplBuilder()
            .url(serviceUrl)
            .serializerAdapter(tablesSerializer)
            .pipeline(pipeline)
            .version(serviceVersion.getVersion())
            .buildClient();
        this.transactionalBatchImplementation =
            new TransactionalBatchImpl(tablesImplementation, transactionalBatchSerializer);
        this.tableName = tableName;
        this.pipeline = tablesImplementation.getHttpPipeline();
        this.transactionalBatchClient = new TableClient(this, serviceVersion, tablesSerializer);
    }

    TableClient(TableClient client, ServiceVersion serviceVersion, SerializerAdapter tablesSerializer) {
        this.accountName = client.getAccountName();
        this.tableEndpoint = client.getTableEndpoint();
        this.pipeline = BuilderHelper.buildNullClientPipeline();
        this.tablesImplementation = new AzureTableImplBuilder()
            .url(client.getTablesImplementation().getUrl())
            .serializerAdapter(tablesSerializer)
            .pipeline(this.pipeline)
            .version(serviceVersion.getVersion())
            .buildClient();
        this.tableName = client.getTableName();
        this.transactionalBatchImplementation = null;
        this.transactionalBatchClient = null;
    }

    /**
     * Gets the name of the table.
     *
     * @return The name of the table.
     */
    public String getTableName() {
        return tableName;
    }

    /**
     * Gets the name of the account containing the table.
     *
     * @return The name of the account containing the table.
     */
    public String getAccountName() {
        return accountName;
    }

    /**
     * Gets the endpoint for this table.
     *
     * @return The endpoint for this table.
     */
    public String getTableEndpoint() {
        return tableEndpoint;
    }

    HttpPipeline getHttpPipeline() {
        return this.pipeline;
    }

    /**
     * Gets the {@link AzureTableImpl} powering this client.
     *
     * @return This client's {@link AzureTableImpl}.
     */
    AzureTableImpl getTablesImplementation() {
        return tablesImplementation;
    }

    /**
     * Gets the REST API version used by this client.
     *
     * @return The REST API version used by this client.
     */
    public TableServiceVersion getServiceVersion() {
        return TableServiceVersion.fromString(tablesImplementation.getVersion());
    }

    /**
     * Generates a service SAS for the table using the specified {@link TableSasSignatureValues}.
     *
     * <p><strong>Note:</strong> The client must be authenticated via {@link AzureNamedKeyCredential}.</p>
     * <p>See {@link TableSasSignatureValues} for more information on how to construct a service SAS.</p>
     *
     * @param tableSasSignatureValues {@link TableSasSignatureValues}.
     *
     * @return A {@code String} representing the SAS query parameters.
     *
     * @throws IllegalStateException If this {@link TableClient} is not authenticated with an
     * {@link AzureNamedKeyCredential}.
     */
    public String generateSas(TableSasSignatureValues tableSasSignatureValues) {
        AzureNamedKeyCredential azureNamedKeyCredential = TableSasUtils.extractNamedKeyCredential(getHttpPipeline());

        if (azureNamedKeyCredential == null) {
            throw logger.logExceptionAsError(new IllegalStateException("Cannot generate a SAS token with a client that"
                + " is not authenticated with an AzureNamedKeyCredential."));
        }

        return new TableSasGenerator(tableSasSignatureValues, getTableName(), azureNamedKeyCredential).getSas();
    }

    /**
     * Creates the table within the Tables service.
     *
     * <p><strong>Code Samples</strong></p>
     * <p>Creates a table. Prints out the details of the created table.</p>
     * <!-- src_embed com.azure.data.tables.tableClient.createTable -->
     * <pre>
     * TableItem tableItem = tableClient.createTable&#40;&#41;;
     *
     * System.out.printf&#40;&quot;Table with name '%s' was created.&quot;, tableItem.getName&#40;&#41;&#41;;
     * </pre>
     * <!-- end com.azure.data.tables.tableClient.createTable -->
     *
     * @return A {@link TableItem} that represents the table.
     *
     * @throws TableServiceException If a table with the same name already exists within the service.
     */
    @ServiceMethod(returns = ReturnType.SINGLE)
    public TableItem createTable() {
        return createTableWithResponse(null, null).getValue();
    }

    /**
     * Creates the table within the Tables service.
     *
     * <p><strong>Code Samples</strong></p>
     * <p>Creates a table. Prints out the details of the {@link Response HTTP response} and the created table.</p>
     * <!-- src_embed com.azure.data.tables.tableClient.createTableWithResponse#Duration-Context -->
     * <pre>
     * Response&lt;TableItem&gt; response = tableClient.createTableWithResponse&#40;Duration.ofSeconds&#40;5&#41;,
     *     new Context&#40;&quot;key1&quot;, &quot;value1&quot;&#41;&#41;;
     *
     * System.out.printf&#40;&quot;Response successful with status code: %d. Table with name '%s' was created.&quot;,
     *     response.getStatusCode&#40;&#41;, response.getValue&#40;&#41;.getName&#40;&#41;&#41;;
     * </pre>
     * <!-- end com.azure.data.tables.tableClient.createTableWithResponse#Duration-Context -->
     *
     * @param timeout An optional timeout value beyond which a {@link RuntimeException} will be raised.
     * @param context Additional {@link Context} that is passed through the {@link HttpPipeline HTTP pipeline} during
     * the service call.
     *
     * @return The {@link Response HTTP response} containing a {@link TableItem} that represents the table.
     *
     * @throws TableServiceException If a table with the same name already exists within the service.
     */
    @ServiceMethod(returns = ReturnType.SINGLE)
    public Response<TableItem> createTableWithResponse(Duration timeout, Context context) {
        Context contextValue = TableUtils.setContext(context, true);
        final TableProperties properties = new TableProperties().setTableName(tableName);
        Supplier<Response<TableItem>> callable = () ->
            new SimpleResponse<>(tablesImplementation.getTables().createWithResponse(properties, null,
            ResponseFormat.RETURN_NO_CONTENT, null, contextValue),
                TableItemAccessHelper.createItem(new TableResponseProperties().setTableName(tableName)));

        return callWithOptionalTimeout(callable, THREAD_POOL, timeout, logger);
    }

    /**
     * Deletes the table within the Tables service.
     *
     * <p><strong>Code Samples</strong></p>
     * <p>Deletes a table.</p>
     * <!-- src_embed com.azure.data.tables.tableClient.deleteTable -->
     * <pre>
     * tableClient.deleteTable&#40;&#41;;
     *
     * System.out.print&#40;&quot;Table was deleted.&quot;&#41;;
     * </pre>
     * <!-- end com.azure.data.tables.tableClient.deleteTable -->
     *
     * @throws TableServiceException If the request is rejected by the service.
     */
    @ServiceMethod(returns = ReturnType.SINGLE)
    public void deleteTable() {
        deleteTableWithResponse(null, null);
    }

    /**
     * Deletes the table within the Tables service.
     *
     * <p><strong>Code Samples</strong></p>
     * <p>Deletes a table. Prints out the details of the {@link Response HTTP response}.</p>
     * <!-- src_embed com.azure.data.tables.tableClient.deleteTableWithResponse#Duration-Context -->
     * <pre>
     * Response&lt;Void&gt; response = tableClient.deleteTableWithResponse&#40;Duration.ofSeconds&#40;5&#41;,
     *     new Context&#40;&quot;key1&quot;, &quot;value1&quot;&#41;&#41;;
     *
     * System.out.printf&#40;&quot;Table was deleted successfully with status code: %d.&quot;, response.getStatusCode&#40;&#41;&#41;;
     * </pre>
     * <!-- end com.azure.data.tables.tableClient.deleteTableWithResponse#Duration-Context -->
     *
     * @param timeout An optional timeout value beyond which a {@link RuntimeException} will be raised.
     * @param context Additional {@link Context} that is passed through the {@link HttpPipeline HTTP pipeline} during
     * the service call.
     *
     * @return The {@link Response HTTP response}.
     *
     * @throws TableServiceException If the request is rejected by the service.
     */
    @ServiceMethod(returns = ReturnType.SINGLE)
    public Response<Void> deleteTableWithResponse(Duration timeout, Context context) {
        Context contextValue = TableUtils.setContext(context, true);

        Supplier<Response<Void>> callable = () -> new SimpleResponse<>(tablesImplementation.getTables()
            .deleteWithResponse(tableName, null, contextValue), null);

        try {
            return hasTimeout(timeout)
                ? getResultWithTimeout(THREAD_POOL.submit(callable::get), timeout) : callable.get();
        } catch (InterruptedException | ExecutionException | TimeoutException ex) {
            throw logger.logExceptionAsError(new RuntimeException(ex));
        } catch (RuntimeException ex) {
            Throwable except = mapThrowableToTableServiceException(ex);
            return swallow404Exception(except);
        }
    }

    private Response<Void> swallow404Exception(Throwable ex) {
        if (ex instanceof TableServiceException
            && ((TableServiceException) ex).getResponse().getStatusCode() == 404) {
            return new SimpleResponse<>(
                ((TableServiceException) ex).getResponse().getRequest(),
                ((TableServiceException) ex).getResponse().getStatusCode(),
                ((TableServiceException) ex).getResponse().getHeaders(),
                null);
        } else {
            throw logger.logExceptionAsError((RuntimeException) (TableUtils.mapThrowableToTableServiceException(ex)));
        }
    }

    /**
     * Inserts an {@link TableEntity entity} into the table.
     *
     * <p><strong>Code Samples</strong></p>
     * <p>Inserts an {@link TableEntity entity} into the table. Prints out the details of the created
     * {@link TableEntity entity}.</p>
     * <!-- src_embed com.azure.data.tables.tableClient.createEntity#TableEntity -->
     * <pre>
     * TableEntity tableEntity = new TableEntity&#40;&quot;partitionKey&quot;, &quot;rowKey&quot;&#41;
     *     .addProperty&#40;&quot;Property&quot;, &quot;Value&quot;&#41;;
     *
     * tableClient.createEntity&#40;tableEntity&#41;;
     *
     * System.out.printf&#40;&quot;Table entity with partition key '%s' and row key: '%s' was created.&quot;, &quot;partitionKey&quot;, &quot;rowKey&quot;&#41;;
     * </pre>
     * <!-- end com.azure.data.tables.tableClient.createEntity#TableEntity -->
     *
     * @param entity The {@link TableEntity entity} to insert.
     *
     * @throws TableServiceException If an {@link TableEntity entity} with the same partition key and row key already
     * exists within the table.
     * @throws IllegalArgumentException If the provided {@link TableEntity entity} is {@code null}.
     */
    @ServiceMethod(returns = ReturnType.SINGLE)
    public void createEntity(TableEntity entity) {
        createEntityWithResponse(entity, null, null);
    }

    /**
     * Inserts an {@link TableEntity entity} into the table.
     *
     * <p><strong>Code Samples</strong></p>
     * <p>Inserts an {@link TableEntity entity} into the table. Prints out the details of the
     * {@link Response HTTP response} and the created {@link TableEntity entity}.</p>
     * <!-- src_embed com.azure.data.tables.tableClient.createEntityWithResponse#TableEntity-Duration-Context -->
     * <pre>
     *
     * TableEntity myTableEntity = new TableEntity&#40;&quot;partitionKey&quot;, &quot;rowKey&quot;&#41;
     *     .addProperty&#40;&quot;Property&quot;, &quot;Value&quot;&#41;;
     *
     * Response&lt;Void&gt; response = tableClient.createEntityWithResponse&#40;myTableEntity, Duration.ofSeconds&#40;5&#41;,
     *     new Context&#40;&quot;key1&quot;, &quot;value1&quot;&#41;&#41;;
     *
     * System.out.printf&#40;&quot;Response successful with status code: %d. Table entity with partition key '%s' and row key&quot;
     *     + &quot; '%s' was created.&quot;, response.getStatusCode&#40;&#41;, &quot;partitionKey&quot;, &quot;rowKey&quot;&#41;;
     * </pre>
     * <!-- end com.azure.data.tables.tableClient.createEntityWithResponse#TableEntity-Duration-Context -->
     *
     * @param entity The {@link TableEntity entity} to insert.
     * @param timeout An optional timeout value beyond which a {@link RuntimeException} will be raised.
     * @param context Additional {@link Context} that is passed through the {@link HttpPipeline HTTP pipeline} during
     * the service call.
     *
     * @return The {@link Response HTTP response}.
     *
     * @throws TableServiceException If an {@link TableEntity entity} with the same partition key and row key already
     * exists within the table.
     * @throws IllegalArgumentException If the provided {@link TableEntity entity} is {@code null}.
     */
    @ServiceMethod(returns = ReturnType.SINGLE)
    public Response<Void> createEntityWithResponse(TableEntity entity, Duration timeout, Context context) {
        Context contextValue = TableUtils.setContext(context, true);

        if (entity == null) {
            throw logger.logExceptionAsError(new IllegalArgumentException("'entity' cannot be null."));
        }

        EntityHelper.setPropertiesFromGetters(entity, logger);
        Supplier<Response<Void>> callable = () -> {
            Response<Map<String, Object>> response = tablesImplementation.getTables().insertEntityWithResponse(
                tableName, null, null, ResponseFormat.RETURN_NO_CONTENT,
                entity.getProperties(), null, contextValue);
            return new SimpleResponse<>(response.getRequest(), response.getStatusCode(), response.getHeaders(), null);
        };

        return callWithOptionalTimeout(callable, THREAD_POOL, timeout, logger);
    }

    /**
     * Inserts an {@link TableEntity entity} into the table if it does not exist, or merges the
     * {@link TableEntity entity} with the existing {@link TableEntity entity} otherwise.
     *
     * <p><strong>Code Samples</strong></p>
     * <p>Upserts an {@link TableEntity entity} into the table. Prints out the details of the upserted
     * {@link TableEntity entity}.</p>
     * <!-- src_embed com.azure.data.tables.tableClient.upsertEntity#TableEntity -->
     * <pre>
     * TableEntity tableEntity = new TableEntity&#40;&quot;partitionKey&quot;, &quot;rowKey&quot;&#41;
     *     .addProperty&#40;&quot;Property&quot;, &quot;Value&quot;&#41;;
     *
     * tableClient.upsertEntity&#40;tableEntity&#41;;
     *
     * System.out.printf&#40;&quot;Table entity with partition key '%s' and row key: '%s' was updated&#47;created.&quot;, &quot;partitionKey&quot;,
     *     &quot;rowKey&quot;&#41;;
     * </pre>
     * <!-- end com.azure.data.tables.tableClient.upsertEntity#TableEntity -->
     *
     * @param entity The {@link TableEntity entity} to upsert.
     *
     * @throws IllegalArgumentException If the provided {@link TableEntity entity} is {@code null}.
     * @throws TableServiceException If the request is rejected by the service.
     */
    @ServiceMethod(returns = ReturnType.SINGLE)
    public void upsertEntity(TableEntity entity) {
        upsertEntityWithResponse(entity, null, null, null);
    }

    /**
     * Inserts an {@link TableEntity entity} into the table if it does not exist, or updates the existing
     * {@link TableEntity entity} using the specified {@link TableEntityUpdateMode update mode} otherwise. The default
     * {@link TableEntityUpdateMode update mode} is {@link TableEntityUpdateMode#MERGE MERGE}.
     *
     * <p>When the {@link TableEntityUpdateMode update mode} is {@link TableEntityUpdateMode#MERGE MERGE}, the provided
     * {@link TableEntity entity}'s properties will be merged into the existing {@link TableEntity entity}. When the
     * {@link TableEntityUpdateMode update mode} is {@link TableEntityUpdateMode#REPLACE REPLACE}, the provided
     * {@link TableEntity entity}'s properties will completely replace those in the existing {@link TableEntity
     * entity}.</p>
     *
     * <p><strong>Code Samples</strong></p>
     * <p>Upserts an {@link TableEntity entity} into the table with the specified
     * {@link TableEntityUpdateMode update mode} if said {@link TableEntity entity} already exists. Prints out the
     * details of the {@link Response HTTP response} and the upserted {@link TableEntity entity}.</p>
     * <!-- src_embed com.azure.data.tables.tableClient.upsertEntityWithResponse#TableEntity-TableEntityUpdateMode-Duration-Context -->
     * <pre>
     * TableEntity myTableEntity = new TableEntity&#40;&quot;partitionKey&quot;, &quot;rowKey&quot;&#41;
     *     .addProperty&#40;&quot;Property&quot;, &quot;Value&quot;&#41;;
     *
     * Response&lt;Void&gt; response = tableClient.upsertEntityWithResponse&#40;myTableEntity, TableEntityUpdateMode.REPLACE,
     *     Duration.ofSeconds&#40;5&#41;, new Context&#40;&quot;key1&quot;, &quot;value1&quot;&#41;&#41;;
     *
     * System.out.printf&#40;&quot;Response successful with status code: %d. Table entity with partition key '%s' and row key&quot;
     *     + &quot; '%s' was updated&#47;created.&quot;, response.getStatusCode&#40;&#41;, &quot;partitionKey&quot;, &quot;rowKey&quot;&#41;;
     * </pre>
     * <!-- end com.azure.data.tables.tableClient.upsertEntityWithResponse#TableEntity-TableEntityUpdateMode-Duration-Context -->
     *
     * @param entity The {@link TableEntity entity} to upsert.
     * @param updateMode The type of update to perform if the {@link TableEntity entity} already exits.
     * @param timeout An optional timeout value beyond which a {@link RuntimeException} will be raised.
     * @param context Additional {@link Context} that is passed through the {@link HttpPipeline HTTP pipeline} during
     * the service call.
     *
     * @return The {@link Response HTTP response}.
     *
     * @throws IllegalArgumentException If the provided {@link TableEntity entity} is {@code null}.
     * @throws TableServiceException If the request is rejected by the service.
     */
    @ServiceMethod(returns = ReturnType.SINGLE)
    public Response<Void> upsertEntityWithResponse(TableEntity entity, TableEntityUpdateMode updateMode,
                                                   Duration timeout, Context context) {
        Context contextValue = TableUtils.setContext(context, true);

        if (entity == null) {
            throw logger.logExceptionAsError(new IllegalArgumentException("'entity' cannot be null."));
        }

        String partitionKey = TableUtils.escapeSingleQuotes(entity.getPartitionKey());
        String rowKey = TableUtils.escapeSingleQuotes(entity.getRowKey());

        EntityHelper.setPropertiesFromGetters(entity, logger);

        Supplier<Response<Void>> callable = () -> {
            if (updateMode == TableEntityUpdateMode.REPLACE) {
                return tablesImplementation.getTables().updateEntityWithResponse(
                    tableName, partitionKey, rowKey, null, null, null,
                    entity.getProperties(), null, contextValue);
            } else {
                return tablesImplementation.getTables().mergeEntityWithResponse(
                    tableName, partitionKey, rowKey, null, null, null,
                    entity.getProperties(), null, contextValue);
            }
        };

        return callWithOptionalTimeout(callable, THREAD_POOL, timeout, logger);
    }

    /**
     * Updates an existing {@link TableEntity entity} by merging the provided {@link TableEntity entity} with the
     * existing {@link TableEntity entity}.
     *
     * <p><strong>Code Samples</strong></p>
     * <p>Updates a {@link TableEntity entity} on the table. Prints out the details of the updated
     * {@link TableEntity entity}.</p>
     * <!-- src_embed com.azure.data.tables.tableClient.updateEntity#TableEntity -->
     * <pre>
     * TableEntity tableEntity = new TableEntity&#40;&quot;partitionKey&quot;, &quot;rowKey&quot;&#41;
     *     .addProperty&#40;&quot;Property&quot;, &quot;Value&quot;&#41;;
     *
     * tableClient.updateEntity&#40;tableEntity&#41;;
     *
     * System.out.printf&#40;&quot;Table entity with partition key '%s' and row key: '%s' was updated&#47;created.&quot;, &quot;partitionKey&quot;,
     *     &quot;rowKey&quot;&#41;;
     * </pre>
     * <!-- end com.azure.data.tables.tableClient.updateEntity#TableEntity -->
     *
     * @param entity The {@link TableEntity entity} to update.
     *
     * @throws IllegalArgumentException If the provided {@link TableEntity entity} is {@code null}.
     * @throws TableServiceException If no {@link TableEntity entity} with the same partition key and row key exists
     * within the table.
     */
    @ServiceMethod(returns = ReturnType.SINGLE)
    public void updateEntity(TableEntity entity) {
        updateEntity(entity, null);
    }

    /**
     * Updates an existing {@link TableEntity entity} using the specified {@link TableEntityUpdateMode update mode}.
     * The default {@link TableEntityUpdateMode update mode} is {@link TableEntityUpdateMode#MERGE MERGE}.
     *
     * <p>When the {@link TableEntityUpdateMode update mode} is {@link TableEntityUpdateMode#MERGE MERGE}, the provided
     * {@link TableEntity entity}'s properties will be merged into the existing {@link TableEntity entity}. When the
     * {@link TableEntityUpdateMode update mode} is {@link TableEntityUpdateMode#REPLACE REPLACE}, the provided
     * {@link TableEntity entity}'s properties will completely replace those in the existing {@link TableEntity entity}.
     * </p>
     *
     * <p><strong>Code Samples</strong></p>
     * <p>Updates a {@link TableEntity entity} on the table with the specified
     * {@link TableEntityUpdateMode update mode}. Prints out the details of the updated {@link TableEntity entity}.</p>
     * <!-- src_embed com.azure.data.tables.tableClient.updateEntity#TableEntity-TableEntityUpdateMode -->
     * <pre>
     *
     * TableEntity myTableEntity = new TableEntity&#40;&quot;paritionKey&quot;, &quot;rowKey&quot;&#41;
     *     .addProperty&#40;&quot;Property&quot;, &quot;Value&quot;&#41;;
     *
     * tableClient.updateEntity&#40;myTableEntity, TableEntityUpdateMode.REPLACE&#41;;
     *
     * System.out.printf&#40;&quot;Table entity with partition key '%s' and row key: '%s' was updated&#47;created.&quot;, &quot;partitionKey&quot;,
     *     &quot;rowKey&quot;&#41;;
     * </pre>
     * <!-- end com.azure.data.tables.tableClient.updateEntity#TableEntity-TableEntityUpdateMode -->
     *
     * @param entity The {@link TableEntity entity} to update.
     * @param updateMode The type of update to perform.
     *
     * @throws IllegalArgumentException If the provided {@link TableEntity entity} is {@code null}.
     * @throws TableServiceException If no {@link TableEntity entity} with the same partition key and row key exists
     * within the table.
     */
    @ServiceMethod(returns = ReturnType.SINGLE)
    public void updateEntity(TableEntity entity, TableEntityUpdateMode updateMode) {
        updateEntityWithResponse(entity, updateMode, false, null, null);
    }

    /**
     * Updates an existing {@link TableEntity entity} using the specified {@link TableEntityUpdateMode update mode}.
     * The default {@link TableEntityUpdateMode update mode} is {@link TableEntityUpdateMode#MERGE MERGE}.
     *
     * <p>When the {@link TableEntityUpdateMode update mode} is {@link TableEntityUpdateMode#MERGE MERGE}, the provided
     * {@link TableEntity entity}'s properties will be merged into the existing {@link TableEntity entity}. When the
     * {@link TableEntityUpdateMode update mode} is {@link TableEntityUpdateMode#REPLACE REPLACE}, the provided
     * {@link TableEntity entity}'s properties will completely replace those in the existing {@link TableEntity entity}.
     * </p>
     *
     * <p><strong>Code Samples</strong></p>
     * <p>Updates a {@link TableEntity entity} on the table with the specified {@link TableEntityUpdateMode update
     * mode}
     * if the {@code ETags} on both {@link TableEntity entities} match. Prints out the details of the
     * {@link Response HTTP response} updated {@link TableEntity entity}.</p>
     * <!-- src_embed com.azure.data.tables.tableClient.updateEntityWithResponse#TableEntity-TableEntityUpdateMode-boolean-Duration-Context -->
     * <pre>
     * TableEntity someTableEntity = new TableEntity&#40;&quot;partitionKey&quot;, &quot;rowKey&quot;&#41;
     *     .addProperty&#40;&quot;Property&quot;, &quot;Value&quot;&#41;;
     *
     * Response&lt;Void&gt; response = tableClient.updateEntityWithResponse&#40;someTableEntity, TableEntityUpdateMode.REPLACE,
     *     true, Duration.ofSeconds&#40;5&#41;, new Context&#40;&quot;key1&quot;, &quot;value1&quot;&#41;&#41;;
     *
     * System.out.printf&#40;&quot;Response successful with status code: %d. Table entity with partition key '%s' and row key&quot;
     *     + &quot; '%s' was updated.&quot;, response.getStatusCode&#40;&#41;, &quot;partitionKey&quot;, &quot;rowKey&quot;&#41;;
     * </pre>
     * <!-- end com.azure.data.tables.tableClient.updateEntityWithResponse#TableEntity-TableEntityUpdateMode-boolean-Duration-Context -->
     *
     * @param entity The {@link TableEntity entity} to update.
     * @param updateMode The type of update to perform.
     * @param ifUnchanged When true, the ETag of the provided {@link TableEntity entity} must match the ETag of the
     * {@link TableEntity entity} in the Table service. If the values do not match, the update will not occur and an
     * exception will be thrown.
     * @param timeout An optional timeout value beyond which a {@link RuntimeException} will be raised.
     * @param context Additional {@link Context} that is passed through the {@link HttpPipeline HTTP pipeline} during
     * the service call.
     *
     * @return The {@link Response HTTP response}.
     *
     * @throws IllegalArgumentException If the provided {@link TableEntity entity} is {@code null}.
     * @throws TableServiceException If no {@link TableEntity entity} with the same partition key and row key exists
     * within the table, or if {@code ifUnchanged} is {@code true} and the existing {@link TableEntity entity}'s ETag
     * does not match that of the provided {@link TableEntity entity}.
     */
    @ServiceMethod(returns = ReturnType.SINGLE)
    public Response<Void> updateEntityWithResponse(TableEntity entity, TableEntityUpdateMode updateMode,
                                                   boolean ifUnchanged, Duration timeout, Context context) {
        Context contextValue = TableUtils.setContext(context, true);

        if (entity == null) {
            throw logger.logExceptionAsError(new IllegalArgumentException("'entity' cannot be null."));
        }

        String partitionKey = TableUtils.escapeSingleQuotes(entity.getPartitionKey());
        String rowKey = TableUtils.escapeSingleQuotes(entity.getRowKey());
        String eTag = ifUnchanged ? entity.getETag() : "*";

        EntityHelper.setPropertiesFromGetters(entity, logger);

        Supplier<Response<Void>> callable = () -> {
            if (updateMode == TableEntityUpdateMode.REPLACE) {
                return tablesImplementation.getTables()
                    .updateEntityWithResponse(tableName, partitionKey, rowKey, null, null, eTag,
                        entity.getProperties(), null, contextValue);
            } else {
                return tablesImplementation.getTables()
                    .mergeEntityWithResponse(tableName, partitionKey, rowKey, null, null, eTag,
                        entity.getProperties(), null, contextValue);
            }
        };

        return callWithOptionalTimeout(callable, THREAD_POOL, timeout, logger);
    }

    /**
     * Deletes an {@link TableEntity entity} from the table.
     *
     * <p><strong>Code Samples</strong></p>
     * <p>Deletes an {@link TableEntity entity} on the table. Prints out the entity's {@code partitionKey} and
     * {@code rowKey}.</p>
     * <!-- src_embed com.azure.data.tables.tableClient.deleteEntity#String-String -->
     * <pre>
     * tableClient.deleteEntity&#40;&quot;partitionKey&quot;, &quot;rowKey&quot;&#41;;
     *
     * System.out.printf&#40;&quot;Table entity with partition key '%s' and row key: '%s' was deleted.&quot;, &quot;partitionKey&quot;, &quot;rowKey&quot;&#41;;
     * </pre>
     * <!-- end com.azure.data.tables.tableClient.deleteEntity#String-String -->
     *
     * @param partitionKey The partition key of the {@link TableEntity entity}.
     * @param rowKey The row key of the {@link TableEntity entity}.
     *
     * @throws IllegalArgumentException If the provided {@code partitionKey} or {@code rowKey} are {@code null} or
     * empty.
     * @throws TableServiceException If the request is rejected by the service.
     * @throws IllegalArgumentException If 'partitionKey' or 'rowKey' is null.
     */
    @ServiceMethod(returns = ReturnType.SINGLE)
    public void deleteEntity(String partitionKey, String rowKey) {
        deleteEntityWithResponse(partitionKey, rowKey, null, false, null, null);
    }

    /**
     * Deletes an {@link TableEntity entity} from the table.
     *
     * <p><strong>Code Samples</strong></p>
     * <p>Deletes a {@link TableEntity entity} on the table. Prints out the details of the deleted
     * {@link TableEntity entity}.</p>
     * <!-- src_embed com.azure.data.tables.tableClient.deleteEntity#TableEntity -->
     * <pre>
     * TableEntity myTableEntity = new TableEntity&#40;&quot;partitionKey&quot;, &quot;rowKey&quot;&#41;
     *     .addProperty&#40;&quot;Property&quot;, &quot;Value&quot;&#41;;
     *
     * tableClient.deleteEntity&#40;myTableEntity&#41;;
     *
     * System.out.printf&#40;&quot;Table entity with partition key '%s' and row key: '%s' was created.&quot;, &quot;partitionKey&quot;, &quot;rowKey&quot;&#41;;
     * </pre>
     * <!-- end com.azure.data.tables.tableClient.deleteEntity#TableEntity -->
     *
     * @param entity The {@link TableEntity entity} to delete.
     *
     * @throws TableServiceException If the request is rejected by the service.
     */
    @ServiceMethod(returns = ReturnType.SINGLE)
    public void deleteEntity(TableEntity entity) {
        deleteEntityWithResponse(entity, false, null, null);
    }

    /**
     * Deletes an {@link TableEntity entity} from the table.
     *
     * <p><strong>Code Samples</strong></p>
     * <p>Deletes a {@link TableEntity entity} on the table. Prints out the details of the
     * {@link Response HTTP response} and the deleted {@link TableEntity entity}.</p>
     * <!-- src_embed com.azure.data.tables.tableClient.deleteEntityWithResponse#TableEntity-Duration-Context -->
     * <pre>
     * TableEntity someTableEntity = new TableEntity&#40;&quot;partitionKey&quot;, &quot;rowKey&quot;&#41;
     *     .addProperty&#40;&quot;Property&quot;, &quot;Value&quot;&#41;;
     *
     * Response&lt;Void&gt; response = tableClient.deleteEntityWithResponse&#40;someTableEntity, true, Duration.ofSeconds&#40;5&#41;,
     *     new Context&#40;&quot;key1&quot;, &quot;value1&quot;&#41;&#41;;
     *
     * System.out.printf&#40;&quot;Response successful with status code: %d. Table entity with partition key '%s' and row key&quot;
     *     + &quot; '%s' was deleted.&quot;, response.getStatusCode&#40;&#41;, &quot;partitionKey&quot;, &quot;rowKey&quot;&#41;;
     * </pre>
     * <!-- end com.azure.data.tables.tableClient.deleteEntityWithResponse#TableEntity-Duration-Context -->
     *
     * @param entity The table {@link TableEntity entity} to delete.
     * @param ifUnchanged When true, the ETag of the provided {@link TableEntity entity} must match the ETag of the
     * {@link TableEntity entity} in the Table service. If the values do not match, the update will not occur and an
     * exception will be thrown.
     * @param timeout An optional timeout value beyond which a {@link RuntimeException} will be raised.
     * @param context Additional {@link Context} that is passed through the {@link HttpPipeline HTTP pipeline} during
     * the service call.
     *
     * @return The {@link Response HTTP response}.
     *
     * @throws TableServiceException If the request is rejected by the service.
     * @throws IllegalArgumentException If the entity has null 'partitionKey' or 'rowKey'.
     */
    @ServiceMethod(returns = ReturnType.SINGLE)
    public Response<Void> deleteEntityWithResponse(TableEntity entity, boolean ifUnchanged, Duration timeout,
                                                   Context context) {
        return deleteEntityWithResponse(
            entity.getPartitionKey(), entity.getRowKey(), entity.getETag(), ifUnchanged, timeout, context);
    }

    private Response<Void> deleteEntityWithResponse(String partitionKey, String rowKey, String eTag, boolean ifUnchanged,
                                            Duration timeout, Context context) {
        Context contextValue = TableUtils.setContext(context, true);

        String finalETag = ifUnchanged ? eTag : "*";

        if (partitionKey == null || rowKey == null) {
            throw logger.logExceptionAsError(new IllegalArgumentException("'partitionKey' and 'rowKey' cannot be null"));
        }

        Supplier<Response<Void>> callable = () -> tablesImplementation.getTables().deleteEntityWithResponse(
            tableName, TableUtils.escapeSingleQuotes(partitionKey), TableUtils.escapeSingleQuotes(rowKey), finalETag,
            null, null, null, contextValue);

        try {
            return hasTimeout(timeout)
                ? getResultWithTimeout(THREAD_POOL.submit(callable::get), timeout) : callable.get();
        } catch (InterruptedException | ExecutionException | TimeoutException ex) {
            throw logger.logExceptionAsError(new RuntimeException(ex));
        } catch (RuntimeException ex) {
            return swallow404Exception(mapThrowableToTableServiceException(ex));
        }
    }

    /**
     * Lists all {@link TableEntity entities} within the table.
     *
     * <p><strong>Code Samples</strong></p>
     * <p>Lists all {@link TableEntity entities} on the table. Prints out the details of the
     * retrieved {@link TableEntity entities}.</p>
     * <!-- src_embed com.azure.data.tables.tableClient.listEntities -->
     * <pre>
     * PagedIterable&lt;TableEntity&gt; tableEntities = tableClient.listEntities&#40;&#41;;
     *
     * tableEntities.forEach&#40;tableEntity -&gt;
     *     System.out.printf&#40;&quot;Retrieved entity with partition key '%s' and row key '%s'.%n&quot;,
     *         tableEntity.getPartitionKey&#40;&#41;, tableEntity.getRowKey&#40;&#41;&#41;&#41;;
     * </pre>
     * <!-- end com.azure.data.tables.tableClient.listEntities -->
     *
     * @return A {@link PagedIterable} containing all {@link TableEntity entities} within the table.
     *
     * @throws TableServiceException If the request is rejected by the service.
     */
    @ServiceMethod(returns = ReturnType.COLLECTION)
    public PagedIterable<TableEntity> listEntities() {
        return listEntities(new ListEntitiesOptions(), null, null);
    }

    /**
     * Lists {@link TableEntity entities} using the parameters in the provided options.
     *
     * <p>If the {@code filter} parameter in the options is set, only {@link TableEntity entities} matching the filter
     * will be returned. If the {@code select} parameter is set, only the properties included in the select parameter
     * will be returned for each {@link TableEntity entity}. If the {@code top} parameter is set, the maximum number of
     * returned {@link TableEntity entities} per page will be limited to that value.</p>
     *
     * <p><strong>Code Samples</strong></p>
     * <p>Lists all {@link TableEntity entities} on the table. Prints out the details of the
     * {@link Response HTTP response} and all the retrieved {@link TableEntity entities}.</p>
     * <!-- src_embed com.azure.data.tables.tableClient.listEntities#ListEntitiesOptions-Duration-Context -->
     * <pre>
     * List&lt;String&gt; propertiesToSelect = new ArrayList&lt;&gt;&#40;&#41;;
     * propertiesToSelect.add&#40;&quot;name&quot;&#41;;
     * propertiesToSelect.add&#40;&quot;lastname&quot;&#41;;
     * propertiesToSelect.add&#40;&quot;age&quot;&#41;;
     *
     * ListEntitiesOptions listEntitiesOptions = new ListEntitiesOptions&#40;&#41;
     *     .setTop&#40;15&#41;
     *     .setFilter&#40;&quot;PartitionKey eq 'MyPartitionKey' and RowKey eq 'MyRowKey'&quot;&#41;
     *     .setSelect&#40;propertiesToSelect&#41;;
     *
     * PagedIterable&lt;TableEntity&gt; myTableEntities = tableClient.listEntities&#40;listEntitiesOptions,
     *     Duration.ofSeconds&#40;5&#41;, null&#41;;
     *
     * myTableEntities.forEach&#40;tableEntity -&gt; &#123;
     *     System.out.printf&#40;&quot;Retrieved entity with partition key '%s', row key '%s' and properties:%n&quot;,
     *         tableEntity.getPartitionKey&#40;&#41;, tableEntity.getRowKey&#40;&#41;&#41;;
     *
     *     tableEntity.getProperties&#40;&#41;.forEach&#40;&#40;key, value&#41; -&gt;
     *         System.out.printf&#40;&quot;Name: '%s'. Value: '%s'.%n&quot;, key, value&#41;&#41;;
     * &#125;&#41;;
     * </pre>
     * <!-- end com.azure.data.tables.tableClient.listEntities#ListEntitiesOptions-Duration-Context -->
     *
     * @param options The {@code filter}, {@code select}, and {@code top} OData query options to apply to this
     * operation.
     * @param timeout An optional timeout value beyond which a {@link RuntimeException} will be raised.
     * @param context Additional {@link Context} that is passed through the {@link HttpPipeline HTTP pipeline} during
     * the service call.
     *
     * @return A {@link PagedIterable} containing matching {@link TableEntity entities} within the table.
     *
     * @throws IllegalArgumentException If one or more of the OData query options in {@code options} is malformed.
     * @throws TableServiceException If the request is rejected by the service.
     */
    @ServiceMethod(returns = ReturnType.COLLECTION)
    public PagedIterable<TableEntity> listEntities(ListEntitiesOptions options, Duration timeout, Context context) {

        Supplier<PagedIterable<TableEntity>> callable = () -> new PagedIterable<>(
            () -> listEntitiesFirstPage(context, options, TableEntity.class),
            token -> listEntitiesNextPage(token, context, options, TableEntity.class));

        return callWithOptionalTimeout(callable, THREAD_POOL, timeout, logger);
    }

    private <T extends TableEntity> PagedResponse<T> listEntitiesFirstPage(Context context,
                                                                           ListEntitiesOptions options,
                                                                           Class<T> resultType) {
        return listEntities(null, null, context, options, resultType);
    }

    private <T extends TableEntity> PagedResponse<T> listEntitiesNextPage(String token, Context context,
                                                                          ListEntitiesOptions options,
                                                                          Class<T> resultType) {
        if (token == null) {
            return null;
        }

        try {
            String[] keys = TableUtils.getKeysFromToken(token);
            return listEntities(keys[0], keys[1], context, options, resultType);
        } catch (RuntimeException ex) {
            throw logger.logExceptionAsError(ex);
        }
    }

    private <T extends TableEntity> PagedResponse<T> listEntities(String nextPartitionKey, String nextRowKey,
                                                                  Context context, ListEntitiesOptions options,
                                                                  Class<T> resultType) {
        Context contextValue = TableUtils.setContext(context, true);
        String select = null;

        if (options.getSelect() != null) {
            select = String.join(",", options.getSelect());
        }

        QueryOptions queryOptions = new QueryOptions()
            .setFilter(options.getFilter())
            .setTop(options.getTop())
            .setSelect(select)
            .setFormat(OdataMetadataFormat.APPLICATION_JSON_ODATA_FULLMETADATA);

        final ResponseBase<TablesQueryEntitiesHeaders, TableEntityQueryResponse> response =
            tablesImplementation.getTables().queryEntitiesWithResponse(tableName, null, null,
            nextPartitionKey, nextRowKey, queryOptions, contextValue);

        final TableEntityQueryResponse tablesQueryEntityResponse = response.getValue();

        if (tablesQueryEntityResponse == null) {
            return null;
        }

        final List<Map<String, Object>> entityResponseValue = tablesQueryEntityResponse.getValue();

        if (entityResponseValue == null) {
            return null;
        }

        final List<T> entities = entityResponseValue.stream()
            .map(TableEntityAccessHelper::createEntity)
            .map(e -> EntityHelper.convertToSubclass(e, resultType, logger))
            .collect(Collectors.toList());

        return new EntityPaged<>(response, entities,
            response.getDeserializedHeaders().getXMsContinuationNextPartitionKey(),
            response.getDeserializedHeaders().getXMsContinuationNextRowKey());
    }

    /**
     * Gets a single {@link TableEntity entity} from the table.
     *
     * <p><strong>Code Samples</strong></p>
     * <p>Gets an {@link TableEntity entity} on the table. Prints out the details of the retrieved
     * {@link TableEntity entity}.</p>
     * <!-- src_embed com.azure.data.tables.tableClient.getEntity#String-String -->
     * <pre>
     * TableEntity tableEntity = tableClient.getEntity&#40;&quot;partitionKey&quot;, &quot;rowKey&quot;&#41;;
     *
     * System.out.printf&#40;&quot;Retrieved entity with partition key '%s' and row key '%s'.&quot;, tableEntity.getPartitionKey&#40;&#41;,
     *     tableEntity.getRowKey&#40;&#41;&#41;;
     * </pre>
     * <!-- end com.azure.data.tables.tableClient.getEntity#String-String -->
     *
     * @param partitionKey The partition key of the {@link TableEntity entity}.
     * @param rowKey The partition key of the {@link TableEntity entity}.
     *
     * @return The {@link TableEntity entity}.
     *
     * @throws IllegalArgumentException If the provided {@code partitionKey} or {@code rowKey} are {@code null} or
     * empty.
     * @throws TableServiceException If no {@link TableEntity entity} with the provided {@code partitionKey} and
     * {@code rowKey} exists within the table.
     */
    @ServiceMethod(returns = ReturnType.SINGLE)
    public TableEntity getEntity(String partitionKey, String rowKey) {
        return getEntityWithResponse(partitionKey, rowKey, null, null, null).getValue();
    }

    /**
     * Gets a single {@link TableEntity entity} from the table.
     *
     * <p><strong>Code Samples</strong></p>
     * <p>Gets an {@link TableEntity entity} on the table. Prints out the details of the {@link Response HTTP response}
     * retrieved {@link TableEntity entity}.</p>
     * <!-- src_embed com.azure.data.tables.tableClient.getEntityWithResponse#String-String-ListEntitiesOptions-Duration-Context -->
     * <pre>
     * List&lt;String&gt; propertiesToSelect = new ArrayList&lt;&gt;&#40;&#41;;
     * propertiesToSelect.add&#40;&quot;name&quot;&#41;;
     * propertiesToSelect.add&#40;&quot;lastname&quot;&#41;;
     * propertiesToSelect.add&#40;&quot;age&quot;&#41;;
     *
     * Response&lt;TableEntity&gt; response = tableClient.getEntityWithResponse&#40;&quot;partitionKey&quot;, &quot;rowKey&quot;, propertiesToSelect,
     *     Duration.ofSeconds&#40;5&#41;, new Context&#40;&quot;key1&quot;, &quot;value1&quot;&#41;&#41;;
     *
     * TableEntity myTableEntity = response.getValue&#40;&#41;;
     *
     * System.out.printf&#40;&quot;Response successful with status code: %d. Retrieved entity with partition key '%s', row key&quot;
     *         + &quot; '%s' and properties:&quot;, response.getStatusCode&#40;&#41;, myTableEntity.getPartitionKey&#40;&#41;,
     *     myTableEntity.getRowKey&#40;&#41;&#41;;
     *
     * myTableEntity.getProperties&#40;&#41;.forEach&#40;&#40;key, value&#41; -&gt;
     *     System.out.printf&#40;&quot;%nName: '%s'. Value: '%s'.&quot;, key, value&#41;&#41;;
     * </pre>
     * <!-- end com.azure.data.tables.tableClient.getEntityWithResponse#String-String-ListEntitiesOptions-Duration-Context -->
     *
     * @param partitionKey The partition key of the {@link TableEntity entity}.
     * @param rowKey The partition key of the {@link TableEntity entity}.
     * @param select A list of properties to select on the {@link TableEntity entity}.
     * @param timeout An optional timeout value beyond which a {@link RuntimeException} will be raised.
     * @param context Additional {@link Context} that is passed through the {@link HttpPipeline HTTP pipeline} during
     * the service call.
     *
     * @return The {@link Response HTTP response} containing the {@link TableEntity entity}.
     *
     * @throws IllegalArgumentException If the provided {@code partitionKey} or {@code rowKey} are {@code null}
     * or if the {@code select} OData query option is malformed.
     * @throws TableServiceException If no {@link TableEntity entity} with the provided {@code partitionKey} and
     * {@code rowKey} exists within the table.
     */
    @ServiceMethod(returns = ReturnType.SINGLE)
    public Response<TableEntity> getEntityWithResponse(String partitionKey, String rowKey, List<String> select,
                                                       Duration timeout, Context context) {
        Context contextValue = TableUtils.setContext(context, true);

        QueryOptions queryOptions = new QueryOptions()
            .setFormat(OdataMetadataFormat.APPLICATION_JSON_ODATA_FULLMETADATA);

        if (select != null) {
            queryOptions.setSelect(String.join(",", select));
        }

        if (partitionKey == null || rowKey == null) {
            throw logger.logExceptionAsError(
                new IllegalArgumentException("'partitionKey' and 'rowKey' cannot be null."));
        }

        Supplier<Response<TableEntity>> callable = () -> {
            ResponseBase<TablesQueryEntityWithPartitionAndRowKeyHeaders, Map<String, Object>> response =
                tablesImplementation.getTables().queryEntityWithPartitionAndRowKeyWithResponse(
                tableName, TableUtils.escapeSingleQuotes(partitionKey), TableUtils.escapeSingleQuotes(rowKey), null,
                    null, queryOptions, contextValue);

            final Map<String, Object> matchingEntity = response.getValue();

            if (matchingEntity == null || matchingEntity.isEmpty()) {
                logger.info("There was no matching entity. Table {}, partition key: {}, row key: {}.",
                    tableName, partitionKey, rowKey);
                return null;
            }

            final TableEntity entity = TableEntityAccessHelper.createEntity(matchingEntity);
            return new SimpleResponse<>(response.getRequest(), response.getStatusCode(), response.getHeaders(),
                EntityHelper.convertToSubclass(entity, TableEntity.class, logger));
        };

        return callWithOptionalTimeout(callable, THREAD_POOL, timeout, logger);
    }

    /**
     * Retrieves details about any stored {@link TableAccessPolicies access policies} specified on the table that may
     * be used with Shared Access Signatures.
     *
     * <p>This operation is only supported on Azure Storage endpoints.</p>
     *
     * <p><strong>Code Samples</strong></p>
     * <p>Gets a table's {@link TableAccessPolicies access policies}. Prints out the details of the retrieved
     * {@link TableAccessPolicies access policies}.</p>
     * <!-- src_embed com.azure.data.tables.tableClient.getAccessPolicies -->
     * <pre>
     * TableAccessPolicies accessPolicies = tableClient.getAccessPolicies&#40;&#41;;
     *
     * accessPolicies.getIdentifiers&#40;&#41;.forEach&#40;signedIdentifier -&gt;
     *     System.out.printf&#40;&quot;Retrieved table access policy with id '%s'.&quot;, signedIdentifier.getId&#40;&#41;&#41;&#41;;
     * </pre>
     * <!-- end com.azure.data.tables.tableClient.getAccessPolicies -->
     *
     * @return The table's {@link TableAccessPolicies access policies}.
     *
     * @throws TableServiceException If the request is rejected by the service.
     */
    @ServiceMethod(returns = ReturnType.SINGLE)
    public TableAccessPolicies getAccessPolicies() {

        return getAccessPoliciesWithResponse(null, null).getValue();
    }

    /**
     * Retrieves details about any stored {@link TableAccessPolicies access policies} specified on the table that may be
     * used with Shared Access Signatures.
     *
     * <p>This operation is only supported on Azure Storage endpoints.</p>
     *
     * <p><strong>Code Samples</strong></p>
     * <p>Gets a table's {@link TableAccessPolicies access policies}. Prints out the details of the
     * {@link Response HTTP response} and the retrieved {@link TableAccessPolicies access policies}.</p>
     * <!-- src_embed com.azure.data.tables.tableClient.getAccessPoliciesWithResponse#Duration-Context -->
     * <pre>
     * List&lt;String&gt; propertiesToSelect = new ArrayList&lt;&gt;&#40;&#41;;
     * propertiesToSelect.add&#40;&quot;name&quot;&#41;;
     * propertiesToSelect.add&#40;&quot;lastname&quot;&#41;;
     * propertiesToSelect.add&#40;&quot;age&quot;&#41;;
     *
     * Response&lt;TableAccessPolicies&gt; response = tableClient.getAccessPoliciesWithResponse&#40;Duration.ofSeconds&#40;5&#41;,
     *     new Context&#40;&quot;key1&quot;, &quot;value1&quot;&#41;&#41;;
     *
     * System.out.printf&#40;&quot;Response successful with status code: %d. Retrieved table access policies with the following&quot;
     *     + &quot; IDs:&quot;, response.getStatusCode&#40;&#41;&#41;;
     *
     * response.getValue&#40;&#41;.getIdentifiers&#40;&#41;.forEach&#40;signedIdentifier -&gt;
     *     System.out.printf&#40;&quot;%n%s&quot;, signedIdentifier.getId&#40;&#41;&#41;&#41;;
     * </pre>
     * <!-- end com.azure.data.tables.tableClient.getAccessPoliciesWithResponse#Duration-Context -->
     *
     * @param timeout An optional timeout value beyond which a {@link RuntimeException} will be raised.
     * @param context Additional {@link Context} that is passed through the {@link HttpPipeline HTTP pipeline} during
     * the service call.
     *
     * @return An {@link Response HTTP response} containing the table's {@link TableAccessPolicies access policies}.
     *
     * @throws TableServiceException If the request is rejected by the service.
     */
    @ServiceMethod(returns = ReturnType.SINGLE)
    public Response<TableAccessPolicies> getAccessPoliciesWithResponse(Duration timeout, Context context) {
        Context contextValue = TableUtils.setContext(context, true);

<<<<<<< HEAD
        Callable<Response<TableAccessPolicies>> callable = () -> {
            ResponseBase<TablesGetAccessPolicyHeaders, SignedIdentifierWrapper> response =
                tablesImplementation.getTables().getAccessPolicyWithResponse(
                    tableName, null, null, contextValue
            );
=======
        Supplier<Response<TableAccessPolicies>> callable = () -> {
            ResponseBase<TablesGetAccessPolicyHeaders, List<SignedIdentifier>> response =
                tablesImplementation.getTables().getAccessPolicyWithResponse(tableName, null, null, contextValue);
>>>>>>> 369d9039
            return new SimpleResponse<>(response,
                new TableAccessPolicies(response.getValue() == null ? null : response.getValue().items().stream()
                    .map(TableUtils::toTableSignedIdentifier)
                    .collect(Collectors.toList())));
        };

        return callWithOptionalTimeout(callable, THREAD_POOL, timeout, logger);
    }


    /**
     * Sets stored {@link TableAccessPolicies access policies} for the table that may be used with Shared Access
     * Signatures.
     *
     * <p>This operation is only supported on Azure Storage endpoints.</p>
     *
     * <p><strong>Code Samples</strong></p>
     * <p>Sets stored {@link TableAccessPolicies access policies} on a table.</p>
     * <!-- src_embed com.azure.data.tables.tableClient.setAccessPolicies#List -->
     * <pre>
     * List&lt;TableSignedIdentifier&gt; signedIdentifiers = new ArrayList&lt;&gt;&#40;&#41;;
     *
     * signedIdentifiers.add&#40;new TableSignedIdentifier&#40;&quot;id1&quot;&#41;
     *     .setAccessPolicy&#40;new TableAccessPolicy&#40;&#41;
     *         .setStartsOn&#40;OffsetDateTime.of&#40;2021, 1, 1, 0, 0, 0, 0, ZoneOffset.UTC&#41;&#41;
     *         .setExpiresOn&#40;OffsetDateTime.of&#40;2022, 1, 1, 0, 0, 0, 0, ZoneOffset.UTC&#41;&#41;
     *         .setPermissions&#40;&quot;r&quot;&#41;&#41;&#41;;
     * signedIdentifiers.add&#40;new TableSignedIdentifier&#40;&quot;id2&quot;&#41;
     *     .setAccessPolicy&#40;new TableAccessPolicy&#40;&#41;
     *         .setStartsOn&#40;OffsetDateTime.of&#40;2021, 1, 1, 0, 0, 0, 0, ZoneOffset.UTC&#41;&#41;
     *         .setExpiresOn&#40;OffsetDateTime.of&#40;2021, 1, 2, 0, 0, 0, 0, ZoneOffset.UTC&#41;&#41;
     *         .setPermissions&#40;&quot;raud&quot;&#41;&#41;&#41;;
     *
     * tableClient.setAccessPolicies&#40;signedIdentifiers&#41;;
     *
     * System.out.print&#40;&quot;Set table access policies.&quot;&#41;;
     * </pre>
     * <!-- end com.azure.data.tables.tableClient.setAccessPolicies#List -->
     *
     * @param tableSignedIdentifiers The {@link TableSignedIdentifier access policies} for the table.
     *
     * @throws TableServiceException If the request is rejected by the service.
     */
    @ServiceMethod(returns = ReturnType.SINGLE)
    public void setAccessPolicies(List<TableSignedIdentifier> tableSignedIdentifiers) {
        setAccessPoliciesWithResponse(tableSignedIdentifiers, null, null);
    }

    /**
     * Sets stored {@link TableAccessPolicies access policies} for the table that may be used with Shared Access
     * Signatures.
     *
     * <p>This operation is only supported on Azure Storage endpoints.</p>
     *
     * <p><strong>Code Samples</strong></p>
     * <p>Sets stored {@link TableAccessPolicies access policies} on a table. Prints out details of the
     * {@link Response HTTP response}.</p>
     * <!-- src_embed com.azure.data.tables.tableClient.setAccessPoliciesWithResponse#List-Duration-Context -->
     * <pre>
     * List&lt;TableSignedIdentifier&gt; mySignedIdentifiers = new ArrayList&lt;&gt;&#40;&#41;;
     *
     * mySignedIdentifiers.add&#40;new TableSignedIdentifier&#40;&quot;id1&quot;&#41;
     *     .setAccessPolicy&#40;new TableAccessPolicy&#40;&#41;
     *         .setStartsOn&#40;OffsetDateTime.of&#40;2021, 1, 1, 0, 0, 0, 0, ZoneOffset.UTC&#41;&#41;
     *         .setExpiresOn&#40;OffsetDateTime.of&#40;2022, 1, 1, 0, 0, 0, 0, ZoneOffset.UTC&#41;&#41;
     *         .setPermissions&#40;&quot;r&quot;&#41;&#41;&#41;;
     * mySignedIdentifiers.add&#40;new TableSignedIdentifier&#40;&quot;id2&quot;&#41;
     *     .setAccessPolicy&#40;new TableAccessPolicy&#40;&#41;
     *         .setStartsOn&#40;OffsetDateTime.of&#40;2021, 1, 1, 0, 0, 0, 0, ZoneOffset.UTC&#41;&#41;
     *         .setExpiresOn&#40;OffsetDateTime.of&#40;2021, 1, 2, 0, 0, 0, 0, ZoneOffset.UTC&#41;&#41;
     *         .setPermissions&#40;&quot;raud&quot;&#41;&#41;&#41;;
     *
     * Response&lt;Void&gt; response = tableClient.setAccessPoliciesWithResponse&#40;mySignedIdentifiers, Duration.ofSeconds&#40;5&#41;,
     *     new Context&#40;&quot;key1&quot;, &quot;value1&quot;&#41;&#41;;
     *
     * System.out.printf&#40;&quot;Set table access policies successfully with status code: %d.&quot;, response.getStatusCode&#40;&#41;&#41;;
     * </pre>
     * <!-- end com.azure.data.tables.tableClient.setAccessPoliciesWithResponse#List-Duration-Context -->
     *
     * @param tableSignedIdentifiers The {@link TableSignedIdentifier access policies} for the table.
     * @param timeout An optional timeout value beyond which a {@link RuntimeException} will be raised.
     * @param context Additional {@link Context} that is passed through the {@link HttpPipeline HTTP pipeline} during
     * the service call.
     *
     * @return The {@link Response HTTP response}.
     *
     * @throws TableServiceException If the request is rejected by the service.
     */
    @ServiceMethod(returns = ReturnType.SINGLE)
    public Response<Void> setAccessPoliciesWithResponse(List<TableSignedIdentifier> tableSignedIdentifiers,
                                                        Duration timeout, Context context) {
        Context contextValue = TableUtils.setContext(context, true);
        List<SignedIdentifier> signedIdentifiers = null;

        if (tableSignedIdentifiers != null) {
            signedIdentifiers = tableSignedIdentifiers.stream()
                .map(tableSignedIdentifier -> {
                    SignedIdentifier signedIdentifier = TableUtils.toSignedIdentifier(tableSignedIdentifier);

                    if (signedIdentifier != null) {
                        if (signedIdentifier.getAccessPolicy() != null
                            && signedIdentifier.getAccessPolicy().getStart() != null) {

                            signedIdentifier.getAccessPolicy()
                                .setStart(signedIdentifier.getAccessPolicy()
                                    .getStart().truncatedTo(ChronoUnit.SECONDS));
                        }

                        if (signedIdentifier.getAccessPolicy() != null
                            && signedIdentifier.getAccessPolicy().getExpiry() != null) {

                            signedIdentifier.getAccessPolicy()
                                .setExpiry(signedIdentifier.getAccessPolicy()
                                    .getExpiry().truncatedTo(ChronoUnit.SECONDS));
                        }
                    }

                    return signedIdentifier;
                })
                .collect(Collectors.toList());
        }

        List<SignedIdentifier> finalSignedIdentifiers = signedIdentifiers;
        Supplier<Response<Void>> callable = () -> {
            ResponseBase<TablesSetAccessPolicyHeaders, Void> response = tablesImplementation.getTables()
                .setAccessPolicyWithResponse(tableName, null, null,
                    finalSignedIdentifiers, contextValue);
            return new SimpleResponse<>(response, response.getValue());
        };

        return callWithOptionalTimeout(callable, THREAD_POOL, timeout, logger);
    }


    /**
     * Executes all {@link TableTransactionAction actions} within the list inside a transaction. When the call
     * completes, either all {@link TableTransactionAction actions} in the transaction will succeed, or if a failure
     * occurs, all {@link TableTransactionAction actions} in the transaction will be rolled back.
     * {@link TableTransactionAction Actions} are executed sequantially. Each {@link TableTransactionAction action}
     * must operate on a distinct row key. Attempting to pass multiple {@link TableTransactionAction actions} that
     * share the same row key will cause an error.
     *
     * <p><strong>Code Samples</strong></p>
     * <p>Submits a transaction that contains multiple {@link TableTransactionAction actions} to be applied to
     * {@link TableEntity entities} on a table. Prints out details of each {@link TableTransactionAction action}'s
     * {@link Response HTTP response}.</p>
     * <!-- src_embed com.azure.data.tables.tableClient.submitTransaction#List -->
     * <pre>
     * List&lt;TableTransactionAction&gt; transactionActions = new ArrayList&lt;&gt;&#40;&#41;;
     *
     * String partitionKey = &quot;markers&quot;;
     * String firstEntityRowKey = &quot;m001&quot;;
     * String secondEntityRowKey = &quot;m002&quot;;
     *
     * TableEntity firstEntity = new TableEntity&#40;partitionKey, firstEntityRowKey&#41;
     *     .addProperty&#40;&quot;Type&quot;, &quot;Dry&quot;&#41;
     *     .addProperty&#40;&quot;Color&quot;, &quot;Red&quot;&#41;;
     *
     * transactionActions.add&#40;new TableTransactionAction&#40;TableTransactionActionType.CREATE, firstEntity&#41;&#41;;
     *
     * System.out.printf&#40;&quot;Added create action for entity with partition key '%s', and row key '%s'.%n&quot;, partitionKey,
     *     firstEntityRowKey&#41;;
     *
     * TableEntity secondEntity = new TableEntity&#40;partitionKey, secondEntityRowKey&#41;
     *     .addProperty&#40;&quot;Type&quot;, &quot;Wet&quot;&#41;
     *     .addProperty&#40;&quot;Color&quot;, &quot;Blue&quot;&#41;;
     *
     * transactionActions.add&#40;new TableTransactionAction&#40;TableTransactionActionType.CREATE, secondEntity&#41;&#41;;
     *
     * System.out.printf&#40;&quot;Added create action for entity with partition key '%s', and row key '%s'.%n&quot;, partitionKey,
     *     secondEntityRowKey&#41;;
     *
     * TableTransactionResult tableTransactionResult = tableClient.submitTransaction&#40;transactionActions&#41;;
     *
     * System.out.print&#40;&quot;Submitted transaction. The ordered response status codes for the actions are:&quot;&#41;;
     *
     * tableTransactionResult.getTransactionActionResponses&#40;&#41;.forEach&#40;tableTransactionActionResponse -&gt;
     *     System.out.printf&#40;&quot;%n%d&quot;, tableTransactionActionResponse.getStatusCode&#40;&#41;&#41;&#41;;
     * </pre>
     * <!-- end com.azure.data.tables.tableClient.submitTransaction#List -->
     * <p>Shows how to handle a transaction with a failing {@link TableTransactionAction action} via the provided
     * {@link TableTransactionFailedException exception}, which contains the index of the first failing action in the
     * transaction.</p>
     * <!-- src_embed com.azure.data.tables.tableAsyncClient.submitTransactionWithError#List -->
     * <pre>
     *
     * tableAsyncClient.submitTransaction&#40;transactionActions&#41;
     *     .contextWrite&#40;Context.of&#40;&quot;key1&quot;, &quot;value1&quot;, &quot;key2&quot;, &quot;value2&quot;&#41;&#41;
     *     .doOnError&#40;TableTransactionFailedException.class, e -&gt; &#123;
     *         &#47;&#47; If the transaction fails, the resulting exception contains the index of the first action that failed.
     *         int failedActionIndex = e.getFailedTransactionActionIndex&#40;&#41;;
     *         &#47;&#47; You can use this index to modify the offending action or remove it from the list of actions to send
     *         &#47;&#47; in the transaction, for example.
     *         transactionActions.remove&#40;failedActionIndex&#41;;
     *         &#47;&#47; And then retry submitting the transaction.
     *     &#125;&#41;
     *     .subscribe&#40;tableTransactionResult -&gt; &#123;
     *         System.out.print&#40;&quot;Submitted transaction. The ordered response status codes for the actions are:&quot;&#41;;
     *
     *         tableTransactionResult.getTransactionActionResponses&#40;&#41;.forEach&#40;tableTransactionActionResponse -&gt;
     *             System.out.printf&#40;&quot;%n%d&quot;, tableTransactionActionResponse.getStatusCode&#40;&#41;&#41;&#41;;
     *     &#125;&#41;;
     * </pre>
     * <!-- end com.azure.data.tables.tableAsyncClient.submitTransactionWithError#List -->
     *
     * @param transactionActions A {@link List} of {@link TableTransactionAction actions} to perform on
     * {@link TableEntity entities} in a table.
     *
     * @return A {@link List} of {@link TableTransactionActionResponse sub-responses} that correspond to each
     * {@link TableTransactionResult action} in the transaction.
     *
     * @throws IllegalArgumentException If no {@link TableTransactionAction actions} have been added to the list.
     * @throws TableServiceException If the request is rejected by the service.
     * @throws TableTransactionFailedException If any {@link TableTransactionResult action} within the transaction
     * fails. See the documentation for the client methods in {@link TableClient} to understand the conditions that
     * may cause a given {@link TableTransactionAction action} to fail.
     */
    @ServiceMethod(returns = ReturnType.SINGLE)
    public TableTransactionResult submitTransaction(List<TableTransactionAction> transactionActions) {
        return submitTransactionWithResponse(transactionActions, null, null).getValue();
    }

    /**
     * Executes all {@link TableTransactionAction actions} within the list inside a transaction. When the call
     * completes, either all {@link TableTransactionAction actions} in the transaction will succeed, or if a failure
     * occurs, all {@link TableTransactionAction actions} in the transaction will be rolled back.
     * {@link TableTransactionAction Actions} are executed sequantially. Each {@link TableTransactionAction action}
     * must operate on a distinct row key. Attempting to pass multiple {@link TableTransactionAction actions} that
     * share the same row key will cause an error.
     *
     * <p><strong>Code Samples</strong></p>
     * <p>Submits a transaction that contains multiple {@link TableTransactionAction actions} to be applied to
     * {@link TableEntity entities} on a table. Prints out details of the {@link Response HTTP response} for the
     * operation, as well as each {@link TableTransactionAction action}'s corresponding {@link Response HTTP
     * response}.</p>
     * <!-- src_embed com.azure.data.tables.tableClient.submitTransactionWithResponse#List-Duration-Context -->
     * <pre>
     * List&lt;TableTransactionAction&gt; myTransactionActions = new ArrayList&lt;&gt;&#40;&#41;;
     *
     * String myPartitionKey = &quot;markers&quot;;
     * String myFirstEntityRowKey = &quot;m001&quot;;
     * String mySecondEntityRowKey = &quot;m002&quot;;
     *
     * TableEntity myFirstEntity = new TableEntity&#40;myPartitionKey, myFirstEntityRowKey&#41;
     *     .addProperty&#40;&quot;Type&quot;, &quot;Dry&quot;&#41;
     *     .addProperty&#40;&quot;Color&quot;, &quot;Red&quot;&#41;;
     *
     * myTransactionActions.add&#40;new TableTransactionAction&#40;TableTransactionActionType.CREATE, myFirstEntity&#41;&#41;;
     *
     * System.out.printf&#40;&quot;Added create action for entity with partition key '%s', and row key '%s'.%n&quot;, myPartitionKey,
     *     myFirstEntityRowKey&#41;;
     *
     * TableEntity mySecondEntity = new TableEntity&#40;myPartitionKey, mySecondEntityRowKey&#41;
     *     .addProperty&#40;&quot;Type&quot;, &quot;Wet&quot;&#41;
     *     .addProperty&#40;&quot;Color&quot;, &quot;Blue&quot;&#41;;
     *
     * myTransactionActions.add&#40;new TableTransactionAction&#40;TableTransactionActionType.CREATE, mySecondEntity&#41;&#41;;
     *
     * System.out.printf&#40;&quot;Added create action for entity with partition key '%s', and row key '%s'.%n&quot;, myPartitionKey,
     *     mySecondEntityRowKey&#41;;
     *
     * Response&lt;TableTransactionResult&gt; response = tableClient.submitTransactionWithResponse&#40;myTransactionActions,
     *     Duration.ofSeconds&#40;5&#41;, new Context&#40;&quot;key1&quot;, &quot;value1&quot;&#41;&#41;;
     *
     * System.out.printf&#40;&quot;Response successful with status code: %d. The ordered response status codes of the submitted&quot;
     *     + &quot; actions are:&quot;, response.getStatusCode&#40;&#41;&#41;;
     *
     * response.getValue&#40;&#41;.getTransactionActionResponses&#40;&#41;.forEach&#40;tableTransactionActionResponse -&gt;
     *     System.out.printf&#40;&quot;%n%d&quot;, tableTransactionActionResponse.getStatusCode&#40;&#41;&#41;&#41;;
     * </pre>
     * <!-- end com.azure.data.tables.tableClient.submitTransactionWithResponse#List-Duration-Context -->
     * <p>Shows how to handle a transaction with a failing {@link TableTransactionAction action} via the provided
     * {@link TableTransactionFailedException exception}, which contains the index of the first failing action in the
     * transaction.</p>
     * <!-- src_embed com.azure.data.tables.tableClient.submitTransactionWithResponseWithError#List-Duration-Context -->
     * <pre>
     * try &#123;
     *     Response&lt;TableTransactionResult&gt; transactionResultResponse =
     *         tableClient.submitTransactionWithResponse&#40;myTransactionActions, Duration.ofSeconds&#40;5&#41;,
     *             new Context&#40;&quot;key1&quot;, &quot;value1&quot;&#41;&#41;;
     *
     *     System.out.printf&#40;&quot;Response successful with status code: %d. The ordered response status codes of the&quot;
     *         + &quot; submitted actions are:&quot;, transactionResultResponse.getStatusCode&#40;&#41;&#41;;
     *
     *     transactionResultResponse.getValue&#40;&#41;.getTransactionActionResponses&#40;&#41;
     *         .forEach&#40;tableTransactionActionResponse -&gt;
     *             System.out.printf&#40;&quot;%n%d&quot;, tableTransactionActionResponse.getStatusCode&#40;&#41;&#41;&#41;;
     * &#125; catch &#40;TableTransactionFailedException e&#41; &#123;
     *     &#47;&#47; If the transaction fails, the resulting exception contains the index of the first action that failed.
     *     int failedActionIndex = e.getFailedTransactionActionIndex&#40;&#41;;
     *     &#47;&#47; You can use this index to modify the offending action or remove it from the list of actions to send in
     *     &#47;&#47; the transaction, for example.
     *     myTransactionActions.remove&#40;failedActionIndex&#41;;
     *     &#47;&#47; And then retry submitting the transaction.
     * &#125;
     * </pre>
     * <!-- end com.azure.data.tables.tableClient.submitTransactionWithResponseWithError#List-Duration-Context -->
     *
     * @param transactionActions A {@link List} of {@link TableTransactionAction transaction actions} to perform on
     * {@link TableEntity entities} in a table.
     * @param timeout An optional timeout value beyond which a {@link RuntimeException} will be raised.
     * @param context Additional {@link Context} that is passed through the {@link HttpPipeline HTTP pipeline} during
     * the service call.
     *
     * @return An {@link Response HTTP response} produced for the transaction itself. The response's value will contain
     * a {@link List} of {@link TableTransactionActionResponse sub-responses} that correspond to each
     * {@link TableTransactionAction action} in the transaction.
     *
     * @throws IllegalArgumentException If no {@link TableTransactionAction actions} have been added to the list.
     * @throws TableServiceException If the request is rejected by the service.
     * @throws TableTransactionFailedException If any {@link TableTransactionAction action} within the transaction
     * fails. See the documentation for the client methods in {@link TableClient} to understand the conditions that
     * may cause a given {@link TableTransactionAction action} to fail.
     */
    @ServiceMethod(returns = ReturnType.SINGLE)
    public Response<TableTransactionResult> submitTransactionWithResponse(List<TableTransactionAction> transactionActions, Duration timeout, Context context) {
        Context contextValue = TableUtils.setContext(context, true);

        if (transactionActions.isEmpty()) {
            throw logger.logExceptionAsError(
                new IllegalArgumentException("A transaction must contain at least one operation."));
        }

        final List<TransactionalBatchAction> operations = new ArrayList<>();

        for (TableTransactionAction transactionAction : transactionActions) {
            switch (transactionAction.getActionType()) {
                case CREATE:
                    operations.add(new TransactionalBatchAction.CreateEntity(transactionAction.getEntity()));

                    break;
                case UPSERT_MERGE:
                    operations.add(new TransactionalBatchAction.UpsertEntity(transactionAction.getEntity(),
                        TableEntityUpdateMode.MERGE));

                    break;
                case UPSERT_REPLACE:
                    operations.add(new TransactionalBatchAction.UpsertEntity(transactionAction.getEntity(),
                        TableEntityUpdateMode.REPLACE));

                    break;
                case UPDATE_MERGE:
                    operations.add(new TransactionalBatchAction.UpdateEntity(transactionAction.getEntity(),
                        TableEntityUpdateMode.MERGE, transactionAction.getIfUnchanged()));

                    break;
                case UPDATE_REPLACE:
                    operations.add(new TransactionalBatchAction.UpdateEntity(transactionAction.getEntity(),
                        TableEntityUpdateMode.REPLACE, transactionAction.getIfUnchanged()));

                    break;
                case DELETE:
                    operations.add(
                        new TransactionalBatchAction.DeleteEntity(transactionAction.getEntity(),
                            transactionAction.getIfUnchanged()));

                    break;
                default:
                    break;
            }
        }

        Supplier<Response<TableTransactionResult>> callable = () -> {
            BiConsumer<TransactionalBatchRequestBody, RequestActionPair> accumulator = (body, pair) ->
                body.addChangeOperation(new TransactionalBatchSubRequest(pair.getAction(), pair.getRequest()));
            BiConsumer<TransactionalBatchRequestBody, TransactionalBatchRequestBody> combiner = (body1, body2) ->
                body2.getContents().forEach(req -> body1.addChangeOperation((TransactionalBatchSubRequest) req));
            TransactionalBatchRequestBody requestBody =
                operations.stream()
                    .map(op -> new RequestActionPair(op.prepareRequest(transactionalBatchClient), op))
                    .collect(TransactionalBatchRequestBody::new, accumulator, combiner);

            ResponseBase<TransactionalBatchSubmitBatchHeaders, TableTransactionActionResponse[]> response =
                transactionalBatchImplementation
                    .submitTransactionalBatchWithRestResponse(requestBody, null, contextValue);

            Response<List<TableTransactionActionResponse>> parsedResponse = parseResponse(requestBody, response);
            return new SimpleResponse<>(response.getRequest(), response.getStatusCode(), response.getHeaders(),
                new TableTransactionResult(transactionActions, parsedResponse.getValue()));
        };

        try {
<<<<<<< HEAD
            return timeoutInMillis.isPresent()
                ? THREAD_POOL.submit(callable).get(timeoutInMillis.getAsLong(), TimeUnit.MILLISECONDS)
                : callable.call();
        } catch (Exception ex) {
=======
            return hasTimeout(timeout)
                ? getResultWithTimeout(THREAD_POOL.submit(callable::get), timeout) : callable.get();
        } catch (InterruptedException | ExecutionException | TimeoutException ex) {
            throw logger.logExceptionAsError(new RuntimeException(ex));
        } catch (RuntimeException ex) {
>>>>>>> 369d9039
            throw logger.logExceptionAsError((RuntimeException) TableUtils.interpretException(ex));
        }
    }

    private static class RequestActionPair {
        private final HttpRequest request;
        private final TransactionalBatchAction action;

        RequestActionPair(HttpRequest request, TransactionalBatchAction action) {
            this.request = request;
            this.action = action;
        }

        public HttpRequest getRequest() {
            return request;
        }

        public TransactionalBatchAction getAction() {
            return action;
        }
    }

    private Response<List<TableTransactionActionResponse>> parseResponse(TransactionalBatchRequestBody requestBody,
        ResponseBase<TransactionalBatchSubmitBatchHeaders, TableTransactionActionResponse[]> response) {
        TableServiceJsonError error = null;
        String errorMessage = null;
        TransactionalBatchChangeSet changes = null;
        TransactionalBatchAction failedAction = null;
        Integer failedIndex = null;

        if (requestBody.getContents().get(0) instanceof TransactionalBatchChangeSet) {
            changes = (TransactionalBatchChangeSet) requestBody.getContents().get(0);
        }

        for (int i = 0; i < response.getValue().length; i++) {
            TableTransactionActionResponse subResponse = response.getValue()[i];

            // Attempt to attach a sub-request to each batch sub-response
            if (changes != null && changes.getContents().get(i) != null) {
                TableTransactionActionResponseAccessHelper.updateTableTransactionActionResponse(subResponse,
                    changes.getContents().get(i).getHttpRequest());
            }

            // If one sub-response was an error, we need to throw even though the service responded with 202
            if (subResponse.getStatusCode() >= 400 && error == null && errorMessage == null) {
                if (subResponse.getValue() instanceof TableServiceJsonError) {
                    error = (TableServiceJsonError) subResponse.getValue();

                    // Make a best effort to locate the failed operation and include it in the message
                    if (changes != null && error.getOdataError() != null
                        && error.getOdataError().getMessage() != null
                        && error.getOdataError().getMessage().getValue() != null) {

                        String message = error.getOdataError().getMessage().getValue();

                        try {
                            failedIndex = Integer.parseInt(message.substring(0, message.indexOf(":")));
                            failedAction = changes.getContents().get(failedIndex).getOperation();
                        } catch (NumberFormatException e) {
                            // Unable to parse failed operation from batch error message - this just means
                            // the service did not indicate which request was the one that failed. Since
                            // this is optional, just swallow the exception.
                        }
                    }
                } else if (subResponse.getValue() instanceof String) {
                    errorMessage = "The service returned the following data for the failed operation: "
                        + subResponse.getValue();
                } else {
                    errorMessage =
                        "The service returned the following status code for the failed operation: "
                            + subResponse.getStatusCode();
                }
            }
        }

        if (error != null || errorMessage != null) {
            String message = "An action within the operation failed, the transaction has been rolled back.";

            if (failedAction != null) {
                message += " The failed operation was: " + failedAction;
            } else if (errorMessage != null) {
                message += " " + errorMessage;
            }

            throw logger.logExceptionAsError(new RuntimeException(
                new TableTransactionFailedException(message, null, toTableServiceError(error), failedIndex)));
        } else {
            return new SimpleResponse<>(response, Arrays.asList(response.getValue()));
        }
    }
}<|MERGE_RESOLUTION|>--- conflicted
+++ resolved
@@ -1065,15 +1065,13 @@
         return callWithOptionalTimeout(callable, THREAD_POOL, timeout, logger);
     }
 
-    private <T extends TableEntity> PagedResponse<T> listEntitiesFirstPage(Context context,
-                                                                           ListEntitiesOptions options,
-                                                                           Class<T> resultType) {
+    private <T extends TableEntity> PagedResponse<T> listEntitiesFirstPage(Context context, ListEntitiesOptions options,
+        Class<T> resultType) {
         return listEntities(null, null, context, options, resultType);
     }
 
     private <T extends TableEntity> PagedResponse<T> listEntitiesNextPage(String token, Context context,
-                                                                          ListEntitiesOptions options,
-                                                                          Class<T> resultType) {
+        ListEntitiesOptions options, Class<T> resultType) {
         if (token == null) {
             return null;
         }
@@ -1305,17 +1303,9 @@
     public Response<TableAccessPolicies> getAccessPoliciesWithResponse(Duration timeout, Context context) {
         Context contextValue = TableUtils.setContext(context, true);
 
-<<<<<<< HEAD
-        Callable<Response<TableAccessPolicies>> callable = () -> {
+        Supplier<Response<TableAccessPolicies>> callable = () -> {
             ResponseBase<TablesGetAccessPolicyHeaders, SignedIdentifierWrapper> response =
-                tablesImplementation.getTables().getAccessPolicyWithResponse(
-                    tableName, null, null, contextValue
-            );
-=======
-        Supplier<Response<TableAccessPolicies>> callable = () -> {
-            ResponseBase<TablesGetAccessPolicyHeaders, List<SignedIdentifier>> response =
                 tablesImplementation.getTables().getAccessPolicyWithResponse(tableName, null, null, contextValue);
->>>>>>> 369d9039
             return new SimpleResponse<>(response,
                 new TableAccessPolicies(response.getValue() == null ? null : response.getValue().items().stream()
                     .map(TableUtils::toTableSignedIdentifier)
@@ -1698,18 +1688,11 @@
         };
 
         try {
-<<<<<<< HEAD
-            return timeoutInMillis.isPresent()
-                ? THREAD_POOL.submit(callable).get(timeoutInMillis.getAsLong(), TimeUnit.MILLISECONDS)
-                : callable.call();
-        } catch (Exception ex) {
-=======
             return hasTimeout(timeout)
                 ? getResultWithTimeout(THREAD_POOL.submit(callable::get), timeout) : callable.get();
         } catch (InterruptedException | ExecutionException | TimeoutException ex) {
             throw logger.logExceptionAsError(new RuntimeException(ex));
         } catch (RuntimeException ex) {
->>>>>>> 369d9039
             throw logger.logExceptionAsError((RuntimeException) TableUtils.interpretException(ex));
         }
     }
