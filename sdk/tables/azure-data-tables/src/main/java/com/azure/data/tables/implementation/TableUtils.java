// Copyright (c) Microsoft Corporation. All rights reserved.
// Licensed under the MIT License.
package com.azure.data.tables.implementation;

import com.azure.core.exception.HttpResponseException;
import com.azure.core.http.HttpResponse;
import com.azure.core.http.rest.PagedIterable;
import com.azure.core.http.rest.Response;
import com.azure.core.http.rest.SimpleResponse;
import com.azure.core.util.CoreUtils;
import com.azure.core.util.SharedExecutorService;
import com.azure.core.util.logging.ClientLogger;
import com.azure.data.tables.implementation.models.TableServiceErrorException;
import com.azure.data.tables.implementation.models.TableServiceJsonError;
import com.azure.data.tables.implementation.models.TableServiceJsonErrorException;
import com.azure.data.tables.implementation.models.TableServiceOdataError;
import com.azure.data.tables.implementation.models.TableServiceOdataErrorMessage;
import com.azure.data.tables.models.TableServiceError;
import com.azure.data.tables.models.TableServiceException;
import com.azure.data.tables.models.TableTransactionFailedException;
import reactor.core.publisher.Flux;
import reactor.core.publisher.Mono;

import java.io.UnsupportedEncodingException;
import java.net.URLDecoder;
import java.net.URLEncoder;
import java.time.Duration;
import java.util.Locale;
import java.util.Map;
import java.util.TreeMap;
import java.util.concurrent.ExecutionException;
import java.util.concurrent.TimeoutException;
import java.util.function.Function;
import java.util.function.Supplier;

import static com.azure.core.util.CoreUtils.getResultWithTimeout;
import static com.azure.core.util.FluxUtil.monoError;

/**
 * A class containing utility methods for the Azure Tables library.
 */
public final class TableUtils {
    private static final String UTF8_CHARSET = "UTF-8";
    private static final String DELIMITER_CONTINUATION_TOKEN = ";";

    private TableUtils() {
        throw new UnsupportedOperationException("Cannot instantiate TablesUtils");
    }

    /**
     * Convert an implementation {@link TableServiceJsonError} to a public {@link TableServiceError}. This function maps
     * the service returned {@link TableServiceJsonError inner OData error} and its contents to the top level
     * {@link TableServiceError error}.
     *
     * @param tableServiceJsonError The {@link TableServiceJsonError} returned by the service.
     * @return The {@link TableServiceError} returned by the SDK.
     */
    public static TableServiceError toTableServiceError(TableServiceJsonError tableServiceJsonError) {
        String errorCode = null;
        String errorMessage = null;

        if (tableServiceJsonError != null) {
            final TableServiceOdataError odataError = tableServiceJsonError.getOdataError();

            if (odataError != null) {
                errorCode = odataError.getCode();
                TableServiceOdataErrorMessage odataErrorMessage = odataError.getMessage();

                if (odataErrorMessage != null) {
                    errorMessage = odataErrorMessage.getValue();
                }
            }
        }

        return new TableServiceError(errorCode, errorMessage);
    }

    /**
     * Convert an implementation {@link TableServiceErrorException} to a public {@link TableServiceException}.
     *
     * @param exception The {@link TableServiceErrorException}.
     * @return The {@link TableServiceException} to be thrown.
     */
    public static TableServiceException toTableServiceException(TableServiceJsonErrorException exception) {
        return new TableServiceException(exception.getMessage(), exception.getResponse(),
            toTableServiceError(exception.getValue()));
    }

    /**
     * Map a {@link Throwable} to {@link TableServiceException} if it's an instance of
     * {@link TableServiceJsonErrorException}, else it returns the original throwable.
     *
     * @param throwable A throwable.
     * @return A Throwable that is either an instance of {@link TableServiceException} or the original throwable.
     */
    public static Throwable mapThrowableToTableServiceException(Throwable throwable) {
        if (throwable instanceof TableServiceJsonErrorException) {
            return toTableServiceException((TableServiceJsonErrorException) throwable);
        } else if (throwable.getCause() instanceof Exception) {
            Throwable cause = throwable.getCause();
            if (cause instanceof TableServiceJsonErrorException) {
                return toTableServiceException((TableServiceJsonErrorException) cause);
            }
        }
        return throwable;
    }

    /**
     * Applies a timeout to a {@link Mono publisher} if the given timeout is not null.
     *
     * @param publisher {@link Mono} to apply optional timeout to.
     * @param timeout Optional timeout.
     * @param <T> Return type of the {@link Mono}.
     * @return {@link Mono} with an applied timeout, if any.
     */
    public static <T> Mono<T> applyOptionalTimeout(Mono<T> publisher, Duration timeout) {
        return timeout == null ? publisher : publisher.timeout(timeout);
    }

    /**
     * Applies a timeout to a {@link Flux publisher} if the given timeout is not null.
     *
     * @param publisher {@link Flux} to apply optional timeout to.
     * @param timeout Optional timeout.
     * @param <T> Return type of the {@link Flux}.
     * @return {@link Flux} with an applied timeout, if any.
     */
    public static <T> Flux<T> applyOptionalTimeout(Flux<T> publisher, Duration timeout) {
        return timeout == null ? publisher : publisher.timeout(timeout);
    }

    /**
     * Deserializes a given {@link Response HTTP response} including headers to a given class.
     *
     * @param statusCode The status code which will trigger exception swallowing.
     * @param httpResponseException The {@link HttpResponseException} to be swallowed.
     * @param logger {@link ClientLogger} that will be used to record the exception.
     * @param <E> The class of the exception to swallow.
     * @return A {@link Mono} that contains the deserialized response.
     */
    public static <E extends HttpResponseException> Mono<Response<Void>> swallowExceptionForStatusCode(int statusCode,
        E httpResponseException, ClientLogger logger) {
        HttpResponse httpResponse = httpResponseException.getResponse();

        if (httpResponse.getStatusCode() == statusCode) {
            return Mono.just(new SimpleResponse<>(httpResponse.getRequest(), httpResponse.getStatusCode(),
                httpResponse.getHeaders(), null));
        }

        return monoError(logger, httpResponseException);
    }

    /**
     * Parses the query string into a key-value pair map that maintains key, query parameter key, order. The value is
     * stored as a parsed array (ex. key=[val1, val2, val3] instead of key=val1,val2,val3).
     *
     * @param queryString Query string to parse
     * @return a mapping of query string pieces as key-value pairs.
     */
    public static Map<String, String[]> parseQueryStringSplitValues(final String queryString) {
        // We need to first split by comma and then decode each piece since we don't want to confuse legitimate separate
        // query values from query values that container a comma.
        // Example 1: prefix=a%2cb => prefix={decode(a%2cb)} => prefix={"a,b"}
        // Example 2: prefix=a,b => prefix={decode(a),decode(b)} => prefix={"a", "b"}
        return parseQueryStringHelper(queryString, value -> {
            String[] v = value.split(",");
            String[] ret = new String[v.length];

            for (int i = 0; i < v.length; i++) {
                ret[i] = urlDecode(v[i]);
            }

            return ret;
        });
    }

    private static <T> Map<String, T> parseQueryStringHelper(final String queryString,
        Function<String, T> valueParser) {
        TreeMap<String, T> pieces = new TreeMap<>();

        if (CoreUtils.isNullOrEmpty(queryString)) {
            return pieces;
        }

        for (String kvp : queryString.split("&")) {
            int equalIndex = kvp.indexOf("=");
            String key = urlDecode(kvp.substring(0, equalIndex).toLowerCase(Locale.ROOT));
            T value = valueParser.apply(kvp.substring(equalIndex + 1));

            pieces.putIfAbsent(key, value);
        }

        return pieces;
    }

    /**
     * Performs a safe decoding of the passed string, taking care to preserve each {@code +} character rather than
     * replacing it with a space character.
     *
     * @param stringToDecode String value to decode
     * @return the decoded string value
     * @throws RuntimeException If the UTF-8 charset isn't supported
     */
    public static String urlDecode(final String stringToDecode) {
        if (CoreUtils.isNullOrEmpty(stringToDecode)) {
            return "";
        }

        if (stringToDecode.contains("+")) {
            StringBuilder outBuilder = new StringBuilder();

            int startDex = 0;

            for (int m = 0; m < stringToDecode.length(); m++) {
                if (stringToDecode.charAt(m) == '+') {
                    if (m > startDex) {
                        outBuilder.append(decode(stringToDecode.substring(startDex, m)));
                    }

                    outBuilder.append("+");
                    startDex = m + 1;
                }
            }

            if (startDex != stringToDecode.length()) {
                outBuilder.append(decode(stringToDecode.substring(startDex)));
            }

            return outBuilder.toString();
        } else {
            return decode(stringToDecode);
        }
    }

    /*
     * Helper method to reduce duplicate calls of URLDecoder.decode
     */
    private static String decode(final String stringToDecode) {
        try {
            return URLDecoder.decode(stringToDecode, UTF8_CHARSET);
        } catch (UnsupportedEncodingException ex) {
            throw new RuntimeException(ex);
        }
    }

    /**
     * Performs a safe encoding of the specified string, taking care to insert %20 for each space character instead of
     * inserting the {@code +} character.
     *
     * @param stringToEncode String value to encode
     * @return the encoded string value
     * @throws RuntimeException If the UTF-8 charset isn't supported
     */
    public static String urlEncode(final String stringToEncode) {
        if (stringToEncode == null) {
            return null;
        }

        if (stringToEncode.isEmpty()) {
            return "";
        }

        if (stringToEncode.contains(" ")) {
            StringBuilder outBuilder = new StringBuilder();

            int startDex = 0;
            for (int m = 0; m < stringToEncode.length(); m++) {
                if (stringToEncode.charAt(m) == ' ') {
                    if (m > startDex) {
                        outBuilder.append(encode(stringToEncode.substring(startDex, m)));
                    }

                    outBuilder.append("%20");
                    startDex = m + 1;
                }
            }

            if (startDex != stringToEncode.length()) {
                outBuilder.append(encode(stringToEncode.substring(startDex)));
            }

            return outBuilder.toString();
        } else {
            return encode(stringToEncode);
        }
    }

    /*
     * Helper method to reduce duplicate calls of URLEncoder.encode
     */
    private static String encode(final String stringToEncode) {
        try {
            return URLEncoder.encode(stringToEncode, UTF8_CHARSET);
        } catch (UnsupportedEncodingException ex) {
            throw new RuntimeException(ex);
        }
    }

<<<<<<< HEAD
    public static TableServiceProperties toTableServiceProperties(
        com.azure.data.tables.implementation.models.TableServiceProperties tableServiceProperties) {

        if (tableServiceProperties == null) {
            return null;
        }

        return new TableServiceProperties()
            .setLogging(toTableServiceLogging(tableServiceProperties.getLogging()))
            .setHourMetrics(toTableServiceMetrics(tableServiceProperties.getHourMetrics()))
            .setMinuteMetrics(toTableServiceMetrics(tableServiceProperties.getMinuteMetrics()))
            .setCorsRules(tableServiceProperties.getCors().stream().map(TableUtils::toTablesServiceCorsRule)
                .collect(Collectors.toList()));
    }

    static TableServiceRetentionPolicy toTableServiceRetentionPolicy(RetentionPolicy retentionPolicy) {
        if (retentionPolicy == null) {
            return null;
        }

        return new TableServiceRetentionPolicy()
            .setEnabled(retentionPolicy.isEnabled())
            .setDaysToRetain(retentionPolicy.getDays());
    }

    static TableServiceMetrics toTableServiceMetrics(Metrics metrics) {
        if (metrics == null) {
            return null;
        }

        return new TableServiceMetrics()
            .setVersion(metrics.getVersion())
            .setEnabled(metrics.isEnabled())
            .setIncludeApis(metrics.isIncludeAPIs())
            .setRetentionPolicy(toTableServiceRetentionPolicy(metrics.getRetentionPolicy()));
    }

    static TableServiceCorsRule toTablesServiceCorsRule(CorsRule corsRule) {
        if (corsRule == null) {
            return null;
        }

        return new TableServiceCorsRule()
            .setAllowedOrigins(corsRule.getAllowedOrigins())
            .setAllowedMethods(corsRule.getAllowedMethods())
            .setAllowedHeaders(corsRule.getAllowedHeaders())
            .setExposedHeaders(corsRule.getExposedHeaders())
            .setMaxAgeInSeconds(corsRule.getMaxAgeInSeconds());
    }

    static TableServiceLogging toTableServiceLogging(Logging logging) {
        if (logging == null) {
            return null;
        }

        return new TableServiceLogging()
            .setAnalyticsVersion(logging.getVersion())
            .setDeleteLogged(logging.isDelete())
            .setReadLogged(logging.isRead())
            .setWriteLogged(logging.isWrite())
            .setRetentionPolicy(toTableServiceRetentionPolicy(logging.getRetentionPolicy()));
    }

    public static com.azure.data.tables.implementation.models.TableServiceProperties toImplTableServiceProperties(
        TableServiceProperties tableServiceProperties) {

        return new com.azure.data.tables.implementation.models.TableServiceProperties()
            .setLogging(toLogging(tableServiceProperties.getLogging()))
            .setHourMetrics(toMetrics(tableServiceProperties.getHourMetrics()))
            .setMinuteMetrics(toMetrics(tableServiceProperties.getMinuteMetrics()))
            .setCors(tableServiceProperties.getCorsRules() == null ? null
                : tableServiceProperties.getCorsRules().stream()
                .map(TableUtils::toCorsRule)
                .collect(Collectors.toList()));
    }

    static Logging toLogging(TableServiceLogging tableServiceLogging) {
        if (tableServiceLogging == null) {
            return null;
        }

        return new Logging()
            .setVersion(tableServiceLogging.getAnalyticsVersion())
            .setDelete(tableServiceLogging.isDeleteLogged())
            .setRead(tableServiceLogging.isReadLogged())
            .setWrite(tableServiceLogging.isWriteLogged())
            .setRetentionPolicy(toRetentionPolicy(tableServiceLogging.getRetentionPolicy()));
    }

    static RetentionPolicy toRetentionPolicy(TableServiceRetentionPolicy tableServiceRetentionPolicy) {
        if (tableServiceRetentionPolicy == null) {
            return null;
        }

        return new RetentionPolicy()
            .setEnabled(tableServiceRetentionPolicy.isEnabled())
            .setDays(tableServiceRetentionPolicy.getDaysToRetain());
    }

    static Metrics toMetrics(TableServiceMetrics tableServiceMetrics) {
        if (tableServiceMetrics == null) {
            return null;
        }

        return new Metrics()
            .setVersion(tableServiceMetrics.getVersion())
            .setEnabled(tableServiceMetrics.isEnabled())
            .setIncludeAPIs(tableServiceMetrics.isIncludeApis())
            .setRetentionPolicy(toRetentionPolicy(tableServiceMetrics.getTableServiceRetentionPolicy()));
    }

    static CorsRule toCorsRule(TableServiceCorsRule corsRule) {
        if (corsRule == null) {
            return null;
        }

        return new CorsRule()
            .setAllowedOrigins(corsRule.getAllowedOrigins())
            .setAllowedMethods(corsRule.getAllowedMethods())
            .setAllowedHeaders(corsRule.getAllowedHeaders())
            .setExposedHeaders(corsRule.getExposedHeaders())
            .setMaxAgeInSeconds(corsRule.getMaxAgeInSeconds());
    }

    public static TableServiceStatistics toTableServiceStatistics(TableServiceStats tableServiceStats) {
        if (tableServiceStats == null) {
            return null;
        }

        return new TableServiceStatistics(toTableServiceGeoReplication(tableServiceStats.getGeoReplication()));
    }

    static TableServiceGeoReplication toTableServiceGeoReplication(GeoReplication geoReplication) {
        if (geoReplication == null) {
            return null;
        }

        return new TableServiceGeoReplication(
            TableServiceGeoReplicationStatus.fromString(geoReplication.getStatus().toString()),
            geoReplication.getLastSyncTime());
=======
    public static ExecutorService getThreadPoolWithShutdownHook() {
        return CoreUtils.addShutdownHookSafely(Executors.newCachedThreadPool(),
            Duration.ofSeconds(THREADPOOL_SHUTDOWN_HOOK_TIMEOUT_SECONDS));
>>>>>>> 39829bcd
    }

    // Single quotes in OData queries should be escaped by using two consecutive single quotes characters.
    // Source: http://docs.oasis-open.org/odata/odata/v4.01/odata-v4.01-part2-url-conventions.html#sec_URLSyntax.
    public static String escapeSingleQuotes(String input) {
        if (input == null) {
            return null;
        }

        return input.replace("'", "''");
    }

    public static Exception interpretException(Exception ex) {
        Throwable exception = ex;
        if (exception instanceof ExecutionException) {
            exception = exception.getCause();
        }
        Throwable cause = exception.getCause();
        if (cause instanceof TableTransactionFailedException) {
            return (TableTransactionFailedException) cause;
        } else {
            return (Exception) mapThrowableToTableServiceException(exception);
        }
    }

    public static String[] getKeysFromToken(String token) {
        String[] split = token.split(DELIMITER_CONTINUATION_TOKEN, 2);
        String[] keys = new String[2];
        if (split.length == 0) {
            throw new RuntimeException("Split done incorrectly, must have partition key. Token: " + token);
        } else if (split.length == 2) {
            keys[0] = split[0];
            keys[1] = split[1];
        } else {
            keys[0] = split[0];
            keys[1] = null;
        }
        return keys;
    }

    public static <T> Response<T> callWithOptionalTimeout(Supplier<Response<T>> callable, Duration timeout,
        ClientLogger logger) {
        return callWithOptionalTimeout(callable, timeout, logger, false);
    }

    public static <T> Response<T> callWithOptionalTimeout(Supplier<Response<T>> callable, Duration timeout,
        ClientLogger logger, boolean skip409Logging) {
        try {
            return callHandler(callable, timeout, logger);
        } catch (Throwable thrown) {
            Throwable exception = mapThrowableToTableServiceException(thrown);
            if (exception instanceof TableServiceException) {
                TableServiceException e = (TableServiceException) exception;
                if (skip409Logging && e.getResponse() != null && e.getResponse().getStatusCode() == 409) {
                    // return empty response
                    HttpResponse resp = ((TableServiceException) exception).getResponse();
                    return new SimpleResponse<>(resp.getRequest(), resp.getStatusCode(), resp.getHeaders(), null);
                }
            }

            throw logger.logExceptionAsError((RuntimeException) exception);
        }
    }

    public static <T> PagedIterable<T> callIterableWithOptionalTimeout(Supplier<PagedIterable<T>> callable,
        Duration timeout, ClientLogger logger) {
        try {
            return callHandler(callable, timeout, logger);
        } catch (Exception thrown) {
            Throwable exception = mapThrowableToTableServiceException(thrown);
            throw logger.logExceptionAsError((RuntimeException) exception);
        }
    }

    /**
     * Checks whether the timeout exists (is not null and has a positive duration).
     *
     * @param timeout The timeout to check.
     * @return Whether the timeout exists (is not null and has a positive duration).
     */
    public static boolean hasTimeout(Duration timeout) {
        return timeout != null && (timeout.getSeconds() | timeout.getNano()) > 0;
    }

    private static <T> T callHandler(Supplier<T> callable, Duration timeout, ClientLogger logger) throws Exception {
        try {
            return hasTimeout(timeout)
                ? getResultWithTimeout(SharedExecutorService.getInstance().submit(callable::get), timeout)
                : callable.get();
        } catch (ExecutionException | InterruptedException | TimeoutException ex) {

            if (ex instanceof ExecutionException) {
                Throwable cause = ex.getCause();
                throw (Exception) mapThrowableToTableServiceException(cause);
            } else {
                throw logger.logExceptionAsError(new RuntimeException(ex));
            }
        }
    }
}<|MERGE_RESOLUTION|>--- conflicted
+++ resolved
@@ -296,154 +296,6 @@
         }
     }
 
-<<<<<<< HEAD
-    public static TableServiceProperties toTableServiceProperties(
-        com.azure.data.tables.implementation.models.TableServiceProperties tableServiceProperties) {
-
-        if (tableServiceProperties == null) {
-            return null;
-        }
-
-        return new TableServiceProperties()
-            .setLogging(toTableServiceLogging(tableServiceProperties.getLogging()))
-            .setHourMetrics(toTableServiceMetrics(tableServiceProperties.getHourMetrics()))
-            .setMinuteMetrics(toTableServiceMetrics(tableServiceProperties.getMinuteMetrics()))
-            .setCorsRules(tableServiceProperties.getCors().stream().map(TableUtils::toTablesServiceCorsRule)
-                .collect(Collectors.toList()));
-    }
-
-    static TableServiceRetentionPolicy toTableServiceRetentionPolicy(RetentionPolicy retentionPolicy) {
-        if (retentionPolicy == null) {
-            return null;
-        }
-
-        return new TableServiceRetentionPolicy()
-            .setEnabled(retentionPolicy.isEnabled())
-            .setDaysToRetain(retentionPolicy.getDays());
-    }
-
-    static TableServiceMetrics toTableServiceMetrics(Metrics metrics) {
-        if (metrics == null) {
-            return null;
-        }
-
-        return new TableServiceMetrics()
-            .setVersion(metrics.getVersion())
-            .setEnabled(metrics.isEnabled())
-            .setIncludeApis(metrics.isIncludeAPIs())
-            .setRetentionPolicy(toTableServiceRetentionPolicy(metrics.getRetentionPolicy()));
-    }
-
-    static TableServiceCorsRule toTablesServiceCorsRule(CorsRule corsRule) {
-        if (corsRule == null) {
-            return null;
-        }
-
-        return new TableServiceCorsRule()
-            .setAllowedOrigins(corsRule.getAllowedOrigins())
-            .setAllowedMethods(corsRule.getAllowedMethods())
-            .setAllowedHeaders(corsRule.getAllowedHeaders())
-            .setExposedHeaders(corsRule.getExposedHeaders())
-            .setMaxAgeInSeconds(corsRule.getMaxAgeInSeconds());
-    }
-
-    static TableServiceLogging toTableServiceLogging(Logging logging) {
-        if (logging == null) {
-            return null;
-        }
-
-        return new TableServiceLogging()
-            .setAnalyticsVersion(logging.getVersion())
-            .setDeleteLogged(logging.isDelete())
-            .setReadLogged(logging.isRead())
-            .setWriteLogged(logging.isWrite())
-            .setRetentionPolicy(toTableServiceRetentionPolicy(logging.getRetentionPolicy()));
-    }
-
-    public static com.azure.data.tables.implementation.models.TableServiceProperties toImplTableServiceProperties(
-        TableServiceProperties tableServiceProperties) {
-
-        return new com.azure.data.tables.implementation.models.TableServiceProperties()
-            .setLogging(toLogging(tableServiceProperties.getLogging()))
-            .setHourMetrics(toMetrics(tableServiceProperties.getHourMetrics()))
-            .setMinuteMetrics(toMetrics(tableServiceProperties.getMinuteMetrics()))
-            .setCors(tableServiceProperties.getCorsRules() == null ? null
-                : tableServiceProperties.getCorsRules().stream()
-                .map(TableUtils::toCorsRule)
-                .collect(Collectors.toList()));
-    }
-
-    static Logging toLogging(TableServiceLogging tableServiceLogging) {
-        if (tableServiceLogging == null) {
-            return null;
-        }
-
-        return new Logging()
-            .setVersion(tableServiceLogging.getAnalyticsVersion())
-            .setDelete(tableServiceLogging.isDeleteLogged())
-            .setRead(tableServiceLogging.isReadLogged())
-            .setWrite(tableServiceLogging.isWriteLogged())
-            .setRetentionPolicy(toRetentionPolicy(tableServiceLogging.getRetentionPolicy()));
-    }
-
-    static RetentionPolicy toRetentionPolicy(TableServiceRetentionPolicy tableServiceRetentionPolicy) {
-        if (tableServiceRetentionPolicy == null) {
-            return null;
-        }
-
-        return new RetentionPolicy()
-            .setEnabled(tableServiceRetentionPolicy.isEnabled())
-            .setDays(tableServiceRetentionPolicy.getDaysToRetain());
-    }
-
-    static Metrics toMetrics(TableServiceMetrics tableServiceMetrics) {
-        if (tableServiceMetrics == null) {
-            return null;
-        }
-
-        return new Metrics()
-            .setVersion(tableServiceMetrics.getVersion())
-            .setEnabled(tableServiceMetrics.isEnabled())
-            .setIncludeAPIs(tableServiceMetrics.isIncludeApis())
-            .setRetentionPolicy(toRetentionPolicy(tableServiceMetrics.getTableServiceRetentionPolicy()));
-    }
-
-    static CorsRule toCorsRule(TableServiceCorsRule corsRule) {
-        if (corsRule == null) {
-            return null;
-        }
-
-        return new CorsRule()
-            .setAllowedOrigins(corsRule.getAllowedOrigins())
-            .setAllowedMethods(corsRule.getAllowedMethods())
-            .setAllowedHeaders(corsRule.getAllowedHeaders())
-            .setExposedHeaders(corsRule.getExposedHeaders())
-            .setMaxAgeInSeconds(corsRule.getMaxAgeInSeconds());
-    }
-
-    public static TableServiceStatistics toTableServiceStatistics(TableServiceStats tableServiceStats) {
-        if (tableServiceStats == null) {
-            return null;
-        }
-
-        return new TableServiceStatistics(toTableServiceGeoReplication(tableServiceStats.getGeoReplication()));
-    }
-
-    static TableServiceGeoReplication toTableServiceGeoReplication(GeoReplication geoReplication) {
-        if (geoReplication == null) {
-            return null;
-        }
-
-        return new TableServiceGeoReplication(
-            TableServiceGeoReplicationStatus.fromString(geoReplication.getStatus().toString()),
-            geoReplication.getLastSyncTime());
-=======
-    public static ExecutorService getThreadPoolWithShutdownHook() {
-        return CoreUtils.addShutdownHookSafely(Executors.newCachedThreadPool(),
-            Duration.ofSeconds(THREADPOOL_SHUTDOWN_HOOK_TIMEOUT_SECONDS));
->>>>>>> 39829bcd
-    }
-
     // Single quotes in OData queries should be escaped by using two consecutive single quotes characters.
     // Source: http://docs.oasis-open.org/odata/odata/v4.01/odata-v4.01-part2-url-conventions.html#sec_URLSyntax.
     public static String escapeSingleQuotes(String input) {
@@ -516,13 +368,20 @@
         }
     }
 
+    public static <T> T requestWithOptionalTimeout(Supplier<T> request, Duration timeout)
+        throws ExecutionException, InterruptedException, TimeoutException {
+        return hasTimeout(timeout)
+            ? getResultWithTimeout(SharedExecutorService.getInstance().submit(request::get), timeout)
+            : request.get();
+    }
+
     /**
      * Checks whether the timeout exists (is not null and has a positive duration).
      *
      * @param timeout The timeout to check.
      * @return Whether the timeout exists (is not null and has a positive duration).
      */
-    public static boolean hasTimeout(Duration timeout) {
+    private static boolean hasTimeout(Duration timeout) {
         return timeout != null && (timeout.getSeconds() | timeout.getNano()) > 0;
     }
 
