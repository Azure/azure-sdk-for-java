--- conflicted
+++ resolved
@@ -15,14 +15,10 @@
 import com.azure.data.tables.implementation.models.TableProperties;
 import com.azure.data.tables.models.ListTablesOptions;
 import com.azure.data.tables.models.TableItem;
-<<<<<<< HEAD
-import com.azure.data.tables.models.TableServiceErrorException;
+import com.azure.data.tables.models.TableServiceException;
 import com.azure.data.tables.models.TableServiceProperties;
 import com.azure.data.tables.models.TableServiceStatistics;
-=======
-import com.azure.data.tables.models.TableServiceException;
 import reactor.core.publisher.Mono;
->>>>>>> fd4773ae
 
 import java.time.Duration;
 
@@ -237,7 +233,6 @@
     public PagedIterable<TableItem> listTables(ListTablesOptions options, Duration timeout, Context context) {
         return new PagedIterable<>(applyOptionalTimeout(client.listTables(options, context), timeout));
     }
-<<<<<<< HEAD
 
     /**
      * Gets the properties of an account's Table service, including properties for Analytics and CORS (Cross-Origin
@@ -315,6 +310,4 @@
     public Response<TableServiceStatistics> getStatisticsWithResponse(Duration timeout, Context context) {
         return blockWithOptionalTimeout(client.getStatisticsWithResponse(context), timeout);
     }
-=======
->>>>>>> fd4773ae
 }