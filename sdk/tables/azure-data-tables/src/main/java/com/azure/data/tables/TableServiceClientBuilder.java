// Copyright (c) Microsoft Corporation. All rights reserved.
// Licensed under the MIT License.
package com.azure.data.tables;

import com.azure.core.annotation.ServiceClientBuilder;
import com.azure.core.credential.AzureSasCredential;
import com.azure.core.credential.TokenCredential;
import com.azure.core.http.HttpClient;
import com.azure.core.http.HttpPipeline;
import com.azure.core.http.policy.HttpLogDetailLevel;
import com.azure.core.http.policy.HttpLogOptions;
import com.azure.core.http.policy.HttpPipelinePolicy;
import com.azure.core.util.Configuration;
import com.azure.core.util.logging.ClientLogger;
import com.azure.core.util.serializer.JacksonAdapter;
import com.azure.core.util.serializer.SerializerAdapter;
import com.azure.storage.common.implementation.connectionstring.StorageAuthenticationSettings;
import com.azure.storage.common.implementation.connectionstring.StorageConnectionString;
import com.azure.storage.common.implementation.connectionstring.StorageEndpoint;
import com.azure.storage.common.policy.RequestRetryOptions;
import java.net.MalformedURLException;
import java.net.URL;
import java.util.ArrayList;
import java.util.List;
import java.util.Objects;

/**
 * This class provides a fluent builder API to help aid the configuration and instantiation of
 * {@link TableServiceClient} and {@link TableServiceAsyncClient} objects. Call {@link #buildClient()} or
 * {@link #buildAsyncClient()}, respectively, to construct an instance of the desired client.
 */
@ServiceClientBuilder(serviceClients = {TableServiceClient.class, TableServiceAsyncClient.class})
public class TableServiceClientBuilder {
    private final ClientLogger logger = new ClientLogger(TableServiceClientBuilder.class);
    private final SerializerAdapter serializerAdapter = JacksonAdapter.createDefaultSerializerAdapter();
    private final List<HttpPipelinePolicy> policies;
    private Configuration configuration;
    private String endpoint;
    private HttpClient httpClient;
    private HttpLogOptions httpLogOptions;
    private TablesServiceVersion version;
    private TokenCredential tokenCredential;
    private HttpPipeline httpPipeline;
    private TablesSharedKeyCredential tablesSharedKeyCredential;
<<<<<<< HEAD
    private SasTokenCredential sasTokenCredential;
=======
    private AzureSasCredential azureSasCredential;
    private String sasToken;
>>>>>>> 6f033d77
    private RequestRetryOptions retryOptions = new RequestRetryOptions();

    /**
     * Creates a builder instance that is able to configure and construct {@link TableServiceClient} and
     * {@link TableServiceAsyncClient} objects.
     */
    public TableServiceClientBuilder() {
        policies = new ArrayList<>();
        httpLogOptions = new HttpLogOptions();
    }

    /**
     * Creates a {@link TableServiceClient} based on options set in the builder.
     *
     * @return A {@link TableServiceClient} created from the configurations in this builder.
     * @throws IllegalStateException If multiple credentials have been specified.
     */
    public TableServiceClient buildClient() {
        return new TableServiceClient(buildAsyncClient());
    }

    /**
     * Creates a {@link TableServiceAsyncClient} based on options set in the builder.
     *
     * @return A {@link TableServiceAsyncClient} created from the configurations in this builder.
     * @throws IllegalStateException If multiple credentials have been specified.
     */
    public TableServiceAsyncClient buildAsyncClient() {

        TablesServiceVersion serviceVersion = version != null ? version : TablesServiceVersion.getLatest();

        HttpPipeline pipeline = (httpPipeline != null) ? httpPipeline : BuilderHelper.buildPipeline(
<<<<<<< HEAD
            tablesSharedKeyCredential, tokenCredential, sasTokenCredential, endpoint, retryOptions, httpLogOptions,
=======
            tablesSharedKeyCredential, tokenCredential, azureSasCredential, sasToken,
            endpoint, retryOptions, httpLogOptions,
>>>>>>> 6f033d77
            httpClient, policies, configuration, logger);

        return new TableServiceAsyncClient(pipeline, endpoint, serviceVersion, serializerAdapter);
    }

    /**
     * Sets the connection string to connect to the service.
     *
     * @param connectionString Connection string of the storage or CosmosDB table API account.
     * @return The updated {@code TableServiceClientBuilder}.
     * @throws IllegalArgumentException if {@code connectionString} isn't a valid connection string.
     */
    public TableServiceClientBuilder connectionString(String connectionString) {
        StorageConnectionString storageConnectionString
            = StorageConnectionString.create(connectionString, logger);
        StorageEndpoint endpoint = storageConnectionString.getTableEndpoint();
        if (endpoint == null || endpoint.getPrimaryUri() == null) {
            throw logger
                .logExceptionAsError(new IllegalArgumentException(
                    "connectionString missing required settings to derive tables service endpoint."));
        }
        this.endpoint(endpoint.getPrimaryUri());
        StorageAuthenticationSettings authSettings = storageConnectionString.getStorageAuthSettings();
        if (authSettings.getType() == StorageAuthenticationSettings.Type.ACCOUNT_NAME_KEY) {
            this.credential(new TablesSharedKeyCredential(authSettings.getAccount().getName(),
                authSettings.getAccount().getAccessKey()));
        } else if (authSettings.getType() == StorageAuthenticationSettings.Type.SAS_TOKEN) {
            this.sasToken(authSettings.getSasToken());
        }
        return this;
    }

    /**
     * Sets the service endpoint.
     *
     * @param endpoint The URL of the storage or CosmosDB table API account endpoint.
     * @return The updated {@code TableServiceClientBuilder}.
     * @throws IllegalArgumentException if {@code endpoint} isn't a valid URL.
     */
    public TableServiceClientBuilder endpoint(String endpoint) {
        try {
            new URL(endpoint);
        } catch (MalformedURLException ex) {
            throw logger.logExceptionAsWarning(new IllegalArgumentException("'endpoint' must be a valid URL"));
        }
        this.endpoint = endpoint;
        return this;
    }

    /**
     * Sets the {@link HttpPipeline} to use for the service client. If {@code pipeline} is set, all other settings are
     * ignored, aside from {@code endpoint}.
     *
     * @param pipeline {@link HttpPipeline} to use for sending service requests and receiving responses.
     * @return The updated {@code TableServiceClientBuilder}.
     */
    public TableServiceClientBuilder pipeline(HttpPipeline pipeline) {
        if (this.httpPipeline != null && pipeline == null) {
            logger.info("HttpPipeline is being set to 'null' when it was previously configured.");
        }

        this.httpPipeline = pipeline;
        return this;
    }

    /**
     * Sets the configuration object used to retrieve environment configuration values during building of the client.
     *
     * The default configuration store is a clone of the {@link Configuration#getGlobalConfiguration() global
     * configuration store}, use {@link Configuration#NONE} to bypass using configuration settings during construction.
     *
     * @param configuration Configuration store used to retrieve environment configurations.
     * @return The updated {@code TableServiceClientBuilder}.
     */
    public TableServiceClientBuilder configuration(Configuration configuration) {
        this.configuration = configuration;
        return this;
    }

    /**
     * Sets the SAS token used to authorize requests sent to the service.
     *
     * @param sasToken The SAS token to use for authenticating requests.
     * @return The updated {@code TableServiceClientBuilder}.
     * @throws NullPointerException if {@code sasToken} is {@code null}.
     */
    public TableServiceClientBuilder sasToken(String sasToken) {
<<<<<<< HEAD
        this.sasTokenCredential = new SasTokenCredential(Objects.requireNonNull(sasToken,
            "'sasToken' cannot be null."));
=======
        this.sasToken = Objects.requireNonNull(sasToken,
            "'sasToken' cannot be null.");
>>>>>>> 6f033d77
        this.tablesSharedKeyCredential = null;
        this.tokenCredential = null;
        return this;
    }

    /**
<<<<<<< HEAD
=======
     * Sets the {@link AzureSasCredential} used to authorize requests sent to the service.
     *
     * @param credential {@link AzureSasCredential} used to authorize requests sent to the service.
     * @return The updated {@code TableServiceClientBuilder}.
     * @throws NullPointerException if {@code credential} is {@code null}.
     */
    public TableServiceClientBuilder credential(AzureSasCredential credential) {
        this.azureSasCredential = Objects.requireNonNull(credential,
            "'sasToken' cannot be null.");
        return this;
    }

    /**
>>>>>>> 6f033d77
     * Sets the {@link TablesSharedKeyCredential} used to authorize requests sent to the service.
     *
     * @param credential {@link TablesSharedKeyCredential} used to authorize requests sent to the service.
     * @return The updated {@code TableServiceClientBuilder}.
     * @throws NullPointerException if {@code credential} is {@code null}.
     */
    public TableServiceClientBuilder credential(TablesSharedKeyCredential credential) {
        this.tablesSharedKeyCredential = Objects.requireNonNull(credential, "credential cannot be null.");
        this.tokenCredential = null;
<<<<<<< HEAD
        this.sasTokenCredential = null;
=======
        this.sasToken = null;
>>>>>>> 6f033d77
        return this;
    }

    /**
     * Sets the {@link TokenCredential} used to authorize requests sent to the service.
     *
     * @param credential {@link TokenCredential} used to authorize requests sent to the service.
     * @return The updated {@code TableServiceClientBuilder}.
     * @throws NullPointerException if {@code credential} is {@code null}.
     */
    public TableServiceClientBuilder credential(TokenCredential credential) {
        this.tokenCredential = Objects.requireNonNull(credential, "'credential' cannot be null.");
        this.tablesSharedKeyCredential = null;
<<<<<<< HEAD
        this.sasTokenCredential = null;
=======
        this.sasToken = null;
>>>>>>> 6f033d77
        return this;
    }

    /**
     * Sets the {@link HttpClient} to use for sending and receiving requests to and from the service.
     *
     * @param httpClient The {@link HttpClient} to use for requests.
     * @return The updated {@code TableServiceClientBuilder}.
     */
    public TableServiceClientBuilder httpClient(HttpClient httpClient) {
        if (this.httpClient != null && httpClient == null) {
            logger.error("'httpClient' is being set to 'null' when it was previously configured.");
        }
        this.httpClient = httpClient;
        return this;
    }

    /**
     * Sets the logging configuration to use when sending and receiving requests to and from the service.
     *
     * If a {@code logLevel} is not provided, default value of {@link HttpLogDetailLevel#NONE} is set.
     *
     * @param logOptions The logging configuration to use when sending and receiving requests to and from the service.
     * @return The updated {@code TableServiceClientBuilder}.
     * @throws NullPointerException if {@code logOptions} is {@code null}.
     */
    public TableServiceClientBuilder httpLogOptions(HttpLogOptions logOptions) {
        this.httpLogOptions = Objects.requireNonNull(logOptions, "'logOptions' cannot be null.");
        return this;
    }

    /**
     * Adds a pipeline policy to apply on each request sent. The policy will be added after the retry policy. If
     * the method is called multiple times, all policies will be added and their order preserved.
     *
     * @param pipelinePolicy A pipeline policy
     * @return The updated {@code TableServiceClientBuilder}.
     * @throws NullPointerException if {@code pipelinePolicy} is {@code null}.
     */
    public TableServiceClientBuilder addPolicy(HttpPipelinePolicy pipelinePolicy) {
        this.policies.add(Objects.requireNonNull(pipelinePolicy, "'pipelinePolicy' cannot be null"));
        return this;
    }

    /**
     * Sets the {@link TablesServiceVersion} that is used when making API requests.
     *
     * If a service version is not provided, the service version that will be used will be the latest known service
     * version based on the version of the client library being used. If no service version is specified, updating to a
     * newer version of the client library will have the result of potentially moving to a newer service version.
     *
     * Targeting a specific service version may also mean that the service will return an error for newer APIs.
     *
     * @param version The {@link TablesServiceVersion} of the service to be used when making requests.
     * @return The updated {@code TableServiceClientBuilder}.
     */
    public TableServiceClientBuilder serviceVersion(TablesServiceVersion version) {
        this.version = version;
        return this;
    }

    /**
     * Sets the request retry options for all the requests made through the client.
     *
     * @param retryOptions {@link RequestRetryOptions}.
     * @return The updated {@code TableServiceClientBuilder}.
     * @throws NullPointerException if {@code retryOptions} is {@code null}.
     */
    public TableServiceClientBuilder retryOptions(RequestRetryOptions retryOptions) {
        this.retryOptions = Objects.requireNonNull(retryOptions, "'retryOptions' cannot be null.");
        return this;
    }
}<|MERGE_RESOLUTION|>--- conflicted
+++ resolved
@@ -42,12 +42,8 @@
     private TokenCredential tokenCredential;
     private HttpPipeline httpPipeline;
     private TablesSharedKeyCredential tablesSharedKeyCredential;
-<<<<<<< HEAD
-    private SasTokenCredential sasTokenCredential;
-=======
     private AzureSasCredential azureSasCredential;
     private String sasToken;
->>>>>>> 6f033d77
     private RequestRetryOptions retryOptions = new RequestRetryOptions();
 
     /**
@@ -80,12 +76,8 @@
         TablesServiceVersion serviceVersion = version != null ? version : TablesServiceVersion.getLatest();
 
         HttpPipeline pipeline = (httpPipeline != null) ? httpPipeline : BuilderHelper.buildPipeline(
-<<<<<<< HEAD
-            tablesSharedKeyCredential, tokenCredential, sasTokenCredential, endpoint, retryOptions, httpLogOptions,
-=======
             tablesSharedKeyCredential, tokenCredential, azureSasCredential, sasToken,
             endpoint, retryOptions, httpLogOptions,
->>>>>>> 6f033d77
             httpClient, policies, configuration, logger);
 
         return new TableServiceAsyncClient(pipeline, endpoint, serviceVersion, serializerAdapter);
@@ -173,21 +165,14 @@
      * @throws NullPointerException if {@code sasToken} is {@code null}.
      */
     public TableServiceClientBuilder sasToken(String sasToken) {
-<<<<<<< HEAD
-        this.sasTokenCredential = new SasTokenCredential(Objects.requireNonNull(sasToken,
-            "'sasToken' cannot be null."));
-=======
         this.sasToken = Objects.requireNonNull(sasToken,
             "'sasToken' cannot be null.");
->>>>>>> 6f033d77
         this.tablesSharedKeyCredential = null;
         this.tokenCredential = null;
         return this;
     }
 
     /**
-<<<<<<< HEAD
-=======
      * Sets the {@link AzureSasCredential} used to authorize requests sent to the service.
      *
      * @param credential {@link AzureSasCredential} used to authorize requests sent to the service.
@@ -201,7 +186,6 @@
     }
 
     /**
->>>>>>> 6f033d77
      * Sets the {@link TablesSharedKeyCredential} used to authorize requests sent to the service.
      *
      * @param credential {@link TablesSharedKeyCredential} used to authorize requests sent to the service.
@@ -211,11 +195,7 @@
     public TableServiceClientBuilder credential(TablesSharedKeyCredential credential) {
         this.tablesSharedKeyCredential = Objects.requireNonNull(credential, "credential cannot be null.");
         this.tokenCredential = null;
-<<<<<<< HEAD
-        this.sasTokenCredential = null;
-=======
         this.sasToken = null;
->>>>>>> 6f033d77
         return this;
     }
 
@@ -229,11 +209,7 @@
     public TableServiceClientBuilder credential(TokenCredential credential) {
         this.tokenCredential = Objects.requireNonNull(credential, "'credential' cannot be null.");
         this.tablesSharedKeyCredential = null;
-<<<<<<< HEAD
-        this.sasTokenCredential = null;
-=======
         this.sasToken = null;
->>>>>>> 6f033d77
         return this;
     }
 
