// Copyright (c) Microsoft Corporation. All rights reserved.
// Licensed under the MIT License.
package com.azure.data.tables;

import com.azure.core.annotation.ServiceClientBuilder;
import com.azure.core.credential.AzureNamedKeyCredential;
import com.azure.core.credential.AzureSasCredential;
import com.azure.core.http.HttpClient;
import com.azure.core.http.HttpPipeline;
import com.azure.core.http.HttpPipelinePosition;
import com.azure.core.http.policy.HttpLogDetailLevel;
import com.azure.core.http.policy.HttpLogOptions;
import com.azure.core.http.policy.HttpPipelinePolicy;
import com.azure.core.http.policy.RetryPolicy;
import com.azure.core.util.ClientOptions;
import com.azure.core.util.Configuration;
import com.azure.core.util.logging.ClientLogger;
import com.azure.core.util.serializer.JacksonAdapter;
import com.azure.core.util.serializer.SerializerAdapter;
<<<<<<< HEAD
import com.azure.data.tables.implementation.StorageAuthenticationSettings;
import com.azure.data.tables.implementation.StorageConnectionString;
import com.azure.data.tables.implementation.StorageEndpoint;
=======
import com.azure.storage.common.implementation.connectionstring.StorageAuthenticationSettings;
import com.azure.storage.common.implementation.connectionstring.StorageConnectionString;
import com.azure.storage.common.implementation.connectionstring.StorageEndpoint;
>>>>>>> 8221a12d

import java.net.MalformedURLException;
import java.net.URL;
import java.util.ArrayList;
import java.util.List;

/**
 * This class provides a fluent builder API to help aid the configuration and instantiation of
 * {@link TableServiceClient} and {@link TableServiceAsyncClient} objects. Call {@link #buildClient()} or
 * {@link #buildAsyncClient()}, respectively, to construct an instance of the desired client.
 */
@ServiceClientBuilder(serviceClients = {TableServiceClient.class, TableServiceAsyncClient.class})
public final class TableServiceClientBuilder {
    private final ClientLogger logger = new ClientLogger(TableServiceClientBuilder.class);
    private final SerializerAdapter serializerAdapter = JacksonAdapter.createDefaultSerializerAdapter();
    private final List<HttpPipelinePolicy> perCallPolicies = new ArrayList<>();
    private final List<HttpPipelinePolicy> perRetryPolicies = new ArrayList<>();
    private Configuration configuration;
    private String endpoint;
    private HttpClient httpClient;
    private HttpLogOptions httpLogOptions;
    private ClientOptions clientOptions;
    private TableServiceVersion version;
    private HttpPipeline httpPipeline;
    private AzureNamedKeyCredential azureNamedKeyCredential;
    private AzureSasCredential azureSasCredential;
    private String sasToken;
    private RetryPolicy retryPolicy;

    /**
     * Creates a builder instance that is able to configure and construct {@link TableServiceClient} and
     * {@link TableServiceAsyncClient} objects.
     */
    public TableServiceClientBuilder() {
    }

    /**
     * Creates a {@link TableServiceClient} based on options set in the builder.
     *
     * @return A {@link TableServiceClient} created from the configurations in this builder.
     *
     * @throws IllegalStateException If multiple credentials have been specified.
     */
    public TableServiceClient buildClient() {
        return new TableServiceClient(buildAsyncClient());
    }

    /**
     * Creates a {@link TableServiceAsyncClient} based on options set in the builder.
     *
     * @return A {@link TableServiceAsyncClient} created from the configurations in this builder.
     *
     * @throws IllegalStateException If multiple credentials have been specified.
     */
    public TableServiceAsyncClient buildAsyncClient() {
        TableServiceVersion serviceVersion = version != null ? version : TableServiceVersion.getLatest();

        HttpPipeline pipeline = (httpPipeline != null) ? httpPipeline : BuilderHelper.buildPipeline(
<<<<<<< HEAD
            tablesSharedKeyCredential, tokenCredential, azureSasCredential, sasToken, endpoint, retryPolicy,
            httpLogOptions, clientOptions, httpClient, perCallPolicies, perRetryPolicies, configuration, logger);
=======
            azureNamedKeyCredential, azureSasCredential, sasToken, endpoint, retryPolicy, httpLogOptions,
            clientOptions, httpClient, perCallPolicies, perRetryPolicies, configuration, logger);
>>>>>>> 8221a12d

        return new TableServiceAsyncClient(pipeline, endpoint, serviceVersion, serializerAdapter);
    }

    /**
     * Sets the connection string to connect to the service.
     *
     * @param connectionString Connection string of the storage or CosmosDB table API account.
     *
     * @return The updated {@link TableServiceClientBuilder}.
     *
     * @throws IllegalArgumentException If {@code connectionString} isn't a valid connection string.
     */
    public TableServiceClientBuilder connectionString(String connectionString) {
        if (connectionString == null) {
            throw logger.logExceptionAsError(new NullPointerException("'connectionString' cannot be null."));
        }

        StorageConnectionString storageConnectionString = StorageConnectionString.create(connectionString, logger);
        StorageEndpoint endpoint = storageConnectionString.getTableEndpoint();

        if (endpoint == null || endpoint.getPrimaryUri() == null) {
            throw logger.logExceptionAsError(
                new IllegalArgumentException(
                    "'connectionString' missing required settings to derive tables service endpoint."));
        }

        this.endpoint(endpoint.getPrimaryUri());

        StorageAuthenticationSettings authSettings = storageConnectionString.getStorageAuthSettings();

        if (authSettings.getType() == StorageAuthenticationSettings.Type.ACCOUNT_NAME_KEY) {
            this.credential(new AzureNamedKeyCredential(authSettings.getAccount().getName(),
                authSettings.getAccount().getAccessKey()));
        } else if (authSettings.getType() == StorageAuthenticationSettings.Type.SAS_TOKEN) {
            this.sasToken(authSettings.getSasToken());
        }

        return this;
    }

    /**
     * Sets the service endpoint.
     *
     * @param endpoint The URL of the storage or CosmosDB table API account endpoint.
     *
     * @return The updated {@link TableServiceClientBuilder}.
     *
     * @throws IllegalArgumentException If {@code endpoint} isn't a valid URL.
     */
    public TableServiceClientBuilder endpoint(String endpoint) {
        if (endpoint == null) {
            throw logger.logExceptionAsError(new NullPointerException("'endpoint' cannot be null."));
        }

        try {
            new URL(endpoint);
        } catch (MalformedURLException ex) {
            throw logger.logExceptionAsWarning(new IllegalArgumentException("'endpoint' must be a valid URL."));
        }

        this.endpoint = endpoint;

        return this;
    }

    /**
     * Sets the {@link HttpPipeline} to use for the service client. If {@code pipeline} is set, all other settings are
     * ignored, aside from {@code endpoint}.
     *
     * @param pipeline {@link HttpPipeline} to use for sending service requests and receiving responses.
     *
     * @return The updated {@link TableServiceClientBuilder}.
     */
    public TableServiceClientBuilder pipeline(HttpPipeline pipeline) {
        this.httpPipeline = pipeline;

        return this;
    }

    /**
     * Sets the configuration object used to retrieve environment configuration values during building of the client.
     *
     * The default configuration store is a clone of the {@link Configuration#getGlobalConfiguration() global
     * configuration store}, use {@link Configuration#NONE} to bypass using configuration settings during construction.
     *
     * @param configuration Configuration store used to retrieve environment configurations.
     *
     * @return The updated {@link TableServiceClientBuilder}.
     */
    public TableServiceClientBuilder configuration(Configuration configuration) {
        this.configuration = configuration;

        return this;
    }

    /**
     * Sets the SAS token used to authorize requests sent to the service.
     *
     * @param sasToken The SAS token to use for authenticating requests.
     *
     * @return The updated {@link TableServiceClientBuilder}.
     *
     * @throws NullPointerException if {@code sasToken} is {@code null}.
     */
    public TableServiceClientBuilder sasToken(String sasToken) {
        if (sasToken == null) {
            throw logger.logExceptionAsError(new NullPointerException("'sasToken' cannot be null."));
        }

        if (sasToken.isEmpty()) {
            throw logger.logExceptionAsError(new IllegalArgumentException("'sasToken' cannot be null or empty."));
        }

        this.sasToken = sasToken;
        this.azureNamedKeyCredential = null;

        return this;
    }

    /**
     * Sets the {@link AzureSasCredential} used to authorize requests sent to the service.
     *
     * @param credential {@link AzureSasCredential} used to authorize requests sent to the service.
     *
     * @return The updated {@link TableServiceClientBuilder}.
     *
     * @throws NullPointerException if {@code credential} is {@code null}.
     */
    public TableServiceClientBuilder credential(AzureSasCredential credential) {
        if (credential == null) {
            throw logger.logExceptionAsError(new NullPointerException("'credential' cannot be null."));
        }

        this.azureSasCredential = credential;

        return this;
    }

    /**
     * Sets the {@link AzureNamedKeyCredential} used to authorize requests sent to the service.
     *
     * @param credential {@link AzureNamedKeyCredential} used to authorize requests sent to the service.
     *
     * @return The updated {@link TableServiceClientBuilder}.
     *
     * @throws NullPointerException if {@code credential} is {@code null}.
     */
    public TableServiceClientBuilder credential(AzureNamedKeyCredential credential) {
        if (credential == null) {
            throw logger.logExceptionAsError(new NullPointerException("'credential' cannot be null."));
        }

        this.azureNamedKeyCredential = credential;
        this.sasToken = null;

        return this;
    }

    /**
     * Sets the {@link HttpClient} to use for sending and receiving requests to and from the service.
     *
     * @param httpClient The {@link HttpClient} to use for requests.
     *
     * @return The updated {@link TableServiceClientBuilder}.
     */
    public TableServiceClientBuilder httpClient(HttpClient httpClient) {
        if (this.httpClient != null && httpClient == null) {
            logger.warning("'httpClient' is being set to 'null' when it was previously configured.");
        }

        this.httpClient = httpClient;

        return this;
    }

    /**
     * Sets the logging configuration to use when sending and receiving requests to and from the service.
     *
     * If a {@code logLevel} is not provided, default value of {@link HttpLogDetailLevel#NONE} is set.
     *
     * @param logOptions The logging configuration to use when sending and receiving requests to and from the service.
     *
     * @return The updated {@link TableServiceClientBuilder}.
     */
    public TableServiceClientBuilder httpLogOptions(HttpLogOptions logOptions) {
        this.httpLogOptions = logOptions;

        return this;
    }

    /**
     * Adds a pipeline policy to apply on each request sent. The policy will be added after the retry policy. If the
     * method is called multiple times, all policies will be added and their order preserved.
     *
     * @param pipelinePolicy A pipeline policy.
     *
     * @return The updated {@link TableServiceClientBuilder}.
     *
     * @throws NullPointerException if {@code pipelinePolicy} is {@code null}.
     */
    public TableServiceClientBuilder addPolicy(HttpPipelinePolicy pipelinePolicy) {
        if (pipelinePolicy == null) {
            throw logger.logExceptionAsError(new NullPointerException("'pipelinePolicy' cannot be null."));
        }

        if (pipelinePolicy.getPipelinePosition() == HttpPipelinePosition.PER_CALL) {
            perCallPolicies.add(pipelinePolicy);
        } else {
            perRetryPolicies.add(pipelinePolicy);
        }

        return this;
    }

    /**
     * Sets the {@link TableServiceVersion} that is used when making API requests.
     *
     * If a service version is not provided, the service version that will be used will be the latest known service
     * version based on the version of the client library being used. If no service version is specified, updating to a
     * newer version of the client library will have the result of potentially moving to a newer service version.
     *
     * Targeting a specific service version may also mean that the service will return an error for newer APIs.
     *
     * @param serviceVersion The {@link TableServiceVersion} of the service to be used when making requests.
     *
     * @return The updated {@link TableServiceClientBuilder}.
     */
    public TableServiceClientBuilder serviceVersion(TableServiceVersion serviceVersion) {
        this.version = serviceVersion;

        return this;
    }

    /**
     * Sets the request retry policy for all the requests made through the client.
     *
     * The default retry policy will be used in the pipeline, if not provided.
     *
     * @param retryPolicy {@link RetryPolicy}.
     *
     * @return The updated {@link TableServiceClientBuilder}.
     */
    public TableServiceClientBuilder retryPolicy(RetryPolicy retryPolicy) {
        this.retryPolicy = retryPolicy;

        return this;
    }

    /**
     * Sets the client options such as application ID and custom headers to set on a request.
     *
     * @param clientOptions The {@link ClientOptions}.
     *
     * @return The updated {@link TableServiceClientBuilder}.
     */
    public TableServiceClientBuilder clientOptions(ClientOptions clientOptions) {
        this.clientOptions = clientOptions;

        return this;
    }
}<|MERGE_RESOLUTION|>--- conflicted
+++ resolved
@@ -17,15 +17,9 @@
 import com.azure.core.util.logging.ClientLogger;
 import com.azure.core.util.serializer.JacksonAdapter;
 import com.azure.core.util.serializer.SerializerAdapter;
-<<<<<<< HEAD
 import com.azure.data.tables.implementation.StorageAuthenticationSettings;
 import com.azure.data.tables.implementation.StorageConnectionString;
 import com.azure.data.tables.implementation.StorageEndpoint;
-=======
-import com.azure.storage.common.implementation.connectionstring.StorageAuthenticationSettings;
-import com.azure.storage.common.implementation.connectionstring.StorageConnectionString;
-import com.azure.storage.common.implementation.connectionstring.StorageEndpoint;
->>>>>>> 8221a12d
 
 import java.net.MalformedURLException;
 import java.net.URL;
@@ -84,13 +78,8 @@
         TableServiceVersion serviceVersion = version != null ? version : TableServiceVersion.getLatest();
 
         HttpPipeline pipeline = (httpPipeline != null) ? httpPipeline : BuilderHelper.buildPipeline(
-<<<<<<< HEAD
-            tablesSharedKeyCredential, tokenCredential, azureSasCredential, sasToken, endpoint, retryPolicy,
-            httpLogOptions, clientOptions, httpClient, perCallPolicies, perRetryPolicies, configuration, logger);
-=======
             azureNamedKeyCredential, azureSasCredential, sasToken, endpoint, retryPolicy, httpLogOptions,
             clientOptions, httpClient, perCallPolicies, perRetryPolicies, configuration, logger);
->>>>>>> 8221a12d
 
         return new TableServiceAsyncClient(pipeline, endpoint, serviceVersion, serializerAdapter);
     }
