--- conflicted
+++ resolved
@@ -1,20 +1,16 @@
 # Release History
 
-<<<<<<< HEAD
-## 2.53.5 (2025-10-11)
-=======
-## 2.54.0-beta.1 (Unreleased)
-
-### Other Changes
->>>>>>> f0d0b274
-
-#### Dependency Updates
-
-<<<<<<< HEAD
+## 2.54.0 (2025-10-13)
+
+### Bugs Fixed
+
 - Fixed a bug that `ApplicationGateway.availabilityZones()` throws exception.
-=======
+
+### Other Changes
+
+#### Dependency Updates
+
 - Updated `api-version` to `2024-10-01`.
->>>>>>> f0d0b274
 
 ## 2.53.4 (2025-09-24)
 
