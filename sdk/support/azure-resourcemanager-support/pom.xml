--- conflicted
+++ resolved
@@ -66,29 +66,25 @@
     <dependency>
       <groupId>org.junit.jupiter</groupId>
       <artifactId>junit-jupiter-api</artifactId>
-      <version>5.9.2</version> <!-- {x-version-update;org.junit.jupiter:junit-jupiter-api;external_dependency} -->
+      <version>5.9.1</version> <!-- {x-version-update;org.junit.jupiter:junit-jupiter-api;external_dependency} -->
       <scope>test</scope>
     </dependency>
     <dependency>
       <groupId>org.junit.jupiter</groupId>
       <artifactId>junit-jupiter-engine</artifactId>
-      <version>5.9.2</version> <!-- {x-version-update;org.junit.jupiter:junit-jupiter-engine;external_dependency} -->
+      <version>5.9.1</version> <!-- {x-version-update;org.junit.jupiter:junit-jupiter-engine;external_dependency} -->
       <scope>test</scope>
     </dependency>
     <dependency>
       <groupId>org.mockito</groupId>
       <artifactId>mockito-core</artifactId>
-<<<<<<< HEAD
-      <version>4.8.1</version> <!-- {x-version-update;org.mockito:mockito-core;external_dependency} -->
-=======
       <version>4.11.0</version> <!-- {x-version-update;org.mockito:mockito-core;external_dependency} -->
->>>>>>> 8a998af0
       <scope>test</scope>
     </dependency>
     <dependency>
       <groupId>org.slf4j</groupId>
       <artifactId>slf4j-simple</artifactId>
-      <version>2.0.6</version> <!-- {x-version-update;org.slf4j:slf4j-simple;external_dependency} -->
+      <version>1.7.36</version> <!-- {x-version-update;org.slf4j:slf4j-simple;external_dependency} -->
       <scope>test</scope>
     </dependency>
   </dependencies>
