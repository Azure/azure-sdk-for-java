--- conflicted
+++ resolved
@@ -26,38 +26,15 @@
     @Test
     public void test() {
         // playback
-<<<<<<< HEAD
-        try {
-            testTMWithResponse(request -> {
-
-                BinaryData responseValue
-                    = setPlaybackSyncPollerPollInterval(getClient().beginMatchTrials(request, new RequestOptions()))
-                        .waitForCompletion()
-                        .getValue();
-                TrialMatcherResult tmRespone
-                    = responseValue.toObject(TypeReference.createInstance(TrialMatcherResult.class));
-                List<TrialMatcherPatientResult> patients = tmRespone.getResults().getPatients();
-                assertEquals(1, patients.size());
-                TrialMatcherPatientResult patient = patients.get(0);
-                assertTrue(patient.getInferences().size() > 0, "at least one inference should be returned");
-            });
-
-        } catch (Throwable t) {
-            String message = t.toString() + "\n" + Arrays.toString(t.getStackTrace());
-            t.printStackTrace();
-            Assertions.fail(message);
-            return;
-        }
-=======
         testTMWithResponse(request -> {
-            BinaryData responseValue = setPlaybackSyncPollerPollInterval(
-                getClient().beginMatchTrials(request, new RequestOptions())).getFinalResult();
+            BinaryData responseValue
+                = setPlaybackSyncPollerPollInterval(getClient().beginMatchTrials(request, new RequestOptions()))
+                    .getFinalResult();
             TrialMatcherResults tmRespone = responseValue.toObject(TrialMatcherResults.class);
             List<TrialMatcherPatientResult> patients = tmRespone.getPatients();
             assertEquals(1, patients.size());
             TrialMatcherPatientResult patient = patients.get(0);
             assertFalse(patient.getInferences().isEmpty(), "at least one inference should be returned");
         });
->>>>>>> 32d445d6
     }
 }