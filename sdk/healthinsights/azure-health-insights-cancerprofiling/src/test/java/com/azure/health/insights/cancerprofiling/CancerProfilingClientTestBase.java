--- conflicted
+++ resolved
@@ -4,15 +4,9 @@
 package com.azure.health.insights.cancerprofiling;
 
 import com.azure.core.credential.AzureKeyCredential;
-<<<<<<< HEAD
-import com.azure.core.test.TestMode;
-import com.azure.core.test.TestProxyTestBase;
-=======
-import com.azure.core.http.policy.AzureKeyCredentialPolicy;
 import com.azure.core.test.TestMode;
 import com.azure.core.test.TestProxyTestBase;
 import com.azure.core.test.models.CustomMatcher;
->>>>>>> fd5cbfe2
 import com.azure.core.util.BinaryData;
 import com.azure.core.util.Configuration;
 
@@ -32,40 +26,21 @@
     }
 
     CancerProfilingClientBuilder getClientBuilder() {
+        String apiKey = Configuration.getGlobalConfiguration().get("AZURE_HEALTHINSIGHTS_API_KEY", FAKE_API_KEY);
+        String endpoint = Configuration.getGlobalConfiguration().get("AZURE_HEALTHINSIGHTS_ENDPOINT", "https://localhost:8080");
+
         CancerProfilingClientBuilder builder = new CancerProfilingClientBuilder()
-            .endpoint(getEndpoint())
-<<<<<<< HEAD
-            .credential(new AzureKeyCredential(getKey()));
-=======
-            .addPolicy(new AzureKeyCredentialPolicy(OCP_APIM_SUBSCRIPTION_KEY,
-                new AzureKeyCredential(getKey())));
->>>>>>> fd5cbfe2
+            .endpoint(endpoint)
+            .credential(new AzureKeyCredential(apiKey));
 
         if (getTestMode() == TestMode.RECORD) {
             builder.addPolicy(interceptorManager.getRecordPolicy());
         } else if (getTestMode() == TestMode.PLAYBACK) {
             builder.httpClient(interceptorManager.getPlaybackClient());
-<<<<<<< HEAD
-=======
             interceptorManager.addMatchers(Arrays.asList(new CustomMatcher()
                 .setHeadersKeyOnlyMatch(Arrays.asList("repeatability-first-sent", "repeatability-request-id"))));
->>>>>>> fd5cbfe2
         }
         return builder;
-    }
-
-    private String getKey() {
-        if (getTestMode() == TestMode.PLAYBACK) {
-            return FAKE_API_KEY;
-        } else {
-            return Configuration.getGlobalConfiguration().get("AZURE_HEALTHINSIGHTS_API_KEY");
-        }
-    }
-
-    String getEndpoint() {
-        return interceptorManager.isPlaybackMode()
-            ? "https://localhost:8080"
-            : Configuration.getGlobalConfiguration().get("AZURE_HEALTHINSIGHTS_ENDPOINT");
     }
 
     private BinaryData getOncoPhenotypeRequest() {
