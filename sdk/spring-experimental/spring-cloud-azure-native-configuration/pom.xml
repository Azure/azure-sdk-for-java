--- conflicted
+++ resolved
@@ -49,11 +49,7 @@
     <dependency>
       <groupId>org.springframework.boot</groupId>
       <artifactId>spring-boot-actuator-autoconfigure</artifactId>
-<<<<<<< HEAD
-      <version>2.7.3</version> <!-- {x-version-update;org.springframework.boot:spring-boot-actuator-autoconfigure;external_dependency} -->
-=======
       <version>2.7.4</version> <!-- {x-version-update;org.springframework.boot:spring-boot-actuator-autoconfigure;external_dependency} -->
->>>>>>> 8a6962b0
       <scope>provided</scope>
     </dependency>
 
@@ -91,11 +87,7 @@
     <dependency>
       <groupId>com.azure</groupId>
       <artifactId>azure-cosmos</artifactId>
-<<<<<<< HEAD
-      <version>4.36.0</version> <!-- {x-version-update;com.azure:azure-cosmos;dependency} -->
-=======
       <version>4.37.0</version> <!-- {x-version-update;com.azure:azure-cosmos;dependency} -->
->>>>>>> 8a6962b0
       <scope>provided</scope>
     </dependency>
 
@@ -145,11 +137,7 @@
           <rules>
             <bannedDependencies>
               <includes>
-<<<<<<< HEAD
-                <include>org.springframework.boot:spring-boot-actuator-autoconfigure:[2.7.3]</include> <!-- {x-include-update;org.springframework.boot:spring-boot-actuator-autoconfigure;external_dependency} -->
-=======
                 <include>org.springframework.boot:spring-boot-actuator-autoconfigure:[2.7.4]</include> <!-- {x-include-update;org.springframework.boot:spring-boot-actuator-autoconfigure;external_dependency} -->
->>>>>>> 8a6962b0
                 <include>org.springframework.experimental:spring-aot:[0.11.4]</include> <!-- {x-include-update;org.springframework.experimental:spring-aot;external_dependency} -->
               </includes>
             </bannedDependencies>
