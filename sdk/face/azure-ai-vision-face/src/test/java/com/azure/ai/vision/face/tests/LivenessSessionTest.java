--- conflicted
+++ resolved
@@ -68,14 +68,7 @@
             = new CreateLivenessSessionContent(LivenessOperationMode.PASSIVE).setDeviceCorrelationId(uuid)
                 .setAuthTokenTimeToLiveInSeconds(authTokenTimeToLiveInSeconds);
 
-<<<<<<< HEAD
         createSessionAndVerify(livenessCommands, content);
-=======
-        CreateLivenessSessionResult result = createSessionAndVerify(livenessCommands, content);
-        LivenessSession livenessSession = livenessCommands.getLivenessSessionResultSync(result.getSessionId());
-        Assertions.assertNotNull(livenessSession);
-        Assertions.assertEquals(authTokenTimeToLiveInSeconds, livenessSession.getAuthTokenTimeToLiveInSeconds());
->>>>>>> f55d8bed
     }
 
     @BeforeEach
