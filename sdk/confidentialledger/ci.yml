# NOTE: Please refer to https://aka.ms/azsdk/engsys/ci-yaml before editing this file.

trigger:
  branches:
    include:
      - main
      - hotfix/*
      - release/*
  paths:
    include:
      - sdk/confidentialledger/
    exclude:
      - sdk/confidentialledger/pom.xml
      - sdk/confidentialledger/azure-security-confidentialledger/pom.xml
      - sdk/confidentialledger/azure-resourcemanager-confidentialledger/pom.xml

pr:
  branches:
    include:
      - main
      - feature/*
      - hotfix/*
      - release/*
  paths:
    include:
      - sdk/confidentialledger/
    exclude:
      - sdk/confidentialledger/pom.xml
      - sdk/confidentialledger/azure-security-confidentialledger/pom.xml
      - sdk/confidentialledger/azure-resourcemanager-confidentialledger/pom.xml

parameters:
- name: release_azuresecurityconfidentialledger
  displayName: 'azure-security-confidentialledger'
  type: boolean
  default: true
- name: release_azureresourcemanagerconfidentialledger
  displayName: 'azure-resourcemanager-confidentialledger'
  type: boolean
  default: true

parameters:
- name: release_azuresecurityconfidentialledger
  displayName: 'azure-security-confidentialledger'
  type: boolean
  default: true
- name: release_azureresourcemanagerconfidentialledger
  displayName: 'azure-resourcemanager-confidentialledger'
  type: boolean
  default: false

extends:
  template: ../../eng/pipelines/templates/stages/archetype-sdk-client.yml
  parameters:
    ServiceDirectory: confidentialledger
    EnableBatchRelease: true
    Artifacts:
      - name: azure-security-confidentialledger
        groupId: com.azure
        safeName: azuresecurityconfidentialledger
<<<<<<< HEAD
        releaseInBatch: ${{ parameters.release_azuresecurityconfidentialledger }}
      - name: azure-resourcemanager-confidentialledger
        groupId: com.azure.resourcemanager
        safeName: azureresourcemanagerconfidentialledger
        releaseInBatch: ${{ parameters.release_azureresourcemanagerconfidentialledger }}
=======
        eleaseInBatch: ${{ parameters.release_azuresecurityconfidentialledger }}
      - name: azure-resourcemanager-confidentialledger
        groupId: com.azure.resourcemanager
        safeName: azureresourcemanagerconfidentialledger
        releaseInBatch: ${{ parameters.release_azureresourcemanagerconfidentialledger }}
>>>>>>> 6ab2b374
<|MERGE_RESOLUTION|>--- conflicted
+++ resolved
@@ -37,16 +37,6 @@
 - name: release_azureresourcemanagerconfidentialledger
   displayName: 'azure-resourcemanager-confidentialledger'
   type: boolean
-  default: true
-
-parameters:
-- name: release_azuresecurityconfidentialledger
-  displayName: 'azure-security-confidentialledger'
-  type: boolean
-  default: true
-- name: release_azureresourcemanagerconfidentialledger
-  displayName: 'azure-resourcemanager-confidentialledger'
-  type: boolean
   default: false
 
 extends:
@@ -58,16 +48,8 @@
       - name: azure-security-confidentialledger
         groupId: com.azure
         safeName: azuresecurityconfidentialledger
-<<<<<<< HEAD
         releaseInBatch: ${{ parameters.release_azuresecurityconfidentialledger }}
       - name: azure-resourcemanager-confidentialledger
         groupId: com.azure.resourcemanager
         safeName: azureresourcemanagerconfidentialledger
-        releaseInBatch: ${{ parameters.release_azureresourcemanagerconfidentialledger }}
-=======
-        eleaseInBatch: ${{ parameters.release_azuresecurityconfidentialledger }}
-      - name: azure-resourcemanager-confidentialledger
-        groupId: com.azure.resourcemanager
-        safeName: azureresourcemanagerconfidentialledger
-        releaseInBatch: ${{ parameters.release_azureresourcemanagerconfidentialledger }}
->>>>>>> 6ab2b374
+        releaseInBatch: ${{ parameters.release_azureresourcemanagerconfidentialledger }}