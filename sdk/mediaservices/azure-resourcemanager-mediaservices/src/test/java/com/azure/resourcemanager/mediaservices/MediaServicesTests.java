--- conflicted
+++ resolved
@@ -50,7 +50,6 @@
     @Test
     @LiveOnly
     public void mediaServicesTest() {
-<<<<<<< HEAD
         final TokenCredential credential = new AzurePowerShellCredentialBuilder().build();
         final AzureProfile profile = new AzureProfile(AzureEnvironment.AZURE);
 
@@ -68,28 +67,15 @@
             .configure().withLogOptions(new HttpLogOptions().setLogLevel(HttpLogDetailLevel.BASIC))
             .withPolicy(new ProviderRegistrationPolicy(resourceManager))
             .authenticate(credential, profile);
-=======
-        StorageManager storageManager = StorageManager.configure()
-            .withLogOptions(new HttpLogOptions().setLogLevel(HttpLogDetailLevel.BASIC))
-            .authenticate(new AzurePowerShellCredentialBuilder().build(), new AzureProfile(AzureEnvironment.AZURE));
-
-        MediaServicesManager manager = MediaServicesManager.configure()
-            .withLogOptions(new HttpLogOptions().setLogLevel(HttpLogDetailLevel.BASIC))
-            .authenticate(new AzurePowerShellCredentialBuilder().build(), new AzureProfile(AzureEnvironment.AZURE));
->>>>>>> e8a52833
 
         String testResourceGroup = Configuration.getGlobalConfiguration().get("AZURE_RESOURCE_GROUP_NAME");
         boolean testEnv = !CoreUtils.isNullOrEmpty(testResourceGroup);
         if (testEnv) {
             resourceGroup = testResourceGroup;
         } else {
-<<<<<<< HEAD
             resourceManager.resourceGroups().define(resourceGroup)
                 .withRegion(REGION)
                 .create();
-=======
-            storageManager.resourceManager().resourceGroups().define(resourceGroup).withRegion(REGION).create();
->>>>>>> e8a52833
         }
 
         try {
