--- conflicted
+++ resolved
@@ -108,17 +108,17 @@
     <dependency>
   	  <groupId>com.fasterxml.jackson.core</groupId>
   	  <artifactId>jackson-databind</artifactId>
-     <version>2.15.3</version> <!-- {x-version-update;com.fasterxml.jackson.core:jackson-databind;external_dependency} -->
+     <version>2.13.5</version> <!-- {x-version-update;com.fasterxml.jackson.core:jackson-databind;external_dependency} -->
   	</dependency>
   	<dependency>
       <groupId>com.fasterxml.jackson.core</groupId>
       <artifactId>jackson-annotations</artifactId>
-      <version>2.15.3</version> <!-- {x-version-update;com.fasterxml.jackson.core:jackson-annotations;external_dependency} -->
+      <version>2.13.5</version> <!-- {x-version-update;com.fasterxml.jackson.core:jackson-annotations;external_dependency} -->
     </dependency>
     <dependency>
       <groupId>com.fasterxml.jackson.core</groupId>
       <artifactId>jackson-core</artifactId>
-      <version>2.15.3</version> <!-- {x-version-update;com.fasterxml.jackson.core:jackson-core;external_dependency} -->
+      <version>2.13.5</version> <!-- {x-version-update;com.fasterxml.jackson.core:jackson-core;external_dependency} -->
     </dependency>
     <dependency>
       <groupId>io.jsonwebtoken</groupId>
@@ -157,7 +157,7 @@
       <plugin>
         <groupId>org.apache.maven.plugins</groupId>
         <artifactId>maven-help-plugin</artifactId>
-        <version>3.4.0</version> <!-- {x-version-update;org.apache.maven.plugins:maven-help-plugin;external_dependency} -->
+        <version>3.2.0</version> <!-- {x-version-update;org.apache.maven.plugins:maven-help-plugin;external_dependency} -->
         <executions>
           <execution>
             <phase>validate</phase>
@@ -174,11 +174,7 @@
       <plugin>
         <groupId>org.apache.maven.plugins</groupId>
         <artifactId>maven-compiler-plugin</artifactId>
-<<<<<<< HEAD
-        <version>3.11.0</version> <!-- {x-version-update;org.apache.maven.plugins:maven-compiler-plugin;external_dependency} -->
-=======
         <version>3.12.1</version> <!-- {x-version-update;org.apache.maven.plugins:maven-compiler-plugin;external_dependency} -->
->>>>>>> 7c8a0185
         <configuration>
           <source>1.7</source>
           <target>1.7</target>
@@ -188,7 +184,7 @@
       <plugin>
         <groupId>org.apache.maven.plugins</groupId>
         <artifactId>maven-javadoc-plugin</artifactId>
-        <version>3.6.2</version> <!-- {x-version-update;org.apache.maven.plugins:maven-javadoc-plugin;external_dependency} -->
+        <version>3.6.0</version> <!-- {x-version-update;org.apache.maven.plugins:maven-javadoc-plugin;external_dependency} -->
         <configuration>
           <excludePackageNames>*.implementation.*;*.utils.*;com.microsoft.schemas._2003._10.serialization;*.blob.core.storage</excludePackageNames>
           <bottom><![CDATA[<code>/**
