<!--
 Copyright Microsoft Corporation

 Licensed under the Apache License, Version 2.0 (the "License");
 you may not use this file except in compliance with the License.
 You may obtain a copy of the License at
 http://www.apache.org/licenses/LICENSE-2.0

 Unless required by applicable law or agreed to in writing, software
 distributed under the License is distributed on an "AS IS" BASIS,
 WITHOUT WARRANTIES OR CONDITIONS OF ANY KIND, either express or implied.
 See the License for the specific language governing permissions and
 limitations under the License.
-->
<project xmlns="http://maven.apache.org/POM/4.0.0" xmlns:xsi="http://www.w3.org/2001/XMLSchema-instance" xsi:schemaLocation="http://maven.apache.org/POM/4.0.0 http://maven.apache.org/xsd/maven-4.0.0.xsd">
  <modelVersion>4.0.0</modelVersion>
  <groupId>com.microsoft.azure</groupId>
  <artifactId>azure-media</artifactId>
  <version>1.0.0-beta.1</version> <!-- {x-version-update;com.microsoft.azure:azure-media;current} -->
  <packaging>jar</packaging>
  <name>Microsoft Azure SDK for Media Services</name>
  <description>This package contains Microsoft Azure SDK for Media Services.</description>
  <url>https://github.com/Azure/azure-sdk-for-java</url>

    <parent>
        <groupId>com.azure</groupId>
        <artifactId>azure-data-sdk-parent</artifactId>
        <version>1.3.0</version> <!-- {x-version-update;com.azure:azure-data-sdk-parent;current} -->
        <relativePath>../../parents/azure-data-sdk-parent</relativePath>
      </parent>


  <licenses>
    <license>
      <name>The Apache Software License, Version 2.0</name>
      <url>http://www.apache.org/licenses/LICENSE-2.0.txt</url>
      <distribution>repo</distribution>
    </license>
  </licenses>

  <scm>
    <url>scm:git:https://github.com/Azure/azure-sdk-for-java</url>
    <connection>scm:git:git@github.com:Azure/azure-sdk-for-java.git</connection>
    <tag>HEAD</tag>
  </scm>

  <properties>
    <project.build.sourceEncoding>UTF-8</project.build.sourceEncoding>
    <legal><![CDATA[[INFO] Any downloads listed may be third party software.  Microsoft grants you no rights for third party software.]]></legal>
    <checkstyle.skip>true</checkstyle.skip>
    <skipTests>true</skipTests>
  </properties>

  <developers>
    <developer>
      <id>microsoft</id>
      <name>Microsoft</name>
    </developer>
  </developers>

  <dependencies>
    <dependency>
      <groupId>com.microsoft.azure</groupId>
      <artifactId>azure-core</artifactId>
      <version>0.9.8</version> <!-- {x-version-update;com.microsoft.azure:azure-core;external_dependency} -->
    </dependency>
  	<dependency>
	    <groupId>com.microsoft.azure</groupId>
	    <artifactId>adal4j</artifactId>
      <version>1.2.0</version> <!-- {x-version-update;media_com.microsoft.azure:adal4j;external_dependency} -->
  	</dependency>
    <dependency>
      <groupId>org.apache.httpcomponents</groupId>
      <artifactId>httpclient</artifactId>
      <version>4.5.14</version> <!-- {x-version-update;org.apache.httpcomponents:httpclient;external_dependency} -->
    </dependency>
    <dependency>
      <groupId>javax.xml.bind</groupId>
      <artifactId>jaxb-api</artifactId>
      <version>2.2.7</version> <!-- {x-version-update;media_javax.xml.bind:jaxb-api;external_dependency} -->
      <scope>provided</scope>
    </dependency>
    <dependency>
      <groupId>javax.mail</groupId>
      <artifactId>mail</artifactId>
      <version>1.4.5</version> <!-- {x-version-update;media_javax.mail:mail;external_dependency} -->
    </dependency>
    <dependency>
      <groupId>javax.inject</groupId>
      <artifactId>javax.inject</artifactId>
      <version>1</version> <!-- {x-version-update;media_javax.inject:javax.inject;external_dependency} -->
    </dependency>
    <dependency>
      <groupId>com.sun.jersey</groupId>
      <artifactId>jersey-client</artifactId>
      <version>1.19</version> <!-- {x-version-update;media_com.sun.jersey:jersey-client;external_dependency} -->
    </dependency>
    <dependency>
      <groupId>com.sun.jersey</groupId>
      <artifactId>jersey-json</artifactId>
      <version>1.19</version> <!-- {x-version-update;media_com.sun.jersey:jersey-json;external_dependency} -->
    </dependency>
    <dependency>
      <groupId>commons-logging</groupId>
      <artifactId>commons-logging</artifactId>
      <version>1.1.1</version> <!-- {x-version-update;media_commons-logging:commons-logging;external_dependency} -->
    </dependency>
    <dependency>
  	  <groupId>com.fasterxml.jackson.core</groupId>
  	  <artifactId>jackson-databind</artifactId>
<<<<<<< HEAD
     <version>2.14.1</version> <!-- {x-version-update;com.fasterxml.jackson.core:jackson-databind;external_dependency} -->
=======
     <version>2.13.5</version> <!-- {x-version-update;com.fasterxml.jackson.core:jackson-databind;external_dependency} -->
>>>>>>> cbba900b
  	</dependency>
  	<dependency>
      <groupId>com.fasterxml.jackson.core</groupId>
      <artifactId>jackson-annotations</artifactId>
<<<<<<< HEAD
      <version>2.14.1</version> <!-- {x-version-update;com.fasterxml.jackson.core:jackson-annotations;external_dependency} -->
=======
      <version>2.13.5</version> <!-- {x-version-update;com.fasterxml.jackson.core:jackson-annotations;external_dependency} -->
>>>>>>> cbba900b
    </dependency>
    <dependency>
      <groupId>com.fasterxml.jackson.core</groupId>
      <artifactId>jackson-core</artifactId>
<<<<<<< HEAD
      <version>2.14.1</version> <!-- {x-version-update;com.fasterxml.jackson.core:jackson-core;external_dependency} -->
=======
      <version>2.13.5</version> <!-- {x-version-update;com.fasterxml.jackson.core:jackson-core;external_dependency} -->
>>>>>>> cbba900b
    </dependency>
    <dependency>
      <groupId>io.jsonwebtoken</groupId>
      <artifactId>jjwt</artifactId>
      <version>0.5.1</version> <!-- {x-version-update;media_io.jsonwebtoken:jjwt;external_dependency} -->
    </dependency>
    <!-- Test dependencies -->
    <dependency>
      <groupId>org.hamcrest</groupId>
      <artifactId>hamcrest-all</artifactId>
      <version>1.3</version> <!-- {x-version-update;org.hamcrest:hamcrest-all;external_dependency} -->
      <scope>test</scope>
    </dependency>
    <dependency>
      <groupId>org.mockito</groupId>
      <artifactId>mockito-all</artifactId>
      <version>1.9.0</version> <!-- {x-version-update;media_org.mockito:mockito-all;external_dependency} -->
      <scope>test</scope>
    </dependency>
    <dependency>
      <groupId>junit</groupId>
      <artifactId>junit</artifactId>
      <version>4.13.2</version> <!-- {x-version-update;junit:junit;external_dependency} -->
      <scope>test</scope>
    </dependency>
    <dependency>
      <groupId>org.bouncycastle</groupId>
      <artifactId>bcprov-jdk15on</artifactId>
      <version>1.68</version> <!-- {x-version-update;org.bouncycastle:bcprov-jdk15on;external_dependency} -->
      <scope>test</scope>
    </dependency>
  </dependencies>

  <build>
    <plugins>
      <plugin>
        <groupId>org.apache.maven.plugins</groupId>
        <artifactId>maven-help-plugin</artifactId>
        <version>2.1.1</version> <!-- {x-version-update;org.apache.maven.plugins:maven-help-plugin;external_dependency} -->
        <executions>
          <execution>
            <phase>validate</phase>
            <goals>
              <goal>evaluate</goal>
            </goals>
            <configuration>
              <expression>legal</expression>
            </configuration>
          </execution>
        </executions>
      </plugin>

      <plugin>
        <groupId>org.apache.maven.plugins</groupId>
        <artifactId>maven-compiler-plugin</artifactId>
        <version>3.10.1</version> <!-- {x-version-update;org.apache.maven.plugins:maven-compiler-plugin;external_dependency} -->
        <configuration>
          <source>1.7</source>
          <target>1.7</target>
        </configuration>
      </plugin>

      <plugin>
        <groupId>org.apache.maven.plugins</groupId>
        <artifactId>maven-javadoc-plugin</artifactId>
        <version>3.3.1</version> <!-- {x-version-update;org.apache.maven.plugins:maven-javadoc-plugin;external_dependency} -->
        <configuration>
          <excludePackageNames>*.implementation.*;*.utils.*;com.microsoft.schemas._2003._10.serialization;*.blob.core.storage</excludePackageNames>
          <bottom><![CDATA[<code>/**
<br />* Copyright Microsoft Corporation
<br />*
<br />* Licensed under the Apache License, Version 2.0 (the "License");
<br />* you may not use this file except in compliance with the License.
<br />* You may obtain a copy of the License at
<br />* http://www.apache.org/licenses/LICENSE-2.0
<br />*
<br />* Unless required by applicable law or agreed to in writing, software
<br />* distributed under the License is distributed on an "AS IS" BASIS,
<br />* WITHOUT WARRANTIES OR CONDITIONS OF ANY KIND, either express or implied.
<br />* See the License for the specific language governing permissions and
<br />* limitations under the License.
<br />*/</code>]]></bottom>
        </configuration>
      </plugin>

    </plugins>
  </build>
</project><|MERGE_RESOLUTION|>--- conflicted
+++ resolved
@@ -108,29 +108,17 @@
     <dependency>
   	  <groupId>com.fasterxml.jackson.core</groupId>
   	  <artifactId>jackson-databind</artifactId>
-<<<<<<< HEAD
-     <version>2.14.1</version> <!-- {x-version-update;com.fasterxml.jackson.core:jackson-databind;external_dependency} -->
-=======
      <version>2.13.5</version> <!-- {x-version-update;com.fasterxml.jackson.core:jackson-databind;external_dependency} -->
->>>>>>> cbba900b
   	</dependency>
   	<dependency>
       <groupId>com.fasterxml.jackson.core</groupId>
       <artifactId>jackson-annotations</artifactId>
-<<<<<<< HEAD
-      <version>2.14.1</version> <!-- {x-version-update;com.fasterxml.jackson.core:jackson-annotations;external_dependency} -->
-=======
       <version>2.13.5</version> <!-- {x-version-update;com.fasterxml.jackson.core:jackson-annotations;external_dependency} -->
->>>>>>> cbba900b
     </dependency>
     <dependency>
       <groupId>com.fasterxml.jackson.core</groupId>
       <artifactId>jackson-core</artifactId>
-<<<<<<< HEAD
-      <version>2.14.1</version> <!-- {x-version-update;com.fasterxml.jackson.core:jackson-core;external_dependency} -->
-=======
       <version>2.13.5</version> <!-- {x-version-update;com.fasterxml.jackson.core:jackson-core;external_dependency} -->
->>>>>>> cbba900b
     </dependency>
     <dependency>
       <groupId>io.jsonwebtoken</groupId>
