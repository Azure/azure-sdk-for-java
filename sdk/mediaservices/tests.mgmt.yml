--- conflicted
+++ resolved
@@ -11,11 +11,7 @@
         groupId: com.azure.resourcemanager
         safeName: azureresourcemanagermediaservices
     Clouds: 'Public'
-<<<<<<< HEAD
-    UseFederatedAuth: true
-=======
     UseFederatedAuth: true
     # Only run tests on Windows to save cost.
     MatrixFilters:
-      - pool=.*(win).*
->>>>>>> 0b9c7311
+      - pool=.*(win).*