--- conflicted
+++ resolved
@@ -33,36 +33,27 @@
 
     @Override
     public void beforeTest() {
-        final TokenCredential credential = new AzurePowerShellCredentialBuilder().build();
-        final AzureProfile profile = new AzureProfile(AzureEnvironment.AZURE);
+      final TokenCredential credential = new AzurePowerShellCredentialBuilder().build();
+      final AzureProfile profile = new AzureProfile(AzureEnvironment.AZURE);
+      
+      resourceManager = ResourceManager.configure()
+          .withLogOptions(new HttpLogOptions().setLogLevel(HttpLogDetailLevel.BASIC))
+          .authenticate(credential, profile)
+          .withDefaultSubscription();
 
-<<<<<<< HEAD
-        resourceManager = ResourceManager
-            .configure()
-=======
-        loadTestManager = LoadTestManager.configure()
-            .withLogOptions(new HttpLogOptions().setLogLevel(HttpLogDetailLevel.BASIC))
-            .authenticate(credential, profile);
-
-        resourceManager = ResourceManager.configure()
->>>>>>> e8a52833
-            .withLogOptions(new HttpLogOptions().setLogLevel(HttpLogDetailLevel.BASIC))
-            .authenticate(credential, profile)
-            .withDefaultSubscription();
-
-        loadTestManager = LoadTestManager
-            .configure()
-            .withLogOptions(new HttpLogOptions().setLogLevel(HttpLogDetailLevel.BASIC))
-            .withPolicy(new ProviderRegistrationPolicy(resourceManager))
-            .authenticate(credential, profile);
-
-        String testResourceGroup = Configuration.getGlobalConfiguration().get("AZURE_RESOURCE_GROUP_NAME");
-        testEnv = !CoreUtils.isNullOrEmpty(testResourceGroup);
-        if (testEnv) {
-            resourceGroupName = testResourceGroup;
-        } else {
-            resourceManager.resourceGroups().define(resourceGroupName).withRegion(LOCATION).create();
-        }
+      loadTestManager = LoadTestManager
+          .configure()
+          .withLogOptions(new HttpLogOptions().setLogLevel(HttpLogDetailLevel.BASIC))
+          .withPolicy(new ProviderRegistrationPolicy(resourceManager))
+          .authenticate(credential, profile);
+      
+      String testResourceGroup = Configuration.getGlobalConfiguration().get("AZURE_RESOURCE_GROUP_NAME");
+      testEnv = !CoreUtils.isNullOrEmpty(testResourceGroup);
+      if (testEnv) {
+          resourceGroupName = testResourceGroup;
+      } else {
+          resourceManager.resourceGroups().define(resourceGroupName).withRegion(LOCATION).create();
+      }
     }
 
     @Override
