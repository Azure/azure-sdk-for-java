<!--
 Copyright (c) Microsoft Corporation. All rights reserved.
 Licensed under the MIT License. See License.txt in the project root for
 license information.
-->
<project xmlns="http://maven.apache.org/POM/4.0.0" xmlns:xsi="http://www.w3.org/2001/XMLSchema-instance" xsi:schemaLocation="http://maven.apache.org/POM/4.0.0 http://maven.apache.org/xsd/maven-4.0.0.xsd">
  <modelVersion>4.0.0</modelVersion>
  <parent>
    <groupId>com.azure.resourcemanager</groupId>
    <artifactId>azure-resourcemanager-parent</artifactId>
    <version>2.0.0-beta.1</version>
    <relativePath>../../management/pom.xml</relativePath>
  </parent>

  <artifactId>azure-resourcemanager-sql</artifactId>
  <packaging>jar</packaging>

  <name>Microsoft Azure SDK for Sql Management</name>
  <description>This package contains Microsoft Azure Sql Management SDK.</description>
  <url>https://github.com/Azure/azure-sdk-for-java</url>

  <licenses>
    <license>
      <name>The MIT License (MIT)</name>
      <url>http://opensource.org/licenses/MIT</url>
      <distribution>repo</distribution>
    </license>
  </licenses>

  <scm>
    <url>scm:git:https://github.com/Azure/azure-sdk-for-java</url>
    <connection>scm:git:git@github.com:Azure/azure-sdk-for-java.git</connection>
    <tag>v2.0.0-beta.1</tag>
  </scm>

  <properties>
    <project.build.sourceEncoding>UTF-8</project.build.sourceEncoding>
    <legal><![CDATA[[INFO] Any downloads listed may be third party software.  Microsoft grants you no rights for third party software.]]></legal>
  </properties>

  <developers>
    <developer>
      <id>microsoft</id>
      <name>Microsoft</name>
    </developer>
  </developers>

  <dependencies>
    <dependency>
<<<<<<< HEAD
      <groupId>com.azure</groupId>
      <artifactId>azure-core</artifactId>
    </dependency>
    <dependency>
      <groupId>com.azure</groupId>
      <artifactId>azure-core-management</artifactId>
    </dependency>
    <dependency>
      <groupId>com.azure</groupId>
      <artifactId>azure-mgmt-resources</artifactId>
      <version>2.0.0-SNAPSHOT</version>
    </dependency>
    <dependency>
      <groupId>com.azure</groupId>
      <artifactId>azure-mgmt-storage</artifactId>
      <version>2.0.0-SNAPSHOT</version>
=======
      <groupId>com.azure.resourcemanager</groupId>
      <artifactId>azure-resourcemanager-resources</artifactId>
      <version>2.0.0-beta.1</version>
    </dependency>
    <dependency>
      <groupId>com.azure.resourcemanager</groupId>
      <artifactId>azure-resourcemanager-storage</artifactId>
      <version>2.0.0-beta.1</version>
>>>>>>> 72d53830
    </dependency>
    <dependency>
      <groupId>org.junit.jupiter</groupId>
      <artifactId>junit-jupiter-engine</artifactId>
      <scope>test</scope>
    </dependency>
    <dependency>
      <groupId>org.junit.jupiter</groupId>
      <artifactId>junit-jupiter-api</artifactId>
      <scope>test</scope>
    </dependency>
    <dependency>
      <groupId>org.slf4j</groupId>
      <artifactId>slf4j-simple</artifactId>
      <scope>test</scope>
    </dependency>
    <dependency>
      <groupId>com.azure</groupId>
      <artifactId>azure-core-http-netty</artifactId>
      <scope>test</scope>
    </dependency>
    <dependency>
      <groupId>com.azure</groupId>
      <artifactId>azure-identity</artifactId>
      <scope>test</scope>
    </dependency>
  </dependencies>
  <profiles>
    <profile>
      <id>azure-mgmt-sdk-test-jar</id>
      <activation>
        <property>
          <name>!maven.test.skip</name>
        </property>
      </activation>
      <dependencies>
        <dependency>
          <groupId>com.azure.resourcemanager</groupId>
          <artifactId>azure-resourcemanager-resources</artifactId>
          <version>2.0.0-beta.1</version>
          <type>test-jar</type>
          <scope>test</scope>
        </dependency>
      </dependencies>
    </profile>
  </profiles>
  <build>
    <plugins>
      <plugin>
        <groupId>org.apache.maven.plugins</groupId>
        <artifactId>maven-jar-plugin</artifactId>
        <configuration>
          <archive>
            <manifest>
              <addDefaultImplementationEntries>true</addDefaultImplementationEntries>
              <addDefaultSpecificationEntries>true</addDefaultSpecificationEntries>
            </manifest>
          </archive>
        </configuration>
      </plugin>
      <plugin>
        <groupId>org.codehaus.mojo</groupId>
        <artifactId>build-helper-maven-plugin</artifactId>
      </plugin>

      <plugin>
        <groupId>org.apache.maven.plugins</groupId>
        <artifactId>maven-compiler-plugin</artifactId>
        <version>3.8.1</version>
        <configuration>
          <source>1.8</source>
          <target>1.8</target>
          <debug>true</debug>
          <optimize>true</optimize>
          <compilerArguments>
            <AaddGeneratedAnnotation>true</AaddGeneratedAnnotation>
            <Adebug>true</Adebug>
          </compilerArguments>
        </configuration>
      </plugin>
    </plugins>
  </build>
</project><|MERGE_RESOLUTION|>--- conflicted
+++ resolved
@@ -47,24 +47,6 @@
 
   <dependencies>
     <dependency>
-<<<<<<< HEAD
-      <groupId>com.azure</groupId>
-      <artifactId>azure-core</artifactId>
-    </dependency>
-    <dependency>
-      <groupId>com.azure</groupId>
-      <artifactId>azure-core-management</artifactId>
-    </dependency>
-    <dependency>
-      <groupId>com.azure</groupId>
-      <artifactId>azure-mgmt-resources</artifactId>
-      <version>2.0.0-SNAPSHOT</version>
-    </dependency>
-    <dependency>
-      <groupId>com.azure</groupId>
-      <artifactId>azure-mgmt-storage</artifactId>
-      <version>2.0.0-SNAPSHOT</version>
-=======
       <groupId>com.azure.resourcemanager</groupId>
       <artifactId>azure-resourcemanager-resources</artifactId>
       <version>2.0.0-beta.1</version>
@@ -73,7 +55,6 @@
       <groupId>com.azure.resourcemanager</groupId>
       <artifactId>azure-resourcemanager-storage</artifactId>
       <version>2.0.0-beta.1</version>
->>>>>>> 72d53830
     </dependency>
     <dependency>
       <groupId>org.junit.jupiter</groupId>
