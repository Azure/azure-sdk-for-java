--- conflicted
+++ resolved
@@ -94,11 +94,7 @@
     <dependency>
       <groupId>com.azure</groupId>
       <artifactId>azure-storage-blob</artifactId>
-<<<<<<< HEAD
-      <version>12.16.0</version>  <!-- {x-version-update;com.azure:azure-storage-blob;dependency} -->
-=======
       <version>12.17.0</version>  <!-- {x-version-update;com.azure:azure-storage-blob;dependency} -->
->>>>>>> 8d609db9
     </dependency>
   </dependencies>
 
