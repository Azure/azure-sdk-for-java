--- conflicted
+++ resolved
@@ -19,13 +19,8 @@
   <dependencies>
     <dependency>
       <groupId>com.azure.spring</groupId>
-<<<<<<< HEAD
-      <artifactId>azure-spring-boot-starter-keyvault-certificates</artifactId>
-      <version>3.10.0-beta.1</version> <!-- {x-version-update;com.azure.spring:azure-spring-boot-starter-keyvault-certificates;current} -->
-=======
       <artifactId>spring-cloud-azure-starter-keyvault-certificates</artifactId>
       <version>4.0.0-beta.1</version> <!-- {x-version-update;com.azure.spring:spring-cloud-azure-starter-keyvault-certificates;current} -->
->>>>>>> 73ea443a
     </dependency>
     <dependency>
       <groupId>com.azure.spring</groupId>
