--- conflicted
+++ resolved
@@ -236,13 +236,8 @@
 
             final EventData event = eventContext.getEventData();
 
-<<<<<<< HEAD
-            if (CheckpointMode.MANUAL.equals(checkpointConfig.getMode())) {
-                Checkpointer checkpointer = new AzureCheckpointer(eventContext::updateCheckpointAsync);
-=======
             Checkpointer checkpointer = new AzureCheckpointer(eventContext::updateCheckpointAsync);
             if (CheckpointMode.MANUAL == checkpointConfig.getMode()) {
->>>>>>> 849bdd8f
                 headers.put(AzureHeaders.CHECKPOINTER, checkpointer);
             }
 
@@ -265,13 +260,8 @@
             headers.put(AzureHeaders.RAW_PARTITION_ID, partition.getPartitionId());
             headers.put(EventHubsHeaders.LAST_ENQUEUED_EVENT_PROPERTIES, eventBatchContext.getLastEnqueuedEventProperties());
 
-<<<<<<< HEAD
-            if (CheckpointMode.MANUAL.equals(checkpointConfig.getMode())) {
-                Checkpointer checkpointer = new AzureCheckpointer(eventBatchContext::updateCheckpointAsync);
-=======
             Checkpointer checkpointer = new AzureCheckpointer(eventBatchContext::updateCheckpointAsync);
             if (CheckpointMode.MANUAL == checkpointConfig.getMode()) {
->>>>>>> 849bdd8f
                 headers.put(AzureHeaders.CHECKPOINTER, checkpointer);
             }
 
