// Copyright (c) Microsoft Corporation. All rights reserved.
// Licensed under the MIT License.

package com.azure.spring.integration.eventhubs.inbound;

import com.azure.messaging.eventhubs.EventData;
import com.azure.messaging.eventhubs.models.CloseContext;
import com.azure.messaging.eventhubs.models.ErrorContext;
import com.azure.messaging.eventhubs.models.EventBatchContext;
import com.azure.messaging.eventhubs.models.EventContext;
import com.azure.messaging.eventhubs.models.InitializationContext;
import com.azure.messaging.eventhubs.models.PartitionContext;
import com.azure.spring.eventhubs.checkpoint.CheckpointManagers;
import com.azure.spring.eventhubs.checkpoint.EventCheckpointManager;
import com.azure.spring.eventhubs.core.listener.EventHubsMessageListenerContainer;
import com.azure.spring.eventhubs.core.listener.adapter.BatchMessagingMessageListenerAdapter;
import com.azure.spring.eventhubs.core.listener.adapter.RecordMessagingMessageListenerAdapter;
import com.azure.spring.eventhubs.support.EventHubsHeaders;
<<<<<<< HEAD
import com.azure.spring.integration.eventhubs.inbound.health.EventHubsProcessorInstrumentation;
=======
import com.azure.spring.eventhubs.support.converter.EventHubsBatchMessageConverter;
import com.azure.spring.eventhubs.support.converter.EventHubsMessageConverter;
import com.azure.spring.integration.eventhubs.inbound.implementation.health.EventHubsProcessorInstrumentation;
>>>>>>> fd9d34e7
import com.azure.spring.integration.instrumentation.Instrumentation;
import com.azure.spring.integration.instrumentation.InstrumentationManager;
import com.azure.spring.messaging.AzureHeaders;
import com.azure.spring.messaging.ListenerMode;
import com.azure.spring.messaging.checkpoint.AzureCheckpointer;
import com.azure.spring.messaging.checkpoint.CheckpointConfig;
import com.azure.spring.messaging.checkpoint.CheckpointMode;
import com.azure.spring.messaging.checkpoint.Checkpointer;
import com.azure.spring.messaging.converter.AzureMessageConverter;
<<<<<<< HEAD
import com.azure.spring.service.eventhubs.processor.EventHubsMessageListener;
import com.azure.spring.service.eventhubs.processor.consumer.EventProcessorErrorContextConsumer;
=======
import com.azure.spring.service.eventhubs.processor.BatchEventProcessingListener;
import com.azure.spring.service.eventhubs.processor.EventProcessingListener;
import com.azure.spring.service.eventhubs.processor.RecordEventProcessingListener;
>>>>>>> fd9d34e7
import org.slf4j.Logger;
import org.slf4j.LoggerFactory;
import org.springframework.integration.endpoint.MessageProducerSupport;
import org.springframework.messaging.Message;
import org.springframework.messaging.MessageHeaders;

import java.util.HashMap;
import java.util.Map;
import java.util.function.Consumer;

/**
 * Message driven inbound channel adapter for Azure Event Hubs.
 * <p>
 * Example:
 * <pre> <code>
 *   {@literal @}ServiceActivator(inputChannel = "input")
 *     public void messageReceiver(byte[] payload, @Header(AzureHeaders.CHECKPOINTER) Checkpointer checkpointer) {
 *         String message = new String(payload);
 *         LOGGER.info("New message received: '{}'", message);
 *         checkpointer.success()
 *                 .doOnSuccess(s -&gt; LOGGER.info("Message '{}' successfully checkpointed", message))
 *                 .doOnError(e -&gt; LOGGER.error("Error found", e))
 *                 .subscribe();
 *     }
 *
 *    {@literal @}Bean
 *     public EventHubsInboundChannelAdapter messageChannelAdapter(
 *         {@literal @}Qualifier("input") MessageChannel inputChannel, EventHubsMessageListenerContainer container) {
 *         CheckpointConfig config = new CheckpointConfig(CheckpointMode.MANUAL);
 *         EventHubsInboundChannelAdapter adapter =
 *             new EventHubsInboundChannelAdapter(container, config);
 *         adapter.setOutputChannel(inputChannel);
 *         return adapter;
 *     }
 *
 *    {@literal @}Bean
 *     public EventHubsMessageListenerContainer listener(
 *     EventHubsProcessorFactory processorFactory) {
 *         EventHubsContainerProperties containerProperties = new EventHubsContainerProperties();
 *         containerProperties.setEventHubName("eventhub-1");
 *         containerProperties.setConsumerGroup("consumer-group-1");
 *         return new EventHubsMessageListenerContainer(processorFactory, containerProperties);
 *     }
 *
 *    {@literal @}Bean
 *     public MessageChannel input() {
 *         return new DirectChannel();
 *     }
 * </code> </pre>
 */
public class EventHubsInboundChannelAdapter extends MessageProducerSupport {

    private static final Logger LOGGER = LoggerFactory.getLogger(EventHubsInboundChannelAdapter.class);
    private final EventHubsMessageListenerContainer listenerContainer;
    private final ListenerMode listenerMode;
    private final IntegrationRecordMessageListener recordListener = new IntegrationRecordMessageListener();
    private final IntegrationBatchMessageListener batchListener = new IntegrationBatchMessageListener();

    private final CheckpointConfig checkpointConfig;
    private EventCheckpointManager checkpointManager;
    private Class<?> payloadType;
    private InstrumentationManager instrumentationManager;
    private String instrumentationId;


    /**
     * Construct a {@link EventHubsInboundChannelAdapter} with the specified {@link EventHubsMessageListenerContainer},
     * event Hub Name, consumer Group and {@link CheckpointConfig}.
     *
     * @param listenerContainer the processor container
     * @param checkpointConfig the checkpoint config
     */
    public EventHubsInboundChannelAdapter(EventHubsMessageListenerContainer listenerContainer,
                                          CheckpointConfig checkpointConfig) {
        this(listenerContainer, ListenerMode.RECORD, checkpointConfig);
    }

    /**
     * Construct a {@link EventHubsInboundChannelAdapter} with the specified {@link EventHubsMessageListenerContainer},
     * {@link ListenerMode} and {@link CheckpointConfig}.
     *
     * @param listenerContainer the event processors container
     * @param listenerMode the listener mode
     * @param checkpointConfig the checkpoint config
     */
    public EventHubsInboundChannelAdapter(EventHubsMessageListenerContainer listenerContainer,
                                          ListenerMode listenerMode,
                                          CheckpointConfig checkpointConfig) {
        this.listenerContainer = listenerContainer;
        this.listenerMode = listenerMode;
        this.checkpointConfig = checkpointConfig;
    }

    @Override
    protected void onInit() {
        EventHubsMessageListener listener;
        if (ListenerMode.BATCH.equals(this.listenerMode)) {
            listener = batchListener;
        } else {
            listener = recordListener;
        }

        this.checkpointManager = CheckpointManagers.of(checkpointConfig, this.listenerMode);
        this.listenerContainer.setupMessageListener(listener);
        this.listenerContainer.setErrorHandler(new IntegrationErrorHandler());
        enhanceListenerContainer();
    }

    @Override
    public void doStart() {
        this.listenerContainer.start();
    }

    @Override
    protected void doStop() {
        this.listenerContainer.stop();
    }

    /**
     * Set message converter.
     *
     * @param messageConverter the message converter
     */
    public void setMessageConverter(AzureMessageConverter<EventData, EventData> messageConverter) {
        this.recordListener.setMessageConverter(messageConverter);
    }

    /**
     * Set message converter.
     *
     * @param messageConverter the message converter
     */
    public void setBatchMessageConverter(AzureMessageConverter<EventBatchContext, EventData> messageConverter) {
        this.batchListener.setMessageConverter(messageConverter);
    }

    /**
     * Set payload Type.
     *
     * @param payloadType the payload Type
     */
    public void setPayloadType(Class<?> payloadType) {
        if (ListenerMode.BATCH.equals(this.listenerMode)) {
            this.batchListener.setPayloadType(payloadType);
        } else {
            this.recordListener.setPayloadType(payloadType);
        }
    }

    /**
     * Set instrumentation Manager.
     *
     * @param instrumentationManager the instrumentation Manager
     */
    public void setInstrumentationManager(InstrumentationManager instrumentationManager) {
        this.instrumentationManager = instrumentationManager;
    }

    /**
     * Set instrumentation id.
     *
     * @param instrumentationId the instrumentation id
     */
    public void setInstrumentationId(String instrumentationId) {
        this.instrumentationId = instrumentationId;
    }

    private void enhanceListenerContainer() {
        this.listenerContainer.getContainerProperties().setCloseContextConsumer(closeContext ->
            LOGGER.info("Stopped receiving on partition: {}. Reason: {}",
                closeContext.getPartitionContext().getPartitionId(), closeContext.getCloseReason()));

        this.listenerContainer.getContainerProperties().setInitializationContextConsumer(initializationContext ->
            LOGGER.info("Started receiving on partition: {}",
                initializationContext.getPartitionContext().getPartitionId()));
    }

    private class IntegrationErrorHandler implements EventProcessorErrorContextConsumer {

        @Override
        public void accept(ErrorContext errorContext) {
            LOGGER.error("Error occurred on partition: {}. Error: {}",
                errorContext.getPartitionContext().getPartitionId(),
                errorContext.getThrowable());
            updateInstrumentation(errorContext);
        }

        private void updateInstrumentation(ErrorContext errorContext) {
            if (instrumentationManager == null) {
                return;
            }

            Instrumentation instrumentation = instrumentationManager.getHealthInstrumentation(instrumentationId);
            if (instrumentation != null) {
                if (instrumentation instanceof EventHubsProcessorInstrumentation) {
                    ((EventHubsProcessorInstrumentation) instrumentation).markError(errorContext);
                } else {
                    instrumentation.markDown(errorContext.getThrowable());
                }
            }
        }
    }

<<<<<<< HEAD
    private class IntegrationRecordMessageListener extends RecordMessagingMessageListenerAdapter {
=======
    private class IntegrationRecordEventProcessingListener implements InstrumentationEventProcessingListener, RecordEventProcessingListener {

        private AzureMessageConverter<EventData, EventData> messageConverter = new EventHubsMessageConverter();
        private Class<?> payloadType = byte[].class;
        private InstrumentationManager instrumentationManager;
        private String instrumentationId;

        @Override
        public Consumer<ErrorContext> getErrorContextConsumer() {
            return errorContext -> {
                LOGGER.error("Record event error occurred on partition: {}. Error: {}",
                    errorContext.getPartitionContext().getPartitionId(),
                    errorContext.getThrowable());
                updateInstrumentation(errorContext, instrumentationManager, instrumentationId);
            };
        }
>>>>>>> fd9d34e7

        @Override
        public void onEvent(EventContext eventContext) {
            PartitionContext partition = eventContext.getPartitionContext();

            Map<String, Object> headers = new HashMap<>();
            headers.put(AzureHeaders.RAW_PARTITION_ID, partition.getPartitionId());
            headers.put(EventHubsHeaders.LAST_ENQUEUED_EVENT_PROPERTIES, eventContext.getLastEnqueuedEventProperties());

            final EventData event = eventContext.getEventData();

            Checkpointer checkpointer = new AzureCheckpointer(eventContext::updateCheckpointAsync);
            if (CheckpointMode.MANUAL.equals(checkpointConfig.getMode())) {
                headers.put(AzureHeaders.CHECKPOINTER, checkpointer);
            }

            Message<?> message = this.getMessageConverter().toMessage(event, new MessageHeaders(headers), payloadType);

            sendMessage(message);

            checkpointManager.checkpoint(eventContext);
<<<<<<< HEAD
        }

    }

    private class IntegrationBatchMessageListener extends BatchMessagingMessageListenerAdapter {
=======

        }

        @Override
        public Consumer<CloseContext> getCloseContextConsumer() {
            return closeContext -> LOGGER.info("Stopped receiving on partition: {}. Reason: {}",
                closeContext.getPartitionContext().getPartitionId(),
                closeContext.getCloseReason());
        }

        @Override
        public Consumer<InitializationContext> getInitializationContextConsumer() {
            return initializationContext -> LOGGER.info("Started receiving on partition: {}",
                initializationContext.getPartitionContext().getPartitionId());
        }

        /**
         * Set message converter.
         *
         * @param converter the converter
         */
        public void setMessageConverter(AzureMessageConverter<EventData, EventData> converter) {
            this.messageConverter = converter;
        }

        /**
         * Set payload type.
         *
         * @param payloadType the payload type
         */
        @Override
        public void setPayloadType(Class<?> payloadType) {
            this.payloadType = payloadType;
        }

        @Override
        public void setInstrumentationManager(InstrumentationManager instrumentationManager) {
            this.instrumentationManager = instrumentationManager;
        }

        @Override
        public void setInstrumentationId(String instrumentationId) {
            this.instrumentationId = instrumentationId;
        }
    }

    private class IntegrationBatchEventProcessingListener implements InstrumentationEventProcessingListener, BatchEventProcessingListener {

        private AzureMessageConverter<EventBatchContext, EventData> messageConverter = new EventHubsBatchMessageConverter();
        private Class<?> payloadType = byte[].class;
        private InstrumentationManager instrumentationManager;
        private String instrumentationId;

        @Override
        public Consumer<ErrorContext> getErrorContextConsumer() {
            return errorContext -> {
                LOGGER.error("Error occurred on partition: {}. Error: {}",
                    errorContext.getPartitionContext().getPartitionId(),
                    errorContext.getThrowable());
                updateInstrumentation(errorContext, instrumentationManager, instrumentationId);
            };
        }

        @Override
        public Consumer<CloseContext> getCloseContextConsumer() {
            return closeContext -> LOGGER.info("Stopped receiving on partition: {}. Reason: {}",
                closeContext.getPartitionContext().getPartitionId(),
                closeContext.getCloseReason());
        }

        @Override
        public Consumer<InitializationContext> getInitializationContextConsumer() {
            return initializationContext -> LOGGER.info("Started receiving on partition: {}",
                initializationContext.getPartitionContext().getPartitionId());
        }

        /**
         * Set message converter.
         *
         * @param converter the converter
         */
        public void setMessageConverter(AzureMessageConverter<EventBatchContext, EventData> converter) {
            this.messageConverter = converter;
        }

        /**
         * Set payload type.
         *
         * @param payloadType the payload type
         */
        @Override
        public void setPayloadType(Class<?> payloadType) {
            this.payloadType = payloadType;
        }
>>>>>>> fd9d34e7

        @Override
        public void onEventBatch(EventBatchContext eventBatchContext) {
            PartitionContext partition = eventBatchContext.getPartitionContext();

            Map<String, Object> headers = new HashMap<>();
            headers.put(AzureHeaders.RAW_PARTITION_ID, partition.getPartitionId());
            headers.put(EventHubsHeaders.LAST_ENQUEUED_EVENT_PROPERTIES, eventBatchContext.getLastEnqueuedEventProperties());

            Checkpointer checkpointer = new AzureCheckpointer(eventBatchContext::updateCheckpointAsync);
            if (CheckpointMode.MANUAL.equals(checkpointConfig.getMode())) {
                headers.put(AzureHeaders.CHECKPOINTER, checkpointer);
            }

            Message<?> message = this.getMessageConverter().toMessage(eventBatchContext, new MessageHeaders(headers), payloadType);

            sendMessage(message);
            if (checkpointConfig.getMode().equals(CheckpointMode.BATCH)) {
                checkpointManager.checkpoint(eventBatchContext);
            }
        }
    }

}<|MERGE_RESOLUTION|>--- conflicted
+++ resolved
@@ -4,11 +4,9 @@
 package com.azure.spring.integration.eventhubs.inbound;
 
 import com.azure.messaging.eventhubs.EventData;
-import com.azure.messaging.eventhubs.models.CloseContext;
 import com.azure.messaging.eventhubs.models.ErrorContext;
 import com.azure.messaging.eventhubs.models.EventBatchContext;
 import com.azure.messaging.eventhubs.models.EventContext;
-import com.azure.messaging.eventhubs.models.InitializationContext;
 import com.azure.messaging.eventhubs.models.PartitionContext;
 import com.azure.spring.eventhubs.checkpoint.CheckpointManagers;
 import com.azure.spring.eventhubs.checkpoint.EventCheckpointManager;
@@ -16,13 +14,7 @@
 import com.azure.spring.eventhubs.core.listener.adapter.BatchMessagingMessageListenerAdapter;
 import com.azure.spring.eventhubs.core.listener.adapter.RecordMessagingMessageListenerAdapter;
 import com.azure.spring.eventhubs.support.EventHubsHeaders;
-<<<<<<< HEAD
-import com.azure.spring.integration.eventhubs.inbound.health.EventHubsProcessorInstrumentation;
-=======
-import com.azure.spring.eventhubs.support.converter.EventHubsBatchMessageConverter;
-import com.azure.spring.eventhubs.support.converter.EventHubsMessageConverter;
 import com.azure.spring.integration.eventhubs.inbound.implementation.health.EventHubsProcessorInstrumentation;
->>>>>>> fd9d34e7
 import com.azure.spring.integration.instrumentation.Instrumentation;
 import com.azure.spring.integration.instrumentation.InstrumentationManager;
 import com.azure.spring.messaging.AzureHeaders;
@@ -32,14 +24,7 @@
 import com.azure.spring.messaging.checkpoint.CheckpointMode;
 import com.azure.spring.messaging.checkpoint.Checkpointer;
 import com.azure.spring.messaging.converter.AzureMessageConverter;
-<<<<<<< HEAD
 import com.azure.spring.service.eventhubs.processor.EventHubsMessageListener;
-import com.azure.spring.service.eventhubs.processor.consumer.EventProcessorErrorContextConsumer;
-=======
-import com.azure.spring.service.eventhubs.processor.BatchEventProcessingListener;
-import com.azure.spring.service.eventhubs.processor.EventProcessingListener;
-import com.azure.spring.service.eventhubs.processor.RecordEventProcessingListener;
->>>>>>> fd9d34e7
 import org.slf4j.Logger;
 import org.slf4j.LoggerFactory;
 import org.springframework.integration.endpoint.MessageProducerSupport;
@@ -217,7 +202,7 @@
                 initializationContext.getPartitionContext().getPartitionId()));
     }
 
-    private class IntegrationErrorHandler implements EventProcessorErrorContextConsumer {
+    private class IntegrationErrorHandler implements Consumer<ErrorContext> {
 
         @Override
         public void accept(ErrorContext errorContext) {
@@ -243,26 +228,7 @@
         }
     }
 
-<<<<<<< HEAD
     private class IntegrationRecordMessageListener extends RecordMessagingMessageListenerAdapter {
-=======
-    private class IntegrationRecordEventProcessingListener implements InstrumentationEventProcessingListener, RecordEventProcessingListener {
-
-        private AzureMessageConverter<EventData, EventData> messageConverter = new EventHubsMessageConverter();
-        private Class<?> payloadType = byte[].class;
-        private InstrumentationManager instrumentationManager;
-        private String instrumentationId;
-
-        @Override
-        public Consumer<ErrorContext> getErrorContextConsumer() {
-            return errorContext -> {
-                LOGGER.error("Record event error occurred on partition: {}. Error: {}",
-                    errorContext.getPartitionContext().getPartitionId(),
-                    errorContext.getThrowable());
-                updateInstrumentation(errorContext, instrumentationManager, instrumentationId);
-            };
-        }
->>>>>>> fd9d34e7
 
         @Override
         public void onEvent(EventContext eventContext) {
@@ -284,108 +250,11 @@
             sendMessage(message);
 
             checkpointManager.checkpoint(eventContext);
-<<<<<<< HEAD
         }
 
     }
 
     private class IntegrationBatchMessageListener extends BatchMessagingMessageListenerAdapter {
-=======
-
-        }
-
-        @Override
-        public Consumer<CloseContext> getCloseContextConsumer() {
-            return closeContext -> LOGGER.info("Stopped receiving on partition: {}. Reason: {}",
-                closeContext.getPartitionContext().getPartitionId(),
-                closeContext.getCloseReason());
-        }
-
-        @Override
-        public Consumer<InitializationContext> getInitializationContextConsumer() {
-            return initializationContext -> LOGGER.info("Started receiving on partition: {}",
-                initializationContext.getPartitionContext().getPartitionId());
-        }
-
-        /**
-         * Set message converter.
-         *
-         * @param converter the converter
-         */
-        public void setMessageConverter(AzureMessageConverter<EventData, EventData> converter) {
-            this.messageConverter = converter;
-        }
-
-        /**
-         * Set payload type.
-         *
-         * @param payloadType the payload type
-         */
-        @Override
-        public void setPayloadType(Class<?> payloadType) {
-            this.payloadType = payloadType;
-        }
-
-        @Override
-        public void setInstrumentationManager(InstrumentationManager instrumentationManager) {
-            this.instrumentationManager = instrumentationManager;
-        }
-
-        @Override
-        public void setInstrumentationId(String instrumentationId) {
-            this.instrumentationId = instrumentationId;
-        }
-    }
-
-    private class IntegrationBatchEventProcessingListener implements InstrumentationEventProcessingListener, BatchEventProcessingListener {
-
-        private AzureMessageConverter<EventBatchContext, EventData> messageConverter = new EventHubsBatchMessageConverter();
-        private Class<?> payloadType = byte[].class;
-        private InstrumentationManager instrumentationManager;
-        private String instrumentationId;
-
-        @Override
-        public Consumer<ErrorContext> getErrorContextConsumer() {
-            return errorContext -> {
-                LOGGER.error("Error occurred on partition: {}. Error: {}",
-                    errorContext.getPartitionContext().getPartitionId(),
-                    errorContext.getThrowable());
-                updateInstrumentation(errorContext, instrumentationManager, instrumentationId);
-            };
-        }
-
-        @Override
-        public Consumer<CloseContext> getCloseContextConsumer() {
-            return closeContext -> LOGGER.info("Stopped receiving on partition: {}. Reason: {}",
-                closeContext.getPartitionContext().getPartitionId(),
-                closeContext.getCloseReason());
-        }
-
-        @Override
-        public Consumer<InitializationContext> getInitializationContextConsumer() {
-            return initializationContext -> LOGGER.info("Started receiving on partition: {}",
-                initializationContext.getPartitionContext().getPartitionId());
-        }
-
-        /**
-         * Set message converter.
-         *
-         * @param converter the converter
-         */
-        public void setMessageConverter(AzureMessageConverter<EventBatchContext, EventData> converter) {
-            this.messageConverter = converter;
-        }
-
-        /**
-         * Set payload type.
-         *
-         * @param payloadType the payload type
-         */
-        @Override
-        public void setPayloadType(Class<?> payloadType) {
-            this.payloadType = payloadType;
-        }
->>>>>>> fd9d34e7
 
         @Override
         public void onEventBatch(EventBatchContext eventBatchContext) {
