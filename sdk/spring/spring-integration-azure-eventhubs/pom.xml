--- conflicted
+++ resolved
@@ -55,11 +55,7 @@
     <dependency>
       <groupId>com.azure</groupId>
       <artifactId>azure-messaging-eventhubs-checkpointstore-blob</artifactId>
-<<<<<<< HEAD
-      <version>1.12.1</version> <!-- {x-version-update;com.azure:azure-messaging-eventhubs-checkpointstore-blob;dependency} -->
-=======
       <version>1.12.2</version> <!-- {x-version-update;com.azure:azure-messaging-eventhubs-checkpointstore-blob;dependency} -->
->>>>>>> 8d609db9
     </dependency>
 
     <!-- Added this dependency to include necessary annotations used by reactor core.
@@ -80,11 +76,7 @@
     <dependency>
       <groupId>org.springframework</groupId>
       <artifactId>spring-test</artifactId>
-<<<<<<< HEAD
-      <version>5.3.19</version> <!-- {x-version-update;org.springframework:spring-test;external_dependency} -->
-=======
       <version>5.3.20</version> <!-- {x-version-update;org.springframework:spring-test;external_dependency} -->
->>>>>>> 8d609db9
       <scope>test</scope>
     </dependency>
     <dependency>
