--- conflicted
+++ resolved
@@ -12,11 +12,7 @@
 
   <groupId>com.azure.spring</groupId>
   <artifactId>spring-integration-azure-eventhubs</artifactId>
-<<<<<<< HEAD
-  <version>4.11.0-beta.1</version> <!-- {x-version-update;com.azure.spring:spring-integration-azure-eventhubs;current} -->
-=======
   <version>4.12.0-beta.1</version> <!-- {x-version-update;com.azure.spring:spring-integration-azure-eventhubs;current} -->
->>>>>>> 98d25d20
 
   <name>Spring Integration Azure Event Hubs</name>
   <description>Spring Integration Azure Event Hubs</description>
@@ -41,31 +37,19 @@
     <dependency>
       <groupId>com.azure.spring</groupId>
       <artifactId>spring-integration-azure-core</artifactId>
-<<<<<<< HEAD
-      <version>4.11.0-beta.1</version> <!-- {x-version-update;com.azure.spring:spring-integration-azure-core;current} -->
-=======
       <version>4.12.0-beta.1</version> <!-- {x-version-update;com.azure.spring:spring-integration-azure-core;current} -->
->>>>>>> 98d25d20
     </dependency>
     <dependency>
       <groupId>com.azure.spring</groupId>
       <artifactId>spring-integration-azure-core</artifactId>
-<<<<<<< HEAD
-      <version>4.11.0-beta.1</version> <!-- {x-version-update;com.azure.spring:spring-integration-azure-core;current} -->
-=======
       <version>4.12.0-beta.1</version> <!-- {x-version-update;com.azure.spring:spring-integration-azure-core;current} -->
->>>>>>> 98d25d20
       <type>test-jar</type>
       <scope>test</scope>
     </dependency>
     <dependency>
       <groupId>com.azure.spring</groupId>
       <artifactId>spring-messaging-azure-eventhubs</artifactId>
-<<<<<<< HEAD
-      <version>4.11.0-beta.1</version> <!-- {x-version-update;com.azure.spring:spring-messaging-azure-eventhubs;current} -->
-=======
       <version>4.12.0-beta.1</version> <!-- {x-version-update;com.azure.spring:spring-messaging-azure-eventhubs;current} -->
->>>>>>> 98d25d20
     </dependency>
     <!-- Contains Azure Storage Blobs checkpoint store when using EventProcessorClient -->
     <dependency>
