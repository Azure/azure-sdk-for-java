--- conflicted
+++ resolved
@@ -23,14 +23,6 @@
       <version>2.9.0-beta.1</version> <!-- {x-version-update;com.azure.spring:azure-spring-cloud-autoconfigure;current} -->
     </dependency>
     <dependency>
-<<<<<<< HEAD
-=======
-      <groupId>com.azure.spring</groupId>
-      <artifactId>azure-spring-cloud-context</artifactId>
-      <version>2.9.0-beta.1</version> <!-- {x-version-update;com.azure.spring:azure-spring-cloud-context;current} -->
-    </dependency>
-    <dependency>
->>>>>>> cfb62ae1
       <groupId>org.springframework.boot</groupId>
       <artifactId>spring-boot-starter-cache</artifactId>
       <version>2.5.3</version> <!-- {x-version-update;org.springframework.boot:spring-boot-starter-cache;external_dependency} -->
@@ -43,7 +35,7 @@
     <dependency>
       <groupId>com.azure.spring</groupId>
       <artifactId>azure-spring-cloud-resourcemanager</artifactId>
-      <version>2.8.0-beta.1</version> <!-- {x-version-update;com.azure.spring:azure-spring-cloud-resourcemanager;current} -->
+      <version>2.9.0-beta.1</version> <!-- {x-version-update;com.azure.spring:azure-spring-cloud-resourcemanager;current} -->
     </dependency>
   </dependencies>
   <build>
