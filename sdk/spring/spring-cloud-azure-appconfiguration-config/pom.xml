<?xml version="1.0" encoding="UTF-8"?>
<project xmlns:xsi="http://www.w3.org/2001/XMLSchema-instance" xmlns="http://maven.apache.org/POM/4.0.0" xsi:schemaLocation="http://maven.apache.org/POM/4.0.0 http://maven.apache.org/xsd/maven-4.0.0.xsd">
  <parent>
    <groupId>com.azure</groupId>
    <artifactId>azure-client-sdk-parent</artifactId>
    <version>1.7.0</version> <!-- {x-version-update;com.azure:azure-client-sdk-parent;current} -->
    <relativePath>../../parents/azure-client-sdk-parent</relativePath>
  </parent>
  <modelVersion>4.0.0</modelVersion>
  <groupId>com.azure.spring</groupId>
  <artifactId>spring-cloud-azure-appconfiguration-config</artifactId>
<<<<<<< HEAD
  <version>5.24.0-beta.1</version> <!-- {x-version-update;com.azure.spring:spring-cloud-azure-appconfiguration-config;current} -->
=======
  <version>6.1.0-beta.1</version> <!-- {x-version-update;com.azure.spring:spring-cloud-azure-appconfiguration-config;current} -->
>>>>>>> fad5e4f3
  <name>Spring Cloud Azure App Configuration Config</name>
  <description>Integration of Spring Cloud Config and Azure App Configuration Service</description>
  <properties>
    <javadocDoclet></javadocDoclet>
    <javadocDocletOptions></javadocDocletOptions>
    <spotless.skip>true</spotless.skip>
  </properties>
  <dependencies>
    <dependency>
      <groupId>org.springframework.boot</groupId>
      <artifactId>spring-boot-autoconfigure</artifactId>
      <version>3.5.5</version> <!-- {x-version-update;springboot3_org.springframework.boot:spring-boot-autoconfigure;external_dependency} -->
    </dependency>
    <dependency>
      <groupId>org.springframework.boot</groupId>
      <artifactId>spring-boot-configuration-processor</artifactId>
      <version>3.5.5</version> <!-- {x-version-update;springboot3_org.springframework.boot:spring-boot-configuration-processor;external_dependency} -->
      <optional>true</optional>
    </dependency>
    <dependency>
      <groupId>org.springframework.cloud</groupId>
      <artifactId>spring-cloud-context</artifactId>
      <version>4.3.0</version> <!-- {x-version-update;springboot3_org.springframework.cloud:spring-cloud-context;external_dependency} -->
    </dependency>
    <dependency>
      <groupId>org.springframework.boot</groupId>
      <artifactId>spring-boot-actuator</artifactId>
      <version>3.5.5</version> <!-- {x-version-update;springboot3_org.springframework.boot:spring-boot-actuator;external_dependency} -->
      <scope>compile</scope>
    </dependency>
    <dependency>
	    <groupId>jakarta.annotation</groupId>
	    <artifactId>jakarta.annotation-api</artifactId>
	    <version>3.0.0</version> <!-- {x-version-update;springboot3_jakarta.annotation:jakarta.annotation-api;external_dependency} -->
	</dependency>
    <!--Azure Java SDK -->
    <dependency>
      <groupId>com.azure</groupId>
      <artifactId>azure-core</artifactId>
      <version>1.57.0</version> <!-- {x-version-update;com.azure:azure-core;dependency} -->
    </dependency>
    <dependency>
      <groupId>com.azure</groupId>
      <artifactId>azure-data-appconfiguration</artifactId>
      <version>1.8.5</version> <!-- {x-version-update;com.azure:azure-data-appconfiguration;dependency} -->
    </dependency>
    <dependency>
      <groupId>com.azure</groupId>
      <artifactId>azure-identity</artifactId>
      <version>1.18.1</version> <!-- {x-version-update;com.azure:azure-identity;dependency} -->
    </dependency>
    <dependency>
      <groupId>com.azure</groupId>
      <artifactId>azure-security-keyvault-secrets</artifactId>
      <version>4.10.4</version> <!-- {x-version-update;com.azure:azure-security-keyvault-secrets;dependency} -->
    </dependency>
    <dependency>
      <groupId>com.azure.spring</groupId>
      <artifactId>spring-cloud-azure-service</artifactId>
<<<<<<< HEAD
      <version>5.24.0-beta.1</version> <!-- {x-version-update;com.azure.spring:spring-cloud-azure-service;current} -->
=======
      <version>6.1.0-beta.1</version> <!-- {x-version-update;com.azure.spring:spring-cloud-azure-service;current} -->
>>>>>>> fad5e4f3
    </dependency>
    <dependency>
      <groupId>com.azure.spring</groupId>
      <artifactId>spring-cloud-azure-autoconfigure</artifactId>
<<<<<<< HEAD
      <version>5.24.0-beta.1</version> <!-- {x-version-update;com.azure.spring:spring-cloud-azure-autoconfigure;current} -->
=======
      <version>6.1.0-beta.1</version> <!-- {x-version-update;com.azure.spring:spring-cloud-azure-autoconfigure;current} -->
>>>>>>> fad5e4f3
    </dependency>
    <!-- Test Dependencies -->
    <dependency>
      <groupId>org.springframework.boot</groupId>
      <artifactId>spring-boot-starter-test</artifactId>
      <version>3.5.5</version> <!-- {x-version-update;springboot3_org.springframework.boot:spring-boot-starter-test;external_dependency} -->
      <scope>test</scope>
    </dependency>

    <!-- Add mockito-core 4.11.0 to work with Java 21 -->
    <dependency>
      <groupId>org.mockito</groupId>
      <artifactId>mockito-core</artifactId>
      <version>5.17.0</version> <!-- {x-version-update;springboot3_org.mockito:mockito-core;external_dependency} -->
      <scope>test</scope>
    </dependency>
    <!-- bytebuddy dependencies are required for mockito 4.11.0 to work with Java 21. Mockito 4.11.0 is the last release -->
    <!-- of Mockito supporting Java 8 as a baseline. -->
    <dependency>
      <groupId>net.bytebuddy</groupId>
      <artifactId>byte-buddy</artifactId>
      <version>1.17.7</version> <!-- {x-version-update;springboot3_net.bytebuddy:byte-buddy;external_dependency} -->
      <scope>test</scope>
    </dependency>
    <dependency>
      <groupId>net.bytebuddy</groupId>
      <artifactId>byte-buddy-agent</artifactId>
      <version>1.17.7</version> <!-- {x-version-update;springboot3_net.bytebuddy:byte-buddy-agent;external_dependency} -->
      <scope>test</scope>
    </dependency>
    <!-- Added this dependency to include necessary annotations used
            by reactor core. Without this dependency, javadoc throws a warning as it
            cannot find enum When.MAYBE which is used in @Nullable annotation in reactor
            core classes -->
    <dependency>
      <groupId>com.google.code.findbugs</groupId>
      <artifactId>jsr305</artifactId>
      <version>3.0.2</version> <!-- {x-version-update;springboot3_com.google.code.findbugs:jsr305;external_dependency} -->
      <scope>provided</scope>
    </dependency>
  </dependencies>
  <build>
    <plugins>
      <plugin>
        <groupId>org.apache.maven.plugins</groupId>
        <artifactId>maven-compiler-plugin</artifactId>
        <version>3.14.0</version> <!-- {x-version-update;springboot3_org.apache.maven.plugins:maven-compiler-plugin;external_dependency} -->
        <configuration>
          <compilerArgs>
            <arg>-Xlint:deprecation</arg>
          </compilerArgs>
        </configuration>
        <executions>
          <!-- disabled - the executing this after default-compile will generate module-info with major class version 55 (i.e Java 11) -->
          <execution>
            <id>base-modules-compile</id>
            <phase>none</phase>
          </execution>
          <!-- disabled - compile without module-info for Java 8 -->
          <execution>
            <id>base-compile</id>
            <phase>none</phase>
          </execution>
          <!-- disabled - compile with Java 8 -->
          <execution>
            <id>base-testCompile</id>
            <phase>none</phase>
          </execution>
          <!-- Ensure we compile with Java 17 -->
          <execution>
            <goals>
              <goal>compile</goal>
            </goals>
            <configuration>
              <release>17</release>
              <compilerArgs>
                <arg>-parameters</arg> <!-- https://github.com/spring-projects/spring-framework/wiki/Upgrading-to-Spring-Framework-6.x#parameter-name-retention -->
              </compilerArgs>
            </configuration>
          </execution>
          <execution>
            <id>annotation-process</id>
            <goals>
              <goal>compile</goal>
            </goals>
            <configuration>
              <compilerArgs>
                <arg>-proc:only</arg> <!-- Turn on annotation processing -->
              </compilerArgs>
              <release>17</release>
            </configuration>
          </execution>
        </executions>
      </plugin>
      <plugin>
        <groupId>org.apache.maven.plugins</groupId>
        <artifactId>maven-enforcer-plugin</artifactId>
        <version>3.5.0</version> <!-- {x-version-update;springboot3_org.apache.maven.plugins:maven-enforcer-plugin;external_dependency} -->
        <configuration>
          <rules>
            <bannedDependencies>
              <includes>
                <include>com.fasterxml.jackson.core:jackson-annotations:[2.19.2]</include> <!-- {x-include-update;springboot3_com.fasterxml.jackson.core:jackson-annotations;external_dependency} -->
                <include>com.fasterxml.jackson.core:jackson-databind:[2.19.2]</include> <!-- {x-include-update;springboot3_com.fasterxml.jackson.core:jackson-databind;external_dependency} -->
                <include>org.springframework.boot:spring-boot-actuator:[3.5.5]</include> <!-- {x-include-update;springboot3_org.springframework.boot:spring-boot-actuator;external_dependency} -->
                <include>org.springframework.boot:spring-boot-autoconfigure:[3.5.5]</include> <!-- {x-include-update;springboot3_org.springframework.boot:spring-boot-autoconfigure;external_dependency} -->
                <include>org.springframework.cloud:spring-cloud-context:[4.3.0]</include> <!-- {x-include-update;springboot3_org.springframework.cloud:spring-cloud-context;external_dependency} -->
                <include>jakarta.annotation:jakarta.annotation-api:[3.0.0]</include> <!-- {x-include-update;springboot3_jakarta.annotation:jakarta.annotation-api;external_dependency} -->
                <include>org.springframework.boot:spring-boot-configuration-processor:[3.5.5]</include> <!-- {x-include-update;springboot3_org.springframework.boot:spring-boot-configuration-processor;external_dependency} -->
              </includes>
            </bannedDependencies>
          </rules>
        </configuration>
      </plugin>
      <plugin>
        <groupId>org.apache.maven.plugins</groupId>
        <artifactId>maven-jar-plugin</artifactId>
        <version>3.4.2</version> <!-- {x-version-update;springboot3_org.apache.maven.plugins:maven-jar-plugin;external_dependency} -->
        <configuration>
          <archive>
            <manifestEntries>
              <Automatic-Module-Name>com.azure.spring.cloud.appconfiguration.config</Automatic-Module-Name>
            </manifestEntries>
            <manifest>
              <addDefaultImplementationEntries>true</addDefaultImplementationEntries>
              <addDefaultSpecificationEntries>true</addDefaultSpecificationEntries>
            </manifest>
          </archive>
        </configuration>
      </plugin>
    </plugins>
  </build>

  <profiles>
    <!-- Library cannot build for Java 16 and below -->
    <profile>
      <id>below-java-17</id>
      <activation>
        <jdk>[,17)</jdk>
      </activation>
      <properties>
        <jacoco.skip>true</jacoco.skip>
        <skipCompile>true</skipCompile>
        <skipTestCompile>true</skipTestCompile>
        <codesnippet.skip>true</codesnippet.skip>
        <checkstyle.skip>true</checkstyle.skip>
        <spotbugs.skip>true</spotbugs.skip>
        <revapi.skip>true</revapi.skip>
        <maven.test.skip>true</maven.test.skip>
        <maven.javadoc.skip>true</maven.javadoc.skip>
      </properties>
    </profile>
  </profiles>
</project><|MERGE_RESOLUTION|>--- conflicted
+++ resolved
@@ -9,11 +9,7 @@
   <modelVersion>4.0.0</modelVersion>
   <groupId>com.azure.spring</groupId>
   <artifactId>spring-cloud-azure-appconfiguration-config</artifactId>
-<<<<<<< HEAD
   <version>5.24.0-beta.1</version> <!-- {x-version-update;com.azure.spring:spring-cloud-azure-appconfiguration-config;current} -->
-=======
-  <version>6.1.0-beta.1</version> <!-- {x-version-update;com.azure.spring:spring-cloud-azure-appconfiguration-config;current} -->
->>>>>>> fad5e4f3
   <name>Spring Cloud Azure App Configuration Config</name>
   <description>Integration of Spring Cloud Config and Azure App Configuration Service</description>
   <properties>
@@ -25,13 +21,18 @@
     <dependency>
       <groupId>org.springframework.boot</groupId>
       <artifactId>spring-boot-autoconfigure</artifactId>
-      <version>3.5.5</version> <!-- {x-version-update;springboot3_org.springframework.boot:spring-boot-autoconfigure;external_dependency} -->
+      <version>3.5.4</version> <!-- {x-version-update;springboot3_org.springframework.boot:spring-boot-autoconfigure;external_dependency} -->
     </dependency>
     <dependency>
       <groupId>org.springframework.boot</groupId>
       <artifactId>spring-boot-configuration-processor</artifactId>
-      <version>3.5.5</version> <!-- {x-version-update;springboot3_org.springframework.boot:spring-boot-configuration-processor;external_dependency} -->
+      <version>3.5.4</version> <!-- {x-version-update;springboot3_org.springframework.boot:spring-boot-configuration-processor;external_dependency} -->
       <optional>true</optional>
+    </dependency>
+    <dependency>
+      <groupId>org.springframework.cloud</groupId>
+      <artifactId>spring-cloud-starter-bootstrap</artifactId>
+      <version>4.3.0</version> <!-- {x-version-update;springboot3_org.springframework.cloud:spring-cloud-starter-bootstrap;external_dependency} -->
     </dependency>
     <dependency>
       <groupId>org.springframework.cloud</groupId>
@@ -41,14 +42,9 @@
     <dependency>
       <groupId>org.springframework.boot</groupId>
       <artifactId>spring-boot-actuator</artifactId>
-      <version>3.5.5</version> <!-- {x-version-update;springboot3_org.springframework.boot:spring-boot-actuator;external_dependency} -->
+      <version>3.5.4</version> <!-- {x-version-update;springboot3_org.springframework.boot:spring-boot-actuator;external_dependency} -->
       <scope>compile</scope>
     </dependency>
-    <dependency>
-	    <groupId>jakarta.annotation</groupId>
-	    <artifactId>jakarta.annotation-api</artifactId>
-	    <version>3.0.0</version> <!-- {x-version-update;springboot3_jakarta.annotation:jakarta.annotation-api;external_dependency} -->
-	</dependency>
     <!--Azure Java SDK -->
     <dependency>
       <groupId>com.azure</groupId>
@@ -73,26 +69,18 @@
     <dependency>
       <groupId>com.azure.spring</groupId>
       <artifactId>spring-cloud-azure-service</artifactId>
-<<<<<<< HEAD
       <version>5.24.0-beta.1</version> <!-- {x-version-update;com.azure.spring:spring-cloud-azure-service;current} -->
-=======
-      <version>6.1.0-beta.1</version> <!-- {x-version-update;com.azure.spring:spring-cloud-azure-service;current} -->
->>>>>>> fad5e4f3
     </dependency>
     <dependency>
       <groupId>com.azure.spring</groupId>
       <artifactId>spring-cloud-azure-autoconfigure</artifactId>
-<<<<<<< HEAD
       <version>5.24.0-beta.1</version> <!-- {x-version-update;com.azure.spring:spring-cloud-azure-autoconfigure;current} -->
-=======
-      <version>6.1.0-beta.1</version> <!-- {x-version-update;com.azure.spring:spring-cloud-azure-autoconfigure;current} -->
->>>>>>> fad5e4f3
     </dependency>
     <!-- Test Dependencies -->
     <dependency>
       <groupId>org.springframework.boot</groupId>
       <artifactId>spring-boot-starter-test</artifactId>
-      <version>3.5.5</version> <!-- {x-version-update;springboot3_org.springframework.boot:spring-boot-starter-test;external_dependency} -->
+      <version>3.5.4</version> <!-- {x-version-update;springboot3_org.springframework.boot:spring-boot-starter-test;external_dependency} -->
       <scope>test</scope>
     </dependency>
 
@@ -108,13 +96,13 @@
     <dependency>
       <groupId>net.bytebuddy</groupId>
       <artifactId>byte-buddy</artifactId>
-      <version>1.17.7</version> <!-- {x-version-update;springboot3_net.bytebuddy:byte-buddy;external_dependency} -->
+      <version>1.17.6</version> <!-- {x-version-update;springboot3_net.bytebuddy:byte-buddy;external_dependency} -->
       <scope>test</scope>
     </dependency>
     <dependency>
       <groupId>net.bytebuddy</groupId>
       <artifactId>byte-buddy-agent</artifactId>
-      <version>1.17.7</version> <!-- {x-version-update;springboot3_net.bytebuddy:byte-buddy-agent;external_dependency} -->
+      <version>1.17.6</version> <!-- {x-version-update;springboot3_net.bytebuddy:byte-buddy-agent;external_dependency} -->
       <scope>test</scope>
     </dependency>
     <!-- Added this dependency to include necessary annotations used
@@ -191,11 +179,11 @@
               <includes>
                 <include>com.fasterxml.jackson.core:jackson-annotations:[2.19.2]</include> <!-- {x-include-update;springboot3_com.fasterxml.jackson.core:jackson-annotations;external_dependency} -->
                 <include>com.fasterxml.jackson.core:jackson-databind:[2.19.2]</include> <!-- {x-include-update;springboot3_com.fasterxml.jackson.core:jackson-databind;external_dependency} -->
-                <include>org.springframework.boot:spring-boot-actuator:[3.5.5]</include> <!-- {x-include-update;springboot3_org.springframework.boot:spring-boot-actuator;external_dependency} -->
-                <include>org.springframework.boot:spring-boot-autoconfigure:[3.5.5]</include> <!-- {x-include-update;springboot3_org.springframework.boot:spring-boot-autoconfigure;external_dependency} -->
+                <include>org.springframework.boot:spring-boot-actuator:[3.5.4]</include> <!-- {x-include-update;springboot3_org.springframework.boot:spring-boot-actuator;external_dependency} -->
+                <include>org.springframework.boot:spring-boot-autoconfigure:[3.5.4]</include> <!-- {x-include-update;springboot3_org.springframework.boot:spring-boot-autoconfigure;external_dependency} -->
                 <include>org.springframework.cloud:spring-cloud-context:[4.3.0]</include> <!-- {x-include-update;springboot3_org.springframework.cloud:spring-cloud-context;external_dependency} -->
-                <include>jakarta.annotation:jakarta.annotation-api:[3.0.0]</include> <!-- {x-include-update;springboot3_jakarta.annotation:jakarta.annotation-api;external_dependency} -->
-                <include>org.springframework.boot:spring-boot-configuration-processor:[3.5.5]</include> <!-- {x-include-update;springboot3_org.springframework.boot:spring-boot-configuration-processor;external_dependency} -->
+                <include>org.springframework.boot:spring-boot-configuration-processor:[3.5.4]</include> <!-- {x-include-update;springboot3_org.springframework.boot:spring-boot-configuration-processor;external_dependency} -->
+                <include>org.springframework.cloud:spring-cloud-starter-bootstrap:[4.3.0]</include> <!-- {x-include-update;springboot3_org.springframework.cloud:spring-cloud-starter-bootstrap;external_dependency} -->
               </includes>
             </bannedDependencies>
           </rules>
