<?xml version="1.0" encoding="UTF-8"?>
<project xmlns:xsi="http://www.w3.org/2001/XMLSchema-instance" xmlns="http://maven.apache.org/POM/4.0.0" xsi:schemaLocation="http://maven.apache.org/POM/4.0.0 http://maven.apache.org/xsd/maven-4.0.0.xsd">
<<<<<<< HEAD
  <parent>
    <groupId>com.azure</groupId>
    <artifactId>azure-client-sdk-parent</artifactId>
    <version>1.7.0</version> <!-- {x-version-update;com.azure:azure-client-sdk-parent;current} -->
    <relativePath>../../parents/azure-client-sdk-parent</relativePath>
  </parent>
  <modelVersion>4.0.0</modelVersion>
  <groupId>com.azure.spring</groupId>
  <artifactId>spring-cloud-azure-appconfiguration-config</artifactId>
  <version>5.9.0-beta.1</version> <!-- {x-version-update;com.azure.spring:spring-cloud-azure-appconfiguration-config;current} -->
  <name>Spring Cloud Azure App Configuration Config</name>
  <description>Integration of Spring Cloud Config and Azure App Configuration Service</description>
  <properties>
    <codesnippet.skip>false</codesnippet.skip>
    <javadocDoclet></javadocDoclet>
    <javadocDocletOptions></javadocDocletOptions>
  </properties>
  <dependencies>
    <dependency>
      <groupId>org.springframework.boot</groupId>
      <artifactId>spring-boot-autoconfigure</artifactId>
      <version>3.2.0</version> <!-- {x-version-update;org.springframework.boot:spring-boot-autoconfigure;external_dependency} -->
    </dependency>
    <dependency>
      <groupId>org.springframework.cloud</groupId>
      <artifactId>spring-cloud-starter-bootstrap</artifactId>
      <version>4.1.0</version> <!-- {x-version-update;org.springframework.cloud:spring-cloud-starter-bootstrap;external_dependency} -->
    </dependency>
    <dependency>
      <groupId>org.springframework.cloud</groupId>
      <artifactId>spring-cloud-context</artifactId>
      <version>4.1.0</version> <!-- {x-version-update;org.springframework.cloud:spring-cloud-context;external_dependency} -->
    </dependency>
    <dependency>
      <groupId>org.springframework.boot</groupId>
      <artifactId>spring-boot-actuator</artifactId>
      <version>3.2.0</version> <!-- {x-version-update;org.springframework.boot:spring-boot-actuator;external_dependency} -->
      <scope>compile</scope>
    </dependency>
    <!--Azure Java SDK -->
    <dependency>
      <groupId>com.azure</groupId>
      <artifactId>azure-core</artifactId>
      <version>1.45.1</version> <!-- {x-version-update;com.azure:azure-core;dependency} -->
    </dependency>
    <dependency>
      <groupId>com.azure</groupId>
      <artifactId>azure-data-appconfiguration</artifactId>
      <version>1.5.1</version> <!-- {x-version-update;com.azure:azure-data-appconfiguration;dependency} -->
    </dependency>
    <dependency>
      <groupId>com.azure</groupId>
      <artifactId>azure-identity</artifactId>
      <version>1.11.1</version> <!-- {x-version-update;com.azure:azure-identity;dependency} -->
    </dependency>
    <dependency>
      <groupId>com.azure</groupId>
      <artifactId>azure-security-keyvault-secrets</artifactId>
      <version>4.7.3</version> <!-- {x-version-update;com.azure:azure-security-keyvault-secrets;dependency} -->
    </dependency>
    <dependency>
      <groupId>com.azure.spring</groupId>
      <artifactId>spring-cloud-azure-service</artifactId>
      <version>5.8.0</version> <!-- {x-version-update;com.azure.spring:spring-cloud-azure-service;dependency} -->
    </dependency>
    <dependency>
      <groupId>com.azure.spring</groupId>
      <artifactId>spring-cloud-azure-autoconfigure</artifactId>
      <version>5.8.0</version> <!-- {x-version-update;com.azure.spring:spring-cloud-azure-autoconfigure;dependency} -->
    </dependency>
    <!-- Test Dependencies -->
    <dependency>
      <groupId>org.springframework.boot</groupId>
      <artifactId>spring-boot-starter-test</artifactId>
      <version>3.2.0</version> <!-- {x-version-update;org.springframework.boot:spring-boot-starter-test;external_dependency} -->
      <scope>test</scope>
    </dependency>

    <!-- Add mockito-core 4.11.0 to work with Java 20 -->
    <dependency>
      <groupId>org.mockito</groupId>
      <artifactId>mockito-core</artifactId>
      <version>4.11.0</version> <!-- {x-version-update;org.mockito:mockito-core;external_dependency} -->
      <scope>test</scope>
    </dependency>

    <!-- Added this dependency to include necessary annotations used
=======
	<parent>
		<groupId>com.azure</groupId>
		<artifactId>azure-client-sdk-parent</artifactId>
		<version>1.7.0</version> <!-- {x-version-update;com.azure:azure-client-sdk-parent;current} -->
		<relativePath>../../parents/azure-client-sdk-parent</relativePath>
	</parent>
	<modelVersion>4.0.0</modelVersion>
	<groupId>com.azure.spring</groupId>
	<artifactId>spring-cloud-azure-appconfiguration-config</artifactId>
	<version>4.15.0-beta.1</version> <!-- {x-version-update;com.azure.spring:spring-cloud-azure-appconfiguration-config;current} -->
	<name>Spring Cloud Azure App Configuration Config</name>
	<description>Integration of Spring Cloud Config and Azure App Configuration Service</description>
	<properties>
		<codesnippet.skip>false</codesnippet.skip>
		<javadocDoclet></javadocDoclet>
		<javadocDocletOptions></javadocDocletOptions>
	</properties>
	<dependencies>
		<dependency>
			<groupId>org.springframework.boot</groupId>
			<artifactId>spring-boot-autoconfigure</artifactId>
			<version>2.7.18</version> <!-- {x-version-update;org.springframework.boot:spring-boot-autoconfigure;external_dependency} -->
		</dependency>
		<dependency>
			<groupId>org.springframework.cloud</groupId>
			<artifactId>spring-cloud-starter-bootstrap</artifactId>
			<version>3.1.7</version> <!-- {x-version-update;org.springframework.cloud:spring-cloud-starter-bootstrap;external_dependency} -->
		</dependency>
		<dependency>
			<groupId>org.springframework.cloud</groupId>
			<artifactId>spring-cloud-context</artifactId>
			<version>3.1.7</version> <!-- {x-version-update;org.springframework.cloud:spring-cloud-context;external_dependency} -->
		</dependency>
		<dependency>
			<groupId>org.springframework.boot</groupId>
			<artifactId>spring-boot-actuator</artifactId>
			<version>2.7.18</version> <!-- {x-version-update;org.springframework.boot:spring-boot-actuator;external_dependency} -->
			<scope>compile</scope>
		</dependency>
		<!--Azure Java SDK -->
		<dependency>
			<groupId>com.azure</groupId>
			<artifactId>azure-core</artifactId>
			<version>1.45.1</version> <!-- {x-version-update;com.azure:azure-core;dependency} -->
		</dependency>
		<dependency>
			<groupId>com.azure</groupId>
			<artifactId>azure-data-appconfiguration</artifactId>
			<version>1.5.1</version> <!-- {x-version-update;com.azure:azure-data-appconfiguration;dependency} -->
		</dependency>
		<dependency>
			<groupId>com.azure</groupId>
			<artifactId>azure-identity</artifactId>
			<version>1.11.1</version> <!-- {x-version-update;com.azure:azure-identity;dependency} -->
		</dependency>
		<dependency>
			<groupId>com.azure</groupId>
			<artifactId>azure-security-keyvault-secrets</artifactId>
			<version>4.7.3</version> <!-- {x-version-update;com.azure:azure-security-keyvault-secrets;dependency} -->
		</dependency>
		<dependency>
			<groupId>com.azure.spring</groupId>
			<artifactId>spring-cloud-azure-service</artifactId>
			<version>4.14.0</version> <!-- {x-version-update;com.azure.spring:spring-cloud-azure-service;dependency} -->
		</dependency>
		<dependency>
			<groupId>com.azure.spring</groupId>
			<artifactId>spring-cloud-azure-autoconfigure</artifactId>
			<version>4.14.0</version> <!-- {x-version-update;com.azure.spring:spring-cloud-azure-autoconfigure;dependency} -->
		</dependency>
		<!-- Test Dependencies -->
		<dependency>
			<groupId>org.springframework.boot</groupId>
			<artifactId>spring-boot-starter-test</artifactId>
			<version>2.7.18</version> <!-- {x-version-update;org.springframework.boot:spring-boot-starter-test;external_dependency} -->
			<scope>test</scope>
		</dependency>
		<dependency>
			<groupId>org.mockito</groupId>
			<artifactId>mockito-core</artifactId>
			<version>4.11.0</version> <!-- {x-version-update;org.mockito:mockito-core;external_dependency} -->
			<scope>test</scope>
		</dependency>
    <!-- bytebuddy dependencies are required for mockito 4.11.0 to work with Java 21. Mockito 4.11.0 is the last release -->
    <!-- of Mockito supporting Java 8 as a baseline. -->
    <dependency>
      <groupId>net.bytebuddy</groupId>
      <artifactId>byte-buddy</artifactId>
      <version>1.14.8</version> <!-- {x-version-update;testdep_net.bytebuddy:byte-buddy;external_dependency} -->
      <scope>test</scope>
    </dependency>
    <dependency>
      <groupId>net.bytebuddy</groupId>
      <artifactId>byte-buddy-agent</artifactId>
      <version>1.14.8</version> <!-- {x-version-update;testdep_net.bytebuddy:byte-buddy-agent;external_dependency} -->
      <scope>test</scope>
    </dependency>
		<!-- Added this dependency to include necessary annotations used
>>>>>>> ac3c0baa
            by reactor core. Without this dependency, javadoc throws a warning as it
            cannot find enum When.MAYBE which is used in @Nullable annotation in reactor
            core classes -->
    <dependency>
      <groupId>com.google.code.findbugs</groupId>
      <artifactId>jsr305</artifactId>
      <version>3.0.2</version> <!-- {x-version-update;com.google.code.findbugs:jsr305;external_dependency} -->
      <scope>provided</scope>
    </dependency>
  </dependencies>
  <build>
    <plugins>
      <plugin>
        <groupId>org.apache.maven.plugins</groupId>
        <artifactId>maven-compiler-plugin</artifactId>
        <version>3.11.0</version> <!-- {x-version-update;org.apache.maven.plugins:maven-compiler-plugin;external_dependency} -->
        <configuration>
          <compilerArgs>
            <arg>-Xlint:deprecation</arg>
          </compilerArgs>
        </configuration>
        <executions>
          <!-- disabled - the executing this after default-compile will generate module-info with major class version 55 (i.e Java 11) -->
          <execution>
            <id>base-modules-compile</id>
            <phase>none</phase>
          </execution>
          <!-- disabled - compile without module-info for Java 8 -->
          <execution>
            <id>base-compile</id>
            <phase>none</phase>
          </execution>
          <!-- disabled - compile with Java 8 -->
          <execution>
            <id>base-testCompile</id>
            <phase>none</phase>
          </execution>
          <execution>
            <goals>
              <goal>compile</goal>
            </goals>
            <configuration>
              <release>17</release>
            </configuration>
          </execution>
        </executions>
      </plugin>
      <plugin>
        <groupId>org.apache.maven.plugins</groupId>
        <artifactId>maven-enforcer-plugin</artifactId>
        <version>3.4.1</version> <!-- {x-version-update;org.apache.maven.plugins:maven-enforcer-plugin;external_dependency} -->
        <configuration>
          <rules>
            <bannedDependencies>
              <includes>
                <include>com.fasterxml.jackson.core:jackson-annotations:[2.15.3]</include> <!-- {x-include-update;com.fasterxml.jackson.core:jackson-annotations;external_dependency} -->
                <include>com.fasterxml.jackson.core:jackson-databind:[2.15.3]</include> <!-- {x-include-update;com.fasterxml.jackson.core:jackson-databind;external_dependency} -->
                <include>org.springframework.boot:spring-boot-actuator:[3.2.0]</include> <!-- {x-include-update;org.springframework.boot:spring-boot-actuator;external_dependency} -->
                <include>org.springframework.boot:spring-boot-autoconfigure:[3.2.0]</include> <!-- {x-include-update;org.springframework.boot:spring-boot-autoconfigure;external_dependency} -->
                <include>org.springframework.cloud:spring-cloud-context:[4.1.0]</include> <!-- {x-include-update;org.springframework.cloud:spring-cloud-context;external_dependency} -->
                <include>org.springframework.cloud:spring-cloud-starter-bootstrap:[4.1.0]</include> <!-- {x-include-update;org.springframework.cloud:spring-cloud-starter-bootstrap;external_dependency} -->
              </includes>
            </bannedDependencies>
          </rules>
        </configuration>
      </plugin>
      <plugin>
        <groupId>org.apache.maven.plugins</groupId>
        <artifactId>maven-jar-plugin</artifactId>
        <version>3.3.0</version> <!-- {x-version-update;org.apache.maven.plugins:maven-jar-plugin;external_dependency} -->
        <configuration>
          <archive>
            <manifestEntries>
              <Automatic-Module-Name>com.azure.spring.cloud.appconfiguration.config</Automatic-Module-Name>
            </manifestEntries>
            <manifest>
              <addDefaultImplementationEntries>true</addDefaultImplementationEntries>
              <addDefaultSpecificationEntries>true</addDefaultSpecificationEntries>
            </manifest>
          </archive>
        </configuration>
      </plugin>
    </plugins>
  </build>
</project><|MERGE_RESOLUTION|>--- conflicted
+++ resolved
@@ -1,6 +1,5 @@
 <?xml version="1.0" encoding="UTF-8"?>
 <project xmlns:xsi="http://www.w3.org/2001/XMLSchema-instance" xmlns="http://maven.apache.org/POM/4.0.0" xsi:schemaLocation="http://maven.apache.org/POM/4.0.0 http://maven.apache.org/xsd/maven-4.0.0.xsd">
-<<<<<<< HEAD
   <parent>
     <groupId>com.azure</groupId>
     <artifactId>azure-client-sdk-parent</artifactId>
@@ -86,92 +85,6 @@
       <version>4.11.0</version> <!-- {x-version-update;org.mockito:mockito-core;external_dependency} -->
       <scope>test</scope>
     </dependency>
-
-    <!-- Added this dependency to include necessary annotations used
-=======
-	<parent>
-		<groupId>com.azure</groupId>
-		<artifactId>azure-client-sdk-parent</artifactId>
-		<version>1.7.0</version> <!-- {x-version-update;com.azure:azure-client-sdk-parent;current} -->
-		<relativePath>../../parents/azure-client-sdk-parent</relativePath>
-	</parent>
-	<modelVersion>4.0.0</modelVersion>
-	<groupId>com.azure.spring</groupId>
-	<artifactId>spring-cloud-azure-appconfiguration-config</artifactId>
-	<version>4.15.0-beta.1</version> <!-- {x-version-update;com.azure.spring:spring-cloud-azure-appconfiguration-config;current} -->
-	<name>Spring Cloud Azure App Configuration Config</name>
-	<description>Integration of Spring Cloud Config and Azure App Configuration Service</description>
-	<properties>
-		<codesnippet.skip>false</codesnippet.skip>
-		<javadocDoclet></javadocDoclet>
-		<javadocDocletOptions></javadocDocletOptions>
-	</properties>
-	<dependencies>
-		<dependency>
-			<groupId>org.springframework.boot</groupId>
-			<artifactId>spring-boot-autoconfigure</artifactId>
-			<version>2.7.18</version> <!-- {x-version-update;org.springframework.boot:spring-boot-autoconfigure;external_dependency} -->
-		</dependency>
-		<dependency>
-			<groupId>org.springframework.cloud</groupId>
-			<artifactId>spring-cloud-starter-bootstrap</artifactId>
-			<version>3.1.7</version> <!-- {x-version-update;org.springframework.cloud:spring-cloud-starter-bootstrap;external_dependency} -->
-		</dependency>
-		<dependency>
-			<groupId>org.springframework.cloud</groupId>
-			<artifactId>spring-cloud-context</artifactId>
-			<version>3.1.7</version> <!-- {x-version-update;org.springframework.cloud:spring-cloud-context;external_dependency} -->
-		</dependency>
-		<dependency>
-			<groupId>org.springframework.boot</groupId>
-			<artifactId>spring-boot-actuator</artifactId>
-			<version>2.7.18</version> <!-- {x-version-update;org.springframework.boot:spring-boot-actuator;external_dependency} -->
-			<scope>compile</scope>
-		</dependency>
-		<!--Azure Java SDK -->
-		<dependency>
-			<groupId>com.azure</groupId>
-			<artifactId>azure-core</artifactId>
-			<version>1.45.1</version> <!-- {x-version-update;com.azure:azure-core;dependency} -->
-		</dependency>
-		<dependency>
-			<groupId>com.azure</groupId>
-			<artifactId>azure-data-appconfiguration</artifactId>
-			<version>1.5.1</version> <!-- {x-version-update;com.azure:azure-data-appconfiguration;dependency} -->
-		</dependency>
-		<dependency>
-			<groupId>com.azure</groupId>
-			<artifactId>azure-identity</artifactId>
-			<version>1.11.1</version> <!-- {x-version-update;com.azure:azure-identity;dependency} -->
-		</dependency>
-		<dependency>
-			<groupId>com.azure</groupId>
-			<artifactId>azure-security-keyvault-secrets</artifactId>
-			<version>4.7.3</version> <!-- {x-version-update;com.azure:azure-security-keyvault-secrets;dependency} -->
-		</dependency>
-		<dependency>
-			<groupId>com.azure.spring</groupId>
-			<artifactId>spring-cloud-azure-service</artifactId>
-			<version>4.14.0</version> <!-- {x-version-update;com.azure.spring:spring-cloud-azure-service;dependency} -->
-		</dependency>
-		<dependency>
-			<groupId>com.azure.spring</groupId>
-			<artifactId>spring-cloud-azure-autoconfigure</artifactId>
-			<version>4.14.0</version> <!-- {x-version-update;com.azure.spring:spring-cloud-azure-autoconfigure;dependency} -->
-		</dependency>
-		<!-- Test Dependencies -->
-		<dependency>
-			<groupId>org.springframework.boot</groupId>
-			<artifactId>spring-boot-starter-test</artifactId>
-			<version>2.7.18</version> <!-- {x-version-update;org.springframework.boot:spring-boot-starter-test;external_dependency} -->
-			<scope>test</scope>
-		</dependency>
-		<dependency>
-			<groupId>org.mockito</groupId>
-			<artifactId>mockito-core</artifactId>
-			<version>4.11.0</version> <!-- {x-version-update;org.mockito:mockito-core;external_dependency} -->
-			<scope>test</scope>
-		</dependency>
     <!-- bytebuddy dependencies are required for mockito 4.11.0 to work with Java 21. Mockito 4.11.0 is the last release -->
     <!-- of Mockito supporting Java 8 as a baseline. -->
     <dependency>
@@ -186,8 +99,7 @@
       <version>1.14.8</version> <!-- {x-version-update;testdep_net.bytebuddy:byte-buddy-agent;external_dependency} -->
       <scope>test</scope>
     </dependency>
-		<!-- Added this dependency to include necessary annotations used
->>>>>>> ac3c0baa
+    <!-- Added this dependency to include necessary annotations used
             by reactor core. Without this dependency, javadoc throws a warning as it
             cannot find enum When.MAYBE which is used in @Nullable annotation in reactor
             core classes -->
