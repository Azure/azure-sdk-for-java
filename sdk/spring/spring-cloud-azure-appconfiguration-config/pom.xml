<?xml version="1.0" encoding="UTF-8"?>
<project xmlns:xsi="http://www.w3.org/2001/XMLSchema-instance" xmlns="http://maven.apache.org/POM/4.0.0" xsi:schemaLocation="http://maven.apache.org/POM/4.0.0 http://maven.apache.org/xsd/maven-4.0.0.xsd">
<<<<<<< HEAD
  <parent>
    <groupId>com.azure</groupId>
    <artifactId>azure-client-sdk-parent</artifactId>
    <version>1.7.0</version> <!-- {x-version-update;com.azure:azure-client-sdk-parent;current} -->
    <relativePath>../../parents/azure-client-sdk-parent</relativePath>
  </parent>
  <modelVersion>4.0.0</modelVersion>
  <groupId>com.azure.spring</groupId>
  <artifactId>spring-cloud-azure-appconfiguration-config</artifactId>
  <version>5.4.0-beta.1</version> <!-- {x-version-update;com.azure.spring:spring-cloud-azure-appconfiguration-config;current} -->
  <name>Spring Cloud Azure App Configuration Config</name>
  <description>Integration of Spring Cloud Config and Azure App Configuration Service</description>
  <properties>
    <codesnippet.skip>false</codesnippet.skip>
    <javadocDoclet></javadocDoclet>
    <javadocDocletOptions></javadocDocletOptions>
  </properties>
  <dependencies>
    <dependency>
      <groupId>org.springframework.boot</groupId>
      <artifactId>spring-boot-autoconfigure</artifactId>
      <version>3.0.5</version> <!-- {x-version-update;org.springframework.boot:spring-boot-autoconfigure;external_dependency} -->
    </dependency>
    <dependency>
      <groupId>org.springframework.cloud</groupId>
      <artifactId>spring-cloud-starter-bootstrap</artifactId>
      <version>4.0.2</version> <!-- {x-version-update;org.springframework.cloud:spring-cloud-starter-bootstrap;external_dependency} -->
    </dependency>
    <dependency>
      <groupId>org.springframework.cloud</groupId>
      <artifactId>spring-cloud-context</artifactId>
      <version>4.0.2</version> <!-- {x-version-update;org.springframework.cloud:spring-cloud-context;external_dependency} -->
    </dependency>
    <dependency>
      <groupId>org.springframework.boot</groupId>
      <artifactId>spring-boot-actuator</artifactId>
      <version>3.0.5</version> <!-- {x-version-update;org.springframework.boot:spring-boot-actuator;external_dependency} -->
      <scope>compile</scope>
    </dependency>
    <!--Azure Java SDK -->
    <dependency>
      <groupId>com.azure</groupId>
      <artifactId>azure-core</artifactId>
      <version>1.41.0</version> <!-- {x-version-update;com.azure:azure-core;dependency} -->
    </dependency>
    <dependency>
      <groupId>com.azure</groupId>
      <artifactId>azure-data-appconfiguration</artifactId>
      <version>1.4.6</version> <!-- {x-version-update;com.azure:azure-data-appconfiguration;dependency} -->
    </dependency>
    <dependency>
      <groupId>com.azure</groupId>
      <artifactId>azure-identity</artifactId>
      <version>1.9.2</version> <!-- {x-version-update;com.azure:azure-identity;dependency} -->
    </dependency>
    <dependency>
      <groupId>com.azure</groupId>
      <artifactId>azure-security-keyvault-secrets</artifactId>
      <version>4.6.3</version> <!-- {x-version-update;com.azure:azure-security-keyvault-secrets;dependency} -->
    </dependency>
    <dependency>
      <groupId>com.azure.spring</groupId>
      <artifactId>spring-cloud-azure-service</artifactId>
      <version>5.3.0</version> <!-- {x-version-update;com.azure.spring:spring-cloud-azure-service;dependency} -->
    </dependency>
    <dependency>
      <groupId>com.azure.spring</groupId>
      <artifactId>spring-cloud-azure-autoconfigure</artifactId>
      <version>5.3.0</version> <!-- {x-version-update;com.azure.spring:spring-cloud-azure-autoconfigure;dependency} -->
    </dependency>
    <!-- Test Dependencies -->
    <dependency>
      <groupId>org.springframework.boot</groupId>
      <artifactId>spring-boot-starter-test</artifactId>
      <version>3.0.5</version> <!-- {x-version-update;org.springframework.boot:spring-boot-starter-test;external_dependency} -->
      <scope>test</scope>
    </dependency>
    <!-- Added this dependency to include necessary annotations used
=======
	<parent>
		<groupId>com.azure</groupId>
		<artifactId>azure-client-sdk-parent</artifactId>
		<version>1.7.0</version> <!-- {x-version-update;com.azure:azure-client-sdk-parent;current} -->
		<relativePath>../../parents/azure-client-sdk-parent</relativePath>
	</parent>
	<modelVersion>4.0.0</modelVersion>
	<groupId>com.azure.spring</groupId>
	<artifactId>spring-cloud-azure-appconfiguration-config</artifactId>
	<version>4.10.0-beta.1</version> <!-- {x-version-update;com.azure.spring:spring-cloud-azure-appconfiguration-config;current} -->
	<name>Spring Cloud Azure App Configuration Config</name>
	<description>Integration of Spring Cloud Config and Azure App Configuration Service</description>
	<properties>
		<codesnippet.skip>false</codesnippet.skip>
		<javadocDoclet></javadocDoclet>
		<javadocDocletOptions></javadocDocletOptions>
	</properties>
	<dependencies>
		<dependency>
			<groupId>org.springframework.boot</groupId>
			<artifactId>spring-boot-autoconfigure</artifactId>
			<version>2.7.13</version> <!-- {x-version-update;org.springframework.boot:spring-boot-autoconfigure;external_dependency} -->
		</dependency>
		<dependency>
			<groupId>org.springframework.cloud</groupId>
			<artifactId>spring-cloud-starter-bootstrap</artifactId>
			<version>3.1.6</version> <!-- {x-version-update;org.springframework.cloud:spring-cloud-starter-bootstrap;external_dependency} -->
		</dependency>
		<dependency>
			<groupId>org.springframework.cloud</groupId>
			<artifactId>spring-cloud-context</artifactId>
			<version>3.1.6</version> <!-- {x-version-update;org.springframework.cloud:spring-cloud-context;external_dependency} -->
		</dependency>
		<dependency>
			<groupId>org.springframework.boot</groupId>
			<artifactId>spring-boot-actuator</artifactId>
			<version>2.7.13</version> <!-- {x-version-update;org.springframework.boot:spring-boot-actuator;external_dependency} -->
			<scope>compile</scope>
		</dependency>
		<!--Azure Java SDK -->
		<dependency>
			<groupId>com.azure</groupId>
			<artifactId>azure-core</artifactId>
			<version>1.41.0</version> <!-- {x-version-update;com.azure:azure-core;dependency} -->
		</dependency>
		<dependency>
			<groupId>com.azure</groupId>
			<artifactId>azure-data-appconfiguration</artifactId>
			<version>1.4.7</version> <!-- {x-version-update;com.azure:azure-data-appconfiguration;dependency} -->
		</dependency>
		<dependency>
			<groupId>com.azure</groupId>
			<artifactId>azure-identity</artifactId>
			<version>1.9.2</version> <!-- {x-version-update;com.azure:azure-identity;dependency} -->
		</dependency>
		<dependency>
			<groupId>com.azure</groupId>
			<artifactId>azure-security-keyvault-secrets</artifactId>
			<version>4.6.4</version> <!-- {x-version-update;com.azure:azure-security-keyvault-secrets;dependency} -->
		</dependency>
		<dependency>
			<groupId>com.azure.spring</groupId>
			<artifactId>spring-cloud-azure-service</artifactId>
			<version>4.9.0</version> <!-- {x-version-update;com.azure.spring:spring-cloud-azure-service;dependency} -->
		</dependency>
		<dependency>
			<groupId>com.azure.spring</groupId>
			<artifactId>spring-cloud-azure-autoconfigure</artifactId>
			<version>4.9.0</version> <!-- {x-version-update;com.azure.spring:spring-cloud-azure-autoconfigure;dependency} -->
		</dependency>
		<!-- Test Dependencies -->
		<dependency>
			<groupId>org.springframework.boot</groupId>
			<artifactId>spring-boot-starter-test</artifactId>
			<version>2.7.13</version> <!-- {x-version-update;org.springframework.boot:spring-boot-starter-test;external_dependency} -->
			<scope>test</scope>
		</dependency>
		<dependency>
			<groupId>org.mockito</groupId>
			<artifactId>mockito-core</artifactId>
			<version>4.11.0</version> <!-- {x-version-update;org.mockito:mockito-core;external_dependency} -->
			<scope>test</scope>
		</dependency>
		<!-- Added this dependency to include necessary annotations used
>>>>>>> e4fe6abb
            by reactor core. Without this dependency, javadoc throws a warning as it
            cannot find enum When.MAYBE which is used in @Nullable annotation in reactor
            core classes -->
    <dependency>
      <groupId>com.google.code.findbugs</groupId>
      <artifactId>jsr305</artifactId>
      <version>3.0.2</version> <!-- {x-version-update;com.google.code.findbugs:jsr305;external_dependency} -->
      <scope>provided</scope>
    </dependency>
  </dependencies>
  <build>
    <plugins>
      <plugin>
        <groupId>org.apache.maven.plugins</groupId>
        <artifactId>maven-compiler-plugin</artifactId>
        <version>3.10.1</version> <!-- {x-version-update;org.apache.maven.plugins:maven-compiler-plugin;external_dependency} -->
        <configuration>
          <compilerArgs>
            <arg>-Xlint:deprecation</arg>
          </compilerArgs>
        </configuration>
        <executions>
          <!-- disabled - the executing this after default-compile will generate module-info with major class version 55 (i.e Java 11) -->
          <execution>
            <id>base-modules-compile</id>
            <phase>none</phase>
          </execution>
          <!-- disabled - compile without module-info for Java 8 -->
          <execution>
            <id>base-compile</id>
            <phase>none</phase>
          </execution>
          <!-- disabled - compile with Java 8 -->
          <execution>
            <id>base-testCompile</id>
            <phase>none</phase>
          </execution>
          <execution>
            <goals>
              <goal>compile</goal>
            </goals>
            <configuration>
              <release>17</release>
            </configuration>
          </execution>
        </executions>
      </plugin>
      <plugin>
        <groupId>org.apache.maven.plugins</groupId>
        <artifactId>maven-enforcer-plugin</artifactId>
        <version>3.0.0-M3</version> <!-- {x-version-update;org.apache.maven.plugins:maven-enforcer-plugin;external_dependency} -->
        <configuration>
          <rules>
            <bannedDependencies>
              <includes>
                <include>com.fasterxml.jackson.core:jackson-annotations:[2.14.2]</include> <!-- {x-include-update;com.fasterxml.jackson.core:jackson-annotations;external_dependency} -->
                <include>com.fasterxml.jackson.core:jackson-databind:[2.14.2]</include> <!-- {x-include-update;com.fasterxml.jackson.core:jackson-databind;external_dependency} -->
                <include>org.springframework.boot:spring-boot-actuator:[3.0.5]</include> <!-- {x-include-update;org.springframework.boot:spring-boot-actuator;external_dependency} -->
                <include>org.springframework.boot:spring-boot-autoconfigure:[3.0.5]</include> <!-- {x-include-update;org.springframework.boot:spring-boot-autoconfigure;external_dependency} -->
                <include>org.springframework.cloud:spring-cloud-context:[4.0.2]</include> <!-- {x-include-update;org.springframework.cloud:spring-cloud-context;external_dependency} -->
                <include>org.springframework.cloud:spring-cloud-starter-bootstrap:[4.0.2]</include> <!-- {x-include-update;org.springframework.cloud:spring-cloud-starter-bootstrap;external_dependency} -->
              </includes>
            </bannedDependencies>
          </rules>
        </configuration>
      </plugin>
      <plugin>
        <groupId>org.apache.maven.plugins</groupId>
        <artifactId>maven-jar-plugin</artifactId>
        <version>3.2.2</version> <!-- {x-version-update;org.apache.maven.plugins:maven-jar-plugin;external_dependency} -->
        <configuration>
          <archive>
            <manifestEntries>
              <Automatic-Module-Name>com.azure.spring.cloud.appconfiguration.config</Automatic-Module-Name>
            </manifestEntries>
            <manifest>
              <addDefaultImplementationEntries>true</addDefaultImplementationEntries>
              <addDefaultSpecificationEntries>true</addDefaultSpecificationEntries>
            </manifest>
          </archive>
        </configuration>
      </plugin>
    </plugins>
  </build>
</project><|MERGE_RESOLUTION|>--- conflicted
+++ resolved
@@ -1,6 +1,5 @@
 <?xml version="1.0" encoding="UTF-8"?>
 <project xmlns:xsi="http://www.w3.org/2001/XMLSchema-instance" xmlns="http://maven.apache.org/POM/4.0.0" xsi:schemaLocation="http://maven.apache.org/POM/4.0.0 http://maven.apache.org/xsd/maven-4.0.0.xsd">
-<<<<<<< HEAD
   <parent>
     <groupId>com.azure</groupId>
     <artifactId>azure-client-sdk-parent</artifactId>
@@ -49,7 +48,7 @@
     <dependency>
       <groupId>com.azure</groupId>
       <artifactId>azure-data-appconfiguration</artifactId>
-      <version>1.4.6</version> <!-- {x-version-update;com.azure:azure-data-appconfiguration;dependency} -->
+      <version>1.4.7</version> <!-- {x-version-update;com.azure:azure-data-appconfiguration;dependency} -->
     </dependency>
     <dependency>
       <groupId>com.azure</groupId>
@@ -59,7 +58,7 @@
     <dependency>
       <groupId>com.azure</groupId>
       <artifactId>azure-security-keyvault-secrets</artifactId>
-      <version>4.6.3</version> <!-- {x-version-update;com.azure:azure-security-keyvault-secrets;dependency} -->
+      <version>4.6.4</version> <!-- {x-version-update;com.azure:azure-security-keyvault-secrets;dependency} -->
     </dependency>
     <dependency>
       <groupId>com.azure.spring</groupId>
@@ -79,92 +78,6 @@
       <scope>test</scope>
     </dependency>
     <!-- Added this dependency to include necessary annotations used
-=======
-	<parent>
-		<groupId>com.azure</groupId>
-		<artifactId>azure-client-sdk-parent</artifactId>
-		<version>1.7.0</version> <!-- {x-version-update;com.azure:azure-client-sdk-parent;current} -->
-		<relativePath>../../parents/azure-client-sdk-parent</relativePath>
-	</parent>
-	<modelVersion>4.0.0</modelVersion>
-	<groupId>com.azure.spring</groupId>
-	<artifactId>spring-cloud-azure-appconfiguration-config</artifactId>
-	<version>4.10.0-beta.1</version> <!-- {x-version-update;com.azure.spring:spring-cloud-azure-appconfiguration-config;current} -->
-	<name>Spring Cloud Azure App Configuration Config</name>
-	<description>Integration of Spring Cloud Config and Azure App Configuration Service</description>
-	<properties>
-		<codesnippet.skip>false</codesnippet.skip>
-		<javadocDoclet></javadocDoclet>
-		<javadocDocletOptions></javadocDocletOptions>
-	</properties>
-	<dependencies>
-		<dependency>
-			<groupId>org.springframework.boot</groupId>
-			<artifactId>spring-boot-autoconfigure</artifactId>
-			<version>2.7.13</version> <!-- {x-version-update;org.springframework.boot:spring-boot-autoconfigure;external_dependency} -->
-		</dependency>
-		<dependency>
-			<groupId>org.springframework.cloud</groupId>
-			<artifactId>spring-cloud-starter-bootstrap</artifactId>
-			<version>3.1.6</version> <!-- {x-version-update;org.springframework.cloud:spring-cloud-starter-bootstrap;external_dependency} -->
-		</dependency>
-		<dependency>
-			<groupId>org.springframework.cloud</groupId>
-			<artifactId>spring-cloud-context</artifactId>
-			<version>3.1.6</version> <!-- {x-version-update;org.springframework.cloud:spring-cloud-context;external_dependency} -->
-		</dependency>
-		<dependency>
-			<groupId>org.springframework.boot</groupId>
-			<artifactId>spring-boot-actuator</artifactId>
-			<version>2.7.13</version> <!-- {x-version-update;org.springframework.boot:spring-boot-actuator;external_dependency} -->
-			<scope>compile</scope>
-		</dependency>
-		<!--Azure Java SDK -->
-		<dependency>
-			<groupId>com.azure</groupId>
-			<artifactId>azure-core</artifactId>
-			<version>1.41.0</version> <!-- {x-version-update;com.azure:azure-core;dependency} -->
-		</dependency>
-		<dependency>
-			<groupId>com.azure</groupId>
-			<artifactId>azure-data-appconfiguration</artifactId>
-			<version>1.4.7</version> <!-- {x-version-update;com.azure:azure-data-appconfiguration;dependency} -->
-		</dependency>
-		<dependency>
-			<groupId>com.azure</groupId>
-			<artifactId>azure-identity</artifactId>
-			<version>1.9.2</version> <!-- {x-version-update;com.azure:azure-identity;dependency} -->
-		</dependency>
-		<dependency>
-			<groupId>com.azure</groupId>
-			<artifactId>azure-security-keyvault-secrets</artifactId>
-			<version>4.6.4</version> <!-- {x-version-update;com.azure:azure-security-keyvault-secrets;dependency} -->
-		</dependency>
-		<dependency>
-			<groupId>com.azure.spring</groupId>
-			<artifactId>spring-cloud-azure-service</artifactId>
-			<version>4.9.0</version> <!-- {x-version-update;com.azure.spring:spring-cloud-azure-service;dependency} -->
-		</dependency>
-		<dependency>
-			<groupId>com.azure.spring</groupId>
-			<artifactId>spring-cloud-azure-autoconfigure</artifactId>
-			<version>4.9.0</version> <!-- {x-version-update;com.azure.spring:spring-cloud-azure-autoconfigure;dependency} -->
-		</dependency>
-		<!-- Test Dependencies -->
-		<dependency>
-			<groupId>org.springframework.boot</groupId>
-			<artifactId>spring-boot-starter-test</artifactId>
-			<version>2.7.13</version> <!-- {x-version-update;org.springframework.boot:spring-boot-starter-test;external_dependency} -->
-			<scope>test</scope>
-		</dependency>
-		<dependency>
-			<groupId>org.mockito</groupId>
-			<artifactId>mockito-core</artifactId>
-			<version>4.11.0</version> <!-- {x-version-update;org.mockito:mockito-core;external_dependency} -->
-			<scope>test</scope>
-		</dependency>
-		<!-- Added this dependency to include necessary annotations used
->>>>>>> e4fe6abb
             by reactor core. Without this dependency, javadoc throws a warning as it
             cannot find enum When.MAYBE which is used in @Nullable annotation in reactor
             core classes -->
