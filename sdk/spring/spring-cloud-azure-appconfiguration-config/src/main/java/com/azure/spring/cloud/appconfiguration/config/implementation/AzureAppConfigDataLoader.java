// Copyright (c) Microsoft Corporation. All rights reserved.
// Licensed under the MIT License.
package com.azure.spring.cloud.appconfiguration.config.implementation;

import static com.azure.spring.cloud.appconfiguration.config.implementation.AppConfigurationConstants.PUSH_REFRESH;

import java.io.IOException;
import java.time.Instant;
import java.util.ArrayList;
import java.util.List;

import org.apache.commons.logging.Log;
import org.springframework.boot.BootstrapRegistry.InstanceSupplier;
import org.springframework.boot.context.config.ConfigData;
import org.springframework.boot.context.config.ConfigDataLoader;
import org.springframework.boot.context.config.ConfigDataLoaderContext;
import org.springframework.boot.context.config.ConfigDataResourceNotFoundException;
import org.springframework.boot.logging.DeferredLog;
import org.springframework.boot.logging.DeferredLogFactory;
import org.springframework.core.env.EnumerablePropertySource;
import org.springframework.util.StringUtils;

import com.azure.core.util.Context;
import com.azure.data.appconfiguration.models.ConfigurationSetting;
import com.azure.spring.cloud.appconfiguration.config.implementation.feature.FeatureFlags;
import com.azure.spring.cloud.appconfiguration.config.implementation.properties.AppConfigurationKeyValueSelector;
import com.azure.spring.cloud.appconfiguration.config.implementation.properties.AppConfigurationStoreMonitoring;
import com.azure.spring.cloud.appconfiguration.config.implementation.properties.AppConfigurationStoreMonitoring.PushNotification;
import com.azure.spring.cloud.appconfiguration.config.implementation.properties.FeatureFlagKeyValueSelector;

public class AzureAppConfigDataLoader implements ConfigDataLoader<AzureAppConfigDataResource> {

    private static Log logger = new DeferredLog();

    private AzureAppConfigDataResource resource;

    private AppConfigurationReplicaClientFactory replicaClientFactory;

    private AppConfigurationKeyVaultClientFactory keyVaultClientFactory;

    private StateHolder storeState = new StateHolder();

    private FeatureFlagClient featureFlagClient;

    private Context requestContext;

    private static final Instant START_DATE = Instant.now();

    private static final Integer PREKILL_TIME = 5;

    public AzureAppConfigDataLoader(DeferredLogFactory logFactory) {
        logger = logFactory.getLog(getClass());
    }

    @Override
    public ConfigData load(ConfigDataLoaderContext context, AzureAppConfigDataResource resource)
        throws IOException, ConfigDataResourceNotFoundException {
        this.resource = resource;
        storeState.setNextForcedRefresh(resource.getRefreshInterval());

        if (context.getBootstrapContext().isRegistered(FeatureFlagClient.class)) {
            featureFlagClient = context.getBootstrapContext().get(FeatureFlagClient.class);
        } else {
            featureFlagClient = new FeatureFlagClient();
            context.getBootstrapContext().registerIfAbsent(FeatureFlagClient.class,
                InstanceSupplier.from(() -> featureFlagClient));
        }
<<<<<<< HEAD
=======
        // Reset telemetry usage for refresh
>>>>>>> 6ac0c5e9
        featureFlagClient.resetTelemetry();

        List<EnumerablePropertySource<?>> sourceList = new ArrayList<>();

        if (resource.isConfigStoreEnabled()) {
            replicaClientFactory = context.getBootstrapContext()
                .get(AppConfigurationReplicaClientFactory.class);
            keyVaultClientFactory = context.getBootstrapContext()
                .get(AppConfigurationKeyVaultClientFactory.class);

            List<AppConfigurationReplicaClient> clients = replicaClientFactory
                .getAvailableClients(resource.getEndpoint(), true);

            boolean reloadFailed = false;

            boolean pushRefresh = false;
            PushNotification notification = resource.getMonitoring().getPushNotification();
            if ((notification.getPrimaryToken() != null
                && StringUtils.hasText(notification.getPrimaryToken().getName()))
                || (notification.getSecondaryToken() != null
                    && StringUtils.hasText(notification.getPrimaryToken().getName()))) {
                pushRefresh = true;
            }
            requestContext = new Context("refresh", resource.isRefresh()).addData(PUSH_REFRESH,
                pushRefresh);

            // Feature Management needs to be set in the last config store.

            for (AppConfigurationReplicaClient client : clients) {
                sourceList = new ArrayList<>();

                if (reloadFailed
                    && !AppConfigurationRefreshUtil.refreshStoreCheck(client,
                        replicaClientFactory.findOriginForEndpoint(client.getEndpoint()), requestContext)) {
                    // This store doesn't have any changes where to refresh store did. Skipping Checking next.
                    continue;
                }

                // Reverse in order to add Profile specific properties earlier, and last profile comes first
                try {
                    sourceList.addAll(createSettings(client));
                    List<FeatureFlags> featureFlags = createFeatureFlags(client);

                    logger.debug("PropertySource context.");
                    AppConfigurationStoreMonitoring monitoring = resource.getMonitoring();

                    storeState.setStateFeatureFlag(resource.getEndpoint(), featureFlags,
                        monitoring.getFeatureFlagRefreshInterval());

                    if (monitoring.isEnabled()) {
                        // Setting new ETag values for Watch
                        List<ConfigurationSetting> watchKeysSettings = monitoring.getTriggers().stream()
                            .map(trigger -> client.getWatchKey(trigger.getKey(), trigger.getLabel(),
                                requestContext))
                            .toList();

                        storeState.setState(resource.getEndpoint(), watchKeysSettings, monitoring.getRefreshInterval());
                    }
                    storeState.setLoadState(resource.getEndpoint(), true);
                } catch (AppConfigurationStatusException e) {
                    reloadFailed = true;
                    replicaClientFactory.backoffClientClient(resource.getEndpoint(), client.getEndpoint());
                } catch (Exception e) {
                    failedToGeneratePropertySource(e);

                    // Not a retiable error
                    break;
                }
                if (sourceList.size() > 0) {
                    break;
                }
            }
        }

        StateHolder.updateState(storeState);
        sourceList.add(new AppConfigurationFeatureManagementPropertySource(featureFlagClient));
        return new ConfigData(sourceList);
    }

    private void failedToGeneratePropertySource(Exception e) {
        logger.error("Fail fast is set and there was an error reading configuration from Azure App "
            + "Configuration store " + resource.getEndpoint() + ".");
        delayException();
        throw new RuntimeException("Failed to generate property sources for " + resource.getEndpoint(), e);
    }

    /**
     * Creates a new set of AppConfigurationPropertySources, 1 per Label.
     *
     * @param client client for connecting to App Configuration
     * @return a list of AppConfigurationPropertySources
     * @throws Exception creating a property source failed
     */
    private List<AppConfigurationPropertySource> createSettings(AppConfigurationReplicaClient client)
        throws Exception {
        List<AppConfigurationPropertySource> sourceList = new ArrayList<>();
        List<AppConfigurationKeyValueSelector> selects = resource.getSelects();
        List<String> profiles = resource.getProfiles().getActive();

        for (AppConfigurationKeyValueSelector selectedKeys : selects) {
            AppConfigurationPropertySource propertySource = null;

            if (StringUtils.hasText(selectedKeys.getSnapshotName())) {
                propertySource = new AppConfigurationSnapshotPropertySource(
                    selectedKeys.getSnapshotName() + "/" + resource.getEndpoint(), client, keyVaultClientFactory,
                    selectedKeys.getSnapshotName(), featureFlagClient);
            } else {
                propertySource = new AppConfigurationApplicationSettingPropertySource(
                    selectedKeys.getKeyFilter() + resource.getEndpoint() + "/", client, keyVaultClientFactory,
                    selectedKeys.getKeyFilter(), selectedKeys.getLabelFilter(profiles));
            }
            propertySource.initProperties(resource.getTrimKeyPrefix(), requestContext);
            sourceList.add(propertySource);
        }
        return sourceList;
    }

    /**
     * Creates a new set of AppConfigurationPropertySources, 1 per Label.
     *
     * @param client client for connecting to App Configuration
     * @return a list of AppConfigurationPropertySources
     * @throws Exception creating a property source failed
     */
    private List<FeatureFlags> createFeatureFlags(AppConfigurationReplicaClient client)
        throws Exception {
        List<FeatureFlags> featureFlagWatchKeys = new ArrayList<>();
        List<String> profiles = resource.getProfiles().getActive();

        for (FeatureFlagKeyValueSelector selectedKeys : resource.getFeatureFlagSelects()) {
            List<FeatureFlags> storesFeatureFlags = featureFlagClient.loadFeatureFlags(client,
                selectedKeys.getKeyFilter(), selectedKeys.getLabelFilter(profiles), requestContext);
            featureFlagWatchKeys.addAll(storesFeatureFlags);
        }

        return featureFlagWatchKeys;
    }

    private void delayException() {
        Instant currentDate = Instant.now();
        Instant preKillTIme = START_DATE.plusSeconds(PREKILL_TIME);
        if (currentDate.isBefore(preKillTIme)) {
            long diffInMillies = Math.abs(preKillTIme.toEpochMilli() - currentDate.toEpochMilli());
            try {
                Thread.sleep(diffInMillies);
            } catch (InterruptedException e) {
                logger.error("Failed to wait before fast fail.");
            }
        }
    }
}<|MERGE_RESOLUTION|>--- conflicted
+++ resolved
@@ -65,10 +65,7 @@
             context.getBootstrapContext().registerIfAbsent(FeatureFlagClient.class,
                 InstanceSupplier.from(() -> featureFlagClient));
         }
-<<<<<<< HEAD
-=======
         // Reset telemetry usage for refresh
->>>>>>> 6ac0c5e9
         featureFlagClient.resetTelemetry();
 
         List<EnumerablePropertySource<?>> sourceList = new ArrayList<>();
