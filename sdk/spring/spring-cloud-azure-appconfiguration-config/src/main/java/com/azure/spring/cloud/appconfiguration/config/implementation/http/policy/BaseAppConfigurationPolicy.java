// Copyright (c) Microsoft Corporation. All rights reserved.
// Licensed under the MIT License.
package com.azure.spring.cloud.appconfiguration.config.implementation.http.policy;

import org.springframework.util.StringUtils;

import com.azure.core.http.HttpHeaderName;
<<<<<<< HEAD
=======
import com.azure.core.http.HttpHeaders;
>>>>>>> df17db0d
import com.azure.core.http.HttpPipelineCallContext;
import com.azure.core.http.HttpPipelineNextPolicy;
import com.azure.core.http.HttpResponse;
import com.azure.core.http.policy.HttpPipelinePolicy;
import com.azure.spring.cloud.appconfiguration.config.implementation.AppConfigurationConstants;

import reactor.core.publisher.Mono;

/**
 * HttpPipelinePolicy for connecting to Azure App Configuration.
 */
public final class BaseAppConfigurationPolicy implements HttpPipelinePolicy {

    /**
     * Library Package name
     */
    private static final String PACKAGE_NAME = BaseAppConfigurationPolicy.class.getPackage().getImplementationTitle();

    /**
     * Format of User Agent
     */
    private static final String USER_AGENT = String.format("%s/%s", StringUtils.replace(PACKAGE_NAME, " ", ""),
        BaseAppConfigurationPolicy.class.getPackage().getImplementationVersion());

<<<<<<< HEAD
    private static Boolean watchRequests = false;

    private final TracingInfo tracingInfo;
=======
    final TracingInfo tracingInfo;
>>>>>>> df17db0d

    /**
     * App Configuration Http Pipeline Policy
     * @param tracingInfo Usage info for provider
     */
    public BaseAppConfigurationPolicy(TracingInfo tracingInfo) {
        this.tracingInfo = tracingInfo;
    }

<<<<<<< HEAD
    
    @Override
    public Mono<HttpResponse> process(HttpPipelineCallContext context, HttpPipelineNextPolicy next) {
        String sdkUserAgent = context.getHttpRequest().getHeaders().getValue(HttpHeaderName.USER_AGENT);
        context.getHttpRequest().getHeaders().set(HttpHeaderName.USER_AGENT, USER_AGENT + " " + sdkUserAgent);
        context.getHttpRequest().getHeaders().set(HttpHeaderName.fromString(RequestTracingConstants.CORRELATION_CONTEXT_HEADER.toString()),
=======
    @Override
    public Mono<HttpResponse> process(HttpPipelineCallContext context, HttpPipelineNextPolicy next) {
        Boolean watchRequests = (Boolean) context.getData("refresh").orElse(false);
        HttpHeaders headers = context.getHttpRequest().getHeaders();
        String sdkUserAgent = headers.get(HttpHeaderName.USER_AGENT).getValue();
        headers.set(HttpHeaderName.USER_AGENT, USER_AGENT + " " + sdkUserAgent);
        headers.set(HttpHeaderName.fromString(AppConfigurationConstants.CORRELATION_CONTEXT),
>>>>>>> df17db0d
            tracingInfo.getValue(watchRequests));

        return next.process();
    }

}<|MERGE_RESOLUTION|>--- conflicted
+++ resolved
@@ -5,15 +5,11 @@
 import org.springframework.util.StringUtils;
 
 import com.azure.core.http.HttpHeaderName;
-<<<<<<< HEAD
-=======
-import com.azure.core.http.HttpHeaders;
->>>>>>> df17db0d
 import com.azure.core.http.HttpPipelineCallContext;
 import com.azure.core.http.HttpPipelineNextPolicy;
 import com.azure.core.http.HttpResponse;
 import com.azure.core.http.policy.HttpPipelinePolicy;
-import com.azure.spring.cloud.appconfiguration.config.implementation.AppConfigurationConstants;
+import com.azure.spring.cloud.appconfiguration.config.implementation.RequestTracingConstants;
 
 import reactor.core.publisher.Mono;
 
@@ -33,13 +29,9 @@
     private static final String USER_AGENT = String.format("%s/%s", StringUtils.replace(PACKAGE_NAME, " ", ""),
         BaseAppConfigurationPolicy.class.getPackage().getImplementationVersion());
 
-<<<<<<< HEAD
     private static Boolean watchRequests = false;
 
     private final TracingInfo tracingInfo;
-=======
-    final TracingInfo tracingInfo;
->>>>>>> df17db0d
 
     /**
      * App Configuration Http Pipeline Policy
@@ -49,22 +41,12 @@
         this.tracingInfo = tracingInfo;
     }
 
-<<<<<<< HEAD
     
     @Override
     public Mono<HttpResponse> process(HttpPipelineCallContext context, HttpPipelineNextPolicy next) {
         String sdkUserAgent = context.getHttpRequest().getHeaders().getValue(HttpHeaderName.USER_AGENT);
         context.getHttpRequest().getHeaders().set(HttpHeaderName.USER_AGENT, USER_AGENT + " " + sdkUserAgent);
         context.getHttpRequest().getHeaders().set(HttpHeaderName.fromString(RequestTracingConstants.CORRELATION_CONTEXT_HEADER.toString()),
-=======
-    @Override
-    public Mono<HttpResponse> process(HttpPipelineCallContext context, HttpPipelineNextPolicy next) {
-        Boolean watchRequests = (Boolean) context.getData("refresh").orElse(false);
-        HttpHeaders headers = context.getHttpRequest().getHeaders();
-        String sdkUserAgent = headers.get(HttpHeaderName.USER_AGENT).getValue();
-        headers.set(HttpHeaderName.USER_AGENT, USER_AGENT + " " + sdkUserAgent);
-        headers.set(HttpHeaderName.fromString(AppConfigurationConstants.CORRELATION_CONTEXT),
->>>>>>> df17db0d
             tracingInfo.getValue(watchRequests));
 
         return next.process();
