--- conflicted
+++ resolved
@@ -7,13 +7,10 @@
 
 import com.azure.data.appconfiguration.models.ConfigurationSetting;
 import com.azure.data.appconfiguration.models.FeatureFlagConfigurationSetting;
-<<<<<<< HEAD
 import com.azure.spring.cloud.appconfiguration.config.implementation.feature.FeatureFlags;
 import com.fasterxml.jackson.core.JsonProcessingException;
-=======
 import com.azure.spring.cloud.appconfiguration.config.implementation.http.policy.TracingInfo;
 import org.springframework.boot.context.properties.source.InvalidConfigurationPropertyValueException;
->>>>>>> 261294ac
 
 /**
  * Azure App Configuration PropertySource unique per Store Label(Profile) combo.
@@ -48,17 +45,11 @@
      * @param trim prefix to trim
      * @throws InvalidConfigurationPropertyValueException thrown if fails to parse Json content type
      */
-<<<<<<< HEAD
-    public void initProperties(List<String> trim) throws JsonProcessingException {
-        List<ConfigurationSetting> settings = replicaClient.listSettingSnapshot(snapshotName);
-        processConfigurationSettings(settings, null, trim);
+    public void initProperties(List<String> trim) throws InvalidConfigurationPropertyValueException {
+        processConfigurationSettings(replicaClient.listSettingSnapshot(snapshotName), null, trim);
 
         FeatureFlags featureFlags = new FeatureFlags(null, featureFlagsList);
         featureFlagClient.proccessFeatureFlags(featureFlags, replicaClient.getEndpoint());
-=======
-    public void initProperties(List<String> trim) throws InvalidConfigurationPropertyValueException {
-        processConfigurationSettings(replicaClient.listSettingSnapshot(snapshotName), null, trim);
->>>>>>> 261294ac
     }
 
     @Override
