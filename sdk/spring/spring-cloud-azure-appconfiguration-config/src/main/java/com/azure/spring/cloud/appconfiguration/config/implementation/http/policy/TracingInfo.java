--- conflicted
+++ resolved
@@ -28,14 +28,8 @@
         this.configuration = configuration;
     }
 
-<<<<<<< HEAD
     String getValue(boolean watchRequests) {
         String track = configuration.get(RequestTracingConstants.REQUEST_TRACING_DISABLED_ENVIRONMENT_VARIABLE.toString());
-=======
-    public String getValue(boolean watchRequests) {
-        String track = configuration
-            .get(RequestTracingConstants.REQUEST_TRACING_DISABLED_ENVIRONMENT_VARIABLE.toString());
->>>>>>> df17db0d
         if (track != null && Boolean.valueOf(track)) {
             return "";
         }
