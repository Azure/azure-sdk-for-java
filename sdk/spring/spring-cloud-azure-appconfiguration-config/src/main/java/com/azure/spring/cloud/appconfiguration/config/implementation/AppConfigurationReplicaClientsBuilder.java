--- conflicted
+++ resolved
@@ -309,10 +309,7 @@
                 String segment = arg.trim();
                 if (ENDPOINT.regionMatches(true, 0, segment, 0, ENDPOINT.length())) {
                     try {
-<<<<<<< HEAD
-=======
                         baseUri = new URI(segment.substring(ENDPOINT.length())).toURL();
->>>>>>> 6ac0c5e9
                     } catch (MalformedURLException ex) {
                         throw new IllegalArgumentException(ex);
                     } catch (URISyntaxException ex) {
