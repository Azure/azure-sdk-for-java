--- conflicted
+++ resolved
@@ -146,12 +146,7 @@
             .thenReturn(clientManagerMock);
         when(clientManagerMock.getSecret(Mockito.any())).thenThrow(new RuntimeException("Parse Failed"));
 
-<<<<<<< HEAD
         RuntimeException exception = assertThrows(RuntimeException.class, () -> propertySource.initProperties(null, false));
-=======
-        RuntimeException exception = assertThrows(RuntimeException.class,
-            () -> propertySource.initProperties(null, false));
->>>>>>> df17db0d
         assertEquals("Parse Failed", exception.getMessage());
     }
 }