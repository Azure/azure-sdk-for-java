--- conflicted
+++ resolved
@@ -37,10 +37,6 @@
 import com.azure.core.http.rest.PagedResponse;
 import com.azure.core.http.rest.PagedResponseBase;
 import com.azure.core.http.rest.Response;
-<<<<<<< HEAD
-=======
-import com.azure.core.util.Configuration;
->>>>>>> df17db0d
 import com.azure.data.appconfiguration.ConfigurationClient;
 import com.azure.data.appconfiguration.models.ConfigurationSetting;
 import com.azure.data.appconfiguration.models.ConfigurationSnapshot;
@@ -69,14 +65,10 @@
     private Supplier<Mono<PagedResponse<ConfigurationSetting>>> supplierMock;
 
     @Mock
-<<<<<<< HEAD
     private Response<ConfigurationSetting> configurationSettingResponse;
 
     @Mock
     private Response<ConfigurationSnapshot> snapshotResponseMock;
-=======
-    private Response<ConfigurationSetting> mockResponse;
->>>>>>> df17db0d
 
     private final String endpoint = "clientTest.azconfig.io";
 
@@ -100,7 +92,6 @@
 
         ConfigurationSetting watchKey = new ConfigurationSetting().setKey("watch").setLabel("\0");
 
-<<<<<<< HEAD
         when(clientMock.getConfigurationSettingWithResponse(Mockito.any(), Mockito.any(), Mockito.anyBoolean(),
             Mockito.any())).thenReturn(configurationSettingResponse);
         when(configurationSettingResponse.getValue()).thenReturn(watchKey);
@@ -108,17 +99,6 @@
         assertEquals(watchKey, client.getWatchKey("watch", "\0", false));
 
         when(configurationSettingResponse.getValue()).thenThrow(exceptionMock);
-=======
-        when(clientMock.getConfigurationSettingWithResponse(Mockito.any(), Mockito.isNull(), Mockito.anyBoolean(),
-            Mockito.any())).thenReturn(mockResponse);
-        when(mockResponse.getValue()).thenReturn(watchKey);
-
-        //assertEquals(watchKey, client.getWatchKey("watch", "\0", false));
-
-        when(clientMock.getConfigurationSettingWithResponse(Mockito.any(), Mockito.isNull(), Mockito.anyBoolean(),
-            Mockito.any())).thenReturn(mockResponse);
-        when(mockResponse.getValue()).thenThrow(exceptionMock);
->>>>>>> df17db0d
         when(exceptionMock.getResponse()).thenReturn(responseMock);
         when(responseMock.getStatusCode()).thenReturn(429);
         assertThrows(AppConfigurationStatusException.class, () -> client.getWatchKey("watch", "\0", false));
@@ -132,11 +112,7 @@
         when(responseMock.getStatusCode()).thenReturn(499);
         assertThrows(HttpResponseException.class, () -> client.getWatchKey("watch", "\0", false));
 
-<<<<<<< HEAD
         when(clientMock.getConfigurationSettingWithResponse(Mockito.any(), Mockito.any(), Mockito.anyBoolean(),
-=======
-        when(clientMock.getConfigurationSettingWithResponse(Mockito.any(), Mockito.isNull(), Mockito.anyBoolean(),
->>>>>>> df17db0d
             Mockito.any())).thenThrow(new UncheckedIOException(new UnknownHostException()));
         assertThrows(AppConfigurationStatusException.class, () -> client.getWatchKey("watch", "\0", false));
     }
@@ -233,13 +209,7 @@
     public void getWatchNoCredentialTest() {
         AppConfigurationReplicaClient client = new AppConfigurationReplicaClient(endpoint, clientMock);
 
-<<<<<<< HEAD
         when(clientMock.getConfigurationSettingWithResponse(Mockito.any(), Mockito.any(), Mockito.anyBoolean(), Mockito.any()))
-=======
-        when(clientMock.getConfigurationSettingWithResponse(Mockito.any(), Mockito.isNull(), Mockito.anyBoolean(),
-            Mockito.any())).thenReturn(mockResponse);
-        when(mockResponse.getValue())
->>>>>>> df17db0d
             .thenThrow(new CredentialUnavailableException("No Credential"));
 
         assertThrows(CredentialUnavailableException.class, () -> client.getWatchKey("key", "label", false));
