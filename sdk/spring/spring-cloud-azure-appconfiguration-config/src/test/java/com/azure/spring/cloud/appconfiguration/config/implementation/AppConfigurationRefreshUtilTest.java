--- conflicted
+++ resolved
@@ -119,12 +119,7 @@
         State newState = new State(watchKeys, Math.toIntExact(Duration.ofMinutes(10).getSeconds()), endpoint);
 
         // Config Store doesn't return a watch key change.
-<<<<<<< HEAD
         when(clientMock.getWatchKey(Mockito.eq(KEY_FILTER), Mockito.eq(EMPTY_LABEL), Mockito.anyBoolean())).thenReturn(watchKeys.get(0));
-=======
-        when(clientMock.getWatchKey(Mockito.eq(KEY_FILTER), Mockito.eq(EMPTY_LABEL), Mockito.anyBoolean()))
-            .thenReturn(watchKeys.get(0));
->>>>>>> df17db0d
         try (MockedStatic<StateHolder> stateHolderMock = Mockito.mockStatic(StateHolder.class)) {
             stateHolderMock.when(() -> StateHolder.getLoadState(endpoint)).thenReturn(true);
             stateHolderMock.when(() -> StateHolder.getState(endpoint)).thenReturn(newState);
@@ -238,12 +233,7 @@
                 (long) 60, replicaLookUpMock);
             assertFalse(eventData.getDoRefresh());
             verify(clientFactoryMock, times(1)).setCurrentConfigStoreClient(Mockito.eq(endpoint), Mockito.eq(endpoint));
-<<<<<<< HEAD
-            verify(clientOriginMock, times(0)).getWatchKey(Mockito.anyString(), Mockito.anyString(), Mockito.anyBoolean());
-=======
-            verify(clientOriginMock, times(0)).getWatchKey(Mockito.anyString(), Mockito.anyString(),
-                Mockito.anyBoolean());
->>>>>>> df17db0d
+            verify(clientOriginMock, times(0)).getWatchKey(Mockito.anyString(), Mockito.anyString(), Mockito.anyBoolean());
         }
     }
 
@@ -262,12 +252,7 @@
                 Duration.ofMinutes(10), (long) 60, replicaLookUpMock);
             assertFalse(eventData.getDoRefresh());
             verify(clientFactoryMock, times(1)).setCurrentConfigStoreClient(Mockito.eq(endpoint), Mockito.eq(endpoint));
-<<<<<<< HEAD
-            verify(clientOriginMock, times(0)).getWatchKey(Mockito.anyString(), Mockito.anyString(), Mockito.anyBoolean());
-=======
-            verify(clientOriginMock, times(0)).getWatchKey(Mockito.anyString(), Mockito.anyString(),
-                Mockito.anyBoolean());
->>>>>>> df17db0d
+            verify(clientOriginMock, times(0)).getWatchKey(Mockito.anyString(), Mockito.anyString(), Mockito.anyBoolean());
         }
     }
 
@@ -287,12 +272,7 @@
                 (long) 60, replicaLookUpMock);
             assertFalse(eventData.getDoRefresh());
             verify(clientFactoryMock, times(1)).setCurrentConfigStoreClient(Mockito.eq(endpoint), Mockito.eq(endpoint));
-<<<<<<< HEAD
-            verify(clientOriginMock, times(0)).getWatchKey(Mockito.anyString(), Mockito.anyString(), Mockito.anyBoolean());
-=======
-            verify(clientOriginMock, times(0)).getWatchKey(Mockito.anyString(), Mockito.anyString(),
-                Mockito.anyBoolean());
->>>>>>> df17db0d
+            verify(clientOriginMock, times(0)).getWatchKey(Mockito.anyString(), Mockito.anyString(), Mockito.anyBoolean());
         }
     }
 
@@ -314,12 +294,7 @@
                 (long) 60, replicaLookUpMock);
             assertFalse(eventData.getDoRefresh());
             verify(clientFactoryMock, times(1)).setCurrentConfigStoreClient(Mockito.eq(endpoint), Mockito.eq(endpoint));
-<<<<<<< HEAD
             verify(clientOriginMock, times(1)).getWatchKey(Mockito.anyString(), Mockito.anyString(), Mockito.anyBoolean());
-=======
-            verify(clientOriginMock, times(1)).getWatchKey(Mockito.anyString(), Mockito.anyString(),
-                Mockito.anyBoolean());
->>>>>>> df17db0d
             assertEquals(newState, StateHolder.getState(endpoint));
         }
     }
@@ -345,12 +320,7 @@
             assertEquals(newState, StateHolder.getState(endpoint));
             assertFalse(eventData.getDoRefresh());
             verify(clientFactoryMock, times(1)).setCurrentConfigStoreClient(Mockito.eq(endpoint), Mockito.eq(endpoint));
-<<<<<<< HEAD
             verify(clientOriginMock, times(1)).getWatchKey(Mockito.anyString(), Mockito.anyString(), Mockito.anyBoolean());
-=======
-            verify(clientOriginMock, times(1)).getWatchKey(Mockito.anyString(), Mockito.anyString(),
-                Mockito.anyBoolean());
->>>>>>> df17db0d
         }
     }
 
@@ -366,12 +336,7 @@
         ConfigurationSetting refreshKey = new ConfigurationSetting().setKey(KEY_FILTER).setLabel(EMPTY_LABEL)
             .setETag("new");
 
-<<<<<<< HEAD
         when(clientOriginMock.getWatchKey(Mockito.anyString(), Mockito.anyString(), Mockito.anyBoolean())).thenReturn(refreshKey);
-=======
-        when(clientOriginMock.getWatchKey(Mockito.anyString(), Mockito.anyString(), Mockito.anyBoolean()))
-            .thenReturn(refreshKey);
->>>>>>> df17db0d
 
         State newState = new State(generateWatchKeys(), Math.toIntExact(Duration.ofMinutes(-1).getSeconds()), endpoint);
 
@@ -385,12 +350,7 @@
                 (long) 60, replicaLookUpMock);
             assertTrue(eventData.getDoRefresh());
             verify(clientFactoryMock, times(1)).setCurrentConfigStoreClient(Mockito.eq(endpoint), Mockito.eq(endpoint));
-<<<<<<< HEAD
             verify(clientOriginMock, times(1)).getWatchKey(Mockito.anyString(), Mockito.anyString(), Mockito.anyBoolean());
-=======
-            verify(clientOriginMock, times(1)).getWatchKey(Mockito.anyString(), Mockito.anyString(),
-                Mockito.anyBoolean());
->>>>>>> df17db0d
             verify(currentStateMock, times(1)).updateStateRefresh(Mockito.any(), Mockito.any());
         }
     }
@@ -413,12 +373,7 @@
                 (long) 60, replicaLookUpMock);
             assertFalse(eventData.getDoRefresh());
             verify(clientFactoryMock, times(1)).setCurrentConfigStoreClient(Mockito.eq(endpoint), Mockito.eq(endpoint));
-<<<<<<< HEAD
-            verify(clientOriginMock, times(0)).getWatchKey(Mockito.anyString(), Mockito.anyString(), Mockito.anyBoolean());
-=======
-            verify(clientOriginMock, times(0)).getWatchKey(Mockito.anyString(), Mockito.anyString(),
-                Mockito.anyBoolean());
->>>>>>> df17db0d
+            verify(clientOriginMock, times(0)).getWatchKey(Mockito.anyString(), Mockito.anyString(), Mockito.anyBoolean());
         }
     }
 
@@ -440,12 +395,7 @@
                 (long) 60, replicaLookUpMock);
             assertFalse(eventData.getDoRefresh());
             verify(clientFactoryMock, times(1)).setCurrentConfigStoreClient(Mockito.eq(endpoint), Mockito.eq(endpoint));
-<<<<<<< HEAD
-            verify(clientOriginMock, times(0)).getWatchKey(Mockito.anyString(), Mockito.anyString(), Mockito.anyBoolean());
-=======
-            verify(clientOriginMock, times(0)).getWatchKey(Mockito.anyString(), Mockito.anyString(),
-                Mockito.anyBoolean());
->>>>>>> df17db0d
+            verify(clientOriginMock, times(0)).getWatchKey(Mockito.anyString(), Mockito.anyString(), Mockito.anyBoolean());
         }
     }
 
@@ -473,12 +423,7 @@
                 Duration.ofMinutes(10), (long) 60, replicaLookUpMock);
             assertFalse(eventData.getDoRefresh());
             verify(clientFactoryMock, times(1)).setCurrentConfigStoreClient(Mockito.eq(endpoint), Mockito.eq(endpoint));
-<<<<<<< HEAD
-            verify(clientOriginMock, times(0)).getWatchKey(Mockito.anyString(), Mockito.anyString(), Mockito.anyBoolean());
-=======
-            verify(clientOriginMock, times(0)).getWatchKey(Mockito.anyString(), Mockito.anyString(),
-                Mockito.anyBoolean());
->>>>>>> df17db0d
+            verify(clientOriginMock, times(0)).getWatchKey(Mockito.anyString(), Mockito.anyString(), Mockito.anyBoolean());
             verify(currentStateMock, times(1)).updateFeatureFlagStateRefresh(Mockito.any(), Mockito.any());
 
         }
@@ -505,12 +450,7 @@
                 Duration.ofMinutes(10), (long) 60, replicaLookUpMock);
             assertTrue(eventData.getDoRefresh());
             verify(clientFactoryMock, times(1)).setCurrentConfigStoreClient(Mockito.eq(endpoint), Mockito.eq(endpoint));
-<<<<<<< HEAD
-            verify(clientOriginMock, times(0)).getWatchKey(Mockito.anyString(), Mockito.anyString(), Mockito.anyBoolean());
-=======
-            verify(clientOriginMock, times(0)).getWatchKey(Mockito.anyString(), Mockito.anyString(),
-                Mockito.anyBoolean());
->>>>>>> df17db0d
+            verify(clientOriginMock, times(0)).getWatchKey(Mockito.anyString(), Mockito.anyString(), Mockito.anyBoolean());
         }
     }
 
