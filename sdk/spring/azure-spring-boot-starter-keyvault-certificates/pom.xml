<?xml version="1.0" encoding="UTF-8"?>
<project xmlns:xsi="http://www.w3.org/2001/XMLSchema-instance"
         xmlns="http://maven.apache.org/POM/4.0.0"
         xsi:schemaLocation="http://maven.apache.org/POM/4.0.0 http://maven.apache.org/xsd/maven-4.0.0.xsd">
  <modelVersion>4.0.0</modelVersion>

  <parent>
    <groupId>com.azure</groupId>
    <artifactId>azure-client-sdk-parent</artifactId>
    <version>1.7.0</version> <!-- {x-version-update;com.azure:azure-client-sdk-parent;current} -->
    <relativePath>../../parents/azure-client-sdk-parent</relativePath>
  </parent>

  <groupId>com.azure.spring</groupId>
  <artifactId>azure-spring-boot-starter-keyvault-certificates</artifactId>
  <version>3.0.1</version> <!-- {x-version-update;com.azure.spring:azure-spring-boot-starter-keyvault-certificates;current} -->

  <name>Azure Spring Boot Starter for Azure Key Vault Certificates</name>
  <description>Spring Boot Starter supporting Azure Key Vault Certificates</description>
  <url>https://github.com/Azure/azure-sdk-for-java</url>

  <properties>
    <jacoco.min.linecoverage>0.05</jacoco.min.linecoverage>
    <jacoco.min.branchcoverage>0.05</jacoco.min.branchcoverage>
  </properties>

  <dependencies>
    <dependency>
      <groupId>org.springframework.boot</groupId>
      <artifactId>spring-boot-starter</artifactId>
      <version>2.5.0</version> <!-- {x-version-update;org.springframework.boot:spring-boot-starter;external_dependency} -->
    </dependency>
    <dependency>
      <groupId>org.springframework.boot</groupId>
      <artifactId>spring-boot-starter-validation</artifactId>
      <version>2.5.0</version> <!-- {x-version-update;org.springframework.boot:spring-boot-starter-validation;external_dependency} -->
    </dependency>
    <dependency>
      <groupId>com.azure</groupId>
      <artifactId>azure-security-keyvault-jca</artifactId>
<<<<<<< HEAD
      <version>2.0.0-beta1</version> <!-- {x-version-update;com.azure:azure-security-keyvault-jca;current} -->
=======
      <version>1.1.0-beta.1</version> <!-- {x-version-update;com.azure:azure-security-keyvault-jca;current} -->
>>>>>>> af9f6518
    </dependency>
    <dependency>
      <groupId>org.springframework.boot</groupId>
      <artifactId>spring-boot-configuration-processor</artifactId>
      <version>2.5.0</version> <!-- {x-version-update;org.springframework.boot:spring-boot-configuration-processor;external_dependency} -->
      <optional>true</optional>
    </dependency>

    <!-- TEST-->
    <dependency>
      <groupId>org.springframework.boot</groupId>
      <artifactId>spring-boot-starter-test</artifactId>
      <version>2.5.0</version> <!-- {x-version-update;org.springframework.boot:spring-boot-starter-test;external_dependency} -->
      <scope>test</scope>
    </dependency>
  </dependencies>
  <build>
    <plugins>
      <plugin>
        <groupId>org.apache.maven.plugins</groupId>
        <artifactId>maven-enforcer-plugin</artifactId>
        <version>3.0.0-M3</version> <!-- {x-version-update;org.apache.maven.plugins:maven-enforcer-plugin;external_dependency} -->
        <configuration>
          <rules>
            <bannedDependencies>
              <includes>
                <include>org.springframework.boot:spring-boot-configuration-processor:[2.5.0]</include> <!-- {x-include-update;org.springframework.boot:spring-boot-configuration-processor;external_dependency} -->
                <include>org.springframework.boot:spring-boot-starter:[2.5.0]</include> <!-- {x-include-update;org.springframework.boot:spring-boot-starter;external_dependency} -->
                <include>org.springframework.boot:spring-boot-starter-validation:[2.5.0]</include> <!-- {x-include-update;org.springframework.boot:spring-boot-starter-validation;external_dependency} -->
              </includes>
            </bannedDependencies>
          </rules>
        </configuration>
      </plugin>
    </plugins>
  </build>
</project><|MERGE_RESOLUTION|>--- conflicted
+++ resolved
@@ -38,11 +38,7 @@
     <dependency>
       <groupId>com.azure</groupId>
       <artifactId>azure-security-keyvault-jca</artifactId>
-<<<<<<< HEAD
-      <version>2.0.0-beta1</version> <!-- {x-version-update;com.azure:azure-security-keyvault-jca;current} -->
-=======
-      <version>1.1.0-beta.1</version> <!-- {x-version-update;com.azure:azure-security-keyvault-jca;current} -->
->>>>>>> af9f6518
+      <version>2.0.0-beta.1</version> <!-- {x-version-update;com.azure:azure-security-keyvault-jca;current} -->
     </dependency>
     <dependency>
       <groupId>org.springframework.boot</groupId>
