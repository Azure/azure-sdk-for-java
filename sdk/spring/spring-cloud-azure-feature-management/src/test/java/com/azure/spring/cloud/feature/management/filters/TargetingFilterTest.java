--- conflicted
+++ resolved
@@ -18,12 +18,9 @@
 
 import com.azure.spring.cloud.feature.management.models.FeatureFilterEvaluationContext;
 import com.azure.spring.cloud.feature.management.models.TargetingException;
-<<<<<<< HEAD
 import com.azure.spring.cloud.feature.management.targeting.ContextualTargetingContextAccessor;
 import com.azure.spring.cloud.feature.management.targeting.TargetingContext;
 import com.azure.spring.cloud.feature.management.targeting.TargetingContextAccessor;
-=======
->>>>>>> c7a559aa
 import com.azure.spring.cloud.feature.management.targeting.TargetingEvaluationOptions;
 
 @SpringBootTest(classes = { SpringBootTest.class })
@@ -464,45 +461,4 @@
         excludes.put(GROUPS, excludedGroups);
         return excludes;
     }
-<<<<<<< HEAD
-
-    class TargetingFilterTestContextAccessor implements TargetingContextAccessor {
-
-        private String user;
-
-        private ArrayList<String> groups;
-
-        TargetingFilterTestContextAccessor(String user, ArrayList<String> groups) {
-            this.user = user;
-            this.groups = groups;
-        }
-
-        @Override
-        public void configureTargetingContext(TargetingContext context) {
-            context.setUserId(user);
-            context.setGroups(groups);
-        }
-
-    }
-    
-    class TargetingFilterTestContextualAccessor implements ContextualTargetingContextAccessor {
-
-        private String user;
-
-        private ArrayList<String> groups;
-
-        TargetingFilterTestContextualAccessor(String user, ArrayList<String> groups) {
-            this.user = user;
-            this.groups = groups;
-        }
-
-
-        @Override
-        public void configureTargetingContext(TargetingContext context, Object appContext) {
-            context.setUserId(user + "1");
-            context.setGroups(groups);
-        }
-    }
-=======
->>>>>>> c7a559aa
 }