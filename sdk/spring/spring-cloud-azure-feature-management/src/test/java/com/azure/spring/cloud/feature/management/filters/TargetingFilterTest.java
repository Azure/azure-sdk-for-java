// Copyright (c) Microsoft Corporation. All rights reserved.
// Licensed under the MIT License.
package com.azure.spring.cloud.feature.management.filters;

import static org.junit.jupiter.api.Assertions.assertEquals;
import static org.junit.jupiter.api.Assertions.assertFalse;
import static org.junit.jupiter.api.Assertions.assertThrows;
import static org.junit.jupiter.api.Assertions.assertTrue;

import java.util.ArrayList;
import java.util.LinkedHashMap;
import java.util.List;
import java.util.Map;

import org.junit.jupiter.api.Test;
import org.springframework.boot.test.context.SpringBootTest;

import com.azure.spring.cloud.feature.management.models.FeatureFilterEvaluationContext;
import com.azure.spring.cloud.feature.management.models.TargetingException;
<<<<<<< HEAD
import com.azure.spring.cloud.feature.management.targeting.ContextualTargetingContextAccessor;
import com.azure.spring.cloud.feature.management.targeting.TargetingContext;
import com.azure.spring.cloud.feature.management.targeting.TargetingContextAccessor;
=======
>>>>>>> 48fdd285
import com.azure.spring.cloud.feature.management.targeting.TargetingEvaluationOptions;

@SpringBootTest(classes = { SpringBootTest.class })
public class TargetingFilterTest {

    private static final String USERS = "Users";

    private static final String GROUPS = "Groups";

    private static final String AUDIENCE = "Audience";

    private static final String DEFAULT_ROLLOUT_PERCENTAGE = "DefaultRolloutPercentage";

    private static final String OUT_OF_RANGE = "The value is out of the accepted range.";

    @Test
    public void targetedUser() {
        FeatureFilterEvaluationContext context = new FeatureFilterEvaluationContext();

        Map<String, Object> parameters = new LinkedHashMap<String, Object>();

        Map<String, String> users = new LinkedHashMap<String, String>();
        users.put("0", "Doe");

        parameters.put(USERS, users);
        parameters.put(GROUPS, new LinkedHashMap<String, Object>());
        parameters.put(DEFAULT_ROLLOUT_PERCENTAGE, 0);
        parameters.put("Exclusion", emptyExclusion());

        Map<String, Object> excludes = new LinkedHashMap<>();
        Map<String, String> excludedGroups = new LinkedHashMap<>();

        excludes.put(GROUPS, excludedGroups);

        context.setParameters(parameters);
        context.setFeatureName("testFeature");

        TargetingFilter filter = new TargetingFilter(new TargetingFilterTestContextAccessor("Doe", null));

        assertTrue(filter.evaluate(context));
    }
    
    @Test
    public void targetedUserLower() {
        FeatureFilterEvaluationContext context = new FeatureFilterEvaluationContext();

        Map<String, Object> parameters = new LinkedHashMap<String, Object>();

        Map<String, String> users = new LinkedHashMap<String, String>();
        users.put("0", "Doe");

        parameters.put(USERS.toLowerCase(), users);
        parameters.put(GROUPS.toLowerCase(), new LinkedHashMap<String, Object>());
        parameters.put(DEFAULT_ROLLOUT_PERCENTAGE, 0);
        parameters.put("Exclusion", emptyExclusion());

        Map<String, Object> excludes = new LinkedHashMap<>();
        Map<String, String> excludedGroups = new LinkedHashMap<>();

        excludes.put(GROUPS, excludedGroups);

        context.setParameters(parameters);
        context.setFeatureName("testFeature");

        TargetingFilter filter = new TargetingFilter(new TargetingFilterTestContextAccessor("Doe", null));

        assertTrue(filter.evaluate(context));
        
        filter = new TargetingFilter(new TargetingFilterTestContextualAccessor("Doe", null));
        assertFalse(filter.evaluate(context));
    }

    @Test
    public void nottargetedUser() {
        FeatureFilterEvaluationContext context = new FeatureFilterEvaluationContext();

        Map<String, Object> parameters = new LinkedHashMap<String, Object>();

        Map<String, String> users = new LinkedHashMap<String, String>();
        users.put("0", "Doe");

        parameters.put(USERS, users);
        parameters.put(GROUPS, new LinkedHashMap<String, Object>());
        parameters.put(DEFAULT_ROLLOUT_PERCENTAGE, 0);
        parameters.put("Exclusion", emptyExclusion());

        context.setParameters(parameters);
        context.setFeatureName("testFeature");

        TargetingFilter filter = new TargetingFilter(new TargetingFilterTestContextAccessor("John", null));

        assertFalse(filter.evaluate(context));
    }

    @Test
    public void targetedGroup() {
        FeatureFilterEvaluationContext context = new FeatureFilterEvaluationContext();

        Map<String, Object> parameters = new LinkedHashMap<String, Object>();

        Map<String, Object> groups = new LinkedHashMap<String, Object>();
        Map<String, String> g1 = new LinkedHashMap<String, String>();
        g1.put("name", "g1");
        g1.put("rolloutPercentage", "100");
        groups.put("0", g1);

        parameters.put(USERS, new LinkedHashMap<String, Object>());
        parameters.put(GROUPS, groups);
        parameters.put(DEFAULT_ROLLOUT_PERCENTAGE, 0);
        parameters.put("Exclusion", emptyExclusion());

        context.setParameters(parameters);
        context.setFeatureName("testFeature");

        ArrayList<String> targetedGroups = new ArrayList<String>();
        targetedGroups.add("g1");

        TargetingFilter filter = new TargetingFilter(new TargetingFilterTestContextAccessor(null, targetedGroups));

        assertTrue(filter.evaluate(context));
    }
    
    @Test
    public void targetedGroupLower() {
        FeatureFilterEvaluationContext context = new FeatureFilterEvaluationContext();

        Map<String, Object> parameters = new LinkedHashMap<String, Object>();

        Map<String, Object> groups = new LinkedHashMap<String, Object>();
        Map<String, String> g1 = new LinkedHashMap<String, String>();
        g1.put("name", "g1");
        g1.put("rolloutPercentage", "100");
        groups.put("0", g1);

        parameters.put(USERS.toLowerCase(), new LinkedHashMap<String, Object>());
        parameters.put(GROUPS.toLowerCase(), groups);
        parameters.put(DEFAULT_ROLLOUT_PERCENTAGE, 0);
        parameters.put("Exclusion", emptyExclusion());

        context.setParameters(parameters);
        context.setFeatureName("testFeature");

        ArrayList<String> targetedGroups = new ArrayList<String>();
        targetedGroups.add("g1");

        TargetingFilter filter = new TargetingFilter(new TargetingFilterTestContextAccessor(null, targetedGroups));

        assertTrue(filter.evaluate(context));
    }

    @Test
    public void notTargetedGroup() {
        FeatureFilterEvaluationContext context = new FeatureFilterEvaluationContext();

        Map<String, Object> parameters = new LinkedHashMap<String, Object>();

        Map<String, Object> groups = new LinkedHashMap<String, Object>();
        Map<String, String> g1 = new LinkedHashMap<String, String>();
        g1.put("name", "g1");
        g1.put("rolloutPercentage", "100");
        groups.put("0", g1);

        parameters.put(USERS, new LinkedHashMap<String, Object>());
        parameters.put(GROUPS, groups);
        parameters.put(DEFAULT_ROLLOUT_PERCENTAGE, 0);
        parameters.put("Exclusion", emptyExclusion());

        context.setParameters(parameters);
        context.setFeatureName("testFeature");

        ArrayList<String> targetedGroups = new ArrayList<String>();
        targetedGroups.add("g2");

        TargetingFilter filter = new TargetingFilter(new TargetingFilterTestContextAccessor(null, targetedGroups));

        assertFalse(filter.evaluate(context));
    }

    @Test
    public void targetedGroupFiftyPass() {
        FeatureFilterEvaluationContext context = new FeatureFilterEvaluationContext();

        Map<String, Object> parameters = new LinkedHashMap<String, Object>();

        Map<String, Object> groups = new LinkedHashMap<String, Object>();
        Map<String, String> g1 = new LinkedHashMap<String, String>();
        g1.put("name", "g1");
        g1.put("rolloutPercentage", "50");
        groups.put("0", g1);

        parameters.put(USERS, new LinkedHashMap<String, Object>());
        parameters.put(GROUPS, groups);
        parameters.put(DEFAULT_ROLLOUT_PERCENTAGE, 0);
        parameters.put("Exclusion", emptyExclusion());

        context.setParameters(parameters);
        context.setFeatureName("testFeature");

        ArrayList<String> targetedGroups = new ArrayList<String>();
        targetedGroups.add("g1");

        TargetingFilter filter = new TargetingFilter(new TargetingFilterTestContextAccessor("Jane", targetedGroups));

        assertFalse(filter.evaluate(context));
    }

    @Test
    public void targetedGroupFiftyFalse() {
        FeatureFilterEvaluationContext context = new FeatureFilterEvaluationContext();

        Map<String, Object> parameters = new LinkedHashMap<String, Object>();

        Map<String, Object> groups = new LinkedHashMap<String, Object>();
        Map<String, String> g1 = new LinkedHashMap<String, String>();
        g1.put("name", "g1");
        g1.put("rolloutPercentage", "50");
        groups.put("0", g1);

        parameters.put(USERS, new LinkedHashMap<String, Object>());
        parameters.put(GROUPS, groups);
        parameters.put(DEFAULT_ROLLOUT_PERCENTAGE, 0);
        parameters.put("Exclusion", emptyExclusion());

        context.setParameters(parameters);
        context.setFeatureName("testFeature");

        ArrayList<String> targetedGroups = new ArrayList<String>();
        targetedGroups.add("g1");

        TargetingFilter filter = new TargetingFilter(new TargetingFilterTestContextAccessor("Doe", targetedGroups));

        assertFalse(filter.evaluate(context));
    }

    @Test
    public void targetedAudience() {
        FeatureFilterEvaluationContext context = new FeatureFilterEvaluationContext();

        Map<String, Object> audienceObject = new LinkedHashMap<String, Object>();
        Map<String, Object> parameters = new LinkedHashMap<String, Object>();

        Map<String, String> users = new LinkedHashMap<String, String>();
        users.put("0", "Doe");

        parameters.put(USERS, users);
        parameters.put(GROUPS, new LinkedHashMap<String, Object>());
        parameters.put(DEFAULT_ROLLOUT_PERCENTAGE, 0);
        parameters.put("Exclusion", emptyExclusion());

        audienceObject.put(AUDIENCE, parameters);
        context.setParameters(audienceObject);
        context.setFeatureName("testFeature");

        TargetingFilter filter = new TargetingFilter(new TargetingFilterTestContextAccessor("Doe", null));

        assertTrue(filter.evaluate(context));
    }

    @Test
    public void validateDefaultRollout() {
        FeatureFilterEvaluationContext context = new FeatureFilterEvaluationContext();

        Map<String, Object> parameters = new LinkedHashMap<String, Object>();

        parameters.put(DEFAULT_ROLLOUT_PERCENTAGE, -1);
        parameters.put("Exclusion", emptyExclusion());

        context.setParameters(parameters);

        TargetingFilter filter = new TargetingFilter(new TargetingFilterTestContextAccessor("John", null));

        Exception exception = assertThrows(TargetingException.class, () -> filter.evaluate(context));
        assertEquals("Audience.-1.0 : " + OUT_OF_RANGE, exception.getMessage());

        parameters.put(DEFAULT_ROLLOUT_PERCENTAGE, 101);

        context.setParameters(parameters);

        exception = assertThrows(TargetingException.class, () -> filter.evaluate(context));
        assertEquals("Audience.101.0 : " + OUT_OF_RANGE, exception.getMessage());
    }

    @Test
    public void validateGroups() {
        FeatureFilterEvaluationContext context = new FeatureFilterEvaluationContext();

        Map<String, Object> parameters = new LinkedHashMap<String, Object>();

        Map<String, Object> groups = new LinkedHashMap<String, Object>();
        Map<String, String> g1 = new LinkedHashMap<String, String>();
        g1.put("name", "g1");
        g1.put("rolloutPercentage", "-1");
        groups.put("0", g1);

        parameters.put(GROUPS, groups);
        parameters.put("Exclusion", emptyExclusion());

        context.setParameters(parameters);

        TargetingFilter filter = new TargetingFilter(new TargetingFilterTestContextAccessor("Joe", null));

        Exception exception = assertThrows(TargetingException.class, () -> filter.evaluate(context));
        assertEquals("Audience[0].-1.0 : " + OUT_OF_RANGE, exception.getMessage());

        g1.put("rolloutPercentage", "101");
        groups.put("0", g1);

        parameters.put(GROUPS, groups);

        context.setParameters(parameters);

        exception = assertThrows(TargetingException.class, () -> filter.evaluate(context));
        assertEquals("Audience[0].101.0 : " + OUT_OF_RANGE, exception.getMessage());

        parameters.put(GROUPS, null);

        context.setParameters(parameters);

        assertFalse(filter.evaluate(context));
    }

    @Test
    public void targetedUserCaseInsensitive() {
        TargetingEvaluationOptions options = new TargetingEvaluationOptions();
        options.setIgnoreCase(true);

        FeatureFilterEvaluationContext context = new FeatureFilterEvaluationContext();

        Map<String, Object> parameters = new LinkedHashMap<String, Object>();

        Map<String, String> users = new LinkedHashMap<String, String>();
        users.put("0", "Doe");

        parameters.put(USERS, users);
        parameters.put(GROUPS, new LinkedHashMap<String, Object>());
        parameters.put(DEFAULT_ROLLOUT_PERCENTAGE, 0);
        parameters.put("Exclusion", emptyExclusion());

        context.setParameters(parameters);
        context.setFeatureName("testFeature");

        TargetingFilter filter = new TargetingFilter(new TargetingFilterTestContextAccessor("doe", null), options);

        assertTrue(filter.evaluate(context));
    }

    @Test
    public void targetedNull() {
        TargetingEvaluationOptions options = new TargetingEvaluationOptions();
        options.setIgnoreCase(true);

        FeatureFilterEvaluationContext context = new FeatureFilterEvaluationContext();

        context.setParameters(null);
        context.setFeatureName("testFeature");

        TargetingFilter filter = new TargetingFilter(new TargetingFilterTestContextAccessor("doe", null), options);
        assertFalse(filter.evaluate(context));
    }

    @Test
    public void excludeUser() {
        FeatureFilterEvaluationContext context = new FeatureFilterEvaluationContext();

        Map<String, Object> parameters = new LinkedHashMap<>();

        Map<String, String> users = new LinkedHashMap<>();
        users.put("0", "Doe");

        parameters.put(USERS, users);
        parameters.put(GROUPS, new LinkedHashMap<>());
        parameters.put(DEFAULT_ROLLOUT_PERCENTAGE, 0);

        context.setParameters(parameters);
        context.setFeatureName("testFeature");

        TargetingFilter filter = new TargetingFilter(new TargetingFilterTestContextAccessor("Doe", null));

        assertTrue(filter.evaluate(context));

        // Now the users is excluded
        Map<String, Object> excludes = new LinkedHashMap<>();
        Map<String, String> excludedUsers = new LinkedHashMap<>();
        excludedUsers.put("0", "Doe");

        excludes.put(USERS, excludedUsers);
        parameters.put("Exclusion", excludes);

        context.setParameters(parameters);

        assertFalse(filter.evaluate(context));
    }

    @Test
    public void excludeGroup() {
        FeatureFilterEvaluationContext context = new FeatureFilterEvaluationContext();

        Map<String, Object> parameters = new LinkedHashMap<String, Object>();

        Map<String, Object> groups = new LinkedHashMap<String, Object>();
        Map<String, String> g1 = new LinkedHashMap<String, String>();
        g1.put("name", "g1");
        g1.put("rolloutPercentage", "100");
        groups.put("0", g1);

        parameters.put(USERS, new LinkedHashMap<String, Object>());
        parameters.put(GROUPS, groups);
        parameters.put(DEFAULT_ROLLOUT_PERCENTAGE, 0);

        context.setParameters(parameters);
        context.setFeatureName("testFeature");

        ArrayList<String> targetedGroups = new ArrayList<String>();
        targetedGroups.add("g1");

        TargetingFilter filter = new TargetingFilter(new TargetingFilterTestContextAccessor(null, targetedGroups));

        assertTrue(filter.evaluate(context));

        // Now the users is excluded
        Map<String, Object> excludes = new LinkedHashMap<>();
        Map<String, String> excludedGroups = new LinkedHashMap<>();
        excludedGroups.put("0", "g1");

        excludes.put(GROUPS, excludedGroups);
        parameters.put("Exclusion", excludes);

        context.setParameters(parameters);

        assertFalse(filter.evaluate(context));
    }

    private Map<String, Object> emptyExclusion() {
        Map<String, Object> excludes = new LinkedHashMap<>();
        List<String> excludedUsers = new ArrayList<>();
        List<String> excludedGroups = new ArrayList<>();
        excludes.put(USERS, excludedUsers);
        excludes.put(GROUPS, excludedGroups);
        return excludes;
    }
<<<<<<< HEAD

    class TargetingFilterTestContextAccessor implements TargetingContextAccessor {

        private String user;

        private ArrayList<String> groups;

        TargetingFilterTestContextAccessor(String user, ArrayList<String> groups) {
            this.user = user;
            this.groups = groups;
        }

        @Override
        public void configureTargetingContext(TargetingContext context) {
            context.setUserId(user);
            context.setGroups(groups);
        }

    }
    
    class TargetingFilterTestContextualAccessor implements ContextualTargetingContextAccessor {

        private String user;

        private ArrayList<String> groups;

        TargetingFilterTestContextualAccessor(String user, ArrayList<String> groups) {
            this.user = user;
            this.groups = groups;
        }


        @Override
        public void configureTargetingContext(TargetingContext context, Object appContext) {
            context.setUserId(user + "1");
            context.setGroups(groups);
        }
    }
=======
>>>>>>> 48fdd285
}<|MERGE_RESOLUTION|>--- conflicted
+++ resolved
@@ -17,12 +17,9 @@
 
 import com.azure.spring.cloud.feature.management.models.FeatureFilterEvaluationContext;
 import com.azure.spring.cloud.feature.management.models.TargetingException;
-<<<<<<< HEAD
 import com.azure.spring.cloud.feature.management.targeting.ContextualTargetingContextAccessor;
 import com.azure.spring.cloud.feature.management.targeting.TargetingContext;
 import com.azure.spring.cloud.feature.management.targeting.TargetingContextAccessor;
-=======
->>>>>>> 48fdd285
 import com.azure.spring.cloud.feature.management.targeting.TargetingEvaluationOptions;
 
 @SpringBootTest(classes = { SpringBootTest.class })
@@ -463,7 +460,6 @@
         excludes.put(GROUPS, excludedGroups);
         return excludes;
     }
-<<<<<<< HEAD
 
     class TargetingFilterTestContextAccessor implements TargetingContextAccessor {
 
@@ -502,6 +498,4 @@
             context.setGroups(groups);
         }
     }
-=======
->>>>>>> 48fdd285
 }