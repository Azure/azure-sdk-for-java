--- conflicted
+++ resolved
@@ -6,10 +6,6 @@
 import java.math.BigInteger;
 import java.security.MessageDigest;
 import java.security.NoSuchAlgorithmException;
-<<<<<<< HEAD
-import java.util.ArrayList;
-=======
->>>>>>> a6d8ed1c
 import java.util.Collection;
 import java.util.Map;
 
@@ -58,12 +54,9 @@
      */
     public static double isTargetedPercentage(String contextId) {
         byte[] hash = null;
-<<<<<<< HEAD
-=======
         if (contextId == null) {
             contextId = "\n";
         }
->>>>>>> a6d8ed1c
 
         try {
             MessageDigest digest = MessageDigest.getInstance("SHA-256");
@@ -77,28 +70,16 @@
             throw new TargetingException("Unable to create Targeting Hash for " + contextId);
         }
 
-<<<<<<< HEAD
-        BigInteger bi = fromLittleEndianByteArray(hash);
-=======
         BigInteger bi = bigEndianToLittleEndian(hash);
->>>>>>> a6d8ed1c
 
         return (bi.longValue() / (Math.pow(2, 32) - 1)) * 100;
     }
 
-<<<<<<< HEAD
-    public static BigInteger fromLittleEndianByteArray(byte[] bytes) {
-        byte[] reversedBytes = new byte[4];
-        for (int i = 0; i < 4; i++) {
-            reversedBytes[i] = bytes[3 - i];
-=======
     public static BigInteger bigEndianToLittleEndian(byte[] bigEndian) {
         byte[] reversedBytes = new byte[4];
         for (int i = 0; i < 4; i++) {
             reversedBytes[i] = bigEndian[3 - i];
->>>>>>> a6d8ed1c
         }
-
         return new BigInteger(1, reversedBytes);
     }
 
