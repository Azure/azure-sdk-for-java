// Copyright (c) Microsoft Corporation. All rights reserved.
// Licensed under the MIT License.

package com.azure.spring.cloud.feature.management.models;

import java.util.List;

import org.springframework.lang.NonNull;

import com.fasterxml.jackson.annotation.JsonIgnoreProperties;
import com.fasterxml.jackson.annotation.JsonProperty;

/**
 * This class represents a complete feature flag definition including its identity,
 * description, enabled state, conditions for evaluation, variant allocation,
 * and variant references for feature flags that support multiple variations.
 */
@JsonIgnoreProperties(ignoreUnknown = true)
public class Feature {

    /**
     * Creates a new instance of the Feature class.
     */
    public Feature() {
    }

    /**
     * The unique identifier for this feature flag.
     * This represents the name of the feature as stored in Azure App Configuration.
     */
    @JsonProperty("id")
    private String id;

    /**
     * A human-readable description of the feature flag and its purpose.
     * This provides context about what the feature flag controls.
     */
    @JsonProperty("description")
    private String description;

    /**
     * The enabled state of the feature flag.
     * When true, the feature is enabled by default, though conditions may still apply.
     * When false, the feature is disabled by default.
     */
    @JsonProperty("enabled")
    private boolean enabled;

    /**
     * The set of conditions that determine when this feature flag should be enabled.
     * These conditions contain feature filters and their evaluation logic.
     */
    @JsonProperty("conditions")
    @NonNull
    private Conditions conditions = new Conditions();

    /**
     * The allocation strategy for this feature flag when using variants.
     * Determines how users or requests are assigned to specific variants.
     */
    @JsonProperty("allocation")
    private Allocation allocation;
<<<<<<< HEAD

=======
    
    /**
     * The list of variant references that define the different variations
     * of this feature flag when it supports multiple implementations.
     */
>>>>>>> d59dafa5
    @JsonProperty("variants")
    private List<VariantReference> variants;

    @JsonProperty("telemetry")
    private Telemetry telemetry = new Telemetry();

    /**
     * Gets the unique identifier of this feature flag.
     * 
     * @return the feature flag's identifier
     */
    public String getId() {
        return id;
    }

    /**
     * Sets the unique identifier of this feature flag.
     * 
     * @param id the feature flag identifier to set
     * @return the updated Feature instance for method chaining
     */
    public Feature setId(String id) {
        this.id = id;
        return this;
    }

    /**
     * Determines whether this feature flag is enabled by default.
     * Even when enabled, the flag may still be controlled by conditions and filters.
     * 
     * @return true if the feature flag is enabled, false otherwise
     */
    public boolean isEnabled() {
        return enabled;
    }

    /**
     * Sets whether this feature flag is enabled by default.
     * 
     * @param enabled true to enable the feature flag, false to disable it
     * @return the updated Feature instance for method chaining
     */
    public Feature setEnabled(boolean enabled) {
        this.enabled = enabled;
        return this;
    }

    /**
     * Gets the human-readable description of this feature flag.
     * 
     * @return the description of the feature flag
     */
    public String getDescription() {
        return description;
    }

    /**
     * Sets the human-readable description of this feature flag.
     * This provides context about what the feature flag controls.
     * 
     * @param description the description to set for the feature flag
     * @return the updated Feature instance for method chaining
     */
    public Feature setDescription(String description) {
        this.description = description;
        return this;
    }

    /**
     * Gets the set of conditions that determine when this feature flag should be enabled.
     * The conditions contain feature filters and their evaluation logic.
     * 
     * @return the conditions for feature flag evaluation
     */
    public Conditions getConditions() {
        return conditions;
    }

    /**
     * Sets the conditions that determine when this feature flag should be enabled.
     * These conditions define the feature filters and logic for evaluating 
     * whether the feature should be enabled for a specific request.
     * 
     * @param conditions the conditions to set for feature flag evaluation
     * @return the updated Feature instance for method chaining
     */
    public Feature setConditions(Conditions conditions) {
        this.conditions = conditions;
        return this;
    }

    /**
     * Gets the allocation strategy for this feature flag when using variants.
     * The allocation defines how users or requests are assigned to specific variants
     * through mechanisms like user targeting, percentile rollout, or group assignment.
     * 
     * @return the allocation strategy for variant assignment
     */
    public Allocation getAllocation() {
        return allocation;
    }

    /**
     * Sets the allocation strategy for this feature flag when using variants.
     * The allocation controls how users or requests are assigned to specific
     * variants through user targeting, percentile rollout, or group assignment.
     * 
     * @param allocation the allocation strategy to set for variant assignment
     * @return the updated Feature instance for method chaining
     */
    public Feature setAllocation(Allocation allocation) {
        this.allocation = allocation;
        return this;
    }

    /**
     * Gets the list of variant references that define the different variations
     * of this feature flag. These variants represent different implementations
     * or configurations that can be assigned to users when the feature is enabled.
     * 
     * @return the list of variant references for this feature flag
     */
    public List<VariantReference> getVariants() {
        return variants;
    }

    /**
     * Sets the list of variant references that define the different variations
     * of this feature flag. These variants represent different implementations
     * or configurations that can be dynamically assigned when the feature is enabled.
     * 
     * @param variants the list of variant references to set for this feature flag
     * @return the updated Feature instance for method chaining
     */
    public Feature setVariants(List<VariantReference> variants) {
        this.variants = variants;
        return this;
    }

    /**
     * @return the telemetry
     */
    public Telemetry getTelemetry() {
        return telemetry;
    }

    /**
     * @param telemetry the telemetry to set
     */
    public Feature setTelemetry(Telemetry telemetry) {
        this.telemetry = telemetry;
        return this;
    }

}<|MERGE_RESOLUTION|>--- conflicted
+++ resolved
@@ -60,15 +60,11 @@
      */
     @JsonProperty("allocation")
     private Allocation allocation;
-<<<<<<< HEAD
-
-=======
     
     /**
      * The list of variant references that define the different variations
      * of this feature flag when it supports multiple implementations.
      */
->>>>>>> d59dafa5
     @JsonProperty("variants")
     private List<VariantReference> variants;
 
