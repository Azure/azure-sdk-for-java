// Copyright (c) Microsoft Corporation. All rights reserved.
// Licensed under the MIT License.
package com.azure.spring.cloud.feature.management;

import static com.azure.spring.cloud.feature.management.implementation.FeatureManagementConstants.ALL_REQUIREMENT_TYPE;

import java.util.ArrayList;
<<<<<<< HEAD
import java.util.Collection;
import java.util.HashSet;
import java.util.Iterator;
=======
import java.util.HashSet;
>>>>>>> 515d8940
import java.util.List;
import java.util.Map;
import java.util.Set;

import org.slf4j.Logger;
import org.slf4j.LoggerFactory;
import org.springframework.beans.factory.NoSuchBeanDefinitionException;
import org.springframework.beans.factory.ObjectProvider;
import org.springframework.context.ApplicationContext;
import org.springframework.util.ReflectionUtils;
import org.springframework.util.StringUtils;

import com.azure.spring.cloud.feature.management.filters.ContextualFeatureFilter;
import com.azure.spring.cloud.feature.management.filters.ContextualFeatureFilterAsync;
import com.azure.spring.cloud.feature.management.filters.FeatureFilter;
import com.azure.spring.cloud.feature.management.filters.FeatureFilterAsync;
import com.azure.spring.cloud.feature.management.implementation.FeatureManagementConfigProperties;
import com.azure.spring.cloud.feature.management.implementation.FeatureManagementProperties;
import com.azure.spring.cloud.feature.management.implementation.VariantAssignment;
import com.azure.spring.cloud.feature.management.implementation.models.Feature;
import com.azure.spring.cloud.feature.management.implementation.models.VariantReference;
import com.azure.spring.cloud.feature.management.models.FeatureFilterEvaluationContext;
import com.azure.spring.cloud.feature.management.models.FeatureManagementException;
import com.azure.spring.cloud.feature.management.models.FilterNotFoundException;
import com.azure.spring.cloud.feature.management.targeting.TargetingContextAccessor;
import com.azure.spring.cloud.feature.management.targeting.TargetingEvaluationOptions;

import reactor.core.publisher.Flux;
import reactor.core.publisher.Mono;

/**
 * Holds information on Feature Management properties and can check if a given feature is enabled.
 */
public class FeatureManager {

    private static final Logger LOGGER = LoggerFactory.getLogger(FeatureManager.class);

    private transient ApplicationContext context;

    private final FeatureManagementProperties featureManagementConfigurations;

    private transient FeatureManagementConfigProperties properties;

    private final TargetingContextAccessor contextAccessor;

    private final TargetingEvaluationOptions evaluationOptions;

    private final ObjectProvider<VariantProperties> propertiesProvider;

    /**
     * Can be called to check if a feature is enabled or disabled.
     * 
     * @param context ApplicationContext
     * @param featureManagementConfigurations Configuration Properties for Feature Flags
     * @param properties FeatureManagementConfigProperties
     */
    FeatureManager(ApplicationContext context, FeatureManagementProperties featureManagementConfigurations,
        FeatureManagementConfigProperties properties, TargetingContextAccessor contextAccessor,
        TargetingEvaluationOptions evaluationOptions, ObjectProvider<VariantProperties> propertiesProvider) {
        this.context = context;
        this.featureManagementConfigurations = featureManagementConfigurations;
        this.properties = properties;
        this.contextAccessor = contextAccessor;
        this.evaluationOptions = evaluationOptions;
        this.propertiesProvider = propertiesProvider;
    }

    /**
     * Checks to see if the feature is enabled. If enabled it check each filter, once a single filter returns true it
     * returns true. If no filter returns true, it returns false. If there are no filters, it returns true. If feature
     * isn't found it returns false.
     *
     * @param feature Feature being checked.
     * @return state of the feature
     * @throws FilterNotFoundException file not found
     */
    public Mono<Boolean> isEnabledAsync(String feature) {
        return checkFeature(feature, null);
    }

    /**
     * Checks to see if the feature is enabled. If enabled it check each filter, once a single filter returns true it
     * returns true. If no filter returns true, it returns false. If there are no filters, it returns true. If feature
     * isn't found it returns false.
     *
     * @param feature Feature being checked.
     * @return state of the feature
     * @throws FilterNotFoundException file not found
     */
    public Boolean isEnabled(String feature) throws FilterNotFoundException {
        return checkFeature(feature, null).block();
<<<<<<< HEAD
    }

    /**
     * 
     * @param feature Feature being checked.
     * @return Assigned Variant
     */
    public Variant getVariant(String feature) {
        return generateVariant(feature, null).block();
    }

    /**
     * 
     * @param feature Feature being checked.
     * @param featureContext Local context
     * @return Assigned Variant
     */
    public Variant getVariant(String feature, Object featureContext) {
        return generateVariant(feature, featureContext).block();
    }

    /**
     * 
     * @param feature Feature being checked.
     * @return Assigned Variant
     */
    public Mono<Variant> getVariantAsync(String feature) {
        return generateVariant(feature, null).single();
    }

    /**
     * 
     * @param feature Feature being checked.
     * @param featureContext Local context
     * @return Assigned Variant
     */
    public Mono<Variant> getVariantAsync(String feature, Object featureContext) {
        return generateVariant(feature, featureContext).single();
    }

    private Mono<Boolean> checkFeature(String featureName, Object featureContext) throws FilterNotFoundException {
=======
    }

    /**
     * 
     * @param feature Feature being checked.
     * @return Assigned Variant
     */
    public Variant getVariant(String feature) {
        return generateVariant(feature, null).block();
    }

    /**
     * 
     * @param feature Feature being checked.
     * @param featureContext Local context
     * @return Assigned Variant
     */
    public Variant getVariant(String feature, Object featureContext) {
        return generateVariant(feature, featureContext).block();
    }

    /**
     * 
     * @param feature Feature being checked.
     * @return Assigned Variant
     */
    public Mono<Variant> getVariantAsync(String feature) {
        return generateVariant(feature, null).single();
    }

    /**
     * 
     * @param feature Feature being checked.
     * @param featureContext Local context
     * @return Assigned Variant
     */
    public Mono<Variant> getVariantAsync(String feature, Object featureContext) {
        return generateVariant(feature, featureContext).single();
    }

    private Mono<Boolean> checkFeature(String feature, Object featureContext) throws FilterNotFoundException {
>>>>>>> 515d8940
        if (featureManagementConfigurations.getFeatureManagement() == null
            || featureManagementConfigurations.getOnOff() == null) {
            return Mono.just(false);
        }

        Boolean boolFeature = featureManagementConfigurations.getOnOff().get(featureName);

        if (boolFeature != null) {
            return Mono.just(boolFeature);
        }

        Feature feature = featureManagementConfigurations.getFeatureManagement().get(featureName);

<<<<<<< HEAD
        if (feature == null || !feature.getEvaluate()) {
=======
        if (featureItem == null || !featureItem.getEvaluate()) {
>>>>>>> 515d8940
            return Mono.just(false);
        }

        List<Mono<Boolean>> results = new ArrayList<>();

<<<<<<< HEAD
        for (FeatureFilterEvaluationContext featureFilter : feature.getEnabledFor().values()) {
            if (StringUtils.hasText(featureFilter.getName())) {
                results.add(isFeatureOn(featureFilter, featureName, featureContext));
            }
        }

        String defaultDisabledVariant = feature.getAllocation().getDefaultWhenDisabled();
        Collection<VariantReference> variants = feature.getVariants().values();

        if (results.size() > 0) {
            return evaluateFeatureFlagResults(feature, results).map(filterAssignedValue -> {
                if (filterAssignedValue && feature.getVariants().size() > 0) {
                    // Feature is on by Feature Flags, check allocation
                    validateVariant(feature);

                    VariantAssignment variantAssignment = new VariantAssignment(contextAccessor, evaluationOptions,
                        propertiesProvider);
                    // Checking if allocation overrides true result
                    return checkDefaultOverride(feature.getVariants().values(), true,
                        variantAssignment.assignVariant(feature.getAllocation()));
                } else if (filterAssignedValue) {
                    return true;
                }
                // Feature is disabled by Feature Flags, check default disabled variant
                return checkDefaultOverride(variants, false, defaultDisabledVariant);
            });
        } else if (feature.getVariants().size() > 0 && StringUtils.hasText(defaultDisabledVariant)) {
            return Mono.just(checkDefaultOverride(variants, false, defaultDisabledVariant));

        }

        return Mono.just(false);

    }

    private Boolean checkDefaultOverride(Collection<VariantReference> variants, Boolean result,
        String defaultVariantName) {
        if (defaultVariantName == null) {
            return result;
        }
        // Should return the given value, but the default disabled variant may override.
        Iterator<VariantReference> variantsIterator = variants.iterator();
        while (variantsIterator.hasNext()) {
            VariantReference variantReference = variantsIterator.next();
            if (defaultVariantName.equals(variantReference.getName())
                && StringUtils.hasText(variantReference.getStatusOverride())) {
                // If any text is provided we assume it is a valid boolean and return true/false, invalid booleans
                // return false
                return Boolean.valueOf(variantReference.getStatusOverride());
            }
        }
        return result;
    }

    private Mono<Variant> generateVariant(String featureName, Object featureContext) {

        if (!StringUtils.hasText(featureName)) {
            throw new IllegalArgumentException("Feature Variant name can not be empty or null.");
        }

        Feature feature = featureManagementConfigurations.getFeatureManagement().get(featureName);

        if (feature == null) {
            throw new FeatureManagementException("The Feature " + featureName + " can not be found.");
        }

        validateVariant(feature);

        VariantAssignment variantAssignment = new VariantAssignment(contextAccessor, evaluationOptions,
            propertiesProvider);

        Collection<VariantReference> variants = feature.getVariants().values();
        String defaultDisabledVariant = feature.getAllocation().getDefaultWhenDisabled();

        // Disabled?
        if (!feature.getEvaluate() && StringUtils.hasText(defaultDisabledVariant)) {
            return variantAssignment.getVariant(variants, defaultDisabledVariant).single();
        } else if (!feature.getEvaluate()) {
            return Mono.justOrEmpty(null);
        } else if (feature.getEnabledFor().size() == 0) {
            return variantAssignment.getVariant(variants, variantAssignment.assignVariant(feature.getAllocation()));
        }

        List<Mono<Boolean>> results = new ArrayList<>();

        for (FeatureFilterEvaluationContext featureFilter : feature.getEnabledFor().values()) {
            if (StringUtils.hasText(featureFilter.getName())) {
                results.add(isFeatureOn(featureFilter, feature.getKey(), featureContext));
            }
        }

=======
        for (FeatureFilterEvaluationContext featureFilter : featureItem.getEnabledFor().values()) {
            if (StringUtils.hasText(featureFilter.getName())) {
                results.add(isFeatureOn(featureFilter, feature, featureContext));
            }
        }

        if (results.size() == 0) {
            return Mono.just(false);
        }

        return evaluateFeatureFlagResults(featureItem, results);
    }

    private Mono<Variant> generateVariant(String featureName, Object featureContext) {

        if (!StringUtils.hasText(featureName)) {
            throw new IllegalArgumentException("Feature Variant name can not be empty or null.");
        }

        Feature feature = featureManagementConfigurations.getFeatureManagement().get(featureName);

        if (feature == null) {
            throw new FeatureManagementException("The Feature " + featureName + " can not be found.");
        }

        validateVariant(feature);

        VariantAssignment variantAssignment = new VariantAssignment(contextAccessor, evaluationOptions,
            propertiesProvider);

        String defaultDisabledVariant = feature.getAllocation().getDefaultWhenDisabled();

        // Disabled?
        if (!feature.getEvaluate() && StringUtils.hasText(defaultDisabledVariant)) {
            return variantAssignment.getVariant(feature.getVariants().values(), defaultDisabledVariant).single();
        } else if (!feature.getEvaluate()) {
            return Mono.justOrEmpty(null);
        } else if (feature.getEnabledFor().size() == 0) {
            return variantAssignment.assignVariant(feature.getAllocation(), feature.getVariants().values());
        }

        List<Mono<Boolean>> results = new ArrayList<>();

        for (FeatureFilterEvaluationContext featureFilter : feature.getEnabledFor().values()) {
            if (StringUtils.hasText(featureFilter.getName())) {
                results.add(isFeatureOn(featureFilter, feature.getKey(), featureContext));
            }
        }

>>>>>>> 515d8940
        return evaluateFeatureFlagResults(feature, results).flatMap(enabled -> {
            if (!enabled && StringUtils.hasText(defaultDisabledVariant)) {
                return variantAssignment.getVariant(feature.getVariants().values(), defaultDisabledVariant).single();
            } else if (!enabled) {
                return Mono.justOrEmpty(null);
            }

<<<<<<< HEAD
            return variantAssignment.getVariant(variants, variantAssignment.assignVariant(feature.getAllocation()));
        });
    }

=======
            return variantAssignment.assignVariant(feature.getAllocation(), feature.getVariants().values());
        });
    }
    
>>>>>>> 515d8940
    private Mono<Boolean> evaluateFeatureFlagResults(Feature feature, List<Mono<Boolean>> results) {
        // All Filters must be true
        if (ALL_REQUIREMENT_TYPE.equals(feature.getRequirementType())) {
            return Flux.merge(results).reduce((a, b) -> a && b).single();
        }
        // Any Filter must be true
        return Flux.merge(results).reduce((a, b) -> a || b).single();
<<<<<<< HEAD

    }

    private void validateVariant(Feature feature) {
        if (feature.getVariants() == null || feature.getVariants().size() == 0) {
            throw new FeatureManagementException("The feature " + feature.getKey() + " has no assigned Variants.");
        }

        for (VariantReference variant : feature.getVariants().values()) {
            if (!StringUtils.hasText(variant.getName())) {
                throw new FeatureManagementException("Variant needs a name");
            }

            if (variant.getConfigurationValue() == null && variant.getConfigurationReference() == null) {
                throw new FeatureManagementException(
                    "The feature " + feature.getKey() + " needs a Configuration Value or Configuration Reference.");
            }
        }
    }

=======
        
    }

    private void validateVariant(Feature feature) {
        if (feature.getVariants() == null || feature.getVariants().size() == 0) {
            throw new FeatureManagementException("The feature " + feature.getKey() + " has no assigned Variants.");
        }

        for (VariantReference variant : feature.getVariants().values()) {
            if (!StringUtils.hasText(variant.getName())) {
                throw new FeatureManagementException("Variant needs a name");
            }

            if (variant.getConfigurationValue() == null && variant.getConfigurationReference() == null) {
                throw new FeatureManagementException(
                    "The feature " + feature.getKey() + " needs a Configuration Value or Configuration Reference.");
            }
        }
    }

>>>>>>> 515d8940
    private Mono<Boolean> isFeatureOn(FeatureFilterEvaluationContext filter, String feature, Object featureContext) {
        try {
            Object featureFilter = context.getBean(filter.getName());

            filter.setFeatureName(feature);
            if (featureFilter instanceof FeatureFilter) {
                return Mono.just(((FeatureFilter) featureFilter).evaluate(filter));
            } else if (featureFilter instanceof ContextualFeatureFilter) {
                return Mono.just(((ContextualFeatureFilter) featureFilter).evaluate(filter, featureContext));
            } else if (featureFilter instanceof FeatureFilterAsync) {
                return ((FeatureFilterAsync) featureFilter).evaluateAsync(filter);
            } else if (featureFilter instanceof ContextualFeatureFilterAsync) {
                return ((ContextualFeatureFilterAsync) featureFilter).evaluateAsync(filter, featureContext);
            }
        } catch (NoSuchBeanDefinitionException e) {
            LOGGER.error("Was unable to find Filter {}. Does the class exist and set as an @Component?",
                filter.getName());
            if (properties.isFailFast()) {
                String message = "Fail fast is set and a Filter was unable to be found";
                ReflectionUtils.rethrowRuntimeException(new FilterNotFoundException(message, e, filter));
            }
        }
        return Mono.just(false);
    }

    /**
     * Returns the names of all features flags
     *
     * @return a set of all feature names
     */
    public Set<String> getAllFeatureNames() {
        Set<String> allFeatures = new HashSet<>();

        allFeatures.addAll(featureManagementConfigurations.getOnOff().keySet());
        allFeatures.addAll(featureManagementConfigurations.getFeatureManagement().keySet());
        return allFeatures;
    }

    /**
     * @return the featureManagement
     */
    Map<String, Feature> getFeatureManagement() {
        return featureManagementConfigurations.getFeatureManagement();
    }

    /**
     * @return the onOff
     */
    Map<String, Boolean> getOnOff() {
        return featureManagementConfigurations.getOnOff();
    }

}<|MERGE_RESOLUTION|>--- conflicted
+++ resolved
@@ -5,13 +5,9 @@
 import static com.azure.spring.cloud.feature.management.implementation.FeatureManagementConstants.ALL_REQUIREMENT_TYPE;
 
 import java.util.ArrayList;
-<<<<<<< HEAD
 import java.util.Collection;
 import java.util.HashSet;
 import java.util.Iterator;
-=======
-import java.util.HashSet;
->>>>>>> 515d8940
 import java.util.List;
 import java.util.Map;
 import java.util.Set;
@@ -103,7 +99,6 @@
      */
     public Boolean isEnabled(String feature) throws FilterNotFoundException {
         return checkFeature(feature, null).block();
-<<<<<<< HEAD
     }
 
     /**
@@ -145,49 +140,6 @@
     }
 
     private Mono<Boolean> checkFeature(String featureName, Object featureContext) throws FilterNotFoundException {
-=======
-    }
-
-    /**
-     * 
-     * @param feature Feature being checked.
-     * @return Assigned Variant
-     */
-    public Variant getVariant(String feature) {
-        return generateVariant(feature, null).block();
-    }
-
-    /**
-     * 
-     * @param feature Feature being checked.
-     * @param featureContext Local context
-     * @return Assigned Variant
-     */
-    public Variant getVariant(String feature, Object featureContext) {
-        return generateVariant(feature, featureContext).block();
-    }
-
-    /**
-     * 
-     * @param feature Feature being checked.
-     * @return Assigned Variant
-     */
-    public Mono<Variant> getVariantAsync(String feature) {
-        return generateVariant(feature, null).single();
-    }
-
-    /**
-     * 
-     * @param feature Feature being checked.
-     * @param featureContext Local context
-     * @return Assigned Variant
-     */
-    public Mono<Variant> getVariantAsync(String feature, Object featureContext) {
-        return generateVariant(feature, featureContext).single();
-    }
-
-    private Mono<Boolean> checkFeature(String feature, Object featureContext) throws FilterNotFoundException {
->>>>>>> 515d8940
         if (featureManagementConfigurations.getFeatureManagement() == null
             || featureManagementConfigurations.getOnOff() == null) {
             return Mono.just(false);
@@ -201,17 +153,12 @@
 
         Feature feature = featureManagementConfigurations.getFeatureManagement().get(featureName);
 
-<<<<<<< HEAD
         if (feature == null || !feature.getEvaluate()) {
-=======
-        if (featureItem == null || !featureItem.getEvaluate()) {
->>>>>>> 515d8940
             return Mono.just(false);
         }
 
         List<Mono<Boolean>> results = new ArrayList<>();
 
-<<<<<<< HEAD
         for (FeatureFilterEvaluationContext featureFilter : feature.getEnabledFor().values()) {
             if (StringUtils.hasText(featureFilter.getName())) {
                 results.add(isFeatureOn(featureFilter, featureName, featureContext));
@@ -302,76 +249,16 @@
                 results.add(isFeatureOn(featureFilter, feature.getKey(), featureContext));
             }
         }
-
-=======
-        for (FeatureFilterEvaluationContext featureFilter : featureItem.getEnabledFor().values()) {
-            if (StringUtils.hasText(featureFilter.getName())) {
-                results.add(isFeatureOn(featureFilter, feature, featureContext));
-            }
-        }
-
-        if (results.size() == 0) {
-            return Mono.just(false);
-        }
-
-        return evaluateFeatureFlagResults(featureItem, results);
-    }
-
-    private Mono<Variant> generateVariant(String featureName, Object featureContext) {
-
-        if (!StringUtils.hasText(featureName)) {
-            throw new IllegalArgumentException("Feature Variant name can not be empty or null.");
-        }
-
-        Feature feature = featureManagementConfigurations.getFeatureManagement().get(featureName);
-
-        if (feature == null) {
-            throw new FeatureManagementException("The Feature " + featureName + " can not be found.");
-        }
-
-        validateVariant(feature);
-
-        VariantAssignment variantAssignment = new VariantAssignment(contextAccessor, evaluationOptions,
-            propertiesProvider);
-
-        String defaultDisabledVariant = feature.getAllocation().getDefaultWhenDisabled();
-
-        // Disabled?
-        if (!feature.getEvaluate() && StringUtils.hasText(defaultDisabledVariant)) {
-            return variantAssignment.getVariant(feature.getVariants().values(), defaultDisabledVariant).single();
-        } else if (!feature.getEvaluate()) {
-            return Mono.justOrEmpty(null);
-        } else if (feature.getEnabledFor().size() == 0) {
-            return variantAssignment.assignVariant(feature.getAllocation(), feature.getVariants().values());
-        }
-
-        List<Mono<Boolean>> results = new ArrayList<>();
-
-        for (FeatureFilterEvaluationContext featureFilter : feature.getEnabledFor().values()) {
-            if (StringUtils.hasText(featureFilter.getName())) {
-                results.add(isFeatureOn(featureFilter, feature.getKey(), featureContext));
-            }
-        }
-
->>>>>>> 515d8940
         return evaluateFeatureFlagResults(feature, results).flatMap(enabled -> {
             if (!enabled && StringUtils.hasText(defaultDisabledVariant)) {
                 return variantAssignment.getVariant(feature.getVariants().values(), defaultDisabledVariant).single();
             } else if (!enabled) {
                 return Mono.justOrEmpty(null);
             }
-
-<<<<<<< HEAD
             return variantAssignment.getVariant(variants, variantAssignment.assignVariant(feature.getAllocation()));
         });
     }
 
-=======
-            return variantAssignment.assignVariant(feature.getAllocation(), feature.getVariants().values());
-        });
-    }
-    
->>>>>>> 515d8940
     private Mono<Boolean> evaluateFeatureFlagResults(Feature feature, List<Mono<Boolean>> results) {
         // All Filters must be true
         if (ALL_REQUIREMENT_TYPE.equals(feature.getRequirementType())) {
@@ -379,8 +266,6 @@
         }
         // Any Filter must be true
         return Flux.merge(results).reduce((a, b) -> a || b).single();
-<<<<<<< HEAD
-
     }
 
     private void validateVariant(Feature feature) {
@@ -400,28 +285,6 @@
         }
     }
 
-=======
-        
-    }
-
-    private void validateVariant(Feature feature) {
-        if (feature.getVariants() == null || feature.getVariants().size() == 0) {
-            throw new FeatureManagementException("The feature " + feature.getKey() + " has no assigned Variants.");
-        }
-
-        for (VariantReference variant : feature.getVariants().values()) {
-            if (!StringUtils.hasText(variant.getName())) {
-                throw new FeatureManagementException("Variant needs a name");
-            }
-
-            if (variant.getConfigurationValue() == null && variant.getConfigurationReference() == null) {
-                throw new FeatureManagementException(
-                    "The feature " + feature.getKey() + " needs a Configuration Value or Configuration Reference.");
-            }
-        }
-    }
-
->>>>>>> 515d8940
     private Mono<Boolean> isFeatureOn(FeatureFilterEvaluationContext filter, String feature, Object featureContext) {
         try {
             Object featureFilter = context.getBean(filter.getName());
