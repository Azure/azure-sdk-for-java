# Spring Cloud Azure

Spring Cloud Azure offers a convenient way to interact with **Azure** provided services using well-known Spring idioms and APIs for Spring developers. 

 - [Reference doc](https://aka.ms/spring/docs).
 - [Migration guide for 4.0](https://aka.ms/spring/docs#migration-guide-for-4-0).

## Build from Source

To check out the project and build it from source, do the following:

```shell
git clone git@github.com:Azure/azure-sdk-for-java.git
cd azure-sdk-for-java
mvn clean package -f sdk/spring/pom.xml -P dev
```

You can use the following command to install jars into your local repository quickly:

```shell
mvn clean install \
  -Dcheckstyle.skip=true \
  -Dcodesnippet.skip \
  -Denforcer.skip \
  -Djacoco.skip=true \
  -Dmaven.javadoc.skip=true \
  -Drevapi.skip=true \
  -DskipTests \
  -Dspotbugs.skip=true \
  -Pdev \
  -T 4 \
  -ntp \
  -f sdk/spring/pom.xml
```

If you are using PowerShell, please use the following command instead:
```powershell
mvn clean install `
 "-Dcheckstyle.skip" `
 "-Dcodesnippet.skip" `
 "-Denforcer.skip" `
 "-Djacoco.skip" `
 "-Dmaven.javadoc.skip" `
 "-Drevapi.skip" `
 "-DskipTests" `
 "-Dspotbugs.skip" `
 -Pdev `
 -T 4 `
 -ntp `
 -f sdk/spring/pom.xml
```



## Modules

There're several modules in Spring Cloud Azure. Here is a quick review:

### spring-cloud-azure-autoconfigure

Auto-configuration attempts to deduce which beans a user might need. For example, if `Cosmos DB` is on the classpath, and the user has not configured any Cosmos DB clients, then they probably want an Cosmos DB client to be defined. Auto-configuration will always back away as the user starts to define their own beans. 

This module contains the auto-configuration code for Azure services. 

### spring-cloud-azure-starters

Spring Cloud Azure Starters are a set of convenient dependency descriptors to include in your application. It boosts your Spring Boot application developement with Azure services. For example, if you want to get started using Spring and Azure Cosmos DB for data persistence, include the `spring-cloud-azure-starter-cosmos` dependency in your project. 

The following application starters are provided by Spring Cloud Azure under the `com.azure.spring` group:

| Name                                                 | Description                                                        |
|------------------------------------------------------|--------------------------------------------------------------------|
| spring-cloud-azure-starter                           | Core starter, including auto-configuration support                 |
| spring-cloud-azure-starter-active-directory          | Starter for using Azure Active Directory with Spring Security      |
| spring-cloud-azure-starter-active-directory-b2c      | Starter for using Azure Active Directory B2C with Spring Security  |
| spring-cloud-azure-starter-appconfiguration          | Starter for using Azure App Configuration                          |
| spring-cloud-azure-starter-cosmos                    | Starter for using Azure Cosmos DB                                  |
| spring-cloud-azure-starter-data-cosmos               | Starter for using Azure Cosmos DB and Spring Data Cosmos DB        |
| spring-cloud-azure-starter-eventhubs                 | Starter for using Azure Event Hubs                                 |
| spring-cloud-azure-starter-integration-eventhubs     | Starter for using Azure Event Hubs and Spring Integration          |
| spring-cloud-azure-starter-integration-servicebus    | Starter for using Azure Service Bus and Spring Integration         |
| spring-cloud-azure-starter-integration-storage-queue | Starter for using Azure Storage Queue and Spring Integration       |
| spring-cloud-azure-starter-keyvault-secrets          | Starter for using Azure Key Vault Secrets                          |
| spring-cloud-azure-starter-keyvault-certificates     | Starter for using Azure Key Vault Certificates                     |
| spring-cloud-azure-starter-servicebus                | Starter for using Azure Service Bus                                |
| spring-cloud-azure-starter-servicebus-jms            | Starter for using Azure Service Bus and JMS                        |
| spring-cloud-azure-starter-storage-blob              | Starter for using Azure Storage Blob                               |
| spring-cloud-azure-starter-storage-file-share        | Starter for using Azure Storage File Share                         |
| spring-cloud-azure-starter-storage-queue             | Starter for using Azure Storage Queue                              |
| spring-cloud-azure-starter-stream-eventhubs          | Starter for using Azure Event Hubs and Spring Cloud Stream Binder  |
| spring-cloud-azure-starter-stream-servicebus         | Starter for using Azure Service Bus and Spring Cloud Stream Binder |


In addition to the application starters, the following starters can be used to add `production ready` features:

| Name                                | Description                                                                                                                       |
|-------------------------------------|-----------------------------------------------------------------------------------------------------------------------------------|
| spring-cloud-azure-starter-actuator | Starter for using Spring Boot’s Actuator which provides production ready features to help you monitor and manage your application |

### spring-cloud-azure-actuator

Actuator endpoints let you monitor and interact with your application. `Spring Boot Actuator` provides the infrastructure required for actuator endpoints. 

This module extends the `Spring Boot Actuator` module and provides the actuating support for Azure services.

### spring-cloud-azure-actuator-autoconfigure

This provides auto-configuration for actuator endpoints based on the content of the classpath and a set of properties. 

### spring-integration-azure

Spring Integration Extension for Azure provides Spring Integration adapters for the various services provided by the [Azure SDK for Java](https://github.com/Azure/azure-sdk-for-java/). Below is a list of supported adapters:

- spring-integration-azure-eventhbus
- spring-integration-azure-servicebus
- spring-integration-azure-storage-queue

### spring-cloud-azure-stream-binder

Spring Cloud Stream is a framework for building highly scalable event-driven microservices connected with shared messaging systems.

The framework provides a flexible programming model built on already established and familiar Spring idioms and best practices, including support for persistent pub/sub semantics, consumer groups, and stateful partitions.

Current binder implementations include:

- spring-cloud-azure-stream-binder-eventhubs
- spring-cloud-azure-stream-binder-servicebus

## Spring Cloud Azure Bill of Materials (BOM)

If you’re a Maven user, add our BOM to your pom.xml `<dependencyManagement>` section. This will allow you to not specify versions for any of the Maven dependencies and instead delegate versioning to the BOM.

[//]: # ({x-version-update-start;com.azure.spring:spring-cloud-azure-dependencies;current})
```xml
<dependencyManagement>
    <dependencies>
        <dependency>
            <groupId>com.azure.spring</groupId>
            <artifactId>spring-cloud-azure-dependencies</artifactId>
<<<<<<< HEAD
            <version>4.5.0-beta.1</version>
=======
            <version>4.4.1</version>
>>>>>>> 97238712
            <type>pom</type>
            <scope>import</scope>
        </dependency>
    </dependencies>
</dependencyManagement>
```
[//]: # ({x-version-update-end})

## Contributing
This project welcomes contributions and suggestions.  Most contributions require you to agree to a Contributor License Agreement (CLA) declaring that you have the right to, and actually do, grant us the rights to use your contribution. For details, visit https://cla.microsoft.com.

Please follow [instructions here][spring-contributing] to build from source or contribute.

### Filing Issues

If you encounter any bug, please file an issue [here][azure-sdk-for-java-issues].

To suggest a new feature or changes that could be made, file an issue the same way you would for a bug.

You can participate community driven [![Gitter][gitter-spring-on-azure-img]][gitter-spring-on-azure]

### Pull Requests

Pull requests are welcome. To open your own pull request, click [here][azure-sdk-for-java-compare]. When creating a pull request, make sure you are pointing to the fork and branch that your changes were made in.

### Code of Conduct

This project has adopted the [Microsoft Open Source Code of Conduct][codeofconduct]. For more information see the [Code of Conduct FAQ][codeofconduct-faq] or contact [opencode@microsoft.com](mailto:opencode@microsoft.com) with any additional questions or comments.

### Data/Telemetry

This project collects usage data and sends it to Microsoft to help improve our products and services. Read our [privacy][privacy-statement] statement to learn more.



[spring-contributing]: https://github.com/Azure/azure-sdk-for-java/blob/main/sdk/spring/CONTRIBUTING.md
[azure-sdk-for-java-issues]: https://github.com/Azure/azure-sdk-for-java/issues
[gitter-spring-on-azure-img]: https://badges.gitter.im/Microsoft/spring-on-azure.svg
[gitter-spring-on-azure]: https://gitter.im/Microsoft/spring-on-azure
[azure-sdk-for-java-compare]: https://github.com/Azure/azure-sdk-for-java/compare
[codeofconduct]: https://opensource.microsoft.com/codeofconduct/faq/
[codeofconduct-faq]: https://opensource.microsoft.com/codeofconduct/faq/
[privacy-statement]: https://privacy.microsoft.com/privacystatement
<|MERGE_RESOLUTION|>--- conflicted
+++ resolved
@@ -137,11 +137,7 @@
         <dependency>
             <groupId>com.azure.spring</groupId>
             <artifactId>spring-cloud-azure-dependencies</artifactId>
-<<<<<<< HEAD
             <version>4.5.0-beta.1</version>
-=======
-            <version>4.4.1</version>
->>>>>>> 97238712
             <type>pom</type>
             <scope>import</scope>
         </dependency>
