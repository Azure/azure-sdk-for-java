--- conflicted
+++ resolved
@@ -146,11 +146,7 @@
         <dependency>
             <groupId>com.azure.spring</groupId>
             <artifactId>spring-cloud-azure-dependencies</artifactId>
-<<<<<<< HEAD
-            <version>5.23.0</version>
-=======
-            <version>6.0.0</version>
->>>>>>> fad5e4f3
+            <version>5.24.0-beta.1</version>
             <type>pom</type>
             <scope>import</scope>
         </dependency>
