--- conflicted
+++ resolved
@@ -137,11 +137,7 @@
         <dependency>
             <groupId>com.azure.spring</groupId>
             <artifactId>spring-cloud-azure-dependencies</artifactId>
-<<<<<<< HEAD
-            <version>4.4.0</version>
-=======
             <version>4.5.0-beta.1</version>
->>>>>>> 1740f4e0
             <type>pom</type>
             <scope>import</scope>
         </dependency>
