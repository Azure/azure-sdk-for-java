# Spring Cloud Azure

Spring Cloud Azure offers a convenient way to interact with **Azure** provided services using well-known Spring idioms and APIs for Spring developers. 

 - [Reference doc](https://aka.ms/spring/docs).
 - [Migration guide for 4.0](https://aka.ms/spring/docs#migration-guide-for-4-0).

## Build from Source

To check out the project and build it from source, do the following:

```shell
git clone git@github.com:Azure/azure-sdk-for-java.git
cd azure-sdk-for-java
mvn clean package -f sdk/spring/pom.xml -P dev
```

You can use the following command to install jars into your local repository quickly:

```shell
mvn clean install \
  -Dcheckstyle.skip=true \
  -Dcodesnippet.skip \
  -Denforcer.skip \
  -Djacoco.skip=true \
  -Dmaven.javadoc.skip=true \
  -Drevapi.skip=true \
  -DskipTests \
  -Dspotbugs.skip=true \
  -Pdev \
  -T 4 \
  -ntp \
  -f sdk/spring/pom.xml
```

If you are using PowerShell, please use the following command instead:
```powershell
mvn clean install `
 "-Dcheckstyle.skip" `
 "-Dcodesnippet.skip" `
 "-Denforcer.skip" `
 "-Djacoco.skip" `
 "-Dmaven.javadoc.skip" `
 "-Drevapi.skip" `
 "-DskipTests" `
 "-Dspotbugs.skip" `
 -Pdev `
 -T 4 `
 -ntp `
 -f sdk/spring/pom.xml
```



## Modules

There're several modules in Spring Cloud Azure. Here is a quick review:

### spring-cloud-azure-autoconfigure

Auto-configuration attempts to deduce which beans a user might need. For example, if `Cosmos DB` is on the classpath, and the user has not configured any Cosmos DB clients, then they probably want an Cosmos DB client to be defined. Auto-configuration will always back away as the user starts to define their own beans. 

This module contains the auto-configuration code for Azure services. 

### spring-cloud-azure-starters

Spring Cloud Azure Starters are a set of convenient dependency descriptors to include in your application. It boosts your Spring Boot application developement with Azure services. For example, if you want to get started using Spring and Azure Cosmos DB for data persistence, include the `spring-cloud-azure-starter-cosmos` dependency in your project. 

The following application starters are provided by Spring Cloud Azure under the `com.azure.spring` group:

| Name                                                 | Description                                                        |
|------------------------------------------------------|--------------------------------------------------------------------|
| spring-cloud-azure-starter                           | Core starter, including auto-configuration support                 |
| spring-cloud-azure-starter-active-directory          | Starter for using Azure Active Directory with Spring Security      |
| spring-cloud-azure-starter-active-directory-b2c      | Starter for using Azure Active Directory B2C with Spring Security  |
| spring-cloud-azure-starter-appconfiguration          | Starter for using Azure App Configuration                          |
| spring-cloud-azure-starter-cosmos                    | Starter for using Azure Cosmos DB                                  |
| spring-cloud-azure-starter-eventhubs                 | Starter for using Azure Event Hubs                                 |
| spring-cloud-azure-starter-integration-eventhubs     | Starter for using Azure Event Hubs and Spring Integration          |
| spring-cloud-azure-starter-integration-servicebus    | Starter for using Azure Service Bus and Spring Integration         |
| spring-cloud-azure-starter-integration-storage-queue | Starter for using Azure Storage Queue and Spring Integration       |
| spring-cloud-azure-starter-keyvault-secrets          | Starter for using Azure Key Vault Secrets                          |
| spring-cloud-azure-starter-keyvault-certificates     | Starter for using Azure Key Vault Certificates                     |
| spring-cloud-azure-starter-servicebus                | Starter for using Azure Service Bus                                |
| spring-cloud-azure-starter-servicebus-jms            | Starter for using Azure Service Bus and JMS                        |
| spring-cloud-azure-starter-storage-blob              | Starter for using Azure Storage Blob                               |
| spring-cloud-azure-starter-storage-file-share        | Starter for using Azure Storage File Share                         |
| spring-cloud-azure-starter-storage-queue             | Starter for using Azure Storage Queue                              |
| spring-cloud-azure-starter-stream-eventhubs          | Starter for using Azure Event Hubs and Spring Cloud Stream Binder  |
| spring-cloud-azure-starter-stream-servicebus         | Starter for using Azure Service Bus and Spring Cloud Stream Binder |


In addition to the application starters, the following starters can be used to add `production ready` features:

| Name                                | Description                                                                                                                       |
|-------------------------------------|-----------------------------------------------------------------------------------------------------------------------------------|
| spring-cloud-azure-starter-actuator | Starter for using Spring Boot’s Actuator which provides production ready features to help you monitor and manage your application |

### spring-cloud-azure-actuator

Actuator endpoints let you monitor and interact with your application. `Spring Boot Actuator` provides the infrastructure required for actuator endpoints. 

This module extends the `Spring Boot Actuator` module and provides the actuating support for Azure services.

### spring-cloud-azure-actuator-autoconfigure

This provides auto-configuration for actuator endpoints based on the content of the classpath and a set of properties. 

### spring-integration-azure

Spring Integration Extension for Azure provides Spring Integration adapters for the various services provided by the [Azure SDK for Java](https://github.com/Azure/azure-sdk-for-java/). Below is a list of supported adapters:

- spring-integration-azure-eventhbus
- spring-integration-azure-servicebus
- spring-integration-azure-storage-queue

### spring-cloud-azure-stream-binder

Spring Cloud Stream is a framework for building highly scalable event-driven microservices connected with shared messaging systems.

The framework provides a flexible programming model built on already established and familiar Spring idioms and best practices, including support for persistent pub/sub semantics, consumer groups, and stateful partitions.

Current binder implementations include:

- spring-cloud-azure-stream-binder-eventhubs
- spring-cloud-azure-stream-binder-servicebus

## Spring Cloud Azure Bill of Materials (BOM)

If you’re a Maven user, add our BOM to your pom.xml `<dependencyManagement>` section. This will allow you to not specify versions for any of the Maven dependencies and instead delegate versioning to the BOM.

[//]: # ({x-version-update-start;com.azure.spring:spring-cloud-azure-dependencies;dependency})
```xml
<dependencyManagement>
    <dependencies>
        <dependency>
            <groupId>com.azure.spring</groupId>
            <artifactId>spring-cloud-azure-dependencies</artifactId>
<<<<<<< HEAD
            <version>6.0.0-beta.3</version>
=======
            <version>5.1.0</version>
>>>>>>> d86c7506
            <type>pom</type>
            <scope>import</scope>
        </dependency>
    </dependencies>
</dependencyManagement>
```
[//]: # ({x-version-update-end})

## Contributing
This project welcomes contributions and suggestions.  Most contributions require you to agree to a Contributor License Agreement (CLA) declaring that you have the right to, and actually do, grant us the rights to use your contribution. For details, visit https://cla.microsoft.com.

Please follow [instructions here][spring-contributing] to build from source or contribute.

### Filing Issues

If you encounter any bug, please file an issue [here][azure-sdk-for-java-issues].

To suggest a new feature or changes that could be made, file an issue the same way you would for a bug.

You can participate community driven [![Gitter][gitter-spring-on-azure-img]][gitter-spring-on-azure]

### Pull Requests

Pull requests are welcome. To open your own pull request, click [here][azure-sdk-for-java-compare]. When creating a pull request, make sure you are pointing to the fork and branch that your changes were made in.

### Code of Conduct

This project has adopted the [Microsoft Open Source Code of Conduct][codeofconduct]. For more information see the [Code of Conduct FAQ][codeofconduct-faq] or contact [opencode@microsoft.com](mailto:opencode@microsoft.com) with any additional questions or comments.

### Data/Telemetry

This project collects usage data and sends it to Microsoft to help improve our products and services. Read our [privacy][privacy-statement] statement to learn more.



[spring-contributing]: https://github.com/Azure/azure-sdk-for-java/blob/main/sdk/spring/CONTRIBUTING.md
[azure-sdk-for-java-issues]: https://github.com/Azure/azure-sdk-for-java/issues
[gitter-spring-on-azure-img]: https://badges.gitter.im/Microsoft/spring-on-azure.svg
[gitter-spring-on-azure]: https://gitter.im/Microsoft/spring-on-azure
[azure-sdk-for-java-compare]: https://github.com/Azure/azure-sdk-for-java/compare
[codeofconduct]: https://opensource.microsoft.com/codeofconduct/faq/
[codeofconduct-faq]: https://opensource.microsoft.com/codeofconduct/faq/
[privacy-statement]: https://privacy.microsoft.com/privacystatement
<|MERGE_RESOLUTION|>--- conflicted
+++ resolved
@@ -136,11 +136,7 @@
         <dependency>
             <groupId>com.azure.spring</groupId>
             <artifactId>spring-cloud-azure-dependencies</artifactId>
-<<<<<<< HEAD
-            <version>6.0.0-beta.3</version>
-=======
             <version>5.1.0</version>
->>>>>>> d86c7506
             <type>pom</type>
             <scope>import</scope>
         </dependency>
