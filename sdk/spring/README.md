--- conflicted
+++ resolved
@@ -146,11 +146,7 @@
         <dependency>
             <groupId>com.azure.spring</groupId>
             <artifactId>spring-cloud-azure-dependencies</artifactId>
-<<<<<<< HEAD
-            <version>5.20.0</version>
-=======
             <version>5.20.1</version>
->>>>>>> af48be6b
             <type>pom</type>
             <scope>import</scope>
         </dependency>
