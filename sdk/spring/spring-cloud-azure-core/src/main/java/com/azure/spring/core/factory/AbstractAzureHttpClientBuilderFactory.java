--- conflicted
+++ resolved
@@ -44,15 +44,16 @@
     private final List<HttpPipelinePolicy> httpPipelinePolicies = new ArrayList<>();
     private HttpPipeline httpPipeline;
 
-<<<<<<< HEAD
+    /**
+     * Return a {@link BiConsumer} of how the {@link T} builder consume a {@link ClientOptions}.
+     * @return The consumer of how the {@link T} builder consume a {@link ClientOptions}.
+     */
+    protected abstract BiConsumer<T, ClientOptions> consumeClientOptions();
+
     /**
      * Return a {@link BiConsumer} of how the {@link T} builder consume a {@link HttpClient}.
      * @return The consumer of how the {@link T} builder consume a {@link HttpClient}.
      */
-=======
-    protected abstract BiConsumer<T, ClientOptions> consumeClientOptions();
-
->>>>>>> b157cf5b
     protected abstract BiConsumer<T, HttpClient> consumeHttpClient();
 
     /**
