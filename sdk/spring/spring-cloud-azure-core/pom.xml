<?xml version="1.0" encoding="UTF-8"?>
<project xmlns:xsi="http://www.w3.org/2001/XMLSchema-instance"
         xmlns="http://maven.apache.org/POM/4.0.0"
         xsi:schemaLocation="http://maven.apache.org/POM/4.0.0 http://maven.apache.org/xsd/maven-4.0.0.xsd">
  <parent>
    <groupId>com.azure</groupId>
    <artifactId>azure-client-sdk-parent</artifactId>
    <version>1.7.0</version> <!-- {x-version-update;com.azure:azure-client-sdk-parent;current} -->
    <relativePath>../../parents/azure-client-sdk-parent</relativePath>
  </parent>
  <modelVersion>4.0.0</modelVersion>

  <groupId>com.azure.spring</groupId>
  <artifactId>spring-cloud-azure-core</artifactId>
<<<<<<< HEAD
  <version>5.24.0-beta.1</version> <!-- {x-version-update;com.azure.spring:spring-cloud-azure-core;current} -->
=======
  <version>6.1.0-beta.1</version> <!-- {x-version-update;com.azure.spring:spring-cloud-azure-core;current} -->
>>>>>>> fad5e4f3

  <name>Spring Cloud Azure Core</name>
  <url>https://microsoft.github.io/spring-cloud-azure</url>
  <developers>
    <developer>
      <name>Spring Cloud Azure</name>
      <email>SpringIntegSupport@microsoft.com</email>
    </developer>
  </developers>
  <scm>
    <connection>scm:git:git@github.com:Azure/azure-sdk-for-java.git</connection>
    <developerConnection>scm:git:ssh://git@github.com:Azure/azure-sdk-for-java.git</developerConnection>
    <url>https://github.com/Azure/azure-sdk-for-java</url>
  </scm>
  <issueManagement>
    <system>GitHub</system>
    <url>https://github.com/Azure/azure-sdk-for-java/issues</url>
  </issueManagement>
  <properties>
    <!-- Enables fail on deprecated API usage. -->
    <compiler.failondeprecatedstatus/>
    <spotless.skip>true</spotless.skip>
  </properties>
  <dependencies>
    <dependency>
      <groupId>org.springframework</groupId>
      <artifactId>spring-context</artifactId>
      <version>6.2.10</version> <!-- {x-version-update;springboot3_org.springframework:spring-context;external_dependency} -->
    </dependency>
    <dependency>
      <groupId>com.azure</groupId>
      <artifactId>azure-core</artifactId>
      <version>1.57.0</version> <!-- {x-version-update;com.azure:azure-core;dependency} -->
    </dependency>
    <dependency>
      <groupId>com.azure</groupId>
      <artifactId>azure-identity</artifactId>
      <version>1.18.1</version> <!-- {x-version-update;com.azure:azure-identity;dependency} -->
    </dependency>
    <dependency>
      <groupId>com.azure</groupId>
      <artifactId>azure-core-amqp</artifactId>
      <version>2.11.2</version> <!-- {x-version-update;com.azure:azure-core-amqp;dependency} -->
    </dependency>
    <dependency>
      <groupId>com.azure</groupId>
      <artifactId>azure-core-management</artifactId>
      <version>1.19.2</version> <!-- {x-version-update;com.azure:azure-core-management;dependency} -->
    </dependency>

    <dependency>
      <groupId>com.azure</groupId>
      <artifactId>azure-identity-extensions</artifactId>
      <version>1.2.6</version> <!-- {x-version-update;com.azure:azure-identity-extensions;dependency} -->
      <optional>true</optional>
    </dependency>

    <dependency>
      <groupId>com.azure</groupId>
      <artifactId>azure-storage-blob</artifactId>
      <version>12.32.0</version> <!-- {x-version-update;com.azure:azure-storage-blob;dependency} -->
      <optional>true</optional>
      <exclusions>
        <exclusion>
          <groupId>com.azure</groupId>
          <artifactId>azure-core-http-netty</artifactId>
        </exclusion>
      </exclusions>
    </dependency>
    <dependency>
      <groupId>com.azure</groupId>
      <artifactId>azure-storage-file-share</artifactId>
      <version>12.28.0</version> <!-- {x-version-update;com.azure:azure-storage-file-share;dependency} -->
      <optional>true</optional>
      <exclusions>
        <exclusion>
          <groupId>com.azure</groupId>
          <artifactId>azure-core-http-netty</artifactId>
        </exclusion>
      </exclusions>
    </dependency>

    <dependency>
      <groupId>org.mockito</groupId>
      <artifactId>mockito-core</artifactId>
      <version>5.17.0</version><!-- {x-version-update;springboot3_org.mockito:mockito-core;external_dependency} -->
      <scope>test</scope>
    </dependency>
    <!-- bytebuddy dependencies are required for mockito 4.11.0 to work with Java 21. Mockito 4.11.0 is the last release -->
    <!-- of Mockito supporting Java 8 as a baseline. -->
    <dependency>
      <groupId>net.bytebuddy</groupId>
      <artifactId>byte-buddy</artifactId>
      <version>1.17.7</version> <!-- {x-version-update;springboot3_net.bytebuddy:byte-buddy;external_dependency} -->
      <scope>test</scope>
    </dependency>
    <dependency>
      <groupId>net.bytebuddy</groupId>
      <artifactId>byte-buddy-agent</artifactId>
      <version>1.17.7</version> <!-- {x-version-update;springboot3_net.bytebuddy:byte-buddy-agent;external_dependency} -->
      <scope>test</scope>
    </dependency>
    <dependency>
      <groupId>org.junit.jupiter</groupId>
      <artifactId>junit-jupiter</artifactId>
      <version>5.12.2</version> <!-- {x-version-update;springboot3_org.junit.jupiter:junit-jupiter;external_dependency} -->
      <scope>test</scope>
    </dependency>
    <dependency>
      <groupId>org.springframework</groupId>
      <artifactId>spring-test</artifactId>
      <version>6.2.10</version> <!-- {x-version-update;springboot3_org.springframework:spring-test;external_dependency} -->
      <scope>test</scope>
    </dependency>

    <!-- Used to eliminate warnings when generate Java Docs.
        Added this dependency to include necessary annotations used by reactor core.
        Without this dependency, javadoc throws a warning as it cannot find enum When.MAYBE
        which is used in @Nullable annotation in reactor core classes -->
    <dependency>
      <groupId>com.google.code.findbugs</groupId>
      <artifactId>jsr305</artifactId>
      <version>3.0.2</version> <!-- {x-version-update;springboot3_com.google.code.findbugs:jsr305;external_dependency} -->
      <scope>provided</scope>
    </dependency>
  </dependencies>

  <build>
    <plugins>
      <plugin>
        <groupId>org.apache.maven.plugins</groupId>
        <artifactId>maven-compiler-plugin</artifactId>
        <version>3.14.0</version> <!-- {x-version-update;springboot3_org.apache.maven.plugins:maven-compiler-plugin;external_dependency} -->
        <executions>
          <!-- disabled - the executing this after default-compile will generate module-info with major class version 55 (i.e Java 11) -->
          <execution>
            <id>base-modules-compile</id>
            <phase>none</phase>
          </execution>
          <!-- disabled - compile without module-info for Java 8 -->
          <execution>
            <id>base-compile</id>
            <phase>none</phase>
          </execution>
          <!-- disabled - compile with Java 8 -->
          <execution>
            <id>base-testCompile</id>
            <phase>none</phase>
          </execution>
          <!-- Ensure we compile with Java 17 -->
          <execution>
            <goals>
              <goal>compile</goal>
            </goals>
            <configuration>
              <release>17</release>
            </configuration>
          </execution>
        </executions>
      </plugin>
      <plugin>
        <groupId>org.apache.maven.plugins</groupId>
        <artifactId>maven-enforcer-plugin</artifactId>
        <version>3.5.0</version> <!-- {x-version-update;springboot3_org.apache.maven.plugins:maven-enforcer-plugin;external_dependency} -->
        <configuration>
          <rules>
            <bannedDependencies>
              <includes>
                <include>org.springframework:spring-context:[6.2.10]</include> <!-- {x-include-update;springboot3_org.springframework:spring-context;external_dependency} -->
              </includes>
            </bannedDependencies>
          </rules>
        </configuration>
      </plugin>
      <plugin>
        <groupId>org.apache.maven.plugins</groupId>
        <artifactId>maven-jar-plugin</artifactId>
        <version>3.4.2</version> <!-- {x-version-update;springboot3_org.apache.maven.plugins:maven-jar-plugin;external_dependency} -->
        <configuration>
          <archive>
            <manifestEntries>
              <Automatic-Module-Name>com.azure.spring.cloud.core</Automatic-Module-Name>
            </manifestEntries>
          </archive>
        </configuration>
      </plugin>
    </plugins>
  </build>

  <profiles>
    <!-- Library cannot build for Java 16 and below -->
    <profile>
      <id>below-java-17</id>
      <activation>
        <jdk>[,17)</jdk>
      </activation>
      <properties>
        <jacoco.skip>true</jacoco.skip>
        <skipCompile>true</skipCompile>
        <skipTestCompile>true</skipTestCompile>
        <codesnippet.skip>true</codesnippet.skip>
        <checkstyle.skip>true</checkstyle.skip>
        <spotbugs.skip>true</spotbugs.skip>
        <revapi.skip>true</revapi.skip>
        <maven.test.skip>true</maven.test.skip>
        <maven.javadoc.skip>true</maven.javadoc.skip>
      </properties>
    </profile>
  </profiles>
</project><|MERGE_RESOLUTION|>--- conflicted
+++ resolved
@@ -12,11 +12,7 @@
 
   <groupId>com.azure.spring</groupId>
   <artifactId>spring-cloud-azure-core</artifactId>
-<<<<<<< HEAD
   <version>5.24.0-beta.1</version> <!-- {x-version-update;com.azure.spring:spring-cloud-azure-core;current} -->
-=======
-  <version>6.1.0-beta.1</version> <!-- {x-version-update;com.azure.spring:spring-cloud-azure-core;current} -->
->>>>>>> fad5e4f3
 
   <name>Spring Cloud Azure Core</name>
   <url>https://microsoft.github.io/spring-cloud-azure</url>
@@ -44,7 +40,7 @@
     <dependency>
       <groupId>org.springframework</groupId>
       <artifactId>spring-context</artifactId>
-      <version>6.2.10</version> <!-- {x-version-update;springboot3_org.springframework:spring-context;external_dependency} -->
+      <version>6.2.9</version> <!-- {x-version-update;springboot3_org.springframework:spring-context;external_dependency} -->
     </dependency>
     <dependency>
       <groupId>com.azure</groupId>
@@ -110,13 +106,13 @@
     <dependency>
       <groupId>net.bytebuddy</groupId>
       <artifactId>byte-buddy</artifactId>
-      <version>1.17.7</version> <!-- {x-version-update;springboot3_net.bytebuddy:byte-buddy;external_dependency} -->
+      <version>1.17.6</version> <!-- {x-version-update;springboot3_net.bytebuddy:byte-buddy;external_dependency} -->
       <scope>test</scope>
     </dependency>
     <dependency>
       <groupId>net.bytebuddy</groupId>
       <artifactId>byte-buddy-agent</artifactId>
-      <version>1.17.7</version> <!-- {x-version-update;springboot3_net.bytebuddy:byte-buddy-agent;external_dependency} -->
+      <version>1.17.6</version> <!-- {x-version-update;springboot3_net.bytebuddy:byte-buddy-agent;external_dependency} -->
       <scope>test</scope>
     </dependency>
     <dependency>
@@ -128,7 +124,7 @@
     <dependency>
       <groupId>org.springframework</groupId>
       <artifactId>spring-test</artifactId>
-      <version>6.2.10</version> <!-- {x-version-update;springboot3_org.springframework:spring-test;external_dependency} -->
+      <version>6.2.9</version> <!-- {x-version-update;springboot3_org.springframework:spring-test;external_dependency} -->
       <scope>test</scope>
     </dependency>
 
@@ -185,7 +181,7 @@
           <rules>
             <bannedDependencies>
               <includes>
-                <include>org.springframework:spring-context:[6.2.10]</include> <!-- {x-include-update;springboot3_org.springframework:spring-context;external_dependency} -->
+                <include>org.springframework:spring-context:[6.2.9]</include> <!-- {x-include-update;springboot3_org.springframework:spring-context;external_dependency} -->
               </includes>
             </bannedDependencies>
           </rules>
