--- conflicted
+++ resolved
@@ -33,9 +33,8 @@
   </issueManagement>
 
   <properties>
-<<<<<<< HEAD
-    <jacoco.min.linecoverage>0.01</jacoco.min.linecoverage>
-    <jacoco.min.branchcoverage>0.01</jacoco.min.branchcoverage>
+    <jacoco.min.linecoverage>0.45</jacoco.min.linecoverage>
+    <jacoco.min.branchcoverage>0.33</jacoco.min.branchcoverage>
     <!-- Configures the Java 9+ run to perform the required module exports, opens, and reads that are necessary for testing but shouldn't be part of the module-info. -->
     <!-- https://issues.apache.org/jira/browse/SUREFIRE-1563 -->
     <javaModulesSurefireArgLine>
@@ -49,10 +48,6 @@
       --add-opens com.azure.spring.core/com.azure.spring.core.resource=ALL-UNNAMED
       --add-opens com.azure.spring.core/com.azure.spring.core.resource=ALL-UNNAMED
     </javaModulesSurefireArgLine>
-=======
-    <jacoco.min.linecoverage>0.45</jacoco.min.linecoverage>
-    <jacoco.min.branchcoverage>0.33</jacoco.min.branchcoverage>
->>>>>>> f10be498
   </properties>
 
   <dependencies>
