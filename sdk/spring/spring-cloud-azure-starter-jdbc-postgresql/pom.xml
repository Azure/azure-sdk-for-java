<?xml version="1.0" encoding="UTF-8"?>
<project xmlns:xsi="http://www.w3.org/2001/XMLSchema-instance"
         xmlns="http://maven.apache.org/POM/4.0.0"
         xsi:schemaLocation="http://maven.apache.org/POM/4.0.0 http://maven.apache.org/xsd/maven-4.0.0.xsd">
  <modelVersion>4.0.0</modelVersion>

  <groupId>com.azure.spring</groupId>
  <artifactId>spring-cloud-azure-starter-jdbc-postgresql</artifactId>
  <version>4.5.0-beta.2</version> <!-- {x-version-update;com.azure.spring:spring-cloud-azure-starter-jdbc-postgresql;current} -->

  <name>Spring Cloud Azure Starter JDBC PostgreSQL</name>
  <description>Spring Cloud Azure Starter for building applications with JDBC and Azure PostgreSQL Services. Support authenticating with Azure AD.</description>
  <url>https://microsoft.github.io/spring-cloud-azure</url>
  <developers>
    <developer>
      <name>Spring Cloud Azure</name>
      <email>SpringIntegSupport@microsoft.com</email>
    </developer>
  </developers>
  <scm>
    <connection>scm:git:git@github.com:Azure/azure-sdk-for-java.git</connection>
    <developerConnection>scm:git:ssh://git@github.com:Azure/azure-sdk-for-java.git</developerConnection>
    <url>https://github.com/Azure/azure-sdk-for-java</url>
  </scm>
  <issueManagement>
    <system>GitHub</system>
    <url>https://github.com/Azure/azure-sdk-for-java/issues</url>
  </issueManagement>

  <properties>
    <maven.compiler.source>1.8</maven.compiler.source>
    <maven.compiler.target>1.8</maven.compiler.target>
    <legal>
      <![CDATA[[INFO] Any downloads listed may be third party software.  Microsoft grants you no rights for third party software.]]></legal>
    <site.url>https://azuresdkartifacts.blob.core.windows.net/azure-sdk-for-java</site.url>
  </properties>

  <licenses>
    <license>
      <name>The MIT License (MIT)</name>
      <url>http://opensource.org/licenses/MIT</url>
      <distribution>repo</distribution>
    </license>
  </licenses>

  <!-- Repositories definitions -->
  <repositories>
    <repository>
      <id>ossrh</id>
      <name>Sonatype Snapshots</name>
      <url>https://oss.sonatype.org/content/repositories/snapshots/</url>
      <layout>default</layout>
      <snapshots>
        <enabled>true</enabled>
        <updatePolicy>daily</updatePolicy>
      </snapshots>
    </repository>
  </repositories>

  <pluginRepositories>
    <pluginRepository>
      <id>ossrh</id>
      <name>Sonatype Snapshots</name>
      <url>https://oss.sonatype.org/content/repositories/snapshots/</url>
      <layout>default</layout>
      <snapshots>
        <enabled>true</enabled>
        <updatePolicy>always</updatePolicy>
      </snapshots>
    </pluginRepository>
  </pluginRepositories>

  <distributionManagement>
    <snapshotRepository>
      <id>ossrh</id>
      <name>Sonatype Snapshots</name>
      <url>https://oss.sonatype.org/content/repositories/snapshots/</url>
      <uniqueVersion>true</uniqueVersion>
      <layout>default</layout>
    </snapshotRepository>
    <site>
      <id>azure-java-build-docs</id>
      <url>${site.url}/site/</url>
    </site>
  </distributionManagement>

  <dependencies>
    <dependency>
      <groupId>com.azure.spring</groupId>
      <artifactId>spring-cloud-azure-starter</artifactId>
      <version>4.5.0-beta.2</version> <!-- {x-version-update;com.azure.spring:spring-cloud-azure-starter;current} -->
    </dependency>

    <dependency>
      <groupId>com.azure</groupId>
<<<<<<< HEAD
      <artifactId>azure-identity-extensions</artifactId>
      <version>1.0.0</version> <!-- {x-version-update;unreleased_com.azure:azure-identity-extensions;dependency} -->
=======
      <artifactId>azure-identity-providers-jdbc-postgresql</artifactId>
      <version>1.0.0</version> <!-- {x-version-update;unreleased_com.azure:azure-identity-providers-jdbc-postgresql;dependency} -->
>>>>>>> c3814590
    </dependency>

    <dependency>
      <groupId>org.postgresql</groupId>
      <artifactId>postgresql</artifactId>
      <version>42.3.8</version> <!-- {x-version-update;org.postgresql:postgresql;external_dependency} -->
    </dependency>
  </dependencies>

  <build>
    <plugins>
      <plugin>
        <groupId>org.apache.maven.plugins</groupId>
        <artifactId>maven-jar-plugin</artifactId>
        <version>3.1.2</version> <!-- {x-version-update;org.apache.maven.plugins:maven-jar-plugin;external_dependency} -->
        <configuration>
          <archive>
            <manifestEntries>
              <Automatic-Module-Name>com.azure.spring.cloud.starter.jdbc.postgresql</Automatic-Module-Name>
            </manifestEntries>
            <manifest>
              <addDefaultImplementationEntries>true</addDefaultImplementationEntries>
            </manifest>
          </archive>
        </configuration>
        <!-- START: Empty Java Doc & Sources -->
        <!-- The following code will generate an empty javadoc/sources with just a README.md. This is necessary
             to pass the required checks on Maven. The way this works is by setting the classesDirectory
             to a directory that only contains the README.md, which we need to copy. If the classesDirectory
             is set to the root, where the README.md lives, it still won't have javadocs/sources but the jar file
             will contain a bunch of files that shouldn't be there. The faux sources directory is deleted
             and recreated with the README.md being copied every time to guarantee that, when building locally,
             it'll have the latest copy of the README.md file.
        -->
        <executions>
          <execution>
            <id>empty-javadoc-jar-with-readme</id>
            <phase>package</phase>
            <goals>
              <goal>jar</goal>
            </goals>
            <configuration>
              <classifier>javadoc</classifier>
              <classesDirectory>${project.basedir}/javadocTemp</classesDirectory>
            </configuration>
          </execution>
          <execution>
            <id>empty-source-jar-with-readme</id>
            <phase>package</phase>
            <goals>
              <goal>jar</goal>
            </goals>
            <configuration>
              <classifier>sources</classifier>
              <classesDirectory>${project.basedir}/sourceTemp</classesDirectory>
            </configuration>
          </execution>
        </executions>
      </plugin>
      <plugin>
        <groupId>org.apache.maven.plugins</groupId>
        <artifactId>maven-antrun-plugin</artifactId>
        <version>1.8</version> <!-- {x-version-update;org.apache.maven.plugins:maven-antrun-plugin;external_dependency} -->
        <executions>
          <execution>
            <id>copy-readme-to-javadocTemp-and-sourceTemp</id>
            <phase>prepare-package</phase>
            <configuration>
              <target>
                <echo>Deleting existing ${project.basedir}/javadocTemp and
                  ${project.basedir}/sourceTemp</echo>
                <delete includeEmptyDirs="true" quiet="true">
                  <fileset dir="${project.basedir}/javadocTemp"/>
                  <fileset dir="${project.basedir}/sourceTemp"/>
                </delete>
                <echo>Copying ${project.basedir}/../README.md to
                  ${project.basedir}/javadocTemp/README.md
                </echo>
                <copy file="${project.basedir}/../README.md" tofile="${project.basedir}/javadocTemp/README.md" failonerror="false"/>
                <echo>Copying ${project.basedir}/../README.md to
                  ${project.basedir}/sourceTemp/README.md
                </echo>
                <copy file="${project.basedir}/../README.md" tofile="${project.basedir}/sourceTemp/README.md" failonerror="false"/>
              </target>
            </configuration>
            <goals>
              <goal>run</goal>
            </goals>
          </execution>
        </executions>
        <!-- END: Empty Java Doc & Sources -->
      </plugin>
    </plugins>
  </build>
</project><|MERGE_RESOLUTION|>--- conflicted
+++ resolved
@@ -93,13 +93,8 @@
 
     <dependency>
       <groupId>com.azure</groupId>
-<<<<<<< HEAD
       <artifactId>azure-identity-extensions</artifactId>
       <version>1.0.0</version> <!-- {x-version-update;unreleased_com.azure:azure-identity-extensions;dependency} -->
-=======
-      <artifactId>azure-identity-providers-jdbc-postgresql</artifactId>
-      <version>1.0.0</version> <!-- {x-version-update;unreleased_com.azure:azure-identity-providers-jdbc-postgresql;dependency} -->
->>>>>>> c3814590
     </dependency>
 
     <dependency>
