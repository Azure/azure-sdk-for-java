--- conflicted
+++ resolved
@@ -10,6 +10,7 @@
 import com.azure.spring.cloud.context.core.config.AzureProperties;
 import com.azure.spring.cloud.context.core.impl.ResourceGroupManager;
 import com.azure.spring.identity.DefaultSpringCredentialBuilder;
+import org.springframework.boot.autoconfigure.condition.ConditionalOnBean;
 import org.springframework.boot.autoconfigure.condition.ConditionalOnClass;
 import org.springframework.boot.autoconfigure.condition.ConditionalOnMissingBean;
 import org.springframework.boot.autoconfigure.condition.ConditionalOnProperty;
@@ -59,13 +60,6 @@
                                                    .alternativePrefix(AzureProperties.PREFIX)
                                                    .build();
     }
-<<<<<<< HEAD
-
-    @Bean
-    @ConditionalOnBean(AzureResourceManager.class)
-    public SubscriptionSupplier subscriptionSupplier(AzureResourceManager azureResourceManager) {
-        return azureResourceManager::subscriptionId;
-    }
 
     @Bean
     @ConditionalOnMissingBean
@@ -79,6 +73,4 @@
         }
         return resourceGroupManager;
     }
-=======
->>>>>>> b1dcfcde
 }