// Copyright (c) Microsoft Corporation. All rights reserved.
// Licensed under the MIT License.

package com.azure.spring.cloud.autoconfigure.context;

import java.io.IOException;
import java.util.Optional;

import org.springframework.boot.autoconfigure.condition.ConditionalOnClass;
import org.springframework.boot.autoconfigure.condition.ConditionalOnMissingBean;
import org.springframework.boot.autoconfigure.condition.ConditionalOnProperty;
import org.springframework.boot.context.properties.EnableConfigurationProperties;
import org.springframework.context.annotation.Bean;
import org.springframework.context.annotation.Configuration;

import com.azure.spring.cloud.context.core.api.CredentialsProvider;
import com.azure.spring.cloud.context.core.config.AzureProperties;
import com.azure.spring.cloud.context.core.impl.DefaultCredentialsProvider;
import com.google.common.annotations.VisibleForTesting;
import com.microsoft.azure.AzureEnvironment;
import com.microsoft.azure.AzureResponseBuilder;
import com.microsoft.azure.credentials.AzureTokenCredentials;
import com.microsoft.azure.management.Azure;
import com.microsoft.azure.management.resources.fluentcore.utils.ProviderRegistrationInterceptor;
import com.microsoft.azure.management.resources.fluentcore.utils.ResourceManagerThrottlingInterceptor;
import com.microsoft.azure.serializer.AzureJacksonAdapter;
import com.microsoft.rest.RestClient;
<<<<<<< HEAD
import org.springframework.boot.autoconfigure.condition.ConditionalOnClass;
import org.springframework.boot.autoconfigure.condition.ConditionalOnExpression;
import org.springframework.boot.autoconfigure.condition.ConditionalOnMissingBean;
import org.springframework.boot.autoconfigure.condition.ConditionalOnProperty;
import org.springframework.boot.context.properties.EnableConfigurationProperties;
import org.springframework.context.annotation.Bean;
import org.springframework.context.annotation.Configuration;

import java.io.IOException;
import java.util.Optional;
=======
>>>>>>> 552af0ce

/**
 * Auto-config to provide default {@link CredentialsProvider} for all Azure
 * services
 *
 * @author Warren Zhu
 */
@Configuration
@EnableConfigurationProperties(AzureProperties.class)
@ConditionalOnClass(Azure.class)
@ConditionalOnProperty(prefix = "spring.cloud.azure", value = { "resource-group" })
@ConditionalOnExpression("#{ ${spring.cloud.azure.msi-enabled:false} or ('${spring.cloud.azure"
    + ".credential-file-path:}' > '') }")
public class AzureContextAutoConfiguration {

    private static final String PROJECT_VERSION = AzureContextAutoConfiguration.class.getPackage()
<<<<<<< HEAD
                                                                                     .getImplementationVersion();
=======
            .getImplementationVersion();
>>>>>>> 552af0ce
    private static final String SPRING_CLOUD_USER_AGENT = "spring-cloud-azure/" + PROJECT_VERSION;


    /**
     * Create an {@link Azure} bean.
<<<<<<< HEAD
     *
=======
     * 
>>>>>>> 552af0ce
     * @param credentials The credential to connect to Azure.
     * @param azureProperties The configured Azure properties.
     * @return An Azure object.
     * @throws IOException When IOException happens.
     */
    @Bean
    @ConditionalOnMissingBean
    public Azure azure(AzureTokenCredentials credentials, AzureProperties azureProperties) throws IOException {
        RestClient restClient = new RestClient.Builder()
                .withBaseUrl(credentials.environment(), AzureEnvironment.Endpoint.RESOURCE_MANAGER)
                .withCredentials(credentials).withSerializerAdapter(new AzureJacksonAdapter())
                .withResponseBuilderFactory(new AzureResponseBuilder.Factory())
                .withInterceptor(new ProviderRegistrationInterceptor(credentials))
                .withInterceptor(new ResourceManagerThrottlingInterceptor()).withUserAgent(SPRING_CLOUD_USER_AGENT)
                .build();

        String subscriptionId = Optional.ofNullable(azureProperties.getSubscriptionId())
                .orElseGet(credentials::defaultSubscriptionId);

        return authenticateToAzure(restClient, subscriptionId, credentials);
    }

<<<<<<< HEAD
        String subscriptionId = Optional.ofNullable(azureProperties.getSubscriptionId())
                                        .orElseGet(credentials::defaultSubscriptionId);
        
        return authenticateToAzure(restClient, subscriptionId, credentials);
    }
    
    @VisibleForTesting
    protected Azure authenticateToAzure(RestClient restClient, String subscriptionId, AzureTokenCredentials credentials) {
        return Azure.authenticate(restClient, credentials.domain())
                .withSubscription(subscriptionId);
=======
    @VisibleForTesting
    protected Azure authenticateToAzure(RestClient restClient, String subscriptionId,
            AzureTokenCredentials credentials) {
        return Azure.authenticate(restClient, credentials.domain()).withSubscription(subscriptionId);
>>>>>>> 552af0ce
    }

    @Bean
    @ConditionalOnMissingBean
    public AzureTokenCredentials credentials(AzureProperties azureProperties) {
        CredentialsProvider credentialsProvider = new DefaultCredentialsProvider(azureProperties);
        return credentialsProvider.getCredentials();
    }

}<|MERGE_RESOLUTION|>--- conflicted
+++ resolved
@@ -25,19 +25,6 @@
 import com.microsoft.azure.management.resources.fluentcore.utils.ResourceManagerThrottlingInterceptor;
 import com.microsoft.azure.serializer.AzureJacksonAdapter;
 import com.microsoft.rest.RestClient;
-<<<<<<< HEAD
-import org.springframework.boot.autoconfigure.condition.ConditionalOnClass;
-import org.springframework.boot.autoconfigure.condition.ConditionalOnExpression;
-import org.springframework.boot.autoconfigure.condition.ConditionalOnMissingBean;
-import org.springframework.boot.autoconfigure.condition.ConditionalOnProperty;
-import org.springframework.boot.context.properties.EnableConfigurationProperties;
-import org.springframework.context.annotation.Bean;
-import org.springframework.context.annotation.Configuration;
-
-import java.io.IOException;
-import java.util.Optional;
-=======
->>>>>>> 552af0ce
 
 /**
  * Auto-config to provide default {@link CredentialsProvider} for all Azure
@@ -54,21 +41,12 @@
 public class AzureContextAutoConfiguration {
 
     private static final String PROJECT_VERSION = AzureContextAutoConfiguration.class.getPackage()
-<<<<<<< HEAD
-                                                                                     .getImplementationVersion();
-=======
             .getImplementationVersion();
->>>>>>> 552af0ce
     private static final String SPRING_CLOUD_USER_AGENT = "spring-cloud-azure/" + PROJECT_VERSION;
 
 
     /**
      * Create an {@link Azure} bean.
-<<<<<<< HEAD
-     *
-=======
-     * 
->>>>>>> 552af0ce
      * @param credentials The credential to connect to Azure.
      * @param azureProperties The configured Azure properties.
      * @return An Azure object.
@@ -91,23 +69,10 @@
         return authenticateToAzure(restClient, subscriptionId, credentials);
     }
 
-<<<<<<< HEAD
-        String subscriptionId = Optional.ofNullable(azureProperties.getSubscriptionId())
-                                        .orElseGet(credentials::defaultSubscriptionId);
-        
-        return authenticateToAzure(restClient, subscriptionId, credentials);
-    }
-    
-    @VisibleForTesting
-    protected Azure authenticateToAzure(RestClient restClient, String subscriptionId, AzureTokenCredentials credentials) {
-        return Azure.authenticate(restClient, credentials.domain())
-                .withSubscription(subscriptionId);
-=======
     @VisibleForTesting
     protected Azure authenticateToAzure(RestClient restClient, String subscriptionId,
             AzureTokenCredentials credentials) {
         return Azure.authenticate(restClient, credentials.domain()).withSubscription(subscriptionId);
->>>>>>> 552af0ce
     }
 
     @Bean
