// Copyright (c) Microsoft Corporation. All rights reserved.
// Licensed under the MIT License.
package com.azure.spring.cloud.context.core;

import org.junit.jupiter.api.Assertions;
import org.junit.jupiter.api.Test;

import static com.azure.spring.core.ApplicationId.AZURE_SPRING_STORAGE_QUEUE;
import static com.azure.spring.cloud.context.core.util.Constants.VERSION;


public class ApplicationIdTest {

    @Test
    public void maxLength() {
<<<<<<< HEAD
        Assert.assertTrue((AZURE_SPRING_STORAGE_QUEUE + VERSION).length() <= 24);
=======
        Assertions.assertTrue(SPRING_INTEGRATION_STORAGE_QUEUE_APPLICATION_ID.length() <= 24);
>>>>>>> ce1b1475
    }

}<|MERGE_RESOLUTION|>--- conflicted
+++ resolved
@@ -13,11 +13,7 @@
 
     @Test
     public void maxLength() {
-<<<<<<< HEAD
-        Assert.assertTrue((AZURE_SPRING_STORAGE_QUEUE + VERSION).length() <= 24);
-=======
-        Assertions.assertTrue(SPRING_INTEGRATION_STORAGE_QUEUE_APPLICATION_ID.length() <= 24);
->>>>>>> ce1b1475
+        Assertions.assertTrue((AZURE_SPRING_STORAGE_QUEUE + VERSION).length() <= 24);
     }
 
 }