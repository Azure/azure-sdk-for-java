--- conflicted
+++ resolved
@@ -15,11 +15,7 @@
 <dependency>
     <groupId>com.azure.spring</groupId>
     <artifactId>azure-spring-cloud-context</artifactId>
-<<<<<<< HEAD
-    <version>2.0.0-beta.1</version>
-=======
     <version>2.2.0-beta.1</version>
->>>>>>> e2018a87
 </dependency>
 ```
 [//]: # ({x-version-update-end})
