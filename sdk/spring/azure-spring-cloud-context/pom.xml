--- conflicted
+++ resolved
@@ -22,19 +22,6 @@
 		<jacoco.min.branchcoverage>0.15</jacoco.min.branchcoverage>
 	</properties>
 
-<<<<<<< HEAD
-	<dependencies>
-		<dependency>
-			<groupId>org.springframework</groupId>
-			<artifactId>spring-context</artifactId>
-			<version>5.2.8.RELEASE</version> <!-- {x-version-update;org.springframework:spring-context;external_dependency} -->
-		</dependency>
-		<dependency>
-			<groupId>org.springframework.boot</groupId>
-			<artifactId>spring-boot-starter-aop</artifactId>
-			<version>2.3.2.RELEASE</version> <!-- {x-version-update;org.springframework.boot:spring-boot-starter-aop;external_dependency} -->
-		</dependency>
-=======
   <dependencies>
     <dependency>
       <groupId>org.springframework</groupId>
@@ -46,7 +33,6 @@
       <artifactId>spring-boot-starter-aop</artifactId>
       <version>2.3.3.RELEASE</version> <!-- {x-version-update;org.springframework.boot:spring-boot-starter-aop;external_dependency} -->
     </dependency>
->>>>>>> 6027874a
 
 		<dependency>
 			<groupId>org.springframework</groupId>
@@ -60,18 +46,6 @@
 			<version>2.5</version> <!-- {x-version-update;commons-io:commons-io;external_dependency} -->
 		</dependency>
 
-<<<<<<< HEAD
-		<dependency>
-			<groupId>com.microsoft.azure</groupId>
-			<artifactId>azure</artifactId>
-			<version>1.34.0</version> <!-- {x-version-update;spring_com.microsoft.azure:azure;external_dependency} -->
-		</dependency>
-		<dependency>
-			<groupId>com.azure</groupId>
-			<artifactId>azure-core-management</artifactId>
-			<version>1.0.0-beta.2</version> <!-- {x-version-update;com.azure:azure-core-management;external_dependency} -->
-		</dependency>
-=======
     <dependency>
       <groupId>com.microsoft.azure</groupId>
       <artifactId>azure</artifactId>
@@ -88,16 +62,14 @@
       <version>2.3.3.RELEASE</version> <!-- {x-version-update;org.springframework.boot:spring-boot-configuration-processor;external_dependency} -->
       <optional>true</optional>
     </dependency>
->>>>>>> 6027874a
+
+    <dependency>
+			<groupId>com.azure</groupId>
+			<artifactId>azure-core-management</artifactId>
+			<version>1.0.0-beta.2</version> <!-- {x-version-update;com.azure:azure-core-management;external_dependency} -->
+		</dependency>
 
 
-<<<<<<< HEAD
-		<dependency>
-			<groupId>com.microsoft.azure</groupId>
-			<artifactId>spring-cloud-azure-telemetry</artifactId>
-			<version>1.2.8-beta.1</version> <!-- {x-version-update;com.microsoft.azure:spring-cloud-azure-telemetry;current} -->
-		</dependency>
-=======
     <!-- test -->
     <dependency>
       <groupId>junit</groupId>
@@ -117,7 +89,6 @@
       <version>2.3.3.RELEASE</version> <!-- {x-version-update;org.springframework.boot:spring-boot-starter-test;external_dependency} -->
       <scope>test</scope>
     </dependency>
->>>>>>> 6027874a
 
 		<!-- Added this dependency to include necessary annotations used by reactor 
 			core. Without this dependency, javadoc throws a warning as it cannot find 
@@ -128,54 +99,7 @@
 			<version>3.0.2</version> <!-- {x-version-update;com.google.code.findbugs:jsr305;external_dependency} -->
 			<scope>provided</scope>
 		</dependency>
-
-<<<<<<< HEAD
-		<!-- test -->
-		<dependency>
-			<groupId>junit</groupId>
-			<artifactId>junit</artifactId>
-			<version>4.13</version> <!-- {x-version-update;junit:junit;external_dependency} -->
-			<scope>test</scope>
-		</dependency>
-		<dependency>
-			<groupId>org.mockito</groupId>
-			<artifactId>mockito-core</artifactId>
-			<version>3.3.3</version><!-- {x-version-update;org.mockito:mockito-core;external_dependency} -->
-			<scope>test</scope>
-		</dependency>
-		<dependency>
-			<groupId>org.springframework.boot</groupId>
-			<artifactId>spring-boot-starter-test</artifactId>
-			<version>2.3.2.RELEASE</version> <!-- {x-version-update;org.springframework.boot:spring-boot-starter-test;external_dependency} -->
-			<scope>test</scope>
-		</dependency>
-
-	</dependencies>
-
-	<build>
-		<plugins>
-			<plugin>
-				<groupId>org.apache.maven.plugins</groupId>
-				<artifactId>maven-enforcer-plugin</artifactId>
-				<version>3.0.0-M3</version> <!-- {x-version-update;org.apache.maven.plugins:maven-enforcer-plugin;external_dependency} -->
-				<configuration>
-					<rules>
-						<bannedDependencies>
-							<includes>
-								<include>com.microsoft.azure:spring-cloud-azure-telemetry:[1.2.8-beta.1]</include> <!-- {x-include-update;com.microsoft.azure:spring-cloud-azure-telemetry;current} -->
-								<include>com.microsoft.azure:azure:[1.34.0]</include> <!-- {x-include-update;spring_com.microsoft.azure:azure;external_dependency} -->
-								<include>commons-io:commons-io:[2.5]</include> <!-- {x-include-update;commons-io:commons-io;external_dependency} -->
-								<include>org.springframework:spring-context:[5.2.8.RELEASE]</include> <!-- {x-include-update;org.springframework:spring-context;external_dependency} -->
-								<include>org.springframework:spring-context-support:[5.2.8.RELEASE]</include> <!-- {x-include-update;org.springframework:spring-context-support;external_dependency} -->
-								<include>org.springframework.boot:spring-boot-starter-aop:[2.3.2.RELEASE]</include> <!-- {x-include-update;org.springframework.boot:spring-boot-starter-aop;external_dependency} -->
-							</includes>
-						</bannedDependencies>
-					</rules>
-				</configuration>
-			</plugin>
-		</plugins>
-	</build>
-=======
+  </dependencies>
   <build>
     <plugins>
       <plugin>
@@ -260,5 +184,4 @@
       </build>
     </profile>
   </profiles>
->>>>>>> 6027874a
 </project>