--- conflicted
+++ resolved
@@ -126,18 +126,10 @@
               <includes>
                 <include>com.microsoft.azure:azure:[1.34.0]</include> <!-- {x-include-update;spring_com.microsoft.azure:azure;external_dependency} -->
                 <include>commons-io:commons-io:[2.5]</include> <!-- {x-include-update;commons-io:commons-io;external_dependency} -->
-<<<<<<< HEAD
-                <include>org.springframework.boot:spring-boot-configuration-processor:[2.3.4.RELEASE]
-                </include> <!-- {x-include-update;org.springframework.boot:spring-boot-configuration-processor;external_dependency} -->
-                <include>org.springframework.boot:spring-boot-starter-aop:[2.3.4.RELEASE]</include> <!-- {x-include-update;org.springframework.boot:spring-boot-starter-aop;external_dependency} -->
-                <include>org.springframework:spring-context-support:[5.2.9.RELEASE]</include> <!-- {x-include-update;org.springframework:spring-context-support;external_dependency} -->
-                <include>org.springframework:spring-context:[5.2.9.RELEASE]</include> <!-- {x-include-update;org.springframework:spring-context;external_dependency} -->
-=======
                 <include>org.springframework.boot:spring-boot-configuration-processor:[2.3.5.RELEASE]</include> <!-- {x-include-update;org.springframework.boot:spring-boot-configuration-processor;external_dependency} -->
                 <include>org.springframework.boot:spring-boot-starter-aop:[2.3.5.RELEASE]</include> <!-- {x-include-update;org.springframework.boot:spring-boot-starter-aop;external_dependency} -->
                 <include>org.springframework:spring-context-support:[5.2.10.RELEASE]</include> <!-- {x-include-update;org.springframework:spring-context-support;external_dependency} -->
                 <include>org.springframework:spring-context:[5.2.10.RELEASE]</include> <!-- {x-include-update;org.springframework:spring-context;external_dependency} -->
->>>>>>> ed0e846a
               </includes>
             </bannedDependencies>
           </rules>
