<?xml version="1.0" encoding="UTF-8"?>
<project xmlns:xsi="http://www.w3.org/2001/XMLSchema-instance"
	xmlns="http://maven.apache.org/POM/4.0.0"
	xsi:schemaLocation="http://maven.apache.org/POM/4.0.0 http://maven.apache.org/xsd/maven-4.0.0.xsd">
	<parent>
		<groupId>com.azure</groupId>
		<artifactId>azure-client-sdk-parent</artifactId>
		<version>1.7.0</version> <!-- {x-version-update;com.azure:azure-client-sdk-parent;current} -->
		<relativePath>../../parents/azure-client-sdk-parent</relativePath>
	</parent>
	<modelVersion>4.0.0</modelVersion>

<<<<<<< HEAD
  <groupId>com.microsoft.azure</groupId>
  <artifactId>spring-cloud-azure-context</artifactId>
  <version>1.2.8</version> <!-- {x-version-update;com.microsoft.azure:spring-cloud-azure-context;current} -->
=======
	<groupId>com.microsoft.azure</groupId>
	<artifactId>spring-cloud-azure-context</artifactId>
	<version>1.2.8-beta.1</version> <!-- {x-version-update;com.microsoft.azure:spring-cloud-azure-context;current} -->
>>>>>>> c2bbb46f

	<name>Spring Cloud Azure Context</name>
	<url>https://github.com/Azure/azure-sdk-for-java</url>

	<properties>
		<jacoco.min.linecoverage>0.10</jacoco.min.linecoverage>
		<jacoco.min.branchcoverage>0.15</jacoco.min.branchcoverage>
	</properties>

  <dependencies>
    <dependency>
      <groupId>org.springframework</groupId>
      <artifactId>spring-context</artifactId>
      <version>5.2.8.RELEASE</version> <!-- {x-version-update;org.springframework:spring-context;external_dependency} -->
    </dependency>
    <dependency>
      <groupId>org.springframework.boot</groupId>
      <artifactId>spring-boot-starter-aop</artifactId>
      <version>2.3.3.RELEASE</version> <!-- {x-version-update;org.springframework.boot:spring-boot-starter-aop;external_dependency} -->
    </dependency>

		<dependency>
			<groupId>org.springframework</groupId>
			<artifactId>spring-context-support</artifactId>
			<version>5.2.8.RELEASE</version> <!-- {x-version-update;org.springframework:spring-context-support;external_dependency} -->
			<optional>true</optional>
		</dependency>
		<dependency>
			<groupId>commons-io</groupId>
			<artifactId>commons-io</artifactId>
			<version>2.5</version> <!-- {x-version-update;commons-io:commons-io;external_dependency} -->
		</dependency>

    <dependency>
      <groupId>com.microsoft.azure</groupId>
      <artifactId>azure</artifactId>
      <version>1.34.0</version> <!-- {x-version-update;spring_com.microsoft.azure:azure;external_dependency} -->
    </dependency>
    <dependency>
      <groupId>com.microsoft.azure</groupId>
      <artifactId>spring-cloud-azure-telemetry</artifactId>
      <version>1.2.8</version> <!-- {x-version-update;com.microsoft.azure:spring-cloud-azure-telemetry;current} -->
    </dependency>
    <dependency>
      <groupId>org.springframework.boot</groupId>
      <artifactId>spring-boot-configuration-processor</artifactId>
      <version>2.3.3.RELEASE</version> <!-- {x-version-update;org.springframework.boot:spring-boot-configuration-processor;external_dependency} -->
      <optional>true</optional>
    </dependency>

<<<<<<< HEAD
=======
    <dependency>
			<groupId>com.azure</groupId>
			<artifactId>azure-core-management</artifactId>
			<version>1.0.0-beta.2</version> <!-- {x-version-update;com.azure:azure-core-management;external_dependency} -->
		</dependency>

>>>>>>> c2bbb46f

    <!-- test -->
    <dependency>
      <groupId>junit</groupId>
      <artifactId>junit</artifactId>
      <version>4.13</version> <!-- {x-version-update;junit:junit;external_dependency} -->
      <scope>test</scope>
    </dependency>
    <dependency>
      <groupId>org.mockito</groupId>
      <artifactId>mockito-core</artifactId>
      <version>3.3.3</version><!-- {x-version-update;org.mockito:mockito-core;external_dependency} -->
      <scope>test</scope>
    </dependency>
    <dependency>
      <groupId>org.springframework.boot</groupId>
      <artifactId>spring-boot-starter-test</artifactId>
      <version>2.3.3.RELEASE</version> <!-- {x-version-update;org.springframework.boot:spring-boot-starter-test;external_dependency} -->
      <scope>test</scope>
    </dependency>

		<!-- Added this dependency to include necessary annotations used by reactor 
			core. Without this dependency, javadoc throws a warning as it cannot find 
			enum When.MAYBE which is used in @Nullable annotation in reactor core classes -->
		<dependency>
			<groupId>com.google.code.findbugs</groupId>
			<artifactId>jsr305</artifactId>
			<version>3.0.2</version> <!-- {x-version-update;com.google.code.findbugs:jsr305;external_dependency} -->
			<scope>provided</scope>
		</dependency>
<<<<<<< HEAD

=======
  </dependencies>
>>>>>>> c2bbb46f
  <build>
    <plugins>
      <plugin>
        <groupId>org.apache.maven.plugins</groupId>
        <artifactId>maven-enforcer-plugin</artifactId>
        <version>3.0.0-M3</version> <!-- {x-version-update;org.apache.maven.plugins:maven-enforcer-plugin;external_dependency} -->
        <configuration>
          <rules>
            <bannedDependencies>
              <includes>
                <include>com.microsoft.azure:azure:[1.34.0]</include> <!-- {x-include-update;spring_com.microsoft.azure:azure;external_dependency} -->
                <include>com.microsoft.azure:spring-cloud-azure-telemetry:[1.2.8]</include> <!-- {x-include-update;com.microsoft.azure:spring-cloud-azure-telemetry;current} -->
                <include>commons-io:commons-io:[2.5]</include> <!-- {x-include-update;commons-io:commons-io;external_dependency} -->
                <include>org.springframework.boot:spring-boot-configuration-processor:[2.3.3.RELEASE]</include> <!-- {x-include-update;org.springframework.boot:spring-boot-configuration-processor;external_dependency} -->
                <include>org.springframework.boot:spring-boot-starter-aop:[2.3.3.RELEASE]</include> <!-- {x-include-update;org.springframework.boot:spring-boot-starter-aop;external_dependency} -->
                <include>org.springframework:spring-context-support:[5.2.8.RELEASE]</include> <!-- {x-include-update;org.springframework:spring-context-support;external_dependency} -->
                <include>org.springframework:spring-context:[5.2.8.RELEASE]</include> <!-- {x-include-update;org.springframework:spring-context;external_dependency} -->
              </includes>
            </bannedDependencies>
          </rules>
        </configuration>
      </plugin>
    </plugins>
  </build>
  <profiles>
    <!-- Generate "spring-configuration-metadata.json" by annotation process -->
    <profile>
      <id>annotation-process-for-java-8</id>
      <activation>
        <jdk>[1.8,9)</jdk>
      </activation>
      <build>
        <plugins>
          <plugin>
            <groupId>org.apache.maven.plugins</groupId>
            <artifactId>maven-compiler-plugin</artifactId>
            <version>3.8.1</version> <!-- {x-version-update;org.apache.maven.plugins:maven-compiler-plugin;external_dependency} -->
            <executions>
              <execution>
                <id>annotation-process-for-java-8</id>
                <goals>
                  <goal>compile</goal>
                </goals>
                <configuration>
                  <compilerArgs>
                    <arg>-proc:only</arg> <!-- Turn on annotation processing -->
                  </compilerArgs>
                </configuration>
              </execution>
            </executions>
          </plugin>
        </plugins>
      </build>
    </profile>
    <profile>
      <id>annotation-process-for-java-11</id>
      <activation>
        <jdk>[11,)</jdk>
      </activation>
      <build>
        <plugins>
          <plugin>
            <groupId>org.apache.maven.plugins</groupId>
            <artifactId>maven-compiler-plugin</artifactId>
            <version>3.8.1</version> <!-- {x-version-update;org.apache.maven.plugins:maven-compiler-plugin;external_dependency} -->
            <executions>
              <execution>
                <id>annotation-process-for-java-11</id>
                <goals>
                  <goal>compile</goal>
                </goals>
                <configuration>
                  <compilerArgs>
                    <arg>-proc:only</arg> <!-- Turn on annotation processing -->
                  </compilerArgs>
                  <release>11</release>
                </configuration>
              </execution>
            </executions>
          </plugin>
        </plugins>
      </build>
    </profile>
  </profiles>
</project><|MERGE_RESOLUTION|>--- conflicted
+++ resolved
@@ -10,15 +10,9 @@
 	</parent>
 	<modelVersion>4.0.0</modelVersion>
 
-<<<<<<< HEAD
   <groupId>com.microsoft.azure</groupId>
   <artifactId>spring-cloud-azure-context</artifactId>
   <version>1.2.8</version> <!-- {x-version-update;com.microsoft.azure:spring-cloud-azure-context;current} -->
-=======
-	<groupId>com.microsoft.azure</groupId>
-	<artifactId>spring-cloud-azure-context</artifactId>
-	<version>1.2.8-beta.1</version> <!-- {x-version-update;com.microsoft.azure:spring-cloud-azure-context;current} -->
->>>>>>> c2bbb46f
 
 	<name>Spring Cloud Azure Context</name>
 	<url>https://github.com/Azure/azure-sdk-for-java</url>
@@ -69,15 +63,12 @@
       <optional>true</optional>
     </dependency>
 
-<<<<<<< HEAD
-=======
     <dependency>
 			<groupId>com.azure</groupId>
 			<artifactId>azure-core-management</artifactId>
 			<version>1.0.0-beta.2</version> <!-- {x-version-update;com.azure:azure-core-management;external_dependency} -->
 		</dependency>
 
->>>>>>> c2bbb46f
 
     <!-- test -->
     <dependency>
@@ -108,11 +99,6 @@
 			<version>3.0.2</version> <!-- {x-version-update;com.google.code.findbugs:jsr305;external_dependency} -->
 			<scope>provided</scope>
 		</dependency>
-<<<<<<< HEAD
-
-=======
-  </dependencies>
->>>>>>> c2bbb46f
   <build>
     <plugins>
       <plugin>
