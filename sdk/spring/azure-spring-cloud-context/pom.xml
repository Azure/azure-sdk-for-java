--- conflicted
+++ resolved
@@ -12,11 +12,7 @@
 
   <groupId>com.azure.spring</groupId>
   <artifactId>azure-spring-cloud-context</artifactId>
-<<<<<<< HEAD
-  <version>2.0.0-beta.1</version> <!-- {x-version-update;com.azure.spring:azure-spring-cloud-context;current} -->
-=======
   <version>2.2.0-beta.1</version> <!-- {x-version-update;com.azure.spring:azure-spring-cloud-context;current} -->
->>>>>>> e2018a87
 
   <name>Azure Spring Cloud Context</name>
   <url>https://github.com/Azure/azure-sdk-for-java</url>
@@ -30,30 +26,18 @@
     <dependency>
       <groupId>org.springframework</groupId>
       <artifactId>spring-context</artifactId>
-<<<<<<< HEAD
-      <version>5.2.9.RELEASE</version> <!-- {x-version-update;org.springframework:spring-context;external_dependency} -->
-=======
       <version>5.2.10.RELEASE</version> <!-- {x-version-update;org.springframework:spring-context;external_dependency} -->
->>>>>>> e2018a87
     </dependency>
     <dependency>
       <groupId>org.springframework.boot</groupId>
       <artifactId>spring-boot-starter-aop</artifactId>
-<<<<<<< HEAD
-      <version>2.3.4.RELEASE</version> <!-- {x-version-update;org.springframework.boot:spring-boot-starter-aop;external_dependency} -->
-=======
       <version>2.3.5.RELEASE</version> <!-- {x-version-update;org.springframework.boot:spring-boot-starter-aop;external_dependency} -->
->>>>>>> e2018a87
     </dependency>
 
     <dependency>
       <groupId>org.springframework</groupId>
       <artifactId>spring-context-support</artifactId>
-<<<<<<< HEAD
-      <version>5.2.9.RELEASE</version> <!-- {x-version-update;org.springframework:spring-context-support;external_dependency} -->
-=======
       <version>5.2.10.RELEASE</version> <!-- {x-version-update;org.springframework:spring-context-support;external_dependency} -->
->>>>>>> e2018a87
       <optional>true</optional>
     </dependency>
     <dependency>
@@ -63,29 +47,14 @@
     </dependency>
 
     <dependency>
-<<<<<<< HEAD
-      <groupId>com.microsoft.azure</groupId>
-      <artifactId>azure</artifactId>
-      <version>1.34.0</version> <!-- {x-version-update;spring_com.microsoft.azure:azure;external_dependency} -->
-    </dependency>
-    <dependency>
-      <groupId>com.azure.spring</groupId>
-      <artifactId>azure-spring-cloud-telemetry</artifactId>
-      <version>2.0.0-beta.1</version> <!-- {x-version-update;com.azure.spring:azure-spring-cloud-telemetry;current} -->
-=======
       <groupId>com.azure.spring</groupId>
       <artifactId>azure-spring-cloud-telemetry</artifactId>
       <version>2.2.0-beta.1</version> <!-- {x-version-update;com.azure.spring:azure-spring-cloud-telemetry;current} -->
->>>>>>> e2018a87
     </dependency>
     <dependency>
       <groupId>org.springframework.boot</groupId>
       <artifactId>spring-boot-configuration-processor</artifactId>
-<<<<<<< HEAD
-      <version>2.3.4.RELEASE</version> <!-- {x-version-update;org.springframework.boot:spring-boot-configuration-processor;external_dependency} -->
-=======
       <version>2.3.5.RELEASE</version> <!-- {x-version-update;org.springframework.boot:spring-boot-configuration-processor;external_dependency} -->
->>>>>>> e2018a87
       <optional>true</optional>
     </dependency>
 
@@ -119,11 +88,7 @@
     <dependency>
       <groupId>org.springframework.boot</groupId>
       <artifactId>spring-boot-starter-test</artifactId>
-<<<<<<< HEAD
-      <version>2.3.4.RELEASE</version> <!-- {x-version-update;org.springframework.boot:spring-boot-starter-test;external_dependency} -->
-=======
       <version>2.3.5.RELEASE</version> <!-- {x-version-update;org.springframework.boot:spring-boot-starter-test;external_dependency} -->
->>>>>>> e2018a87
       <scope>test</scope>
     </dependency>
 
@@ -148,20 +113,11 @@
           <rules>
             <bannedDependencies>
               <includes>
-<<<<<<< HEAD
-                <include>com.microsoft.azure:azure:[1.34.0]</include> <!-- {x-include-update;spring_com.microsoft.azure:azure;external_dependency} -->
-                <include>commons-io:commons-io:[2.5]</include> <!-- {x-include-update;commons-io:commons-io;external_dependency} -->
-                <include>org.springframework.boot:spring-boot-configuration-processor:[2.3.4.RELEASE]</include> <!-- {x-include-update;org.springframework.boot:spring-boot-configuration-processor;external_dependency} -->
-                <include>org.springframework.boot:spring-boot-starter-aop:[2.3.4.RELEASE]</include> <!-- {x-include-update;org.springframework.boot:spring-boot-starter-aop;external_dependency} -->
-                <include>org.springframework:spring-context-support:[5.2.9.RELEASE]</include> <!-- {x-include-update;org.springframework:spring-context-support;external_dependency} -->
-                <include>org.springframework:spring-context:[5.2.9.RELEASE]</include> <!-- {x-include-update;org.springframework:spring-context;external_dependency} -->
-=======
                 <include>commons-io:commons-io:[2.5]</include> <!-- {x-include-update;commons-io:commons-io;external_dependency} -->
                 <include>org.springframework.boot:spring-boot-configuration-processor:[2.3.5.RELEASE]</include> <!-- {x-include-update;org.springframework.boot:spring-boot-configuration-processor;external_dependency} -->
                 <include>org.springframework.boot:spring-boot-starter-aop:[2.3.5.RELEASE]</include> <!-- {x-include-update;org.springframework.boot:spring-boot-starter-aop;external_dependency} -->
                 <include>org.springframework:spring-context-support:[5.2.10.RELEASE]</include> <!-- {x-include-update;org.springframework:spring-context-support;external_dependency} -->
                 <include>org.springframework:spring-context:[5.2.10.RELEASE]</include> <!-- {x-include-update;org.springframework:spring-context;external_dependency} -->
->>>>>>> e2018a87
               </includes>
             </bannedDependencies>
           </rules>
