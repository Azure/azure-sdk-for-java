--- conflicted
+++ resolved
@@ -1,76 +1,27 @@
 <?xml version="1.0" encoding="UTF-8"?>
-<project xmlns:xsi="http://www.w3.org/2001/XMLSchema-instance" xmlns="http://maven.apache.org/POM/4.0.0" xsi:schemaLocation="http://maven.apache.org/POM/4.0.0 http://maven.apache.org/xsd/maven-4.0.0.xsd">
-	<parent>
-		<groupId>com.azure</groupId>
-		<artifactId>azure-client-sdk-parent</artifactId>
-		<version>1.7.0</version> <!-- {x-version-update;com.azure:azure-client-sdk-parent;current} -->
-		<relativePath>../../parents/azure-client-sdk-parent</relativePath>
-	</parent>
-	<modelVersion>4.0.0</modelVersion>
-
-<<<<<<< HEAD
-	<groupId>com.microsoft.azure</groupId>
-	<artifactId>spring-cloud-azure-context</artifactId>
-	<version>1.3.0-beta.1</version> <!-- {x-version-update;com.microsoft.azure:spring-cloud-azure-context;current} -->
-
-	<name>Spring Cloud Azure Context</name>
-	<url>https://github.com/Azure/azure-sdk-for-java</url>
-=======
+<project xmlns:xsi="http://www.w3.org/2001/XMLSchema-instance"
+         xmlns="http://maven.apache.org/POM/4.0.0"
+         xsi:schemaLocation="http://maven.apache.org/POM/4.0.0 http://maven.apache.org/xsd/maven-4.0.0.xsd">
+  <parent>
+    <groupId>com.azure</groupId>
+    <artifactId>azure-client-sdk-parent</artifactId>
+    <version>1.7.0</version> <!-- {x-version-update;com.azure:azure-client-sdk-parent;current} -->
+    <relativePath>../../parents/azure-client-sdk-parent</relativePath>
+  </parent>
+  <modelVersion>4.0.0</modelVersion>
+
   <groupId>com.azure.spring</groupId>
   <artifactId>azure-spring-cloud-context</artifactId>
   <version>2.0.0-beta.1</version> <!-- {x-version-update;com.azure.spring:azure-spring-cloud-context;current} -->
 
   <name>Azure Spring Cloud Context</name>
   <url>https://github.com/Azure/azure-sdk-for-java</url>
->>>>>>> 4600d55e
-
-	<properties>
-		<jacoco.min.linecoverage>0.10</jacoco.min.linecoverage>
-		<jacoco.min.branchcoverage>0.14</jacoco.min.branchcoverage>
-	</properties>
-
-<<<<<<< HEAD
-	<dependencies>
-		<dependency>
-			<groupId>org.springframework</groupId>
-			<artifactId>spring-context</artifactId>
-			<version>5.2.8.RELEASE</version> <!-- {x-version-update;org.springframework:spring-context;external_dependency} -->
-		</dependency>
-		<dependency>
-			<groupId>org.springframework.boot</groupId>
-			<artifactId>spring-boot-starter-aop</artifactId>
-			<version>2.3.3.RELEASE</version> <!-- {x-version-update;org.springframework.boot:spring-boot-starter-aop;external_dependency} -->
-		</dependency>
-
-		<dependency>
-			<groupId>org.springframework</groupId>
-			<artifactId>spring-context-support</artifactId>
-			<version>5.2.8.RELEASE</version> <!-- {x-version-update;org.springframework:spring-context-support;external_dependency} -->
-			<optional>true</optional>
-		</dependency>
-		<dependency>
-			<groupId>commons-io</groupId>
-			<artifactId>commons-io</artifactId>
-			<version>2.5</version> <!-- {x-version-update;commons-io:commons-io;external_dependency} -->
-		</dependency>
-
-		<dependency>
-			<groupId>com.microsoft.azure</groupId>
-			<artifactId>azure</artifactId>
-			<version>1.34.0</version> <!-- {x-version-update;spring_com.microsoft.azure:azure;external_dependency} -->
-		</dependency>
-		<dependency>
-			<groupId>com.microsoft.azure</groupId>
-			<artifactId>spring-cloud-azure-telemetry</artifactId>
-			<version>1.3.0-beta.1</version> <!-- {x-version-update;com.microsoft.azure:spring-cloud-azure-telemetry;current} -->
-		</dependency>
-		<dependency>
-			<groupId>org.springframework.boot</groupId>
-			<artifactId>spring-boot-configuration-processor</artifactId>
-			<version>2.3.3.RELEASE</version> <!-- {x-version-update;org.springframework.boot:spring-boot-configuration-processor;external_dependency} -->
-			<optional>true</optional>
-		</dependency>
-=======
+
+  <properties>
+    <jacoco.min.linecoverage>0.10</jacoco.min.linecoverage>
+    <jacoco.min.branchcoverage>0.14</jacoco.min.branchcoverage>
+  </properties>
+
   <dependencies>
     <dependency>
       <groupId>org.springframework</groupId>
@@ -111,17 +62,27 @@
       <version>2.3.4.RELEASE</version> <!-- {x-version-update;org.springframework.boot:spring-boot-configuration-processor;external_dependency} -->
       <optional>true</optional>
     </dependency>
->>>>>>> 4600d55e
-
-		<!-- com.azure.resourcemanager dependencies -->
-
-<<<<<<< HEAD
-		<dependency>
-		    <groupId>com.azure.resourcemanager</groupId>
-		    <artifactId>azure-resourcemanager</artifactId>
-		    <version>2.0.0</version>
-		</dependency>
-=======
+
+    <!-- com.azure.resourcemanager dependencies -->
+    <dependency>
+      <groupId>com.azure.resourcemanager</groupId>
+      <artifactId>azure-resourcemanager</artifactId>
+      <version>2.0.0</version> <!-- {x-version-update;com.azure.resourcemanager:azure-resourcemanager;current} -->
+    </dependency>
+
+    <dependency>
+      <groupId>com.azure.resourcemanager</groupId>
+      <artifactId>azure-resourcemanager-storage</artifactId>
+      <version>2.0.0</version> <!-- {x-version-update;com.azure.resourcemanager:azure-resourcemanager-storage;current} -->
+    </dependency>
+
+    <!-- Identity -->
+    <dependency>
+      <groupId>com.azure</groupId>
+      <artifactId>azure-identity-spring-library</artifactId>
+      <version>1.0.0-beta.1</version> <!-- {x-version-update;com.microsoft.azure:azure-identity-spring-library;current} -->
+    </dependency>
+
     <!-- test -->
     <dependency>
       <groupId>junit</groupId>
@@ -141,138 +102,18 @@
       <version>2.3.4.RELEASE</version> <!-- {x-version-update;org.springframework.boot:spring-boot-starter-test;external_dependency} -->
       <scope>test</scope>
     </dependency>
->>>>>>> 4600d55e
-
-		<dependency>
-			<groupId>com.azure.resourcemanager</groupId>
-			<artifactId>azure-resourcemanager-storage</artifactId>
-			<version>2.0.0</version> <!-- {x-version-update;com.azure.resourcemanager:azure-resourcemanager-storage;current} -->
-		</dependency>
-
-<<<<<<< HEAD
-		<!-- Identity -->
-		<dependency>
-			<groupId>com.azure</groupId>
-			<artifactId>azure-identity-spring-library</artifactId>
-			<version>1.0.0-beta.1</version> <!-- {x-version-update;com.microsoft.azure:azure-identity-spring-library;current} -->
-		</dependency>
-
-		<!-- test -->
-		<dependency>
-			<groupId>junit</groupId>
-			<artifactId>junit</artifactId>
-			<version>4.13</version> <!-- {x-version-update;junit:junit;external_dependency} -->
-			<scope>test</scope>
-		</dependency>
-		<dependency>
-			<groupId>org.mockito</groupId>
-			<artifactId>mockito-core</artifactId>
-			<version>3.3.3</version> <!-- {x-version-update;org.mockito:mockito-core;external_dependency} -->
-			<scope>test</scope>
-		</dependency>
-		<dependency>
-			<groupId>org.springframework.boot</groupId>
-			<artifactId>spring-boot-starter-test</artifactId>
-			<version>2.3.3.RELEASE</version> <!-- {x-version-update;org.springframework.boot:spring-boot-starter-test;external_dependency} -->
-			<scope>test</scope>
-		</dependency>
-
-		<!-- Added this dependency to include necessary annotations used by reactor 
-			core. Without this dependency, javadoc throws a warning as it cannot find 
-			enum When.MAYBE which is used in @Nullable annotation in reactor core classes -->
-		<dependency>
-			<groupId>com.google.code.findbugs</groupId>
-			<artifactId>jsr305</artifactId>
-			<version>3.0.2</version> <!-- {x-version-update;com.google.code.findbugs:jsr305;external_dependency} -->
-			<scope>provided</scope>
-		</dependency>
-	</dependencies>
-
-	<build>
-		<plugins>
-			<plugin>
-				<groupId>org.apache.maven.plugins</groupId>
-				<artifactId>maven-enforcer-plugin</artifactId>
-				<version>3.0.0-M3</version> <!-- {x-version-update;org.apache.maven.plugins:maven-enforcer-plugin;external_dependency} -->
-				<configuration>
-					<rules>
-						<bannedDependencies>
-							<includes>
-								<include>com.microsoft.azure:azure:[1.34.0]</include> <!-- {x-include-update;spring_com.microsoft.azure:azure;external_dependency} -->
-								<include>com.microsoft.azure:spring-cloud-azure-telemetry:[1.3.0-beta.1]</include> <!-- {x-include-update;com.microsoft.azure:spring-cloud-azure-telemetry;current} -->
-								<include>commons-io:commons-io:[2.5]</include> <!-- {x-include-update;commons-io:commons-io;external_dependency} -->
-								<include>org.springframework.boot:spring-boot-configuration-processor:[2.3.3.RELEASE]</include> <!-- {x-include-update;org.springframework.boot:spring-boot-configuration-processor;external_dependency} -->
-								<include>org.springframework.boot:spring-boot-starter-aop:[2.3.3.RELEASE]</include> <!-- {x-include-update;org.springframework.boot:spring-boot-starter-aop;external_dependency} -->
-								<include>org.springframework:spring-context-support:[5.2.8.RELEASE]</include> <!-- {x-include-update;org.springframework:spring-context-support;external_dependency} -->
-								<include>org.springframework:spring-context:[5.2.8.RELEASE]</include> <!-- {x-include-update;org.springframework:spring-context;external_dependency} -->
-							</includes>
-						</bannedDependencies>
-					</rules>
-				</configuration>
-			</plugin>
-		</plugins>
-	</build>
-	<profiles>
-		<!-- Generate "spring-configuration-metadata.json" by annotation process -->
-		<profile>
-			<id>annotation-process-for-java-8</id>
-			<activation>
-				<jdk>[1.8,9)</jdk>
-			</activation>
-			<build>
-				<plugins>
-					<plugin>
-						<groupId>org.apache.maven.plugins</groupId>
-						<artifactId>maven-compiler-plugin</artifactId>
-						<version>3.8.1</version> <!-- {x-version-update;org.apache.maven.plugins:maven-compiler-plugin;external_dependency} -->
-						<executions>
-							<execution>
-								<id>annotation-process-for-java-8</id>
-								<goals>
-									<goal>compile</goal>
-								</goals>
-								<configuration>
-									<compilerArgs>
-										<arg>-proc:only</arg> <!-- Turn on annotation processing -->
-									</compilerArgs>
-								</configuration>
-							</execution>
-						</executions>
-					</plugin>
-				</plugins>
-			</build>
-		</profile>
-		<profile>
-			<id>annotation-process-for-java-11</id>
-			<activation>
-				<jdk>[11,)</jdk>
-			</activation>
-			<build>
-				<plugins>
-					<plugin>
-						<groupId>org.apache.maven.plugins</groupId>
-						<artifactId>maven-compiler-plugin</artifactId>
-						<version>3.8.1</version> <!-- {x-version-update;org.apache.maven.plugins:maven-compiler-plugin;external_dependency} -->
-						<executions>
-							<execution>
-								<id>annotation-process-for-java-11</id>
-								<goals>
-									<goal>compile</goal>
-								</goals>
-								<configuration>
-									<compilerArgs>
-										<arg>-proc:only</arg> <!-- Turn on annotation processing -->
-									</compilerArgs>
-									<release>11</release>
-								</configuration>
-							</execution>
-						</executions>
-					</plugin>
-				</plugins>
-			</build>
-		</profile>
-	</profiles>
-=======
+
+    <!-- Added this dependency to include necessary annotations used by reactor core.
+           Without this dependency, javadoc throws a warning as it cannot find enum When.MAYBE
+           which is used in @Nullable annotation in reactor core classes -->
+    <dependency>
+      <groupId>com.google.code.findbugs</groupId>
+      <artifactId>jsr305</artifactId>
+      <version>3.0.2</version> <!-- {x-version-update;com.google.code.findbugs:jsr305;external_dependency} -->
+      <scope>provided</scope>
+    </dependency>
+  </dependencies>
+
   <build>
     <plugins>
       <plugin>
@@ -285,7 +126,8 @@
               <includes>
                 <include>com.microsoft.azure:azure:[1.34.0]</include> <!-- {x-include-update;spring_com.microsoft.azure:azure;external_dependency} -->
                 <include>commons-io:commons-io:[2.5]</include> <!-- {x-include-update;commons-io:commons-io;external_dependency} -->
-                <include>org.springframework.boot:spring-boot-configuration-processor:[2.3.4.RELEASE]</include> <!-- {x-include-update;org.springframework.boot:spring-boot-configuration-processor;external_dependency} -->
+                <include>org.springframework.boot:spring-boot-configuration-processor:[2.3.4.RELEASE]
+                </include> <!-- {x-include-update;org.springframework.boot:spring-boot-configuration-processor;external_dependency} -->
                 <include>org.springframework.boot:spring-boot-starter-aop:[2.3.4.RELEASE]</include> <!-- {x-include-update;org.springframework.boot:spring-boot-starter-aop;external_dependency} -->
                 <include>org.springframework:spring-context-support:[5.2.9.RELEASE]</include> <!-- {x-include-update;org.springframework:spring-context-support;external_dependency} -->
                 <include>org.springframework:spring-context:[5.2.9.RELEASE]</include> <!-- {x-include-update;org.springframework:spring-context;external_dependency} -->
@@ -356,5 +198,4 @@
       </build>
     </profile>
   </profiles>
->>>>>>> 4600d55e
 </project>