<?xml version="1.0" encoding="UTF-8"?>
<project xmlns:xsi="http://www.w3.org/2001/XMLSchema-instance"
         xmlns="http://maven.apache.org/POM/4.0.0"
         xsi:schemaLocation="http://maven.apache.org/POM/4.0.0 http://maven.apache.org/xsd/maven-4.0.0.xsd">
  <parent>
    <groupId>com.azure</groupId>
    <artifactId>azure-client-sdk-parent</artifactId>
    <version>1.7.0</version> <!-- {x-version-update;com.azure:azure-client-sdk-parent;current} -->
    <relativePath>../../parents/azure-client-sdk-parent</relativePath>
  </parent>
  <modelVersion>4.0.0</modelVersion>

  <groupId>com.azure.spring</groupId>
  <artifactId>azure-spring-cloud-context</artifactId>
  <version>2.6.0-beta.1</version> <!-- {x-version-update;com.azure.spring:azure-spring-cloud-context;current} -->

  <name>Azure Spring Cloud Context</name>
  <url>https://github.com/Azure/azure-sdk-for-java</url>

  <properties>
    <jacoco.min.linecoverage>0.09</jacoco.min.linecoverage>
    <jacoco.min.branchcoverage>0.14</jacoco.min.branchcoverage>
  </properties>

  <dependencies>
    <dependency>
      <groupId>org.springframework</groupId>
      <artifactId>spring-context</artifactId>
      <version>5.3.7</version> <!-- {x-version-update;org.springframework:spring-context;external_dependency} -->
    </dependency>
    <dependency>
      <groupId>org.springframework.boot</groupId>
      <artifactId>spring-boot-starter-aop</artifactId>
      <version>2.5.0</version> <!-- {x-version-update;org.springframework.boot:spring-boot-starter-aop;external_dependency} -->
    </dependency>

    <dependency>
      <groupId>org.springframework</groupId>
      <artifactId>spring-context-support</artifactId>
      <version>5.3.7</version> <!-- {x-version-update;org.springframework:spring-context-support;external_dependency} -->
      <optional>true</optional>
    </dependency>
    <dependency>
      <groupId>commons-io</groupId>
      <artifactId>commons-io</artifactId>
      <version>2.5</version> <!-- {x-version-update;commons-io:commons-io;external_dependency} -->
    </dependency>

    <dependency>
      <groupId>com.azure.spring</groupId>
      <artifactId>azure-spring-cloud-telemetry</artifactId>
      <version>2.6.0-beta.1</version> <!-- {x-version-update;com.azure.spring:azure-spring-cloud-telemetry;current} -->
    </dependency>
    <dependency>
      <groupId>org.springframework.boot</groupId>
      <artifactId>spring-boot-configuration-processor</artifactId>
      <version>2.5.0</version> <!-- {x-version-update;org.springframework.boot:spring-boot-configuration-processor;external_dependency} -->
      <optional>true</optional>
    </dependency>

    <!-- com.azure.resourcemanager dependencies -->
    <dependency>
      <groupId>com.azure.resourcemanager</groupId>
      <artifactId>azure-resourcemanager</artifactId>
      <version>2.4.0</version> <!-- {x-version-update;com.azure.resourcemanager:azure-resourcemanager;dependency} -->
    </dependency>

    <!-- Identity -->
    <dependency>
      <groupId>com.azure.spring</groupId>
      <artifactId>azure-identity-spring</artifactId>
      <version>1.6.0-beta.1</version> <!-- {x-version-update;com.azure.spring:azure-identity-spring;current} -->
    </dependency>

    <!-- test -->
    <dependency>
<<<<<<< HEAD
=======
      <groupId>org.mockito</groupId>
      <artifactId>mockito-core</artifactId>
      <version>3.9.0</version><!-- {x-version-update;org.mockito:mockito-core;external_dependency} -->
      <scope>test</scope>
    </dependency>
    <dependency>
>>>>>>> 34a7365a
      <groupId>org.springframework.boot</groupId>
      <artifactId>spring-boot-starter-test</artifactId>
      <version>2.5.0</version> <!-- {x-version-update;org.springframework.boot:spring-boot-starter-test;external_dependency} -->
      <scope>test</scope>
    </dependency>
<<<<<<< HEAD
=======
    <dependency>
      <groupId>org.junit.vintage</groupId>
      <artifactId>junit-vintage-engine</artifactId>
      <version>5.7.2</version> <!-- {x-version-update;org.junit.vintage:junit-vintage-engine;external_dependency} -->
      <scope>test</scope>
    </dependency>
>>>>>>> 34a7365a

    <!-- Added this dependency to include necessary annotations used by reactor core.
           Without this dependency, javadoc throws a warning as it cannot find enum When.MAYBE
           which is used in @Nullable annotation in reactor core classes -->
    <dependency>
      <groupId>com.google.code.findbugs</groupId>
      <artifactId>jsr305</artifactId>
      <version>3.0.2</version> <!-- {x-version-update;com.google.code.findbugs:jsr305;external_dependency} -->
      <scope>provided</scope>
    </dependency>
  </dependencies>

  <build>
    <plugins>
      <plugin>
        <groupId>org.apache.maven.plugins</groupId>
        <artifactId>maven-enforcer-plugin</artifactId>
        <version>3.0.0-M3</version> <!-- {x-version-update;org.apache.maven.plugins:maven-enforcer-plugin;external_dependency} -->
        <configuration>
          <rules>
            <bannedDependencies>
              <includes>
                <include>commons-io:commons-io:[2.5]</include> <!-- {x-include-update;commons-io:commons-io;external_dependency} -->
                <include>org.springframework.boot:spring-boot-configuration-processor:[2.5.0]</include> <!-- {x-include-update;org.springframework.boot:spring-boot-configuration-processor;external_dependency} -->
                <include>org.springframework.boot:spring-boot-starter-aop:[2.5.0]</include> <!-- {x-include-update;org.springframework.boot:spring-boot-starter-aop;external_dependency} -->
                <include>org.springframework:spring-context-support:[5.3.7]</include> <!-- {x-include-update;org.springframework:spring-context-support;external_dependency} -->
                <include>org.springframework:spring-context:[5.3.7]</include> <!-- {x-include-update;org.springframework:spring-context;external_dependency} -->
              </includes>
            </bannedDependencies>
          </rules>
        </configuration>
      </plugin>
    </plugins>
  </build>
  <profiles>
    <!-- Generate "spring-configuration-metadata.json" by annotation process -->
    <profile>
      <id>annotation-process-for-java-8</id>
      <activation>
        <jdk>[1.8,9)</jdk>
      </activation>
      <build>
        <plugins>
          <plugin>
            <groupId>org.apache.maven.plugins</groupId>
            <artifactId>maven-compiler-plugin</artifactId>
            <version>3.8.1</version> <!-- {x-version-update;org.apache.maven.plugins:maven-compiler-plugin;external_dependency} -->
            <executions>
              <execution>
                <id>annotation-process-for-java-8</id>
                <goals>
                  <goal>compile</goal>
                </goals>
                <configuration>
                  <compilerArgs>
                    <arg>-proc:only</arg> <!-- Turn on annotation processing -->
                  </compilerArgs>
                </configuration>
              </execution>
            </executions>
          </plugin>
        </plugins>
      </build>
    </profile>
    <profile>
      <id>annotation-process-for-java-11</id>
      <activation>
        <jdk>[11,)</jdk>
      </activation>
      <build>
        <plugins>
          <plugin>
            <groupId>org.apache.maven.plugins</groupId>
            <artifactId>maven-compiler-plugin</artifactId>
            <version>3.8.1</version> <!-- {x-version-update;org.apache.maven.plugins:maven-compiler-plugin;external_dependency} -->
            <executions>
              <execution>
                <id>annotation-process-for-java-11</id>
                <goals>
                  <goal>compile</goal>
                </goals>
                <configuration>
                  <compilerArgs>
                    <arg>-proc:only</arg> <!-- Turn on annotation processing -->
                  </compilerArgs>
                  <release>11</release>
                </configuration>
              </execution>
            </executions>
          </plugin>
        </plugins>
      </build>
    </profile>
  </profiles>
</project><|MERGE_RESOLUTION|>--- conflicted
+++ resolved
@@ -74,29 +74,11 @@
 
     <!-- test -->
     <dependency>
-<<<<<<< HEAD
-=======
-      <groupId>org.mockito</groupId>
-      <artifactId>mockito-core</artifactId>
-      <version>3.9.0</version><!-- {x-version-update;org.mockito:mockito-core;external_dependency} -->
-      <scope>test</scope>
-    </dependency>
-    <dependency>
->>>>>>> 34a7365a
       <groupId>org.springframework.boot</groupId>
       <artifactId>spring-boot-starter-test</artifactId>
       <version>2.5.0</version> <!-- {x-version-update;org.springframework.boot:spring-boot-starter-test;external_dependency} -->
       <scope>test</scope>
     </dependency>
-<<<<<<< HEAD
-=======
-    <dependency>
-      <groupId>org.junit.vintage</groupId>
-      <artifactId>junit-vintage-engine</artifactId>
-      <version>5.7.2</version> <!-- {x-version-update;org.junit.vintage:junit-vintage-engine;external_dependency} -->
-      <scope>test</scope>
-    </dependency>
->>>>>>> 34a7365a
 
     <!-- Added this dependency to include necessary annotations used by reactor core.
            Without this dependency, javadoc throws a warning as it cannot find enum When.MAYBE
