<?xml version="1.0" encoding="UTF-8"?>
<project xmlns:xsi="http://www.w3.org/2001/XMLSchema-instance"
         xmlns="http://maven.apache.org/POM/4.0.0"
         xsi:schemaLocation="http://maven.apache.org/POM/4.0.0 http://maven.apache.org/xsd/maven-4.0.0.xsd">

  <modelVersion>4.0.0</modelVersion>

  <groupId>com.azure.spring</groupId>
  <artifactId>spring-cloud-azure-starter-eventhubs</artifactId>
<<<<<<< HEAD
  <version>5.1.0-beta.1</version> <!-- {x-version-update;com.azure.spring:spring-cloud-azure-starter-eventhubs;current} -->
=======
  <version>5.2.0-beta.1</version> <!-- {x-version-update;com.azure.spring:spring-cloud-azure-starter-eventhubs;current} -->
>>>>>>> d86c7506

  <name>Spring Cloud Azure Starter Event Hubs</name>
  <description>Spring Cloud Azure Starter Event Hubs</description>
  <url>https://microsoft.github.io/spring-cloud-azure</url>
  <developers>
    <developer>
      <name>Spring Cloud Azure</name>
      <email>SpringIntegSupport@microsoft.com</email>
    </developer>
  </developers>
  <scm>
    <connection>scm:git:git@github.com:Azure/azure-sdk-for-java.git</connection>
    <developerConnection>scm:git:ssh://git@github.com:Azure/azure-sdk-for-java.git</developerConnection>
    <url>https://github.com/Azure/azure-sdk-for-java</url>
  </scm>
  <issueManagement>
    <system>GitHub</system>
    <url>https://github.com/Azure/azure-sdk-for-java/issues</url>
  </issueManagement>

  <properties>
    <legal>
      <![CDATA[[INFO] Any downloads listed may be third party software.  Microsoft grants you no rights for third party software.]]></legal>
    <site.url>https://azuresdkartifacts.blob.core.windows.net/azure-sdk-for-java</site.url>
  </properties>

  <licenses>
    <license>
      <name>The MIT License (MIT)</name>
      <url>http://opensource.org/licenses/MIT</url>
      <distribution>repo</distribution>
    </license>
  </licenses>

  <!-- Repositories definitions -->
  <repositories>
    <repository>
      <id>ossrh</id>
      <name>Sonatype Snapshots</name>
      <url>https://oss.sonatype.org/content/repositories/snapshots/</url>
      <layout>default</layout>
      <snapshots>
        <enabled>true</enabled>
        <updatePolicy>daily</updatePolicy>
      </snapshots>
    </repository>
  </repositories>

  <pluginRepositories>
    <pluginRepository>
      <id>ossrh</id>
      <name>Sonatype Snapshots</name>
      <url>https://oss.sonatype.org/content/repositories/snapshots/</url>
      <layout>default</layout>
      <snapshots>
        <enabled>true</enabled>
        <updatePolicy>always</updatePolicy>
      </snapshots>
    </pluginRepository>
  </pluginRepositories>

  <distributionManagement>
    <snapshotRepository>
      <id>ossrh</id>
      <name>Sonatype Snapshots</name>
      <url>https://oss.sonatype.org/content/repositories/snapshots/</url>
      <uniqueVersion>true</uniqueVersion>
      <layout>default</layout>
    </snapshotRepository>
    <site>
      <id>azure-java-build-docs</id>
      <url>${site.url}/site/</url>
    </site>
  </distributionManagement>

  <dependencies>
    <dependency>
      <groupId>com.azure.spring</groupId>
      <artifactId>spring-cloud-azure-starter</artifactId>
<<<<<<< HEAD
      <version>5.1.0-beta.1</version> <!-- {x-version-update;com.azure.spring:spring-cloud-azure-starter;current} -->
=======
      <version>5.2.0-beta.1</version> <!-- {x-version-update;com.azure.spring:spring-cloud-azure-starter;current} -->
>>>>>>> d86c7506
    </dependency>

    <dependency>
      <groupId>com.azure</groupId>
      <artifactId>azure-messaging-eventhubs</artifactId>
      <version>5.15.4</version> <!-- {x-version-update;com.azure:azure-messaging-eventhubs;dependency} -->
    </dependency>

    <dependency>
      <groupId>com.azure</groupId>
      <artifactId>azure-messaging-eventhubs-checkpointstore-blob</artifactId>
      <version>1.16.5</version> <!-- {x-version-update;com.azure:azure-messaging-eventhubs-checkpointstore-blob;dependency} -->
    </dependency>
  </dependencies>

  <build>
    <plugins>
      <plugin>
        <groupId>org.apache.maven.plugins</groupId>
        <artifactId>maven-jar-plugin</artifactId>
        <version>3.1.2</version> <!-- {x-version-update;org.apache.maven.plugins:maven-jar-plugin;external_dependency} -->
        <configuration>
          <archive>
            <manifestEntries>
              <Automatic-Module-Name>com.azure.spring.cloud.starter.eventhubs</Automatic-Module-Name>
            </manifestEntries>
            <manifest>
              <addDefaultImplementationEntries>true</addDefaultImplementationEntries>
            </manifest>
          </archive>
        </configuration>
        <!-- START: Empty Java Doc & Sources -->
        <!-- The following code will generate an empty javadoc/sources with just a README.md. This is necessary
             to pass the required checks on Maven. The way this works is by setting the classesDirectory
             to a directory that only contains the README.md, which we need to copy. If the classesDirectory
             is set to the root, where the README.md lives, it still won't have javadocs/sources but the jar file
             will contain a bunch of files that shouldn't be there. The faux sources directory is deleted
             and recreated with the README.md being copied every time to guarantee that, when building locally,
             it'll have the latest copy of the README.md file.
        -->
        <executions>
          <execution>
            <id>empty-javadoc-jar-with-readme</id>
            <phase>package</phase>
            <goals>
              <goal>jar</goal>
            </goals>
            <configuration>
              <classifier>javadoc</classifier>
              <classesDirectory>${project.basedir}/javadocTemp</classesDirectory>
            </configuration>
          </execution>
          <execution>
            <id>empty-source-jar-with-readme</id>
            <phase>package</phase>
            <goals>
              <goal>jar</goal>
            </goals>
            <configuration>
              <classifier>sources</classifier>
              <classesDirectory>${project.basedir}/sourceTemp</classesDirectory>
            </configuration>
          </execution>
        </executions>
      </plugin>
      <plugin>
        <groupId>org.apache.maven.plugins</groupId>
        <artifactId>maven-antrun-plugin</artifactId>
        <version>1.8</version> <!-- {x-version-update;org.apache.maven.plugins:maven-antrun-plugin;external_dependency} -->
        <executions>
          <execution>
            <id>copy-readme-to-javadocTemp-and-sourceTemp</id>
            <phase>prepare-package</phase>
            <configuration>
              <target>
                <echo>Deleting existing ${project.basedir}/javadocTemp and
                  ${project.basedir}/sourceTemp</echo>
                <delete includeEmptyDirs="true" quiet="true">
                  <fileset dir="${project.basedir}/javadocTemp"/>
                  <fileset dir="${project.basedir}/sourceTemp"/>
                </delete>
                <echo>Copying ${project.basedir}/../README.md to
                  ${project.basedir}/javadocTemp/README.md
                </echo>
                <copy file="${project.basedir}/../README.md" tofile="${project.basedir}/javadocTemp/README.md" failonerror="false"/>
                <echo>Copying ${project.basedir}/../README.md to
                  ${project.basedir}/sourceTemp/README.md
                </echo>
                <copy file="${project.basedir}/../README.md" tofile="${project.basedir}/sourceTemp/README.md" failonerror="false"/>
              </target>
            </configuration>
            <goals>
              <goal>run</goal>
            </goals>
          </execution>
        </executions>
      <!-- END: Empty Java Doc & Sources -->
      </plugin>
    </plugins>
  </build>

</project><|MERGE_RESOLUTION|>--- conflicted
+++ resolved
@@ -7,11 +7,7 @@
 
   <groupId>com.azure.spring</groupId>
   <artifactId>spring-cloud-azure-starter-eventhubs</artifactId>
-<<<<<<< HEAD
-  <version>5.1.0-beta.1</version> <!-- {x-version-update;com.azure.spring:spring-cloud-azure-starter-eventhubs;current} -->
-=======
   <version>5.2.0-beta.1</version> <!-- {x-version-update;com.azure.spring:spring-cloud-azure-starter-eventhubs;current} -->
->>>>>>> d86c7506
 
   <name>Spring Cloud Azure Starter Event Hubs</name>
   <description>Spring Cloud Azure Starter Event Hubs</description>
@@ -91,11 +87,7 @@
     <dependency>
       <groupId>com.azure.spring</groupId>
       <artifactId>spring-cloud-azure-starter</artifactId>
-<<<<<<< HEAD
-      <version>5.1.0-beta.1</version> <!-- {x-version-update;com.azure.spring:spring-cloud-azure-starter;current} -->
-=======
       <version>5.2.0-beta.1</version> <!-- {x-version-update;com.azure.spring:spring-cloud-azure-starter;current} -->
->>>>>>> d86c7506
     </dependency>
 
     <dependency>
