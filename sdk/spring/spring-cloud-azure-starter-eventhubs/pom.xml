<?xml version="1.0" encoding="UTF-8"?>
<project xmlns:xsi="http://www.w3.org/2001/XMLSchema-instance"
         xmlns="http://maven.apache.org/POM/4.0.0"
         xsi:schemaLocation="http://maven.apache.org/POM/4.0.0 http://maven.apache.org/xsd/maven-4.0.0.xsd">

  <modelVersion>4.0.0</modelVersion>

  <groupId>com.azure.spring</groupId>
  <artifactId>spring-cloud-azure-starter-eventhubs</artifactId>
  <version>4.3.0-beta.1</version> <!-- {x-version-update;com.azure.spring:spring-cloud-azure-starter-eventhubs;current} -->

  <name>Spring Cloud Azure Starter Event Hubs</name>
  <description>Spring Cloud Azure Starter Event Hubs</description>
  <url>https://microsoft.github.io/spring-cloud-azure</url>
  <developers>
    <developer>
      <name>Spring Cloud Azure</name>
      <email>SpringIntegSupport@microsoft.com</email>
    </developer>
  </developers>
  <scm>
    <connection>scm:git:git@github.com:Azure/azure-sdk-for-java.git</connection>
    <developerConnection>scm:git:ssh://git@github.com:Azure/azure-sdk-for-java.git</developerConnection>
    <url>https://github.com/Azure/azure-sdk-for-java</url>
  </scm>
  <issueManagement>
    <system>GitHub</system>
    <url>https://github.com/Azure/azure-sdk-for-java/issues</url>
  </issueManagement>

  <properties>
    <legal>
      <![CDATA[[INFO] Any downloads listed may be third party software.  Microsoft grants you no rights for third party software.]]></legal>
    <site.url>https://azuresdkartifacts.blob.core.windows.net/azure-sdk-for-java</site.url>
  </properties>

  <licenses>
    <license>
      <name>The MIT License (MIT)</name>
      <url>http://opensource.org/licenses/MIT</url>
      <distribution>repo</distribution>
    </license>
  </licenses>

  <!-- Repositories definitions -->
  <repositories>
    <repository>
      <id>ossrh</id>
      <name>Sonatype Snapshots</name>
      <url>https://oss.sonatype.org/content/repositories/snapshots/</url>
      <layout>default</layout>
      <snapshots>
        <enabled>true</enabled>
        <updatePolicy>daily</updatePolicy>
      </snapshots>
    </repository>
  </repositories>

  <pluginRepositories>
    <pluginRepository>
      <id>ossrh</id>
      <name>Sonatype Snapshots</name>
      <url>https://oss.sonatype.org/content/repositories/snapshots/</url>
      <layout>default</layout>
      <snapshots>
        <enabled>true</enabled>
        <updatePolicy>always</updatePolicy>
      </snapshots>
    </pluginRepository>
  </pluginRepositories>

  <distributionManagement>
    <snapshotRepository>
      <id>ossrh</id>
      <name>Sonatype Snapshots</name>
      <url>https://oss.sonatype.org/content/repositories/snapshots/</url>
      <uniqueVersion>true</uniqueVersion>
      <layout>default</layout>
    </snapshotRepository>
    <site>
      <id>azure-java-build-docs</id>
      <url>${site.url}/site/</url>
    </site>
  </distributionManagement>

  <dependencies>
    <dependency>
      <groupId>com.azure.spring</groupId>
      <artifactId>spring-cloud-azure-starter</artifactId>
      <version>4.3.0-beta.1</version> <!-- {x-version-update;com.azure.spring:spring-cloud-azure-starter;current} -->
    </dependency>

    <dependency>
      <groupId>com.azure</groupId>
      <artifactId>azure-messaging-eventhubs</artifactId>
<<<<<<< HEAD
      <version>5.11.2</version> <!-- {x-version-update;com.azure:azure-messaging-eventhubs;dependency} -->
=======
      <version>5.12.0</version> <!-- {x-version-update;com.azure:azure-messaging-eventhubs;dependency} -->
>>>>>>> 8d609db9
    </dependency>

    <dependency>
      <groupId>com.azure</groupId>
      <artifactId>azure-messaging-eventhubs-checkpointstore-blob</artifactId>
<<<<<<< HEAD
      <version>1.12.1</version> <!-- {x-version-update;com.azure:azure-messaging-eventhubs-checkpointstore-blob;dependency} -->
=======
      <version>1.12.2</version> <!-- {x-version-update;com.azure:azure-messaging-eventhubs-checkpointstore-blob;dependency} -->
>>>>>>> 8d609db9
    </dependency>
  </dependencies>

  <build>
    <plugins>
      <plugin>
        <groupId>org.apache.maven.plugins</groupId>
        <artifactId>maven-jar-plugin</artifactId>
        <version>3.1.2</version> <!-- {x-version-update;org.apache.maven.plugins:maven-jar-plugin;external_dependency} -->
        <configuration>
          <archive>
            <manifestEntries>
              <Automatic-Module-Name>com.azure.spring.cloud.starter.eventhubs</Automatic-Module-Name>
            </manifestEntries>
            <manifest>
              <addDefaultImplementationEntries>true</addDefaultImplementationEntries>
            </manifest>
          </archive>
        </configuration>
        <!-- START: Empty Java Doc & Sources -->
        <!-- The following code will generate an empty javadoc/sources with just a README.md. This is necessary
             to pass the required checks on Maven. The way this works is by setting the classesDirectory
             to a directory that only contains the README.md, which we need to copy. If the classesDirectory
             is set to the root, where the README.md lives, it still won't have javadocs/sources but the jar file
             will contain a bunch of files that shouldn't be there. The faux sources directory is deleted
             and recreated with the README.md being copied every time to guarantee that, when building locally,
             it'll have the latest copy of the README.md file.
        -->
        <executions>
          <execution>
            <id>empty-javadoc-jar-with-readme</id>
            <phase>package</phase>
            <goals>
              <goal>jar</goal>
            </goals>
            <configuration>
              <classifier>javadoc</classifier>
              <classesDirectory>${project.basedir}/javadocTemp</classesDirectory>
            </configuration>
          </execution>
          <execution>
            <id>empty-source-jar-with-readme</id>
            <phase>package</phase>
            <goals>
              <goal>jar</goal>
            </goals>
            <configuration>
              <classifier>sources</classifier>
              <classesDirectory>${project.basedir}/sourceTemp</classesDirectory>
            </configuration>
          </execution>
        </executions>
      </plugin>
      <plugin>
        <groupId>org.apache.maven.plugins</groupId>
        <artifactId>maven-antrun-plugin</artifactId>
        <version>1.8</version> <!-- {x-version-update;org.apache.maven.plugins:maven-antrun-plugin;external_dependency} -->
        <executions>
          <execution>
            <id>copy-readme-to-javadocTemp-and-sourceTemp</id>
            <phase>prepare-package</phase>
            <configuration>
              <target>
                <echo>Deleting existing ${project.basedir}/javadocTemp and
                  ${project.basedir}/sourceTemp</echo>
                <delete includeEmptyDirs="true" quiet="true">
                  <fileset dir="${project.basedir}/javadocTemp"/>
                  <fileset dir="${project.basedir}/sourceTemp"/>
                </delete>
                <echo>Copying ${project.basedir}/../README.md to
                  ${project.basedir}/javadocTemp/README.md
                </echo>
                <copy file="${project.basedir}/../README.md" tofile="${project.basedir}/javadocTemp/README.md" failonerror="false"/>
                <echo>Copying ${project.basedir}/../README.md to
                  ${project.basedir}/sourceTemp/README.md
                </echo>
                <copy file="${project.basedir}/../README.md" tofile="${project.basedir}/sourceTemp/README.md" failonerror="false"/>
              </target>
            </configuration>
            <goals>
              <goal>run</goal>
            </goals>
          </execution>
        </executions>
      <!-- END: Empty Java Doc & Sources -->
      </plugin>
    </plugins>
  </build>

</project><|MERGE_RESOLUTION|>--- conflicted
+++ resolved
@@ -93,21 +93,13 @@
     <dependency>
       <groupId>com.azure</groupId>
       <artifactId>azure-messaging-eventhubs</artifactId>
-<<<<<<< HEAD
-      <version>5.11.2</version> <!-- {x-version-update;com.azure:azure-messaging-eventhubs;dependency} -->
-=======
       <version>5.12.0</version> <!-- {x-version-update;com.azure:azure-messaging-eventhubs;dependency} -->
->>>>>>> 8d609db9
     </dependency>
 
     <dependency>
       <groupId>com.azure</groupId>
       <artifactId>azure-messaging-eventhubs-checkpointstore-blob</artifactId>
-<<<<<<< HEAD
-      <version>1.12.1</version> <!-- {x-version-update;com.azure:azure-messaging-eventhubs-checkpointstore-blob;dependency} -->
-=======
       <version>1.12.2</version> <!-- {x-version-update;com.azure:azure-messaging-eventhubs-checkpointstore-blob;dependency} -->
->>>>>>> 8d609db9
     </dependency>
   </dependencies>
 
