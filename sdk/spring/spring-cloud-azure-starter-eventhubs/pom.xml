--- conflicted
+++ resolved
@@ -7,11 +7,7 @@
 
   <groupId>com.azure.spring</groupId>
   <artifactId>spring-cloud-azure-starter-eventhubs</artifactId>
-<<<<<<< HEAD
-  <version>4.11.0-beta.1</version> <!-- {x-version-update;com.azure.spring:spring-cloud-azure-starter-eventhubs;current} -->
-=======
   <version>4.12.0-beta.1</version> <!-- {x-version-update;com.azure.spring:spring-cloud-azure-starter-eventhubs;current} -->
->>>>>>> 98d25d20
 
   <name>Spring Cloud Azure Starter Event Hubs</name>
   <description>Spring Cloud Azure Starter Event Hubs</description>
@@ -91,11 +87,7 @@
     <dependency>
       <groupId>com.azure.spring</groupId>
       <artifactId>spring-cloud-azure-starter</artifactId>
-<<<<<<< HEAD
-      <version>4.11.0-beta.1</version> <!-- {x-version-update;com.azure.spring:spring-cloud-azure-starter;current} -->
-=======
       <version>4.12.0-beta.1</version> <!-- {x-version-update;com.azure.spring:spring-cloud-azure-starter;current} -->
->>>>>>> 98d25d20
     </dependency>
 
     <dependency>
