--- conflicted
+++ resolved
@@ -7,94 +7,6 @@
 stages:
   - stage: "spring_boot_compatibility_tests"
     jobs:
-<<<<<<< HEAD
-    - template: /eng/common/pipelines/templates/jobs/archetype-sdk-tests-generate.yml
-      parameters:
-        SparseCheckout: true
-        JobTemplatePath: ../../../../../sdk/spring/compatibility-tests-job.yml
-#        JobTemplatePath: /eng/pipelines/templates/jobs/live.tests.yml
-        AdditionalParameters:
-          ServiceDirectory: spring
-        MatrixConfigs:
-          - Name: spring_boot_supported_version_tests
-#            Path: https://github.com/Netyyyy/spring-cloud-azure-tools/blob/myao/addjson/supported-version-matrix.json
-            Path: sdk/spring/supported-version-matrix.json
-#            Path: sdk/spring/testJson.json
-            Selection: sparse
-            NonSparseParameters:
-              - SPRING_CLOUD_AZURE_TEST_SUPPORTED_SPRING_BOOT_VERSION
-#              - SPRING_CLOUD_AZURE_TEST_SUPPORTED_SPRING_CLOUD_VERSION
-            GenerateVMJobs: true
-        PreGenerationSteps:
-          - script: |
-              pip install termcolor
-            displayName: 'python module install'
-          - script: |
-              python ./sdk/spring/scripts/compatibility_update_json.py
-            displayName: 'update test version'
-
-        #      - job:
-#        dependsOn:
-#          jobs:
-#          - task: Powershell@2
-#            inputs:
-#              pwsh: true
-#              filePath: eng/common/scripts/job-matrix/Create-JobMatrix.ps1
-#              arguments: >
-#                -ConfigPath 'sdk/spring/supported-version-matrix.json'
-#                -Selection ${{ config.Selection }}
-#                -DisplayNameFilter '$(displayNameFilter)'
-#                -Filters '${{ join(''',''', parameters.MatrixFilters) }}','container=^$','SupportedClouds=^$|${{ parameters.CloudConfig.Cloud }}'
-#                -Replace '${{ join(''',''', parameters.MatrixReplace) }}'
-#                -NonSparseParameters '${{ join(''',''', 'sb-v', 'sc-v') }}'
-#            displayName: Generate VM Job Matrix
-#            name: generate_vm_job_matrix
-#        strategy:
-#          matrix: dependencies.Generate VM Job Matrix.outputs['generate_vm_job_matrix.matrix']
-        #          matrix:
-#            2.6.6:
-#              sb-v: '2.6.6'
-#              sc-v: '2021.0.1'
-#            2.6.7:
-#              sb-v: '2.6.7'
-#              sc-v: '2021.0.1'
-#        pool:
-#          vmImage: "ubuntu-latest"
-#        steps:
-#          - script: |
-#              pip install termcolor
-#            displayName: 'python module install'
-#          - script: |
-#              python ./sdk/spring/scripts/compatibility_add_dependencymanagement.py -b $(sb-v) -c $(sc-v)
-#            displayName: 'add dependency management'
-#          - script: |
-#              python ./sdk/spring/scripts/compatibility_deleted_version.py
-#            displayName: 'remove version'
-#          - task: Maven@3
-#            displayName: 'Run tests'
-#            inputs:
-#              mavenPomFile: sdk/spring/pom.xml
-#              mavenOptions: '$(MemoryOptions)'
-#              javaHomeOption: 'JDKVersion'
-#              jdkVersionOption: $(JavaTestVersion)
-#              jdkArchitectureOption: 'x64'
-#              goals: 'clean test -Pdev'
-#  - template: /eng/pipelines/templates/stages/archetype-sdk-tests.yml
-#    parameters:
-#      ServiceDirectory: spring
-#      TestName: 'spring_boot_supported_versions'
-#      MatrixConfigs:
-#        - Name: spring_boot_supported_version_tests
-#          Path: sdk/spring/supported-version-matrix.json
-#          Selection: sparse
-#          NonSparseParameters:
-#            - SPRING_CLOUD_AZURE_TEST_SUPPORTED_SPRING_BOOT_VERSION
-#          GenerateVMJobs: true
-#      Artifacts:
-#        - name: spring-cloud-azure-autoconfigure
-#          groupId: com.azure.spring
-#          safeName: springcloudazureautoconfigure
-=======
       - template: /eng/common/pipelines/templates/jobs/archetype-sdk-tests-generate.yml
         parameters:
           SparseCheckout: true
@@ -108,4 +20,10 @@
               NonSparseParameters:
                 - SPRING_CLOUD_AZURE_TEST_SUPPORTED_SPRING_BOOT_VERSION
               GenerateVMJobs: true
->>>>>>> 59ed62e0
+          PreGenerationSteps:
+            - script: |
+                pip install termcolor
+              displayName: 'python module install'
+            - script: |
+                python ./sdk/spring/scripts/compatibility_update_json.py
+              displayName: 'update test version'