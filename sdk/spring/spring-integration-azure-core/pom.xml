--- conflicted
+++ resolved
@@ -12,11 +12,7 @@
 
   <groupId>com.azure.spring</groupId>
   <artifactId>spring-integration-azure-core</artifactId>
-<<<<<<< HEAD
-  <version>4.11.0-beta.1</version> <!-- {x-version-update;com.azure.spring:spring-integration-azure-core;current} -->
-=======
   <version>4.12.0-beta.1</version> <!-- {x-version-update;com.azure.spring:spring-integration-azure-core;current} -->
->>>>>>> 98d25d20
 
   <name>Spring Integration Azure Core</name>
   <description>Spring Integration Azure Core</description>
@@ -41,11 +37,7 @@
     <dependency>
       <groupId>com.azure.spring</groupId>
       <artifactId>spring-messaging-azure</artifactId>
-<<<<<<< HEAD
-      <version>4.11.0-beta.1</version> <!-- {x-version-update;com.azure.spring:spring-messaging-azure;current} -->
-=======
       <version>4.12.0-beta.1</version> <!-- {x-version-update;com.azure.spring:spring-messaging-azure;current} -->
->>>>>>> 98d25d20
     </dependency>
     <dependency>
       <groupId>org.springframework.integration</groupId>
