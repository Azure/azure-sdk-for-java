--- conflicted
+++ resolved
@@ -56,13 +56,8 @@
             <bannedDependencies>
               <includes>
                 <include>com.microsoft.azure:azure-servicebus-jms:[0.0.4]</include> <!-- {x-include-update;com.microsoft.azure:azure-servicebus-jms;external_dependency} -->
-<<<<<<< HEAD
                 <include>com.microsoft.azure:azure-spring-boot:[2.4.0-beta.1]</include> <!-- {x-include-update;com.microsoft.azure:azure-spring-boot;current} -->
-                <include>org.springframework:spring-jms:[5.2.6.RELEASE]</include> <!-- {x-include-update;org.springframework:spring-jms;external_dependency} -->
-=======
-                <include>com.microsoft.azure:azure-spring-boot:[2.3.3]</include> <!-- {x-include-update;com.microsoft.azure:azure-spring-boot;current} -->
                 <include>org.springframework:spring-jms:[5.2.8.RELEASE]</include> <!-- {x-include-update;org.springframework:spring-jms;external_dependency} -->
->>>>>>> f00afda5
                 <include>org.springframework.boot:spring-boot-starter-validation:[2.3.2.RELEASE]</include> <!-- {x-include-update;org.springframework.boot:spring-boot-starter-validation;external_dependency} -->
               </includes>
             </bannedDependencies>
