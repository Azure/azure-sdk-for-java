<?xml version="1.0" encoding="UTF-8"?>
<project xmlns:xsi="http://www.w3.org/2001/XMLSchema-instance"
         xmlns="http://maven.apache.org/POM/4.0.0"
         xsi:schemaLocation="http://maven.apache.org/POM/4.0.0 http://maven.apache.org/xsd/maven-4.0.0.xsd">

  <modelVersion>4.0.0</modelVersion>

  <groupId>com.azure.spring</groupId>
  <artifactId>spring-cloud-azure-starter-eventgrid</artifactId>
<<<<<<< HEAD
  <version>5.24.0-beta.1</version> <!-- {x-version-update;com.azure.spring:spring-cloud-azure-starter-eventgrid;current} -->
=======
  <version>6.1.0-beta.1</version> <!-- {x-version-update;com.azure.spring:spring-cloud-azure-starter-eventgrid;current} -->
>>>>>>> fad5e4f3

  <name>Spring Cloud Azure Starter Event Grid</name>
  <description>Spring Cloud Azure Starter Event Grid</description>
  <url>https://microsoft.github.io/spring-cloud-azure</url>
  <developers>
    <developer>
      <name>Spring Cloud Azure</name>
      <email>SpringIntegSupport@microsoft.com</email>
    </developer>
  </developers>
  <scm>
    <connection>scm:git:git@github.com:Azure/azure-sdk-for-java.git</connection>
    <developerConnection>scm:git:ssh://git@github.com:Azure/azure-sdk-for-java.git</developerConnection>
    <url>https://github.com/Azure/azure-sdk-for-java</url>
  </scm>
  <issueManagement>
    <system>GitHub</system>
    <url>https://github.com/Azure/azure-sdk-for-java/issues</url>
  </issueManagement>

  <properties>
    <maven.compiler.source>17</maven.compiler.source>
    <maven.compiler.target>17</maven.compiler.target>
    <legal>
      <![CDATA[[INFO] Any downloads listed may be third party software.  Microsoft grants you no rights for third party software.]]></legal>
    <site.url>https://azuresdkartifacts.blob.core.windows.net/azure-sdk-for-java</site.url>
    <spotless.skip>true</spotless.skip>
  </properties>

  <licenses>
    <license>
      <name>The MIT License (MIT)</name>
      <url>http://opensource.org/licenses/MIT</url>
      <distribution>repo</distribution>
    </license>
  </licenses>

  <!-- Repositories definitions -->
  <repositories>
    <repository>
      <id>ossrh</id>
      <name>Sonatype Snapshots</name>
      <url>https://oss.sonatype.org/content/repositories/snapshots/</url>
      <layout>default</layout>
      <snapshots>
        <enabled>true</enabled>
        <updatePolicy>daily</updatePolicy>
      </snapshots>
    </repository>
  </repositories>

  <pluginRepositories>
    <pluginRepository>
      <id>ossrh</id>
      <name>Sonatype Snapshots</name>
      <url>https://oss.sonatype.org/content/repositories/snapshots/</url>
      <layout>default</layout>
      <snapshots>
        <enabled>true</enabled>
        <updatePolicy>always</updatePolicy>
      </snapshots>
    </pluginRepository>
  </pluginRepositories>

  <distributionManagement>
    <snapshotRepository>
      <id>ossrh</id>
      <name>Sonatype Snapshots</name>
      <url>https://oss.sonatype.org/content/repositories/snapshots/</url>
      <uniqueVersion>true</uniqueVersion>
      <layout>default</layout>
    </snapshotRepository>
    <site>
      <id>azure-java-build-docs</id>
      <url>${site.url}/site/</url>
    </site>
  </distributionManagement>

  <dependencies>
    <dependency>
      <groupId>com.azure.spring</groupId>
      <artifactId>spring-cloud-azure-starter</artifactId>
<<<<<<< HEAD
      <version>5.24.0-beta.1</version> <!-- {x-version-update;com.azure.spring:spring-cloud-azure-starter;current} -->
=======
      <version>6.1.0-beta.1</version> <!-- {x-version-update;com.azure.spring:spring-cloud-azure-starter;current} -->
>>>>>>> fad5e4f3
    </dependency>

    <dependency>
      <groupId>com.azure</groupId>
      <artifactId>azure-messaging-eventgrid</artifactId>
      <version>4.31.4</version> <!-- {x-version-update;com.azure:azure-messaging-eventgrid;dependency} -->
    </dependency>
  </dependencies>

  <build>
    <plugins>
      <plugin>
        <groupId>com.github.spotbugs</groupId>
        <artifactId>spotbugs-maven-plugin</artifactId>
        <version>4.8.2.0</version> <!-- {x-version-update;springboot3_com.github.spotbugs:spotbugs-maven-plugin;external_dependency} -->
        <configuration>
          <skip>true</skip>
        </configuration>
      </plugin>
      <plugin>
        <groupId>com.diffplug.spotless</groupId>
        <artifactId>spotless-maven-plugin</artifactId>
        <version>2.30.0</version> <!-- {x-version-update;springboot3_com.diffplug.spotless:spotless-maven-plugin;external_dependency} -->
        <configuration>
          <skip>true</skip>
        </configuration>
      </plugin>
      <plugin>
        <groupId>org.revapi</groupId>
        <artifactId>revapi-maven-plugin</artifactId>
        <version>0.14.6</version> <!-- {x-version-update;springboot3_org.revapi:revapi-maven-plugin;external_dependency} -->
        <configuration>
          <skip>true</skip>
        </configuration>
      </plugin>
      <plugin>
        <groupId>com.azure.tools</groupId>
        <artifactId>codesnippet-maven-plugin</artifactId>
        <version>1.0.0-beta.10</version> <!-- {x-version-update;com.azure.tools:codesnippet-maven-plugin;external_dependency} -->
        <configuration>
          <skip>true</skip>
        </configuration>
      </plugin>
      <plugin>
        <groupId>org.apache.maven.plugins</groupId>
        <artifactId>maven-jar-plugin</artifactId>
        <version>3.4.2</version> <!-- {x-version-update;springboot3_org.apache.maven.plugins:maven-jar-plugin;external_dependency} -->
        <configuration>
          <archive>
            <manifestEntries>
              <Automatic-Module-Name>com.azure.spring.cloud.starter.eventgrid</Automatic-Module-Name>
            </manifestEntries>
            <manifest>
              <addDefaultImplementationEntries>true</addDefaultImplementationEntries>
            </manifest>
          </archive>
        </configuration>
        <!-- START: Empty Java Doc & Sources -->
        <!-- The following code will generate an empty javadoc/sources with just a README.md. This is necessary
             to pass the required checks on Maven. The way this works is by setting the classesDirectory
             to a directory that only contains the README.md, which we need to copy. If the classesDirectory
             is set to the root, where the README.md lives, it still won't have javadocs/sources but the jar file
             will contain a bunch of files that shouldn't be there. The faux sources directory is deleted
             and recreated with the README.md being copied every time to guarantee that, when building locally,
             it'll have the latest copy of the README.md file.
        -->
        <executions>
          <execution>
            <id>empty-javadoc-jar-with-readme</id>
            <phase>package</phase>
            <goals>
              <goal>jar</goal>
            </goals>
            <configuration>
              <classifier>javadoc</classifier>
              <classesDirectory>${project.basedir}/javadocTemp</classesDirectory>
            </configuration>
          </execution>
          <execution>
            <id>empty-source-jar-with-readme</id>
            <phase>package</phase>
            <goals>
              <goal>jar</goal>
            </goals>
            <configuration>
              <classifier>sources</classifier>
              <classesDirectory>${project.basedir}/sourceTemp</classesDirectory>
            </configuration>
          </execution>
        </executions>
      </plugin>
      <plugin>
        <groupId>org.apache.maven.plugins</groupId>
        <artifactId>maven-antrun-plugin</artifactId>
        <version>3.1.0</version> <!-- {x-version-update;springboot3_org.apache.maven.plugins:maven-antrun-plugin;external_dependency} -->
        <executions>
          <execution>
            <id>copy-readme-to-javadocTemp-and-sourceTemp</id>
            <phase>prepare-package</phase>
            <configuration>
              <target>
                <echo>Deleting existing ${project.basedir}/javadocTemp and
                  ${project.basedir}/sourceTemp</echo>
                <delete includeEmptyDirs="true" quiet="true">
                  <fileset dir="${project.basedir}/javadocTemp"/>
                  <fileset dir="${project.basedir}/sourceTemp"/>
                </delete>
                <echo>Copying ${project.basedir}/../README.md to
                  ${project.basedir}/javadocTemp/README.md
                </echo>
                <copy file="${project.basedir}/../README.md" tofile="${project.basedir}/javadocTemp/README.md" failonerror="false"/>
                <echo>Copying ${project.basedir}/../README.md to
                  ${project.basedir}/sourceTemp/README.md
                </echo>
                <copy file="${project.basedir}/../README.md" tofile="${project.basedir}/sourceTemp/README.md" failonerror="false"/>
              </target>
            </configuration>
            <goals>
              <goal>run</goal>
            </goals>
          </execution>
        </executions>
      <!-- END: Empty Java Doc & Sources -->
      </plugin>
    </plugins>
  </build>

</project><|MERGE_RESOLUTION|>--- conflicted
+++ resolved
@@ -7,11 +7,7 @@
 
   <groupId>com.azure.spring</groupId>
   <artifactId>spring-cloud-azure-starter-eventgrid</artifactId>
-<<<<<<< HEAD
   <version>5.24.0-beta.1</version> <!-- {x-version-update;com.azure.spring:spring-cloud-azure-starter-eventgrid;current} -->
-=======
-  <version>6.1.0-beta.1</version> <!-- {x-version-update;com.azure.spring:spring-cloud-azure-starter-eventgrid;current} -->
->>>>>>> fad5e4f3
 
   <name>Spring Cloud Azure Starter Event Grid</name>
   <description>Spring Cloud Azure Starter Event Grid</description>
@@ -94,11 +90,7 @@
     <dependency>
       <groupId>com.azure.spring</groupId>
       <artifactId>spring-cloud-azure-starter</artifactId>
-<<<<<<< HEAD
       <version>5.24.0-beta.1</version> <!-- {x-version-update;com.azure.spring:spring-cloud-azure-starter;current} -->
-=======
-      <version>6.1.0-beta.1</version> <!-- {x-version-update;com.azure.spring:spring-cloud-azure-starter;current} -->
->>>>>>> fad5e4f3
     </dependency>
 
     <dependency>
