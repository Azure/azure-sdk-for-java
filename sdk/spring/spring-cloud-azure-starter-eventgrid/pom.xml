<?xml version="1.0" encoding="UTF-8"?>
<project xmlns:xsi="http://www.w3.org/2001/XMLSchema-instance"
         xmlns="http://maven.apache.org/POM/4.0.0"
         xsi:schemaLocation="http://maven.apache.org/POM/4.0.0 http://maven.apache.org/xsd/maven-4.0.0.xsd">

  <modelVersion>4.0.0</modelVersion>

  <groupId>com.azure.spring</groupId>
  <artifactId>spring-cloud-azure-starter-eventgrid</artifactId>
  <version>5.21.0-beta.1</version> <!-- {x-version-update;com.azure.spring:spring-cloud-azure-starter-eventgrid;current} -->

  <name>Spring Cloud Azure Starter Event Grid</name>
  <description>Spring Cloud Azure Starter Event Grid</description>
  <url>https://microsoft.github.io/spring-cloud-azure</url>
  <developers>
    <developer>
      <name>Spring Cloud Azure</name>
      <email>SpringIntegSupport@microsoft.com</email>
    </developer>
  </developers>
  <scm>
    <connection>scm:git:git@github.com:Azure/azure-sdk-for-java.git</connection>
    <developerConnection>scm:git:ssh://git@github.com:Azure/azure-sdk-for-java.git</developerConnection>
    <url>https://github.com/Azure/azure-sdk-for-java</url>
  </scm>
  <issueManagement>
    <system>GitHub</system>
    <url>https://github.com/Azure/azure-sdk-for-java/issues</url>
  </issueManagement>

  <properties>
    <maven.compiler.source>17</maven.compiler.source>
    <maven.compiler.target>17</maven.compiler.target>
    <legal>
      <![CDATA[[INFO] Any downloads listed may be third party software.  Microsoft grants you no rights for third party software.]]></legal>
    <site.url>https://azuresdkartifacts.blob.core.windows.net/azure-sdk-for-java</site.url>
    <spotless.skip>true</spotless.skip>
  </properties>

  <licenses>
    <license>
      <name>The MIT License (MIT)</name>
      <url>http://opensource.org/licenses/MIT</url>
      <distribution>repo</distribution>
    </license>
  </licenses>

  <!-- Repositories definitions -->
  <repositories>
    <repository>
      <id>ossrh</id>
      <name>Sonatype Snapshots</name>
      <url>https://oss.sonatype.org/content/repositories/snapshots/</url>
      <layout>default</layout>
      <snapshots>
        <enabled>true</enabled>
        <updatePolicy>daily</updatePolicy>
      </snapshots>
    </repository>
  </repositories>

  <pluginRepositories>
    <pluginRepository>
      <id>ossrh</id>
      <name>Sonatype Snapshots</name>
      <url>https://oss.sonatype.org/content/repositories/snapshots/</url>
      <layout>default</layout>
      <snapshots>
        <enabled>true</enabled>
        <updatePolicy>always</updatePolicy>
      </snapshots>
    </pluginRepository>
  </pluginRepositories>

  <distributionManagement>
    <snapshotRepository>
      <id>ossrh</id>
      <name>Sonatype Snapshots</name>
      <url>https://oss.sonatype.org/content/repositories/snapshots/</url>
      <uniqueVersion>true</uniqueVersion>
      <layout>default</layout>
    </snapshotRepository>
    <site>
      <id>azure-java-build-docs</id>
      <url>${site.url}/site/</url>
    </site>
  </distributionManagement>

  <dependencies>
    <dependency>
      <groupId>com.azure.spring</groupId>
      <artifactId>spring-cloud-azure-starter</artifactId>
      <version>5.21.0-beta.1</version> <!-- {x-version-update;com.azure.spring:spring-cloud-azure-starter;current} -->
    </dependency>

    <dependency>
      <groupId>com.azure</groupId>
      <artifactId>azure-messaging-eventgrid</artifactId>
<<<<<<< HEAD
      <version>4.27.0</version> <!-- {x-version-update;com.azure:azure-messaging-eventgrid;dependency} -->
=======
      <version>4.29.0</version> <!-- {x-version-update;com.azure:azure-messaging-eventgrid;dependency} -->
>>>>>>> 792e9e20
    </dependency>
  </dependencies>

  <build>
    <plugins>
      <plugin>
        <groupId>com.github.spotbugs</groupId>
        <artifactId>spotbugs-maven-plugin</artifactId>
        <version>4.8.2.0</version> <!-- {x-version-update;springboot3_com.github.spotbugs:spotbugs-maven-plugin;external_dependency} -->
        <configuration>
          <skip>true</skip>
        </configuration>
      </plugin>
      <plugin>
        <groupId>com.diffplug.spotless</groupId>
        <artifactId>spotless-maven-plugin</artifactId>
        <version>2.30.0</version> <!-- {x-version-update;springboot3_com.diffplug.spotless:spotless-maven-plugin;external_dependency} -->
        <configuration>
          <skip>true</skip>
        </configuration>
      </plugin>
      <plugin>
        <groupId>org.revapi</groupId>
        <artifactId>revapi-maven-plugin</artifactId>
        <version>0.14.6</version> <!-- {x-version-update;springboot3_org.revapi:revapi-maven-plugin;external_dependency} -->
        <configuration>
          <skip>true</skip>
        </configuration>
      </plugin>
      <plugin>
        <groupId>com.azure.tools</groupId>
        <artifactId>codesnippet-maven-plugin</artifactId>
        <version>1.0.0-beta.10</version> <!-- {x-version-update;com.azure.tools:codesnippet-maven-plugin;external_dependency} -->
        <configuration>
          <skip>true</skip>
        </configuration>
      </plugin>
      <plugin>
        <groupId>org.apache.maven.plugins</groupId>
        <artifactId>maven-jar-plugin</artifactId>
        <version>3.4.2</version> <!-- {x-version-update;springboot3_org.apache.maven.plugins:maven-jar-plugin;external_dependency} -->
        <configuration>
          <archive>
            <manifestEntries>
              <Automatic-Module-Name>com.azure.spring.cloud.starter.eventgrid</Automatic-Module-Name>
            </manifestEntries>
            <manifest>
              <addDefaultImplementationEntries>true</addDefaultImplementationEntries>
            </manifest>
          </archive>
        </configuration>
        <!-- START: Empty Java Doc & Sources -->
        <!-- The following code will generate an empty javadoc/sources with just a README.md. This is necessary
             to pass the required checks on Maven. The way this works is by setting the classesDirectory
             to a directory that only contains the README.md, which we need to copy. If the classesDirectory
             is set to the root, where the README.md lives, it still won't have javadocs/sources but the jar file
             will contain a bunch of files that shouldn't be there. The faux sources directory is deleted
             and recreated with the README.md being copied every time to guarantee that, when building locally,
             it'll have the latest copy of the README.md file.
        -->
        <executions>
          <execution>
            <id>empty-javadoc-jar-with-readme</id>
            <phase>package</phase>
            <goals>
              <goal>jar</goal>
            </goals>
            <configuration>
              <classifier>javadoc</classifier>
              <classesDirectory>${project.basedir}/javadocTemp</classesDirectory>
            </configuration>
          </execution>
          <execution>
            <id>empty-source-jar-with-readme</id>
            <phase>package</phase>
            <goals>
              <goal>jar</goal>
            </goals>
            <configuration>
              <classifier>sources</classifier>
              <classesDirectory>${project.basedir}/sourceTemp</classesDirectory>
            </configuration>
          </execution>
        </executions>
      </plugin>
      <plugin>
        <groupId>org.apache.maven.plugins</groupId>
        <artifactId>maven-antrun-plugin</artifactId>
        <version>3.1.0</version> <!-- {x-version-update;springboot3_org.apache.maven.plugins:maven-antrun-plugin;external_dependency} -->
        <executions>
          <execution>
            <id>copy-readme-to-javadocTemp-and-sourceTemp</id>
            <phase>prepare-package</phase>
            <configuration>
              <target>
                <echo>Deleting existing ${project.basedir}/javadocTemp and
                  ${project.basedir}/sourceTemp</echo>
                <delete includeEmptyDirs="true" quiet="true">
                  <fileset dir="${project.basedir}/javadocTemp"/>
                  <fileset dir="${project.basedir}/sourceTemp"/>
                </delete>
                <echo>Copying ${project.basedir}/../README.md to
                  ${project.basedir}/javadocTemp/README.md
                </echo>
                <copy file="${project.basedir}/../README.md" tofile="${project.basedir}/javadocTemp/README.md" failonerror="false"/>
                <echo>Copying ${project.basedir}/../README.md to
                  ${project.basedir}/sourceTemp/README.md
                </echo>
                <copy file="${project.basedir}/../README.md" tofile="${project.basedir}/sourceTemp/README.md" failonerror="false"/>
              </target>
            </configuration>
            <goals>
              <goal>run</goal>
            </goals>
          </execution>
        </executions>
      <!-- END: Empty Java Doc & Sources -->
      </plugin>
    </plugins>
  </build>

</project><|MERGE_RESOLUTION|>--- conflicted
+++ resolved
@@ -96,11 +96,7 @@
     <dependency>
       <groupId>com.azure</groupId>
       <artifactId>azure-messaging-eventgrid</artifactId>
-<<<<<<< HEAD
-      <version>4.27.0</version> <!-- {x-version-update;com.azure:azure-messaging-eventgrid;dependency} -->
-=======
       <version>4.29.0</version> <!-- {x-version-update;com.azure:azure-messaging-eventgrid;dependency} -->
->>>>>>> 792e9e20
     </dependency>
   </dependencies>
 
