--- conflicted
+++ resolved
@@ -6,11 +6,7 @@
 
   <groupId>com.azure.spring</groupId>
   <artifactId>spring-cloud-azure-starter-jdbc-mysql</artifactId>
-<<<<<<< HEAD
-  <version>4.11.0-beta.1</version> <!-- {x-version-update;com.azure.spring:spring-cloud-azure-starter-jdbc-mysql;current} -->
-=======
   <version>4.12.0-beta.1</version> <!-- {x-version-update;com.azure.spring:spring-cloud-azure-starter-jdbc-mysql;current} -->
->>>>>>> 98d25d20
 
   <name>Spring Cloud Azure Starter JDBC MySQL</name>
   <description>Spring Cloud Azure Starter for building applications with JDBC and Azure MySQL Services. Support authenticating with Azure AD.</description>
@@ -92,11 +88,7 @@
     <dependency>
       <groupId>com.azure.spring</groupId>
       <artifactId>spring-cloud-azure-starter</artifactId>
-<<<<<<< HEAD
-      <version>4.11.0-beta.1</version> <!-- {x-version-update;com.azure.spring:spring-cloud-azure-starter;current} -->
-=======
       <version>4.12.0-beta.1</version> <!-- {x-version-update;com.azure.spring:spring-cloud-azure-starter;current} -->
->>>>>>> 98d25d20
     </dependency>
 
     <dependency>
