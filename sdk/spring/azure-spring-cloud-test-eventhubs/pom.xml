<?xml version="1.0" encoding="UTF-8"?>
<project xmlns="http://maven.apache.org/POM/4.0.0"
         xmlns:xsi="http://www.w3.org/2001/XMLSchema-instance"
         xsi:schemaLocation="http://maven.apache.org/POM/4.0.0 https://maven.apache.org/xsd/maven-4.0.0.xsd">
  <modelVersion>4.0.0</modelVersion>

  <parent>
    <groupId>org.springframework.boot</groupId>
    <artifactId>spring-boot-starter-parent</artifactId>
    <version>2.3.3.RELEASE</version> <!-- {x-version-update;org.springframework.boot:spring-boot-starter-parent;external_dependency} -->
    <relativePath/> <!-- lookup parent from repository -->
  </parent>

  <groupId>com.azure.spring</groupId>
  <artifactId>azure-spring-cloud-test-eventhubs</artifactId>
  <version>1.0.0</version>  <!-- {x-version-update;com.azure.spring:azure-spring-cloud-test-eventhubs;current} -->

  <name>azure-spring-cloud-test-eventhubs</name>
  <description>EventHubs Test project for Spring Cloud</description>

  <properties>
    <java.version>1.8</java.version>
    <skipSpringITs>true</skipSpringITs>
  </properties>

  <dependencies>
    <dependency>
<<<<<<< HEAD
      <groupId>com.azure.spring</groupId>
=======
      <groupId>org.springframework.cloud</groupId>
      <artifactId>spring-cloud-stream</artifactId>
      <version>3.0.7.RELEASE</version> <!-- {x-version-update;org.springframework.cloud:spring-cloud-stream;external_dependency} -->
    </dependency>
    <dependency>
      <groupId>com.azure</groupId>
>>>>>>> 3161ed5b
      <artifactId>azure-spring-cloud-eventhubs-stream-binder</artifactId>
      <version>2.0.0-beta.1</version> <!-- {x-version-update;com.azure.spring:azure-spring-cloud-eventhubs-stream-binder;current} -->
    </dependency>
    <dependency>
      <groupId>com.google.code.gson</groupId>
      <artifactId>gson</artifactId>
      <version>2.8.6</version> <!-- {x-version-update;com.google.code.gson:gson;external_dependency} -->
    </dependency>

    <dependency>
      <groupId>org.springframework.boot</groupId>
      <artifactId>spring-boot-starter-test</artifactId>
      <scope>test</scope>
      <exclusions>
        <exclusion>
          <groupId>org.junit.vintage</groupId>
          <artifactId>junit-vintage-engine</artifactId>
        </exclusion>
      </exclusions>
    </dependency>
  </dependencies>

  <build>
    <plugins>
      <plugin>
        <groupId>org.apache.maven.plugins</groupId>
        <artifactId>maven-enforcer-plugin</artifactId>
        <version>3.0.0-M3</version> <!-- {x-version-update;org.apache.maven.plugins:maven-enforcer-plugin;external_dependency} -->
        <configuration>
          <rules>
            <bannedDependencies>
              <includes>
                <include>com.google.code.gson:gson:[2.8.6]</include> <!-- {x-include-update;com.google.code.gson:gson;external_dependency} -->
              </includes>
            </bannedDependencies>
          </rules>
        </configuration>
      </plugin>
      <plugin>
        <groupId>org.apache.maven.plugins</groupId>
        <artifactId>maven-failsafe-plugin</artifactId>
        <version>2.22.0</version> <!-- {x-version-update;org.apache.maven.plugins:maven-failsafe-plugin;external_dependency} -->
        <configuration>
          <skipITs>${skipSpringITs}</skipITs>
        </configuration>
      </plugin>
    </plugins>
  </build>

</project><|MERGE_RESOLUTION|>--- conflicted
+++ resolved
@@ -25,16 +25,12 @@
 
   <dependencies>
     <dependency>
-<<<<<<< HEAD
-      <groupId>com.azure.spring</groupId>
-=======
       <groupId>org.springframework.cloud</groupId>
       <artifactId>spring-cloud-stream</artifactId>
       <version>3.0.7.RELEASE</version> <!-- {x-version-update;org.springframework.cloud:spring-cloud-stream;external_dependency} -->
     </dependency>
     <dependency>
-      <groupId>com.azure</groupId>
->>>>>>> 3161ed5b
+      <groupId>com.azure.spring</groupId>
       <artifactId>azure-spring-cloud-eventhubs-stream-binder</artifactId>
       <version>2.0.0-beta.1</version> <!-- {x-version-update;com.azure.spring:azure-spring-cloud-eventhubs-stream-binder;current} -->
     </dependency>
