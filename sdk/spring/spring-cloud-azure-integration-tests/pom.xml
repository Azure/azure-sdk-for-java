--- conflicted
+++ resolved
@@ -41,70 +41,41 @@
     <dependency>
       <groupId>com.azure.spring</groupId>
       <artifactId>spring-cloud-azure-starter-servicebus</artifactId>
-<<<<<<< HEAD
       <version>5.10.0-beta.1</version> <!-- {x-version-update;com.azure.spring:spring-cloud-azure-starter-servicebus;current} -->
-=======
-      <version>4.16.0-beta.1</version> <!-- {x-version-update;com.azure.spring:spring-cloud-azure-starter-servicebus;current} -->
->>>>>>> c69f125a
     </dependency>
     <dependency>
       <groupId>com.azure.spring</groupId>
       <artifactId>spring-cloud-azure-starter-servicebus-jms</artifactId>
-<<<<<<< HEAD
       <version>5.10.0-beta.1</version> <!-- {x-version-update;com.azure.spring:spring-cloud-azure-starter-servicebus-jms;current} -->
-=======
-      <version>4.16.0-beta.1</version> <!-- {x-version-update;com.azure.spring:spring-cloud-azure-starter-servicebus-jms;current} -->
->>>>>>> c69f125a
     </dependency>
     <dependency>
       <groupId>com.azure.spring</groupId>
       <artifactId>spring-cloud-azure-starter-eventhubs</artifactId>
-<<<<<<< HEAD
       <version>5.10.0-beta.1</version> <!-- {x-version-update;com.azure.spring:spring-cloud-azure-starter-eventhubs;current} -->
-=======
-      <version>4.16.0-beta.1</version> <!-- {x-version-update;com.azure.spring:spring-cloud-azure-starter-eventhubs;current} -->
->>>>>>> c69f125a
     </dependency>
     <dependency>
       <groupId>com.azure.spring</groupId>
       <artifactId>spring-cloud-azure-starter-keyvault-secrets</artifactId>
-<<<<<<< HEAD
       <version>5.10.0-beta.1</version> <!-- {x-version-update;com.azure.spring:spring-cloud-azure-starter-keyvault-secrets;current} -->
-=======
-      <version>4.16.0-beta.1</version> <!-- {x-version-update;com.azure.spring:spring-cloud-azure-starter-keyvault-secrets;current} -->
->>>>>>> c69f125a
     </dependency>
     <dependency>
       <groupId>com.azure.spring</groupId>
       <artifactId>spring-cloud-azure-starter-storage-blob</artifactId>
-<<<<<<< HEAD
       <version>5.10.0-beta.1</version> <!-- {x-version-update;com.azure.spring:spring-cloud-azure-starter-storage-blob;current} -->
-=======
-      <version>4.16.0-beta.1</version> <!-- {x-version-update;com.azure.spring:spring-cloud-azure-starter-storage-blob;current} -->
->>>>>>> c69f125a
     </dependency>
     <dependency>
       <groupId>com.azure.spring</groupId>
       <artifactId>spring-cloud-azure-starter-storage-file-share</artifactId>
-<<<<<<< HEAD
       <version>5.10.0-beta.1</version> <!-- {x-version-update;com.azure.spring:spring-cloud-azure-starter-storage-file-share;current} -->
-=======
-      <version>4.16.0-beta.1</version> <!-- {x-version-update;com.azure.spring:spring-cloud-azure-starter-storage-file-share;current} -->
->>>>>>> c69f125a
     </dependency>
     <dependency>
       <groupId>com.azure.spring</groupId>
       <artifactId>spring-cloud-azure-starter-storage-queue</artifactId>
-<<<<<<< HEAD
       <version>5.10.0-beta.1</version> <!-- {x-version-update;com.azure.spring:spring-cloud-azure-starter-storage-queue;current} -->
-=======
-      <version>4.16.0-beta.1</version> <!-- {x-version-update;com.azure.spring:spring-cloud-azure-starter-storage-queue;current} -->
->>>>>>> c69f125a
     </dependency>
     <dependency>
       <groupId>com.azure.spring</groupId>
       <artifactId>spring-cloud-azure-starter-appconfiguration</artifactId>
-<<<<<<< HEAD
       <version>5.10.0-beta.1</version> <!-- {x-version-update;com.azure.spring:spring-cloud-azure-starter-appconfiguration;current} -->
     </dependency>
     <dependency>
@@ -116,51 +87,21 @@
       <groupId>com.azure.spring</groupId>
       <artifactId>spring-cloud-azure-starter-data-cosmos</artifactId>
       <version>5.10.0-beta.1</version> <!-- {x-version-update;com.azure.spring:spring-cloud-azure-starter-data-cosmos;current} -->
-=======
-      <version>4.16.0-beta.1</version> <!-- {x-version-update;com.azure.spring:spring-cloud-azure-starter-appconfiguration;current} -->
-    </dependency>
-    <dependency>
-      <groupId>com.azure.spring</groupId>
-      <artifactId>spring-cloud-azure-starter-data-cosmos</artifactId>
-      <version>4.16.0-beta.1</version> <!-- {x-version-update;com.azure.spring:spring-cloud-azure-starter-data-cosmos;current} -->
-    </dependency>
-    <dependency>
-      <groupId>com.azure.spring</groupId>
-      <artifactId>spring-cloud-azure-starter-cosmos</artifactId>
-      <version>4.16.0-beta.1</version> <!-- {x-version-update;com.azure.spring:spring-cloud-azure-starter-cosmos;current} -->
->>>>>>> c69f125a
     </dependency>
     <dependency>
       <groupId>com.azure.spring</groupId>
       <artifactId>spring-cloud-azure-stream-binder-eventhubs</artifactId>
-<<<<<<< HEAD
       <version>5.10.0-beta.1</version> <!-- {x-version-update;com.azure.spring:spring-cloud-azure-stream-binder-eventhubs;current} -->
-=======
-      <version>4.16.0-beta.1</version> <!-- {x-version-update;com.azure.spring:spring-cloud-azure-stream-binder-eventhubs;current} -->
->>>>>>> c69f125a
     </dependency>
     <dependency>
       <groupId>com.azure.spring</groupId>
       <artifactId>spring-cloud-azure-stream-binder-servicebus</artifactId>
-<<<<<<< HEAD
       <version>5.10.0-beta.1</version> <!-- {x-version-update;com.azure.spring:spring-cloud-azure-stream-binder-servicebus;current} -->
-=======
-      <version>4.16.0-beta.1</version> <!-- {x-version-update;com.azure.spring:spring-cloud-azure-stream-binder-servicebus;current} -->
->>>>>>> c69f125a
     </dependency>
     <dependency>
       <groupId>com.azure.spring</groupId>
       <artifactId>spring-cloud-azure-starter-jdbc-mysql</artifactId>
-<<<<<<< HEAD
       <version>5.10.0-beta.1</version> <!-- {x-version-update;com.azure.spring:spring-cloud-azure-stream-binder-servicebus;current} -->
-=======
-      <version>4.16.0-beta.1</version> <!-- {x-version-update;com.azure.spring:spring-cloud-azure-starter-jdbc-mysql;current} -->
-    </dependency>
-    <dependency>
-      <groupId>com.azure.spring</groupId>
-      <artifactId>spring-cloud-azure-starter-redis</artifactId>
-      <version>4.16.0-beta.1</version> <!-- {x-version-update;com.azure.spring:spring-cloud-azure-starter-redis;current} -->
->>>>>>> c69f125a
     </dependency>
     <dependency>
       <groupId>org.springframework.boot</groupId>
