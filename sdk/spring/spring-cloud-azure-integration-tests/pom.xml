--- conflicted
+++ resolved
@@ -7,7 +7,7 @@
   <parent>
     <groupId>org.springframework.boot</groupId>
     <artifactId>spring-boot-starter-parent</artifactId>
-    <version>3.5.5</version> <!-- {x-version-update;springboot3_org.springframework.boot:spring-boot-starter-parent;external_dependency} -->
+    <version>3.5.4</version> <!-- {x-version-update;springboot3_org.springframework.boot:spring-boot-starter-parent;external_dependency} -->
     <relativePath/> <!-- lookup parent from repository -->
   </parent>
 
@@ -42,119 +42,67 @@
     <dependency>
       <groupId>com.azure.spring</groupId>
       <artifactId>spring-cloud-azure-starter-servicebus</artifactId>
-<<<<<<< HEAD
       <version>5.24.0-beta.1</version> <!-- {x-version-update;com.azure.spring:spring-cloud-azure-starter-servicebus;current} -->
-=======
-      <version>6.1.0-beta.1</version> <!-- {x-version-update;com.azure.spring:spring-cloud-azure-starter-servicebus;current} -->
->>>>>>> fad5e4f3
     </dependency>
     <dependency>
       <groupId>com.azure.spring</groupId>
       <artifactId>spring-cloud-azure-starter-servicebus-jms</artifactId>
-<<<<<<< HEAD
       <version>5.24.0-beta.1</version> <!-- {x-version-update;com.azure.spring:spring-cloud-azure-starter-servicebus-jms;current} -->
-=======
-      <version>6.1.0-beta.1</version> <!-- {x-version-update;com.azure.spring:spring-cloud-azure-starter-servicebus-jms;current} -->
->>>>>>> fad5e4f3
     </dependency>
     <dependency>
       <groupId>com.azure.spring</groupId>
       <artifactId>spring-cloud-azure-starter-eventhubs</artifactId>
-<<<<<<< HEAD
       <version>5.24.0-beta.1</version> <!-- {x-version-update;com.azure.spring:spring-cloud-azure-starter-eventhubs;current} -->
-=======
-      <version>6.1.0-beta.1</version> <!-- {x-version-update;com.azure.spring:spring-cloud-azure-starter-eventhubs;current} -->
->>>>>>> fad5e4f3
     </dependency>
     <dependency>
       <groupId>com.azure.spring</groupId>
       <artifactId>spring-cloud-azure-starter-keyvault-secrets</artifactId>
-<<<<<<< HEAD
       <version>5.24.0-beta.1</version> <!-- {x-version-update;com.azure.spring:spring-cloud-azure-starter-keyvault-secrets;current} -->
-=======
-      <version>6.1.0-beta.1</version> <!-- {x-version-update;com.azure.spring:spring-cloud-azure-starter-keyvault-secrets;current} -->
->>>>>>> fad5e4f3
     </dependency>
     <dependency>
       <groupId>com.azure.spring</groupId>
       <artifactId>spring-cloud-azure-starter-storage-blob</artifactId>
-<<<<<<< HEAD
       <version>5.24.0-beta.1</version> <!-- {x-version-update;com.azure.spring:spring-cloud-azure-starter-storage-blob;current} -->
-=======
-      <version>6.1.0-beta.1</version> <!-- {x-version-update;com.azure.spring:spring-cloud-azure-starter-storage-blob;current} -->
->>>>>>> fad5e4f3
     </dependency>
     <dependency>
       <groupId>com.azure.spring</groupId>
       <artifactId>spring-cloud-azure-starter-storage-file-share</artifactId>
-<<<<<<< HEAD
       <version>5.24.0-beta.1</version> <!-- {x-version-update;com.azure.spring:spring-cloud-azure-starter-storage-file-share;current} -->
-=======
-      <version>6.1.0-beta.1</version> <!-- {x-version-update;com.azure.spring:spring-cloud-azure-starter-storage-file-share;current} -->
->>>>>>> fad5e4f3
     </dependency>
     <dependency>
       <groupId>com.azure.spring</groupId>
       <artifactId>spring-cloud-azure-starter-storage-queue</artifactId>
-<<<<<<< HEAD
       <version>5.24.0-beta.1</version> <!-- {x-version-update;com.azure.spring:spring-cloud-azure-starter-storage-queue;current} -->
-=======
-      <version>6.1.0-beta.1</version> <!-- {x-version-update;com.azure.spring:spring-cloud-azure-starter-storage-queue;current} -->
->>>>>>> fad5e4f3
     </dependency>
     <dependency>
       <groupId>com.azure.spring</groupId>
       <artifactId>spring-cloud-azure-starter-appconfiguration</artifactId>
-<<<<<<< HEAD
       <version>5.24.0-beta.1</version> <!-- {x-version-update;com.azure.spring:spring-cloud-azure-starter-appconfiguration;current} -->
-=======
-      <version>6.1.0-beta.1</version> <!-- {x-version-update;com.azure.spring:spring-cloud-azure-starter-appconfiguration;current} -->
->>>>>>> fad5e4f3
     </dependency>
     <dependency>
       <groupId>com.azure.spring</groupId>
       <artifactId>spring-cloud-azure-starter-cosmos</artifactId>
-<<<<<<< HEAD
       <version>5.24.0-beta.1</version> <!-- {x-version-update;com.azure.spring:spring-cloud-azure-starter-cosmos;current} -->
-=======
-      <version>6.1.0-beta.1</version> <!-- {x-version-update;com.azure.spring:spring-cloud-azure-starter-cosmos;current} -->
->>>>>>> fad5e4f3
     </dependency>
     <dependency>
       <groupId>com.azure.spring</groupId>
       <artifactId>spring-cloud-azure-starter-data-cosmos</artifactId>
-<<<<<<< HEAD
       <version>5.24.0-beta.1</version> <!-- {x-version-update;com.azure.spring:spring-cloud-azure-starter-data-cosmos;current} -->
-=======
-      <version>6.1.0-beta.1</version> <!-- {x-version-update;com.azure.spring:spring-cloud-azure-starter-data-cosmos;current} -->
->>>>>>> fad5e4f3
     </dependency>
     <dependency>
       <groupId>com.azure.spring</groupId>
       <artifactId>spring-cloud-azure-stream-binder-eventhubs</artifactId>
-<<<<<<< HEAD
       <version>5.24.0-beta.1</version> <!-- {x-version-update;com.azure.spring:spring-cloud-azure-stream-binder-eventhubs;current} -->
-=======
-      <version>6.1.0-beta.1</version> <!-- {x-version-update;com.azure.spring:spring-cloud-azure-stream-binder-eventhubs;current} -->
->>>>>>> fad5e4f3
     </dependency>
     <dependency>
       <groupId>com.azure.spring</groupId>
       <artifactId>spring-cloud-azure-stream-binder-servicebus</artifactId>
-<<<<<<< HEAD
       <version>5.24.0-beta.1</version> <!-- {x-version-update;com.azure.spring:spring-cloud-azure-stream-binder-servicebus;current} -->
-=======
-      <version>6.1.0-beta.1</version> <!-- {x-version-update;com.azure.spring:spring-cloud-azure-stream-binder-servicebus;current} -->
->>>>>>> fad5e4f3
     </dependency>
     <dependency>
       <groupId>com.azure.spring</groupId>
       <artifactId>spring-cloud-azure-starter-jdbc-mysql</artifactId>
-<<<<<<< HEAD
       <version>5.24.0-beta.1</version> <!-- {x-version-update;com.azure.spring:spring-cloud-azure-stream-binder-servicebus;current} -->
-=======
-      <version>6.1.0-beta.1</version> <!-- {x-version-update;com.azure.spring:spring-cloud-azure-stream-binder-servicebus;current} -->
->>>>>>> fad5e4f3
     </dependency>
     <dependency>
       <groupId>org.springframework.cloud</groupId>
