{
  "$schema": "https://schema.management.azure.com/schemas/2019-04-01/deploymentTemplate.json#",
  "contentVersion": "1.0.0.0",
  "parameters": {
    "testApplicationId": {
      "type": "string"
    },
    "tenantId": {
      "defaultValue": "[subscription().tenantId]",
      "type": "string"
    },
    "baseName": {
      "defaultValue": "[resourceGroup().name]",
      "type": "String"
    },
    "serverName": {
      "type": "string",
      "defaultValue": "[concat(parameters('baseName'),'-passwordless-mysql-singleserver-it')]",
      "metadata": {
        "description": "Server Name for Azure database for MySQL"
      }
    },
    "administratorLogin": {
      "type": "string",
      "defaultValue": "loginit",
      "minLength": 1,
      "metadata": {
        "description": "Database administrator login name"
      }
    },
    "administratorLoginPassword": {
      "type": "secureString",
      "defaultValue": "1MySqlTestpw&",
      "minLength": 8,
      "metadata": {
        "description": "Database administrator password"
      }
    },
    "skuCapacity": {
      "type": "int",
      "defaultValue": 2,
      "metadata": {
        "description": "Azure database for MySQL compute capacity in vCores (2,4,8,16,32)"
      }
    },
    "mysqlVersion": {
      "type": "string",
      "defaultValue": "8.0",
      "allowedValues": [
        "5.6",
        "5.7",
        "8.0"
      ],
      "metadata": {
        "description": "MySQL version"
      }
    },
    "location": {
      "type": "string",
      "defaultValue": "[resourceGroup().location]",
      "metadata": {
        "description": "Location for all resources."
      }
    },
    "backupRetentionDays": {
      "type": "int",
      "defaultValue": 7,
      "metadata": {
        "description": "MySQL Server backup retention days"
      }
    },
    "geoRedundantBackup": {
      "type": "string",
      "defaultValue": "Disabled",
      "metadata": {
        "description": "Geo-Redundant Backup setting"
      }
    },
    // 2023-02-01 14:02:17
    "resourceStartTime": {
      "type": "int",
      "defaultValue": 1675231337
    },
    "currentEpoch": {
      "type": "int",
      "defaultValue": "[dateTimeToEpoch(utcNow())]"
    },
    "skipResourceRegion": {
      "type": "string",
      "defaultValue": "chinanorth3"
    }
  },
  "variables": {
    "location": "[resourceGroup().location]",
<<<<<<< HEAD
    "skipCondition": "[or(not(equals(resourceGroup().location, parameters('skipResourceRegion'))), greater(parameters('currentEpoch'), parameters('resourceStartTime')))]",
=======
    "notSkipCondition": "[or(not(equals(resourceGroup().location, parameters('skipResourceRegion'))), greater(parameters('currentEpoch'), parameters('resourceStartTime')))]"
>>>>>>> 10193369
  },
  "resources": [
    {
      "condition": "[variables('notSkipCondition')]",
      "type": "Microsoft.DBforMySQL/servers",
      "apiVersion": "2017-12-01",
      "name": "[parameters('serverName')]",
      "location": "[variables('location')]",
      "sku": {
        "name": "GP_Gen5_4",
        "tier": "GeneralPurpose",
        "family": "Gen5",
        "capacity": 4
      },
      "properties": {
        "createMode": "Default",
        "administratorLogin": "[parameters('administratorLogin')]",
        "administratorLoginPassword": "[parameters('administratorLoginPassword')]",
        "storageProfile": {
          "storageMB": 102400,
          "backupRetentionDays": 7,
          "geoRedundantBackup": "Disabled",
          "storageAutogrow": "Enabled"
        },
        "version": "5.7",
        "sslEnforcement": "Enabled",
        "minimalTlsVersion": "TLSEnforcementDisabled",
        "infrastructureEncryption": "Disabled",
        "publicNetworkAccess": "Enabled"
      }
    },
    {
      "condition": "[variables('notSkipCondition')]",
      "type": "Microsoft.DBforMySQL/servers/administrators",
      "apiVersion": "2017-12-01",
      "name": "[concat(parameters('serverName'), '/ActiveDirectory')]",
      "dependsOn": [
        "[resourceId('Microsoft.DBforMySQL/servers', parameters('serverName'))]"
      ],
      "properties": {
        "administratorType": "ActiveDirectory",
        "login": "passwordless-mysql-test-admin",
        "sid": "[parameters('testApplicationId')]",
        "tenantId": "[parameters('tenantId')]"
      }
    },
    {
      "condition": "[variables('notSkipCondition')]",
      "type": "Microsoft.DBforMySQL/servers/configurations",
      "apiVersion": "2017-12-01",
      "name": "[concat(parameters('serverName'), '/audit_log_enabled')]",
      "dependsOn": [
        "[resourceId('Microsoft.DBforMySQL/servers', parameters('serverName'))]"
      ],
      "properties": {
        "value": "OFF",
        "source": "system-default"
      }
    },
    {
      "condition": "[variables('notSkipCondition')]",
      "type": "Microsoft.DBforMySQL/servers/configurations",
      "apiVersion": "2017-12-01",
      "name": "[concat(parameters('serverName'), '/gtid_mode')]",
      "dependsOn": [
        "[resourceId('Microsoft.DBforMySQL/servers', parameters('serverName'))]"
      ],
      "properties": {
        "value": "OFF",
        "source": "system-default"
      }
    },
    {
      "condition": "[variables('notSkipCondition')]",
      "type": "Microsoft.DBforMySQL/servers/configurations",
      "apiVersion": "2017-12-01",
      "name": "[concat(parameters('serverName'), '/init_connect')]",
      "dependsOn": [
        "[resourceId('Microsoft.DBforMySQL/servers', parameters('serverName'))]"
      ],
      "properties": {
        "source": "system-default"
      }
    },
    {
      "condition": "[variables('notSkipCondition')]",
      "type": "Microsoft.DBforMySQL/servers/databases",
      "apiVersion": "2017-12-01",
      "name": "[concat(parameters('serverName'), '/db')]",
      "dependsOn": [
        "[resourceId('Microsoft.DBforMySQL/servers', parameters('serverName'))]"
      ],
      "properties": {
        "charset": "latin1",
        "collation": "latin1_swedish_ci"
      }
    },
    {
      "condition": "[variables('notSkipCondition')]",
      "type": "Microsoft.DBforMySQL/servers/firewallRules",
      "apiVersion": "2017-12-01",
      "name": "[concat(parameters('serverName'), '/AllowAll_2022-9-14_18-12-24')]",
      "dependsOn": [
        "[resourceId('Microsoft.DBforMySQL/servers', parameters('serverName'))]"
      ],
      "properties": {
        "startIpAddress": "0.0.0.0",
        "endIpAddress": "255.255.255.255"
      }
    },
    {
      "condition": "[variables('notSkipCondition')]",
      "type": "Microsoft.DBforMySQL/servers/securityAlertPolicies",
      "apiVersion": "2017-12-01",
      "name": "[concat(parameters('serverName'), '/Default')]",
      "dependsOn": [
        "[resourceId('Microsoft.DBforMySQL/servers', parameters('serverName'))]"
      ],
      "properties": {
        "state": "Disabled",
        "disabledAlerts": [
          ""
        ],
        "emailAddresses": [
          ""
        ],
        "emailAccountAdmins": false,
        "retentionDays": 0
      }
    }
  ],
  "outputs": {
    "AZURE_MYSQL_ACCOUNT_NAME": {
      "type": "string",
      "value": "[parameters('serverName')]"
    },
    "AZURE_MYSQL_ACCOUNT_LOCATION": {
      "type": "string",
      "value": "[variables('location')]"
    },
    "AZURE_MYSQL_IT_SKIPRUNNING": {
      "type": "string",
      "value": "[if(variables('notSkipCondition'), 'notskip', 'skipRunning')]"
    },
    "AZURE_MYSQL_ENDPOINT": {
      "type": "string",
<<<<<<< HEAD
      "value": "[if(or(not(equals(resourceGroup().location, variables('skipResourceRegion'))), greater(parameters('currentEpoch'), parameters('resourceStartTime'))), 'skipResource', reference(parameters('serverName')).fullyQualifiedDomainName))]"
=======
      "value": "[if(variables('notSkipCondition'), reference(parameters('serverName')).fullyQualifiedDomainName,'skipResource')]"
>>>>>>> 10193369
    }
  }
}<|MERGE_RESOLUTION|>--- conflicted
+++ resolved
@@ -92,11 +92,7 @@
   },
   "variables": {
     "location": "[resourceGroup().location]",
-<<<<<<< HEAD
-    "skipCondition": "[or(not(equals(resourceGroup().location, parameters('skipResourceRegion'))), greater(parameters('currentEpoch'), parameters('resourceStartTime')))]",
-=======
     "notSkipCondition": "[or(not(equals(resourceGroup().location, parameters('skipResourceRegion'))), greater(parameters('currentEpoch'), parameters('resourceStartTime')))]"
->>>>>>> 10193369
   },
   "resources": [
     {
@@ -243,11 +239,7 @@
     },
     "AZURE_MYSQL_ENDPOINT": {
       "type": "string",
-<<<<<<< HEAD
-      "value": "[if(or(not(equals(resourceGroup().location, variables('skipResourceRegion'))), greater(parameters('currentEpoch'), parameters('resourceStartTime'))), 'skipResource', reference(parameters('serverName')).fullyQualifiedDomainName))]"
-=======
       "value": "[if(variables('notSkipCondition'), reference(parameters('serverName')).fullyQualifiedDomainName,'skipResource')]"
->>>>>>> 10193369
     }
   }
 }