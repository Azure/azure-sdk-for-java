# Guide for migrating to Spring Cloud Azure 4.0

This guide assists in the migration to **Spring Cloud Azure 4.0** from legacy Azure Spring libraries. We will call
libraries whose group id and artifact id following pattern `com.azure.spring:spring-cloud-azure-*` the modern libraries,
and those with pattern `com.azure.spring:azure-spring-boot-*`, `com.azure.spring:azure-spring-cloud-*` ,
or `com.azure.spring:azure-spring-integration-*` the legacy ones. This guide will focus the side-by-side comparisons for
similar configurations between the modern and legacy libraries. o

Familiarity with `com.azure.spring:azure-spring-boot-*`, `com.azure.spring:azure-spring-cloud-*`
or `com.azure.spring:azure-spring-integration-*` package is assumed. For those new to the Spring Cloud Azure 4.0
libraries, please refer to the README.md**[placeholder]** rather than this guide.

[TOC]

## Migration benefits

A natural question to ask when considering whether to adopt a new version or library is its benefits. As Azure has
matured and been embraced by a more diverse group of developers, we have been focused on learning the patterns and
practices to best support developer productivity and to understand the gaps that the Spring Cloud Azure libraries have.

There were several areas of consistent feedback expressed across the Spring Cloud Azure libraries. The most important is
that the libraries for different Azure services have not enabled the complete set of configurations. Additionally, the
inconsistency of project naming, artifact ids, versions, configurations made the learning curve steep.

To improve the development experience across Spring Cloud Azure libraries, a set of design guidelines was introduced to
ensure that Spring Cloud Azure libraries have a natural and idiomatic feel with respect to the Spring ecosystem. Further
details are available in the guidelines**[placeholder]** for those interested.

The **Spring Cloud Azure 4.0** provides the shared experience across libraries integrating with different Spring
projects, for example Spring Boot, Spring Integration, Spring Cloud Stream, etc. The shared experience includes:

- **[placeholder]** An official name for the project?

- A unified BOM to include all Spring Cloud Azure 4.0 libraries.
- A consistent naming convention for artifacts.
- A unified way to configure credential, proxy, retry, cloud environment, and transport layer settings.

- Supporting all the authenticating methods an Azure Service or Azure Service SDK supports.

## Overview

This migration guide will be consisted of following sections:

- Naming changes for Spring Cloud Azure 4.0
- Artifact changes: renamed / added / deleted

- Configuration properties
- Authentication

## Naming changes

There has never been a consistent or official name to call all the Spring Cloud Azure libraries, some of them were
called `Azure Spring Boot` and some of them ` Spring on Azure` , and all these names will make developer confused. Since
4.0, we began to use the project name `Spring Cloud Azure` to represent all the Azure Spring libraries.

## BOM

We used to ship two BOMs for our libraries, the `azure-spring-boot-bom` and `azure-spring-cloud-dependencies`, but we
combined these two BOMs into one BOM since 4.0, the `spring-cloud-azure-dependencies`. Please add an entry in the
dependencyManagement of your project to benefit from the dependency management.

```xml

<properties>
    <spring.cloud.azure.version>4.0.0</spring.cloud.azure.version>
</properties>
<dependencyManagement>
<dependencies>
    <dependency>
        <groupId>com.azure.spring</groupId>
        <artifactId>spring-cloud-azure-dependencies</artifactId>
        <version>${spring.cloud.azure.version}</version>
        <type>pom</type>
        <scope>import</scope>
    </dependency>
</dependencies>
</dependencyManagement>
```

## Artifact changes: renamed / added / deleted

Group ids are the same for modern and legacy Spring Cloud Azure libraries, they are all `com.azure.spring`. Artifact ids
for the modern Spring Cloud Azure libraries have changed. And according to which Spring project it belongs, Spring Boot,
Spring Integration or Spring Cloud Stream, the artifact ids pattern could be `spring-cloud-azure-starter-[service]`
, `spring-integration-azure-[service]` and `spring-cloud-azure-stream-binder-[service]`. The legacy starters each has an
artifact id following the pattern `azure-spring-*`. This provides a quick and accessible means to help understand, at a
glance, whether you are using modern or legacy starters.

In the process of developing Spring Cloud Azure 4.0, we renamed some artifacts to make them follow the new naming
conventions, deleted some artifacts for its functionality could be put in a more appropriate artifact, and added some
new artifacts to better serve some scenarios.

| Legacy Artifact ID                                | Modern Artifact ID                                           | Description                                                  |
| :------------------------------------------------ | ------------------------------------------------------------ | ------------------------------------------------------------ |
| azure-spring-boot-starter                         | spring-cloud-azure-starter                                   | This artifact has been deleted with all functionality be merged into the new `spring-cloud-azure-starter` artifact. |
| azure-spring-boot-starter-active-directory        | spring-cloud-azure-starter-active-directory                  |                                                              |
| azure-spring-boot-starter-active-directory-b2c    | spring-cloud-azure-starter-active-directory-b2c              |                                                              |
| azure-spring-boot-starter-cosmos                  | spring-cloud-azure-starter-cosmos                            |                                                              |
| azure-spring-boot-starter-keyvault-certificates   | // TODO                                                      |                                                              |
| azure-spring-boot-starter-keyvault-secrets        | spring-cloud-azure-starter-keyvault-secrets                  |                                                              |
| azure-spring-boot-starter-servicebus-jms          | spring-cloud-azure-starter-servicebus-jms                    |                                                              |
| azure-spring-boot-starter-storage                 | spring-cloud-azure-starter-storage-blob <br/>spring-cloud-azure-starter-storage-file-share | The legacy artifact contains the functionality of both Storage Blob and File Share, it's been splited into two separate artifacts in 4.0, spring-cloud-azure-starter-storage-blob and spring-cloud-azure-starter-storage-file-share. |
| azure-spring-boot                                 | N/A                                                          | This artifact has been deleted with all functionality be merged into the new `spring-cloud-azure-autoconfigure` artifact. |
| azure-spring-cloud-autoconfigure                  | N/A                                                          | This artifact has been deleted with all functionality be merged into the new `spring-cloud-azure-autoconfigure` artifact. |
| azure-spring-cloud-context                        | N/A                                                          | This artifact has been deleted with all functionality be merged into the new `spring-cloud-azure-autoconfigure`  and `spring-cloud-azure-resourcemanager` artifacts. |
| azure-spring-cloud-messaging                      | // TODO                                                      |                                                              |
| azure-spring-cloud-starter-cache                  | // TODO                                                      |                                                              |
| azure-spring-cloud-starter-eventhubs-kafka        | // TODO                                                      |                                                              |
| azure-spring-cloud-starter-eventhubs              | spring-cloud-azure-starter-integration-eventhubs             |                                                              |
| azure-spring-cloud-starter-servicebus             | spring-cloud-azure-starter-integration-servicebus            |                                                              |
| azure-spring-cloud-starter-storage-queue          | spring-cloud-azure-starter-integration-storage-queue         |                                                              |
| azure-spring-cloud-storage                        | N/A                                                          | This artifact has been deleted with all functionalities merged into the new `spring-cloud-azure-autoconfigure` artifact. |
| azure-spring-cloud-stream-binder-eventhubs        | spring-cloud-azure-stream-binder-eventhubs                   | This artifact has been refactored using new redesign, mainly `spring-cloud-azure-stream-binder-eventhubs` and `spring-cloud-azure-stream-binder-eventhubs-core`.
| N/A                                               | spring-cloud-azure-stream-binder-eventhubs-core                   |                                                              |
| azure-spring-cloud-stream-binder-service-core  | spring-cloud-azure-stream-binder-servicebus-core             |                                                              |
| azure-spring-cloud-stream-binder-servicebus-queue | // TODO                                                      |                                                              |
| azure-spring-cloud-stream-binder-servicebus-topic | // TODO                                                      |                                                              |
| azure-spring-integration-core                     | spring-integration-azure-core                                |                                                              |
<<<<<<< HEAD
| N/A                                               | spring-messaging-azure
=======
>>>>>>> 5fb42e1f
| azure-spring-integration-eventhubs                | spring-integration-azure-eventhubs                           |                                                              |
| azure-spring-integration-servicebus               | spring-integration-azure-servicebus                          |                                                              |
| azure-spring-integration-storage-queue            | spring-integration-azure-storage-queue                       |                                                              |
| N/A                                               | spring-cloud-azure-actuator                                  | Spring Cloud Azure Actuator.                                 |
| N/A                                               | spring-cloud-azure-actuator-autoconfigure                    | Spring Cloud Azure Actuator AutoConfigure.                   |
| N/A                                               | spring-cloud-azure-autoconfigure                             | Spring Cloud Azure AutoConfigure.                            |
| N/A                                               | spring-cloud-azure-core                                      |                                                              |
| N/A                                               | spring-cloud-azure-resourcemanager                           | The Core library using Azure Resource Manager to read metadata and create resources. |
| N/A                                               | spring-cloud-azure-service                                   |                                                              |
| N/A                                               | spring-cloud-azure-starter                                   | The Core Spring Cloud Azure starter, including auto-configuration support. |
| N/A                                               | spring-cloud-azure-starter-appconfiguration                  | Starter for using Azure App Configuration.                   |
| N/A                                               | spring-cloud-azure-starter-eventhubs                         | Starter for using Azure Event Hubs.                          |
| N/A                                               | spring-cloud-azure-starter-servicebus                        | Starter for using Azure Service Bus.                         |
| N/A                                               | spring-cloud-azure-starter-storage-blob                      | Starter for using Azure Storage Blob.                        |
| N/A                                               | spring-cloud-azure-starter-storage-file-share                | Starter for using Azure Storage File Share.                  |
| N/A                                               | spring-cloud-azure-starter-storage-queue                     | Starter for using Azure Storage Queue.                       |
| N/A                                               | spring-cloud-azure-starter-stream-eventhubs                  |                                                              |
| N/A                                               | spring-cloud-azure-starter-stream-servicebus                 |                                                              |

## Dependencies changes

Some unnecessary dependencies were included in the legacy artifacts, which we have removed in the modern Spring Cloud
Azure 4.0 libraries. Please make sure add the removed dependencies manually to your project to prevent unintentionally
crash.

### spring-cloud-azure-starter

| Removed dependencies                                    | Description                                                  |
| ------------------------------------------------------- | ------------------------------------------------------------ |
| org.springframework.boot:spring-boot-starter-validation | Please include the validation starter if you want to use the Hibernate Validator. |

<<<<<<< HEAD
## Import changes
### some common changes in `import` section for `azure-spring-cloud-starter-eventhubs` and `azure-spring-cloud-stream-binder-eventhubs`
You should check and update the dependencies. (IDE's `auto-completion tool` is recommended.)
=======
### spring-cloud-azure-starter-active-directory

| Removed dependencies                                    | Description                                                  |
| ------------------------------------------------------- | ------------------------------------------------------------ |
| org.springframework.boot:spring-boot-starter-validation | Please include the validation starter if you want to use the Hibernate Validator. |

### spring-cloud-azure-starter-active-directory-b2c

| Removed dependencies                                    | Description                                                  |
| ------------------------------------------------------- | ------------------------------------------------------------ |
| org.springframework.boot:spring-boot-starter-validation | Please include the validation starter if you want to use the Hibernate Validator. |
>>>>>>> 5fb42e1f

| original dependency name                                  | new dependency name                                                  |
| ------------------------------------------------------- | ------------------------------------------------------------ |
| com.azure.spring.integration.core.EventHubsHeaders | com.azure.spring.eventhubs.support.EventHubsHeaders |
| com.azure.spring.integration.core.api.reactor.Checkpointer | com.azure.spring.messaging.checkpoint.Checkpointer |
| com.azure.spring.integration.core.AzureHeaders.CHECKPOINTER | com.azure.spring.messaging.AzureHeaders.CHECKPOINTER |

 
## Configuration properties

### Global configurations

The modern `spring-cloud-azure-starter` allows developers to define properties that apply to all Azure SDKs in the
namespace `spring.cloud.azure`. It was not supported in the legacy `azure-spring-boot-starter`. The global
configurations can be divided into five categories:

| Prefix                        | Description                                                  |
| ----------------------------- | ------------------------------------------------------------ |
| spring.cloud.azure.client     | To configure the transport clients underneath each Azure SDK. |
| spring.cloud.azure.credential | To configure how to authenticate with Azure Active Directory. |
| spring.cloud.azure.profile    | To configure the Azure cloud environment.                    |
| spring.cloud.azure.proxy      | To configure the proxy options apply to all Azure SDK clients. |
| spring.cloud.azure.retry      | To configure the retry options apply to all Azure SDK clients. |

For a full list of common configurations, check this list **[placeholder]**.

### Each SDK configurations

#### azure-spring-cloud-starter-eventhubs
<<<<<<< HEAD
[TODO]

#### azure-spring-cloud-stream-binder-eventhubs

- For single bind connection string and checkpoint account settings:
=======
#### azure-spring-integration-eventhubs
#### azure-spring-cloud-stream-binder-eventhubs

- For checkpoint account settings:
>>>>>>> 5fb42e1f

`Notes`: prefix changed from
`spring.cloud.azure.eventhub.`
to
`spring.cloud.azure.eventhubs.`

|  Legacy | Modern Spring Cloud Azure 4.0
 |:---|:---
|`checkpoint-storage-account`|`processor.checkpoint-store.account-name`
|`checkpoint-access-key`|`processor.checkpoint-store.account-key`
|`checkpoint-container`|`processor.checkpoint-store.container-name`
<<<<<<< HEAD
for example(single binding), you should change from:
=======
for example, you should change from:
>>>>>>> 5fb42e1f
```yaml
spring:
  cloud:
    azure:
      eventhub:
        connection-string: [eventhub-namespace-connection-string]
        checkpoint-storage-account: [checkpoint-storage-account]
        checkpoint-access-key: [checkpoint-access-key]
        checkpoint-container: [checkpoint-container]
```
to:
```yaml
spring:
  cloud:
    azure:
      eventhubs:
        connection-string: [eventhub-namespace-connection-string]
        processor:
          checkpoint-store:
            container-name: [checkpoint-container]
            account-name: [checkpoint-storage-account]
            account-key: [checkpoint-access-key]
```
<<<<<<< HEAD
And for multiple bindings, also update `eventhub` to `eventhubs` in environment section just like the above:
You should change from:  
`spring.cloud.stream.binders.<eventhub-name>.environment.spring.cloud.azure.eventhub`  
to:  
`spring.cloud.stream.binders.<eventhub-name>.environment.spring.cloud.azure.eventhubs`

- For batch consume settings:

   `Note`: the prefix `spring.cloud.stream.bindings.<binding-name>.consumer.` is omitted for simplicity.

|  Legacy | Modern Spring Cloud Azure 4.0
 |:---|:---
|`batch-mode`|`batch.mode`

- For additional consumer batch settings and checkpoint settings

`Notes`: prefix changed from
    `spring.cloud.stream.eventhub.bindings.<binding-name>.`
    to
    `spring.cloud.stream.eventhubs.bindings.<binding-name>.`
    

|  Legacy | Modern Spring Cloud Azure 4.0
|:---|:---
|`consumer.max-batch-size` | `consumer.batch.max-size`
|`consumer.max-wait-time`|`consumer.batch.max-wait-time`
|`consumer.checkpoint-mode`|`consumer.checkpoint.mode`
For example, you should change from:
```yaml
spring:
  cloud:
    stream:
      eventhub:
        bindings:
            <binding-name>:
                consumer:
                  max-batch-size: [max-batch-size]
                  max-wait-time: [max-wait-time]
                  checkpoint-mode: [check-point-mode]
```
to:
```yaml
spring:
  cloud:
    stream:
      eventhubs:
        bindings:
            <binding-name>:
                consumer:
                  batch:
                    max-size: [max-batch-size]
                    max-wait-time: [max-wait-time]
                  checkpoint:
                    mode: [check-point-mode]
```

 
=======

- For batch consume settings:

   `Note`: the prefix `spring.cloud.stream.bindings.<binding-name>.consumer.` is omitted for simplicity.

|  Legacy | Modern Spring Cloud Azure 4.0
 |:---|:---
|`batch-mode`|`batch.mode`

- For additional consumer batch settings and checkpoint settings

`Notes`: prefix changed from
    `spring.cloud.stream.eventhub.bindings.<binding-name>.`
    to
    `spring.cloud.stream.eventhubs.bindings.<binding-name>.`
    

|  Legacy | Modern Spring Cloud Azure 4.0
|:---|:---
|`consumer.max-batch-size` | `consumer.batch.max-size`
|`consumer.max-wait-time`|`consumer.batch.max-wait-time`
|`consumer.checkpoint-mode`|`consumer.checkpoint.mode`
For example, you should change from:
```yaml
spring:
  cloud:
    stream:
      eventhub:
        bindings:
            <binding-name>:
                consumer:
                  max-batch-size: [max-batch-size]
                  max-wait-time: [max-wait-time]
                  checkpoint-mode: [check-point-mode]
```
to:
```yaml
spring:
  cloud:
    stream:
      eventhubs:
        bindings:
            <binding-name>:
                consumer:
                  batch:
                    max-size: [max-batch-size]
                    max-wait-time: [max-wait-time]
                  checkpoint:
                    mode: [check-point-mode]
```
>>>>>>> 5fb42e1f

#### spring-cloud-azure-starter-active-directory
1. All configuration property names changed the prefix from `azure.activedirectory.` to `spring.cloud.azure.active-directory.`.
2. New property `spring.cloud.azure.active-directory.enabled=true` is necessary to enable related features.

<<<<<<< HEAD
=======
#### spring-cloud-azure-starter-active-directory.b2c
1. All configuration property names changed the prefix from `azure.activedirectory.b2c.` to `spring.cloud.azure.active-directory.b2c.`.
2. New property `spring.cloud.azure.active-directory.b2c.enabled=true` is necessary to enable related features.
 

## API breaking changes

>>>>>>> 5fb42e1f
## Authentication

Spring Cloud Azure 4.0 supports all the authentication methods each Azure Service SDK supports. It allows to configure a
global token credential as well as providing the token credential at each service level. But credential is not required
to configure in Spring Cloud Azure 4.0, it can leverage the credential stored in local developing environment, or
managed identity in Azure Services, just make sure the principal has been granted sufficient permission to access the
target Azure resources. 




<|MERGE_RESOLUTION|>--- conflicted
+++ resolved
@@ -116,10 +116,6 @@
 | azure-spring-cloud-stream-binder-servicebus-queue | // TODO                                                      |                                                              |
 | azure-spring-cloud-stream-binder-servicebus-topic | // TODO                                                      |                                                              |
 | azure-spring-integration-core                     | spring-integration-azure-core                                |                                                              |
-<<<<<<< HEAD
-| N/A                                               | spring-messaging-azure
-=======
->>>>>>> 5fb42e1f
 | azure-spring-integration-eventhubs                | spring-integration-azure-eventhubs                           |                                                              |
 | azure-spring-integration-servicebus               | spring-integration-azure-servicebus                          |                                                              |
 | azure-spring-integration-storage-queue            | spring-integration-azure-storage-queue                       |                                                              |
@@ -151,23 +147,21 @@
 | ------------------------------------------------------- | ------------------------------------------------------------ |
 | org.springframework.boot:spring-boot-starter-validation | Please include the validation starter if you want to use the Hibernate Validator. |
 
-<<<<<<< HEAD
+### spring-cloud-azure-starter-active-directory
+
+| Removed dependencies                                    | Description                                                  |
+| ------------------------------------------------------- | ------------------------------------------------------------ |
+| org.springframework.boot:spring-boot-starter-validation | Please include the validation starter if you want to use the Hibernate Validator. |
+
+### spring-cloud-azure-starter-active-directory-b2c
+
+| Removed dependencies                                    | Description                                                  |
+| ------------------------------------------------------- | ------------------------------------------------------------ |
+| org.springframework.boot:spring-boot-starter-validation | Please include the validation starter if you want to use the Hibernate Validator. |
+
 ## Import changes
 ### some common changes in `import` section for `azure-spring-cloud-starter-eventhubs` and `azure-spring-cloud-stream-binder-eventhubs`
 You should check and update the dependencies. (IDE's `auto-completion tool` is recommended.)
-=======
-### spring-cloud-azure-starter-active-directory
-
-| Removed dependencies                                    | Description                                                  |
-| ------------------------------------------------------- | ------------------------------------------------------------ |
-| org.springframework.boot:spring-boot-starter-validation | Please include the validation starter if you want to use the Hibernate Validator. |
-
-### spring-cloud-azure-starter-active-directory-b2c
-
-| Removed dependencies                                    | Description                                                  |
-| ------------------------------------------------------- | ------------------------------------------------------------ |
-| org.springframework.boot:spring-boot-starter-validation | Please include the validation starter if you want to use the Hibernate Validator. |
->>>>>>> 5fb42e1f
 
 | original dependency name                                  | new dependency name                                                  |
 | ------------------------------------------------------- | ------------------------------------------------------------ |
@@ -175,7 +169,6 @@
 | com.azure.spring.integration.core.api.reactor.Checkpointer | com.azure.spring.messaging.checkpoint.Checkpointer |
 | com.azure.spring.integration.core.AzureHeaders.CHECKPOINTER | com.azure.spring.messaging.AzureHeaders.CHECKPOINTER |
 
- 
 ## Configuration properties
 
 ### Global configurations
@@ -197,18 +190,11 @@
 ### Each SDK configurations
 
 #### azure-spring-cloud-starter-eventhubs
-<<<<<<< HEAD
 [TODO]
 
 #### azure-spring-cloud-stream-binder-eventhubs
 
 - For single bind connection string and checkpoint account settings:
-=======
-#### azure-spring-integration-eventhubs
-#### azure-spring-cloud-stream-binder-eventhubs
-
-- For checkpoint account settings:
->>>>>>> 5fb42e1f
 
 `Notes`: prefix changed from
 `spring.cloud.azure.eventhub.`
@@ -220,11 +206,7 @@
 |`checkpoint-storage-account`|`processor.checkpoint-store.account-name`
 |`checkpoint-access-key`|`processor.checkpoint-store.account-key`
 |`checkpoint-container`|`processor.checkpoint-store.container-name`
-<<<<<<< HEAD
 for example(single binding), you should change from:
-=======
-for example, you should change from:
->>>>>>> 5fb42e1f
 ```yaml
 spring:
   cloud:
@@ -248,7 +230,6 @@
             account-name: [checkpoint-storage-account]
             account-key: [checkpoint-access-key]
 ```
-<<<<<<< HEAD
 And for multiple bindings, also update `eventhub` to `eventhubs` in environment section just like the above:
 You should change from:  
 `spring.cloud.stream.binders.<eventhub-name>.environment.spring.cloud.azure.eventhub`  
@@ -306,73 +287,9 @@
 ```
 
  
-=======
-
-- For batch consume settings:
-
-   `Note`: the prefix `spring.cloud.stream.bindings.<binding-name>.consumer.` is omitted for simplicity.
-
-|  Legacy | Modern Spring Cloud Azure 4.0
- |:---|:---
-|`batch-mode`|`batch.mode`
-
-- For additional consumer batch settings and checkpoint settings
-
-`Notes`: prefix changed from
-    `spring.cloud.stream.eventhub.bindings.<binding-name>.`
-    to
-    `spring.cloud.stream.eventhubs.bindings.<binding-name>.`
-    
-
-|  Legacy | Modern Spring Cloud Azure 4.0
-|:---|:---
-|`consumer.max-batch-size` | `consumer.batch.max-size`
-|`consumer.max-wait-time`|`consumer.batch.max-wait-time`
-|`consumer.checkpoint-mode`|`consumer.checkpoint.mode`
-For example, you should change from:
-```yaml
-spring:
-  cloud:
-    stream:
-      eventhub:
-        bindings:
-            <binding-name>:
-                consumer:
-                  max-batch-size: [max-batch-size]
-                  max-wait-time: [max-wait-time]
-                  checkpoint-mode: [check-point-mode]
-```
-to:
-```yaml
-spring:
-  cloud:
-    stream:
-      eventhubs:
-        bindings:
-            <binding-name>:
-                consumer:
-                  batch:
-                    max-size: [max-batch-size]
-                    max-wait-time: [max-wait-time]
-                  checkpoint:
-                    mode: [check-point-mode]
-```
->>>>>>> 5fb42e1f
-
-#### spring-cloud-azure-starter-active-directory
-1. All configuration property names changed the prefix from `azure.activedirectory.` to `spring.cloud.azure.active-directory.`.
-2. New property `spring.cloud.azure.active-directory.enabled=true` is necessary to enable related features.
-
-<<<<<<< HEAD
-=======
-#### spring-cloud-azure-starter-active-directory.b2c
-1. All configuration property names changed the prefix from `azure.activedirectory.b2c.` to `spring.cloud.azure.active-directory.b2c.`.
-2. New property `spring.cloud.azure.active-directory.b2c.enabled=true` is necessary to enable related features.
- 
 
 ## API breaking changes
 
->>>>>>> 5fb42e1f
 ## Authentication
 
 Spring Cloud Azure 4.0 supports all the authentication methods each Azure Service SDK supports. It allows to configure a
