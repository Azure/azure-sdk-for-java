--- conflicted
+++ resolved
@@ -189,11 +189,7 @@
 
 ### Each SDK configurations
 
-<<<<<<< HEAD
 #### spring-cloud-azure-starter-integration-eventhubs
-=======
-#### azure-spring-cloud-starter-eventhubs
->>>>>>> cc0fe4f9
 - For single bind connection string and checkpoint account settings:
   > ( ***This part is shared for all eventhub connection and checkpoint settings!***)
   
@@ -231,12 +227,7 @@
             account-name: [checkpoint-storage-account]
             account-key: [checkpoint-access-key]
 ```
-
-#### azure-spring-cloud-stream-binder-eventhubs
-- For single bind connection string and checkpoint account settings:
-  [As per above](#azure-spring-cloud-starter-eventhubs)
-
-As per multiple bindings, also update `eventhub` to `eventhubs` in environment section just like the above:
+And for multiple bindings, also update `eventhub` to `eventhubs` in environment section just like the above:
 You should change from:  
 `spring.cloud.stream.binders.<eventhub-name>.environment.spring.cloud.azure.eventhub`  
 to:  
