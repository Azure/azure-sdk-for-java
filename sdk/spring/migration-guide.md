# Guide for migrating to Spring Cloud Azure 4.0

This guide assists in the migration to **Spring Cloud Azure 4.0** from legacy Azure Spring libraries. We will call
libraries whose group id and artifact id following pattern `com.azure.spring:spring-cloud-azure-*` the modern libraries,
and those with pattern `com.azure.spring:azure-spring-boot-*`, `com.azure.spring:azure-spring-cloud-*` ,
or `com.azure.spring:azure-spring-integration-*` the legacy ones. This guide will focus the side-by-side comparisons for
similar configurations between the modern and legacy libraries. o

Familiarity with `com.azure.spring:azure-spring-boot-*`, `com.azure.spring:azure-spring-cloud-*`
or `com.azure.spring:azure-spring-integration-*` package is assumed. For those new to the Spring Cloud Azure 4.0
libraries, please refer to the README.md**[placeholder]** rather than this guide.

[TOC]

## Migration benefits

A natural question to ask when considering whether to adopt a new version or library is its benefits. As Azure has
matured and been embraced by a more diverse group of developers, we have been focused on learning the patterns and
practices to best support developer productivity and to understand the gaps that the Spring Cloud Azure libraries have.

There were several areas of consistent feedback expressed across the Spring Cloud Azure libraries. The most important is
that the libraries for different Azure services have not enabled the complete set of configurations. Additionally, the
inconsistency of project naming, artifact ids, versions, configurations made the learning curve steep.

To improve the development experience across Spring Cloud Azure libraries, a set of design guidelines was introduced to
ensure that Spring Cloud Azure libraries have a natural and idiomatic feel with respect to the Spring ecosystem. Further
details are available in the guidelines**[placeholder]** for those interested.

The **Spring Cloud Azure 4.0** provides the shared experience across libraries integrating with different Spring
projects, for example Spring Boot, Spring Integration, Spring Cloud Stream, etc. The shared experience includes:

- **[placeholder]** An official name for the project?

- A unified BOM to include all Spring Cloud Azure 4.0 libraries.
- A consistent naming convention for artifacts.
- A unified way to configure credential, proxy, retry, cloud environment, and transport layer settings.

- Supporting all the authenticating methods an Azure Service or Azure Service SDK supports.

## Overview

This migration guide will be consisted of following sections:

- Naming changes for Spring Cloud Azure 4.0
- Artifact changes: renamed / added / deleted

- Configuration properties
- Authentication

## Naming changes

There has never been a consistent or official name to call all the Spring Cloud Azure libraries, some of them were
called `Azure Spring Boot` and some of them ` Spring on Azure` , and all these names will make developer confused. Since
4.0, we began to use the project name `Spring Cloud Azure` to represent all the Azure Spring libraries.

## BOM

We used to ship two BOMs for our libraries, the `azure-spring-boot-bom` and `azure-spring-cloud-dependencies`, but we
combined these two BOMs into one BOM since 4.0, the `spring-cloud-azure-dependencies`. Please add an entry in the
dependencyManagement of your project to benefit from the dependency management.

```xml

<properties>
    <spring.cloud.azure.version>4.0.0</spring.cloud.azure.version>
</properties>
<dependencyManagement>
<dependencies>
    <dependency>
        <groupId>com.azure.spring</groupId>
        <artifactId>spring-cloud-azure-dependencies</artifactId>
        <version>${spring.cloud.azure.version}</version>
        <type>pom</type>
        <scope>import</scope>
    </dependency>
</dependencies>
</dependencyManagement>
```

## Artifact changes: renamed / added / deleted

Group ids are the same for modern and legacy Spring Cloud Azure libraries, they are all `com.azure.spring`. Artifact ids
for the modern Spring Cloud Azure libraries have changed. And according to which Spring project it belongs, Spring Boot,
Spring Integration or Spring Cloud Stream, the artifact ids pattern could be `spring-cloud-azure-starter-[service]`
, `spring-integration-azure-[service]` and `spring-cloud-azure-stream-binder-[service]`. The legacy starters each has an
artifact id following the pattern `azure-spring-*`. This provides a quick and accessible means to help understand, at a
glance, whether you are using modern or legacy starters.

In the process of developing Spring Cloud Azure 4.0, we renamed some artifacts to make them follow the new naming
conventions, deleted some artifacts for its functionality could be put in a more appropriate artifact, and added some
new artifacts to better serve some scenarios.

| Legacy Artifact ID                                | Modern Artifact ID                                           | Description                                                  |
| :------------------------------------------------ | ------------------------------------------------------------ | ------------------------------------------------------------ |
| azure-spring-boot-starter                         | spring-cloud-azure-starter                                   | This artifact has been deleted with all functionality be merged into the new `spring-cloud-azure-starter` artifact. |
| azure-spring-boot-starter-active-directory        | spring-cloud-azure-starter-active-directory                  |                                                              |
| azure-spring-boot-starter-active-directory-b2c    | spring-cloud-azure-starter-active-directory-b2c              |                                                              |
| azure-spring-boot-starter-cosmos                  | spring-cloud-azure-starter-cosmos                            |                                                              |
| azure-spring-boot-starter-keyvault-certificates   | // TODO                                                      |                                                              |
| azure-spring-boot-starter-keyvault-secrets        | spring-cloud-azure-starter-keyvault-secrets                  |                                                              |
| azure-spring-boot-starter-servicebus-jms          | spring-cloud-azure-starter-servicebus-jms                    |                                                              |
| azure-spring-boot-starter-storage                 | spring-cloud-azure-starter-storage-blob <br/>spring-cloud-azure-starter-storage-file-share | The legacy artifact contains the functionality of both Storage Blob and File Share, it's been splited into two separate artifacts in 4.0, spring-cloud-azure-starter-storage-blob and spring-cloud-azure-starter-storage-file-share. |
| azure-spring-boot                                 | N/A                                                          | This artifact has been deleted with all functionality be merged into the new `spring-cloud-azure-autoconfigure` artifact. |
| azure-spring-cloud-autoconfigure                  | N/A                                                          | This artifact has been deleted with all functionality be merged into the new `spring-cloud-azure-autoconfigure` artifact. |
| azure-spring-cloud-context                        | N/A                                                          | This artifact has been deleted with all functionality be merged into the new `spring-cloud-azure-autoconfigure`  and `spring-cloud-azure-resourcemanager` artifacts. |
| azure-spring-cloud-messaging                      | // TODO                                                      |                                                              |
| azure-spring-cloud-starter-cache                  | // TODO                                                      |                                                              |
| azure-spring-cloud-starter-eventhubs-kafka        | // TODO                                                      |                                                              |
| azure-spring-cloud-starter-eventhubs              | spring-cloud-azure-starter-integration-eventhubs             |                                                              |
| azure-spring-cloud-starter-servicebus             | spring-cloud-azure-starter-integration-servicebus            |                                                              |
| azure-spring-cloud-starter-storage-queue          | spring-cloud-azure-starter-integration-storage-queue         |                                                              |
| azure-spring-cloud-storage                        | N/A                                                          | This artifact has been deleted with all functionalities merged into the new `spring-cloud-azure-autoconfigure` artifact. |
| azure-spring-cloud-stream-binder-eventhubs        | spring-cloud-azure-stream-binder-eventhubs                   | This artifact has been refactored using new redesign, mainly `spring-cloud-azure-stream-binder-eventhubs` and `spring-cloud-azure-stream-binder-eventhubs-core`.
| N/A                                               | spring-cloud-azure-stream-binder-eventhubs-core                   |                                                              |
| azure-spring-cloud-stream-binder-service-core  | spring-cloud-azure-stream-binder-servicebus-core             |                                                              |
| azure-spring-cloud-stream-binder-servicebus-queue | // TODO                                                      |                                                              |
| azure-spring-cloud-stream-binder-servicebus-topic | // TODO                                                      |                                                              |
| azure-spring-integration-core                     | spring-integration-azure-core                                |                                                              |
| azure-spring-integration-eventhubs                | spring-integration-azure-eventhubs                           |                                                              |
| azure-spring-integration-servicebus               | spring-integration-azure-servicebus                          |                                                              |
| azure-spring-integration-storage-queue            | spring-integration-azure-storage-queue                       |                                                              |
| N/A                                               | spring-cloud-azure-actuator                                  | Spring Cloud Azure Actuator.                                 |
| N/A                                               | spring-cloud-azure-actuator-autoconfigure                    | Spring Cloud Azure Actuator AutoConfigure.                   |
| N/A                                               | spring-cloud-azure-autoconfigure                             | Spring Cloud Azure AutoConfigure.                            |
| N/A                                               | spring-cloud-azure-core                                      |                                                              |
| N/A                                               | spring-cloud-azure-resourcemanager                           | The Core library using Azure Resource Manager to read metadata and create resources. |
| N/A                                               | spring-cloud-azure-service                                   |                                                              |
| N/A                                               | spring-cloud-azure-starter                                   | The Core Spring Cloud Azure starter, including auto-configuration support. |
| N/A                                               | spring-cloud-azure-starter-appconfiguration                  | Starter for using Azure App Configuration.                   |
| N/A                                               | spring-cloud-azure-starter-eventhubs                         | Starter for using Azure Event Hubs.                          |
| N/A                                               | spring-cloud-azure-starter-servicebus                        | Starter for using Azure Service Bus.                         |
| N/A                                               | spring-cloud-azure-starter-storage-blob                      | Starter for using Azure Storage Blob.                        |
| N/A                                               | spring-cloud-azure-starter-storage-file-share                | Starter for using Azure Storage File Share.                  |
| N/A                                               | spring-cloud-azure-starter-storage-queue                     | Starter for using Azure Storage Queue.                       |
| N/A                                               | spring-cloud-azure-starter-stream-eventhubs                  |                                                              |
| N/A                                               | spring-cloud-azure-starter-stream-servicebus                 |                                                              |

## Dependencies changes

Some unnecessary dependencies were included in the legacy artifacts, which we have removed in the modern Spring Cloud
Azure 4.0 libraries. Please make sure add the removed dependencies manually to your project to prevent unintentionally
crash.

### spring-cloud-azure-starter

| Removed dependencies                                    | Description                                                  |
| ------------------------------------------------------- | ------------------------------------------------------------ |
| org.springframework.boot:spring-boot-starter-validation | Please include the validation starter if you want to use the Hibernate Validator. |

### spring-cloud-azure-starter-active-directory

| Removed dependencies                                    | Description                                                  |
| ------------------------------------------------------- | ------------------------------------------------------------ |
| org.springframework.boot:spring-boot-starter-validation | Please include the validation starter if you want to use the Hibernate Validator. |

### spring-cloud-azure-starter-active-directory-b2c

| Removed dependencies                                    | Description                                                  |
| ------------------------------------------------------- | ------------------------------------------------------------ |
| org.springframework.boot:spring-boot-starter-validation | Please include the validation starter if you want to use the Hibernate Validator. |



## Configuration properties

### Global configurations

The modern `spring-cloud-azure-starter` allows developers to define properties that apply to all Azure SDKs in the
namespace `spring.cloud.azure`. It was not supported in the legacy `azure-spring-boot-starter`. The global
configurations can be divided into five categories:

| Prefix                        | Description                                                  |
| ----------------------------- | ------------------------------------------------------------ |
| spring.cloud.azure.client     | To configure the transport clients underneath each Azure SDK. |
| spring.cloud.azure.credential | To configure how to authenticate with Azure Active Directory. |
| spring.cloud.azure.profile    | To configure the Azure cloud environment.                    |
| spring.cloud.azure.proxy      | To configure the proxy options apply to all Azure SDK clients. |
| spring.cloud.azure.retry      | To configure the retry options apply to all Azure SDK clients. |

For a full list of common configurations, check this list **[placeholder]**.

### Each SDK configurations

<<<<<<< HEAD
## Migration steps of each SDK   
### Migration steps of azure-spring-boot-starter-cosmos

  Step01: Replace the maven dependency

  

```
<!--Before-->
<dependency>
  <groupId>com.azure.spring</groupId>
  <artifactId>azure-spring-boot-starter-cosmos</artifactId>
  <version>3.10.0</version> 
</dependency>

<!--After--->
<dependency>
  <groupId>com.azure.spring</groupId>
  <artifactId>spring-cloud-azure-starter-data-cosmos</artifactId>
  <version>4.0.0-beta.1</version>
</dependency>

```

Step02: Change properties configurations

| Legacy properties                 | Morden properties                              | description |
|-----------------------------------|------------------------------------------------|-------------|
| azure.cosmos.uri                  | spring.cloud.azure.cosmos.endpoint             |             |
| azure.cosmos.key                  | spring.cloud.azure.cosmos.key                  |             |
| azure.cosmos.database             | spring.cloud.azure.cosmos.database             |             |
| azure.cosmos.populateQueryMetrics | spring.cloud.azure.cosmos.populateQueryMetrics |             |



### Migration steps of azure-spring-boot-starter-storage
**Overview**
The artifact `azure-spring-boot-starter-storage` was divided into two artifacts: `spring-cloud-azure-starter-storage-blob`,`spring-cloud-azure-starter-storage-file-share`.

| Artifact Id                                   | Azure Service      |
|-----------------------------------------------|--------------------|
| **spring-cloud-azure-starter-storage-blob**       | [Azure Storage Blob](https://docs.microsoft.com/azure/storage/blobs/) |
| **spring-cloud-azure-starter-storage-file-share** | [Azure Storage File](https://docs.microsoft.com/azure/storage/files/) |

Step01: Replace the maven dependency


```
<!--Before-->
<dependency>
  <groupId>com.azure.spring</groupId>
  <artifactId>azure-spring-boot-starter-storage</artifactId>
  <version>3.10.0</version>
</dependency>

<!--After--->
<dependency>
  <groupId>com.azure.spring</groupId>
  <artifactId>spring-cloud-azure-starter-storage-blob</artifactId>
  <version>4.0.0-beta.1</version>
</dependency>

<dependency>
  <groupId>com.azure.spring</groupId>
  <artifactId>spring-cloud-azure-starter-storage-file-share</artifactId>
  <version>4.0.0-beta.1</version>
</dependency>


```


Step02: Change properties configurations

**Azure Storage Blob**


| Legacy properties           | Morden properties                            | description |
|-----------------------------|----------------------------------------------|-------------|
| azure.storage.account-name  | spring.cloud.azure.storage.blob.account-name |             |
| azure.storage.blob-endpoint | spring.cloud.azure.storage.blob.endpoint     |             |
| azure.storage.account-key   | spring.cloud.azure.storage.blob.account-key  |             |

**Azure Storage File**

| Legacy properties           | Morden properties                                 | description |
|-----------------------------|---------------------------------------------------|-------------|
| azure.storage.account-name  | spring.cloud.azure.storage.fileshare.account-name |             |
| azure.storage.file-endpoint | spring.cloud.azure.storage.fileshare.endpoint     |             |
| azure.storage.account-key   | spring.cloud.azure.storage.fileshare.account-key  |             |



### Migration steps of azure-spring-cloud-starter-storage-queue
Step01: Replace the maven dependency

```
<!--Before-->
<dependency>
  <groupId>com.azure.spring</groupId>
  <artifactId>azure-spring-cloud-starter-storage-queue</artifactId>
  <version>2.10.0</version> 
</dependency>

<!--After--->
<dependency>
  <groupId>com.azure.spring</groupId>
  <artifactId>spring-cloud-azure-starter-integration-storage-queue</artifactId>
  <version>4.0.0-beta.1</version>
</dependency>

```

Step02: Resolve import erros  
You may see a lot of import errors just like the picture below:  
![img.png](images/import_errors.png)  
To resolve these errors:
1. Delete the import error libaries.
2. Use the **auto import** function provided by IDE to import the missing libaries.
![img.png](images/auto-import.png)

Step03: Change properties configurations

| Legacy properties                         | Morden properties                                        | description |
|-------------------------------------------|----------------------------------------------------------|-------------|
| spring.cloud.azure.storage.account        | spring.cloud.azure.storage.queue.account-name            |             |
| spring.cloud.azure.storage.access-key     | spring.cloud.azure.storage.queue.account-key             |             |
| spring.cloud.azure.storage.resource-group | spring.cloud.azure.storage.queue.resource.resource-group |             |


=======
#### azure-spring-cloud-starter-eventhubs
#### azure-spring-integration-eventhubs
#### azure-spring-cloud-stream-binder-eventhubs

- For checkpoint account settings:

`Notes`: prefix changed from
`spring.cloud.azure.eventhub.`
to
`spring.cloud.azure.eventhubs.`

|  Legacy | Modern Spring Cloud Azure 4.0
 |:---|:---
|`checkpoint-storage-account`|`processor.checkpoint-store.account-name`
|`checkpoint-access-key`|`processor.checkpoint-store.account-key`
|`checkpoint-container`|`processor.checkpoint-store.container-name`
for example, you should change from:
```yaml
spring:
  cloud:
    azure:
      eventhub:
        connection-string: [eventhub-namespace-connection-string]
        checkpoint-storage-account: [checkpoint-storage-account]
        checkpoint-access-key: [checkpoint-access-key]
        checkpoint-container: [checkpoint-container]
```
to:
```yaml
spring:
  cloud:
    azure:
      eventhubs:
        connection-string: [eventhub-namespace-connection-string]
        processor:
          checkpoint-store:
            container-name: [checkpoint-container]
            account-name: [checkpoint-storage-account]
            account-key: [checkpoint-access-key]
```
>>>>>>> 5fb42e1f

- For batch consume settings:

   `Note`: the prefix `spring.cloud.stream.bindings.<binding-name>.consumer.` is omitted for simplicity.

|  Legacy | Modern Spring Cloud Azure 4.0
 |:---|:---
|`batch-mode`|`batch.mode`

- For additional consumer batch settings and checkpoint settings

`Notes`: prefix changed from
    `spring.cloud.stream.eventhub.bindings.<binding-name>.`
    to
    `spring.cloud.stream.eventhubs.bindings.<binding-name>.`
    

|  Legacy | Modern Spring Cloud Azure 4.0
|:---|:---
|`consumer.max-batch-size` | `consumer.batch.max-size`
|`consumer.max-wait-time`|`consumer.batch.max-wait-time`
|`consumer.checkpoint-mode`|`consumer.checkpoint.mode`
For example, you should change from:
```yaml
spring:
  cloud:
    stream:
      eventhub:
        bindings:
            <binding-name>:
                consumer:
                  max-batch-size: [max-batch-size]
                  max-wait-time: [max-wait-time]
                  checkpoint-mode: [check-point-mode]
```
to:
```yaml
spring:
  cloud:
    stream:
      eventhubs:
        bindings:
            <binding-name>:
                consumer:
                  batch:
                    max-size: [max-batch-size]
                    max-wait-time: [max-wait-time]
                  checkpoint:
                    mode: [check-point-mode]
```

#### spring-cloud-azure-starter-active-directory
1. All configuration property names changed the prefix from `azure.activedirectory.` to `spring.cloud.azure.active-directory.`.
2. New property `spring.cloud.azure.active-directory.enabled=true` is necessary to enable related features.

#### spring-cloud-azure-starter-active-directory.b2c
1. All configuration property names changed the prefix from `azure.activedirectory.b2c.` to `spring.cloud.azure.active-directory.b2c.`.
2. New property `spring.cloud.azure.active-directory.b2c.enabled=true` is necessary to enable related features.
 

## API breaking changes

## Authentication

Spring Cloud Azure 4.0 supports all the authentication methods each Azure Service SDK supports. It allows to configure a
global token credential as well as providing the token credential at each service level. But credential is not required
to configure in Spring Cloud Azure 4.0, it can leverage the credential stored in local developing environment, or
managed identity in Azure Services, just make sure the principal has been granted sufficient permission to access the
target Azure resources. 




<|MERGE_RESOLUTION|>--- conflicted
+++ resolved
@@ -181,138 +181,6 @@
 
 ### Each SDK configurations
 
-<<<<<<< HEAD
-## Migration steps of each SDK   
-### Migration steps of azure-spring-boot-starter-cosmos
-
-  Step01: Replace the maven dependency
-
-  
-
-```
-<!--Before-->
-<dependency>
-  <groupId>com.azure.spring</groupId>
-  <artifactId>azure-spring-boot-starter-cosmos</artifactId>
-  <version>3.10.0</version> 
-</dependency>
-
-<!--After--->
-<dependency>
-  <groupId>com.azure.spring</groupId>
-  <artifactId>spring-cloud-azure-starter-data-cosmos</artifactId>
-  <version>4.0.0-beta.1</version>
-</dependency>
-
-```
-
-Step02: Change properties configurations
-
-| Legacy properties                 | Morden properties                              | description |
-|-----------------------------------|------------------------------------------------|-------------|
-| azure.cosmos.uri                  | spring.cloud.azure.cosmos.endpoint             |             |
-| azure.cosmos.key                  | spring.cloud.azure.cosmos.key                  |             |
-| azure.cosmos.database             | spring.cloud.azure.cosmos.database             |             |
-| azure.cosmos.populateQueryMetrics | spring.cloud.azure.cosmos.populateQueryMetrics |             |
-
-
-
-### Migration steps of azure-spring-boot-starter-storage
-**Overview**
-The artifact `azure-spring-boot-starter-storage` was divided into two artifacts: `spring-cloud-azure-starter-storage-blob`,`spring-cloud-azure-starter-storage-file-share`.
-
-| Artifact Id                                   | Azure Service      |
-|-----------------------------------------------|--------------------|
-| **spring-cloud-azure-starter-storage-blob**       | [Azure Storage Blob](https://docs.microsoft.com/azure/storage/blobs/) |
-| **spring-cloud-azure-starter-storage-file-share** | [Azure Storage File](https://docs.microsoft.com/azure/storage/files/) |
-
-Step01: Replace the maven dependency
-
-
-```
-<!--Before-->
-<dependency>
-  <groupId>com.azure.spring</groupId>
-  <artifactId>azure-spring-boot-starter-storage</artifactId>
-  <version>3.10.0</version>
-</dependency>
-
-<!--After--->
-<dependency>
-  <groupId>com.azure.spring</groupId>
-  <artifactId>spring-cloud-azure-starter-storage-blob</artifactId>
-  <version>4.0.0-beta.1</version>
-</dependency>
-
-<dependency>
-  <groupId>com.azure.spring</groupId>
-  <artifactId>spring-cloud-azure-starter-storage-file-share</artifactId>
-  <version>4.0.0-beta.1</version>
-</dependency>
-
-
-```
-
-
-Step02: Change properties configurations
-
-**Azure Storage Blob**
-
-
-| Legacy properties           | Morden properties                            | description |
-|-----------------------------|----------------------------------------------|-------------|
-| azure.storage.account-name  | spring.cloud.azure.storage.blob.account-name |             |
-| azure.storage.blob-endpoint | spring.cloud.azure.storage.blob.endpoint     |             |
-| azure.storage.account-key   | spring.cloud.azure.storage.blob.account-key  |             |
-
-**Azure Storage File**
-
-| Legacy properties           | Morden properties                                 | description |
-|-----------------------------|---------------------------------------------------|-------------|
-| azure.storage.account-name  | spring.cloud.azure.storage.fileshare.account-name |             |
-| azure.storage.file-endpoint | spring.cloud.azure.storage.fileshare.endpoint     |             |
-| azure.storage.account-key   | spring.cloud.azure.storage.fileshare.account-key  |             |
-
-
-
-### Migration steps of azure-spring-cloud-starter-storage-queue
-Step01: Replace the maven dependency
-
-```
-<!--Before-->
-<dependency>
-  <groupId>com.azure.spring</groupId>
-  <artifactId>azure-spring-cloud-starter-storage-queue</artifactId>
-  <version>2.10.0</version> 
-</dependency>
-
-<!--After--->
-<dependency>
-  <groupId>com.azure.spring</groupId>
-  <artifactId>spring-cloud-azure-starter-integration-storage-queue</artifactId>
-  <version>4.0.0-beta.1</version>
-</dependency>
-
-```
-
-Step02: Resolve import erros  
-You may see a lot of import errors just like the picture below:  
-![img.png](images/import_errors.png)  
-To resolve these errors:
-1. Delete the import error libaries.
-2. Use the **auto import** function provided by IDE to import the missing libaries.
-![img.png](images/auto-import.png)
-
-Step03: Change properties configurations
-
-| Legacy properties                         | Morden properties                                        | description |
-|-------------------------------------------|----------------------------------------------------------|-------------|
-| spring.cloud.azure.storage.account        | spring.cloud.azure.storage.queue.account-name            |             |
-| spring.cloud.azure.storage.access-key     | spring.cloud.azure.storage.queue.account-key             |             |
-| spring.cloud.azure.storage.resource-group | spring.cloud.azure.storage.queue.resource.resource-group |             |
-
-
-=======
 #### azure-spring-cloud-starter-eventhubs
 #### azure-spring-integration-eventhubs
 #### azure-spring-cloud-stream-binder-eventhubs
@@ -353,7 +221,6 @@
             account-name: [checkpoint-storage-account]
             account-key: [checkpoint-access-key]
 ```
->>>>>>> 5fb42e1f
 
 - For batch consume settings:
 
