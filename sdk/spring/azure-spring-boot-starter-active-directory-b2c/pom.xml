--- conflicted
+++ resolved
@@ -13,11 +13,7 @@
 
   <groupId>com.azure.spring</groupId>
   <artifactId>azure-spring-boot-starter-active-directory-b2c</artifactId>
-<<<<<<< HEAD
-  <version>3.0.0-beta.1</version> <!-- {x-version-update;com.azure.spring:azure-spring-boot-starter-active-directory-b2c;current} -->
-=======
   <version>3.2.0-beta.1</version> <!-- {x-version-update;com.azure.spring:azure-spring-boot-starter-active-directory-b2c;current} -->
->>>>>>> 6f033d77
 
   <name>Azure Spring Boot Starter for Azure AD B2C Spring Security Integration</name>
   <description>Spring Boot Starter for Azure AD B2C and Spring Security Integration</description>
@@ -26,42 +22,26 @@
     <dependency>
       <groupId>org.springframework.boot</groupId>
       <artifactId>spring-boot-starter</artifactId>
-<<<<<<< HEAD
-      <version>2.3.4.RELEASE</version> <!-- {x-version-update;org.springframework.boot:spring-boot-starter;external_dependency} -->
-=======
       <version>2.3.5.RELEASE</version> <!-- {x-version-update;org.springframework.boot:spring-boot-starter;external_dependency} -->
->>>>>>> 6f033d77
     </dependency>
 
     <dependency>
       <groupId>org.springframework.boot</groupId>
       <artifactId>spring-boot-starter-validation</artifactId>
-<<<<<<< HEAD
-      <version>2.3.4.RELEASE</version> <!-- {x-version-update;org.springframework.boot:spring-boot-starter-validation;external_dependency} -->
-=======
       <version>2.3.5.RELEASE</version> <!-- {x-version-update;org.springframework.boot:spring-boot-starter-validation;external_dependency} -->
->>>>>>> 6f033d77
     </dependency>
 
     <dependency>
       <groupId>com.azure.spring</groupId>
       <artifactId>azure-spring-boot</artifactId>
-<<<<<<< HEAD
-      <version>3.0.0-beta.1</version> <!-- {x-version-update;com.azure.spring:azure-spring-boot;current} -->
-=======
       <version>3.2.0-beta.1</version> <!-- {x-version-update;com.azure.spring:azure-spring-boot;current} -->
->>>>>>> 6f033d77
     </dependency>
 
     <!-- Below poms will be replaced to azure-spring-boot-starter pom when no milestone tag. -->
     <dependency>
       <groupId>org.springframework</groupId>
       <artifactId>spring-web</artifactId>
-<<<<<<< HEAD
-      <version>5.2.9.RELEASE</version> <!-- {x-version-update;org.springframework:spring-web;external_dependency} -->
-=======
       <version>5.2.10.RELEASE</version> <!-- {x-version-update;org.springframework:spring-web;external_dependency} -->
->>>>>>> 6f033d77
     </dependency>
 
     <dependency>
@@ -119,17 +99,6 @@
             <bannedDependencies>
               <includes>
                 <include>javax.validation:validation-api:[2.0.1.Final]</include> <!-- {x-include-update;javax.validation:validation-api;external_dependency} -->
-<<<<<<< HEAD
-                <include>org.springframework:spring-web:[5.2.9.RELEASE]</include> <!-- {x-include-update;org.springframework:spring-web;external_dependency} -->
-                <include>org.springframework.boot:spring-boot-starter:[2.3.4.RELEASE]</include> <!-- {x-include-update;org.springframework.boot:spring-boot-starter;external_dependency} -->
-                <include>org.springframework.boot:spring-boot-starter-validation:[2.3.4.RELEASE]</include> <!-- {x-include-update;org.springframework.boot:spring-boot-starter-validation;external_dependency} -->
-                <include>org.springframework.security:spring-security-config:[5.3.4.RELEASE]</include> <!-- {x-include-update;org.springframework.security:spring-security-config;external_dependency} -->
-                <include>org.springframework.security:spring-security-core:[5.3.4.RELEASE]</include> <!-- {x-include-update;org.springframework.security:spring-security-core;external_dependency} -->
-                <include>org.springframework.security:spring-security-oauth2-client:[5.3.4.RELEASE]</include> <!-- {x-include-update;org.springframework.security:spring-security-oauth2-client;external_dependency} -->
-                <include>org.springframework.security:spring-security-oauth2-core:[5.3.4.RELEASE]</include> <!-- {x-include-update;org.springframework.security:spring-security-oauth2-core;external_dependency} -->
-                <include>org.springframework.security:spring-security-oauth2-jose:[5.3.4.RELEASE]</include> <!-- {x-include-update;org.springframework.security:spring-security-oauth2-jose;external_dependency} -->
-                <include>org.springframework.security:spring-security-web:[5.3.4.RELEASE]</include> <!-- {x-include-update;org.springframework.security:spring-security-web;external_dependency} -->
-=======
                 <include>org.springframework:spring-web:[5.2.10.RELEASE]</include> <!-- {x-include-update;org.springframework:spring-web;external_dependency} -->
                 <include>org.springframework.boot:spring-boot-starter:[2.3.5.RELEASE]</include> <!-- {x-include-update;org.springframework.boot:spring-boot-starter;external_dependency} -->
                 <include>org.springframework.boot:spring-boot-starter-validation:[2.3.5.RELEASE]</include> <!-- {x-include-update;org.springframework.boot:spring-boot-starter-validation;external_dependency} -->
@@ -139,7 +108,6 @@
                 <include>org.springframework.security:spring-security-oauth2-core:[5.3.5.RELEASE]</include> <!-- {x-include-update;org.springframework.security:spring-security-oauth2-core;external_dependency} -->
                 <include>org.springframework.security:spring-security-oauth2-jose:[5.3.5.RELEASE]</include> <!-- {x-include-update;org.springframework.security:spring-security-oauth2-jose;external_dependency} -->
                 <include>org.springframework.security:spring-security-web:[5.3.5.RELEASE]</include> <!-- {x-include-update;org.springframework.security:spring-security-web;external_dependency} -->
->>>>>>> 6f033d77
               </includes>
             </bannedDependencies>
           </rules>
