# Azure AD B2C Spring Boot Starter client library for Java

Azure Active Directory (Azure AD) B2C is an identity management service that enables you to customize and control how
customers sign up, sign in, and manage their profiles when using your applications. Azure AD B2C enables these actions
while protecting the identities of your customers at the same time.

[Package (Maven)][package] | [API reference documentation][refdocs] | [Product documentation][docs] | [Samples][sample]

## Getting started

### Prerequisites
- [Environment checklist][environment_checklist]
- [Tutorial create Active Directory B2C tenant][tutorial_create_tenant]

### Include the package
1. [Add azure-spring-boot-bom].
1. Add dependency. `<version>` can be skipped because we already add `azure-spring-boot-bom`.
```xml
<dependency>
<<<<<<< HEAD
  <groupId>com.azure.spring</groupId>
  <artifactId>azure-spring-boot-starter-active-directory-b2c</artifactId>
=======
    <groupId>com.azure.spring</groupId>
    <artifactId>azure-spring-boot-starter-active-directory-b2c</artifactId>
    <version>3.5.0</version>
>>>>>>> 9201432f
</dependency>
```

### Configurable properties
This starter provides following properties to be customized:

| Parameter | Description |
   |---|---|
| `azure.activedirectory.b2c.base-uri` | Base uri for authorization server, if both `tenant` and `baseUri` are configured at the same time, only `baseUri` takes effect. |
| `azure.activedirectory.b2c.client-id` | The registered application ID in Azure AD B2C. |
| `azure.activedirectory.b2c.client-secret` | The client secret of a registered application. |
| `azure.activedirectory.b2c.authorization-clients` | A map to list all authorization clients created on Azure Portal.  |
| `azure.activedirectory.b2c.login-flow` | The key name of sign in user flow. |
| `azure.activedirectory.b2c.logout-success-url` | The target URL after a successful logout. |   
| `azure.activedirectory.b2c.tenant(Deprecated)` | The Azure AD B2C's tenant name, this is only suitable for Global cloud. |
| `azure.activedirectory.b2c.tenant-id` | The Azure AD B2C's tenant id. |
| `azure.activedirectory.b2c.user-flows` | A map to list all user flows defined on Azure Portal.  |
| `azure.activedirectory.b2c.user-name-attribute-name` | The the attribute name of the user name.|

## Key concepts

A `web application` is any web based application that allows user to login Azure AD, whereas a `resource server` will either 
accept or deny access after validating access_token obtained from Azure AD. We will cover 4 scenarios in this guide:

1. Accessing a web application.
1. Web application accessing resource servers.
1. Accessing a resource server.
1. Resource server accessing other resource servers.

![B2C Web application & Web Api Overall](https://github.com/Azure/azure-sdk-for-java/blob/master/sdk/spring/azure-spring-boot-starter-active-directory-b2c/resource/b2c-webapp-webapi-overall.png)

### Accessing a web application

This scenario uses the [The OAuth 2.0 authorization code grant] flow to login in a user with your Azure AD B2C user.

1. Select **Azure AD B2C** from the portal menu, click **Applications**, and then click **Add**.

1. Specify your application **Name**, we call it `webapp`, add `http://localhost:8080/login/oauth2/code/` for the **Reply URL**, record the
   **Application ID** as your `${your-webapp-client-id}` and then click **Save**.

1. Select **Keys** from your application, click **Generate key** to generate `${your-webapp-client-secret}` and then **Save**.

1. Select **User flows** on your left, and then Click **New user flow**.

1. Choose **Sign up or in**, **Profile editing** and **Password reset** to create user flows
   respectively. Specify your user flow **Name** and **User attributes and claims**, click **Create**.

1. Select **API permissions** > **Add a permission** > **Microsoft APIs**, select ***Microsoft Graph***,
   select **Delegated permissions**, check **offline_access** and **openid** permissions, select **Add permission** to complete the process.

1. Grant admin consent for ***Graph*** permissions.
   ![Add Graph permissions](https://github.com/Azure/azure-sdk-for-java/blob/master/sdk/spring/azure-spring-boot-starter-active-directory-b2c/resource/add-graph-permissions.png)
   
1. Add the following dependencies in your *pom.xml*.

   ```xml
    <dependency>
      <groupId>com.azure.spring</groupId>
      <artifactId>azure-spring-boot-starter-active-directory-b2c</artifactId>
<<<<<<< HEAD
=======
      <version>3.5.0</version>
>>>>>>> 9201432f
    </dependency>

    <dependency>
      <groupId>org.springframework.boot</groupId>
      <artifactId>spring-boot-starter-web</artifactId>
    </dependency>

    <dependency>
      <groupId>org.springframework.boot</groupId>
      <artifactId>spring-boot-starter-thymeleaf</artifactId>
    </dependency>
   
    <dependency>
      <groupId>org.springframework.boot</groupId>
      <artifactId>spring-boot-starter-security</artifactId>
    </dependency>

    <dependency>
      <groupId>org.thymeleaf.extras</groupId>
      <artifactId>thymeleaf-extras-springsecurity5</artifactId>
    </dependency>
   ```

1. Add properties in *application.yml* using the values you created earlier, for example:

   ```yaml
   azure:
     activedirectory:
       b2c:
         authenticate-additional-parameters: 
           domain_hint: xxxxxxxxx         # optional
           login_hint: xxxxxxxxx          # optional
           prompt: [login,none,consent]   # optional
         base-uri: ${your-tenant-authorization-server-base-uri}
         client-id: ${your-webapp-client-id}
         client-secret: ${your-webapp-client-secret}
         login-flow: ${your-login-user-flow-key}               # default to sign-up-or-sign-in, will look up the user-flows map with provided key.
         logout-success-url: ${you-logout-success-url}
         user-flows:
           ${your-user-flow-key}: ${your-user-flow-name-defined-on-azure-portal}
         user-name-attribute-name: ${your-user-name-attribute-name}
   ```
   
1. Write your Java code.
    
    Controller code can refer to the following:
    <!-- embedme ../azure-spring-boot-samples/azure-spring-boot-sample-active-directory-b2c-oidc/src/main/java/com/azure/spring/sample/aad/b2c/controller/WebController.java#L12-L30 -->
    ```java
    @Controller
    public class WebController {
    
        private void initializeModel(Model model, OAuth2AuthenticationToken token) {
            if (token != null) {
                final OAuth2User user = token.getPrincipal();
    
                model.addAllAttributes(user.getAttributes());
                model.addAttribute("grant_type", user.getAuthorities());
                model.addAttribute("name", user.getName());
            }
        }
    
        @GetMapping(value = { "/", "/home" })
        public String index(Model model, OAuth2AuthenticationToken token) {
            initializeModel(model, token);
            return "home";
        }
    }
    ```
    
    Security configuration code can refer to the following:
    <!-- embedme ../azure-spring-boot-samples/azure-spring-boot-sample-active-directory-b2c-oidc/src/main/java/com/azure/spring/sample/aad/b2c/security/WebSecurityConfiguration.java#L11-L29 -->
    ```java
    @EnableWebSecurity
    public class WebSecurityConfiguration extends WebSecurityConfigurerAdapter {
    
        private final AADB2COidcLoginConfigurer configurer;
    
        public WebSecurityConfiguration(AADB2COidcLoginConfigurer configurer) {
            this.configurer = configurer;
        }
    
        @Override
        protected void configure(HttpSecurity http) throws Exception {
            // @formatter:off
            http.authorizeRequests()
                    .anyRequest().authenticated()
                    .and()
                .apply(configurer);
            // @formatter:off
        }
    }
    ```
    
    Copy the *home.html* from [Azure AD B2C Spring Boot Sample](https://github.com/Azure/azure-sdk-for-java/blob/master/sdk/spring/azure-spring-boot-samples/azure-spring-boot-sample-active-directory-b2c-oidc/src/main/resources/templates), and replace the
    `${your-profile-edit-user-flow}` and `${your-password-reset-user-flow}` with your user flow name
    respectively that completed earlier.
    
1. Build and test your app
   
   Let `Webapp` run on port *8080*.
   
    1. After your application is built and started by Maven, open `http://localhost:8080/` in a web browser; 
    you should be redirected to login page.

    1. Click link with the login user flow, you should be redirected Azure AD B2C to start the authentication process.

    1. After you have logged in successfully, you should see the sample `home page` from the browser.

### Web application accessing resource servers

This scenario is based on **Accessing a web application** scenario to allow application to access other resources, that is [The OAuth 2.0 client credentials grant] flow.

1. Select **Azure AD B2C** from the portal menu, click **Applications**, and then click **Add**.

1. Specify your application **Name**, we call it `webApiA`, record the **Application ID** as your `${your-web-api-a-client-id}` and then click **Save**.

1. Select **Keys** from your application, click **Generate key** to generate `${your-web-api-a-client-secret}` and then **Save**.

1. Select **Expose an API** on your left, and then Click the **Set** link, specify your resource app id url suffix, such as *web-api-a*, 
   record the **Application ID URI** as your `${your-web-api-a-app-id-url}`, then **Save**.
   
1. Select **Manifest** on your left, and then paste the below json segment into `appRoles` array, 
   record the **Application ID URI** as your `${your-web-api-a-app-id-url}`, record the value of the app role as your `${your-web-api-a-role-value}`, then **save**.
   
    ```json
    {
      "allowedMemberTypes": [
        "Application"
      ],
      "description": "WebApiA.SampleScope",
      "displayName": "WebApiA.SampleScope",
      "id": "04989db0-3efe-4db6-b716-ae378517d2b7",
      "isEnabled": true,
      "value": "WebApiA.SampleScope"
    }
    ```
   
   ![Configure WebApiA appRoles](https://github.com/Azure/azure-sdk-for-java/blob/master/sdk/spring/azure-spring-boot-starter-active-directory-b2c/resource/configure-app-roles.png)

1. Select **API permissions** > **Add a permission** > **My APIs**, select ***WebApiA*** application name, 
   select **Application Permissions**, select **WebApiA.SampleScope** permission, select **Add permission** to complete the process.
   
1. Grant admin consent for ***WebApiA*** permissions.
   ![Add WebApiA permission](https://github.com/Azure/azure-sdk-for-java/blob/master/sdk/spring/azure-spring-boot-starter-active-directory-b2c/resource/add-webapia-permission.png)
   
1. Add the following dependency on the basis of **Accessing a web application** scenario.

    ```xml
    <dependency>
      <groupId>org.springframework.boot</groupId>
      <artifactId>spring-boot-starter-webflux</artifactId>
    </dependency>
    ```

1. Add the following configuration on the basis of **Accessing a web application** scenario.

   ```yaml
   azure:
     activedirectory:
       b2c:
         tenant-id: ${your-tenant-id}
         authorization-clients:
           ${your-resource-server-a-name}:
             authorization-grant-type: client_credentials
             scopes: ${your-web-api-a-app-id-url}/.default
   ```

1. Write your `Webapp` Java code.

   Controller code can refer to the following:
    <!-- embedme ..azure-spring-boot/src/samples/java/com/azure/spring/autoconfigure/b2c/WebappAccessResourceController.java#L25-L43 -->
    ```java
    /**
     * Access to protected data from Webapp to WebApiA through client credential flow. The access token is obtained by webclient, or
     * <p>@RegisteredOAuth2AuthorizedClient("webApiA")</p>. In the end, these two approaches will be executed to
     * DefaultOAuth2AuthorizedClientManager#authorize method, get the access token.
     *
     * @return Respond to protected data from WebApi A.
     */
    @GetMapping("/webapp/webApiA")
    public String callWebApiA() {
        String body = webClient
            .get()
            .uri(LOCAL_WEB_API_A_SAMPLE_ENDPOINT)
            .attributes(clientRegistrationId("webApiA"))
            .retrieve()
            .bodyToMono(String.class)
            .block();
        LOGGER.info("Call callWebApiA(), request '/webApiA/sample' returned: {}", body);
        return "Request '/webApiA/sample'(WebApi A) returned a " + (body != null ? "success." : "failure.");
    }
    ```

   Security configuration code is the same with **Accessing a web application** scenario, another bean `webClient`is added as follows:
    <!-- embedme ..azure-spring-boot/src/samples/java/com/azure/spring/autoconfigure/b2c/WebappAccessResourceConfiguration.java#33-L40 -->
    ```java
    @Bean
    public WebClient webClient(OAuth2AuthorizedClientManager oAuth2AuthorizedClientManager) {
        ServletOAuth2AuthorizedClientExchangeFilterFunction function =
            new ServletOAuth2AuthorizedClientExchangeFilterFunction(oAuth2AuthorizedClientManager);
        return WebClient.builder()
                        .apply(function.oauth2Configuration())
                        .build();
    }
    ```

1. Please refer to **Accessing a resource server** section to write your `WebApiA` Java code.

1. Build and test your app
   
   Let `Webapp` and `WebApiA` run on port *8080* and *8081* respectively.
   Start `Webapp` and `WebApiA` application, return to the home page after logging successfully, you can access `http://localhost:8080/webapp/webApiA` to get **WebApiA** resource response.

### Accessing a resource server

This scenario not support login. Just protect the server by validating the access token, and if valid, serves the request.

1. Refer to [Web application accessing resource servers][web_application_accessing_resource_servers] to build your `WebApiA` permission.
   
1. Add `WebApiA` permission and grant admin consent for your web application.

1. Add the following dependencies in your *pom.xml*.

   [//]: # "{x-version-update-start;com.azure.spring:azure-spring-boot-starter-active-directory-b2c;current}"
   ```xml
   <dependency>
     <groupId>com.azure.spring</groupId>
     <artifactId>azure-spring-boot-starter-active-directory-b2c</artifactId>
     <version>3.5.0</version>
   </dependency>

   <dependency>
     <groupId>org.springframework.boot</groupId>
     <artifactId>spring-boot-starter-web</artifactId>
   </dependency>
   ```
   [//]: # "{x-version-update-end}"

1. Add the following configuration.

   ```yaml
   azure:
     activedirectory:
       b2c:
         tenant-id: ${your-tenant-id}
         app-id-uri: ${your-web-api-a-app-id-url}
         client-id: ${your-web-api-a-client-id}
   ```

1. Write your Java code.

   Controller code can refer to the following:
    <!-- embedme ..azure-spring-boot/src/samples/java/com/azure/spring/autoconfigure/b2c/ResourceServerController.java#L25-L34 -->
    ```java
    /**
     * webApiA resource api for web app
     * @return test content
     */
    @PreAuthorize("hasAuthority('APPROLE_WebApiA.SampleScope')")
    @GetMapping("/webApiA/sample")
    public String webApiASample() {
        LOGGER.info("Call webApiASample()");
        return "Request '/webApiA/sample'(WebApi A) returned successfully.";
    }
    ```

   Security configuration code can refer to the following:
    <!-- embedme ..azure-spring-boot/src/samples/java/com/azure/spring/autoconfigure/b2c/ResourceServerConfiguration.java#L11-L22 -->
    ```java
    @EnableWebSecurity
    @EnableGlobalMethodSecurity(prePostEnabled = true)
    public class ResourceServerConfiguration extends WebSecurityConfigurerAdapter {
    
        @Override
        protected void configure(HttpSecurity http) throws Exception {
            http.authorizeRequests((requests) -> requests.anyRequest().authenticated())
                .oauth2ResourceServer()
                .jwt()
                .jwtAuthenticationConverter(new AADB2CJwtBearerTokenAuthenticationConverter());
        }
    }
    ```

1. Build and test your app

   Let `WebApiA` run on port *8081*.
   Get the access token for `webApiA` resource and access `http://localhost:8081/webApiA/sample` 
   as the Bearer authorization header.

### Resource server accessing other resource servers

This scenario is an upgrade of **Accessing a resource server**, supports access to other application resources, based on OAuth2 client credentials flow.

1. Referring to the previous steps, we create a `WebApiB` application and expose an application permission `WebApiB.SampleScope`.
   
    ```json
    {
        "allowedMemberTypes": [
            "Application"
        ],
        "description": "WebApiB.SampleScope",
        "displayName": "WebApiB.SampleScope",
        "id": "04989db0-3efe-4db6-b716-ae378517d2b7",
        "isEnabled": true,
        "lang": null,
        "origin": "Application",
        "value": "WebApiB.SampleScope"
    }
    ```

   ![Configure WebApiB appRoles](https://github.com/Azure/azure-sdk-for-java/blob/master/sdk/spring/azure-spring-boot-starter-active-directory-b2c/resource/expose-web-api-b-approle.png)
   
1. Grant admin consent for ***WebApiB*** permissions.
   ![Add WebApiB permission](https://github.com/Azure/azure-sdk-for-java/blob/master/sdk/spring/azure-spring-boot-starter-active-directory-b2c/resource/add-webapib-permission-to-webapia.png)

1. On the basis of **Accessing a resource server**, add a dependency in your *pom.xml*.
   
   ```xml
   <dependency>
     <groupId>org.springframework.boot</groupId>
     <artifactId>spring-boot-starter-webflux</artifactId>
   </dependency>
   ```
   
1. Add the following configuration on the basis of **Accessing a resource server** scenario configuration.

   ```yaml
   azure:
     activedirectory:
       b2c:
         client-secret: ${your-web-api-a-client-secret}
         authorization-clients:
           ${your-resource-server-b-name}:
             authorization-grant-type: client_credentials
             scopes: ${your-web-api-b-app-id-url}/.default
   ```

1. Write your Java code.

   WebApiA controller code can refer to the following:
    <!-- embedme ..azure-spring-boot/src/samples/java/com/azure/spring/autoconfigure/b2c/ResourceServerController.java#L47-L66 -->
    ```java
    /**
     * Access to protected data from WebApiA to WebApiB through client credential flow. The access token is obtained by webclient, or
     * <p>@RegisteredOAuth2AuthorizedClient("webApiA")</p>. In the end, these two approaches will be executed to
     * DefaultOAuth2AuthorizedClientManager#authorize method, get the access token.
     *
     * @return Respond to protected data from WebApi B.
     */
    @GetMapping("/webApiA/webApiB/sample")
    @PreAuthorize("hasAuthority('APPROLE_WebApiA.SampleScope')")
    public String callWebApiB() {
        String body = webClient
            .get()
            .uri(LOCAL_WEB_API_B_SAMPLE_ENDPOINT)
            .attributes(clientRegistrationId("webApiB"))
            .retrieve()
            .bodyToMono(String.class)
            .block();
        LOGGER.info("Call callWebApiB(), request '/webApiB/sample' returned: {}", body);
        return "Request 'webApiA/webApiB/sample'(WebApi A) returned a " + (body != null ? "success." : "failure.");
    }
    ```
   
   WebApiB controller code can refer to the following:
    <!-- embedme ..azure-spring-boot/src/samples/java/com/azure/spring/autoconfigure/b2c/ResourceServerController.java#L36-L45 -->
    ```java
    /**
     * webApiB resource api for other web application
     * @return test content
     */
    @PreAuthorize("hasAuthority('APPROLE_WebApiB.SampleScope')")
    @GetMapping("/webApiB/sample")
    public String webApiBSample() {
        LOGGER.info("Call webApiBSample()");
        return "Request '/webApiB/sample'(WebApi B) returned successfully.";
    }
    ```

   Security configuration code is the same with **Accessing a resource server** scenario, another bean `webClient`is added as follows

1. Build and test your app

   Let `WebApiA` and `WebApiB` run on port *8081* and *8082* respectively.
   Start `WebApiA` and `WebApiB` application, get the access token for `webApiA` resource and access `http://localhost:8081/webApiA/webApiB/sample`
   as the Bearer authorization header.

## Examples

### Accessing a web application
Please refer to [azure-spring-boot-sample-active-directory-b2c-oidc].

### Accessing a resource server
Please refer to [azure-spring-boot-sample-active-directory-b2c-resource-server].

## Troubleshooting
### Enable client logging
Azure SDKs for Java offers a consistent logging story to help aid in troubleshooting application errors and expedite their resolution. The logs produced will capture the flow of an application before reaching the terminal state to help locate the root issue. View the [logging][logging] wiki for guidance about enabling logging.

### Enable Spring logging
Spring allow all the supported logging systems to set logger levels set in the Spring Environment (for example, in application.properties) by using `logging.level.<logger-name>=<level>` where level is one of TRACE, DEBUG, INFO, WARN, ERROR, FATAL, or OFF. The root logger can be configured by using logging.level.root.

The following example shows potential logging settings in `application.properties`:

```properties
logging.level.root=WARN
logging.level.org.springframework.web=DEBUG
logging.level.org.hibernate=ERROR
```

For more information about setting logging in spring, please refer to the [official doc](https://docs.spring.io/spring-boot/docs/current/reference/html/features.html#boot-features-logging).
 
## Next steps

## Contributing
This project welcomes contributions and suggestions.  Most contributions require you to agree to a Contributor License Agreement (CLA) declaring that you have the right to, and actually do, grant us the rights to use your contribution. For details, visit https://cla.microsoft.com.

Please follow [instructions here](https://github.com/Azure/azure-sdk-for-java/blob/master/sdk/spring/CONTRIBUTING.md) to build from source or contribute.

<!-- LINKS -->
[docs]: https://docs.microsoft.com/azure/developer/java/spring-framework/configure-spring-boot-starter-java-app-with-azure-active-directory-b2c-oidc
[refdocs]: https://azure.github.io/azure-sdk-for-java/springboot.html#azure-spring-boot
[package]: https://mvnrepository.com/artifact/com.microsoft.azure/azure-active-directory-b2c-spring-boot-starter
[sample]: https://github.com/Azure/azure-sdk-for-java/tree/master/sdk/spring/azure-spring-boot-samples
[logging]: https://github.com/Azure/azure-sdk-for-java/wiki/Logging-with-Azure-SDK#use-logback-logging-framework-in-a-spring-boot-application
[environment_checklist]: https://github.com/Azure/azure-sdk-for-java/blob/master/sdk/spring/ENVIRONMENT_CHECKLIST.md#ready-to-run-checklist
[Add azure-spring-boot-bom]: https://github.com/Azure/azure-sdk-for-java/blob/master/sdk/spring/AZURE_SPRING_BOMS_USAGE.md#add-azure-spring-boot-bom
[tutorial_create_tenant]: https://docs.microsoft.com/azure/active-directory-b2c/tutorial-create-tenant
[The OAuth 2.0 authorization code grant]: https://docs.microsoft.com/azure/active-directory/develop/v2-oauth2-auth-code-flow
[The OAuth 2.0 client credentials grant]: https://docs.microsoft.com/azure/active-directory/develop/v2-oauth2-client-creds-grant-flow
[web_application_accessing_resource_servers]: https://github.com/Azure/azure-sdk-for-java/tree/master/sdk/spring/azure-spring-boot-starter-active-directory-b2c#web-application-accessing-resource-servers
[azure-spring-boot-sample-active-directory-b2c-oidc]: https://github.com/Azure/azure-sdk-for-java/blob/master/sdk/spring/azure-spring-boot-samples/azure-spring-boot-sample-active-directory-b2c-oidc
[azure-spring-boot-sample-active-directory-b2c-resource-server]: https://github.com/Azure/azure-sdk-for-java/blob/master/sdk/spring/azure-spring-boot-samples/azure-spring-boot-sample-active-directory-b2c-resource-server<|MERGE_RESOLUTION|>--- conflicted
+++ resolved
@@ -17,14 +17,8 @@
 1. Add dependency. `<version>` can be skipped because we already add `azure-spring-boot-bom`.
 ```xml
 <dependency>
-<<<<<<< HEAD
   <groupId>com.azure.spring</groupId>
   <artifactId>azure-spring-boot-starter-active-directory-b2c</artifactId>
-=======
-    <groupId>com.azure.spring</groupId>
-    <artifactId>azure-spring-boot-starter-active-directory-b2c</artifactId>
-    <version>3.5.0</version>
->>>>>>> 9201432f
 </dependency>
 ```
 
@@ -84,10 +78,6 @@
     <dependency>
       <groupId>com.azure.spring</groupId>
       <artifactId>azure-spring-boot-starter-active-directory-b2c</artifactId>
-<<<<<<< HEAD
-=======
-      <version>3.5.0</version>
->>>>>>> 9201432f
     </dependency>
 
     <dependency>
@@ -311,12 +301,10 @@
 
 1. Add the following dependencies in your *pom.xml*.
 
-   [//]: # "{x-version-update-start;com.azure.spring:azure-spring-boot-starter-active-directory-b2c;current}"
    ```xml
    <dependency>
      <groupId>com.azure.spring</groupId>
      <artifactId>azure-spring-boot-starter-active-directory-b2c</artifactId>
-     <version>3.5.0</version>
    </dependency>
 
    <dependency>
@@ -324,7 +312,6 @@
      <artifactId>spring-boot-starter-web</artifactId>
    </dependency>
    ```
-   [//]: # "{x-version-update-end}"
 
 1. Add the following configuration.
 
