# Azure AD B2C Spring Boot Starter client library for Java

Azure Active Directory (Azure AD) B2C is an identity management service that enables you to customize and control how
customers sign up, sign in, and manage their profiles when using your applications. Azure AD B2C enables these actions
while protecting the identities of your customers at the same time.

[Package (Maven)][package] | [API reference documentation][refdocs] | [Product documentation][docs] | [Samples][sample]

## Getting started

### Prerequisites
- [Environment checklist][environment_checklist]
- [Tutorial create Active Directory B2C tenant][tutorial_create_tenant]
  
## Key concepts

<<<<<<< HEAD
A `web application` is any web based application that allows user to login, whereas a `resource server` will either accept or deny access after validating access_token. We will cover 4 scenarios in this guide:
=======
### Include the package
[//]: # "{x-version-update-start;com.azure.spring:azure-spring-boot-starter-active-directory-b2c;current}"
```xml
<dependency>
    <groupId>com.azure.spring</groupId>
    <artifactId>azure-spring-boot-starter-active-directory-b2c</artifactId>
    <version>3.5.0-beta.1</version>
</dependency>
```
[//]: # "{x-version-update-end}"

### Create the Active Directory instance

1. Log into <https://portal.azure.com>.

2. Click **+Create a resource**, then **Identity**, and then **Azure Active Directory B2C**.

3. Enter your **Organization name** and your **Initial domain name**, record the **domain name** as your
`${your-tenant-name}` and click **Create**.

4. Select your account name on the top-right of the Azure portal toolbar, then click **Switch directory**.

5. Select your new Azure Active Directory from the drop-down menu.

6. Search `b2c` and click `Azure AD B2C` service.

### Add an application registration for your Spring Boot app

1. Select **Azure AD B2C** from the portal menu, click **Applications**, and then click **Add**.

2. Specify your application **Name**, add `http://localhost:8080/login/oauth2/code/` for the **Reply URL**, record the
**Application ID** as your `${your-client-id}` and then click **Save**.

3. Select **Keys** from your application, click **Generate key** to generate `${your-client-secret}` and then **Save**.

4. Select **User flows** on your left, and then Click **New user flow**.

5. Choose **Sign up or in**, **Profile editing** and **Password reset** to create user flows
respectively. Specify your user flow **Name** and **User attributes and claims**, click **Create**.
>>>>>>> 2ea8f94f

1. Accessing a web application.
1. Web application accessing resource servers.
1. Accessing a resource server.
1. Resource server accessing other resource servers.

This starter provides following properties to be customized:

 | Parameter | Description |
   |---|---|
   | `azure.activedirectory.b2c.base-uri` | Base uri for authorization server, if both `tenant` and `baseUri` are configured at the same time, only `baseUri` takes effect. |
   | `azure.activedirectory.b2c.client-id` | The registered application ID in Azure AD B2C. |
   | `azure.activedirectory.b2c.client-secret` | The client secret of a registered application. |
   | `azure.activedirectory.b2c.authorization-clients` | A map to list all authorization clients created on Azure Portal.  |
   | `azure.activedirectory.b2c.login-flow` | The key name of sign in user flow. |
   | `azure.activedirectory.b2c.logout-success-url` | The target URL after a successful logout. |   
   | `azure.activedirectory.b2c.tenant(Deprecated)` | The Azure AD B2C's tenant name, this is only suitable for Global cloud. |
   | `azure.activedirectory.b2c.tenant-id` | The Azure AD B2C's tenant id. |
   | `azure.activedirectory.b2c.user-flows` | A map to list all user flows defined on Azure Portal.  |
   | `azure.activedirectory.b2c.user-name-attribute-name` | The the attribute name of the user name.|

### Accessing a web application

This scenario uses the [The OAuth 2.0 authorization code grant] flow to login in a user with your Azure AD B2C user.

1. Select **Azure AD B2C** from the portal menu, click **Applications**, and then click **Add**.

1. Specify your application **Name**, we call it `webapp`, add `http://localhost:8080/login/oauth2/code/` for the **Reply URL**, record the
   **Application ID** as your `${your-webapp-client-id}` and then click **Save**.

1. Select **Keys** from your application, click **Generate key** to generate `${your-webapp-client-secret}` and then **Save**.

1. Select **User flows** on your left, and then Click **New user flow**.

1. Choose **Sign up or in**, **Profile editing** and **Password reset** to create user flows
   respectively. Specify your user flow **Name** and **User attributes and claims**, click **Create**.

1. Select **API permissions** > **Add a permission** > **Microsoft APIs**, select ***Microsoft Graph***,
   select **Delegated permissions**, check **offline_access** and **openid** permissions, select **Add permission** to complete the process.

1. Grant admin consent for ***Graph*** permissions.
   ![Add Graph permissions](resource/add-graph-permissions.png)
   
1. Add the following dependencies in your *pom.xml*.

   [//]: # "{x-version-update-start;com.azure.spring:azure-spring-boot-starter-active-directory-b2c;current}"
   ```xml
    <dependency>
      <groupId>com.azure.spring</groupId>
      <artifactId>azure-spring-boot-starter-active-directory-b2c</artifactId>
      <version>3.4.0</version>
    </dependency>

    <dependency>
      <groupId>org.springframework.boot</groupId>
      <artifactId>spring-boot-starter-web</artifactId>
    </dependency>

    <dependency>
      <groupId>org.springframework.boot</groupId>
      <artifactId>spring-boot-starter-thymeleaf</artifactId>
    </dependency>
   
    <dependency>
      <groupId>org.springframework.boot</groupId>
      <artifactId>spring-boot-starter-security</artifactId>
    </dependency>

    <dependency>
      <groupId>org.springframework.boot</groupId>
      <artifactId>spring-boot-starter-oauth2-client</artifactId>
    </dependency>

    <dependency>
      <groupId>org.thymeleaf.extras</groupId>
      <artifactId>thymeleaf-extras-springsecurity5</artifactId>
    </dependency>
   ```
   [//]: # "{x-version-update-end}"

1. Add properties in *application.yml* using the values you created earlier, for example:

   ```yaml
   azure:
     activedirectory:
       b2c:
         authenticate-additional-parameters: 
           domain_hint: xxxxxxxxx         # optional
           login_hint: xxxxxxxxx          # optional
           prompt: [login,none,consent]   # optional
         base-uri: ${your-tenant-authorization-server-base-uri}
         client-id: ${your-webapp-client-id}
         client-secret: ${your-webapp-client-secret}
         login-flow: ${your-login-user-flow-key}               # default to sign-up-or-sign-in, will look up the user-flows map with provided key.
         logout-success-url: ${you-logout-success-url}
         user-flows:
           ${your-user-flow-key}: ${your-user-flow-name-defined-on-azure-portal}
         user-name-attribute-name: ${your-user-name-attribute-name}
   ```
   
1. Write your Java code.
    
    Controller code can refer to the following:
    <!-- embedme ../azure-spring-boot-samples/azure-spring-boot-sample-active-directory-b2c-oidc/src/main/java/com/azure/spring/sample/aad/b2c/controller/WebController.java#L12-L30 -->
    ```java
    @Controller
    public class WebController {
    
        private void initializeModel(Model model, OAuth2AuthenticationToken token) {
            if (token != null) {
                final OAuth2User user = token.getPrincipal();
    
                model.addAllAttributes(user.getAttributes());
                model.addAttribute("grant_type", user.getAuthorities());
                model.addAttribute("name", user.getName());
            }
        }
    
        @GetMapping(value = { "/", "/home" })
        public String index(Model model, OAuth2AuthenticationToken token) {
            initializeModel(model, token);
            return "home";
        }
    }
    ```
    
    Security configuration code can refer to the following:
    <!-- embedme ../azure-spring-boot-samples/azure-spring-boot-sample-active-directory-b2c-oidc/src/main/java/com/azure/spring/sample/aad/b2c/security/WebSecurityConfiguration.java#L11-L29 -->
    ```java
    @EnableWebSecurity
    public class WebSecurityConfiguration extends WebSecurityConfigurerAdapter {
    
        private final AADB2COidcLoginConfigurer configurer;
    
        public WebSecurityConfiguration(AADB2COidcLoginConfigurer configurer) {
            this.configurer = configurer;
        }
    
        @Override
        protected void configure(HttpSecurity http) throws Exception {
            // @formatter:off
            http.authorizeRequests()
                    .anyRequest().authenticated()
                    .and()
                .apply(configurer);
            // @formatter:off
        }
    }
    ```
    
    Copy the *home.html* from [Azure AD B2C Spring Boot Sample](https://github.com/Azure/azure-sdk-for-java/blob/master/sdk/spring/azure-spring-boot-samples/azure-spring-boot-sample-active-directory-b2c-oidc/src/main/resources/templates), and replace the
    `${your-profile-edit-user-flow}` and `${your-password-reset-user-flow}` with your user flow name
    respectively that completed earlier.
    
1. Build and test your app
   
   Let `Webapp` run on port *8080*.
   
    1. After your application is built and started by Maven, open <https://localhost:8080/> in a web browser; 
    you should be redirected to login page.

    1. Click link with the login user flow, you should be redirected Azure AD B2C to start the authentication process.

    1. After you have logged in successfully, you should see the sample `home page` from the browser.

### Web application accessing resource servers

This scenario is based on **Accessing a web application** scenario to allow application to access other resources, that is [The OAuth 2.0 client credentials grant] flow.

1. Select **Azure AD B2C** from the portal menu, click **Applications**, and then click **Add**.

1. Specify your application **Name**, we call it `webApiA`, record the **Application ID** as your `${your-web-api-a-client-id}` and then click **Save**.

1. Select **Keys** from your application, click **Generate key** to generate `${your-web-api-a-client-secret}` and then **Save**.

1. Select **Expose an API** on your left, and then Click the **Set** link, specify your resource app id url suffix, such as *web-api-a*, 
   record the **Application ID URI** as your `${your-web-api-a-app-id-url}`, then **Save**.
   
1. Select **Manifest** on your left, and then paste the below json segment into `appRoles` array, 
   record the **Application ID URI** as your `${your-web-api-a-app-id-url}`, record the value of the app role as your `${your-web-api-a-role-value}`, then **save**.
   
    ```json
    {
      "allowedMemberTypes": [
        "Application"
      ],
      "description": "WebApiA.SampleScope",
      "displayName": "WebApiA.SampleScope",
      "id": "04989db0-3efe-4db6-b716-ae378517d2b7",
      "isEnabled": true,
      "value": "WebApiA.SampleScope"
    }
    ```
   
   ![Configure WebApiA appRoles](resource/configure-app-roles.png)

1. Select **API permissions** > **Add a permission** > **My APIs**, select ***WebApiA*** application name, 
   select **Application Permissions**, select **WebApiA.SampleScope** permission, select **Add permission** to complete the process.
   
1. Grant admin consent for ***WebApiA*** permissions.
   ![Add WebApiA permission](resource/add-webapia-permission.png)
   
1. Add the following dependency on the basis of **Accessing a web application** scenario.

    ```xml
    <dependency>
      <groupId>org.springframework.boot</groupId>
      <artifactId>spring-boot-starter-webflux</artifactId>
    </dependency>
    ```

1. Add the following configuration on the basis of **Accessing a web application** scenario.

   ```yaml
   azure:
     activedirectory:
       b2c:
         tenant-id: ${your-tenant-id}
         authorization-clients:
           ${your-resource-server-a-name}:
             authorization-grant-type: client_credentials
             scopes: ${your-web-api-a-app-id-url}/.default
   ```

1. Write your `Webapp` Java code.

   Controller code can refer to the following:
    <!-- embedme ..azure-spring-boot/src/samples/java/com/azure/spring/autoconfigure/b2c/WebappAccessResourceController.java#L24-L42 -->
    ```java
    /**
     * Access to protected data through client credential flow. The access token is obtained by webclient, or
     * <p>@RegisteredOAuth2AuthorizedClient("webapiA")</p>. In the end, these two approaches will be executed to
     * DefaultOAuth2AuthorizedClientManager#authorize method, get the access token.
     *
     * @return Respond to protected data.
     */
    @GetMapping("/webapp/webApiA")
    public String callWebApiA() {
        String body = webClient
            .get()
            .uri(LOCAL_WEB_API_A_SAMPLE_ENDPOINT)
            .attributes(clientRegistrationId("webapiA"))
            .retrieve()
            .bodyToMono(String.class)
            .block();
        LOGGER.info("Webapp callWebApiA() returned: {}", body);
        return "Response from WebApi A: " + (null != body ? "success." : "failed.");
    }
    ```

   Security configuration code is the same with **Accessing a web application** scenario, another bean `webClient`is added as follows:
    <!-- embedme ..azure-spring-boot/src/samples/java/com/azure/spring/autoconfigure/b2c/WebappAccessResourceConfiguration.java#33-L40 -->
    ```java
    @Bean
    public WebClient webClient(OAuth2AuthorizedClientManager oAuth2AuthorizedClientManager) {
        ServletOAuth2AuthorizedClientExchangeFilterFunction function =
            new ServletOAuth2AuthorizedClientExchangeFilterFunction(oAuth2AuthorizedClientManager);
        return WebClient.builder()
                        .apply(function.oauth2Configuration())
                        .build();
    }
    ```

1. Please refer to **Accessing a resource server** section to write your `WebApiA` Java code.

1. Build and test your app
   
   Let `Webapp` and `WebApiA` run on port *8080* and *8081* respectively.
   Start `Webapp` and `WebApiA` application, return to the home page after logging successfully, you can access <https://localhost:8080/webapp/webApiA> to get **WebApiA** resource response.

### Accessing a resource server

This scenario not support login. Just protect the server by validating the access token, and if valid, serves the request.

1. Refer to [Web application accessing resource servers][web_application_accessing_resource_servers] to build your `WebApiA` permission.
   
1. Add `WebApiA` permission and grant admin consent for your web application.

1. Add the following dependencies in your *pom.xml*.

   [//]: # "{x-version-update-start;com.azure.spring:azure-spring-boot-starter-active-directory-b2c;current}"
   ```xml
   <dependency>
     <groupId>com.azure.spring</groupId>
     <artifactId>azure-spring-boot-starter-active-directory-b2c</artifactId>
     <version>3.4.0</version>
   </dependency>

   <dependency>
     <groupId>org.springframework.boot</groupId>
     <artifactId>spring-boot-starter-web</artifactId>
   </dependency>
   
   <dependency>
     <groupId>org.springframework.boot</groupId>
     <artifactId>spring-boot-starter-oauth2-resource-server</artifactId>
   </dependency>
   ```
   [//]: # "{x-version-update-end}"

1. Add the following configuration.

   ```yaml
   azure:
     activedirectory:
       b2c:
         tenant-id: ${your-tenant-id}
         app-id-uri: ${your-web-api-a-app-id-url}
         client-id: ${your-web-api-a-client-id}
   ```

1. Write your Java code.

   Controller code can refer to the following:
    <!-- embedme ..azure-spring-boot/src/samples/java/com/azure/spring/autoconfigure/b2c/ResourceServerController.java#L25-L34 -->
    ```java
    /**
     * webApiA resource api for web app
     * @return test content
     */
    @PreAuthorize("hasAuthority('APPROLE_WebApiA.SampleScope')")
    @GetMapping("/webapiA/sample")
    public String callWebApiASample() {
        LOGGER.info("WebApiA callSample() returned.");
        return "Response from Client Credential from WebApiB success.";
    }
    ```

   Security configuration code can refer to the following:
    <!-- embedme ..azure-spring-boot/src/samples/java/com/azure/spring/autoconfigure/b2c/ResourceServerConfiguration.java#L10-L20 -->
    ```java
    @EnableWebSecurity
    public class ResourceServerConfiguration extends WebSecurityConfigurerAdapter {
    
        @Override
        protected void configure(HttpSecurity http) throws Exception {
            http.authorizeRequests((requests) -> requests.anyRequest().authenticated())
                .oauth2ResourceServer()
                .jwt()
                .jwtAuthenticationConverter(new AADB2CJwtBearerTokenAuthenticationConverter());
        }
    }
    ```

1. Build and test your app

   Let `WebApiA` run on port *8081*.
   Get the access token for `webApiA' resource and access <https://localhost:8081/webapiA/sample> 
   as the Bearer authorization header.

### Resource server accessing other resource servers

This scenario is an upgrade of **Accessing a resource server**, supports access to other application resources, based on OAuth2 client credentials flow.

1. Referring to the previous steps, we create a `WebApiB` application and expose an application permission `WebApiB.SampleScope`.
   
    ```json
    {
        "allowedMemberTypes": [
            "Application"
        ],
        "description": "WebApiB.SampleScope",
        "displayName": "WebApiB.SampleScope",
        "id": "04989db0-3efe-4db6-b716-ae378517d2b7",
        "isEnabled": true,
        "lang": null,
        "origin": "Application",
        "value": "WebApiB.SampleScope"
    }
    ```

   ![Configure WebApiB appRoles](resource/expose-web-api-b-approle.png)
   
1. Grant admin consent for ***WebApiB*** permissions.
   ![Add WebApiB permission](resource/add-webapib-permission-to-webapia.png)

1. On the basis of **Accessing a resource server**, add a dependency in your *pom.xml*.
   
   ```xml
   <dependency>
     <groupId>org.springframework.boot</groupId>
     <artifactId>spring-boot-starter-oauth2-client</artifactId>
   </dependency>
   <dependency>
     <groupId>org.springframework.boot</groupId>
     <artifactId>spring-boot-starter-webflux</artifactId>
   </dependency>
   ```
   
1. Add the following configuration on the basis of **Accessing a resource server** scenario configuration.

   ```yaml
   azure:
     activedirectory:
       b2c:
         client-secret: ${your-web-api-a-client-secret}
         authorization-clients:
           ${your-resource-server-b-name}:
             authorization-grant-type: client_credentials
             scopes: ${your-web-api-b-app-id-url}/.default
   ```

1. Write your Java code.

   WebApiA controller code can refer to the following:
    <!-- embedme ..azure-spring-boot/src/samples/java/com/azure/spring/autoconfigure/b2c/ResourceServerController.java#L47-L63 -->
    ```java
    /**
     * webApiA and webApiB resources api for web app
     * @return test content from web api b
     */
    @GetMapping("webApiA/webApiB/sample")
    @PreAuthorize("hasAuthority('APPROLE_WebApiA.SampleScope')")
    public String callWebApiB() {
        String body = webClient
            .get()
            .uri(LOCAL_WEB_API_B_SAMPLE_ENDPOINT)
            .attributes(clientRegistrationId("webapiB"))
            .retrieve()
            .bodyToMono(String.class)
            .block();
        LOGGER.info("WebApiA callWebApiB() returned: {}", body);
        return "Response from WebApi B to WebApiA(Client Credential flow): " + (null != body ? "success." : "failed.");
    }
    ```
   
   WebApiB controller code can refer to the following:
    <!-- embedme ..azure-spring-boot/src/samples/java/com/azure/spring/autoconfigure/b2c/ResourceServerController.java#L36-L45 -->
    ```java
    /**
     * webApiB resource api for other web application
     * @return test content
     */
    @PreAuthorize("hasAuthority('APPROLE_WebApiB.SampleScope')")
    @GetMapping("/webapiB/sample")
    public String callSample() {
        LOGGER.info("WebApiB callSample() returned.");
        return "Response from Client Credential from WebApiB success.";
    }
    ```

   Security configuration code is the same with **Accessing a resource server** scenario, another bean `webClient`is added as follows

1. Build and test your app

   Let `WebApiA` and `WebApiB` run on port *8081* and *8082* respectively.
   Start `WebApiA` and `WebApiB` application, get the access token for `webApiA' resource and access <https://localhost:8081/webApiA/webApiB/sample>
   as the Bearer authorization header.

## Examples

### Accessing a web application
Please refer to [azure-spring-boot-sample-active-directory-b2c-oidc].

### Accessing a resource server
Please refer to [azure-spring-boot-sample-active-directory-b2c-resource-server].

## Troubleshooting
### Enable client logging
Azure SDKs for Java offers a consistent logging story to help aid in troubleshooting application errors and expedite their resolution. The logs produced will capture the flow of an application before reaching the terminal state to help locate the root issue. View the [logging][logging] wiki for guidance about enabling logging.

### Enable Spring logging
Spring allow all the supported logging systems to set logger levels set in the Spring Environment (for example, in application.properties) by using `logging.level.<logger-name>=<level>` where level is one of TRACE, DEBUG, INFO, WARN, ERROR, FATAL, or OFF. The root logger can be configured by using logging.level.root.

The following example shows potential logging settings in `application.properties`:

```properties
logging.level.root=WARN
logging.level.org.springframework.web=DEBUG
logging.level.org.hibernate=ERROR
```

For more information about setting logging in spring, please refer to the [official doc](https://docs.spring.io/spring-boot/docs/current/reference/html/spring-boot-features.html#boot-features-logging).
 
## Next steps

## Contributing
This project welcomes contributions and suggestions.  Most contributions require you to agree to a Contributor License Agreement (CLA) declaring that you have the right to, and actually do, grant us the rights to use your contribution. For details, visit https://cla.microsoft.com.

Please follow [instructions here](https://github.com/Azure/azure-sdk-for-java/blob/master/sdk/spring/CONTRIBUTING.md) to build from source or contribute.

<!-- LINKS -->
[docs]: https://docs.microsoft.com/azure/developer/java/spring-framework/configure-spring-boot-starter-java-app-with-azure-active-directory-b2c-oidc
[refdocs]: https://azure.github.io/azure-sdk-for-java/springboot.html#azure-spring-boot
[package]: https://mvnrepository.com/artifact/com.microsoft.azure/azure-active-directory-b2c-spring-boot-starter
[sample]: https://github.com/Azure/azure-sdk-for-java/tree/master/sdk/spring/azure-spring-boot-samples
[logging]: https://github.com/Azure/azure-sdk-for-java/wiki/Logging-with-Azure-SDK#use-logback-logging-framework-in-a-spring-boot-application
[environment_checklist]: https://github.com/Azure/azure-sdk-for-java/blob/master/sdk/spring/ENVIRONMENT_CHECKLIST.md#ready-to-run-checklist

[tutorial_create_tenant]: https://docs.microsoft.com/azure/active-directory-b2c/tutorial-create-tenant
[The OAuth 2.0 authorization code grant]: https://docs.microsoft.com/azure/active-directory/develop/v2-oauth2-auth-code-flow
[The OAuth 2.0 client credentials grant]: https://docs.microsoft.com/azure/active-directory/develop/v2-oauth2-client-creds-grant-flow
[web_application_accessing_resource_servers]: https://github.com/Azure/azure-sdk-for-java/tree/master/sdk/spring/azure-spring-boot-starter-active-directory-b2c#web-application-accessing-resource-servers
[azure-spring-boot-sample-active-directory-b2c-oidc]: https://github.com/Azure/azure-sdk-for-java/blob/master/sdk/spring/azure-spring-boot-samples/azure-spring-boot-sample-active-directory-b2c-oidc
[azure-spring-boot-sample-active-directory-b2c-resource-server]: https://github.com/Azure/azure-sdk-for-java/blob/master/sdk/spring/azure-spring-boot-samples/azure-spring-boot-sample-active-directory-b2c-resource-server<|MERGE_RESOLUTION|>--- conflicted
+++ resolved
@@ -14,49 +14,7 @@
   
 ## Key concepts
 
-<<<<<<< HEAD
 A `web application` is any web based application that allows user to login, whereas a `resource server` will either accept or deny access after validating access_token. We will cover 4 scenarios in this guide:
-=======
-### Include the package
-[//]: # "{x-version-update-start;com.azure.spring:azure-spring-boot-starter-active-directory-b2c;current}"
-```xml
-<dependency>
-    <groupId>com.azure.spring</groupId>
-    <artifactId>azure-spring-boot-starter-active-directory-b2c</artifactId>
-    <version>3.5.0-beta.1</version>
-</dependency>
-```
-[//]: # "{x-version-update-end}"
-
-### Create the Active Directory instance
-
-1. Log into <https://portal.azure.com>.
-
-2. Click **+Create a resource**, then **Identity**, and then **Azure Active Directory B2C**.
-
-3. Enter your **Organization name** and your **Initial domain name**, record the **domain name** as your
-`${your-tenant-name}` and click **Create**.
-
-4. Select your account name on the top-right of the Azure portal toolbar, then click **Switch directory**.
-
-5. Select your new Azure Active Directory from the drop-down menu.
-
-6. Search `b2c` and click `Azure AD B2C` service.
-
-### Add an application registration for your Spring Boot app
-
-1. Select **Azure AD B2C** from the portal menu, click **Applications**, and then click **Add**.
-
-2. Specify your application **Name**, add `http://localhost:8080/login/oauth2/code/` for the **Reply URL**, record the
-**Application ID** as your `${your-client-id}` and then click **Save**.
-
-3. Select **Keys** from your application, click **Generate key** to generate `${your-client-secret}` and then **Save**.
-
-4. Select **User flows** on your left, and then Click **New user flow**.
-
-5. Choose **Sign up or in**, **Profile editing** and **Password reset** to create user flows
-respectively. Specify your user flow **Name** and **User attributes and claims**, click **Create**.
->>>>>>> 2ea8f94f
 
 1. Accessing a web application.
 1. Web application accessing resource servers.
@@ -107,7 +65,7 @@
     <dependency>
       <groupId>com.azure.spring</groupId>
       <artifactId>azure-spring-boot-starter-active-directory-b2c</artifactId>
-      <version>3.4.0</version>
+      <version>3.5.0-beta.1</version>
     </dependency>
 
     <dependency>
@@ -342,7 +300,7 @@
    <dependency>
      <groupId>com.azure.spring</groupId>
      <artifactId>azure-spring-boot-starter-active-directory-b2c</artifactId>
-     <version>3.4.0</version>
+     <version>3.5.0-beta.1</version>
    </dependency>
 
    <dependency>
