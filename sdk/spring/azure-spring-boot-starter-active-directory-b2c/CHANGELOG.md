--- conflicted
+++ resolved
@@ -1,13 +1,7 @@
 # Release History
 
-<<<<<<< HEAD
-## 3.4.0-beta.1 (Unreleased)
-### New Features
-- Support client credential flow.
-=======
 ## 3.4.0 (2021-04-19)
 
->>>>>>> 6998d670
 
 ## 3.3.0 (2021-03-22)
 ### New Features
