--- conflicted
+++ resolved
@@ -2,12 +2,10 @@
 
 ## 3.6.0-beta.1 (Unreleased)
 ### Breaking Changes
-<<<<<<< HEAD
+- Deprecated `allowTelemetry` configuration item.
+### Breaking Changes
 - Deprecate the two construction methods of class AADB2CJwtBearerTokenAuthenticationConverter.
 - Remove class `AADB2COAuth2AuthenticatedPrincipal`, use class `AADOAuth2AuthenticatedPrincipal` instead.
-=======
-- Deprecated `allowTelemetry` configuration item.
->>>>>>> d0450358
 
 ## 3.5.0 (2021-05-24)
 ### New Features
