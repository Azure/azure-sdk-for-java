<project xmlns:xsi="http://www.w3.org/2001/XMLSchema-instance" xmlns="http://maven.apache.org/POM/4.0.0" xsi:schemaLocation="http://maven.apache.org/POM/4.0.0 http://maven.apache.org/xsd/maven-4.0.0.xsd">
  <parent>
    <groupId>com.azure</groupId>
    <artifactId>azure-client-sdk-parent</artifactId>
    <version>1.7.0</version> <!-- {x-version-update;com.azure:azure-client-sdk-parent;current} -->
    <relativePath>../../parents/azure-client-sdk-parent</relativePath>
  </parent>
  <modelVersion>4.0.0</modelVersion>
  <groupId>com.azure.spring</groupId>
  <artifactId>spring-cloud-azure-feature-management-web</artifactId>
<<<<<<< HEAD
  <version>6.0.0-beta.2</version> <!-- {x-version-update;com.azure.spring:spring-cloud-azure-feature-management-web;current} -->
=======
  <version>5.24.0-beta.1</version> <!-- {x-version-update;com.azure.spring:spring-cloud-azure-feature-management-web;current} -->
>>>>>>> d5300a2f
  <name>Spring Cloud Azure Feature Management Web</name>
  <description>Adds Feature Management into Spring Web</description>
  <scm>
    <connection>scm:git:git@github.com:Azure/azure-sdk-for-java.git</connection>
    <developerConnection>scm:git:ssh://git@github.com:Azure/azure-sdk-for-java.git</developerConnection>
    <url>https://github.com/Azure/azure-sdk-for-java</url>
  </scm>
  <developers>
    <developer>
      <id>microsoft</id>
      <name>Microsoft Corporation</name>
    </developer>
  </developers>
  <properties>
    <spotless.skip>true</spotless.skip>
  </properties>
  <dependencies>
    <dependency>
      <groupId>org.springframework</groupId>
      <artifactId>spring-web</artifactId>
      <version>6.2.9</version> <!-- {x-version-update;springboot3_org.springframework:spring-web;external_dependency} -->
    </dependency>
    <dependency>
      <groupId>org.springframework</groupId>
      <artifactId>spring-webmvc</artifactId>
      <version>6.2.9</version> <!-- {x-version-update;springboot3_org.springframework:spring-webmvc;external_dependency} -->
    </dependency>
    <dependency>
      <groupId>com.azure.spring</groupId>
      <artifactId>spring-cloud-azure-feature-management</artifactId>
<<<<<<< HEAD
      <version>6.0.0-beta.2</version> <!-- {x-version-update;com.azure.spring:spring-cloud-azure-feature-management;current} -->
=======
      <version>5.24.0-beta.1</version> <!-- {x-version-update;com.azure.spring:spring-cloud-azure-feature-management;current} -->
>>>>>>> d5300a2f
    </dependency>
    <dependency>
      <groupId>jakarta.servlet</groupId>
      <artifactId>jakarta.servlet-api</artifactId>
      <version>6.0.0</version> <!-- {x-version-update;springboot3_jakarta.servlet:jakarta.servlet-api;external_dependency} -->
      <scope>provided</scope>
    </dependency>
    <dependency>
      <groupId>org.springframework.boot</groupId>
      <artifactId>spring-boot-starter-test</artifactId>
      <version>3.5.4</version> <!-- {x-version-update;springboot3_org.springframework.boot:spring-boot-starter-test;external_dependency} -->
      <scope>test</scope>
    </dependency>
    <!-- bytebuddy dependencies are required for mockito to work with Java 21.-->
    <dependency>
      <groupId>net.bytebuddy</groupId>
      <artifactId>byte-buddy</artifactId>
      <version>1.17.6</version> <!-- {x-version-update;springboot3_net.bytebuddy:byte-buddy;external_dependency} -->
      <scope>test</scope>
    </dependency>
    <dependency>
      <groupId>net.bytebuddy</groupId>
      <artifactId>byte-buddy-agent</artifactId>
      <version>1.17.6</version> <!-- {x-version-update;springboot3_net.bytebuddy:byte-buddy-agent;external_dependency} -->
      <scope>test</scope>
    </dependency>
  </dependencies>
  <build>
    <plugins>
      <plugin>
        <groupId>org.apache.maven.plugins</groupId>
        <artifactId>maven-jar-plugin</artifactId>
        <version>3.4.2</version> <!-- {x-version-update;springboot3_org.apache.maven.plugins:maven-jar-plugin;external_dependency} -->
        <configuration>
          <archive>
            <manifestEntries>
              <Automatic-Module-Name>com.azure.spring.cloud.feature.management.web</Automatic-Module-Name>
            </manifestEntries>
            <manifest>
              <addDefaultImplementationEntries>true</addDefaultImplementationEntries>
              <addDefaultSpecificationEntries>true</addDefaultSpecificationEntries>
            </manifest>
          </archive>
        </configuration>
      </plugin>
      <plugin>
        <groupId>org.apache.maven.plugins</groupId>
        <artifactId>maven-compiler-plugin</artifactId>
        <version>3.14.0</version> <!-- {x-version-update;springboot3_org.apache.maven.plugins:maven-compiler-plugin;external_dependency} -->
        <executions>
          <!-- disabled - the executing this after default-compile will generate module-info with major class version 55 (i.e Java 11) -->
          <execution>
            <id>base-modules-compile</id>
            <phase>none</phase>
          </execution>
          <!-- disabled - compile without module-info for Java 8 -->
          <execution>
            <id>base-compile</id>
            <phase>none</phase>
          </execution>
          <!-- disabled - compile with Java 8 -->
          <execution>
            <id>base-testCompile</id>
            <phase>none</phase>
          </execution>
          <!-- Ensure we compile with Java 17 -->
          <execution>
            <goals>
              <goal>compile</goal>
            </goals>
            <configuration>
              <release>17</release>
              <compilerArgs>
                <arg>-parameters</arg> <!-- https://github.com/spring-projects/spring-framework/wiki/Upgrading-to-Spring-Framework-6.x#parameter-name-retention -->
              </compilerArgs>
            </configuration>
          </execution>
        </executions>
      </plugin>
      <plugin>
        <groupId>org.apache.maven.plugins</groupId>
        <artifactId>maven-enforcer-plugin</artifactId>
        <version>3.5.0</version> <!-- {x-version-update;springboot3_org.apache.maven.plugins:maven-enforcer-plugin;external_dependency} -->
        <configuration>
          <rules>
            <bannedDependencies>
              <includes>
<<<<<<< HEAD
                <include>com.azure.spring:spring-cloud-azure-feature-management:[6.0.0-beta.2]</include> <!-- {x-include-update;com.azure.spring:spring-cloud-azure-feature-management;current} -->
=======
                <include>com.azure.spring:spring-cloud-azure-feature-management:[5.24.0-beta.1]</include> <!-- {x-include-update;com.azure.spring:spring-cloud-azure-feature-management;current} -->
>>>>>>> d5300a2f
                <include>jakarta.servlet:jakarta.servlet-api:[6.0.0]</include> <!-- {x-include-update;springboot3_jakarta.servlet:jakarta.servlet-api;external_dependency} -->
                <include>org.springframework:spring-web:[6.2.9]</include> <!-- {x-include-update;springboot3_org.springframework:spring-web;external_dependency} -->
                <include>org.springframework:spring-webmvc:[6.2.9]</include> <!-- {x-include-update;springboot3_org.springframework:spring-webmvc;external_dependency} -->
              </includes>
            </bannedDependencies>
          </rules>
        </configuration>
      </plugin>
    </plugins>
  </build>

  <profiles>
    <!-- Library cannot build for Java 16 and below -->
    <profile>
      <id>below-java-17</id>
      <activation>
        <jdk>[,17)</jdk>
      </activation>
      <properties>
        <jacoco.skip>true</jacoco.skip>
        <skipCompile>true</skipCompile>
        <skipTestCompile>true</skipTestCompile>
        <codesnippet.skip>true</codesnippet.skip>
        <checkstyle.skip>true</checkstyle.skip>
        <spotbugs.skip>true</spotbugs.skip>
        <revapi.skip>true</revapi.skip>
        <maven.test.skip>true</maven.test.skip>
        <maven.javadoc.skip>true</maven.javadoc.skip>
      </properties>
    </profile>
  </profiles>
</project><|MERGE_RESOLUTION|>--- conflicted
+++ resolved
@@ -8,11 +8,7 @@
   <modelVersion>4.0.0</modelVersion>
   <groupId>com.azure.spring</groupId>
   <artifactId>spring-cloud-azure-feature-management-web</artifactId>
-<<<<<<< HEAD
   <version>6.0.0-beta.2</version> <!-- {x-version-update;com.azure.spring:spring-cloud-azure-feature-management-web;current} -->
-=======
-  <version>5.24.0-beta.1</version> <!-- {x-version-update;com.azure.spring:spring-cloud-azure-feature-management-web;current} -->
->>>>>>> d5300a2f
   <name>Spring Cloud Azure Feature Management Web</name>
   <description>Adds Feature Management into Spring Web</description>
   <scm>
@@ -43,11 +39,7 @@
     <dependency>
       <groupId>com.azure.spring</groupId>
       <artifactId>spring-cloud-azure-feature-management</artifactId>
-<<<<<<< HEAD
       <version>6.0.0-beta.2</version> <!-- {x-version-update;com.azure.spring:spring-cloud-azure-feature-management;current} -->
-=======
-      <version>5.24.0-beta.1</version> <!-- {x-version-update;com.azure.spring:spring-cloud-azure-feature-management;current} -->
->>>>>>> d5300a2f
     </dependency>
     <dependency>
       <groupId>jakarta.servlet</groupId>
@@ -135,11 +127,7 @@
           <rules>
             <bannedDependencies>
               <includes>
-<<<<<<< HEAD
                 <include>com.azure.spring:spring-cloud-azure-feature-management:[6.0.0-beta.2]</include> <!-- {x-include-update;com.azure.spring:spring-cloud-azure-feature-management;current} -->
-=======
-                <include>com.azure.spring:spring-cloud-azure-feature-management:[5.24.0-beta.1]</include> <!-- {x-include-update;com.azure.spring:spring-cloud-azure-feature-management;current} -->
->>>>>>> d5300a2f
                 <include>jakarta.servlet:jakarta.servlet-api:[6.0.0]</include> <!-- {x-include-update;springboot3_jakarta.servlet:jakarta.servlet-api;external_dependency} -->
                 <include>org.springframework:spring-web:[6.2.9]</include> <!-- {x-include-update;springboot3_org.springframework:spring-web;external_dependency} -->
                 <include>org.springframework:spring-webmvc:[6.2.9]</include> <!-- {x-include-update;springboot3_org.springframework:spring-webmvc;external_dependency} -->
