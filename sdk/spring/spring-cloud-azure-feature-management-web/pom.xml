--- conflicted
+++ resolved
@@ -8,11 +8,7 @@
   <modelVersion>4.0.0</modelVersion>
   <groupId>com.azure.spring</groupId>
   <artifactId>spring-cloud-azure-feature-management-web</artifactId>
-<<<<<<< HEAD
   <version>5.10.0-beta.1</version> <!-- {x-version-update;com.azure.spring:spring-cloud-azure-feature-management-web;current} -->
-=======
-  <version>4.16.0-beta.1</version> <!-- {x-version-update;com.azure.spring:spring-cloud-azure-feature-management-web;current} -->
->>>>>>> c69f125a
   <name>Spring Cloud Azure Feature Management Web</name>
   <description>Adds Feature Management into Spring Web</description>
   <scm>
@@ -40,7 +36,6 @@
     <dependency>
       <groupId>com.azure.spring</groupId>
       <artifactId>spring-cloud-azure-feature-management</artifactId>
-<<<<<<< HEAD
       <version>5.10.0-beta.1</version> <!-- {x-version-update;com.azure.spring:spring-cloud-azure-feature-management;current} -->
     </dependency>
     <dependency>
@@ -48,9 +43,6 @@
       <artifactId>jakarta.servlet-api</artifactId>
       <version>6.0.0</version> <!-- {x-version-update;jakarta.servlet:jakarta.servlet-api;external_dependency} -->
       <scope>provided</scope>
-=======
-      <version>4.16.0-beta.1</version> <!-- {x-version-update;com.azure.spring:spring-cloud-azure-feature-management;current} -->
->>>>>>> c69f125a
     </dependency>
     <dependency>
       <groupId>org.springframework.boot</groupId>
@@ -133,17 +125,10 @@
           <rules>
             <bannedDependencies>
               <includes>
-<<<<<<< HEAD
                 <include>com.azure.spring:spring-cloud-azure-feature-management:[5.10.0-beta.1]</include> <!-- {x-include-update;com.azure.spring:spring-cloud-azure-feature-management;current} -->
                 <include>jakarta.servlet:jakarta.servlet-api:[6.0.0]</include> <!-- {x-include-update;jakarta.servlet:jakarta.servlet-api;external_dependency} -->
                 <include>org.springframework:spring-web:[6.1.1]</include> <!-- {x-include-update;org.springframework:spring-web;external_dependency} -->
                 <include>org.springframework:spring-webmvc:[6.1.1]</include> <!-- {x-include-update;org.springframework:spring-webmvc;external_dependency} -->
-=======
-                <include>com.azure.spring:spring-cloud-azure-feature-management:[4.16.0-beta.1]</include> <!-- {x-include-update;com.azure.spring:spring-cloud-azure-feature-management;current} -->
-                <include>javax.servlet:javax.servlet-api:[4.0.1]</include> <!-- {x-include-update;javax.servlet:javax.servlet-api;external_dependency} -->
-                <include>org.springframework:spring-web:[5.3.31]</include> <!-- {x-include-update;org.springframework:spring-web;external_dependency} -->
-                <include>org.springframework:spring-webmvc:[5.3.31]</include> <!-- {x-include-update;org.springframework:spring-webmvc;external_dependency} -->
->>>>>>> c69f125a
               </includes>
             </bannedDependencies>
           </rules>
