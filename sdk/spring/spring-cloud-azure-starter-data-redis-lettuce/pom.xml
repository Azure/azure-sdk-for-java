<?xml version="1.0" encoding="UTF-8"?>
<project xmlns:xsi="http://www.w3.org/2001/XMLSchema-instance"
         xmlns="http://maven.apache.org/POM/4.0.0"
         xsi:schemaLocation="http://maven.apache.org/POM/4.0.0 http://maven.apache.org/xsd/maven-4.0.0.xsd">
  <modelVersion>4.0.0</modelVersion>

  <groupId>com.azure.spring</groupId>
  <artifactId>spring-cloud-azure-starter-data-redis-lettuce</artifactId>
  <version>5.14.0-beta.1</version> <!-- {x-version-update;com.azure.spring:spring-cloud-azure-starter-data-redis-lettuce;current} -->

  <name>Spring Cloud Azure Starter Data Redis with Lettuce</name>
  <description>Spring Cloud Azure Starter Data Redis with Lettuce</description>
  <url>https://microsoft.github.io/spring-cloud-azure</url>
  <developers>
    <developer>
      <name>Spring Cloud Azure</name>
      <email>SpringIntegSupport@microsoft.com</email>
    </developer>
  </developers>
  <scm>
    <connection>scm:git:git@github.com:Azure/azure-sdk-for-java.git</connection>
    <developerConnection>scm:git:ssh://git@github.com:Azure/azure-sdk-for-java.git</developerConnection>
    <url>https://github.com/Azure/azure-sdk-for-java</url>
  </scm>
  <issueManagement>
    <system>GitHub</system>
    <url>https://github.com/Azure/azure-sdk-for-java/issues</url>
  </issueManagement>

  <properties>
    <maven.compiler.source>17</maven.compiler.source>
    <maven.compiler.target>17</maven.compiler.target>
    <legal>
      <![CDATA[[INFO] Any downloads listed may be third party software.  Microsoft grants you no rights for third party software.]]></legal>
    <site.url>https://azuresdkartifacts.blob.core.windows.net/azure-sdk-for-java</site.url>
  </properties>

  <licenses>
    <license>
      <name>The MIT License (MIT)</name>
      <url>http://opensource.org/licenses/MIT</url>
      <distribution>repo</distribution>
    </license>
  </licenses>

  <!-- Repositories definitions -->
  <repositories>
    <repository>
      <id>ossrh</id>
      <name>Sonatype Snapshots</name>
      <url>https://oss.sonatype.org/content/repositories/snapshots/</url>
      <layout>default</layout>
      <snapshots>
        <enabled>true</enabled>
        <updatePolicy>daily</updatePolicy>
      </snapshots>
    </repository>
  </repositories>

  <pluginRepositories>
    <pluginRepository>
      <id>ossrh</id>
      <name>Sonatype Snapshots</name>
      <url>https://oss.sonatype.org/content/repositories/snapshots/</url>
      <layout>default</layout>
      <snapshots>
        <enabled>true</enabled>
        <updatePolicy>always</updatePolicy>
      </snapshots>
    </pluginRepository>
  </pluginRepositories>

  <distributionManagement>
    <snapshotRepository>
      <id>ossrh</id>
      <name>Sonatype Snapshots</name>
      <url>https://oss.sonatype.org/content/repositories/snapshots/</url>
      <uniqueVersion>true</uniqueVersion>
      <layout>default</layout>
    </snapshotRepository>
    <site>
      <id>azure-java-build-docs</id>
      <url>${site.url}/site/</url>
    </site>
  </distributionManagement>

  <dependencies>
    <dependency>
      <groupId>com.azure.spring</groupId>
      <artifactId>spring-cloud-azure-starter</artifactId>
<<<<<<< HEAD
      <version>5.14.0-beta.1</version> <!-- {x-version-update;com.azure.spring:spring-cloud-azure-starter;current} -->
=======
      <version>5.13.0</version> <!-- {x-version-update;com.azure.spring:spring-cloud-azure-starter;current} -->
>>>>>>> c4f37d09
    </dependency>

    <dependency>
      <groupId>org.springframework.data</groupId>
      <artifactId>spring-data-redis</artifactId>
      <version>3.3.0</version> <!-- {x-version-update;org.springframework.data:spring-data-redis;external_dependency} -->
    </dependency>

    <dependency>
      <groupId>io.lettuce</groupId>
      <artifactId>lettuce-core</artifactId>
      <version>6.3.2.RELEASE</version> <!-- {x-version-update;io.lettuce:lettuce-core;external_dependency} -->
      <optional>true</optional>
    </dependency>

    <dependency>
      <groupId>com.azure</groupId>
      <artifactId>azure-identity-extensions</artifactId>
      <version>1.1.16</version> <!-- {x-version-update;com.azure:azure-identity-extensions;dependency} -->
    </dependency>

  </dependencies>

  <build>
    <plugins>
      <plugin>
        <groupId>com.github.spotbugs</groupId>
        <artifactId>spotbugs-maven-plugin</artifactId>
        <version>4.8.2.0</version> <!-- {x-version-update;com.github.spotbugs:spotbugs-maven-plugin;external_dependency} -->
        <configuration>
          <skip>true</skip>
        </configuration>
      </plugin>
      <plugin>
        <groupId>com.diffplug.spotless</groupId>
        <artifactId>spotless-maven-plugin</artifactId>
        <version>2.30.0</version> <!-- {x-version-update;com.diffplug.spotless:spotless-maven-plugin;external_dependency} -->
        <configuration>
          <skip>true</skip>
        </configuration>
      </plugin>
      <plugin>
        <groupId>org.revapi</groupId>
        <artifactId>revapi-maven-plugin</artifactId>
        <version>0.14.6</version> <!-- {x-version-update;org.revapi:revapi-maven-plugin;external_dependency} -->
        <configuration>
          <skip>true</skip>
        </configuration>
      </plugin>
      <plugin>
        <groupId>com.azure.tools</groupId>
        <artifactId>codesnippet-maven-plugin</artifactId>
        <version>1.0.0-beta.10</version> <!-- {x-version-update;com.azure.tools:codesnippet-maven-plugin;external_dependency} -->
        <configuration>
          <skip>true</skip>
        </configuration>
      </plugin>
      <plugin>
        <groupId>org.apache.maven.plugins</groupId>
        <artifactId>maven-jar-plugin</artifactId>
        <version>3.4.1</version> <!-- {x-version-update;org.apache.maven.plugins:maven-jar-plugin;external_dependency} -->
        <configuration>
          <archive>
            <manifestEntries>
              <Automatic-Module-Name>com.azure.spring.cloud.starter.data.cosmos</Automatic-Module-Name>
            </manifestEntries>
            <manifest>
              <addDefaultImplementationEntries>true</addDefaultImplementationEntries>
            </manifest>
          </archive>
        </configuration>
        <!-- START: Empty Java Doc & Sources -->
        <!-- The following code will generate an empty javadoc/sources with just a README.md. This is necessary
             to pass the required checks on Maven. The way this works is by setting the classesDirectory
             to a directory that only contains the README.md, which we need to copy. If the classesDirectory
             is set to the root, where the README.md lives, it still won't have javadocs/sources but the jar file
             will contain a bunch of files that shouldn't be there. The faux sources directory is deleted
             and recreated with the README.md being copied every time to guarantee that, when building locally,
             it'll have the latest copy of the README.md file.
        -->
        <executions>
          <execution>
            <id>empty-javadoc-jar-with-readme</id>
            <phase>package</phase>
            <goals>
              <goal>jar</goal>
            </goals>
            <configuration>
              <classifier>javadoc</classifier>
              <classesDirectory>${project.basedir}/javadocTemp</classesDirectory>
            </configuration>
          </execution>
          <execution>
            <id>empty-source-jar-with-readme</id>
            <phase>package</phase>
            <goals>
              <goal>jar</goal>
            </goals>
            <configuration>
              <classifier>sources</classifier>
              <classesDirectory>${project.basedir}/sourceTemp</classesDirectory>
            </configuration>
          </execution>
        </executions>
      </plugin>
      <plugin>
        <groupId>org.apache.maven.plugins</groupId>
        <artifactId>maven-antrun-plugin</artifactId>
        <version>3.1.0</version> <!-- {x-version-update;org.apache.maven.plugins:maven-antrun-plugin;external_dependency} -->
        <executions>
          <execution>
            <id>copy-readme-to-javadocTemp-and-sourceTemp</id>
            <phase>prepare-package</phase>
            <configuration>
              <target>
                <echo>Deleting existing ${project.basedir}/javadocTemp and
                  ${project.basedir}/sourceTemp</echo>
                <delete includeEmptyDirs="true" quiet="true">
                  <fileset dir="${project.basedir}/javadocTemp"/>
                  <fileset dir="${project.basedir}/sourceTemp"/>
                </delete>
                <echo>Copying ${project.basedir}/../README.md to
                  ${project.basedir}/javadocTemp/README.md
                </echo>
                <copy file="${project.basedir}/../README.md" tofile="${project.basedir}/javadocTemp/README.md" failonerror="false"/>
                <echo>Copying ${project.basedir}/../README.md to
                  ${project.basedir}/sourceTemp/README.md
                </echo>
                <copy file="${project.basedir}/../README.md" tofile="${project.basedir}/sourceTemp/README.md" failonerror="false"/>
              </target>
            </configuration>
            <goals>
              <goal>run</goal>
            </goals>
          </execution>
        </executions>
        <!-- END: Empty Java Doc & Sources -->
      </plugin>
    </plugins>
  </build>

</project><|MERGE_RESOLUTION|>--- conflicted
+++ resolved
@@ -88,11 +88,7 @@
     <dependency>
       <groupId>com.azure.spring</groupId>
       <artifactId>spring-cloud-azure-starter</artifactId>
-<<<<<<< HEAD
       <version>5.14.0-beta.1</version> <!-- {x-version-update;com.azure.spring:spring-cloud-azure-starter;current} -->
-=======
-      <version>5.13.0</version> <!-- {x-version-update;com.azure.spring:spring-cloud-azure-starter;current} -->
->>>>>>> c4f37d09
     </dependency>
 
     <dependency>
