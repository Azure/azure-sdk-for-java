trigger: none

jobs:
    - template: ../../eng/pipelines/templates/jobs/archetype-sdk-tests.yml
      parameters:
        TimeoutInMinutes: 240
        ServiceDirectory: spring
        TestStepMavenInputs:
          options: '-Dmaven.wagon.http.pool=false $(DefaultOptions) -Dmaven.javadoc.skip=true -Drevapi.skip=true -DskipSpringITs=false -pl $(ProjectList)'
          goals: "verify"

        Artifacts:
#          - name: azure-spring-boot-test-application
#            groupId: com.azure.spring
#            safeName: azurespringboottestapplication
          - name: azure-spring-boot-test-core
            groupId: com.azure.spring
            safeName: azurespringboottestcore
#          - name: azure-spring-boot-test-cosmos
#            groupId: com.azure.spring
#            safeName: azurespringboottestcosmos
          - name: azure-spring-boot-test-aad
            groupId: com.azure.spring
            safeName: azurespringboottestaad
<<<<<<< HEAD
#          - name: azure-spring-boot-test-aad-b2c
#            groupId: com.azure.spring
#            safeName: azurespringboottestaadb2c
#          - name: azure-spring-boot-test-aad-obo
#            groupId: com.azure.spring
#            safeName: azurespringboottestaadobo
#          - name: azure-spring-boot-test-aad-resource-server
#            groupId: com.azure.spring
#            safeName: azurespringboottestaadresourceserver
#          - name: azure-spring-boot-test-aad-resource-server-by-filter
#            groupId: com.azure.spring
#            safeName: azurespringboottestaadresourceserverbyfilter
#          - name: azure-spring-boot-test-keyvault
#            groupId: com.azure.spring
#            safeName: azurespringboottestkeyvault
#          - name: azure-spring-boot-test-servicebus-jms
#            groupId: com.azure.spring
#            safeName: azurespringboottestservicebusjms
#          - name: azure-spring-cloud-test-eventhubs
#            groupId: com.azure.spring
#            safeName: azurespringcloudtesteventhubs
#          - name: azure-spring-boot-test-storage
#            groupId: com.azure.spring
#            safeName: azurespringbootteststorage
=======
          - name: azure-spring-boot-test-aad-b2c
            groupId: com.azure.spring
            safeName: azurespringboottestaadb2c
          - name: azure-spring-boot-test-aad-obo
            groupId: com.azure.spring
            safeName: azurespringboottestaadobo
          - name: azure-spring-boot-test-aad-resource-server
            groupId: com.azure.spring
            safeName: azurespringboottestaadresourceserver
          - name: azure-spring-boot-test-aad-resource-server-by-filter
            groupId: com.azure.spring
            safeName: azurespringboottestaadresourceserverbyfilter
          - name: azure-spring-boot-test-keyvault
            groupId: com.azure.spring
            safeName: azurespringboottestkeyvault
          - name: azure-spring-boot-test-keyvault-reactive
            groupId: com.azure.spring
            safeName: azurespringboottestkeyvaultreactive
          - name: azure-spring-boot-test-parent
            groupId: com.azure.spring
            safeName: azurespringboottestparent
          - name: azure-spring-boot-test-servicebus-jms
            groupId: com.azure.spring
            safeName: azurespringboottestservicebusjms
          - name: azure-spring-cloud-test-eventhubs
            groupId: com.azure.spring
            safeName: azurespringcloudtesteventhubs
          - name: azure-spring-boot-test-storage
            groupId: com.azure.spring
            safeName: azurespringbootteststorage
>>>>>>> 957bfc50

        EnvVars:
          AZURE_TEST_MODE: LIVE
          AAD_TENANT_ID_1: $(java-spring-aad-tenant-id-1)
          AAD_USER_NAME_1: $(java-spring-aad-user-name-1)
          AAD_USER_PASSWORD_1: $(java-spring-aad-user-password-1)
          AAD_TENANT_ID_2: $(java-spring-aad-tenant-id-2)
          AAD_USER_NAME_2: $(java-spring-aad-user-name-2)
          AAD_USER_PASSWORD_2: $(java-spring-aad-user-password-2)
          AAD_MULTI_TENANT_CLIENT_ID: $(java-spring-aad-multi-tenant-client-id)
          AAD_MULTI_TENANT_CLIENT_SECRET: $(java-spring-aad-multi-tenant-client-secret)
          AAD_SINGLE_TENANT_CLIENT_ID: $(java-spring-aad-single-tenant-id)
          AAD_SINGLE_TENANT_CLIENT_SECRET: $(java-spring-aad-single-tenant-secret)
          AAD_SINGLE_TENANT_CLIENT_ID_WITH_ROLE: $(java-spring-aad-single-tenant-id-with-role)
          AAD_SINGLE_TENANT_CLIENT_SECRET_WITH_ROLE: $(java-spring-aad-single-tenant-secret-with-role)
          AAD_B2C_USER_EMAIL: "chrisgreen@abc.com"
          AAD_B2C_TENANT: "B2CITTest1"
          AAD_B2C_REPLY_URL: "http://localhost:8080/home"
          AAD_B2C_SIGN_UP_OR_SIGN_IN: "B2C_1_signupsignin1"
          AAD_B2C_PROFILE_EDIT: "B2C_1_profileediting1"
          AAD_B2C_USER_PASSWORD: $(java-spring-aad-b2c-user-password)
          AAD_B2C_CLIENT_ID: $(java-spring-aad-b2c-client-id)
          AAD_B2C_CLIENT_SECRET: $(java-spring-aad-b2c-client-secret)
          AAD_USER_NAME_ON_DEMAND: "user$(System.JobId)@aadittest1.onmicrosoft.com"
          AAD_USER_PASSWORD_ON_DEMAND: $(java-spring-aad-user-password-1)
          AAD_SERVICE_PRICIPAL_CLIENT_ID: $(java-spring-aad-service-principal-client-id)
          AAD_SERVICE_PRICIPAL_CLIENT_SECRET: $(java-spring-aad-service-principal-client-secret)

        PreRunSteps:
          - powershell: |
              $onDemandUsername = "user$(System.JobId)@aadittest1.onmicrosoft.com"
              echo $username
              az login --allow-no-subscriptions --tenant $(java-spring-aad-tenant-id-1) --service-principal -u $(java-spring-aad-service-principal-client-id) -p $(java-spring-aad-service-principal-client-secret)
              az ad user create --user-principal-name "$onDemandUsername" --display-name "user$(System.JobId)" --password "$(java-spring-aad-user-password-1)" --force-change-password-next-login false
            displayName: 'Create On-demand test user'

        PostRunSteps:
#          - script: |
#              python --version
#              python -m pip install setuptools termcolor in_place
#              python sdk/spring/scripts/replace_util.py --module spring --log debug --color false
#            displayName: 'Run replace_util.py'
#
#          - task: Maven@3
#            displayName: 'Build and Install again, JDK Version: $(JavaBuildVersion)'
#            inputs:
#              mavenPomFile: pom.xml
#              goals: 'install'
#              options: '$(DefaultOptions) -DskipTests -Dgpg.skip -Dmaven.javadoc.skip=true -Dcheckstyle.skip=true -Dspotbugs.skip=true -Drevapi.skip=true -pl $(ProjectList) -am'
#              mavenOptions: '$(MemoryOptions) $(LoggingOptions)'
#              javaHomeOption: 'JDKVersion'
#              jdkVersionOption: $(JavaBuildVersion)
#              jdkArchitectureOption: 'x64'
#              publishJUnitResults: false
#
#          - task: Maven@3
#            displayName: 'Run tests again, JDK Version: $(JavaBuildVersion)'
#            inputs:
#              mavenPomFile: pom.xml
#              goals: verify
#              options: '-Dmaven.wagon.http.pool=false $(DefaultOptions) -Dmaven.javadoc.skip=true -Drevapi.skip=true -DskipSpringITs=false -pl $(ProjectList)'
#            env:
#              AZURE_TEST_MODE: LIVE
#              AAD_TENANT_ID_1: $(java-spring-aad-tenant-id-1)
#              AAD_USER_NAME_1: $(java-spring-aad-user-name-1)
#              AAD_USER_PASSWORD_1: $(java-spring-aad-user-password-1)
#              AAD_TENANT_ID_2: $(java-spring-aad-tenant-id-2)
#              AAD_USER_NAME_2: $(java-spring-aad-user-name-2)
#              AAD_USER_PASSWORD_2: $(java-spring-aad-user-password-2)
#              AAD_MULTI_TENANT_CLIENT_ID: $(java-spring-aad-multi-tenant-client-id)
#              AAD_MULTI_TENANT_CLIENT_SECRET: $(java-spring-aad-multi-tenant-client-secret)
#              AAD_SINGLE_TENANT_CLIENT_ID: $(java-spring-aad-single-tenant-id)
#              AAD_SINGLE_TENANT_CLIENT_SECRET: $(java-spring-aad-single-tenant-secret)
#              AAD_SINGLE_TENANT_CLIENT_ID_WITH_ROLE: $(java-spring-aad-single-tenant-id-with-role)
#              AAD_SINGLE_TENANT_CLIENT_SECRET_WITH_ROLE: $(java-spring-aad-single-tenant-secret-with-role)
#              AAD_B2C_USER_EMAIL: "chrisgreen@abc.com"
#              AAD_B2C_TENANT: "B2CITTest1"
#              AAD_B2C_REPLY_URL: "http://localhost:8080/home"
#              AAD_B2C_SIGN_UP_OR_SIGN_IN: "B2C_1_signupsignin1"
#              AAD_B2C_PROFILE_EDIT: "B2C_1_profileediting1"
#              AAD_B2C_USER_PASSWORD: $(java-spring-aad-b2c-user-password)
#              AAD_B2C_CLIENT_ID: $(java-spring-aad-b2c-client-id)
#              AAD_B2C_CLIENT_SECRET: $(java-spring-aad-b2c-client-secret)

          - powershell: |
              $onDemandUsername = "user$(System.JobId)@aadittest1.onmicrosoft.com"
              echo $username
              az login --allow-no-subscriptions --tenant $(java-spring-aad-tenant-id-1) --service-principal -u $(java-spring-aad-service-principal-client-id) -p $(java-spring-aad-service-principal-client-secret)
              az ad user delete --id "$onDemandUsername"
            condition: always()
            displayName: 'Delete On-demand test user'<|MERGE_RESOLUTION|>--- conflicted
+++ resolved
@@ -22,7 +22,6 @@
           - name: azure-spring-boot-test-aad
             groupId: com.azure.spring
             safeName: azurespringboottestaad
-<<<<<<< HEAD
 #          - name: azure-spring-boot-test-aad-b2c
 #            groupId: com.azure.spring
 #            safeName: azurespringboottestaadb2c
@@ -38,6 +37,12 @@
 #          - name: azure-spring-boot-test-keyvault
 #            groupId: com.azure.spring
 #            safeName: azurespringboottestkeyvault
+#          - name: azure-spring-boot-test-keyvault-reactive
+#            groupId: com.azure.spring
+#            safeName: azurespringboottestkeyvaultreactive
+#          - name: azure-spring-boot-test-parent
+#            groupId: com.azure.spring
+#            safeName: azurespringboottestparent
 #          - name: azure-spring-boot-test-servicebus-jms
 #            groupId: com.azure.spring
 #            safeName: azurespringboottestservicebusjms
@@ -47,38 +52,6 @@
 #          - name: azure-spring-boot-test-storage
 #            groupId: com.azure.spring
 #            safeName: azurespringbootteststorage
-=======
-          - name: azure-spring-boot-test-aad-b2c
-            groupId: com.azure.spring
-            safeName: azurespringboottestaadb2c
-          - name: azure-spring-boot-test-aad-obo
-            groupId: com.azure.spring
-            safeName: azurespringboottestaadobo
-          - name: azure-spring-boot-test-aad-resource-server
-            groupId: com.azure.spring
-            safeName: azurespringboottestaadresourceserver
-          - name: azure-spring-boot-test-aad-resource-server-by-filter
-            groupId: com.azure.spring
-            safeName: azurespringboottestaadresourceserverbyfilter
-          - name: azure-spring-boot-test-keyvault
-            groupId: com.azure.spring
-            safeName: azurespringboottestkeyvault
-          - name: azure-spring-boot-test-keyvault-reactive
-            groupId: com.azure.spring
-            safeName: azurespringboottestkeyvaultreactive
-          - name: azure-spring-boot-test-parent
-            groupId: com.azure.spring
-            safeName: azurespringboottestparent
-          - name: azure-spring-boot-test-servicebus-jms
-            groupId: com.azure.spring
-            safeName: azurespringboottestservicebusjms
-          - name: azure-spring-cloud-test-eventhubs
-            groupId: com.azure.spring
-            safeName: azurespringcloudtesteventhubs
-          - name: azure-spring-boot-test-storage
-            groupId: com.azure.spring
-            safeName: azurespringbootteststorage
->>>>>>> 957bfc50
 
         EnvVars:
           AZURE_TEST_MODE: LIVE
