--- conflicted
+++ resolved
@@ -12,47 +12,29 @@
 
   <groupId>com.azure.spring</groupId>
   <artifactId>azure-spring-cloud-starter-eventhubs</artifactId>
-<<<<<<< HEAD
-  <version>2.0.0-beta.1</version> <!-- {x-version-update;com.azure.spring:azure-spring-cloud-starter-eventhubs;current} -->
-=======
   <version>2.2.0-beta.1</version> <!-- {x-version-update;com.azure.spring:azure-spring-cloud-starter-eventhubs;current} -->
->>>>>>> 6f033d77
 
   <name>Azure Spring Cloud Starter Event Hubs</name>
   <dependencies>
     <dependency>
       <groupId>com.azure.spring</groupId>
       <artifactId>azure-spring-cloud-autoconfigure</artifactId>
-<<<<<<< HEAD
-      <version>2.0.0-beta.1</version> <!-- {x-version-update;com.azure.spring:azure-spring-cloud-autoconfigure;current} -->
-=======
       <version>2.2.0-beta.1</version> <!-- {x-version-update;com.azure.spring:azure-spring-cloud-autoconfigure;current} -->
->>>>>>> 6f033d77
     </dependency>
     <dependency>
       <groupId>com.azure.spring</groupId>
       <artifactId>azure-spring-integration-eventhubs</artifactId>
-<<<<<<< HEAD
-      <version>2.0.0-beta.1</version> <!-- {x-version-update;com.azure.spring:azure-spring-integration-eventhubs;current} -->
-=======
       <version>2.2.0-beta.1</version> <!-- {x-version-update;com.azure.spring:azure-spring-integration-eventhubs;current} -->
->>>>>>> 6f033d77
     </dependency>
     <dependency>
       <groupId>com.azure.spring</groupId>
       <artifactId>azure-spring-cloud-messaging</artifactId>
-<<<<<<< HEAD
-      <version>2.0.0-beta.1</version> <!-- {x-version-update;com.azure.spring:azure-spring-cloud-messaging;current} -->
-=======
       <version>2.2.0-beta.1</version> <!-- {x-version-update;com.azure.spring:azure-spring-cloud-messaging;current} -->
->>>>>>> 6f033d77
     </dependency>
 
   </dependencies>
   <build>
     <plugins>
-<<<<<<< HEAD
-=======
       <!-- BEGIN: Empty Java Doc & Sources -->
       <!-- The following code will generate an empty javadoc with just a README.md. This is necessary
            to pass the required checks on Maven. The way this works is by setting the classesDirectory
@@ -62,7 +44,6 @@
            and recreated with the README.md being copied every time to guarantee that, when building locally,
            it'll have the latest copy of the README.md file.
       -->
->>>>>>> 6f033d77
       <plugin>
         <groupId>org.apache.maven.plugins</groupId>
         <artifactId>maven-javadoc-plugin</artifactId>
