--- conflicted
+++ resolved
@@ -30,141 +30,4 @@
     </dependency>
   </dependencies>
 
-<<<<<<< HEAD
-=======
-  <build>
-    <plugins>
-      <plugin>
-        <groupId>org.apache.maven.plugins</groupId>
-        <artifactId>maven-enforcer-plugin</artifactId>
-        <version>3.0.0-M3</version> <!-- {x-version-update;org.apache.maven.plugins:maven-enforcer-plugin;external_dependency} -->
-        <configuration>
-          <rules>
-            <bannedDependencies>
-              <includes>
-                <include>org.springframework.boot:spring-boot-starter:[2.5.4]</include> <!-- {x-include-update;org.springframework.boot:spring-boot-starter;external_dependency} -->
-                <include>org.springframework.boot:spring-boot-starter-validation:[2.5.4]</include> <!-- {x-include-update;org.springframework.boot:spring-boot-starter-validation;external_dependency} -->
-              </includes>
-            </bannedDependencies>
-          </rules>
-        </configuration>
-      </plugin>
-      <!-- BEGIN: Empty Java Doc & Sources -->
-      <!-- The following code will generate an empty javadoc with just a README.md. This is necessary
-           to pass the required checks on Maven. The way this works is by setting the classesDirectory
-           to a directory that only contains the README.md, which we need to copy. If the classesDirectory
-           is set to the root, where the README.md lives, it still won't have javadocs but the jar file
-           will contain a bunch of files that shouldn't be there. The faux sources directory is deleted
-           and recreated with the README.md being copied every time to guarantee that, when building locally,
-           it'll have the latest copy of the README.md file.
-      -->
-      <plugin>
-        <groupId>org.apache.maven.plugins</groupId>
-        <artifactId>maven-javadoc-plugin</artifactId>
-        <version>3.3.1</version> <!-- {x-version-update;org.apache.maven.plugins:maven-javadoc-plugin;external_dependency} -->
-        <executions>
-          <execution>
-            <id>attach-javadocs</id>
-            <goals>
-              <goal>jar</goal>
-            </goals>
-            <configuration>
-              <skip>true</skip>
-            </configuration>
-          </execution>
-        </executions>
-      </plugin>
-      <plugin>
-        <groupId>org.apache.maven.plugins</groupId>
-        <artifactId>maven-jar-plugin</artifactId>
-        <version>3.1.2</version> <!-- {x-version-update;org.apache.maven.plugins:maven-jar-plugin;external_dependency} -->
-        <executions>
-          <!-- BEGIN: Empty Java Doc -->
-          <execution>
-            <id>empty-javadoc-jar-with-readme</id>
-            <phase>package</phase>
-            <goals>
-              <goal>jar</goal>
-            </goals>
-            <configuration>
-              <classifier>javadoc</classifier>
-              <classesDirectory>${project.basedir}/javadocTemp</classesDirectory>
-            </configuration>
-          </execution>
-          <!-- END: Empty Java Doc -->
-          <!-- BEGIN: Empty Sources -->
-          <execution>
-            <id>empty-sources-jar-with-readme</id>
-            <phase>package</phase>
-            <goals>
-              <goal>jar</goal>
-            </goals>
-            <configuration>
-              <classifier>sources</classifier>
-              <classesDirectory>${project.basedir}/sourceTemp</classesDirectory>
-            </configuration>
-          </execution>
-          <!-- END: Empty Sources -->
-        </executions>
-      </plugin>
-      <plugin>
-        <groupId>org.apache.maven.plugins</groupId>
-        <artifactId>maven-antrun-plugin</artifactId>
-        <version>1.8</version> <!-- {x-version-update;org.apache.maven.plugins:maven-antrun-plugin;external_dependency} -->
-        <executions>
-          <execution>
-            <id>copy-readme-to-javadocTemp</id>
-            <phase>prepare-package</phase>
-            <configuration>
-              <target>
-                <echo>Deleting existing ${project.basedir}/javadocTemp</echo>
-                <delete includeEmptyDirs="true" quiet="true">
-                  <fileset dir="${project.basedir}/javadocTemp"/>
-                </delete>
-                <echo>Copying ${project.basedir}/README.md to
-                  ${project.basedir}/javadocTemp/README.md
-                </echo>
-                <copy file="${project.basedir}/README.md" tofile="${project.basedir}/javadocTemp/README.md"/>
-              </target>
-            </configuration>
-            <goals>
-              <goal>run</goal>
-            </goals>
-          </execution>
-          <execution>
-            <id>copy-readme-to-sourceTemp</id>
-            <phase>prepare-package</phase>
-            <configuration>
-              <target>
-                <echo>Deleting existing ${project.basedir}/sourceTemp</echo>
-                <delete includeEmptyDirs="true" quiet="true">
-                  <fileset dir="${project.basedir}/sourceTemp"/>
-                </delete>
-                <echo>Copying ${project.basedir}/README.md to
-                  ${project.basedir}/sourceTemp/README.md
-                </echo>
-                <copy file="${project.basedir}/README.md" tofile="${project.basedir}/sourceTemp/README.md"/>
-              </target>
-            </configuration>
-            <goals>
-              <goal>run</goal>
-            </goals>
-          </execution>
-        </executions>
-      </plugin>
-      <plugin>
-        <groupId>org.apache.maven.plugins</groupId>
-        <artifactId>maven-source-plugin</artifactId>
-        <version>3.0.1</version> <!-- {x-version-update;org.apache.maven.plugins:maven-source-plugin;external_dependency} -->
-        <executions>
-          <execution>
-            <id>attach-sources</id>
-            <phase>none</phase> <!-- The way to skip the sources attach is to set the phase to none, the skip config doesn't work for sources -->
-          </execution>
-        </executions>
-      </plugin>
-      <!-- END: Empty Java Doc & Sources -->
-    </plugins>
-  </build>
->>>>>>> 1ab18225
 </project>