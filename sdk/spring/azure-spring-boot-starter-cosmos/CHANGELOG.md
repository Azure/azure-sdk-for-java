--- conflicted
+++ resolved
@@ -1,8 +1,5 @@
 # Release History
 
-<<<<<<< HEAD
-## 3.0.0-beta.1 (Unreleased)
-=======
 ## 3.2.0-beta.1 (Unreleased)
 
 
@@ -10,7 +7,6 @@
 
 
 ## 3.0.0-beta.1 (2020-11-18)
->>>>>>> 6f033d77
 ### Breaking Changes
 - Updated properties prefix from `azure.cosmosdb.xxx` to `azure.cosmos.xxx`.
 - Added new property items `azure.cosmos.connection-mode`.
