--- conflicted
+++ resolved
@@ -64,14 +64,9 @@
           <rules>
             <bannedDependencies>
               <includes>
-<<<<<<< HEAD
+                <include>io.reactivex:rxjava:[1.3.8]</include> <!-- {x-include-update;io.reactivex:rxjava;external_dependency} -->
                 <include>org.springframework.integration:spring-integration-core:[5.4.1]</include> <!-- {x-include-update;org.springframework.integration:spring-integration-core;external_dependency} -->
                 <include>org.springframework:spring-messaging:[5.3.1]</include> <!-- {x-include-update;org.springframework:spring-messaging;external_dependency} -->
-=======
-                <include>io.reactivex:rxjava:[1.3.8]</include> <!-- {x-include-update;io.reactivex:rxjava;external_dependency} -->
-                <include>org.springframework.integration:spring-integration-core:[5.3.3.RELEASE]</include> <!-- {x-include-update;org.springframework.integration:spring-integration-core;external_dependency} -->
-                <include>org.springframework:spring-messaging:[5.2.10.RELEASE]</include> <!-- {x-include-update;org.springframework:spring-messaging;external_dependency} -->
->>>>>>> 0bdb7440
               </includes>
             </bannedDependencies>
           </rules>
