--- conflicted
+++ resolved
@@ -44,32 +44,9 @@
 
     <!-- TEST-->
     <dependency>
-<<<<<<< HEAD
       <groupId>org.springframework.boot</groupId>
       <artifactId>spring-boot-starter-test</artifactId>
       <version>2.4.5</version> <!-- {x-version-update;org.springframework.boot:spring-boot-starter-test;external_dependency} -->
-=======
-      <groupId>org.junit.jupiter</groupId>
-      <artifactId>junit-jupiter-api</artifactId>
-      <version>5.7.2</version> <!-- {x-version-update;org.junit.jupiter:junit-jupiter-api;external_dependency} -->
-      <scope>test</scope>
-    </dependency>
-    <dependency>
-      <groupId>org.junit.jupiter</groupId>
-      <artifactId>junit-jupiter-params</artifactId>
-      <version>5.7.2</version> <!-- {x-version-update;org.junit.jupiter:junit-jupiter-params;external_dependency} -->
-      <scope>test</scope>
-    </dependency>
-    <dependency>
-      <groupId>org.junit.jupiter</groupId>
-      <artifactId>junit-jupiter-engine</artifactId>
-      <version>5.7.2</version> <!-- {x-version-update;org.junit.jupiter:junit-jupiter-engine;external_dependency} -->
-      <scope>test</scope>
-    </dependency>
-    <dependency>
-      <groupId>junit</groupId>
-      <artifactId>junit</artifactId>
->>>>>>> 34a7365a
       <scope>test</scope>
     </dependency>
   </dependencies>
