// Copyright (c) Microsoft Corporation. All rights reserved.
// Licensed under the MIT License.

package com.azure.spring.cloud.stream.binder.servicebus.config;

import com.azure.messaging.servicebus.ServiceBusClientBuilder;
import com.azure.messaging.servicebus.models.ServiceBusReceiveMode;
<<<<<<< HEAD
import com.azure.spring.cloud.core.customizer.AzureServiceClientBuilderCustomizer;
=======
>>>>>>> 34531bb0
import com.azure.spring.cloud.resourcemanager.provisioning.ServiceBusProvisioner;
import com.azure.spring.cloud.service.servicebus.properties.ServiceBusEntityType;
import com.azure.spring.cloud.stream.binder.servicebus.ServiceBusMessageChannelBinder;
import com.azure.spring.cloud.stream.binder.servicebus.core.properties.ServiceBusConsumerProperties;
import com.azure.spring.cloud.stream.binder.servicebus.core.properties.ServiceBusExtendedBindingProperties;
import com.azure.spring.cloud.stream.binder.servicebus.core.properties.ServiceBusProducerProperties;
import com.azure.spring.cloud.stream.binder.servicebus.core.provisioning.ServiceBusChannelProvisioner;
import com.azure.spring.cloud.stream.binder.servicebus.provisioning.ServiceBusChannelResourceManagerProvisioner;
import com.azure.spring.messaging.checkpoint.CheckpointMode;
import org.junit.jupiter.api.Test;
import org.springframework.boot.autoconfigure.AutoConfigurations;
import org.springframework.boot.test.context.runner.ApplicationContextRunner;
import org.springframework.cloud.stream.binder.Binder;

import java.time.Duration;

import static com.azure.messaging.servicebus.models.SubQueue.DEAD_LETTER_QUEUE;
import static org.assertj.core.api.Assertions.assertThat;
import static org.junit.jupiter.api.Assertions.assertEquals;
import static org.junit.jupiter.api.Assertions.assertTrue;
import static org.mockito.Mockito.mock;

public class ServiceBusBinderConfigurationTests {

    private static final String CONNECTION_STRING_FORMAT = "Endpoint=sb://%s.servicebus.windows.net/;SharedAccessKeyName=RootManageSharedAccessKey;SharedAccessKey=key";

    private final ApplicationContextRunner contextRunner = new ApplicationContextRunner()
        .withConfiguration(AutoConfigurations.of(ServiceBusBinderConfiguration.class));

    @Test
    void configurationNotMatchedWhenBinderBeanExist() {
        this.contextRunner
            .withBean(Binder.class, () -> mock(Binder.class))
            .run(context -> {
                assertThat(context).doesNotHaveBean(ServiceBusBinderConfiguration.class);
                assertThat(context).doesNotHaveBean(ServiceBusMessageChannelBinder.class);
            });
    }

    @Test
    void shouldConfigureDefaultChannelProvisionerWhenNoResourceManagerProvided() {
        this.contextRunner
            .run(context -> {
                assertThat(context).hasSingleBean(ServiceBusBinderConfiguration.class);
                assertThat(context).hasSingleBean(ServiceBusExtendedBindingProperties.class);
                assertThat(context).hasSingleBean(ServiceBusChannelProvisioner.class);
                assertThat(context).hasSingleBean(ServiceBusMessageChannelBinder.class);

                ServiceBusChannelProvisioner channelProvisioner = context.getBean(ServiceBusChannelProvisioner.class);
                assertThat(channelProvisioner).isNotInstanceOf(ServiceBusChannelResourceManagerProvisioner.class);
            });
    }

    @Test
    void shouldConfigureArmChannelProvisionerWhenResourceManagerProvided() {
        this.contextRunner
            .withBean(ServiceBusProvisioner.class, () -> mock(ServiceBusProvisioner.class))
            .withPropertyValues("spring.cloud.azure.servicebus.namespace=fake-namespace")
            .run(context -> {
                assertThat(context).hasSingleBean(ServiceBusBinderConfiguration.class);
                assertThat(context).hasSingleBean(ServiceBusExtendedBindingProperties.class);
                assertThat(context).hasSingleBean(ServiceBusChannelProvisioner.class);
                assertThat(context).hasSingleBean(ServiceBusMessageChannelBinder.class);

                ServiceBusChannelProvisioner channelProvisioner = context.getBean(ServiceBusChannelProvisioner.class);
                assertThat(channelProvisioner).isInstanceOf(ServiceBusChannelResourceManagerProvisioner.class);
            });
    }

    @Test
    void testExtendedBindingPropertiesShouldBind() {
        String producerConnectionString = String.format(CONNECTION_STRING_FORMAT, "fake-producer-namespace");
        String consumerConnectionString = String.format(CONNECTION_STRING_FORMAT, "fake-consumer-namespace");

        new ApplicationContextRunner()
            .withConfiguration(AutoConfigurations.of(ServiceBusExtendedBindingPropertiesTestConfiguration.class))
            .withPropertyValues(
                "spring.cloud.stream.servicebus.bindings.input.consumer.domain-name=fake-consumer-domain",
                "spring.cloud.stream.servicebus.bindings.input.consumer.namespace=fake-consumer-namespace",
                "spring.cloud.stream.servicebus.bindings.input.consumer.connection-string=" + consumerConnectionString,
                "spring.cloud.stream.servicebus.bindings.input.consumer.entity-name=fake-consumer-sb-entity",
                "spring.cloud.stream.servicebus.bindings.input.consumer.entity-type=TOPIC",
                "spring.cloud.stream.servicebus.bindings.input.consumer.session-enabled=true",
                "spring.cloud.stream.servicebus.bindings.input.consumer.auto-complete=true",
                "spring.cloud.stream.servicebus.bindings.input.consumer.prefetch-count=1",
                "spring.cloud.stream.servicebus.bindings.input.consumer.sub-queue=DEAD_LETTER_QUEUE",
                "spring.cloud.stream.servicebus.bindings.input.consumer.receive-mode=RECEIVE_AND_DELETE",
                "spring.cloud.stream.servicebus.bindings.input.consumer.subscription-name=fake-consumer-subscription",
                "spring.cloud.stream.servicebus.bindings.input.consumer.max-auto-lock-renew-duration=2s",
                "spring.cloud.stream.servicebus.bindings.input.consumer.max-concurrent-calls=5",
                "spring.cloud.stream.servicebus.bindings.input.consumer.max-concurrent-sessions=6",
                "spring.cloud.stream.servicebus.bindings.input.consumer.requeue-rejected=true",
                "spring.cloud.stream.servicebus.bindings.input.consumer.checkpoint-mode=BATCH",

                "spring.cloud.stream.servicebus.bindings.input.producer.domain-name=fake-producer-domain",
                "spring.cloud.stream.servicebus.bindings.input.producer.namespace=fake-producer-namespace",
                "spring.cloud.stream.servicebus.bindings.input.producer.connection-string=" + producerConnectionString,
                "spring.cloud.stream.servicebus.bindings.input.producer.entity-name=fake-producer-sb-entity",
                "spring.cloud.stream.servicebus.bindings.input.producer.entity-type=QUEUE",
                "spring.cloud.stream.servicebus.bindings.input.producer.sync=true",
                "spring.cloud.stream.servicebus.bindings.input.producer.send-timeout=5m"
            )
            .run(context -> {
                assertThat(context).hasSingleBean(ServiceBusExtendedBindingProperties.class);
                ServiceBusExtendedBindingProperties extendedBindingProperties =
                    context.getBean(ServiceBusExtendedBindingProperties.class);

                assertThat(extendedBindingProperties.getExtendedConsumerProperties("input")).isNotNull();

                ServiceBusConsumerProperties consumerProperties =
                    extendedBindingProperties.getExtendedConsumerProperties("input");
                assertEquals("fake-consumer-domain", consumerProperties.getDomainName());
                assertEquals("fake-consumer-namespace", consumerProperties.getNamespace());
                assertEquals(consumerConnectionString, consumerProperties.getConnectionString());
                assertEquals("fake-consumer-sb-entity", consumerProperties.getEntityName());
                assertEquals(ServiceBusEntityType.TOPIC, consumerProperties.getEntityType());
                assertTrue(consumerProperties.getSessionEnabled());
                assertTrue(consumerProperties.getAutoComplete());
                assertEquals(1, consumerProperties.getPrefetchCount());
                assertEquals(DEAD_LETTER_QUEUE, consumerProperties.getSubQueue());
                assertEquals(ServiceBusReceiveMode.RECEIVE_AND_DELETE, consumerProperties.getReceiveMode());
                assertEquals("fake-consumer-subscription", consumerProperties.getSubscriptionName());
                assertEquals(Duration.ofSeconds(2), consumerProperties.getMaxAutoLockRenewDuration());
                assertEquals(5, consumerProperties.getMaxConcurrentCalls());
                assertTrue(consumerProperties.isRequeueRejected());
                assertEquals(CheckpointMode.BATCH, consumerProperties.getCheckpointMode());

                ServiceBusProducerProperties producerProperties =
                    extendedBindingProperties.getExtendedProducerProperties("input");
                assertEquals("fake-producer-domain", producerProperties.getDomainName());
                assertEquals("fake-producer-namespace", producerProperties.getNamespace());
                assertEquals(producerConnectionString, producerProperties.getConnectionString());
                assertEquals("fake-producer-sb-entity", producerProperties.getEntityName());
                assertEquals(ServiceBusEntityType.QUEUE, producerProperties.getEntityType());
                assertTrue(producerProperties.isSync());
                assertEquals(Duration.ofMinutes(5), producerProperties.getSendTimeout());
            });
    }

    @Test
    void clientFactoryCustomizerShouldBeConfigured() {
        this.contextRunner
            .withBean(ServiceBusProvisioner.class, () -> mock(ServiceBusProvisioner.class))
            .withPropertyValues("spring.cloud.azure.servicebus.namespace=test")
            .run(context -> assertThat(context).hasSingleBean(ClientFactoryCustomizer.class));
    }

    @Test
    void builderCustomizerShouldBeConfiguredToClientFactoryCustomizer() {
        this.contextRunner
            .withBean(ServiceBusProvisioner.class, () -> mock(ServiceBusProvisioner.class))
            .withPropertyValues("spring.cloud.azure.servicebus.namespace=test")
            .withBean("producer-customizer1", ServiceBusSenderClientBuilderCustomizer.class, ServiceBusSenderClientBuilderCustomizer::new)
            .withBean("processor-customizer1", ServiceBusProcessorClientBuilderCustomizer.class, ServiceBusProcessorClientBuilderCustomizer::new)
            .withBean("processor-customizer2", ServiceBusProcessorClientBuilderCustomizer.class, ServiceBusProcessorClientBuilderCustomizer::new)
            .withBean("session-processor-customizer1", ServiceBusSessionProcessorClientBuilderCustomizer.class, ServiceBusSessionProcessorClientBuilderCustomizer::new)
            .withBean("session-processor-customizer2", ServiceBusSessionProcessorClientBuilderCustomizer.class, ServiceBusSessionProcessorClientBuilderCustomizer::new)
            .withBean("session-processor-customizer3", ServiceBusSessionProcessorClientBuilderCustomizer.class, ServiceBusSessionProcessorClientBuilderCustomizer::new)
            .withBean("other-customizer1", OtherBuilderCustomizer.class, OtherBuilderCustomizer::new)
            .run(context -> {
                assertThat(context).hasSingleBean(ClientFactoryCustomizer.class);
                ClientFactoryCustomizer clientFactoryCustomizer = context.getBean(ClientFactoryCustomizer.class);

                ServiceBusBinderConfiguration.DefaultClientFactoryCustomizer defaultFactoryCustomizer = (ServiceBusBinderConfiguration.DefaultClientFactoryCustomizer) clientFactoryCustomizer;

                assertEquals(1, (int) defaultFactoryCustomizer.getSenderClientBuilderCustomizers().stream().count());
                assertEquals(2, (int) defaultFactoryCustomizer.getProcessorClientBuilderCustomizers().stream().count());
                assertEquals(3, (int) defaultFactoryCustomizer.getSessionProcessorClientBuilderCustomizers().stream().count());
            });
    }

    private static class ServiceBusSenderClientBuilderCustomizer implements AzureServiceClientBuilderCustomizer<ServiceBusClientBuilder.ServiceBusSenderClientBuilder> {

        @Override
        public void customize(ServiceBusClientBuilder.ServiceBusSenderClientBuilder builder) {

        }
    }

    private static class ServiceBusProcessorClientBuilderCustomizer implements AzureServiceClientBuilderCustomizer<ServiceBusClientBuilder.ServiceBusProcessorClientBuilder> {

        @Override
        public void customize(ServiceBusClientBuilder.ServiceBusProcessorClientBuilder builder) {

        }
    }

    private static class ServiceBusSessionProcessorClientBuilderCustomizer implements AzureServiceClientBuilderCustomizer<ServiceBusClientBuilder.ServiceBusSessionProcessorClientBuilder> {

        @Override
        public void customize(ServiceBusClientBuilder.ServiceBusSessionProcessorClientBuilder builder) {

        }
    }


    private static class OtherBuilderCustomizer implements AzureServiceClientBuilderCustomizer<Object> {

        @Override
        public void customize(Object builder) {

        }
    }

}<|MERGE_RESOLUTION|>--- conflicted
+++ resolved
@@ -5,10 +5,7 @@
 
 import com.azure.messaging.servicebus.ServiceBusClientBuilder;
 import com.azure.messaging.servicebus.models.ServiceBusReceiveMode;
-<<<<<<< HEAD
 import com.azure.spring.cloud.core.customizer.AzureServiceClientBuilderCustomizer;
-=======
->>>>>>> 34531bb0
 import com.azure.spring.cloud.resourcemanager.provisioning.ServiceBusProvisioner;
 import com.azure.spring.cloud.service.servicebus.properties.ServiceBusEntityType;
 import com.azure.spring.cloud.stream.binder.servicebus.ServiceBusMessageChannelBinder;
@@ -152,7 +149,7 @@
     void clientFactoryCustomizerShouldBeConfigured() {
         this.contextRunner
             .withBean(ServiceBusProvisioner.class, () -> mock(ServiceBusProvisioner.class))
-            .withPropertyValues("spring.cloud.azure.servicebus.namespace=test")
+            .withPropertyValues("spring.cloud.azure.servicebus.namespace=fake-namespace")
             .run(context -> assertThat(context).hasSingleBean(ClientFactoryCustomizer.class));
     }
 
@@ -160,7 +157,7 @@
     void builderCustomizerShouldBeConfiguredToClientFactoryCustomizer() {
         this.contextRunner
             .withBean(ServiceBusProvisioner.class, () -> mock(ServiceBusProvisioner.class))
-            .withPropertyValues("spring.cloud.azure.servicebus.namespace=test")
+            .withPropertyValues("spring.cloud.azure.servicebus.namespace=fake-namespace")
             .withBean("producer-customizer1", ServiceBusSenderClientBuilderCustomizer.class, ServiceBusSenderClientBuilderCustomizer::new)
             .withBean("processor-customizer1", ServiceBusProcessorClientBuilderCustomizer.class, ServiceBusProcessorClientBuilderCustomizer::new)
             .withBean("processor-customizer2", ServiceBusProcessorClientBuilderCustomizer.class, ServiceBusProcessorClientBuilderCustomizer::new)
