--- conflicted
+++ resolved
@@ -67,7 +67,7 @@
 public class ServiceBusMessageChannelBinder extends
     AbstractMessageChannelBinder<ExtendedConsumerProperties<ServiceBusConsumerProperties>,
             ExtendedProducerProperties<ServiceBusProducerProperties>,
-                ServiceBusChannelProvisioner>
+            ServiceBusChannelProvisioner>
     implements
     ExtendedPropertiesBinder<MessageChannel, ServiceBusConsumerProperties, ServiceBusProducerProperties> {
 
@@ -132,14 +132,7 @@
         extendedConsumerPropertiesMap.put(new ConsumerIdentifier(destination.getName(), group), properties);
         final ServiceBusInboundChannelAdapter inboundAdapter;
 
-<<<<<<< HEAD
         ServiceBusContainerProperties containerProperties = createServiceBusContainerProperties(destination, group, properties);
-
-=======
-        ServiceBusContainerProperties containerProperties = new ServiceBusContainerProperties();
-        containerProperties.setEntityName(destination.getName());
-        containerProperties.setSubscriptionName(group);
->>>>>>> d9bbcfb6
         ServiceBusMessageListenerContainer listenerContainer = new ServiceBusMessageListenerContainer(getProcessorFactory(), containerProperties);
 
         serviceBusMessageListenerContainers.add(listenerContainer);
