--- conflicted
+++ resolved
@@ -33,14 +33,6 @@
     <url>https://github.com/Azure/azure-sdk-for-java/issues</url>
   </issueManagement>
 
-  <properties>
-<<<<<<< HEAD
-    <jacoco.min.linecoverage>0.7</jacoco.min.linecoverage>
-    <jacoco.min.branchcoverage>0.3</jacoco.min.branchcoverage>
-=======
-    <skipSpringITs>true</skipSpringITs>
->>>>>>> 01b6a19a
-  </properties>
   <dependencies>
     <dependency>
       <groupId>com.azure.spring</groupId>
