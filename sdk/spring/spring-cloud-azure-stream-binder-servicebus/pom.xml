<?xml version="1.0" encoding="UTF-8"?>
<project xmlns:xsi="http://www.w3.org/2001/XMLSchema-instance"
         xmlns="http://maven.apache.org/POM/4.0.0"
         xsi:schemaLocation="http://maven.apache.org/POM/4.0.0 http://maven.apache.org/xsd/maven-4.0.0.xsd">
  <parent>
    <groupId>com.azure</groupId>
    <artifactId>azure-client-sdk-parent</artifactId>
    <version>1.7.0</version> <!-- {x-version-update;com.azure:azure-client-sdk-parent;current} -->
    <relativePath>../../parents/azure-client-sdk-parent</relativePath>
  </parent>
  <modelVersion>4.0.0</modelVersion>

  <groupId>com.azure.spring</groupId>
  <artifactId>spring-cloud-azure-stream-binder-servicebus</artifactId>
<<<<<<< HEAD
  <version>4.11.0-beta.1</version> <!-- {x-version-update;com.azure.spring:spring-cloud-azure-stream-binder-servicebus;current} -->
=======
  <version>4.12.0-beta.1</version> <!-- {x-version-update;com.azure.spring:spring-cloud-azure-stream-binder-servicebus;current} -->
>>>>>>> 98d25d20

  <name>Spring Cloud Azure Stream Binder Service Bus</name>
  <description>Spring Cloud Azure Stream Binder Service Bus</description>
  <url>https://microsoft.github.io/spring-cloud-azure</url>
  <developers>
    <developer>
      <name>Spring Cloud Azure</name>
      <email>SpringIntegSupport@microsoft.com</email>
    </developer>
  </developers>
  <scm>
    <connection>scm:git:git@github.com:Azure/azure-sdk-for-java.git</connection>
    <developerConnection>scm:git:ssh://git@github.com:Azure/azure-sdk-for-java.git</developerConnection>
    <url>https://github.com/Azure/azure-sdk-for-java</url>
  </scm>
  <issueManagement>
    <system>GitHub</system>
    <url>https://github.com/Azure/azure-sdk-for-java/issues</url>
  </issueManagement>

  <dependencies>
    <dependency>
      <groupId>com.azure.spring</groupId>
      <artifactId>spring-cloud-azure-stream-binder-servicebus-core</artifactId>
<<<<<<< HEAD
      <version>4.11.0-beta.1</version> <!-- {x-version-update;com.azure.spring:spring-cloud-azure-stream-binder-servicebus-core;current} -->
=======
      <version>4.12.0-beta.1</version> <!-- {x-version-update;com.azure.spring:spring-cloud-azure-stream-binder-servicebus-core;current} -->
>>>>>>> 98d25d20
    </dependency>
    <dependency>
      <groupId>com.azure.spring</groupId>
      <artifactId>spring-cloud-azure-autoconfigure</artifactId>
<<<<<<< HEAD
      <version>4.11.0-beta.1</version> <!-- {x-version-update;com.azure.spring:spring-cloud-azure-autoconfigure;current} -->
=======
      <version>4.12.0-beta.1</version> <!-- {x-version-update;com.azure.spring:spring-cloud-azure-autoconfigure;current} -->
>>>>>>> 98d25d20
    </dependency>
    <dependency>
      <groupId>com.azure.spring</groupId>
      <artifactId>spring-cloud-azure-resourcemanager</artifactId>
<<<<<<< HEAD
      <version>4.11.0-beta.1</version> <!-- {x-version-update;com.azure.spring:spring-cloud-azure-resourcemanager;current} -->
=======
      <version>4.12.0-beta.1</version> <!-- {x-version-update;com.azure.spring:spring-cloud-azure-resourcemanager;current} -->
>>>>>>> 98d25d20
    </dependency>
    <dependency>
      <groupId>org.springframework.boot</groupId>
      <artifactId>spring-boot-starter-actuator</artifactId>
      <version>2.7.14</version> <!-- {x-version-update;org.springframework.boot:spring-boot-starter-actuator;external_dependency} -->
      <optional>true</optional>
    </dependency>
    <!-- Added this dependency to include necessary annotations used by reactor core.
        Without this dependency, javadoc throws a warning as it cannot find enum When.MAYBE
        which is used in @Nullable annotation in reactor core classes -->
    <dependency>
      <groupId>com.google.code.findbugs</groupId>
      <artifactId>jsr305</artifactId>
      <version>3.0.2</version> <!-- {x-version-update;com.google.code.findbugs:jsr305;external_dependency} -->
      <scope>provided</scope>
    </dependency>

    <dependency>
      <groupId>org.springframework.cloud</groupId>
      <artifactId>spring-cloud-stream-binder-test</artifactId>
      <version>3.2.9</version> <!-- {x-version-update;org.springframework.cloud:spring-cloud-stream-binder-test;external_dependency} -->
      <scope>test</scope>
      <exclusions>
        <exclusion>
          <groupId>com.fasterxml.jackson.core</groupId>
          <artifactId>jackson-databind</artifactId>
        </exclusion>
      </exclusions>
    </dependency>
    <dependency>
      <groupId>org.springframework.boot</groupId>
      <artifactId>spring-boot-starter-test</artifactId>
      <version>2.7.14</version> <!-- {x-version-update;org.springframework.boot:spring-boot-starter-test;external_dependency} -->
      <scope>test</scope>
    </dependency>
    <dependency>
      <groupId>org.mockito</groupId>
      <artifactId>mockito-core</artifactId>
      <version>4.11.0</version> <!-- {x-version-update;org.mockito:mockito-core;external_dependency} -->
      <scope>test</scope>
    </dependency>
  </dependencies>

  <build>
    <plugins>
      <plugin>
        <groupId>org.apache.maven.plugins</groupId>
        <artifactId>maven-enforcer-plugin</artifactId>
        <version>3.0.0-M3</version> <!-- {x-version-update;org.apache.maven.plugins:maven-enforcer-plugin;external_dependency} -->
        <configuration>
          <rules>
            <bannedDependencies>
              <includes>
                <include>org.springframework.boot:spring-boot-starter-actuator:[2.7.14]</include> <!-- {x-include-update;org.springframework.boot:spring-boot-starter-actuator;external_dependency} -->
              </includes>
            </bannedDependencies>
          </rules>
        </configuration>
      </plugin>
      <plugin>
        <groupId>org.apache.maven.plugins</groupId>
        <artifactId>maven-jar-plugin</artifactId>
        <version>3.2.2</version> <!-- {x-version-update;org.apache.maven.plugins:maven-jar-plugin;external_dependency} -->
        <configuration>
          <archive>
            <manifestEntries>
              <Automatic-Module-Name>com.azure.spring.cloud.stream.binder.servicebus</Automatic-Module-Name>
            </manifestEntries>
          </archive>
        </configuration>
      </plugin>
    </plugins>
  </build>
</project><|MERGE_RESOLUTION|>--- conflicted
+++ resolved
@@ -12,11 +12,7 @@
 
   <groupId>com.azure.spring</groupId>
   <artifactId>spring-cloud-azure-stream-binder-servicebus</artifactId>
-<<<<<<< HEAD
-  <version>4.11.0-beta.1</version> <!-- {x-version-update;com.azure.spring:spring-cloud-azure-stream-binder-servicebus;current} -->
-=======
   <version>4.12.0-beta.1</version> <!-- {x-version-update;com.azure.spring:spring-cloud-azure-stream-binder-servicebus;current} -->
->>>>>>> 98d25d20
 
   <name>Spring Cloud Azure Stream Binder Service Bus</name>
   <description>Spring Cloud Azure Stream Binder Service Bus</description>
@@ -41,29 +37,17 @@
     <dependency>
       <groupId>com.azure.spring</groupId>
       <artifactId>spring-cloud-azure-stream-binder-servicebus-core</artifactId>
-<<<<<<< HEAD
-      <version>4.11.0-beta.1</version> <!-- {x-version-update;com.azure.spring:spring-cloud-azure-stream-binder-servicebus-core;current} -->
-=======
       <version>4.12.0-beta.1</version> <!-- {x-version-update;com.azure.spring:spring-cloud-azure-stream-binder-servicebus-core;current} -->
->>>>>>> 98d25d20
     </dependency>
     <dependency>
       <groupId>com.azure.spring</groupId>
       <artifactId>spring-cloud-azure-autoconfigure</artifactId>
-<<<<<<< HEAD
-      <version>4.11.0-beta.1</version> <!-- {x-version-update;com.azure.spring:spring-cloud-azure-autoconfigure;current} -->
-=======
       <version>4.12.0-beta.1</version> <!-- {x-version-update;com.azure.spring:spring-cloud-azure-autoconfigure;current} -->
->>>>>>> 98d25d20
     </dependency>
     <dependency>
       <groupId>com.azure.spring</groupId>
       <artifactId>spring-cloud-azure-resourcemanager</artifactId>
-<<<<<<< HEAD
-      <version>4.11.0-beta.1</version> <!-- {x-version-update;com.azure.spring:spring-cloud-azure-resourcemanager;current} -->
-=======
       <version>4.12.0-beta.1</version> <!-- {x-version-update;com.azure.spring:spring-cloud-azure-resourcemanager;current} -->
->>>>>>> 98d25d20
     </dependency>
     <dependency>
       <groupId>org.springframework.boot</groupId>
