<?xml version="1.0" encoding="UTF-8"?>
<project xmlns:xsi="http://www.w3.org/2001/XMLSchema-instance"
         xmlns="http://maven.apache.org/POM/4.0.0"
         xsi:schemaLocation="http://maven.apache.org/POM/4.0.0 http://maven.apache.org/xsd/maven-4.0.0.xsd">
  <parent>
    <groupId>com.azure</groupId>
    <artifactId>azure-client-sdk-parent</artifactId>
    <version>1.7.0</version> <!-- {x-version-update;com.azure:azure-client-sdk-parent;current} -->
    <relativePath>../../parents/azure-client-sdk-parent</relativePath>
  </parent>
  <modelVersion>4.0.0</modelVersion>

  <groupId>com.azure.spring</groupId>
  <artifactId>spring-cloud-azure-stream-binder-servicebus</artifactId>
<<<<<<< HEAD
  <version>5.1.0-beta.1</version> <!-- {x-version-update;com.azure.spring:spring-cloud-azure-stream-binder-servicebus;current} -->
=======
  <version>5.2.0-beta.1</version> <!-- {x-version-update;com.azure.spring:spring-cloud-azure-stream-binder-servicebus;current} -->
>>>>>>> d86c7506

  <name>Spring Cloud Azure Stream Binder Service Bus</name>
  <description>Spring Cloud Azure Stream Binder Service Bus</description>
  <url>https://microsoft.github.io/spring-cloud-azure</url>
  <developers>
    <developer>
      <name>Spring Cloud Azure</name>
      <email>SpringIntegSupport@microsoft.com</email>
    </developer>
  </developers>
  <scm>
    <connection>scm:git:git@github.com:Azure/azure-sdk-for-java.git</connection>
    <developerConnection>scm:git:ssh://git@github.com:Azure/azure-sdk-for-java.git</developerConnection>
    <url>https://github.com/Azure/azure-sdk-for-java</url>
  </scm>
  <issueManagement>
    <system>GitHub</system>
    <url>https://github.com/Azure/azure-sdk-for-java/issues</url>
  </issueManagement>
  <properties>
    <!-- Enables fail on deprecated API usage. -->
    <compiler.failondeprecatedstatus/>
  </properties>
  <dependencies>
    <dependency>
      <groupId>com.azure.spring</groupId>
      <artifactId>spring-cloud-azure-stream-binder-servicebus-core</artifactId>
<<<<<<< HEAD
      <version>5.1.0-beta.1</version> <!-- {x-version-update;com.azure.spring:spring-cloud-azure-stream-binder-servicebus-core;current} -->
=======
      <version>5.2.0-beta.1</version> <!-- {x-version-update;com.azure.spring:spring-cloud-azure-stream-binder-servicebus-core;current} -->
>>>>>>> d86c7506
    </dependency>
    <dependency>
      <groupId>com.azure.spring</groupId>
      <artifactId>spring-cloud-azure-autoconfigure</artifactId>
<<<<<<< HEAD
      <version>5.1.0-beta.1</version> <!-- {x-version-update;com.azure.spring:spring-cloud-azure-autoconfigure;current} -->
=======
      <version>5.2.0-beta.1</version> <!-- {x-version-update;com.azure.spring:spring-cloud-azure-autoconfigure;current} -->
>>>>>>> d86c7506
    </dependency>
    <dependency>
      <groupId>com.azure.spring</groupId>
      <artifactId>spring-cloud-azure-resourcemanager</artifactId>
<<<<<<< HEAD
      <version>5.1.0-beta.1</version> <!-- {x-version-update;com.azure.spring:spring-cloud-azure-resourcemanager;current} -->
=======
      <version>5.2.0-beta.1</version> <!-- {x-version-update;com.azure.spring:spring-cloud-azure-resourcemanager;current} -->
>>>>>>> d86c7506
    </dependency>
    <dependency>
      <groupId>org.springframework.boot</groupId>
      <artifactId>spring-boot-starter-actuator</artifactId>
      <version>3.0.5</version> <!-- {x-version-update;org.springframework.boot:spring-boot-starter-actuator;external_dependency} -->
      <optional>true</optional>
    </dependency>
    <!-- Added this dependency to include necessary annotations used by reactor core.
        Without this dependency, javadoc throws a warning as it cannot find enum When.MAYBE
        which is used in @Nullable annotation in reactor core classes -->
    <dependency>
      <groupId>com.google.code.findbugs</groupId>
      <artifactId>jsr305</artifactId>
      <version>3.0.2</version> <!-- {x-version-update;com.google.code.findbugs:jsr305;external_dependency} -->
      <scope>provided</scope>
    </dependency>

    <dependency>
      <groupId>org.springframework.cloud</groupId>
      <artifactId>spring-cloud-stream-test-binder</artifactId>
      <version>4.0.2</version> <!-- {x-version-update;org.springframework.cloud:spring-cloud-stream-test-binder;external_dependency} -->
      <scope>test</scope>
      <exclusions>
        <exclusion>
          <groupId>com.fasterxml.jackson.core</groupId>
          <artifactId>jackson-databind</artifactId>
        </exclusion>
      </exclusions>
    </dependency>
    <dependency>
      <groupId>org.springframework.boot</groupId>
      <artifactId>spring-boot-starter-test</artifactId>
      <version>3.0.5</version> <!-- {x-version-update;org.springframework.boot:spring-boot-starter-test;external_dependency} -->
      <scope>test</scope>
    </dependency>
  </dependencies>

  <build>
    <plugins>
      <plugin>
        <groupId>org.apache.maven.plugins</groupId>
        <artifactId>maven-compiler-plugin</artifactId>
        <version>3.10.1</version> <!-- {x-version-update;org.apache.maven.plugins:maven-compiler-plugin;external_dependency} -->
        <executions>
          <!-- disabled - the executing this after default-compile will generate module-info with major class version 55 (i.e Java 11) -->
          <execution>
            <id>base-modules-compile</id>
            <phase>none</phase>
          </execution>
          <!-- disabled - compile without module-info for Java 8 -->
          <execution>
            <id>base-compile</id>
            <phase>none</phase>
          </execution>
          <!-- disabled - compile with Java 8 -->
          <execution>
            <id>base-testCompile</id>
            <phase>none</phase>
          </execution>
        </executions>
      </plugin>
      <plugin>
        <groupId>org.apache.maven.plugins</groupId>
        <artifactId>maven-enforcer-plugin</artifactId>
        <version>3.0.0-M3</version> <!-- {x-version-update;org.apache.maven.plugins:maven-enforcer-plugin;external_dependency} -->
        <configuration>
          <rules>
            <bannedDependencies>
              <includes>
                <include>org.springframework.boot:spring-boot-starter-actuator:[3.0.5]</include> <!-- {x-include-update;org.springframework.boot:spring-boot-starter-actuator;external_dependency} -->
              </includes>
            </bannedDependencies>
          </rules>
        </configuration>
      </plugin>
      <plugin>
        <groupId>org.apache.maven.plugins</groupId>
        <artifactId>maven-jar-plugin</artifactId>
        <version>3.1.2</version> <!-- {x-version-update;org.apache.maven.plugins:maven-jar-plugin;external_dependency} -->
        <configuration>
          <archive>
            <manifestEntries>
              <Automatic-Module-Name>com.azure.spring.cloud.stream.binder.servicebus</Automatic-Module-Name>
            </manifestEntries>
          </archive>
        </configuration>
      </plugin>
    </plugins>
  </build>
</project><|MERGE_RESOLUTION|>--- conflicted
+++ resolved
@@ -12,11 +12,7 @@
 
   <groupId>com.azure.spring</groupId>
   <artifactId>spring-cloud-azure-stream-binder-servicebus</artifactId>
-<<<<<<< HEAD
-  <version>5.1.0-beta.1</version> <!-- {x-version-update;com.azure.spring:spring-cloud-azure-stream-binder-servicebus;current} -->
-=======
   <version>5.2.0-beta.1</version> <!-- {x-version-update;com.azure.spring:spring-cloud-azure-stream-binder-servicebus;current} -->
->>>>>>> d86c7506
 
   <name>Spring Cloud Azure Stream Binder Service Bus</name>
   <description>Spring Cloud Azure Stream Binder Service Bus</description>
@@ -44,29 +40,17 @@
     <dependency>
       <groupId>com.azure.spring</groupId>
       <artifactId>spring-cloud-azure-stream-binder-servicebus-core</artifactId>
-<<<<<<< HEAD
-      <version>5.1.0-beta.1</version> <!-- {x-version-update;com.azure.spring:spring-cloud-azure-stream-binder-servicebus-core;current} -->
-=======
       <version>5.2.0-beta.1</version> <!-- {x-version-update;com.azure.spring:spring-cloud-azure-stream-binder-servicebus-core;current} -->
->>>>>>> d86c7506
     </dependency>
     <dependency>
       <groupId>com.azure.spring</groupId>
       <artifactId>spring-cloud-azure-autoconfigure</artifactId>
-<<<<<<< HEAD
-      <version>5.1.0-beta.1</version> <!-- {x-version-update;com.azure.spring:spring-cloud-azure-autoconfigure;current} -->
-=======
       <version>5.2.0-beta.1</version> <!-- {x-version-update;com.azure.spring:spring-cloud-azure-autoconfigure;current} -->
->>>>>>> d86c7506
     </dependency>
     <dependency>
       <groupId>com.azure.spring</groupId>
       <artifactId>spring-cloud-azure-resourcemanager</artifactId>
-<<<<<<< HEAD
-      <version>5.1.0-beta.1</version> <!-- {x-version-update;com.azure.spring:spring-cloud-azure-resourcemanager;current} -->
-=======
       <version>5.2.0-beta.1</version> <!-- {x-version-update;com.azure.spring:spring-cloud-azure-resourcemanager;current} -->
->>>>>>> d86c7506
     </dependency>
     <dependency>
       <groupId>org.springframework.boot</groupId>
