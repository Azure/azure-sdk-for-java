<?xml version="1.0" encoding="UTF-8"?>
<project xmlns:xsi="http://www.w3.org/2001/XMLSchema-instance" xmlns="http://maven.apache.org/POM/4.0.0"
         xsi:schemaLocation="http://maven.apache.org/POM/4.0.0 http://maven.apache.org/xsd/maven-4.0.0.xsd">

  <parent>
    <groupId>com.azure</groupId>
    <artifactId>azure-client-sdk-parent</artifactId>
    <version>1.7.0</version> <!-- {x-version-update;com.azure:azure-client-sdk-parent;current} -->
    <relativePath>../../parents/azure-client-sdk-parent</relativePath>
  </parent>
  <modelVersion>4.0.0</modelVersion>

  <groupId>com.azure.spring</groupId>
  <artifactId>azure-spring-cloud-messaging</artifactId>
  <version>2.6.0-beta.1</version> <!-- {x-version-update;com.azure.spring:azure-spring-cloud-messaging;current} -->

  <name>Azure Spring Cloud Messaging</name>

  <dependencies>
    <dependency>
      <groupId>com.azure.spring</groupId>
      <artifactId>azure-spring-cloud-context</artifactId>
      <version>2.6.0-beta.1</version> <!-- {x-version-update;com.azure.spring:azure-spring-cloud-context;current} -->
    </dependency>
    <dependency>
      <groupId>org.springframework</groupId>
      <artifactId>spring-messaging</artifactId>
      <version>5.3.7</version> <!-- {x-version-update;org.springframework:spring-messaging;external_dependency} -->
    </dependency>
    <dependency>
      <groupId>com.azure.spring</groupId>
      <artifactId>azure-spring-integration-core</artifactId>
      <version>2.6.0-beta.1</version> <!-- {x-version-update;com.azure.spring:azure-spring-integration-core;current} -->
    </dependency>
<<<<<<< HEAD
=======
    <dependency>
      <groupId>junit</groupId>
      <artifactId>junit</artifactId>
      <version>4.13.2</version> <!-- {x-version-update;junit:junit;external_dependency} -->
      <scope>test</scope>
    </dependency>

    <dependency>
      <groupId>org.mockito</groupId>
      <artifactId>mockito-core</artifactId>
      <version>3.9.0</version> <!-- {x-version-update;org.mockito:mockito-core;external_dependency} -->
      <scope>test</scope>
    </dependency>

    <dependency>
      <groupId>org.powermock</groupId>
      <artifactId>powermock-api-mockito2</artifactId>
      <version>2.0.2</version> <!-- {x-version-update;org.powermock:powermock-api-mockito2;external_dependency} -->
      <scope>test</scope>
    </dependency>

    <dependency>
      <groupId>org.powermock</groupId>
      <artifactId>powermock-module-junit4</artifactId>
      <version>2.0.2</version> <!-- {x-version-update;org.powermock:powermock-module-junit4;external_dependency} -->
      <scope>test</scope>
    </dependency>
>>>>>>> 34a7365a

    <!-- Added this dependency to include necessary annotations used by reactor core.
            Without this dependency, javadoc throws a warning as it cannot find enum When.MAYBE
            which is used in @Nullable annotation in reactor core classes -->
    <dependency>
      <groupId>com.google.code.findbugs</groupId>
      <artifactId>jsr305</artifactId>
      <version>3.0.2</version> <!-- {x-version-update;com.google.code.findbugs:jsr305;external_dependency} -->
      <scope>provided</scope>
    </dependency>

    <!-- TEST-->
    <dependency>
      <groupId>org.springframework.boot</groupId>
      <artifactId>spring-boot-starter-test</artifactId>
      <version>2.4.5</version> <!-- {x-version-update;org.springframework.boot:spring-boot-starter-test;external_dependency} -->
      <scope>test</scope>
    </dependency>
  </dependencies>

  <build>
    <plugins>
      <plugin>
        <groupId>org.apache.maven.plugins</groupId>
        <artifactId>maven-enforcer-plugin</artifactId>
        <version>3.0.0-M3</version> <!-- {x-version-update;org.apache.maven.plugins:maven-enforcer-plugin;external_dependency} -->
        <configuration>
          <rules>
            <bannedDependencies>
              <includes>
                <include>org.springframework:spring-messaging:[5.3.7]</include> <!-- {x-include-update;org.springframework:spring-messaging;external_dependency} -->
              </includes>
            </bannedDependencies>
          </rules>
        </configuration>
      </plugin>
    </plugins>
  </build>
</project><|MERGE_RESOLUTION|>--- conflicted
+++ resolved
@@ -32,36 +32,6 @@
       <artifactId>azure-spring-integration-core</artifactId>
       <version>2.6.0-beta.1</version> <!-- {x-version-update;com.azure.spring:azure-spring-integration-core;current} -->
     </dependency>
-<<<<<<< HEAD
-=======
-    <dependency>
-      <groupId>junit</groupId>
-      <artifactId>junit</artifactId>
-      <version>4.13.2</version> <!-- {x-version-update;junit:junit;external_dependency} -->
-      <scope>test</scope>
-    </dependency>
-
-    <dependency>
-      <groupId>org.mockito</groupId>
-      <artifactId>mockito-core</artifactId>
-      <version>3.9.0</version> <!-- {x-version-update;org.mockito:mockito-core;external_dependency} -->
-      <scope>test</scope>
-    </dependency>
-
-    <dependency>
-      <groupId>org.powermock</groupId>
-      <artifactId>powermock-api-mockito2</artifactId>
-      <version>2.0.2</version> <!-- {x-version-update;org.powermock:powermock-api-mockito2;external_dependency} -->
-      <scope>test</scope>
-    </dependency>
-
-    <dependency>
-      <groupId>org.powermock</groupId>
-      <artifactId>powermock-module-junit4</artifactId>
-      <version>2.0.2</version> <!-- {x-version-update;org.powermock:powermock-module-junit4;external_dependency} -->
-      <scope>test</scope>
-    </dependency>
->>>>>>> 34a7365a
 
     <!-- Added this dependency to include necessary annotations used by reactor core.
             Without this dependency, javadoc throws a warning as it cannot find enum When.MAYBE
