--- conflicted
+++ resolved
@@ -12,11 +12,7 @@
 
   <groupId>com.azure.spring</groupId>
   <artifactId>azure-spring-cloud-messaging</artifactId>
-<<<<<<< HEAD
-  <version>2.0.0-beta.1</version> <!-- {x-version-update;com.azure.spring:azure-spring-cloud-messaging;current} -->
-=======
   <version>2.2.0-beta.1</version> <!-- {x-version-update;com.azure.spring:azure-spring-cloud-messaging;current} -->
->>>>>>> 6f033d77
 
   <name>Azure Spring Cloud Messaging</name>
 
@@ -24,29 +20,17 @@
     <dependency>
       <groupId>com.azure.spring</groupId>
       <artifactId>azure-spring-cloud-context</artifactId>
-<<<<<<< HEAD
-      <version>2.0.0-beta.1</version> <!-- {x-version-update;com.azure.spring:azure-spring-cloud-context;current} -->
-=======
       <version>2.2.0-beta.1</version> <!-- {x-version-update;com.azure.spring:azure-spring-cloud-context;current} -->
->>>>>>> 6f033d77
     </dependency>
     <dependency>
       <groupId>org.springframework</groupId>
       <artifactId>spring-messaging</artifactId>
-<<<<<<< HEAD
-      <version>5.2.9.RELEASE</version> <!-- {x-version-update;org.springframework:spring-messaging;external_dependency} -->
-=======
       <version>5.2.10.RELEASE</version> <!-- {x-version-update;org.springframework:spring-messaging;external_dependency} -->
->>>>>>> 6f033d77
     </dependency>
     <dependency>
       <groupId>com.azure.spring</groupId>
       <artifactId>azure-spring-integration-core</artifactId>
-<<<<<<< HEAD
-      <version>2.0.0-beta.1</version> <!-- {x-version-update;com.azure.spring:azure-spring-integration-core;current} -->
-=======
       <version>2.2.0-beta.1</version> <!-- {x-version-update;com.azure.spring:azure-spring-integration-core;current} -->
->>>>>>> 6f033d77
     </dependency>
     <dependency>
       <groupId>junit</groupId>
@@ -97,11 +81,7 @@
           <rules>
             <bannedDependencies>
               <includes>
-<<<<<<< HEAD
-                <include>org.springframework:spring-messaging:[5.2.9.RELEASE]</include> <!-- {x-include-update;org.springframework:spring-messaging;external_dependency} -->
-=======
                 <include>org.springframework:spring-messaging:[5.2.10.RELEASE]</include> <!-- {x-include-update;org.springframework:spring-messaging;external_dependency} -->
->>>>>>> 6f033d77
               </includes>
             </bannedDependencies>
           </rules>
