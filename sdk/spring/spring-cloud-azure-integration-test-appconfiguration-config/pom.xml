--- conflicted
+++ resolved
@@ -19,11 +19,7 @@
     <dependency>
       <groupId>com.azure.spring</groupId>
       <artifactId>spring-cloud-azure-starter-appconfiguration-config</artifactId>
-<<<<<<< HEAD
-      <version>5.1.0-beta.1</version> <!-- {x-version-update;com.azure.spring:spring-cloud-azure-starter-appconfiguration-config;current} -->
-=======
       <version>5.2.0-beta.1</version> <!-- {x-version-update;com.azure.spring:spring-cloud-azure-starter-appconfiguration-config;current} -->
->>>>>>> d86c7506
     </dependency>
     <dependency>
       <groupId>org.springframework.boot</groupId>
