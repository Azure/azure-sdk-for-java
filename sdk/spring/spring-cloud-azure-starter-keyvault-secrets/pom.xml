--- conflicted
+++ resolved
@@ -93,11 +93,7 @@
     <dependency>
       <groupId>com.azure</groupId>
       <artifactId>azure-security-keyvault-secrets</artifactId>
-<<<<<<< HEAD
-      <version>4.4.1</version> <!-- {x-version-update;com.azure:azure-security-keyvault-secrets;dependency} -->
-=======
       <version>4.4.2</version> <!-- {x-version-update;com.azure:azure-security-keyvault-secrets;dependency} -->
->>>>>>> 8d609db9
     </dependency>
   </dependencies>
 
