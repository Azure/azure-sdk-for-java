<?xml version="1.0" encoding="UTF-8"?>
<!--
  ~ Copyright (c) Microsoft Corporation. All rights reserved.
  ~ Licensed under the MIT License.
  -->

<project xmlns="http://maven.apache.org/POM/4.0.0"
         xmlns:xsi="http://www.w3.org/2001/XMLSchema-instance"
         xsi:schemaLocation="http://maven.apache.org/POM/4.0.0 http://maven.apache.org/xsd/maven-4.0.0.xsd">
  <parent>
    <groupId>com.azure</groupId>
    <artifactId>azure-client-sdk-parent</artifactId>
    <version>1.7.0</version> <!-- {x-version-update;com.azure:azure-client-sdk-parent;current} -->
    <relativePath>../../parents/azure-client-sdk-parent</relativePath>
  </parent>
  <modelVersion>4.0.0</modelVersion>

  <groupId>com.azure.spring</groupId>
  <artifactId>spring-cloud-azure-actuator</artifactId>
<<<<<<< HEAD
  <version>5.24.0-beta.1</version> <!-- {x-version-update;com.azure.spring:spring-cloud-azure-actuator;current} -->
=======
  <version>6.1.0-beta.1</version> <!-- {x-version-update;com.azure.spring:spring-cloud-azure-actuator;current} -->
>>>>>>> fad5e4f3

  <name>Spring Cloud Azure Actuator</name>
  <url>https://microsoft.github.io/spring-cloud-azure</url>
  <developers>
    <developer>
      <name>Spring Cloud Azure</name>
      <email>SpringIntegSupport@microsoft.com</email>
    </developer>
  </developers>
  <scm>
    <connection>scm:git:git@github.com:Azure/azure-sdk-for-java.git</connection>
    <developerConnection>scm:git:ssh://git@github.com:Azure/azure-sdk-for-java.git</developerConnection>
    <url>https://github.com/Azure/azure-sdk-for-java</url>
  </scm>
  <issueManagement>
    <system>GitHub</system>
    <url>https://github.com/Azure/azure-sdk-for-java/issues</url>
  </issueManagement>
  <properties>
    <!-- Enables fail on deprecated API usage. -->
    <compiler.failondeprecatedstatus/>
    <spotless.skip>true</spotless.skip>
  </properties>
  <dependencies>
    <dependency>
      <groupId>org.springframework.boot</groupId>
      <artifactId>spring-boot-actuator</artifactId>
      <version>3.5.5</version> <!-- {x-version-update;springboot3_org.springframework.boot:spring-boot-actuator;external_dependency} -->
      <scope>compile</scope>
    </dependency>

    <!-- Azure SDKs-->
    <!-- Explicitly referencing azure-core.  It's possible that the dependent versions below conflict with our
    currently released version and a lower version is resolved. -->
    <dependency>
      <groupId>com.azure</groupId>
      <artifactId>azure-core</artifactId>
      <version>1.57.0</version> <!-- {x-version-update;com.azure:azure-core;dependency} -->
      <optional>true</optional>
    </dependency>
    <dependency>
      <groupId>com.azure</groupId>
      <artifactId>azure-cosmos</artifactId>
      <version>4.75.0</version> <!-- {x-version-update;com.azure:azure-cosmos;dependency} -->
      <optional>true</optional>
    </dependency>
    <dependency>
      <groupId>com.azure</groupId>
      <artifactId>azure-data-appconfiguration</artifactId>
      <version>1.8.5</version> <!-- {x-version-update;com.azure:azure-data-appconfiguration;dependency} -->
      <optional>true</optional>
    </dependency>
    <dependency>
      <groupId>com.azure</groupId>
      <artifactId>azure-messaging-eventhubs</artifactId>
      <version>5.21.2</version> <!-- {x-version-update;com.azure:azure-messaging-eventhubs;dependency} -->
      <optional>true</optional>
    </dependency>
    <dependency>
      <groupId>com.azure</groupId>
      <artifactId>azure-security-keyvault-certificates</artifactId>
      <version>4.8.4</version> <!-- {x-version-update;com.azure:azure-security-keyvault-certificates;dependency} -->
      <optional>true</optional>
    </dependency>
    <dependency>
      <groupId>com.azure</groupId>
      <artifactId>azure-security-keyvault-secrets</artifactId>
      <version>4.10.4</version> <!-- {x-version-update;com.azure:azure-security-keyvault-secrets;dependency} -->
      <optional>true</optional>
    </dependency>
    <dependency>
      <groupId>com.azure</groupId>
      <artifactId>azure-storage-blob</artifactId>
      <version>12.32.0</version> <!-- {x-version-update;com.azure:azure-storage-blob;dependency} -->
      <optional>true</optional>
    </dependency>
    <dependency>
      <groupId>com.azure</groupId>
      <artifactId>azure-storage-file-share</artifactId>
      <version>12.28.0</version> <!-- {x-version-update;com.azure:azure-storage-file-share;dependency} -->
      <optional>true</optional>
    </dependency>
    <dependency>
      <groupId>com.azure</groupId>
      <artifactId>azure-storage-queue</artifactId>
      <version>12.27.0</version> <!-- {x-version-update;com.azure:azure-storage-queue;dependency} -->
      <optional>true</optional>
    </dependency>
    <dependency>
      <groupId>com.azure.spring</groupId>
      <artifactId>spring-cloud-azure-appconfiguration-config-web</artifactId>
<<<<<<< HEAD
      <version>5.24.0-beta.1</version><!-- {x-version-update;com.azure.spring:spring-cloud-azure-appconfiguration-config-web;current} -->
=======
      <version>6.1.0-beta.1</version><!-- {x-version-update;com.azure.spring:spring-cloud-azure-appconfiguration-config-web;current} -->
>>>>>>> fad5e4f3
      <optional>true</optional>
    </dependency>
    <!-- For Testing -->
    <dependency>
      <groupId>org.springframework.boot</groupId>
      <artifactId>spring-boot-starter-test</artifactId>
      <version>3.5.5</version> <!-- {x-version-update;springboot3_org.springframework.boot:spring-boot-starter-test;external_dependency} -->
      <scope>test</scope>
    </dependency>

    <!-- Add mockito-core 4.11.0 to work with Java 21 -->
    <dependency>
      <groupId>org.mockito</groupId>
      <artifactId>mockito-core</artifactId>
      <version>5.17.0</version> <!-- {x-version-update;springboot3_org.mockito:mockito-core;external_dependency} -->
      <scope>test</scope>
    </dependency>
    <!-- bytebuddy dependencies are required for mockito 4.11.0 to work with Java 21. Mockito 4.11.0 is the last release -->
    <!-- of Mockito supporting Java 8 as a baseline. -->
    <dependency>
      <groupId>net.bytebuddy</groupId>
      <artifactId>byte-buddy</artifactId>
      <version>1.17.7</version> <!-- {x-version-update;springboot3_net.bytebuddy:byte-buddy;external_dependency} -->
      <scope>test</scope>
    </dependency>
    <dependency>
      <groupId>net.bytebuddy</groupId>
      <artifactId>byte-buddy-agent</artifactId>
      <version>1.17.7</version> <!-- {x-version-update;springboot3_net.bytebuddy:byte-buddy-agent;external_dependency} -->
      <scope>test</scope>
    </dependency>
  </dependencies>

  <build>
    <plugins>
      <plugin>
        <groupId>org.apache.maven.plugins</groupId>
        <artifactId>maven-compiler-plugin</artifactId>
        <version>3.14.0</version> <!-- {x-version-update;springboot3_org.apache.maven.plugins:maven-compiler-plugin;external_dependency} -->
        <executions>
          <!-- disabled - the executing this after default-compile will generate module-info with major class version 55 (i.e Java 11) -->
          <execution>
            <id>base-modules-compile</id>
            <phase>none</phase>
          </execution>
          <!-- disabled - compile without module-info for Java 8 -->
          <execution>
            <id>base-compile</id>
            <phase>none</phase>
          </execution>
          <!-- disabled - compile with Java 8 -->
          <execution>
            <id>base-testCompile</id>
            <phase>none</phase>
          </execution>
          <!-- Ensure we compile with Java 17 -->
          <execution>
            <goals>
              <goal>compile</goal>
            </goals>
            <configuration>
              <release>17</release>
            </configuration>
          </execution>
        </executions>
      </plugin>
      <plugin>
        <groupId>org.apache.maven.plugins</groupId>
        <artifactId>maven-enforcer-plugin</artifactId>
        <version>3.5.0</version> <!-- {x-version-update;springboot3_org.apache.maven.plugins:maven-enforcer-plugin;external_dependency} -->
        <configuration>
          <rules>
            <bannedDependencies>
              <includes>
                <include>org.springframework.boot:spring-boot-actuator:[3.5.5]</include> <!-- {x-include-update;springboot3_org.springframework.boot:spring-boot-actuator;external_dependency} -->
              </includes>
            </bannedDependencies>
          </rules>
        </configuration>
      </plugin>
      <plugin>
        <groupId>org.apache.maven.plugins</groupId>
        <artifactId>maven-jar-plugin</artifactId>
        <version>3.4.2</version> <!-- {x-version-update;springboot3_org.apache.maven.plugins:maven-jar-plugin;external_dependency} -->
        <configuration>
          <archive>
            <manifestEntries>
              <Automatic-Module-Name>com.azure.spring.cloud.actuator</Automatic-Module-Name>
            </manifestEntries>
          </archive>
        </configuration>
        <!-- START: Empty Java Doc & Sources -->
        <!-- The following code will generate an empty javadoc/sources with just a README.md. This is necessary
             to pass the required checks on Maven. The way this works is by setting the classesDirectory
             to a directory that only contains the README.md, which we need to copy. If the classesDirectory
             is set to the root, where the README.md lives, it still won't have javadocs/sources but the jar file
             will contain a bunch of files that shouldn't be there. The faux sources directory is deleted
             and recreated with the README.md being copied every time to guarantee that, when building locally,
             it'll have the latest copy of the README.md file.
        -->
        <executions>
          <execution>
            <id>empty-javadoc-jar-with-readme</id>
            <phase>package</phase>
            <goals>
              <goal>jar</goal>
            </goals>
            <configuration>
              <classifier>javadoc</classifier>
              <classesDirectory>${project.basedir}/javadocTemp</classesDirectory>
            </configuration>
          </execution>
          <execution>
            <id>empty-source-jar-with-readme</id>
            <phase>package</phase>
            <goals>
              <goal>jar</goal>
            </goals>
            <configuration>
              <classifier>sources</classifier>
              <classesDirectory>${project.basedir}/sourceTemp</classesDirectory>
            </configuration>
          </execution>
        </executions>
      </plugin>
      <plugin>
        <groupId>org.apache.maven.plugins</groupId>
        <artifactId>maven-antrun-plugin</artifactId>
        <version>3.1.0</version> <!-- {x-version-update;springboot3_org.apache.maven.plugins:maven-antrun-plugin;external_dependency} -->
        <executions>
          <execution>
            <id>copy-readme-to-javadocTemp-and-sourceTemp</id>
            <phase>prepare-package</phase>
            <configuration>
              <target>
                <echo>Deleting existing ${project.basedir}/javadocTemp and
                  ${project.basedir}/sourceTemp
                </echo>
                <delete includeEmptyDirs="true" quiet="true">
                  <fileset dir="${project.basedir}/javadocTemp"/>
                  <fileset dir="${project.basedir}/sourceTemp"/>
                </delete>
                <echo>Copying ${project.basedir}/../README.md to
                  ${project.basedir}/javadocTemp/README.md
                </echo>
                <copy file="${project.basedir}/../README.md" tofile="${project.basedir}/javadocTemp/README.md" failonerror="false"/>
                <echo>Copying ${project.basedir}/../README.md to
                  ${project.basedir}/sourceTemp/README.md
                </echo>
                <copy file="${project.basedir}/../README.md" tofile="${project.basedir}/sourceTemp/README.md" failonerror="false"/>
              </target>
            </configuration>
            <goals>
              <goal>run</goal>
            </goals>
          </execution>
        </executions>
        <!-- END: Empty Java Doc & Sources -->
      </plugin>
    </plugins>
  </build>

  <profiles>
    <!-- Library cannot build for Java 16 and below -->
    <profile>
      <id>below-java-17</id>
      <activation>
        <jdk>[,17)</jdk>
      </activation>
      <properties>
        <jacoco.skip>true</jacoco.skip>
        <skipCompile>true</skipCompile>
        <skipTestCompile>true</skipTestCompile>
        <codesnippet.skip>true</codesnippet.skip>
        <checkstyle.skip>true</checkstyle.skip>
        <spotbugs.skip>true</spotbugs.skip>
        <revapi.skip>true</revapi.skip>
        <maven.test.skip>true</maven.test.skip>
        <maven.javadoc.skip>true</maven.javadoc.skip>
      </properties>
    </profile>
  </profiles>
</project><|MERGE_RESOLUTION|>--- conflicted
+++ resolved
@@ -17,11 +17,7 @@
 
   <groupId>com.azure.spring</groupId>
   <artifactId>spring-cloud-azure-actuator</artifactId>
-<<<<<<< HEAD
   <version>5.24.0-beta.1</version> <!-- {x-version-update;com.azure.spring:spring-cloud-azure-actuator;current} -->
-=======
-  <version>6.1.0-beta.1</version> <!-- {x-version-update;com.azure.spring:spring-cloud-azure-actuator;current} -->
->>>>>>> fad5e4f3
 
   <name>Spring Cloud Azure Actuator</name>
   <url>https://microsoft.github.io/spring-cloud-azure</url>
@@ -49,7 +45,7 @@
     <dependency>
       <groupId>org.springframework.boot</groupId>
       <artifactId>spring-boot-actuator</artifactId>
-      <version>3.5.5</version> <!-- {x-version-update;springboot3_org.springframework.boot:spring-boot-actuator;external_dependency} -->
+      <version>3.5.4</version> <!-- {x-version-update;springboot3_org.springframework.boot:spring-boot-actuator;external_dependency} -->
       <scope>compile</scope>
     </dependency>
 
@@ -113,18 +109,14 @@
     <dependency>
       <groupId>com.azure.spring</groupId>
       <artifactId>spring-cloud-azure-appconfiguration-config-web</artifactId>
-<<<<<<< HEAD
       <version>5.24.0-beta.1</version><!-- {x-version-update;com.azure.spring:spring-cloud-azure-appconfiguration-config-web;current} -->
-=======
-      <version>6.1.0-beta.1</version><!-- {x-version-update;com.azure.spring:spring-cloud-azure-appconfiguration-config-web;current} -->
->>>>>>> fad5e4f3
       <optional>true</optional>
     </dependency>
     <!-- For Testing -->
     <dependency>
       <groupId>org.springframework.boot</groupId>
       <artifactId>spring-boot-starter-test</artifactId>
-      <version>3.5.5</version> <!-- {x-version-update;springboot3_org.springframework.boot:spring-boot-starter-test;external_dependency} -->
+      <version>3.5.4</version> <!-- {x-version-update;springboot3_org.springframework.boot:spring-boot-starter-test;external_dependency} -->
       <scope>test</scope>
     </dependency>
 
@@ -140,13 +132,13 @@
     <dependency>
       <groupId>net.bytebuddy</groupId>
       <artifactId>byte-buddy</artifactId>
-      <version>1.17.7</version> <!-- {x-version-update;springboot3_net.bytebuddy:byte-buddy;external_dependency} -->
+      <version>1.17.6</version> <!-- {x-version-update;springboot3_net.bytebuddy:byte-buddy;external_dependency} -->
       <scope>test</scope>
     </dependency>
     <dependency>
       <groupId>net.bytebuddy</groupId>
       <artifactId>byte-buddy-agent</artifactId>
-      <version>1.17.7</version> <!-- {x-version-update;springboot3_net.bytebuddy:byte-buddy-agent;external_dependency} -->
+      <version>1.17.6</version> <!-- {x-version-update;springboot3_net.bytebuddy:byte-buddy-agent;external_dependency} -->
       <scope>test</scope>
     </dependency>
   </dependencies>
@@ -192,7 +184,7 @@
           <rules>
             <bannedDependencies>
               <includes>
-                <include>org.springframework.boot:spring-boot-actuator:[3.5.5]</include> <!-- {x-include-update;springboot3_org.springframework.boot:spring-boot-actuator;external_dependency} -->
+                <include>org.springframework.boot:spring-boot-actuator:[3.5.4]</include> <!-- {x-include-update;springboot3_org.springframework.boot:spring-boot-actuator;external_dependency} -->
               </includes>
             </bannedDependencies>
           </rules>
