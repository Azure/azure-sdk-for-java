<?xml version="1.0" encoding="UTF-8"?>
<!--
  ~ Copyright (c) Microsoft Corporation. All rights reserved.
  ~ Licensed under the MIT License.
  -->

<project xmlns="http://maven.apache.org/POM/4.0.0"
         xmlns:xsi="http://www.w3.org/2001/XMLSchema-instance"
         xsi:schemaLocation="http://maven.apache.org/POM/4.0.0 http://maven.apache.org/xsd/maven-4.0.0.xsd">
  <parent>
    <groupId>com.azure</groupId>
    <artifactId>azure-client-sdk-parent</artifactId>
    <version>1.7.0</version> <!-- {x-version-update;com.azure:azure-client-sdk-parent;current} -->
    <relativePath>../../parents/azure-client-sdk-parent</relativePath>
  </parent>
  <modelVersion>4.0.0</modelVersion>

  <groupId>com.azure.spring</groupId>
  <artifactId>spring-cloud-azure-actuator</artifactId>
<<<<<<< HEAD
  <version>5.1.0-beta.1</version> <!-- {x-version-update;com.azure.spring:spring-cloud-azure-actuator;current} -->
=======
  <version>5.2.0-beta.1</version> <!-- {x-version-update;com.azure.spring:spring-cloud-azure-actuator;current} -->
>>>>>>> d86c7506

  <name>Spring Cloud Azure Actuator</name>
  <url>https://microsoft.github.io/spring-cloud-azure</url>
  <developers>
    <developer>
      <name>Spring Cloud Azure</name>
      <email>SpringIntegSupport@microsoft.com</email>
    </developer>
  </developers>
  <scm>
    <connection>scm:git:git@github.com:Azure/azure-sdk-for-java.git</connection>
    <developerConnection>scm:git:ssh://git@github.com:Azure/azure-sdk-for-java.git</developerConnection>
    <url>https://github.com/Azure/azure-sdk-for-java</url>
  </scm>
  <issueManagement>
    <system>GitHub</system>
    <url>https://github.com/Azure/azure-sdk-for-java/issues</url>
  </issueManagement>
  <properties>
    <!-- Enables fail on deprecated API usage. -->
    <compiler.failondeprecatedstatus/>
  </properties>
  <dependencies>
    <dependency>
      <groupId>org.springframework.boot</groupId>
      <artifactId>spring-boot-actuator</artifactId>
      <version>3.0.5</version> <!-- {x-version-update;org.springframework.boot:spring-boot-actuator;external_dependency} -->
      <scope>compile</scope>
    </dependency>

    <!-- Azure SDKs-->
    <!-- Explicitly referencing azure-core.  It's possible that the dependent versions below conflict with our
    currently released version and a lower version is resolved. -->
    <dependency>
      <groupId>com.azure</groupId>
      <artifactId>azure-core</artifactId>
      <version>1.38.0</version> <!-- {x-version-update;com.azure:azure-core;dependency} -->
      <optional>true</optional>
    </dependency>
    <dependency>
      <groupId>com.azure</groupId>
      <artifactId>azure-cosmos</artifactId>
      <version>4.44.0</version> <!-- {x-version-update;com.azure:azure-cosmos;dependency} -->
      <optional>true</optional>
    </dependency>
    <dependency>
      <groupId>com.azure</groupId>
      <artifactId>azure-data-appconfiguration</artifactId>
      <version>1.4.4</version> <!-- {x-version-update;com.azure:azure-data-appconfiguration;dependency} -->
      <optional>true</optional>
    </dependency>
    <dependency>
      <groupId>com.azure</groupId>
      <artifactId>azure-messaging-eventhubs</artifactId>
      <version>5.15.4</version> <!-- {x-version-update;com.azure:azure-messaging-eventhubs;dependency} -->
      <optional>true</optional>
    </dependency>
    <dependency>
      <groupId>com.azure</groupId>
      <artifactId>azure-security-keyvault-certificates</artifactId>
      <version>4.5.1</version> <!-- {x-version-update;com.azure:azure-security-keyvault-certificates;dependency} -->
      <optional>true</optional>
    </dependency>
    <dependency>
      <groupId>com.azure</groupId>
      <artifactId>azure-security-keyvault-secrets</artifactId>
      <version>4.6.1</version> <!-- {x-version-update;com.azure:azure-security-keyvault-secrets;dependency} -->
      <optional>true</optional>
    </dependency>
    <dependency>
      <groupId>com.azure</groupId>
      <artifactId>azure-storage-blob</artifactId>
      <version>12.22.0</version> <!-- {x-version-update;com.azure:azure-storage-blob;dependency} -->
      <optional>true</optional>
    </dependency>
    <dependency>
      <groupId>com.azure</groupId>
      <artifactId>azure-storage-file-share</artifactId>
      <version>12.18.0</version> <!-- {x-version-update;com.azure:azure-storage-file-share;dependency} -->
      <optional>true</optional>
    </dependency>
    <dependency>
      <groupId>com.azure</groupId>
      <artifactId>azure-storage-queue</artifactId>
      <version>12.17.0</version> <!-- {x-version-update;com.azure:azure-storage-queue;dependency} -->
      <optional>true</optional>
    </dependency>
    <dependency>
       <groupId>com.azure.spring</groupId>
       <artifactId>spring-cloud-azure-appconfiguration-config-web</artifactId>
<<<<<<< HEAD
       <version>5.1.0-beta.1</version><!-- {x-version-update;com.azure.spring:spring-cloud-azure-appconfiguration-config-web;current} -->
=======
       <version>5.2.0-beta.1</version><!-- {x-version-update;com.azure.spring:spring-cloud-azure-appconfiguration-config-web;current} -->
>>>>>>> d86c7506
      <optional>true</optional>
     </dependency>
    <!-- For Testing -->
    <dependency>
      <groupId>org.springframework.boot</groupId>
      <artifactId>spring-boot-starter-test</artifactId>
      <version>3.0.5</version> <!-- {x-version-update;org.springframework.boot:spring-boot-starter-test;external_dependency} -->
      <scope>test</scope>
    </dependency>
  </dependencies>

  <build>
    <plugins>
      <plugin>
        <groupId>org.apache.maven.plugins</groupId>
        <artifactId>maven-compiler-plugin</artifactId>
        <version>3.10.1</version> <!-- {x-version-update;org.apache.maven.plugins:maven-compiler-plugin;external_dependency} -->
        <executions>
          <!-- disabled - the executing this after default-compile will generate module-info with major class version 55 (i.e Java 11) -->
          <execution>
            <id>base-modules-compile</id>
            <phase>none</phase>
          </execution>
          <!-- disabled - compile without module-info for Java 8 -->
          <execution>
            <id>base-compile</id>
            <phase>none</phase>
          </execution>
          <!-- disabled - compile with Java 8 -->
          <execution>
            <id>base-testCompile</id>
            <phase>none</phase>
          </execution>
        </executions>
      </plugin>
      <plugin>
        <groupId>org.apache.maven.plugins</groupId>
        <artifactId>maven-enforcer-plugin</artifactId>
        <version>3.0.0-M3</version> <!-- {x-version-update;org.apache.maven.plugins:maven-enforcer-plugin;external_dependency} -->
        <configuration>
          <rules>
            <bannedDependencies>
              <includes>
                <include>org.springframework.boot:spring-boot-actuator:[3.0.5]</include> <!-- {x-include-update;org.springframework.boot:spring-boot-actuator;external_dependency} -->
              </includes>
            </bannedDependencies>
          </rules>
        </configuration>
      </plugin>
      <plugin>
        <groupId>org.apache.maven.plugins</groupId>
        <artifactId>maven-jar-plugin</artifactId>
        <version>3.1.2</version> <!-- {x-version-update;org.apache.maven.plugins:maven-jar-plugin;external_dependency} -->
        <configuration>
          <archive>
            <manifestEntries>
              <Automatic-Module-Name>com.azure.spring.cloud.actuator</Automatic-Module-Name>
            </manifestEntries>
          </archive>
        </configuration>
        <!-- START: Empty Java Doc & Sources -->
        <!-- The following code will generate an empty javadoc/sources with just a README.md. This is necessary
             to pass the required checks on Maven. The way this works is by setting the classesDirectory
             to a directory that only contains the README.md, which we need to copy. If the classesDirectory
             is set to the root, where the README.md lives, it still won't have javadocs/sources but the jar file
             will contain a bunch of files that shouldn't be there. The faux sources directory is deleted
             and recreated with the README.md being copied every time to guarantee that, when building locally,
             it'll have the latest copy of the README.md file.
        -->
        <executions>
          <execution>
            <id>empty-javadoc-jar-with-readme</id>
            <phase>package</phase>
            <goals>
              <goal>jar</goal>
            </goals>
            <configuration>
              <classifier>javadoc</classifier>
              <classesDirectory>${project.basedir}/javadocTemp</classesDirectory>
            </configuration>
          </execution>
          <execution>
            <id>empty-source-jar-with-readme</id>
            <phase>package</phase>
            <goals>
              <goal>jar</goal>
            </goals>
            <configuration>
              <classifier>sources</classifier>
              <classesDirectory>${project.basedir}/sourceTemp</classesDirectory>
            </configuration>
          </execution>
        </executions>
      </plugin>
      <plugin>
        <groupId>org.apache.maven.plugins</groupId>
        <artifactId>maven-antrun-plugin</artifactId>
        <version>1.8</version> <!-- {x-version-update;org.apache.maven.plugins:maven-antrun-plugin;external_dependency} -->
        <executions>
          <execution>
            <id>copy-readme-to-javadocTemp-and-sourceTemp</id>
            <phase>prepare-package</phase>
            <configuration>
              <target>
                <echo>Deleting existing ${project.basedir}/javadocTemp and
                  ${project.basedir}/sourceTemp</echo>
                <delete includeEmptyDirs="true" quiet="true">
                  <fileset dir="${project.basedir}/javadocTemp"/>
                  <fileset dir="${project.basedir}/sourceTemp"/>
                </delete>
                <echo>Copying ${project.basedir}/../README.md to
                  ${project.basedir}/javadocTemp/README.md
                </echo>
                <copy file="${project.basedir}/../README.md" tofile="${project.basedir}/javadocTemp/README.md" failonerror="false"/>
                <echo>Copying ${project.basedir}/../README.md to
                  ${project.basedir}/sourceTemp/README.md
                </echo>
                <copy file="${project.basedir}/../README.md" tofile="${project.basedir}/sourceTemp/README.md" failonerror="false"/>
              </target>
            </configuration>
            <goals>
              <goal>run</goal>
            </goals>
          </execution>
        </executions>
        <!-- END: Empty Java Doc & Sources -->
      </plugin>
    </plugins>

  </build>

</project><|MERGE_RESOLUTION|>--- conflicted
+++ resolved
@@ -17,11 +17,7 @@
 
   <groupId>com.azure.spring</groupId>
   <artifactId>spring-cloud-azure-actuator</artifactId>
-<<<<<<< HEAD
-  <version>5.1.0-beta.1</version> <!-- {x-version-update;com.azure.spring:spring-cloud-azure-actuator;current} -->
-=======
   <version>5.2.0-beta.1</version> <!-- {x-version-update;com.azure.spring:spring-cloud-azure-actuator;current} -->
->>>>>>> d86c7506
 
   <name>Spring Cloud Azure Actuator</name>
   <url>https://microsoft.github.io/spring-cloud-azure</url>
@@ -112,11 +108,7 @@
     <dependency>
        <groupId>com.azure.spring</groupId>
        <artifactId>spring-cloud-azure-appconfiguration-config-web</artifactId>
-<<<<<<< HEAD
-       <version>5.1.0-beta.1</version><!-- {x-version-update;com.azure.spring:spring-cloud-azure-appconfiguration-config-web;current} -->
-=======
        <version>5.2.0-beta.1</version><!-- {x-version-update;com.azure.spring:spring-cloud-azure-appconfiguration-config-web;current} -->
->>>>>>> d86c7506
       <optional>true</optional>
      </dependency>
     <!-- For Testing -->
