--- conflicted
+++ resolved
@@ -93,11 +93,7 @@
     <dependency>
       <groupId>com.azure</groupId>
       <artifactId>azure-spring-data-cosmos</artifactId>
-<<<<<<< HEAD
-      <version>3.27.0</version> <!-- {x-version-update;com.azure:azure-spring-data-cosmos;dependency} -->
-=======
       <version>3.28.0</version> <!-- {x-version-update;com.azure:azure-spring-data-cosmos;dependency} -->
->>>>>>> 8a6962b0
     </dependency>
   </dependencies>
 
