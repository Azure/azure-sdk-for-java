--- conflicted
+++ resolved
@@ -93,11 +93,7 @@
     <dependency>
       <groupId>com.azure</groupId>
       <artifactId>azure-cosmos</artifactId>
-<<<<<<< HEAD
-      <version>4.29.1</version> <!-- {x-version-update;com.azure:azure-cosmos;dependency} -->
-=======
       <version>4.30.1</version> <!-- {x-version-update;com.azure:azure-cosmos;dependency} -->
->>>>>>> 8d609db9
     </dependency>
   </dependencies>
 
