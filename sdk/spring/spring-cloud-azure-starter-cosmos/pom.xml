--- conflicted
+++ resolved
@@ -25,13 +25,8 @@
     </dependency>
     <dependency>
       <groupId>com.azure</groupId>
-<<<<<<< HEAD
-      <artifactId>azure-spring-data-cosmos</artifactId>
-      <version>3.13.0</version> <!-- {x-version-update;spring_cloud_azure_com.azure:azure-spring-data-cosmos;dependency} -->
-=======
       <artifactId>azure-cosmos</artifactId>
-      <version>4.20.1</version> <!-- {x-version-update;com.azure:azure-cosmos;dependency} -->
->>>>>>> efdde62d
+      <version>4.20.0</version> <!-- {x-version-update;spring_cloud_azure_com.azure:azure-cosmos;dependency} -->
     </dependency>
   </dependencies>
 
