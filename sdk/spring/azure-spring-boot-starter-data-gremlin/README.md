# Azure Gremlin Spring Boot Starter client library for Java
<<<<<<< HEAD
The Spring Data Gremlin Starter provides Spring Data support for the Gremlin query language from Apache, which developers can use with any Gremlin-compatible data store.

[Package (Maven)][package] | [API reference documentation][refdocs] | [Product documentation][docs] | [Samples][sample]
=======
>>>>>>> d8d14b89

## Getting started
### Prerequisites
- JDK 1.8 and above
- [Maven](http://maven.apache.org/) 3.0 and above

### Include the package
`azure-data-gremlin-spring-boot-starter` is published on Maven Central Repository. If you are using Maven, add the following dependency.  

[//]: # ({x-version-update-start;com.microsoft.azure:azure-data-gremlin-spring-boot-starter;current})
```xml
<dependency>
    <groupId>com.microsoft.azure</groupId>
    <artifactId>azure-data-gremlin-spring-boot-starter</artifactId>
    <version>2.3.3-beta.1</version>
</dependency>
```
[//]: # ({x-version-update-end})

## Key concepts

**Spring Data Gremlin** provides initial Spring Data support for those databases using Gremlin query language. With annotation oriented programming model, it simplified the mapping to the database entity. It also provides supports for basic and custom query. 

This project works with *any Gremlin-compatible* data store, and also with [Azure Cosmos DB](https://docs.microsoft.com/azure/cosmos-db/introduction). Cosmos is a globally-distributed database service that allows developers to work with data using a variety of standard APIs, such as Graph, MongoDB, and SQL. Spring Data Gremlin provides a delightful experience to interact with Azure Cosmos DB Graph API. 

## Examples

### Setup Configuration
Setup ```application.yml``` file.(Use Azure Cosmos DB Graph as an example.)

```yaml
gremlin:
  endpoint: url-of-endpoint 
  port: 443
  username: /dbs/your-db-name/colls/your-collection-name
  password: your-password
  telemetryAllowed: true # set false to disable telemetry

```

### Define an entity
Define a simple Vertex entity with ```@Vertex```.
<!-- embedme ../azure-spring-boot/src/samples/java/com/azure/spring/gremlin/Person.java#L10-L80 -->
```java
@Vertex
public class Person {

    @Id
    private String id;

    private String name;

    private String level;

    public Person() {
    }

    public Person(String id, String name, String level) {
        this.id = id;
        this.name = name;
        this.level = level;
    }

    public String getId() {
        return id;
    }

    public void setId(String id) {
        this.id = id;
    }

    public String getName() {
        return name;
    }

    public void setName(String name) {
        this.name = name;
    }

    public String getLevel() {
        return level;
    }

    public void setLevel(String level) {
        this.level = level;
    }

    @Override
    public boolean equals(Object o) {
        if (this == o) {
            return true;
        }
        if (o == null || getClass() != o.getClass()) {
            return false;
        }
        Person person = (Person) o;
        return Objects.equals(id, person.id)
                    && Objects.equals(name, person.name)
                    && Objects.equals(level, person.level);
    }

    @Override
    public int hashCode() {
        return Objects.hash(id, name, level);
    }

    @Override
    public String toString() {
        return "Person{"
                    + "id='" + id + '\''
                    + ", name='" + name + '\''
                    + ", level='" + level + '\''
                    + '}';
    }
}
```

Define a simple Edge entity with ```@Edge```.
<!-- embedme ../azure-spring-boot/src/samples/java/com/azure/spring/gremlin/Relation.java#L10-L23 -->

```java
@Edge
public class Relation {

    @Id
    private String id;

    private String name;

    @EdgeFrom
    private Person personFrom;

    @EdgeTo
    private Person personTo;
}
```
Define a simple Graph entity with ```@Graph```.
<!-- embedme ../azure-spring-boot/src/samples/java/com/azure/spring/gremlin/Network.java#L13-L29 -->
```java
@Graph
public class Network {

    @Id
    private String id;

    public Network() {
        this.edges = new ArrayList<Object>();
        this.vertexes = new ArrayList<Object>();
    }

    @EdgeSet
    private List<Object> edges;

    @VertexSet
    private List<Object> vertexes;
}
```

### Create repositories
Extends CosmosRepository interface, which provides Spring Data repository support.
<!-- embedme ../azure-spring-boot/src/samples/java/com/azure/spring/gremlin/PersonRepository.java#L10-L13 -->
```java
@Repository
public interface PersonRepository extends GremlinRepository<Person, String> {
        List<Person> findByName(String name); 
}
```

`findByName` method is custom query method, it will find the person with the ```name``` property.

### Create an Application class
Here create an application class with all the components
<!-- embedme ../azure-spring-boot/src/samples/java/com/azure/spring/gremlin/SampleApplication.java#L10-L27 -->
```java
@SpringBootApplication
public class SampleApplication implements CommandLineRunner {

    @Autowired
    private PersonRepository repository;

    public static void main(String[] args) {
        SpringApplication.run(SampleApplication.class, args);
    }

    public void run(String... var1) {

        final Person testUser = new Person("PERSON_ID", "PERSON_NAME", "PERSON_AGE");

        repository.deleteAll();
        repository.save(testUser);
    }
}
```
Autowired UserRepository interface, then can do save, delete and find operations. Spring Data Azure Cosmos DB uses the DocumentTemplate to execute the queries behind *find*, *save* methods. You can use the template yourself for more complex queries.
## Troubleshooting
### Enable client logging
Azure SDKs for Java offer a consistent logging story to help aid in troubleshooting application errors and expedite their resolution. The logs produced will capture the flow of an application before reaching the terminal state to help locate the root issue. View the [logging][logging] wiki for guidance about enabling logging.

<<<<<<< HEAD
## Next steps
=======
## Key concepts

**Spring Data Gremlin** provides initial Spring Data support for those databases using Gremlin query language. With annotation oriented programming model, it simplified the mapping to the database entity. It also provides supports for basic and custom query. 

This project works with *any Gremlin-compatible* data store, and also with [Azure Cosmos DB](https://docs.microsoft.com/azure/cosmos-db/introduction). Cosmos is a globally-distributed database service that allows developers to work with data using a variety of standard APIs, such as Graph, MongoDB, and SQL. Spring Data Gremlin provides a delightful experience to interact with Azure Cosmos DB Graph API. 

## Examples
Please refer to [sample project here](../azure-spring-boot-samples/azure-spring-boot-sample-data-gremlin).
>>>>>>> d8d14b89

The following section provide a sample project illustrating how to use the starter.
### More sample code
- [Gremlin SQL API](../azure-spring-boot-samples/azure-spring-boot-sample-data-gremlin)

<<<<<<< HEAD
## Contributing
This project welcomes contributions and suggestions.  Most contributions require you to agree to a Contributor License Agreement (CLA) declaring that you have the right to, and actually do, grant us the rights to use your contribution. For details, visit https://cla.microsoft.com.
=======
If you encounter any bug, please file an issue [here](https://github.com/Azure/azure-sdk-for-java/issues).
>>>>>>> d8d14b89

Please follow [instructions here](../CONTRIBUTING.md) to build from source or contribute.

<<<<<<< HEAD
<!-- LINKS -->
[docs]: https://docs.microsoft.com/azure/developer/java/spring-framework/configure-spring-data-gremlin-java-app-with-cosmos-db
[refdocs]: https://azure.github.io/azure-sdk-for-java/spring.html#azure-data-gremlin-spring-boot-starter
[package]: https://mvnrepository.com/artifact/com.microsoft.azure/spring-data-gremlin-boot-starter
[sample]: https://github.com/Azure/azure-sdk-for-java/tree/master/sdk/spring/azure-spring-boot-samples/azure-spring-boot-sample-data-gremlin
[logging]: https://github.com/Azure/azure-sdk-for-java/wiki/Logging-with-Azure-SDK#use-logback-logging-framework-in-a-spring-boot-application
=======
You can participate community driven [![Gitter](https://badges.gitter.im/Microsoft/spring-on-azure.svg)](https://gitter.im/Microsoft/spring-on-azure)

## Next steps
### Allow telemetry
Microsoft would like to collect data about how users use this Spring boot starter. Microsoft uses this information to improve our tooling experience. Participation is voluntary. If you don't want to participate, just simply disable it by setting below configuration in `application.properties`.
```properties
gremlin.allow-telemetry=false
```
When telemetry is enabled, an HTTP request will be sent to URL `https://dc.services.visualstudio.com/v2/track`. So please make sure it's not blocked by your firewall.  
Find more information about Azure Service Privacy Statement, please check [Microsoft Online Services Privacy Statement](https://www.microsoft.com/privacystatement/OnlineServices/Default.aspx). 

## Contributing
This project welcomes contributions and suggestions.  Most contributions require you to agree to a Contributor License Agreement (CLA) declaring that you have the right to, and actually do, grant us the rights to use your contribution. For details, visit https://cla.microsoft.com.

Please follow [instructions here](../CONTRIBUTING.md) to build from source or contribute.
>>>>>>> d8d14b89
<|MERGE_RESOLUTION|>--- conflicted
+++ resolved
@@ -1,10 +1,7 @@
 # Azure Gremlin Spring Boot Starter client library for Java
-<<<<<<< HEAD
 The Spring Data Gremlin Starter provides Spring Data support for the Gremlin query language from Apache, which developers can use with any Gremlin-compatible data store.
 
 [Package (Maven)][package] | [API reference documentation][refdocs] | [Product documentation][docs] | [Samples][sample]
-=======
->>>>>>> d8d14b89
 
 ## Getting started
 ### Prerequisites
@@ -199,57 +196,25 @@
 }
 ```
 Autowired UserRepository interface, then can do save, delete and find operations. Spring Data Azure Cosmos DB uses the DocumentTemplate to execute the queries behind *find*, *save* methods. You can use the template yourself for more complex queries.
+
 ## Troubleshooting
 ### Enable client logging
 Azure SDKs for Java offer a consistent logging story to help aid in troubleshooting application errors and expedite their resolution. The logs produced will capture the flow of an application before reaching the terminal state to help locate the root issue. View the [logging][logging] wiki for guidance about enabling logging.
 
-<<<<<<< HEAD
 ## Next steps
-=======
-## Key concepts
-
-**Spring Data Gremlin** provides initial Spring Data support for those databases using Gremlin query language. With annotation oriented programming model, it simplified the mapping to the database entity. It also provides supports for basic and custom query. 
-
-This project works with *any Gremlin-compatible* data store, and also with [Azure Cosmos DB](https://docs.microsoft.com/azure/cosmos-db/introduction). Cosmos is a globally-distributed database service that allows developers to work with data using a variety of standard APIs, such as Graph, MongoDB, and SQL. Spring Data Gremlin provides a delightful experience to interact with Azure Cosmos DB Graph API. 
-
-## Examples
-Please refer to [sample project here](../azure-spring-boot-samples/azure-spring-boot-sample-data-gremlin).
->>>>>>> d8d14b89
 
 The following section provide a sample project illustrating how to use the starter.
 ### More sample code
 - [Gremlin SQL API](../azure-spring-boot-samples/azure-spring-boot-sample-data-gremlin)
 
-<<<<<<< HEAD
 ## Contributing
 This project welcomes contributions and suggestions.  Most contributions require you to agree to a Contributor License Agreement (CLA) declaring that you have the right to, and actually do, grant us the rights to use your contribution. For details, visit https://cla.microsoft.com.
-=======
-If you encounter any bug, please file an issue [here](https://github.com/Azure/azure-sdk-for-java/issues).
->>>>>>> d8d14b89
 
 Please follow [instructions here](../CONTRIBUTING.md) to build from source or contribute.
 
-<<<<<<< HEAD
 <!-- LINKS -->
 [docs]: https://docs.microsoft.com/azure/developer/java/spring-framework/configure-spring-data-gremlin-java-app-with-cosmos-db
 [refdocs]: https://azure.github.io/azure-sdk-for-java/spring.html#azure-data-gremlin-spring-boot-starter
 [package]: https://mvnrepository.com/artifact/com.microsoft.azure/spring-data-gremlin-boot-starter
 [sample]: https://github.com/Azure/azure-sdk-for-java/tree/master/sdk/spring/azure-spring-boot-samples/azure-spring-boot-sample-data-gremlin
-[logging]: https://github.com/Azure/azure-sdk-for-java/wiki/Logging-with-Azure-SDK#use-logback-logging-framework-in-a-spring-boot-application
-=======
-You can participate community driven [![Gitter](https://badges.gitter.im/Microsoft/spring-on-azure.svg)](https://gitter.im/Microsoft/spring-on-azure)
-
-## Next steps
-### Allow telemetry
-Microsoft would like to collect data about how users use this Spring boot starter. Microsoft uses this information to improve our tooling experience. Participation is voluntary. If you don't want to participate, just simply disable it by setting below configuration in `application.properties`.
-```properties
-gremlin.allow-telemetry=false
-```
-When telemetry is enabled, an HTTP request will be sent to URL `https://dc.services.visualstudio.com/v2/track`. So please make sure it's not blocked by your firewall.  
-Find more information about Azure Service Privacy Statement, please check [Microsoft Online Services Privacy Statement](https://www.microsoft.com/privacystatement/OnlineServices/Default.aspx). 
-
-## Contributing
-This project welcomes contributions and suggestions.  Most contributions require you to agree to a Contributor License Agreement (CLA) declaring that you have the right to, and actually do, grant us the rights to use your contribution. For details, visit https://cla.microsoft.com.
-
-Please follow [instructions here](../CONTRIBUTING.md) to build from source or contribute.
->>>>>>> d8d14b89
+[logging]: https://github.com/Azure/azure-sdk-for-java/wiki/Logging-with-Azure-SDK#use-logback-logging-framework-in-a-spring-boot-application