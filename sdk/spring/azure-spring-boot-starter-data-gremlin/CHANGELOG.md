# Release History

<<<<<<< HEAD
## 3.0.0-beta.1 (Unreleased)
=======
## 2.4.0-beta.1 (Unreleased)
>>>>>>> d113b38f


## 2.3.5 (2020-09-14)
_Improved_
- Unify spring-boot-starter version

## 2.3.3 (2020-08-13)
_Bug Fixes_ 
- Address CVEs and cleaned up all warnings at build time. <|MERGE_RESOLUTION|>--- conflicted
+++ resolved
@@ -1,10 +1,6 @@
 # Release History
 
-<<<<<<< HEAD
-## 3.0.0-beta.1 (Unreleased)
-=======
 ## 2.4.0-beta.1 (Unreleased)
->>>>>>> d113b38f
 
 
 ## 2.3.5 (2020-09-14)
