<?xml version="1.0" encoding="UTF-8"?>
<!-- ~ Copyright (c) Microsoft Corporation. All rights reserved. ~ Licensed
    under the MIT License. See LICENSE in the project root for ~ license information. -->

<project xmlns:xsi="http://www.w3.org/2001/XMLSchema-instance"
         xmlns="http://maven.apache.org/POM/4.0.0"
         xsi:schemaLocation="http://maven.apache.org/POM/4.0.0 http://maven.apache.org/xsd/maven-4.0.0.xsd">
  <parent>
    <groupId>com.azure</groupId>
    <artifactId>azure-client-sdk-parent</artifactId>
    <version>1.7.0</version> <!-- {x-version-update;com.azure:azure-client-sdk-parent;current} -->
    <relativePath>../../parents/azure-client-sdk-parent</relativePath>
  </parent>
  <modelVersion>4.0.0</modelVersion>

  <groupId>com.azure.spring</groupId>
  <artifactId>azure-spring-cloud-starter-storage-queue</artifactId>
<<<<<<< HEAD
  <version>2.0.0-beta.1</version> <!-- {x-version-update;com.azure.spring:azure-spring-cloud-starter-storage-queue;current} -->
=======
  <version>2.2.0-beta.1</version> <!-- {x-version-update;com.azure.spring:azure-spring-cloud-starter-storage-queue;current} -->
>>>>>>> 6f033d77

  <name>Azure Spring Cloud Starter Storage Queue</name>
  <dependencies>
    <dependency>
      <groupId>com.azure.spring</groupId>
      <artifactId>azure-spring-cloud-context</artifactId>
<<<<<<< HEAD
      <version>2.0.0-beta.1</version> <!-- {x-version-update;com.azure.spring:azure-spring-cloud-context;current} -->
=======
      <version>2.2.0-beta.1</version> <!-- {x-version-update;com.azure.spring:azure-spring-cloud-context;current} -->
>>>>>>> 6f033d77
      <scope>runtime</scope>
    </dependency>
    <dependency>
      <groupId>com.azure.spring</groupId>
      <artifactId>azure-spring-cloud-storage</artifactId>
<<<<<<< HEAD
      <version>2.0.0-beta.1</version> <!-- {x-version-update;com.azure.spring:azure-spring-cloud-storage;current} -->
=======
      <version>2.2.0-beta.1</version> <!-- {x-version-update;com.azure.spring:azure-spring-cloud-storage;current} -->
>>>>>>> 6f033d77
    </dependency>
    <dependency>
      <groupId>com.azure.spring</groupId>
      <artifactId>azure-spring-integration-storage-queue</artifactId>
<<<<<<< HEAD
      <version>2.0.0-beta.1</version> <!-- {x-version-update;com.azure.spring:azure-spring-integration-storage-queue;current} -->
=======
      <version>2.2.0-beta.1</version> <!-- {x-version-update;com.azure.spring:azure-spring-integration-storage-queue;current} -->
>>>>>>> 6f033d77
    </dependency>
  </dependencies>
  <build>
    <plugins>
<<<<<<< HEAD
=======
      <!-- BEGIN: Empty Java Doc & Sources -->
      <!-- The following code will generate an empty javadoc with just a README.md. This is necessary
           to pass the required checks on Maven. The way this works is by setting the classesDirectory
           to a directory that only contains the README.md, which we need to copy. If the classesDirectory
           is set to the root, where the README.md lives, it still won't have javadocs but the jar file
           will contain a bunch of files that shouldn't be there. The faux sources directory is deleted
           and recreated with the README.md being copied every time to guarantee that, when building locally,
           it'll have the latest copy of the README.md file.
      -->
>>>>>>> 6f033d77
      <plugin>
        <groupId>org.apache.maven.plugins</groupId>
        <artifactId>maven-javadoc-plugin</artifactId>
        <version>3.1.1</version> <!-- {x-version-update;org.apache.maven.plugins:maven-javadoc-plugin;external_dependency} -->
        <executions>
          <execution>
            <id>attach-javadocs</id>
            <goals>
              <goal>jar</goal>
            </goals>
            <configuration>
              <skip>true</skip>
            </configuration>
          </execution>
        </executions>
      </plugin>
      <plugin>
        <groupId>org.apache.maven.plugins</groupId>
        <artifactId>maven-jar-plugin</artifactId>
        <version>3.1.2</version> <!-- {x-version-update;org.apache.maven.plugins:maven-jar-plugin;external_dependency} -->
        <executions>
          <!-- BEGIN: Empty Java Doc -->
          <execution>
            <id>empty-javadoc-jar-with-readme</id>
            <phase>package</phase>
            <goals>
              <goal>jar</goal>
            </goals>
            <configuration>
              <classifier>javadoc</classifier>
              <classesDirectory>${project.basedir}/javadocTemp</classesDirectory>
            </configuration>
          </execution>
          <!-- END: Empty Java Doc -->
          <!-- BEGIN: Empty Sources -->
          <execution>
            <id>empty-sources-jar-with-readme</id>
            <phase>package</phase>
            <goals>
              <goal>jar</goal>
            </goals>
            <configuration>
              <classifier>sources</classifier>
              <classesDirectory>${project.basedir}/sourceTemp</classesDirectory>
            </configuration>
          </execution>
          <!-- END: Empty Sources -->
        </executions>
      </plugin>
      <plugin>
        <groupId>org.apache.maven.plugins</groupId>
        <artifactId>maven-antrun-plugin</artifactId>
        <version>1.8</version> <!-- {x-version-update;org.apache.maven.plugins:maven-antrun-plugin;external_dependency} -->
        <executions>
          <execution>
            <id>copy-readme-to-javadocTemp</id>
            <phase>prepare-package</phase>
            <configuration>
              <target>
                <echo>Deleting existing ${project.basedir}/javadocTemp</echo>
                <delete includeEmptyDirs="true" quiet="true">
                  <fileset dir="${project.basedir}/javadocTemp"/>
                </delete>
                <echo>Copying ${project.basedir}/README.md to
                  ${project.basedir}/javadocTemp/README.md
                </echo>
                <copy file="${project.basedir}/README.md" tofile="${project.basedir}/javadocTemp/README.md"/>
              </target>
            </configuration>
            <goals>
              <goal>run</goal>
            </goals>
          </execution>
          <execution>
            <id>copy-readme-to-sourceTemp</id>
            <phase>prepare-package</phase>
            <configuration>
              <target>
                <echo>Deleting existing ${project.basedir}/sourceTemp</echo>
                <delete includeEmptyDirs="true" quiet="true">
                  <fileset dir="${project.basedir}/sourceTemp"/>
                </delete>
                <echo>Copying ${project.basedir}/README.md to
                  ${project.basedir}/sourceTemp/README.md
                </echo>
                <copy file="${project.basedir}/README.md" tofile="${project.basedir}/sourceTemp/README.md"/>
              </target>
            </configuration>
            <goals>
              <goal>run</goal>
            </goals>
          </execution>
        </executions>
      </plugin>
      <plugin>
        <groupId>org.apache.maven.plugins</groupId>
        <artifactId>maven-source-plugin</artifactId>
        <version>3.0.1</version> <!-- {x-version-update;org.apache.maven.plugins:maven-source-plugin;external_dependency} -->
        <executions>
          <execution>
            <id>attach-sources</id>
            <phase>none</phase> <!-- The way to skip the sources attach is to set the phase to none, the skip config doesn't work for sources -->
          </execution>
        </executions>
      </plugin>
      <!-- END: Empty Java Doc & Sources -->
    </plugins>
  </build>
</project><|MERGE_RESOLUTION|>--- conflicted
+++ resolved
@@ -15,47 +15,29 @@
 
   <groupId>com.azure.spring</groupId>
   <artifactId>azure-spring-cloud-starter-storage-queue</artifactId>
-<<<<<<< HEAD
-  <version>2.0.0-beta.1</version> <!-- {x-version-update;com.azure.spring:azure-spring-cloud-starter-storage-queue;current} -->
-=======
   <version>2.2.0-beta.1</version> <!-- {x-version-update;com.azure.spring:azure-spring-cloud-starter-storage-queue;current} -->
->>>>>>> 6f033d77
 
   <name>Azure Spring Cloud Starter Storage Queue</name>
   <dependencies>
     <dependency>
       <groupId>com.azure.spring</groupId>
       <artifactId>azure-spring-cloud-context</artifactId>
-<<<<<<< HEAD
-      <version>2.0.0-beta.1</version> <!-- {x-version-update;com.azure.spring:azure-spring-cloud-context;current} -->
-=======
       <version>2.2.0-beta.1</version> <!-- {x-version-update;com.azure.spring:azure-spring-cloud-context;current} -->
->>>>>>> 6f033d77
       <scope>runtime</scope>
     </dependency>
     <dependency>
       <groupId>com.azure.spring</groupId>
       <artifactId>azure-spring-cloud-storage</artifactId>
-<<<<<<< HEAD
-      <version>2.0.0-beta.1</version> <!-- {x-version-update;com.azure.spring:azure-spring-cloud-storage;current} -->
-=======
       <version>2.2.0-beta.1</version> <!-- {x-version-update;com.azure.spring:azure-spring-cloud-storage;current} -->
->>>>>>> 6f033d77
     </dependency>
     <dependency>
       <groupId>com.azure.spring</groupId>
       <artifactId>azure-spring-integration-storage-queue</artifactId>
-<<<<<<< HEAD
-      <version>2.0.0-beta.1</version> <!-- {x-version-update;com.azure.spring:azure-spring-integration-storage-queue;current} -->
-=======
       <version>2.2.0-beta.1</version> <!-- {x-version-update;com.azure.spring:azure-spring-integration-storage-queue;current} -->
->>>>>>> 6f033d77
     </dependency>
   </dependencies>
   <build>
     <plugins>
-<<<<<<< HEAD
-=======
       <!-- BEGIN: Empty Java Doc & Sources -->
       <!-- The following code will generate an empty javadoc with just a README.md. This is necessary
            to pass the required checks on Maven. The way this works is by setting the classesDirectory
@@ -65,7 +47,6 @@
            and recreated with the README.md being copied every time to guarantee that, when building locally,
            it'll have the latest copy of the README.md file.
       -->
->>>>>>> 6f033d77
       <plugin>
         <groupId>org.apache.maven.plugins</groupId>
         <artifactId>maven-javadoc-plugin</artifactId>
