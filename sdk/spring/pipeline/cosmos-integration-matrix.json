--- conflicted
+++ resolved
@@ -8,11 +8,7 @@
         "OSVmImage": "MMSUbuntu2004"
       }
     },
-<<<<<<< HEAD
-    "JavaTestVersion": ["1.8", "1.11", "1.17"]
-=======
     "TestFromSource": true,
     "JavaTestVersion": ["1.8", "1.11", "1.17", "1.21"]
->>>>>>> 1a82417b
   }
 }