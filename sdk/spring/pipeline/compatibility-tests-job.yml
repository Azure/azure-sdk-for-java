parameters:
  Matrix: ''
  MaxParallel: 10
  SkipOptions: "-Dcheckstyle.skip -Dcodesnippet.skip -Denforcer.skip -Djacoco.skip -Dmaven.javadoc.skip -Drevapi.skip -Dspotbugs.skip"
  BuildParallelization: '2C'

jobs:
  - job: 'compatibility_test_${{ parameters.OSName }}'
    dependsOn: ${{ parameters.DependsOn }}
    condition: and(succeededOrFailed(), ne(${{ parameters.Matrix }}, '{}'))
    strategy:
      maxParallel: ${{ parameters.MaxParallel }}
      matrix: $[ ${{ parameters.Matrix }} ]
    variables:
      - template: /eng/pipelines/templates/variables/globals.yml
      - template: /eng/pipelines/templates/variables/image.yml
      - name: SPRING_CLOUD_AZURE_TEST_SUPPORTED_SPRING_BOOT_VERSION
        value: ${{ parameters.Matrix.SPRING_CLOUD_AZURE_TEST_SUPPORTED_SPRING_BOOT_VERSION }}
    pool:
      name: $(LINUXPOOL)
      image: $(LINUXVMIMAGE)
      os: linux
    steps:
      - template: /eng/common/pipelines/templates/steps/sparse-checkout.yml
        parameters:
          Paths:
            - '**/*.xml'
            - 'common/perf-test-core'
            - 'sdk/appconfiguration/azure-data-appconfiguration'
            - 'sdk/appcontainers/azure-resourcemanager-appcontainers'
            - 'sdk/appservice/azure-resourcemanager-appservice'
            - 'sdk/core'
            - 'sdk/cosmos/azure-cosmos'
            - 'sdk/cdn/azure-resourcemanager-cdn'
<<<<<<< HEAD
            - 'sdk/containerinstance/azure-resourcemanager-containerinstance'
=======
            - 'sdk/compute/azure-resourcemanager-compute'
>>>>>>> c254b49b
            - 'sdk/containerservice/azure-resourcemanager-containerservice'
            - 'sdk/dns/azure-resourcemanager-dns'
            - 'sdk/boms/spring-cloud-azure-dependencies'
            - 'sdk/eventgrid/azure-messaging-eventgrid'
            - 'sdk/eventhubs'
            - 'sdk/identity'
            - 'sdk/jdbc'
            - 'sdk/keyvault'
            - 'sdk/monitor'
            - 'sdk/network'
            - 'sdk/spring'
            - 'sdk/parents/azure-client-sdk-parent'
            - 'sdk/parents/azure-client-sdk-parent'
            - 'sdk/parents/azure-perf-test-parent'
            - 'sdk/parents/azure-sdk-parent'
            - 'sdk/resourcemanager'
            - 'sdk/search/azure-resourcemanager-search'
            - 'sdk/serialization'
            - 'sdk/servicebus'
            - 'sdk/storage'
            - 'sdk/tools'
      - task: Maven@4
        displayName: 'Install Unreleased Dependencies'
        inputs:
          mavenPomFile: sdk/spring/pipeline/ClientFromSourcePom.xml
          goals: 'install'
          options: $(DefaultOptions) -DskipTests $(DefaultSkipOptions) -Djacoco.skip=true ${{ parameters.BuildOptions }} -T ${{ parameters.BuildParallelization }}
          mavenOptions: '$(MemoryOptions) $(LoggingOptions)'
          javaHomeOption: 'JDKVersion'
          jdkVersionOption: $(JavaTestVersion)
          jdkArchitectureOption: 'x64'
          publishJUnitResults: false
      - script: |
          python -m pip install termcolor
        displayName: 'Install python module'
      - bash: |
          echo "##vso[task.setVariable variable=SPRING_CLOUD_AZURE_TEST_SUPPORTED_SPRING_CLOUD_VERSION]$(python ./sdk/spring/scripts/compatibility_get_spring_cloud_version.py -b $(SPRING_CLOUD_AZURE_TEST_SUPPORTED_SPRING_BOOT_VERSION))"
        displayName: 'Set supported Spring version to environment variables'
      - bash: |
          echo "$(SPRING_CLOUD_AZURE_TEST_SUPPORTED_SPRING_BOOT_VERSION):"
          echo "https://repo1.maven.org/maven2/org/springframework/boot/spring-boot-dependencies/$(SPRING_CLOUD_AZURE_TEST_SUPPORTED_SPRING_BOOT_VERSION)/spring-boot-dependencies-$(SPRING_CLOUD_AZURE_TEST_SUPPORTED_SPRING_BOOT_VERSION).pom"
          echo "$(SPRING_CLOUD_AZURE_TEST_SUPPORTED_SPRING_CLOUD_VERSION):"
          echo "https://repo1.maven.org/maven2/org/springframework/cloud/spring-cloud-dependencies/$(SPRING_CLOUD_AZURE_TEST_SUPPORTED_SPRING_CLOUD_VERSION)/spring-cloud-dependencies-$(SPRING_CLOUD_AZURE_TEST_SUPPORTED_SPRING_CLOUD_VERSION).pom"
        displayName: 'Log Spring version and Maven pom path'
      - script: |
          python ./sdk/spring/scripts/compatibility_insert_dependencymanagement.py -b $(SPRING_CLOUD_AZURE_TEST_SUPPORTED_SPRING_BOOT_VERSION) -c $(SPRING_CLOUD_AZURE_TEST_SUPPORTED_SPRING_CLOUD_VERSION)
        displayName: 'Insert Spring dependency managements'
      - script: |
            python ./sdk/spring/scripts/compatibility_delete_version.py -b $(SPRING_CLOUD_AZURE_TEST_SUPPORTED_SPRING_BOOT_VERSION)
        displayName: 'Remove unused dependency versions'
      - task: Maven@4
        displayName: 'Run tests'
        inputs:
          options: '$(DefaultOptions) -ntp -T ${{parameters.BuildParallelization}} ${{parameters.SkipOptions}} -Dcompiler.failondeprecatedstatus=- --fail-at-end'
          mavenPomFile: sdk/spring/pom.xml
          mavenOptions: '$(MemoryOptions) $(LoggingOptions)'
          javaHomeOption: 'JDKVersion'
          jdkVersionOption: $(JavaTestVersion)
          jdkArchitectureOption: 'x64'
          goals: 'clean install -Pdev '
<|MERGE_RESOLUTION|>--- conflicted
+++ resolved
@@ -32,11 +32,8 @@
             - 'sdk/core'
             - 'sdk/cosmos/azure-cosmos'
             - 'sdk/cdn/azure-resourcemanager-cdn'
-<<<<<<< HEAD
+            - 'sdk/compute/azure-resourcemanager-compute'
             - 'sdk/containerinstance/azure-resourcemanager-containerinstance'
-=======
-            - 'sdk/compute/azure-resourcemanager-compute'
->>>>>>> c254b49b
             - 'sdk/containerservice/azure-resourcemanager-containerservice'
             - 'sdk/dns/azure-resourcemanager-dns'
             - 'sdk/boms/spring-cloud-azure-dependencies'
