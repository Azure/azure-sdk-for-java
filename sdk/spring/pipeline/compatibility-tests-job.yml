parameters:
  Matrix: ''
  MaxParallel: 10
  SkipOptions: "-Dcheckstyle.skip -Dcodesnippet.skip -Denforcer.skip -Djacoco.skip -Dmaven.javadoc.skip -Drevapi.skip -Dspotbugs.skip"
  BuildParallelization: '2C'

jobs:
  - job: 'compatibility_test_${{ parameters.OSName }}'
    dependsOn: ${{ parameters.DependsOn }}
    condition: and(succeededOrFailed(), ne(${{ parameters.Matrix }}, '{}'))
    strategy:
      maxParallel: ${{ parameters.MaxParallel }}
      matrix: $[ ${{ parameters.Matrix }} ]
    variables:
      - template: /eng/pipelines/templates/variables/globals.yml
      - template: /eng/pipelines/templates/variables/image.yml
      - name: SPRING_CLOUD_AZURE_TEST_SUPPORTED_SPRING_BOOT_VERSION
        value: ${{ parameters.Matrix.SPRING_CLOUD_AZURE_TEST_SUPPORTED_SPRING_BOOT_VERSION }}
    pool:
      name: $(LINUXPOOL)
      image: $(LINUXVMIMAGE)
      os: linux
    steps:
<<<<<<< HEAD
      - ${{ if ne(variables['SPRING_CLOUD_AZURE_TEST_SUPPORTED_SPRING_BOOT_VERSION'], '') }}:
        - template: /eng/common/pipelines/templates/steps/sparse-checkout.yml
          parameters:
            Paths:
              - '**/*.xml'
              - 'common/perf-test-core'
              - 'sdk/appconfiguration/azure-data-appconfiguration'
              - 'sdk/appcontainers/azure-resourcemanager-appcontainers'
              - 'sdk/appservice/azure-resourcemanager-appservice'
              - 'sdk/authorization/azure-resourcemanager-authorization'
              - 'sdk/core'
              - 'sdk/cosmos/azure-cosmos'
              - 'sdk/cdn/azure-resourcemanager-cdn'
              - 'sdk/compute/azure-resourcemanager-compute'
              - 'sdk/containerinstance/azure-resourcemanager-containerinstance'
              - 'sdk/containerregistry/azure-resourcemanager-containerregistry'
              - 'sdk/containerservice/azure-resourcemanager-containerservice'
              - 'sdk/dns/azure-resourcemanager-dns'
              - 'sdk/boms/spring-cloud-azure-dependencies'
              - 'sdk/eventgrid/azure-messaging-eventgrid'
              - 'sdk/eventhubs'
              - 'sdk/identity'
              - 'sdk/jdbc'
              - 'sdk/keyvault'
              - 'sdk/monitor'
              - 'sdk/msi/azure-resourcemanager-msi'
              - 'sdk/network'
              - 'sdk/privatedns/azure-resourcemanager-privatedns'
              - 'sdk/redis/azure-resourcemanager-redis'
              - 'sdk/spring'
              - 'sdk/parents/azure-client-sdk-parent'
              - 'sdk/parents/azure-client-sdk-parent'
              - 'sdk/parents/azure-perf-test-parent'
              - 'sdk/parents/azure-sdk-parent'
              - 'sdk/resourcemanager'
              - 'sdk/search/azure-resourcemanager-search'
              - 'sdk/serialization'
              - 'sdk/servicebus'
              - 'sdk/sql/azure-resourcemanager-sql'
              - 'sdk/storage'
              - 'sdk/tools'
              - 'sdk/trafficmanager/azure-resourcemanager-trafficmanager'
        - task: Maven@4
          displayName: 'Install Unreleased Dependencies'
          inputs:
            mavenPomFile: sdk/spring/pipeline/ClientFromSourcePom.xml
            goals: 'install'
            options: $(DefaultOptions) -DskipTests $(DefaultSkipOptions) -Djacoco.skip=true ${{ parameters.BuildOptions }} -T ${{ parameters.BuildParallelization }}
            mavenOptions: '$(MemoryOptions) $(LoggingOptions)'
            javaHomeOption: 'JDKVersion'
            jdkVersionOption: $(JavaTestVersion)
            jdkArchitectureOption: 'x64'
            publishJUnitResults: false
        - script: |
            python -m pip install termcolor
          displayName: 'Install python module'
        - bash: |
            echo "##vso[task.setVariable variable=SPRING_CLOUD_AZURE_TEST_SUPPORTED_SPRING_CLOUD_VERSION]$(python ./sdk/spring/scripts/compatibility_get_spring_cloud_version.py -b $(SPRING_CLOUD_AZURE_TEST_SUPPORTED_SPRING_BOOT_VERSION))"
          displayName: 'Set supported Spring version to environment variables'
        - bash: |
            echo "$(SPRING_CLOUD_AZURE_TEST_SUPPORTED_SPRING_BOOT_VERSION):"
            echo "https://repo1.maven.org/maven2/org/springframework/boot/spring-boot-dependencies/$(SPRING_CLOUD_AZURE_TEST_SUPPORTED_SPRING_BOOT_VERSION)/spring-boot-dependencies-$(SPRING_CLOUD_AZURE_TEST_SUPPORTED_SPRING_BOOT_VERSION).pom"
            echo "$(SPRING_CLOUD_AZURE_TEST_SUPPORTED_SPRING_CLOUD_VERSION):"
            echo "https://repo1.maven.org/maven2/org/springframework/cloud/spring-cloud-dependencies/$(SPRING_CLOUD_AZURE_TEST_SUPPORTED_SPRING_CLOUD_VERSION)/spring-cloud-dependencies-$(SPRING_CLOUD_AZURE_TEST_SUPPORTED_SPRING_CLOUD_VERSION).pom"
          displayName: 'Log Spring version and Maven pom path'
        - script: |
            python ./sdk/spring/scripts/compatibility_insert_dependencymanagement.py -b $(SPRING_CLOUD_AZURE_TEST_SUPPORTED_SPRING_BOOT_VERSION) -c $(SPRING_CLOUD_AZURE_TEST_SUPPORTED_SPRING_CLOUD_VERSION)
          displayName: 'Insert Spring dependency managements'
        - script: |
              python ./sdk/spring/scripts/compatibility_delete_version.py -b $(SPRING_CLOUD_AZURE_TEST_SUPPORTED_SPRING_BOOT_VERSION)
          displayName: 'Remove unused dependency versions'
        - task: Maven@4
          displayName: 'Run tests'
          inputs:
            options: '$(DefaultOptions) -ntp -T ${{parameters.BuildParallelization}} ${{parameters.SkipOptions}} -Dcompiler.failondeprecatedstatus=- --fail-at-end'
            mavenPomFile: sdk/spring/pom.xml
            mavenOptions: '$(MemoryOptions) $(LoggingOptions)'
            javaHomeOption: 'JDKVersion'
            jdkVersionOption: $(JavaTestVersion)
            jdkArchitectureOption: 'x64'
            goals: 'clean install -Pdev '
=======
      - template: /eng/common/pipelines/templates/steps/sparse-checkout.yml
        parameters:
          Paths:
            - '**/*.xml'
            - 'common/perf-test-core'
            - 'sdk/appconfiguration/azure-data-appconfiguration'
            - 'sdk/appcontainers/azure-resourcemanager-appcontainers'
            - 'sdk/appservice/azure-resourcemanager-appservice'
            - 'sdk/authorization/azure-resourcemanager-authorization'
            - 'sdk/core'
            - 'sdk/cosmos/azure-cosmos'
            - 'sdk/cdn/azure-resourcemanager-cdn'
            - 'sdk/compute/azure-resourcemanager-compute'
            - 'sdk/containerinstance/azure-resourcemanager-containerinstance'
            - 'sdk/containerregistry/azure-resourcemanager-containerregistry'
            - 'sdk/containerservice/azure-resourcemanager-containerservice'
            - 'sdk/dns/azure-resourcemanager-dns'
            - 'sdk/boms/spring-cloud-azure-dependencies'
            - 'sdk/eventgrid/azure-messaging-eventgrid'
            - 'sdk/eventhubs'
            - 'sdk/identity'
            - 'sdk/jdbc'
            - 'sdk/keyvault'
            - 'sdk/monitor'
            - 'sdk/msi/azure-resourcemanager-msi'
            - 'sdk/network'
            - 'sdk/privatedns/azure-resourcemanager-privatedns'
            - 'sdk/redis/azure-resourcemanager-redis'
            - 'sdk/resources/azure-resourcemanager-resources'
            - 'sdk/spring'
            - 'sdk/parents/azure-client-sdk-parent'
            - 'sdk/parents/azure-client-sdk-parent'
            - 'sdk/parents/azure-perf-test-parent'
            - 'sdk/parents/azure-sdk-parent'
            - 'sdk/resourcemanager'
            - 'sdk/search/azure-resourcemanager-search'
            - 'sdk/serialization'
            - 'sdk/servicebus'
            - 'sdk/sql/azure-resourcemanager-sql'
            - 'sdk/storage'
            - 'sdk/tools'
            - 'sdk/trafficmanager/azure-resourcemanager-trafficmanager'
      - task: Maven@4
        displayName: 'Install Unreleased Dependencies'
        inputs:
          mavenPomFile: sdk/spring/pipeline/ClientFromSourcePom.xml
          goals: 'install'
          options: $(DefaultOptions) -DskipTests $(DefaultSkipOptions) -Djacoco.skip=true ${{ parameters.BuildOptions }} -T ${{ parameters.BuildParallelization }}
          mavenOptions: '$(MemoryOptions) $(LoggingOptions)'
          javaHomeOption: 'JDKVersion'
          jdkVersionOption: $(JavaTestVersion)
          jdkArchitectureOption: 'x64'
          publishJUnitResults: false
      - script: |
          python -m pip install termcolor
        displayName: 'Install python module'
      - bash: |
          echo "##vso[task.setVariable variable=SPRING_CLOUD_AZURE_TEST_SUPPORTED_SPRING_CLOUD_VERSION]$(python ./sdk/spring/scripts/compatibility_get_spring_cloud_version.py -b $(SPRING_CLOUD_AZURE_TEST_SUPPORTED_SPRING_BOOT_VERSION))"
        displayName: 'Set supported Spring version to environment variables'
      - bash: |
          echo "$(SPRING_CLOUD_AZURE_TEST_SUPPORTED_SPRING_BOOT_VERSION):"
          echo "https://repo1.maven.org/maven2/org/springframework/boot/spring-boot-dependencies/$(SPRING_CLOUD_AZURE_TEST_SUPPORTED_SPRING_BOOT_VERSION)/spring-boot-dependencies-$(SPRING_CLOUD_AZURE_TEST_SUPPORTED_SPRING_BOOT_VERSION).pom"
          echo "$(SPRING_CLOUD_AZURE_TEST_SUPPORTED_SPRING_CLOUD_VERSION):"
          echo "https://repo1.maven.org/maven2/org/springframework/cloud/spring-cloud-dependencies/$(SPRING_CLOUD_AZURE_TEST_SUPPORTED_SPRING_CLOUD_VERSION)/spring-cloud-dependencies-$(SPRING_CLOUD_AZURE_TEST_SUPPORTED_SPRING_CLOUD_VERSION).pom"
        displayName: 'Log Spring version and Maven pom path'
      - script: |
          python ./sdk/spring/scripts/compatibility_insert_dependencymanagement.py -b $(SPRING_CLOUD_AZURE_TEST_SUPPORTED_SPRING_BOOT_VERSION) -c $(SPRING_CLOUD_AZURE_TEST_SUPPORTED_SPRING_CLOUD_VERSION)
        displayName: 'Insert Spring dependency managements'
      - script: |
            python ./sdk/spring/scripts/compatibility_delete_version.py -b $(SPRING_CLOUD_AZURE_TEST_SUPPORTED_SPRING_BOOT_VERSION)
        displayName: 'Remove unused dependency versions'
      - task: Maven@4
        displayName: 'Run tests'
        inputs:
          options: '$(DefaultOptions) -ntp -T ${{parameters.BuildParallelization}} ${{parameters.SkipOptions}} -Dcompiler.failondeprecatedstatus=- --fail-at-end'
          mavenPomFile: sdk/spring/pom.xml
          mavenOptions: '$(MemoryOptions) $(LoggingOptions)'
          javaHomeOption: 'JDKVersion'
          jdkVersionOption: $(JavaTestVersion)
          jdkArchitectureOption: 'x64'
          goals: 'clean install -Pdev '
>>>>>>> c976e827
<|MERGE_RESOLUTION|>--- conflicted
+++ resolved
@@ -21,7 +21,6 @@
       image: $(LINUXVMIMAGE)
       os: linux
     steps:
-<<<<<<< HEAD
       - ${{ if ne(variables['SPRING_CLOUD_AZURE_TEST_SUPPORTED_SPRING_BOOT_VERSION'], '') }}:
         - template: /eng/common/pipelines/templates/steps/sparse-checkout.yml
           parameters:
@@ -103,86 +102,4 @@
             jdkVersionOption: $(JavaTestVersion)
             jdkArchitectureOption: 'x64'
             goals: 'clean install -Pdev '
-=======
-      - template: /eng/common/pipelines/templates/steps/sparse-checkout.yml
-        parameters:
-          Paths:
-            - '**/*.xml'
-            - 'common/perf-test-core'
-            - 'sdk/appconfiguration/azure-data-appconfiguration'
-            - 'sdk/appcontainers/azure-resourcemanager-appcontainers'
-            - 'sdk/appservice/azure-resourcemanager-appservice'
-            - 'sdk/authorization/azure-resourcemanager-authorization'
-            - 'sdk/core'
-            - 'sdk/cosmos/azure-cosmos'
-            - 'sdk/cdn/azure-resourcemanager-cdn'
-            - 'sdk/compute/azure-resourcemanager-compute'
-            - 'sdk/containerinstance/azure-resourcemanager-containerinstance'
-            - 'sdk/containerregistry/azure-resourcemanager-containerregistry'
-            - 'sdk/containerservice/azure-resourcemanager-containerservice'
-            - 'sdk/dns/azure-resourcemanager-dns'
-            - 'sdk/boms/spring-cloud-azure-dependencies'
-            - 'sdk/eventgrid/azure-messaging-eventgrid'
-            - 'sdk/eventhubs'
-            - 'sdk/identity'
-            - 'sdk/jdbc'
-            - 'sdk/keyvault'
-            - 'sdk/monitor'
-            - 'sdk/msi/azure-resourcemanager-msi'
-            - 'sdk/network'
-            - 'sdk/privatedns/azure-resourcemanager-privatedns'
-            - 'sdk/redis/azure-resourcemanager-redis'
-            - 'sdk/resources/azure-resourcemanager-resources'
-            - 'sdk/spring'
-            - 'sdk/parents/azure-client-sdk-parent'
-            - 'sdk/parents/azure-client-sdk-parent'
-            - 'sdk/parents/azure-perf-test-parent'
-            - 'sdk/parents/azure-sdk-parent'
-            - 'sdk/resourcemanager'
-            - 'sdk/search/azure-resourcemanager-search'
-            - 'sdk/serialization'
-            - 'sdk/servicebus'
-            - 'sdk/sql/azure-resourcemanager-sql'
-            - 'sdk/storage'
-            - 'sdk/tools'
-            - 'sdk/trafficmanager/azure-resourcemanager-trafficmanager'
-      - task: Maven@4
-        displayName: 'Install Unreleased Dependencies'
-        inputs:
-          mavenPomFile: sdk/spring/pipeline/ClientFromSourcePom.xml
-          goals: 'install'
-          options: $(DefaultOptions) -DskipTests $(DefaultSkipOptions) -Djacoco.skip=true ${{ parameters.BuildOptions }} -T ${{ parameters.BuildParallelization }}
-          mavenOptions: '$(MemoryOptions) $(LoggingOptions)'
-          javaHomeOption: 'JDKVersion'
-          jdkVersionOption: $(JavaTestVersion)
-          jdkArchitectureOption: 'x64'
-          publishJUnitResults: false
-      - script: |
-          python -m pip install termcolor
-        displayName: 'Install python module'
-      - bash: |
-          echo "##vso[task.setVariable variable=SPRING_CLOUD_AZURE_TEST_SUPPORTED_SPRING_CLOUD_VERSION]$(python ./sdk/spring/scripts/compatibility_get_spring_cloud_version.py -b $(SPRING_CLOUD_AZURE_TEST_SUPPORTED_SPRING_BOOT_VERSION))"
-        displayName: 'Set supported Spring version to environment variables'
-      - bash: |
-          echo "$(SPRING_CLOUD_AZURE_TEST_SUPPORTED_SPRING_BOOT_VERSION):"
-          echo "https://repo1.maven.org/maven2/org/springframework/boot/spring-boot-dependencies/$(SPRING_CLOUD_AZURE_TEST_SUPPORTED_SPRING_BOOT_VERSION)/spring-boot-dependencies-$(SPRING_CLOUD_AZURE_TEST_SUPPORTED_SPRING_BOOT_VERSION).pom"
-          echo "$(SPRING_CLOUD_AZURE_TEST_SUPPORTED_SPRING_CLOUD_VERSION):"
-          echo "https://repo1.maven.org/maven2/org/springframework/cloud/spring-cloud-dependencies/$(SPRING_CLOUD_AZURE_TEST_SUPPORTED_SPRING_CLOUD_VERSION)/spring-cloud-dependencies-$(SPRING_CLOUD_AZURE_TEST_SUPPORTED_SPRING_CLOUD_VERSION).pom"
-        displayName: 'Log Spring version and Maven pom path'
-      - script: |
-          python ./sdk/spring/scripts/compatibility_insert_dependencymanagement.py -b $(SPRING_CLOUD_AZURE_TEST_SUPPORTED_SPRING_BOOT_VERSION) -c $(SPRING_CLOUD_AZURE_TEST_SUPPORTED_SPRING_CLOUD_VERSION)
-        displayName: 'Insert Spring dependency managements'
-      - script: |
-            python ./sdk/spring/scripts/compatibility_delete_version.py -b $(SPRING_CLOUD_AZURE_TEST_SUPPORTED_SPRING_BOOT_VERSION)
-        displayName: 'Remove unused dependency versions'
-      - task: Maven@4
-        displayName: 'Run tests'
-        inputs:
-          options: '$(DefaultOptions) -ntp -T ${{parameters.BuildParallelization}} ${{parameters.SkipOptions}} -Dcompiler.failondeprecatedstatus=- --fail-at-end'
-          mavenPomFile: sdk/spring/pom.xml
-          mavenOptions: '$(MemoryOptions) $(LoggingOptions)'
-          javaHomeOption: 'JDKVersion'
-          jdkVersionOption: $(JavaTestVersion)
-          jdkArchitectureOption: 'x64'
-          goals: 'clean install -Pdev '
->>>>>>> c976e827
+
