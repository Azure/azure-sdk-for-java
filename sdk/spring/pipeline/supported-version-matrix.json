--- conflicted
+++ resolved
@@ -6,11 +6,7 @@
     "Agent": {
       "ubuntu-20.04": { "OSVmImage": "MMSUbuntu20.04", "Pool": "azsdk-pool-mms-ubuntu-2004-general" }
     },
-<<<<<<< HEAD
-    "JavaTestVersion": "1.17",
-=======
     "JavaTestVersion": "1.21",
->>>>>>> 86d220e2
     "SPRING_CLOUD_AZURE_TEST_SUPPORTED_SPRING_BOOT_VERSION": [
 
     ]
