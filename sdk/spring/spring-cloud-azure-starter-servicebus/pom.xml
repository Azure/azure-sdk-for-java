<?xml version="1.0" encoding="UTF-8"?>
<project xmlns:xsi="http://www.w3.org/2001/XMLSchema-instance"
         xmlns="http://maven.apache.org/POM/4.0.0"
         xsi:schemaLocation="http://maven.apache.org/POM/4.0.0 http://maven.apache.org/xsd/maven-4.0.0.xsd">

  <modelVersion>4.0.0</modelVersion>

  <groupId>com.azure.spring</groupId>
  <artifactId>spring-cloud-azure-starter-servicebus</artifactId>
  <version>4.3.0-beta.1</version> <!-- {x-version-update;com.azure.spring:spring-cloud-azure-starter-servicebus;current} -->

  <name>Spring Cloud Azure Starter Service Bus</name>
  <description>Spring Cloud Azure Starter Service Bus</description>
  <url>https://microsoft.github.io/spring-cloud-azure</url>
  <developers>
    <developer>
      <name>Spring Cloud Azure</name>
      <email>SpringIntegSupport@microsoft.com</email>
    </developer>
  </developers>
  <scm>
    <connection>scm:git:git@github.com:Azure/azure-sdk-for-java.git</connection>
    <developerConnection>scm:git:ssh://git@github.com:Azure/azure-sdk-for-java.git</developerConnection>
    <url>https://github.com/Azure/azure-sdk-for-java</url>
  </scm>
  <issueManagement>
    <system>GitHub</system>
    <url>https://github.com/Azure/azure-sdk-for-java/issues</url>
  </issueManagement>

  <properties>
    <maven.compiler.source>1.8</maven.compiler.source>
    <maven.compiler.target>1.8</maven.compiler.target>
    <legal>
      <![CDATA[[INFO] Any downloads listed may be third party software.  Microsoft grants you no rights for third party software.]]></legal>
    <site.url>https://azuresdkartifacts.blob.core.windows.net/azure-sdk-for-java</site.url>
  </properties>

  <licenses>
    <license>
      <name>The MIT License (MIT)</name>
      <url>http://opensource.org/licenses/MIT</url>
      <distribution>repo</distribution>
    </license>
  </licenses>

  <!-- Repositories definitions -->
  <repositories>
    <repository>
      <id>ossrh</id>
      <name>Sonatype Snapshots</name>
      <url>https://oss.sonatype.org/content/repositories/snapshots/</url>
      <layout>default</layout>
      <snapshots>
        <enabled>true</enabled>
        <updatePolicy>daily</updatePolicy>
      </snapshots>
    </repository>
  </repositories>

  <pluginRepositories>
    <pluginRepository>
      <id>ossrh</id>
      <name>Sonatype Snapshots</name>
      <url>https://oss.sonatype.org/content/repositories/snapshots/</url>
      <layout>default</layout>
      <snapshots>
        <enabled>true</enabled>
        <updatePolicy>always</updatePolicy>
      </snapshots>
    </pluginRepository>
  </pluginRepositories>

  <distributionManagement>
    <snapshotRepository>
      <id>ossrh</id>
      <name>Sonatype Snapshots</name>
      <url>https://oss.sonatype.org/content/repositories/snapshots/</url>
      <uniqueVersion>true</uniqueVersion>
      <layout>default</layout>
    </snapshotRepository>
    <site>
      <id>azure-java-build-docs</id>
      <url>${site.url}/site/</url>
    </site>
  </distributionManagement>

  <dependencies>
    <dependency>
      <groupId>com.azure.spring</groupId>
      <artifactId>spring-cloud-azure-starter</artifactId>
      <version>4.3.0-beta.1</version> <!-- {x-version-update;com.azure.spring:spring-cloud-azure-autoconfigure;current} -->
    </dependency>
    <dependency>
      <groupId>com.azure</groupId>
      <artifactId>azure-messaging-servicebus</artifactId>
<<<<<<< HEAD
      <version>7.8.0</version> <!-- {x-version-update;com.azure:azure-messaging-servicebus;dependency} -->
=======
      <version>7.9.0</version> <!-- {x-version-update;com.azure:azure-messaging-servicebus;dependency} -->
>>>>>>> 8d609db9
    </dependency>
  </dependencies>

  <build>
    <plugins>
      <plugin>
        <groupId>org.apache.maven.plugins</groupId>
        <artifactId>maven-jar-plugin</artifactId>
        <version>3.1.2</version> <!-- {x-version-update;org.apache.maven.plugins:maven-jar-plugin;external_dependency} -->
        <configuration>
          <archive>
            <manifestEntries>
              <Automatic-Module-Name>com.azure.spring.cloud.starter.servicebus</Automatic-Module-Name>
            </manifestEntries>
            <manifest>
              <addDefaultImplementationEntries>true</addDefaultImplementationEntries>
            </manifest>
          </archive>
        </configuration>
        <!-- START: Empty Java Doc & Sources -->
        <!-- The following code will generate an empty javadoc/sources with just a README.md. This is necessary
             to pass the required checks on Maven. The way this works is by setting the classesDirectory
             to a directory that only contains the README.md, which we need to copy. If the classesDirectory
             is set to the root, where the README.md lives, it still won't have javadocs/sources but the jar file
             will contain a bunch of files that shouldn't be there. The faux sources directory is deleted
             and recreated with the README.md being copied every time to guarantee that, when building locally,
             it'll have the latest copy of the README.md file.
        -->
        <executions>
          <execution>
            <id>empty-javadoc-jar-with-readme</id>
            <phase>package</phase>
            <goals>
              <goal>jar</goal>
            </goals>
            <configuration>
              <classifier>javadoc</classifier>
              <classesDirectory>${project.basedir}/javadocTemp</classesDirectory>
            </configuration>
          </execution>
          <execution>
            <id>empty-source-jar-with-readme</id>
            <phase>package</phase>
            <goals>
              <goal>jar</goal>
            </goals>
            <configuration>
              <classifier>sources</classifier>
              <classesDirectory>${project.basedir}/sourceTemp</classesDirectory>
            </configuration>
          </execution>
        </executions>
      </plugin>
      <plugin>
        <groupId>org.apache.maven.plugins</groupId>
        <artifactId>maven-antrun-plugin</artifactId>
        <version>1.8</version> <!-- {x-version-update;org.apache.maven.plugins:maven-antrun-plugin;external_dependency} -->
        <executions>
          <execution>
            <id>copy-readme-to-javadocTemp-and-sourceTemp</id>
            <phase>prepare-package</phase>
            <configuration>
              <target>
                <echo>Deleting existing ${project.basedir}/javadocTemp and
                  ${project.basedir}/sourceTemp</echo>
                <delete includeEmptyDirs="true" quiet="true">
                  <fileset dir="${project.basedir}/javadocTemp"/>
                  <fileset dir="${project.basedir}/sourceTemp"/>
                </delete>
                <echo>Copying ${project.basedir}/../README.md to
                  ${project.basedir}/javadocTemp/README.md
                </echo>
                <copy file="${project.basedir}/../README.md" tofile="${project.basedir}/javadocTemp/README.md" failonerror="false"/>
                <echo>Copying ${project.basedir}/../README.md to
                  ${project.basedir}/sourceTemp/README.md
                </echo>
                <copy file="${project.basedir}/../README.md" tofile="${project.basedir}/sourceTemp/README.md" failonerror="false"/>
              </target>
            </configuration>
            <goals>
              <goal>run</goal>
            </goals>
          </execution>
        </executions>
      <!-- END: Empty Java Doc & Sources -->
      </plugin>
    </plugins>
  </build>

</project><|MERGE_RESOLUTION|>--- conflicted
+++ resolved
@@ -94,11 +94,7 @@
     <dependency>
       <groupId>com.azure</groupId>
       <artifactId>azure-messaging-servicebus</artifactId>
-<<<<<<< HEAD
-      <version>7.8.0</version> <!-- {x-version-update;com.azure:azure-messaging-servicebus;dependency} -->
-=======
       <version>7.9.0</version> <!-- {x-version-update;com.azure:azure-messaging-servicebus;dependency} -->
->>>>>>> 8d609db9
     </dependency>
   </dependencies>
 
