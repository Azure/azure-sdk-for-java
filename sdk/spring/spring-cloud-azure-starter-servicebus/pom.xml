--- conflicted
+++ resolved
@@ -7,11 +7,7 @@
 
   <groupId>com.azure.spring</groupId>
   <artifactId>spring-cloud-azure-starter-servicebus</artifactId>
-<<<<<<< HEAD
   <version>5.24.0-beta.1</version> <!-- {x-version-update;com.azure.spring:spring-cloud-azure-starter-servicebus;current} -->
-=======
-  <version>6.1.0-beta.1</version> <!-- {x-version-update;com.azure.spring:spring-cloud-azure-starter-servicebus;current} -->
->>>>>>> fad5e4f3
 
   <name>Spring Cloud Azure Starter Service Bus</name>
   <description>Spring Cloud Azure Starter Service Bus</description>
@@ -94,11 +90,7 @@
     <dependency>
       <groupId>com.azure.spring</groupId>
       <artifactId>spring-cloud-azure-starter</artifactId>
-<<<<<<< HEAD
       <version>5.24.0-beta.1</version> <!-- {x-version-update;com.azure.spring:spring-cloud-azure-autoconfigure;current} -->
-=======
-      <version>6.1.0-beta.1</version> <!-- {x-version-update;com.azure.spring:spring-cloud-azure-autoconfigure;current} -->
->>>>>>> fad5e4f3
     </dependency>
     <dependency>
       <groupId>com.azure</groupId>
