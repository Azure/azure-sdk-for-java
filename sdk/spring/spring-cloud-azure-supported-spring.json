--- conflicted
+++ resolved
@@ -12,8 +12,6 @@
     "releaseStatus" : "PRERELEASE",
     "snapshot" : false,
     "supportStatus" : "TODO",
-<<<<<<< HEAD
-=======
     "spring-boot-version" : "3.2.0-M2",
     "spring-cloud-version" : "2023.0.0-M1"
   },
@@ -22,7 +20,6 @@
     "releaseStatus" : "PRERELEASE",
     "snapshot" : false,
     "supportStatus" : "END_OF_LIFE",
->>>>>>> 98d25d20
     "spring-boot-version" : "3.2.0-M1",
     "spring-cloud-version" : "2023.0.0-M1"
   },
@@ -31,37 +28,30 @@
     "releaseStatus" : "SNAPSHOT",
     "snapshot" : true,
     "supportStatus" : "TODO",
-<<<<<<< HEAD
+    "spring-boot-version" : "3.1.4-SNAPSHOT",
+    "spring-cloud-version" : "2022.0.4"
+  },
+  {
+    "current" : true,
+    "releaseStatus" : "GENERAL_AVAILABILITY",
+    "snapshot" : false,
+    "supportStatus" : "SUPPORTED",
+    "spring-boot-version" : "3.1.3",
+    "spring-cloud-version" : "2022.0.4"
+  },
+  {
+    "current" : false,
+    "releaseStatus" : "SNAPSHOT",
+    "snapshot" : true,
+    "supportStatus" : "END_OF_LIFE",
     "spring-boot-version" : "3.1.3-SNAPSHOT",
-=======
-    "spring-boot-version" : "3.1.4-SNAPSHOT",
->>>>>>> 98d25d20
-    "spring-cloud-version" : "2022.0.4"
-  },
-  {
-    "current" : true,
-    "releaseStatus" : "GENERAL_AVAILABILITY",
-    "snapshot" : false,
-    "supportStatus" : "SUPPORTED",
-<<<<<<< HEAD
-=======
-    "spring-boot-version" : "3.1.3",
-    "spring-cloud-version" : "2022.0.4"
-  },
-  {
-    "current" : false,
-    "releaseStatus" : "SNAPSHOT",
-    "snapshot" : true,
-    "supportStatus" : "END_OF_LIFE",
-    "spring-boot-version" : "3.1.3-SNAPSHOT",
-    "spring-cloud-version" : "2022.0.4"
-  },
-  {
-    "current" : false,
-    "releaseStatus" : "GENERAL_AVAILABILITY",
-    "snapshot" : false,
-    "supportStatus" : "END_OF_LIFE",
->>>>>>> 98d25d20
+    "spring-cloud-version" : "2022.0.4"
+  },
+  {
+    "current" : false,
+    "releaseStatus" : "GENERAL_AVAILABILITY",
+    "snapshot" : false,
+    "supportStatus" : "END_OF_LIFE",
     "spring-boot-version" : "3.1.2",
     "spring-cloud-version" : "2022.0.4"
   },
@@ -118,37 +108,30 @@
     "releaseStatus" : "SNAPSHOT",
     "snapshot" : true,
     "supportStatus" : "TODO",
-<<<<<<< HEAD
+    "spring-boot-version" : "3.0.11-SNAPSHOT",
+    "spring-cloud-version" : "2022.0.4"
+  },
+  {
+    "current" : false,
+    "releaseStatus" : "GENERAL_AVAILABILITY",
+    "snapshot" : false,
+    "supportStatus" : "SUPPORTED",
+    "spring-boot-version" : "3.0.10",
+    "spring-cloud-version" : "2022.0.4"
+  },
+  {
+    "current" : false,
+    "releaseStatus" : "SNAPSHOT",
+    "snapshot" : true,
+    "supportStatus" : "END_OF_LIFE",
     "spring-boot-version" : "3.0.10-SNAPSHOT",
-=======
-    "spring-boot-version" : "3.0.11-SNAPSHOT",
->>>>>>> 98d25d20
-    "spring-cloud-version" : "2022.0.4"
-  },
-  {
-    "current" : false,
-    "releaseStatus" : "GENERAL_AVAILABILITY",
-    "snapshot" : false,
-    "supportStatus" : "SUPPORTED",
-<<<<<<< HEAD
-=======
-    "spring-boot-version" : "3.0.10",
-    "spring-cloud-version" : "2022.0.4"
-  },
-  {
-    "current" : false,
-    "releaseStatus" : "SNAPSHOT",
-    "snapshot" : true,
-    "supportStatus" : "END_OF_LIFE",
-    "spring-boot-version" : "3.0.10-SNAPSHOT",
-    "spring-cloud-version" : "2022.0.4"
-  },
-  {
-    "current" : false,
-    "releaseStatus" : "GENERAL_AVAILABILITY",
-    "snapshot" : false,
-    "supportStatus" : "END_OF_LIFE",
->>>>>>> 98d25d20
+    "spring-cloud-version" : "2022.0.4"
+  },
+  {
+    "current" : false,
+    "releaseStatus" : "GENERAL_AVAILABILITY",
+    "snapshot" : false,
+    "supportStatus" : "END_OF_LIFE",
     "spring-boot-version" : "3.0.9",
     "spring-cloud-version" : "2022.0.4"
   },
@@ -301,11 +284,7 @@
     "releaseStatus" : "SNAPSHOT",
     "snapshot" : true,
     "supportStatus" : "TODO",
-<<<<<<< HEAD
-    "spring-boot-version" : "2.7.15-SNAPSHOT",
-=======
     "spring-boot-version" : "2.7.16-SNAPSHOT",
->>>>>>> 98d25d20
     "spring-cloud-version" : "2021.0.8"
   },
   {
@@ -313,8 +292,6 @@
     "releaseStatus" : "GENERAL_AVAILABILITY",
     "snapshot" : false,
     "supportStatus" : "SUPPORTED",
-<<<<<<< HEAD
-=======
     "spring-boot-version" : "2.7.15",
     "spring-cloud-version" : "2021.0.8"
   },
@@ -331,7 +308,6 @@
     "releaseStatus" : "GENERAL_AVAILABILITY",
     "snapshot" : false,
     "supportStatus" : "END_OF_LIFE",
->>>>>>> 98d25d20
     "spring-boot-version" : "2.7.14",
     "spring-cloud-version" : "2021.0.8"
   },
