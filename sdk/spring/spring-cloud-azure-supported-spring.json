--- conflicted
+++ resolved
@@ -36,11 +36,7 @@
     "releaseStatus" : "SNAPSHOT",
     "snapshot" : true,
     "supportStatus" : "TODO",
-<<<<<<< HEAD
-    "spring-boot-version" : "2.7.4-SNAPSHOT",
-=======
     "spring-boot-version" : "2.7.5-SNAPSHOT",
->>>>>>> 8a6962b0
     "spring-cloud-version" : "2021.0.4"
   },
   {
@@ -120,11 +116,7 @@
     "releaseStatus" : "SNAPSHOT",
     "snapshot" : true,
     "supportStatus" : "TODO",
-<<<<<<< HEAD
-    "spring-boot-version" : "2.6.12-SNAPSHOT",
-=======
     "spring-boot-version" : "2.6.13-SNAPSHOT",
->>>>>>> 8a6962b0
     "spring-cloud-version" : "2021.0.4"
   },
   {
