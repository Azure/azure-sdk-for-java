--- conflicted
+++ resolved
@@ -12,11 +12,7 @@
 
   <groupId>com.azure.spring</groupId>
   <artifactId>spring-cloud-azure-trace-sleuth</artifactId>
-<<<<<<< HEAD
-  <version>4.11.0-beta.1</version> <!-- {x-version-update;com.azure.spring:spring-cloud-azure-trace-sleuth;current} -->
-=======
   <version>4.12.0-beta.1</version> <!-- {x-version-update;com.azure.spring:spring-cloud-azure-trace-sleuth;current} -->
->>>>>>> 98d25d20
 
   <name>Spring Cloud Azure Trace on Sleuth</name>
   <url>https://microsoft.github.io/spring-cloud-azure</url>
@@ -40,11 +36,7 @@
     <dependency>
       <groupId>com.azure.spring</groupId>
       <artifactId>spring-cloud-azure-core</artifactId>
-<<<<<<< HEAD
-      <version>4.11.0-beta.1</version> <!-- {x-version-update;com.azure.spring:spring-cloud-azure-core;current} -->
-=======
       <version>4.12.0-beta.1</version> <!-- {x-version-update;com.azure.spring:spring-cloud-azure-core;current} -->
->>>>>>> 98d25d20
     </dependency>
     <dependency>
       <groupId>org.springframework.cloud</groupId>
