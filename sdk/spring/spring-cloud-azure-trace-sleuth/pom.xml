--- conflicted
+++ resolved
@@ -52,11 +52,7 @@
     <dependency>
       <groupId>com.azure</groupId>
       <artifactId>azure-core-test</artifactId>
-<<<<<<< HEAD
-      <version>1.8.0</version>  <!-- {x-version-update;com.azure:azure-core-test;dependency} -->
-=======
       <version>1.9.1</version>  <!-- {x-version-update;com.azure:azure-core-test;dependency} -->
->>>>>>> 8d609db9
       <scope>test</scope>
     </dependency>
     <dependency>
@@ -68,11 +64,7 @@
     <dependency>
       <groupId>com.azure</groupId>
       <artifactId>azure-storage-blob</artifactId>
-<<<<<<< HEAD
-      <version>12.16.0</version>  <!-- {x-version-update;com.azure:azure-storage-blob;dependency} -->
-=======
       <version>12.17.0</version>  <!-- {x-version-update;com.azure:azure-storage-blob;dependency} -->
->>>>>>> 8d609db9
       <scope>test</scope>
     </dependency>
 
