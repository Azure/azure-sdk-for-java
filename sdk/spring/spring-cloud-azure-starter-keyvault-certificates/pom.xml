<?xml version="1.0" encoding="UTF-8"?>
<project xmlns:xsi="http://www.w3.org/2001/XMLSchema-instance"
         xmlns="http://maven.apache.org/POM/4.0.0"
         xsi:schemaLocation="http://maven.apache.org/POM/4.0.0 http://maven.apache.org/xsd/maven-4.0.0.xsd">
  <modelVersion>4.0.0</modelVersion>

  <groupId>com.azure.spring</groupId>
  <artifactId>spring-cloud-azure-starter-keyvault-certificates</artifactId>
  <version>4.1.0-beta.1</version> <!-- {x-version-update;com.azure.spring:spring-cloud-azure-starter-keyvault-certificates;current} -->

  <name>Spring Cloud Azure Starter Key Vault Certificates</name>
  <description>Spring Cloud Azure Starter Key Vault Certificates</description>
  <url>https://microsoft.github.io/spring-cloud-azure</url>
  <developers>
    <developer>
      <name>Spring Cloud Azure</name>
      <email>SpringIntegSupport@microsoft.com</email>
    </developer>
  </developers>
  <scm>
    <connection>scm:git:git@github.com:Azure/azure-sdk-for-java.git</connection>
    <developerConnection>scm:git:ssh://git@github.com:Azure/azure-sdk-for-java.git</developerConnection>
    <url>https://github.com/Azure/azure-sdk-for-java</url>
  </scm>
  <issueManagement>
    <system>GitHub</system>
    <url>https://github.com/Azure/azure-sdk-for-java/issues</url>
  </issueManagement>

  <properties>
    <maven.compiler.source>1.8</maven.compiler.source>
    <maven.compiler.target>1.8</maven.compiler.target>
    <legal>
      <![CDATA[[INFO] Any downloads listed may be third party software.  Microsoft grants you no rights for third party software.]]></legal>
    <site.url>https://azuresdkartifacts.blob.core.windows.net/azure-sdk-for-java</site.url>
  </properties>

  <licenses>
    <license>
      <name>The MIT License (MIT)</name>
      <url>http://opensource.org/licenses/MIT</url>
      <distribution>repo</distribution>
    </license>
  </licenses>

  <!-- Repositories definitions -->
  <repositories>
    <repository>
      <id>ossrh</id>
      <name>Sonatype Snapshots</name>
      <url>https://oss.sonatype.org/content/repositories/snapshots/</url>
      <layout>default</layout>
      <snapshots>
        <enabled>true</enabled>
        <updatePolicy>daily</updatePolicy>
      </snapshots>
    </repository>
  </repositories>

  <pluginRepositories>
    <pluginRepository>
      <id>ossrh</id>
      <name>Sonatype Snapshots</name>
      <url>https://oss.sonatype.org/content/repositories/snapshots/</url>
      <layout>default</layout>
      <snapshots>
        <enabled>true</enabled>
        <updatePolicy>always</updatePolicy>
      </snapshots>
    </pluginRepository>
  </pluginRepositories>

  <distributionManagement>
    <snapshotRepository>
      <id>ossrh</id>
      <name>Sonatype Snapshots</name>
      <url>https://oss.sonatype.org/content/repositories/snapshots/</url>
      <uniqueVersion>true</uniqueVersion>
      <layout>default</layout>
    </snapshotRepository>
    <site>
      <id>azure-java-build-docs</id>
      <url>${site.url}/site/</url>
    </site>
  </distributionManagement>

  <dependencies>
    <dependency>
<<<<<<< HEAD
      <groupId>org.springframework.boot</groupId>
      <artifactId>spring-boot-starter</artifactId>
      <version>3.0.0-M2</version> <!-- {x-version-update;org.springframework.boot:spring-boot-starter;external_dependency} -->
    </dependency>
    <dependency>
      <groupId>org.springframework.boot</groupId>
      <artifactId>spring-boot-starter-validation</artifactId>
      <version>3.0.0-M2</version> <!-- {x-version-update;org.springframework.boot:spring-boot-starter-validation;external_dependency} -->
    </dependency>
    <dependency>
      <groupId>com.azure</groupId>
      <artifactId>azure-security-keyvault-jca</artifactId>
      <version>2.6.0</version> <!-- {x-version-update;com.azure:azure-security-keyvault-jca;dependency} -->
    </dependency>
    <dependency>
      <groupId>org.springframework.boot</groupId>
      <artifactId>spring-boot-configuration-processor</artifactId>
      <version>3.0.0-M2</version> <!-- {x-version-update;org.springframework.boot:spring-boot-configuration-processor;external_dependency} -->
      <optional>true</optional>
    </dependency>

    <!-- TEST-->
    <dependency>
      <groupId>org.springframework.boot</groupId>
      <artifactId>spring-boot-starter-test</artifactId>
      <version>3.0.0-M2</version> <!-- {x-version-update;org.springframework.boot:spring-boot-starter-test;external_dependency} -->
      <scope>test</scope>
    </dependency>
    <dependency>
      <groupId>org.springframework</groupId>
      <artifactId>spring-web</artifactId>
      <version>6.0.0-M3</version> <!-- {x-version-update;org.springframework:spring-web;external_dependency} -->
      <scope>test</scope>
    </dependency>
    <dependency>
      <groupId>org.apache.httpcomponents</groupId>
      <artifactId>httpclient</artifactId>
      <version>4.5.13</version> <!-- {x-version-update;org.apache.httpcomponents:httpclient;external_dependency} -->
      <scope>test</scope>
=======
      <groupId>com.azure.spring</groupId>
      <artifactId>spring-cloud-azure-starter</artifactId>
      <version>4.1.0-beta.1</version> <!-- {x-version-update;com.azure.spring:spring-cloud-azure-starter;current} -->
    </dependency>
    <dependency>
      <groupId>com.azure</groupId>
      <artifactId>azure-security-keyvault-certificates</artifactId>
      <version>4.3.0</version> <!-- {x-version-update;com.azure:azure-security-keyvault-certificates;dependency} -->
>>>>>>> 5c0fb4d8
    </dependency>
  </dependencies>

  <build>
    <plugins>
      <plugin>
        <groupId>org.apache.maven.plugins</groupId>
        <artifactId>maven-jar-plugin</artifactId>
        <version>3.1.2</version> <!-- {x-version-update;org.apache.maven.plugins:maven-jar-plugin;external_dependency} -->
        <configuration>
          <archive>
            <manifestEntries>
              <Automatic-Module-Name>com.azure.spring.cloud.starter.keyvault.certificates</Automatic-Module-Name>
            </manifestEntries>
            <manifest>
              <addDefaultImplementationEntries>true</addDefaultImplementationEntries>
            </manifest>
          </archive>
        </configuration>
      </plugin>
    </plugins>
  </build>

</project><|MERGE_RESOLUTION|>--- conflicted
+++ resolved
@@ -86,47 +86,6 @@
 
   <dependencies>
     <dependency>
-<<<<<<< HEAD
-      <groupId>org.springframework.boot</groupId>
-      <artifactId>spring-boot-starter</artifactId>
-      <version>3.0.0-M2</version> <!-- {x-version-update;org.springframework.boot:spring-boot-starter;external_dependency} -->
-    </dependency>
-    <dependency>
-      <groupId>org.springframework.boot</groupId>
-      <artifactId>spring-boot-starter-validation</artifactId>
-      <version>3.0.0-M2</version> <!-- {x-version-update;org.springframework.boot:spring-boot-starter-validation;external_dependency} -->
-    </dependency>
-    <dependency>
-      <groupId>com.azure</groupId>
-      <artifactId>azure-security-keyvault-jca</artifactId>
-      <version>2.6.0</version> <!-- {x-version-update;com.azure:azure-security-keyvault-jca;dependency} -->
-    </dependency>
-    <dependency>
-      <groupId>org.springframework.boot</groupId>
-      <artifactId>spring-boot-configuration-processor</artifactId>
-      <version>3.0.0-M2</version> <!-- {x-version-update;org.springframework.boot:spring-boot-configuration-processor;external_dependency} -->
-      <optional>true</optional>
-    </dependency>
-
-    <!-- TEST-->
-    <dependency>
-      <groupId>org.springframework.boot</groupId>
-      <artifactId>spring-boot-starter-test</artifactId>
-      <version>3.0.0-M2</version> <!-- {x-version-update;org.springframework.boot:spring-boot-starter-test;external_dependency} -->
-      <scope>test</scope>
-    </dependency>
-    <dependency>
-      <groupId>org.springframework</groupId>
-      <artifactId>spring-web</artifactId>
-      <version>6.0.0-M3</version> <!-- {x-version-update;org.springframework:spring-web;external_dependency} -->
-      <scope>test</scope>
-    </dependency>
-    <dependency>
-      <groupId>org.apache.httpcomponents</groupId>
-      <artifactId>httpclient</artifactId>
-      <version>4.5.13</version> <!-- {x-version-update;org.apache.httpcomponents:httpclient;external_dependency} -->
-      <scope>test</scope>
-=======
       <groupId>com.azure.spring</groupId>
       <artifactId>spring-cloud-azure-starter</artifactId>
       <version>4.1.0-beta.1</version> <!-- {x-version-update;com.azure.spring:spring-cloud-azure-starter;current} -->
@@ -135,7 +94,6 @@
       <groupId>com.azure</groupId>
       <artifactId>azure-security-keyvault-certificates</artifactId>
       <version>4.3.0</version> <!-- {x-version-update;com.azure:azure-security-keyvault-certificates;dependency} -->
->>>>>>> 5c0fb4d8
     </dependency>
   </dependencies>
 
