<?xml version="1.0" encoding="UTF-8"?>
<project xmlns:xsi="http://www.w3.org/2001/XMLSchema-instance"
         xmlns="http://maven.apache.org/POM/4.0.0"
         xsi:schemaLocation="http://maven.apache.org/POM/4.0.0 http://maven.apache.org/xsd/maven-4.0.0.xsd">
  <modelVersion>4.0.0</modelVersion>

  <groupId>com.azure.spring</groupId>
  <artifactId>spring-cloud-azure-starter-keyvault-certificates</artifactId>
<<<<<<< HEAD
  <version>4.1.0-beta.1</version> <!-- {x-version-update;com.azure.spring:spring-cloud-azure-starter-keyvault-certificates;current} -->
=======
  <version>4.3.0-beta.1</version> <!-- {x-version-update;com.azure.spring:spring-cloud-azure-starter-keyvault-certificates;current} -->
>>>>>>> 8d609db9

  <name>Spring Cloud Azure Starter Key Vault Certificates</name>
  <description>Spring Cloud Azure Starter Key Vault Certificates</description>
  <url>https://microsoft.github.io/spring-cloud-azure</url>
  <developers>
    <developer>
      <name>Spring Cloud Azure</name>
      <email>SpringIntegSupport@microsoft.com</email>
    </developer>
  </developers>
  <scm>
    <connection>scm:git:git@github.com:Azure/azure-sdk-for-java.git</connection>
    <developerConnection>scm:git:ssh://git@github.com:Azure/azure-sdk-for-java.git</developerConnection>
    <url>https://github.com/Azure/azure-sdk-for-java</url>
  </scm>
  <issueManagement>
    <system>GitHub</system>
    <url>https://github.com/Azure/azure-sdk-for-java/issues</url>
  </issueManagement>

  <properties>
    <maven.compiler.source>1.8</maven.compiler.source>
    <maven.compiler.target>1.8</maven.compiler.target>
    <legal>
      <![CDATA[[INFO] Any downloads listed may be third party software.  Microsoft grants you no rights for third party software.]]></legal>
    <site.url>https://azuresdkartifacts.blob.core.windows.net/azure-sdk-for-java</site.url>
  </properties>

  <licenses>
    <license>
      <name>The MIT License (MIT)</name>
      <url>http://opensource.org/licenses/MIT</url>
      <distribution>repo</distribution>
    </license>
  </licenses>

  <!-- Repositories definitions -->
  <repositories>
    <repository>
      <id>ossrh</id>
      <name>Sonatype Snapshots</name>
      <url>https://oss.sonatype.org/content/repositories/snapshots/</url>
      <layout>default</layout>
      <snapshots>
        <enabled>true</enabled>
        <updatePolicy>daily</updatePolicy>
      </snapshots>
    </repository>
  </repositories>

  <pluginRepositories>
    <pluginRepository>
      <id>ossrh</id>
      <name>Sonatype Snapshots</name>
      <url>https://oss.sonatype.org/content/repositories/snapshots/</url>
      <layout>default</layout>
      <snapshots>
        <enabled>true</enabled>
        <updatePolicy>always</updatePolicy>
      </snapshots>
    </pluginRepository>
  </pluginRepositories>

  <distributionManagement>
    <snapshotRepository>
      <id>ossrh</id>
      <name>Sonatype Snapshots</name>
      <url>https://oss.sonatype.org/content/repositories/snapshots/</url>
      <uniqueVersion>true</uniqueVersion>
      <layout>default</layout>
    </snapshotRepository>
    <site>
      <id>azure-java-build-docs</id>
      <url>${site.url}/site/</url>
    </site>
  </distributionManagement>

  <dependencies>
    <dependency>
      <groupId>com.azure.spring</groupId>
      <artifactId>spring-cloud-azure-starter</artifactId>
<<<<<<< HEAD
      <version>4.1.0-beta.1</version> <!-- {x-version-update;com.azure.spring:spring-cloud-azure-starter;current} -->
=======
      <version>4.3.0-beta.1</version> <!-- {x-version-update;com.azure.spring:spring-cloud-azure-starter;current} -->
>>>>>>> 8d609db9
    </dependency>
    <dependency>
      <groupId>com.azure</groupId>
      <artifactId>azure-security-keyvault-certificates</artifactId>
<<<<<<< HEAD
      <version>4.3.1</version> <!-- {x-version-update;com.azure:azure-security-keyvault-certificates;dependency} -->
=======
      <version>4.3.2</version> <!-- {x-version-update;com.azure:azure-security-keyvault-certificates;dependency} -->
>>>>>>> 8d609db9
    </dependency>
  </dependencies>

  <build>
    <plugins>
      <plugin>
        <groupId>org.apache.maven.plugins</groupId>
        <artifactId>maven-jar-plugin</artifactId>
        <version>3.1.2</version> <!-- {x-version-update;org.apache.maven.plugins:maven-jar-plugin;external_dependency} -->
        <configuration>
          <archive>
            <manifestEntries>
              <Automatic-Module-Name>com.azure.spring.cloud.starter.keyvault.certificates</Automatic-Module-Name>
            </manifestEntries>
            <manifest>
              <addDefaultImplementationEntries>true</addDefaultImplementationEntries>
            </manifest>
          </archive>
        </configuration>
        <!-- START: Empty Java Doc & Sources -->
        <!-- The following code will generate an empty javadoc/sources with just a README.md. This is necessary
             to pass the required checks on Maven. The way this works is by setting the classesDirectory
             to a directory that only contains the README.md, which we need to copy. If the classesDirectory
             is set to the root, where the README.md lives, it still won't have javadocs/sources but the jar file
             will contain a bunch of files that shouldn't be there. The faux sources directory is deleted
             and recreated with the README.md being copied every time to guarantee that, when building locally,
             it'll have the latest copy of the README.md file.
        -->
        <executions>
          <execution>
            <id>empty-javadoc-jar-with-readme</id>
            <phase>package</phase>
            <goals>
              <goal>jar</goal>
            </goals>
            <configuration>
              <classifier>javadoc</classifier>
              <classesDirectory>${project.basedir}/javadocTemp</classesDirectory>
            </configuration>
          </execution>
          <execution>
            <id>empty-source-jar-with-readme</id>
            <phase>package</phase>
            <goals>
              <goal>jar</goal>
            </goals>
            <configuration>
              <classifier>sources</classifier>
              <classesDirectory>${project.basedir}/sourceTemp</classesDirectory>
            </configuration>
          </execution>
        </executions>
      </plugin>
      <plugin>
        <groupId>org.apache.maven.plugins</groupId>
        <artifactId>maven-antrun-plugin</artifactId>
        <version>1.8</version> <!-- {x-version-update;org.apache.maven.plugins:maven-antrun-plugin;external_dependency} -->
        <executions>
          <execution>
            <id>copy-readme-to-javadocTemp-and-sourceTemp</id>
            <phase>prepare-package</phase>
            <configuration>
              <target>
                <echo>Deleting existing ${project.basedir}/javadocTemp and
                  ${project.basedir}/sourceTemp</echo>
                <delete includeEmptyDirs="true" quiet="true">
                  <fileset dir="${project.basedir}/javadocTemp"/>
                  <fileset dir="${project.basedir}/sourceTemp"/>
                </delete>
                <echo>Copying ${project.basedir}/../README.md to
                  ${project.basedir}/javadocTemp/README.md
                </echo>
                <copy file="${project.basedir}/../README.md" tofile="${project.basedir}/javadocTemp/README.md" failonerror="false"/>
                <echo>Copying ${project.basedir}/../README.md to
                  ${project.basedir}/sourceTemp/README.md
                </echo>
                <copy file="${project.basedir}/../README.md" tofile="${project.basedir}/sourceTemp/README.md" failonerror="false"/>
              </target>
            </configuration>
            <goals>
              <goal>run</goal>
            </goals>
          </execution>
        </executions>
      <!-- END: Empty Java Doc & Sources -->
      </plugin>
    </plugins>
  </build>

</project><|MERGE_RESOLUTION|>--- conflicted
+++ resolved
@@ -6,11 +6,7 @@
 
   <groupId>com.azure.spring</groupId>
   <artifactId>spring-cloud-azure-starter-keyvault-certificates</artifactId>
-<<<<<<< HEAD
-  <version>4.1.0-beta.1</version> <!-- {x-version-update;com.azure.spring:spring-cloud-azure-starter-keyvault-certificates;current} -->
-=======
   <version>4.3.0-beta.1</version> <!-- {x-version-update;com.azure.spring:spring-cloud-azure-starter-keyvault-certificates;current} -->
->>>>>>> 8d609db9
 
   <name>Spring Cloud Azure Starter Key Vault Certificates</name>
   <description>Spring Cloud Azure Starter Key Vault Certificates</description>
@@ -92,20 +88,12 @@
     <dependency>
       <groupId>com.azure.spring</groupId>
       <artifactId>spring-cloud-azure-starter</artifactId>
-<<<<<<< HEAD
-      <version>4.1.0-beta.1</version> <!-- {x-version-update;com.azure.spring:spring-cloud-azure-starter;current} -->
-=======
       <version>4.3.0-beta.1</version> <!-- {x-version-update;com.azure.spring:spring-cloud-azure-starter;current} -->
->>>>>>> 8d609db9
     </dependency>
     <dependency>
       <groupId>com.azure</groupId>
       <artifactId>azure-security-keyvault-certificates</artifactId>
-<<<<<<< HEAD
-      <version>4.3.1</version> <!-- {x-version-update;com.azure:azure-security-keyvault-certificates;dependency} -->
-=======
       <version>4.3.2</version> <!-- {x-version-update;com.azure:azure-security-keyvault-certificates;dependency} -->
->>>>>>> 8d609db9
     </dependency>
   </dependencies>
 
