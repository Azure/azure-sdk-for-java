<?xml version="1.0" encoding="UTF-8"?>
<project xmlns:xsi="http://www.w3.org/2001/XMLSchema-instance"
         xmlns="http://maven.apache.org/POM/4.0.0"
         xsi:schemaLocation="http://maven.apache.org/POM/4.0.0 http://maven.apache.org/xsd/maven-4.0.0.xsd">
  <modelVersion>4.0.0</modelVersion>

  <parent>
    <groupId>com.azure</groupId>
    <artifactId>azure-client-sdk-parent</artifactId>
    <version>1.7.0</version> <!-- {x-version-update;com.azure:azure-client-sdk-parent;current} -->
    <relativePath>../../parents/azure-client-sdk-parent</relativePath>
  </parent>

  <groupId>com.azure.spring</groupId>
  <artifactId>azure-spring-boot-starter-keyvault-secrets</artifactId>
<<<<<<< HEAD
  <version>3.0.0-beta.1</version> <!-- {x-version-update;com.azure.spring:azure-spring-boot-starter-keyvault-secrets;current} -->
=======
  <version>3.2.0-beta.1</version> <!-- {x-version-update;com.azure.spring:azure-spring-boot-starter-keyvault-secrets;current} -->
>>>>>>> e2018a87

  <name>Azure Spring Boot Starter for Azure Key Vault Secrets</name>
  <description>Spring Boot Starter supporting Azure Key Vault Secrets as PropertySource</description>
  <url>https://github.com/Azure/azure-sdk-for-java</url>

  <dependencies>
    <dependency>
      <groupId>org.springframework.boot</groupId>
      <artifactId>spring-boot-starter</artifactId>
<<<<<<< HEAD
      <version>2.3.4.RELEASE</version> <!-- {x-version-update;org.springframework.boot:spring-boot-starter;external_dependency} -->
=======
      <version>2.3.5.RELEASE</version> <!-- {x-version-update;org.springframework.boot:spring-boot-starter;external_dependency} -->
>>>>>>> e2018a87
    </dependency>
    <dependency>
      <groupId>org.springframework.boot</groupId>
      <artifactId>spring-boot-starter-validation</artifactId>
<<<<<<< HEAD
      <version>2.3.4.RELEASE</version> <!-- {x-version-update;org.springframework.boot:spring-boot-starter-validation;external_dependency} -->
=======
      <version>2.3.5.RELEASE</version> <!-- {x-version-update;org.springframework.boot:spring-boot-starter-validation;external_dependency} -->
>>>>>>> e2018a87
    </dependency>
    <dependency>
      <groupId>com.azure.spring</groupId>
      <artifactId>azure-spring-boot</artifactId>
<<<<<<< HEAD
      <version>3.0.0-beta.1</version> <!-- {x-version-update;com.azure.spring:azure-spring-boot;current} -->
=======
      <version>3.2.0-beta.1</version> <!-- {x-version-update;com.azure.spring:azure-spring-boot;current} -->
>>>>>>> e2018a87
    </dependency>
    <dependency>
      <groupId>com.azure</groupId>
      <artifactId>azure-identity</artifactId>
<<<<<<< HEAD
      <version>1.1.3</version> <!-- {x-version-update;com.azure:azure-identity;dependency} -->
=======
      <version>1.2.2</version> <!-- {x-version-update;com.azure:azure-identity;dependency} -->
>>>>>>> e2018a87
    </dependency>
    <dependency>
      <groupId>com.azure</groupId>
      <artifactId>azure-security-keyvault-secrets</artifactId>
<<<<<<< HEAD
      <version>4.2.2</version> <!-- {x-version-update;com.azure:azure-security-keyvault-secrets;dependency} -->
=======
      <version>4.2.3</version> <!-- {x-version-update;com.azure:azure-security-keyvault-secrets;dependency} -->
>>>>>>> e2018a87
    </dependency>
  </dependencies>
  <build>
    <plugins>
      <plugin>
        <groupId>org.apache.maven.plugins</groupId>
        <artifactId>maven-enforcer-plugin</artifactId>
        <version>3.0.0-M3</version> <!-- {x-version-update;org.apache.maven.plugins:maven-enforcer-plugin;external_dependency} -->
        <configuration>
          <rules>
            <bannedDependencies>
              <includes>
<<<<<<< HEAD
                <include>org.springframework.boot:spring-boot-starter:[2.3.4.RELEASE]</include> <!-- {x-include-update;org.springframework.boot:spring-boot-starter;external_dependency} -->
                <include>org.springframework.boot:spring-boot-starter-validation:[2.3.4.RELEASE]</include> <!-- {x-include-update;org.springframework.boot:spring-boot-starter-validation;external_dependency} -->
=======
                <include>org.springframework.boot:spring-boot-starter:[2.3.5.RELEASE]</include> <!-- {x-include-update;org.springframework.boot:spring-boot-starter;external_dependency} -->
                <include>org.springframework.boot:spring-boot-starter-validation:[2.3.5.RELEASE]</include> <!-- {x-include-update;org.springframework.boot:spring-boot-starter-validation;external_dependency} -->
>>>>>>> e2018a87
              </includes>
            </bannedDependencies>
          </rules>
        </configuration>
      </plugin>
      <!-- BEGIN: Empty Java Doc & Sources -->
      <!-- The following code will generate an empty javadoc with just a README.md. This is necessary
           to pass the required checks on Maven. The way this works is by setting the classesDirectory
           to a directory that only contains the README.md, which we need to copy. If the classesDirectory
           is set to the root, where the README.md lives, it still won't have javadocs but the jar file
           will contain a bunch of files that shouldn't be there. The faux sources directory is deleted
           and recreated with the README.md being copied every time to guarantee that, when building locally,
           it'll have the latest copy of the README.md file.
      -->
      <plugin>
        <groupId>org.apache.maven.plugins</groupId>
        <artifactId>maven-javadoc-plugin</artifactId>
        <version>3.1.1</version> <!-- {x-version-update;org.apache.maven.plugins:maven-javadoc-plugin;external_dependency} -->
        <executions>
          <execution>
            <id>attach-javadocs</id>
            <goals>
              <goal>jar</goal>
            </goals>
            <configuration>
              <skip>true</skip>
            </configuration>
          </execution>
        </executions>
      </plugin>
      <plugin>
        <groupId>org.apache.maven.plugins</groupId>
        <artifactId>maven-jar-plugin</artifactId>
        <version>3.1.2</version> <!-- {x-version-update;org.apache.maven.plugins:maven-jar-plugin;external_dependency} -->
        <executions>
          <!-- BEGIN: Empty Java Doc -->
          <execution>
            <id>empty-javadoc-jar-with-readme</id>
            <phase>package</phase>
            <goals>
              <goal>jar</goal>
            </goals>
            <configuration>
              <classifier>javadoc</classifier>
              <classesDirectory>${project.basedir}/javadocTemp</classesDirectory>
            </configuration>
          </execution>
          <!-- END: Empty Java Doc -->
          <!-- BEGIN: Empty Sources -->
          <execution>
            <id>empty-sources-jar-with-readme</id>
            <phase>package</phase>
            <goals>
              <goal>jar</goal>
            </goals>
            <configuration>
              <classifier>sources</classifier>
              <classesDirectory>${project.basedir}/sourceTemp</classesDirectory>
            </configuration>
          </execution>
          <!-- END: Empty Sources -->
        </executions>
      </plugin>
      <plugin>
        <groupId>org.apache.maven.plugins</groupId>
        <artifactId>maven-antrun-plugin</artifactId>
        <version>1.8</version> <!-- {x-version-update;org.apache.maven.plugins:maven-antrun-plugin;external_dependency} -->
        <executions>
          <execution>
            <id>copy-readme-to-javadocTemp</id>
            <phase>prepare-package</phase>
            <configuration>
              <target>
                <echo>Deleting existing ${project.basedir}/javadocTemp</echo>
                <delete includeEmptyDirs="true" quiet="true">
                  <fileset dir="${project.basedir}/javadocTemp"/>
                </delete>
                <echo>Copying ${project.basedir}/README.md to
                  ${project.basedir}/javadocTemp/README.md
                </echo>
                <copy file="${project.basedir}/README.md" tofile="${project.basedir}/javadocTemp/README.md"/>
              </target>
            </configuration>
            <goals>
              <goal>run</goal>
            </goals>
          </execution>
          <execution>
            <id>copy-readme-to-sourceTemp</id>
            <phase>prepare-package</phase>
            <configuration>
              <target>
                <echo>Deleting existing ${project.basedir}/sourceTemp</echo>
                <delete includeEmptyDirs="true" quiet="true">
                  <fileset dir="${project.basedir}/sourceTemp"/>
                </delete>
                <echo>Copying ${project.basedir}/README.md to
                  ${project.basedir}/sourceTemp/README.md
                </echo>
                <copy file="${project.basedir}/README.md" tofile="${project.basedir}/sourceTemp/README.md"/>
              </target>
            </configuration>
            <goals>
              <goal>run</goal>
            </goals>
          </execution>
        </executions>
      </plugin>
      <plugin>
        <groupId>org.apache.maven.plugins</groupId>
        <artifactId>maven-source-plugin</artifactId>
        <version>3.0.1</version> <!-- {x-version-update;org.apache.maven.plugins:maven-source-plugin;external_dependency} -->
        <executions>
          <execution>
            <id>attach-sources</id>
            <phase>none</phase> <!-- The way to skip the sources attach is to set the phase to none, the skip config doesn't work for sources -->
          </execution>
        </executions>
      </plugin>
      <!-- END: Empty Java Doc & Sources -->
    </plugins>
  </build>
</project><|MERGE_RESOLUTION|>--- conflicted
+++ resolved
@@ -13,11 +13,7 @@
 
   <groupId>com.azure.spring</groupId>
   <artifactId>azure-spring-boot-starter-keyvault-secrets</artifactId>
-<<<<<<< HEAD
-  <version>3.0.0-beta.1</version> <!-- {x-version-update;com.azure.spring:azure-spring-boot-starter-keyvault-secrets;current} -->
-=======
   <version>3.2.0-beta.1</version> <!-- {x-version-update;com.azure.spring:azure-spring-boot-starter-keyvault-secrets;current} -->
->>>>>>> e2018a87
 
   <name>Azure Spring Boot Starter for Azure Key Vault Secrets</name>
   <description>Spring Boot Starter supporting Azure Key Vault Secrets as PropertySource</description>
@@ -27,47 +23,27 @@
     <dependency>
       <groupId>org.springframework.boot</groupId>
       <artifactId>spring-boot-starter</artifactId>
-<<<<<<< HEAD
-      <version>2.3.4.RELEASE</version> <!-- {x-version-update;org.springframework.boot:spring-boot-starter;external_dependency} -->
-=======
       <version>2.3.5.RELEASE</version> <!-- {x-version-update;org.springframework.boot:spring-boot-starter;external_dependency} -->
->>>>>>> e2018a87
     </dependency>
     <dependency>
       <groupId>org.springframework.boot</groupId>
       <artifactId>spring-boot-starter-validation</artifactId>
-<<<<<<< HEAD
-      <version>2.3.4.RELEASE</version> <!-- {x-version-update;org.springframework.boot:spring-boot-starter-validation;external_dependency} -->
-=======
       <version>2.3.5.RELEASE</version> <!-- {x-version-update;org.springframework.boot:spring-boot-starter-validation;external_dependency} -->
->>>>>>> e2018a87
     </dependency>
     <dependency>
       <groupId>com.azure.spring</groupId>
       <artifactId>azure-spring-boot</artifactId>
-<<<<<<< HEAD
-      <version>3.0.0-beta.1</version> <!-- {x-version-update;com.azure.spring:azure-spring-boot;current} -->
-=======
       <version>3.2.0-beta.1</version> <!-- {x-version-update;com.azure.spring:azure-spring-boot;current} -->
->>>>>>> e2018a87
     </dependency>
     <dependency>
       <groupId>com.azure</groupId>
       <artifactId>azure-identity</artifactId>
-<<<<<<< HEAD
-      <version>1.1.3</version> <!-- {x-version-update;com.azure:azure-identity;dependency} -->
-=======
       <version>1.2.2</version> <!-- {x-version-update;com.azure:azure-identity;dependency} -->
->>>>>>> e2018a87
     </dependency>
     <dependency>
       <groupId>com.azure</groupId>
       <artifactId>azure-security-keyvault-secrets</artifactId>
-<<<<<<< HEAD
-      <version>4.2.2</version> <!-- {x-version-update;com.azure:azure-security-keyvault-secrets;dependency} -->
-=======
       <version>4.2.3</version> <!-- {x-version-update;com.azure:azure-security-keyvault-secrets;dependency} -->
->>>>>>> e2018a87
     </dependency>
   </dependencies>
   <build>
@@ -80,13 +56,8 @@
           <rules>
             <bannedDependencies>
               <includes>
-<<<<<<< HEAD
-                <include>org.springframework.boot:spring-boot-starter:[2.3.4.RELEASE]</include> <!-- {x-include-update;org.springframework.boot:spring-boot-starter;external_dependency} -->
-                <include>org.springframework.boot:spring-boot-starter-validation:[2.3.4.RELEASE]</include> <!-- {x-include-update;org.springframework.boot:spring-boot-starter-validation;external_dependency} -->
-=======
                 <include>org.springframework.boot:spring-boot-starter:[2.3.5.RELEASE]</include> <!-- {x-include-update;org.springframework.boot:spring-boot-starter;external_dependency} -->
                 <include>org.springframework.boot:spring-boot-starter-validation:[2.3.5.RELEASE]</include> <!-- {x-include-update;org.springframework.boot:spring-boot-starter-validation;external_dependency} -->
->>>>>>> e2018a87
               </includes>
             </bannedDependencies>
           </rules>
