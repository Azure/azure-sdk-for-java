# Release History

<<<<<<< HEAD
## 6.0.0-beta.2 (Unreleased)

### Features Added

### Breaking Changes

### Bugs Fixed

### Other Changes

## 5.23.0-beta.1 (Unreleased)
=======
## 5.24.0-beta.1 (Unreleased)
>>>>>>> d5300a2f

### Features Added

### Breaking Changes

### Bugs Fixed

### Other Changes

## 5.23.0 (2025-08-05)

Please refer to [spring/CHANGELOG.md](https://github.com/Azure/azure-sdk-for-java/tree/main/sdk/spring/CHANGELOG.md#5230-2025-08-05) for more details.

## 5.22.0 (2025-04-08)

Please refer to [spring/CHANGELOG.md](https://github.com/Azure/azure-sdk-for-java/tree/main/sdk/spring/CHANGELOG.md#5220-2025-04-08) for more details.

## 5.21.0 (2025-03-20)

Please refer to [spring/CHANGELOG.md](https://github.com/Azure/azure-sdk-for-java/tree/main/sdk/spring/CHANGELOG.md#5210-2025-03-20) for more details.

## 5.20.1 (2025-03-03)

Please refer to [spring/CHANGELOG.md](https://github.com/Azure/azure-sdk-for-java/tree/main/sdk/spring/CHANGELOG.md#5201-2025-03-03) for more details.

## 5.20.0 (2025-02-12)

Please refer to [spring/CHANGELOG.md](https://github.com/Azure/azure-sdk-for-java/tree/main/sdk/spring/CHANGELOG.md#5200-2025-02-12) for more details.

## 5.19.0 (2024-12-17)

Please refer to [spring/CHANGELOG.md](https://github.com/Azure/azure-sdk-for-java/tree/main/sdk/spring/CHANGELOG.md#5190-2024-12-17) for more details.

## 5.18.0 (2024-11-05)

Please refer to [spring/CHANGELOG.md](https://github.com/Azure/azure-sdk-for-java/tree/main/sdk/spring/CHANGELOG.md#5180-2024-11-05) for more details.

## 5.17.1 (2024-10-11)

Please refer to [spring/CHANGELOG.md](https://github.com/Azure/azure-sdk-for-java/tree/main/sdk/spring/CHANGELOG.md#5171-2024-10-11) for more details.

## 5.17.0 (2024-10-09)

Please refer to [spring/CHANGELOG.md](https://github.com/Azure/azure-sdk-for-java/tree/main/sdk/spring/CHANGELOG.md#5170-2024-10-09) for more details.

## 5.16.0 (2024-09-09)

Please refer to [spring/CHANGELOG.md](https://github.com/Azure/azure-sdk-for-java/tree/main/sdk/spring/CHANGELOG.md#5160-2024-09-09) for more details.

## 5.15.0 (2024-08-07)

Please refer to [spring/CHANGELOG.md](https://github.com/Azure/azure-sdk-for-java/tree/main/sdk/spring/CHANGELOG.md#5150-2024-08-07) for more details.

## 5.14.0 (2024-07-05)

Please refer to [spring/CHANGELOG.md](https://github.com/Azure/azure-sdk-for-java/tree/main/sdk/spring/CHANGELOG.md#5140-2024-07-05) for more details.

## 5.13.0 (2024-06-06)

Please refer to [spring/CHANGELOG.md](https://github.com/Azure/azure-sdk-for-java/tree/main/sdk/spring/CHANGELOG.md#5130-2024-06-06) for more details.

## 4.19.0 (2024-06-03)

Please refer to [spring/CHANGELOG.md](https://github.com/Azure/azure-sdk-for-java/tree/main/sdk/spring/CHANGELOG.md#4190-2024-06-03) for more details.

## 5.12.0 (2024-05-09)

Please refer to [spring/CHANGELOG.md](https://github.com/Azure/azure-sdk-for-java/tree/main/sdk/spring/CHANGELOG.md#5120-2024-05-09) for more details.

## 4.18.0 (2024-05-07)

Please refer to [spring/CHANGELOG.md](https://github.com/Azure/azure-sdk-for-java/tree/main/sdk/spring/CHANGELOG.md#4180-2024-05-07) for more details.

## 5.11.0 (2024-03-29)

Please refer to [spring/CHANGELOG.md](https://github.com/Azure/azure-sdk-for-java/tree/main/sdk/spring/CHANGELOG.md#5110-2024-03-29) for more details.

## 4.17.0 (2024-03-28)

Please refer to [spring/CHANGELOG.md](https://github.com/Azure/azure-sdk-for-java/tree/main/sdk/spring/CHANGELOG.md#4170-2024-03-28) for more details.

## 5.10.0 (2024-03-01)

Please refer to [spring/CHANGELOG.md](https://github.com/Azure/azure-sdk-for-java/tree/main/sdk/spring/CHANGELOG.md#5100-2024-03-01) for more details.

## 4.16.0 (2024-02-28)

Please refer to [spring/CHANGELOG.md](https://github.com/Azure/azure-sdk-for-java/tree/main/sdk/spring/CHANGELOG.md#4160-2024-02-28) for more details.

## 5.9.1 (2024-02-08)

Please refer to [spring/CHANGELOG.md](https://github.com/Azure/azure-sdk-for-java/tree/main/sdk/spring/CHANGELOG.md#591-2024-02-08) for more details.

## 5.9.0 (2024-02-04)

Please refer to [spring/CHANGELOG.md](https://github.com/Azure/azure-sdk-for-java/tree/main/sdk/spring/CHANGELOG.md#590-2024-02-04) for more details.

## 4.15.0 (2024-02-02)

Please refer to [spring/CHANGELOG.md](https://github.com/Azure/azure-sdk-for-java/tree/main/sdk/spring/CHANGELOG.md#4150-2024-02-02) for more details.

## 5.8.0 (2023-12-14)

Please refer to [spring/CHANGELOG.md](https://github.com/Azure/azure-sdk-for-java/tree/main/sdk/spring/CHANGELOG.md#580-2023-12-14) for more details.

## 4.14.0 (2023-12-14)

Please refer to [spring/CHANGELOG.md](https://github.com/Azure/azure-sdk-for-java/tree/main/sdk/spring/CHANGELOG.md#4140-2023-12-11) for more details.

## 5.7.0 (2023-11-07)

Please refer to [spring/CHANGELOG.md](https://github.com/Azure/azure-sdk-for-java/tree/main/sdk/spring/CHANGELOG.md#570-2023-11-07) for more details.

## 4.13.0 (2023-11-07)

Please refer to [spring/CHANGELOG.md](https://github.com/Azure/azure-sdk-for-java/tree/main/sdk/spring/CHANGELOG.md#4130-2023-11-07) for more details.

## 5.6.0 (2023-10-24)

Please refer to [spring/CHANGELOG.md](https://github.com/Azure/azure-sdk-for-java/tree/main/sdk/spring/CHANGELOG.md#560-2023-10-24) for more details.

## 4.12.0 (2023-10-23)

Please refer to [spring/CHANGELOG.md](https://github.com/Azure/azure-sdk-for-java/tree/main/sdk/spring/CHANGELOG.md#4120-2023-10-23) for more details.

## 4.12.0-beta.1 (2023-09-11)

### Features Added

* Snapshot support using, `spring.cloud.azure.appconfiguration.stores[0].selects[0].snapshot-name`.
* Support for trimming prefixes from keys, default value is the key-filter when key-filter is used. `spring.cloud.azure.appconfiguration.stores[0].trim-key-prefix`

## 5.5.0 (2023-08-28)

Please refer to [spring/CHANGELOG.md](https://github.com/Azure/azure-sdk-for-java/tree/main/sdk/spring/CHANGELOG.md#550-2023-08-28) for more details.

## 4.11.0 (2023-08-25)

Please refer to [spring/CHANGELOG.md](https://github.com/Azure/azure-sdk-for-java/tree/main/sdk/spring/CHANGELOG.md#4110-2023-08-25) for more details.

## 5.4.0 (2023-08-02)

Please refer to [spring/CHANGELOG.md](https://github.com/Azure/azure-sdk-for-java/tree/main/sdk/spring/CHANGELOG.md#540-2023-08-02) for more details.

## 4.10.0 (2023-08-01)

Please refer to [spring/CHANGELOG.md](https://github.com/Azure/azure-sdk-for-java/tree/main/sdk/spring/CHANGELOG.md#4100-2023-08-01) for more details.

## 4.9.1 (2023-07-19)

Fixes a bug where exclusions from the portal don't map correctly resulting in a `java.lang.ClassCastException` [#35823](https://github.com/Azure/azure-sdk-for-java/issues/35823)

## 4.9.0 (2023-06-29)

Please refer to [spring/CHANGELOG.md](https://github.com/Azure/azure-sdk-for-java/tree/main/sdk/spring/CHANGELOG.md#490-2023-06-29) for more details.

## 5.3.0 (2023-06-28)

Please refer to [spring/CHANGELOG.md](https://github.com/Azure/azure-sdk-for-java/tree/main/sdk/spring/CHANGELOG.md#530-2023-06-28) for more details.

## 5.2.0 (2023-06-02)

Please refer to [spring/CHANGELOG.md](https://github.com/Azure/azure-sdk-for-java/tree/main/sdk/spring/CHANGELOG.md#520-2023-06-02) for more details.

## 4.8.0 (2023-05-25)

Please refer to [spring/CHANGELOG.md](https://github.com/Azure/azure-sdk-for-java/tree/main/sdk/spring/CHANGELOG.md#480-2023-05-25) for more details.

## 5.1.0 (2023-04-26)

Please refer to [spring/CHANGELOG.md](https://github.com/Azure/azure-sdk-for-java/tree/main/sdk/spring/CHANGELOG.md#510-2023-04-26) for more details.

## 4.7.0 (2023-03-23)

Please refer to [spring/CHANGELOG.md](https://github.com/Azure/azure-sdk-for-java/tree/main/sdk/spring/CHANGELOG.md#470-2023-03-23) for more details.

## 4.0.0-beta.1 (2023-02-16)

### Features Added
* Global Configuration support
* Geo-Replication support
* Feature Flags now support multiple selects

### Breaking Changes
* Libraries have been renamed from azure-spring-cloud-appconfiguration-config to spring-cloud-azure-appconfiguration-config
* Switched to the SDK style for RevApi
* Removed AppConfigurationCredentialProvider, KeyVaultCredentialProvider
* Renamed ConfigurationClientBuilderSetup to ConfigurationClientCustomizer
* Renamed SecretClientBuilderSetup to SecretClientCustomizer
* Feature Flags can now be loaded from multiple stores, duplicate key names result in last wins.

## 2.10.0 (2022-11-24)
- This release is compatible with Spring Boot 2.5.0-2.5.14, 2.6.0-2.6.13, 2.7.0-2.7.5. (Note: 2.5.x (x>14), 2.6.y (y>13) and 2.7.z (z>5) should be supported, but they aren't tested with this release.)
- This release is compatible with Spring Cloud 2020.0.3-2020.0.6, 2021.0.0-2021.0.5. (Note: 2020.0.x (x>6) and 2021.0.y (y>5) should be supported, but they aren't tested with this release.)

### Bugs Fixed
- Fix [CVE2022-40152](https://nvd.nist.gov/vuln/detail/CVE-2022-40152).
- Fix [CVE2022-40153](https://nvd.nist.gov/vuln/detail/CVE-2022-40153).

## 2.9.0 (2022-09-22)
- This release is compatible with Spring Boot 2.5.0-2.5.14, 2.6.0-2.6.11, 2.7.0-2.7.3. (Note: 2.5.x (x>14), 2.6.y (y>11) and 2.7.z (z>3) should be supported, but they aren't tested with this release.)
- This release is compatible with Spring Cloud 2020.0.3-2020.0.6, 2021.0.0-2021.0.3. (Note: 2020.0.x (x>6) and 2021.0.y (y>3) should be supported, but they aren't tested with this release.)

### Dependency Upgrades
- Upgrade azure-sdk's version to latest released version.

## 2.8.0 (2022-06-29)
- This release is compatible with Spring Boot 2.5.0-2.5.14, 2.6.0-2.6.9, 2.7.0-2.7.1. (Note: 2.5.x (x>14), 2.6.y (y>9) and 2.7.z (z>1) should be supported, but they aren't tested with this release.)
- This release is compatible with Spring Cloud 2020.0.3-2020.0.5, 2021.0.0-2021.0.3. (Note: 2020.0.x (x>5) and 2021.0.y (y>3) should be supported, but they aren't tested with this release.)

### Dependency Upgrades
- Upgrade azure-sdk's version to latest released version.

## 2.7.0 (2022-05-24)
- This release is compatible with Spring Boot 2.5.0-2.5.13, 2.6.0-2.6.7. (Note: 2.5.x (x>13) and 2.6.y (y>7) should be supported, but they aren't tested with this release.)
- This release is compatible with Spring Cloud 2020.0.3-2020.0.5, 2021.0.0-2021.0.2. (Note: 2020.0.x (x>5) and 2021.0.y (y>2) should be supported, but they aren't tested with this release.)

### Dependency Upgrades
- Upgrade azure-sdk's version to latest released version.

## 2.6.0 (2022-04-29)
- This release is compatible with Spring Boot 2.5.0-2.5.13, 2.6.0-2.6.7. (Note: 2.5.x (x>13) and 2.6.y (y>7) should be supported, but they aren't tested with this release.)
- This release is compatible with Spring Cloud 2020.0.3-2020.0.5, 2021.0.0-2021.0.2. (Note: 2020.0.x (x>5) and 2021.0.y (y>2) should be supported, but they aren't tested with this release.)

### Dependency Upgrades
- Regular updates for Azure SDK dependency versions.
- Upgrade external dependencies' version according to [spring-boot-dependencies:2.6.6](https://repo1.maven.org/maven2/org/springframework/boot/spring-boot-dependencies/2.6.6/spring-boot-dependencies-2.6.6.pom) to address [CVE-2022-22965](https://github.com/advisories/GHSA-36p3-wjmg-h94x) [#28280](https://github.com/Azure/azure-sdk-for-java/pull/28280).
- Upgrade external dependencies' version according to [spring-cloud-dependencies:2021.0.2](https://repo1.maven.org/maven2/org/springframework/cloud/spring-cloud-dependencies/2021.0.2/spring-cloud-dependencies-2021.0.2.pom) to address [CVE-2022-22963](https://github.com/advisories/GHSA-6v73-fgf6-w5j7) [#28179](https://github.com/Azure/azure-sdk-for-java/issues/28179).

## 2.5.0 (2022-03-28)
This release is compatible with Spring Boot 2.5.0-2.5.11, 2.6.0-2.6.5.

### Dependency Upgrades
- Regular updates for Azure SDK dependency versions.
- Upgrade external dependencies' version according to [spring-boot-dependencies:2.6.3](https://repo1.maven.org/maven2/org/springframework/boot/spring-boot-dependencies/2.6.3/spring-boot-dependencies-2.6.3.pom) and [spring-cloud-dependencies:2021.0.1](https://repo1.maven.org/maven2/org/springframework/cloud/spring-cloud-dependencies/2021.0.1/).

## 2.4.0 (2022-03-01)
This release is compatible with Spring Boot 2.5.5-2.5.8, 2.6.0-2.6.2.

### Dependency Upgrades
- Regular updates for Azure SDK dependency versions.
- Upgrade external dependencies' version according to [spring-boot-dependencies:2.6.2](https://repo1.maven.org/maven2/org/springframework/boot/spring-boot-dependencies/2.6.2/spring-boot-dependencies-2.6.2.pom).

## 2.3.0 (2022-01-06)
This release is compatible with Spring Boot 2.5.5-2.5.8, 2.6.0-2.6.1.

## 2.2.0 (2021-11-25)

* Updated with latest releases of azure-spring-cloud-appconfiguration-config-web and azure-spring-cloud-feature-management.

## 2.1.1 (2021-09-28)

* Updated with latest releases of azure-spring-cloud-appconfiguration-config-web and azure-spring-cloud-feature-management.

## 2.1.0 (2021-09-05)

* Updated with new release of azure-spring-cloud-appconfiguration-config-web

## 2.0.0 (2021-07-20)

* GA of 2.0.0 version, no changes from 2.0.0-beta.2 version.

## 2.0.0-beta.2 (2021-06-21)
### Breaking Changes
- Changed package path to `com.azure.spring.cloud.config` and `com.azure.spring.cloud.feature.manager`


## 2.0.0-beta.1 (2021-05-04)
### Breaking Changes
- Change group id from `com.microsoft.azure` to `com.azure.spring`.
- Change artifact id from `spring-cloud-azure-appconfiguration-config` to `azure-spring-cloud-starter-appconfiguration-config`.<|MERGE_RESOLUTION|>--- conflicted
+++ resolved
@@ -1,20 +1,6 @@
 # Release History
 
-<<<<<<< HEAD
 ## 6.0.0-beta.2 (Unreleased)
-
-### Features Added
-
-### Breaking Changes
-
-### Bugs Fixed
-
-### Other Changes
-
-## 5.23.0-beta.1 (Unreleased)
-=======
-## 5.24.0-beta.1 (Unreleased)
->>>>>>> d5300a2f
 
 ### Features Added
 
