--- conflicted
+++ resolved
@@ -21,11 +21,7 @@
 <dependency>
     <groupId>com.azure.spring</groupId>
     <artifactId>spring-cloud-azure-appconfiguration-config</artifactId>
-<<<<<<< HEAD
-    <version>4.7.0-beta.1</version>
-=======
     <version>5.1.0</version>
->>>>>>> d86c7506
 </dependency>
 ```
 [//]: # ({x-version-update-end})
@@ -37,11 +33,7 @@
 <dependency>
     <groupId>com.azure.spring</groupId>
     <artifactId>spring-cloud-azure-appconfiguration-config-web</artifactId>
-<<<<<<< HEAD
-    <version>4.7.0-beta.1</version>
-=======
     <version>5.1.0</version>
->>>>>>> d86c7506
 </dependency>
 ```
 [//]: # ({x-version-update-end})
