# Spring Cloud for Azure starter App Configuration client library for Java

This package helps Spring Application to load properties from Azure Configuration Store.

[Package (Maven)][package] | [Samples][app_configuration_sample] | [Reference Documentation][reference_docs]

## Getting started

### Prerequisites

- Java Development Kit (JDK) with version 8 or above
- [Azure Subscription][azure_subscription]
- [Maven][maven] 3.0 and above

### Include the package

There are two libraries that can be used spring-cloud-azure-appconfiguration-config and spring-cloud-azure-appconfiguration-config-web. There are two differences between them the first being the web version takes on spring-web as a dependency, and the web version has various methods for refreshing configurations on a watch interval when the application is active. For more information on refresh see the [Configuration Refresh](#configuration-refresh) section.

[//]: # ({x-version-update-start;com.azure.spring:spring-cloud-azure-appconfiguration-config;current})
```xml
<dependency>
    <groupId>com.azure.spring</groupId>
    <artifactId>spring-cloud-azure-appconfiguration-config</artifactId>
<<<<<<< HEAD
    <version>5.23.0</version>
=======
    <version>6.0.0</version>
>>>>>>> fad5e4f3
</dependency>
```
[//]: # ({x-version-update-end})

or

[//]: # ({x-version-update-start;com.azure.spring:spring-cloud-azure-appconfiguration-config;current})
```xml
<dependency>
    <groupId>com.azure.spring</groupId>
    <artifactId>spring-cloud-azure-appconfiguration-config-web</artifactId>
<<<<<<< HEAD
    <version>5.23.0</version>
=======
    <version>6.0.0</version>
>>>>>>> fad5e4f3
</dependency>
```
[//]: # ({x-version-update-end})

## Key concepts

Azure App Configuration provides a service to centrally manage application settings and feature flags. Modern programs, especially programs running in a cloud, generally have many components that are distributed in nature. Spreading configuration settings across these components can lead to hard-to-troubleshoot errors during an application deployment. Use App Configuration to store all the settings for your application and secure their accesses in one place.

## Examples

Please use this `sample` as a reference for how to use this starter.

### Supported properties

Name | Description | Required | Default
---|---|---|---
spring.config.import | The Spring property that triggers the loading of Azure App Configuration properties. It need to contain the value `azureAppConfiguration` | yes | None

Name | Description | Required | Default
---|---|---|---
spring.cloud.azure.appconfiguration.stores | List of configuration stores from which to load configuration properties | Yes | true
spring.cloud.azure.appconfiguration.enabled | Whether enable spring-cloud-azure-appconfiguration-config or not | No | true
spring.cloud.azure.appconfiguration.refresh-interval | Amount of time, of type Duration, configurations are stored before a check can occur. | No | null

`spring.cloud.azure.appconfiguration.stores` is a list of stores, where each store follows the following format:

Name | Description | Required | Default
---|---|---|---
spring.cloud.azure.appconfiguration.stores[0].enabled | Whether the store will be loaded. | No | true
spring.cloud.azure.appconfiguration.stores[0].fail-fast | Whether to throw a `RuntimeException` or not when failing to read from App Configuration during application start-up. If an exception does occur during startup when set to false the store is skipped. | No |  true
spring.cloud.azure.appconfiguration.stores[0].selects[0].key-filter | The key pattern used to indicate which configuration(s) will be loaded.  | No | /application/*
spring.cloud.azure.appconfiguration.stores[0].selects[0].label-filter | The label used to indicate which configuration(s) will be loaded. | No | `${spring.profiles.active}` or if null `\0`
spring.cloud.azure.appconfiguration.stores[0].selects[0].snapshot-name | The snapshot name used to indicate which configuration(s) will be loaded. | No | null
spring.cloud.azure.appconfiguration.stores[0].trim-key-prefix[0] | The prefix that will be trimmed from the key when the configuration is loaded. | No | null, unless using key-filter, then it is the key-filter
spring.cloud.azure.appconfiguration.stores[0].replicaDiscoveryEnabled | Enables periodic checking if new replicas of the store have been created. And found stores will be added to the bottom of the list of endpoints used in cases where the store can't be reached. | No | true

Configuration Store Authentication

By default when connecting to Azure App Configuration, if no credential is provided, the `DefaultAzureCredential` will be used.

Name | Description | Required | Default
---|---|---|---
spring.cloud.azure.appconfiguration.stores[0].endpoint | When the endpoint of an App Configuration store is specified, a managed identity or a token credential provided using `AppConfigCredentialProvider` will be used to connect to the App Configuration service. An `IllegalArgumentException` will be thrown if the endpoint and connection-string are specified at the same time. | Conditional | null
spring.cloud.azure.appconfiguration.stores[0].endpoints | When multiple replica endpoints of an App Configuration store are specified, a managed identity or a token credential provided using `AppConfigCredentialProvider` will be used to connect to the App Configuration service. Replica endpoints should be listed in priority order of connection. An `IllegalArgumentException` will be thrown if multiple authentication methods are provided. | Conditional | null

Additionally, you can connect to Azure App Configuration using a connection string. But this method is not recommended.

Name | Description | Required | Default
---|---|---|---
spring.cloud.azure.appconfiguration.stores[0].connection-string | When the connection-string of an App Configuration store is specified, HMAC authentication will be used to connect to the App Configuration service. An `IllegalArgumentException` will be thrown if the endpoint and connection-string are specified at the same time. | Conditional | null
spring.cloud.azure.appconfiguration.stores[0].connection-strings | When the connection-strings of an App Configuration store is specified, HMAC authentication will be used to connect to the App Configuration service.  Replica stores should be listed in priority order of connection. An `IllegalArgumentException` will be thrown if the endpoint and connection-string are specified at the same time. | Conditional | null

`spring.cloud.azure.appconfiguration.stores[0].monitoring` is a set of configurations dealing with refresh of configurations:

Name | Description | Required | Default
---|---|---|---
spring.cloud.azure.appconfiguration.stores[0].monitoring.enabled | Whether the configurations and feature flags will be re-loaded if a change is detected.  | No | false
spring.cloud.azure.appconfiguration.stores[0].monitoring.refresh-interval | Amount of time, of type Duration, configurations are stored before a check can occur. | No | 30s
spring.cloud.azure.appconfiguration.stores[0].monitoring.feature-flag-refresh-interval | Amount of time, of type Duration, feature flags are stored before a check can occur. | No | 30s
spring.cloud.azure.appconfiguration.stores[0].monitoring.triggers[0].key | A key that is watched for change via etag. If a change is detected on the key then a refresh of all configurations will be triggered. | Yes (If monitoring enabled) | null
spring.cloud.azure.appconfiguration.stores[0].monitoring.triggers[0].label | The label of the key that is being watched for etag changes. | No | \0

These properties enable push-based notifications for configuration changes. But this method of refresh is no-longer recommended, but is currently still supported.

Name | Description | Required | Default
---|---|---|---
spring.cloud.azure.appconfiguration.stores[0].monitoring.push-notification.primary-token.name | The name of a token used with Event Hub to trigger push based refresh. | No | null
spring.cloud.azure.appconfiguration.stores[0].monitoring.push-notification.primary-token.secret | The secret value of a token used with Event Hub to trigger push based refresh. | No | null
spring.cloud.azure.appconfiguration.stores[0].monitoring.push-notification.secondary-token.name | The name of a token used with Event Hub to trigger push based refresh. | No | null
spring.cloud.azure.appconfiguration.stores[0].monitoring.push-notification.secondary-token.secret | The secret value of a token used with Event Hub to trigger push based refresh. | No | null

`spring.cloud.azure.appconfiguration.stores[x].feature-flags` is a set of configurations for the feature flags of the store:

Name | Description | Required | Default
---|---|---|---
spring.cloud.azure.appconfiguration.stores[0].feature-flags.enabled | Whether feature flags are loaded from the config store.  | No | false
spring.cloud.azure.appconfiguration.stores[0].feature-flags.selects[0].key-filter | The key pattern used to indicate which feature flags will be loaded. | No | \0
spring.cloud.azure.appconfiguration.stores[0].feature-flags.selects[0].label-filter | The label used to indicate which feature flags will be loaded. | No | \0

### Basic usage

Enabling the Azure App Configuration integration is as simple as adding the necessary dependencies, listed above, and the following configuration properties.

```properties
spring.config.import=azureAppConfiguration
spring.cloud.azure.appconfiguration.stores[0].endpoint=[your-endpoint]
```

With these settings in place, your application will be able to connect to Azure App Configuration and retrieve configuration values. The default values loaded with these properties are all configuration that start with the value `/application/` and have no label.

### Advanced usage

#### Geo-Replication

Each replica created has its dedicated endpoint. Geo-replication is enabled when `spring.cloud.azure.appconfiguration.stores[0].endpoints` is set with multiple endpoints.

```properties
spring.cloud.azure.appconfiguration.stores[0].endpoints[0]=<store-endpoint>
spring.cloud.azure.appconfiguration.stores[0].endpoints[1]=<replica-1-endpoint>
spring.cloud.azure.appconfiguration.stores[0].endpoints[2]=<replica-2-endpoint>
```

As shown you can list your replica endpoints in the order of the most preferred to the least preferred endpoint. When the current endpoint isn't accessible, the provider library will fail over to a less preferred endpoint, but it will try to connect to the more preferred endpoints from time to time. When a more preferred endpoint becomes available, it will switch to it for future requests.

Note: The failover may occur if the App Configuration provider observes the following conditions.
Receives responses with service unavailable status (HTTP status code 500 or above).
Experiences with network connectivity issues.
Requests are throttled (HTTP status code 429).
The failover won't happen for client errors like authentication failures.

#### Load from multiple configuration stores

If the application needs to load configuration properties from multiple stores, following configuration sample describes how the application.properties(or .yaml) can be configured.

```properties
spring.cloud.azure.appconfiguration.stores[0].connection-string=[first-store-connection-string]
spring.cloud.azure.appconfiguration.stores[0].selects[0].label-filter=[my-label]
spring.cloud.azure.appconfiguration.stores[1].connection-string=[second-store-connection-string]
```

If duplicate keys exists for multiple stores, the last configuration store has the highest priority.

#### Load from multiple labels

If the application needs to load property values from multiple labels in the same configuration store, following configuration can be used:

```properties
spring.cloud.azure.appconfiguration.stores[0].connection-string=[first-store-connection-string]
spring.cloud.azure.appconfiguration.stores[0].selects[0].label-filter=[my-label1]
spring.cloud.azure.appconfiguration.stores[0].selects[1].label-filter=[my-label2]
```

Multiple labels can be separated with comma, if duplicate keys exists for multiple labels, the last label has highest priority.

#### Spring Profiles

Spring Profiles are supported automatically by being set as the default label value of your selected keys. Using the label filter configuration overrides profile use. To include Spring Profiles and labels:

```properties
spring.cloud.azure.appconfiguration.stores[0].selects[0].label-filter=${spring.profiles.active},v1
```

If you need to use `(No Label)` you need to do the following:

```properties
spring.cloud.azure.appconfiguration.stores[0].selects[0].label-filter=,${spring.profiles.active}
```

where the empty value before the comma equals the `\0` value.

and for yaml

```yaml
spring:
  cloud:
    azure:
      appconfiguration:
        stores:
         -
           selects:
             -
              label-filter: ',${spring.profiles.active}'
```

#### Snapshots

App Configuration snapshots allow you to freeze a moment in time of your configuration store. Snapshots are immutable. Snapshots are stored in the same configuration store as the rest of your configuration data. Snapshots are identified by a unique snapshot name. The snapshot name is a string that can contain any combination of alphanumeric characters, hyphens, and underscores. The snapshot name is case sensitive and must be unique within the configuration store.

To load configuration from a snapshot, use the following configuration:

```yaml
spring:
  cloud:
    azure:
      appconfiguration:
        stores:
         -
           connection-string: <connection-string>
           selects:
             -
              snapshot-name: <snapshot-name>
           trim-key-prefix:
             - /application/
```

NOTE: Snapshots have to be of the composition type KEY in order to be loaded, this is to stop configuration name conflicts inside of a snapshot.

NOTE 2: If keys start with a prefix such as `/application/` a trim value is needed otherwise `/` will be converted to `.` and your key will not be mapped to `@ConfigurationProperties`

When using snapshots, key-filters and label filters aren't used. The snapshot is loaded as is. You can load multiple snapshots by adding multiple selects, even adding key and label filters to other selects.

```yaml
spring:
  cloud:
    azure:
      appconfiguration:
        stores:
         -
           connection-string: <connection-string>
           selects:
             -
              snapshot-name: <snapshot-name>
             -
              key-filter: <key-filter>
              label-filter: <label-filter>
```

In this case, the snapshot is loaded first then keys from the filter are loaded. If there are duplicate keys, the last key loaded has the highest priority.

If previously you used these keys in your application outside of a snapshot than they will most likely contain a prefix like `/application/`, when using a key filter the prefix was automatically removed, but it isn't with a snapshot, which means you have to trim your key names.

```yaml
spring:
  cloud:
    azure:
      appconfiguration:
        stores:
         -
           connection-string: <connection-string>
           selects:
             -
              snapshot-name: <snapshot-name>
           trim:
             - /application/
```

This will trim the prefix from all keys in the snapshot, and will also trim any other keys selected if they begin with the prefix. This has also been added to the key filter, so you can use it there as well, though it overrides the key-filter name trim.


NOTE: If you are only using snapshots, you don't have to monitor the configuration store, as snapshots are immutable. But if you are using snapshots and other configuration data, you can still monitor the configuration store.

NOTE: If your snapshot includes feature flags they will automatically be loaded even if feature flags are disabled. If feature flags are enabled, the feature flags will be loaded, any feature flags loaded this way take priority of feature flags loaded from snapshots.

#### Configuration Refresh

Configuration Refresh feature allows the application to load the latest property value from configuration store automatically, without restarting the application.

Changing a property key in the configuration store on Azure Portal, e.g., /application/config.message, log similar with below will be printed on the console.

```console
INFO 17496 --- [TaskScheduler-1] o.s.c.e.event.RefreshEventListener       : Refresh keys changed: [config.message]
```

The application now will be using the updated properties. By default, `@ConfigurationProperties` annotated beans will be automatically refreshed. Use `@RefreshScope` on beans which are required to be refreshed when properties are changed.

By default, all the keys following the pattern `/application/*` with the label `${spring.profiles.active}` or when no Spring Profile is set `(No Label)` is used. At least one watch key is required when monitoring is enabled.

```properties
spring.cloud.azure.appconfiguration.stores[0].monitoring.enabled=true
spring.cloud.azure.appconfiguration.stores[0].monitoring.triggers[0].key=[my-watched-key]
spring.cloud.azure.appconfiguration.stores[0].monitoring.triggers[0].label=[my-watched-label]
```

When using the web library, applications will attempt a refresh whenever a servlet request occurs after the watch interval time when monitoring is enabled.

In the console library calling refreshConfiguration on `AppConfigurationRefresh` will result in a refresh if the watch interval has passed. The web library can also use this method along with servlet request method.

##### Push Based Refresh

NOTE: This method of refresh is no longer recommended, but is still supported.

The Web Provider can be connect to your Azure App Configuration store via an Azure Event Grid Web Hook to trigger a refresh event. By adding the Spring Actuator as a dependency you can add App Configuration Refresh as an exposed endpoint. There are two options appconfiguration-refresh and appconfiguration-refresh-bus. These endpoints work just like there counterparts refresh and refresh-bus, but have the required web hook authorization to work with Azure Event Grid. When needing to refresh multiple application instances `azure-servicebus-jms-spring-boot-starter` needs to be setup to have the refresh triggered in all instances.

```properties
management.endpoints.web.exposure.include= appconfiguration-refresh, appconfiguration-refresh-bus
```

In addition a required query parameter has been added for security. No token name or value is set by default, but setting one is required in order to use the endpoints. It is suggested you set up your token value in Key Vault and add it to your store through a key vault reference. The values should be:

```properties
/application/spring.cloud.appconfiguration.stores[0].monitoring.push-notification.primary-token.name=[primary-token-name]
/application/spring.cloud.appconfiguration.stores[0].monitoring.push-notification.primary-token.secret=[primary-token-secret]
/application/spring.cloud.appconfiguration.stores[0].monitoring.push-notification.secondary-token.name=[secondary-token-name]
/application/spring.cloud.appconfiguration.stores[0].monitoring.push-notification.secondary-token.secret=[secondary-token-secret]
```

To setup the webhook open your app store and open the events tab. Select "+ Event Subscription". Set the name of your Event and select the Endpoint type of Web Hook. Select "Select an endpoint". Enter your endpoint and connection information, it should look like:

`http://myApplication.azurewebsites.net/actuator/appconfiguration-refresh?myTokenName=mySecret`

Your application will need to be up and running with token-name and token-secret set as Selecting Confirm Selection will validate the endpoint.

Note: This validation only happens on the creation/modification of the endpoint.

It is also highly recommended that filters are setup as otherwise a refresh will be triggered after every key creation and modification.

#### Failfast

Failfast feature decides whether throw RuntimeException or not when exception happens. If an exception does occur when false the store is skipped. Any store skipped on startup will be automatically skipped on Refresh. By default, failfast is enabled, it can be disabled with below configuration:

```properties
spring.cloud.azure.appconfiguration.stores[0].fail-fast=false
```

#### Placeholders in App Configuration

The values in App Configuration are filtered through the existing Environment when they are used. Placeholders can be used just like in `application.properties`, but with the added benefit of support for key vault references. Example with kafka:

```properties
/application/app.name=MyApp
/application/app.description=${app.name} is configured with Azure App Configuration
```

#### Use Managed Identity to access App Configuration

[Managed identity][azure_managed_identity] allows application to access [Microsoft Entra ID][microsoft_entra_id] protected resource on [Azure][azure].

In this library, [Azure Identity SDK][azure_identity_sdk] is used to access Azure App Configuration and optionally Azure Key Vault, for secrets. Only one method of authentication can be set at one time. When not using the AppConfigCredentialProvider and/or KeyVaultCredentialProvider the same authentication method is used for both App Configuration and Key Vault.

Follow the below steps to enable accessing App Configuration with managed identity:

1. [Enable managed identities][enable_managed_identities] for the [supported Azure services][support_azure_services], for example, virtual machine or App Service, on which the application will be deployed.

1. Configure the [Azure RBAC][azure_rbac] of your App Configuration store to grant access to the Azure service where your application is running. Select the App Configuration Data Reader. The App Configuration Data Owner role is not required but can be used if needed.

1. Configure application.properties(or .yaml) in the Spring Boot application.

The configuration store endpoint must be configured when `connection-string` is empty. When using a User Assigned Id the value `spring.cloud.azure.appconfiguration.managed-identity.client-id=[client-id]` must be set.

##### application.application

```application
spring.cloud.azure.appconfiguration.stores[0].endpoint=[config-store-endpoint]

#If Using User Assigned Identity
spring.cloud.azure.appconfiguration.managed-identity.client-id=[client-id]
```

#### Client Builder Customization

The service client builders used for connecting to App Configuration and Key Vault can be customized by implementing interfaces `ConfigurationClientBuilderSetup` and `SecretClientBuilderSetup` respectively. Generating and providing a `@Bean` of them will update the default service client builders used in [App Configuration SDK][app_configuration_SDK] and [Key Vault SDK][key_vault_SDK]. If necessary, the customization can be done per App Configuration store or Key Vault instance.

```java
public interface ConfigurationClientBuilderSetup {
    public void setup(ConfigurationClientBuilder builder, String endpoint);
}

public interface SecretClientBuilderSetup {
    public void setup(SecretClientBuilder builder, String uri);
}
```

For example, the following implementation of `MyClient` replaces the default `HttpClient` with one using a proxy for all traffic to App Configuration and Key Vault.

```java
public class MyClient implements ConfigurationClientBuilderSetup, SecretClientBuilderSetup {

    @Override
    public void setup(ConfigurationClientBuilder builder, String endpoint) {
        builder.httpClient(buildHttpClient());
    }

    @Override
    public void setup(SecretClientBuilder builder, String uri) {
        builder.httpClient(buildHttpClient());
    }

    private HttpClient buildHttpClient() {
        String hostname = System.getProperty("https.proxyHosts");
        String portString = System.getProperty("https.proxyPort");
        int port = Integer.valueOf(portString);

        ProxyOptions proxyOptions = new ProxyOptions(ProxyOptions.Type.HTTP,
                new InetSocketAddress(hostname, port));
        return new NettyAsyncHttpClientBuilder()
                .proxy(proxyOptions)
                .build();
    }

}
```

## Troubleshooting
### Logging setting
Please refer to [spring logging document] to get more information about logging.

#### Logging setting examples
- Example: Setting logging level of hibernate
```
logging.level.root=WARN
logging.level.org.springframework.web=DEBUG
logging.level.org.hibernate=ERROR
```

## Next steps

The following section provide a sample project illustrating how to use the starter.
### More sample code
- [Azure App Configuration][app_configuration_sample]
- [Azure App Configuration Conversation Complete][app_configuration_conversation_complete_sample]
- [Azure App Configuration Conversation Initial][app_configuration_conversation_initail_sample]

## Contributing
This project welcomes contributions and suggestions.  Most contributions require you to agree to a Contributor License Agreement (CLA) declaring that you have the right to, and actually do, grant us the rights to use your contribution. For details, visit https://cla.microsoft.com.

Please follow [instructions here][contributing_md] to build from source or contribute.

<!-- Link -->
[package]: https://mvnrepository.com/artifact/com.microsoft.azure/spring-cloud-azure-appconfiguration-config
[app_configuration_sample]: https://github.com/Azure-Samples/azure-spring-boot-samples/tree/spring-cloud-azure_v4.3.0/appconfiguration/azure-spring-cloud-appconfiguration-config/azure-spring-cloud-appconfiguration-config-sample
[app_configuration_conversation_complete_sample]: https://github.com/Azure-Samples/azure-spring-boot-samples/tree/spring-cloud-azure_v4.3.0/appconfiguration/azure-spring-cloud-appconfiguration-config/azure-spring-cloud-appconfiguration-config-convert-sample/azure-spring-cloud-appconfiguration-config-convert-sample-complete
[app_configuration_conversation_initail_sample]: https://github.com/Azure-Samples/azure-spring-boot-samples/tree/spring-cloud-azure_v4.3.0/appconfiguration/azure-spring-cloud-appconfiguration-config/azure-spring-cloud-appconfiguration-config-convert-sample/azure-spring-cloud-appconfiguration-config-convert-sample-initial
[azure_subscription]: https://azure.microsoft.com/free
[spring logging document]: https://docs.spring.io/spring-boot/docs/current/reference/html/features.html#boot-features-logging
[contributing_md]: https://github.com/Azure/azure-sdk-for-java/tree/main/sdk/spring/CONTRIBUTING.md
[maven]: https://maven.apache.org/
[spring_conversion_duration]: https://docs.spring.io/spring-boot/docs/current/reference/html/features.html#features.external-config.typesafe-configuration-properties.conversion.durations
[azure_managed_identity]: https://learn.microsoft.com/azure/active-directory/managed-identities-azure-resources/overview
[enable_managed_identities]: https://learn.microsoft.com/azure/active-directory/managed-identities-azure-resources/overview#how-can-i-use-managed-identities-for-azure-resources
[support_azure_services]: https://learn.microsoft.com/azure/active-directory/managed-identities-azure-resources/services-support-managed-identities
[azure]: https://azure.microsoft.com
[microsoft_entra_id]: https://microsoft.com/security/business/identity-access/microsoft-entra-id
[azure_identity_sdk]: https://github.com/Azure/azure-sdk-for-java/tree/main/sdk/identity/azure-identity
[azure_rbac]: https://learn.microsoft.com/azure/role-based-access-control/role-assignments-portal
[app_configuration_SDK]: https://github.com/Azure/azure-sdk-for-java/tree/main/sdk/appconfiguration/azure-data-appconfiguration#key-concepts
[key_vault_SDK]: https://github.com/Azure/azure-sdk-for-java/tree/main/sdk/keyvault/azure-security-keyvault-secrets#key-concepts
[reference_docs]: https://microsoft.github.io/spring-cloud-azure/docs/azure-app-configuration/index.html<|MERGE_RESOLUTION|>--- conflicted
+++ resolved
@@ -21,11 +21,7 @@
 <dependency>
     <groupId>com.azure.spring</groupId>
     <artifactId>spring-cloud-azure-appconfiguration-config</artifactId>
-<<<<<<< HEAD
-    <version>5.23.0</version>
-=======
-    <version>6.0.0</version>
->>>>>>> fad5e4f3
+    <version>5.24.0-beta.1</version>
 </dependency>
 ```
 [//]: # ({x-version-update-end})
@@ -37,11 +33,7 @@
 <dependency>
     <groupId>com.azure.spring</groupId>
     <artifactId>spring-cloud-azure-appconfiguration-config-web</artifactId>
-<<<<<<< HEAD
-    <version>5.23.0</version>
-=======
-    <version>6.0.0</version>
->>>>>>> fad5e4f3
+    <version>5.24.0-beta.1</version>
 </dependency>
 ```
 [//]: # ({x-version-update-end})
@@ -55,10 +47,6 @@
 Please use this `sample` as a reference for how to use this starter.
 
 ### Supported properties
-
-Name | Description | Required | Default
----|---|---|---
-spring.config.import | The Spring property that triggers the loading of Azure App Configuration properties. It need to contain the value `azureAppConfiguration` | yes | None
 
 Name | Description | Required | Default
 ---|---|---|---
@@ -80,17 +68,10 @@
 
 Configuration Store Authentication
 
-By default when connecting to Azure App Configuration, if no credential is provided, the `DefaultAzureCredential` will be used.
-
 Name | Description | Required | Default
 ---|---|---|---
 spring.cloud.azure.appconfiguration.stores[0].endpoint | When the endpoint of an App Configuration store is specified, a managed identity or a token credential provided using `AppConfigCredentialProvider` will be used to connect to the App Configuration service. An `IllegalArgumentException` will be thrown if the endpoint and connection-string are specified at the same time. | Conditional | null
 spring.cloud.azure.appconfiguration.stores[0].endpoints | When multiple replica endpoints of an App Configuration store are specified, a managed identity or a token credential provided using `AppConfigCredentialProvider` will be used to connect to the App Configuration service. Replica endpoints should be listed in priority order of connection. An `IllegalArgumentException` will be thrown if multiple authentication methods are provided. | Conditional | null
-
-Additionally, you can connect to Azure App Configuration using a connection string. But this method is not recommended.
-
-Name | Description | Required | Default
----|---|---|---
 spring.cloud.azure.appconfiguration.stores[0].connection-string | When the connection-string of an App Configuration store is specified, HMAC authentication will be used to connect to the App Configuration service. An `IllegalArgumentException` will be thrown if the endpoint and connection-string are specified at the same time. | Conditional | null
 spring.cloud.azure.appconfiguration.stores[0].connection-strings | When the connection-strings of an App Configuration store is specified, HMAC authentication will be used to connect to the App Configuration service.  Replica stores should be listed in priority order of connection. An `IllegalArgumentException` will be thrown if the endpoint and connection-string are specified at the same time. | Conditional | null
 
@@ -103,11 +84,6 @@
 spring.cloud.azure.appconfiguration.stores[0].monitoring.feature-flag-refresh-interval | Amount of time, of type Duration, feature flags are stored before a check can occur. | No | 30s
 spring.cloud.azure.appconfiguration.stores[0].monitoring.triggers[0].key | A key that is watched for change via etag. If a change is detected on the key then a refresh of all configurations will be triggered. | Yes (If monitoring enabled) | null
 spring.cloud.azure.appconfiguration.stores[0].monitoring.triggers[0].label | The label of the key that is being watched for etag changes. | No | \0
-
-These properties enable push-based notifications for configuration changes. But this method of refresh is no-longer recommended, but is currently still supported.
-
-Name | Description | Required | Default
----|---|---|---
 spring.cloud.azure.appconfiguration.stores[0].monitoring.push-notification.primary-token.name | The name of a token used with Event Hub to trigger push based refresh. | No | null
 spring.cloud.azure.appconfiguration.stores[0].monitoring.push-notification.primary-token.secret | The secret value of a token used with Event Hub to trigger push based refresh. | No | null
 spring.cloud.azure.appconfiguration.stores[0].monitoring.push-notification.secondary-token.name | The name of a token used with Event Hub to trigger push based refresh. | No | null
@@ -121,17 +97,6 @@
 spring.cloud.azure.appconfiguration.stores[0].feature-flags.selects[0].key-filter | The key pattern used to indicate which feature flags will be loaded. | No | \0
 spring.cloud.azure.appconfiguration.stores[0].feature-flags.selects[0].label-filter | The label used to indicate which feature flags will be loaded. | No | \0
 
-### Basic usage
-
-Enabling the Azure App Configuration integration is as simple as adding the necessary dependencies, listed above, and the following configuration properties.
-
-```properties
-spring.config.import=azureAppConfiguration
-spring.cloud.azure.appconfiguration.stores[0].endpoint=[your-endpoint]
-```
-
-With these settings in place, your application will be able to connect to Azure App Configuration and retrieve configuration values. The default values loaded with these properties are all configuration that start with the value `/application/` and have no label.
-
 ### Advanced usage
 
 #### Geo-Replication
@@ -154,7 +119,7 @@
 
 #### Load from multiple configuration stores
 
-If the application needs to load configuration properties from multiple stores, following configuration sample describes how the application.properties(or .yaml) can be configured.
+If the application needs to load configuration properties from multiple stores, following configuration sample describes how the bootstrap.properties(or .yaml) can be configured.
 
 ```properties
 spring.cloud.azure.appconfiguration.stores[0].connection-string=[first-store-connection-string]
@@ -301,8 +266,6 @@
 
 ##### Push Based Refresh
 
-NOTE: This method of refresh is no longer recommended, but is still supported.
-
 The Web Provider can be connect to your Azure App Configuration store via an Azure Event Grid Web Hook to trigger a refresh event. By adding the Spring Actuator as a dependency you can add App Configuration Refresh as an exposed endpoint. There are two options appconfiguration-refresh and appconfiguration-refresh-bus. These endpoints work just like there counterparts refresh and refresh-bus, but have the required web hook authorization to work with Azure Event Grid. When needing to refresh multiple application instances `azure-servicebus-jms-spring-boot-starter` needs to be setup to have the refresh triggered in all instances.
 
 ```properties
@@ -357,11 +320,11 @@
 
 1. Configure the [Azure RBAC][azure_rbac] of your App Configuration store to grant access to the Azure service where your application is running. Select the App Configuration Data Reader. The App Configuration Data Owner role is not required but can be used if needed.
 
-1. Configure application.properties(or .yaml) in the Spring Boot application.
+1. Configure bootstrap.properties(or .yaml) in the Spring Boot application.
 
 The configuration store endpoint must be configured when `connection-string` is empty. When using a User Assigned Id the value `spring.cloud.azure.appconfiguration.managed-identity.client-id=[client-id]` must be set.
 
-##### application.application
+##### bootstrap.application
 
 ```application
 spring.cloud.azure.appconfiguration.stores[0].endpoint=[config-store-endpoint]
