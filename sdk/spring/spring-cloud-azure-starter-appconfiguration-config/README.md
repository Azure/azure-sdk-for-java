# Spring Cloud for Azure starter App Configuration client library for Java

This package helps Spring Application to load properties from Azure Configuration Store.

[Package (Maven)][package] | [Samples][app_configuration_sample] | [Reference Documentation][reference_docs]

## Getting started

### Prerequisites

- Java Development Kit (JDK) with version 8 or above
- [Azure Subscription][azure_subscription]
- [Maven][maven] 3.0 and above

### Include the package

There are two libraries that can be used spring-cloud-azure-appconfiguration-config and spring-cloud-azure-appconfiguration-config-web. There are two differences between them the first being the web version takes on spring-web as a dependency, and the web version has various methods for refreshing configurations on a watch interval when the application is active. For more information on refresh see the [Configuration Refresh](#configuration-refresh) section.

[//]: # ({x-version-update-start;com.azure.spring:spring-cloud-azure-appconfiguration-config;current})
```xml
<dependency>
    <groupId>com.azure.spring</groupId>
    <artifactId>spring-cloud-azure-appconfiguration-config</artifactId>
<<<<<<< HEAD
    <version>4.10.0</version>
=======
    <version>4.11.0</version>
>>>>>>> 98d25d20
</dependency>
```
[//]: # ({x-version-update-end})

or

[//]: # ({x-version-update-start;com.azure.spring:spring-cloud-azure-appconfiguration-config;current})
```xml
<dependency>
    <groupId>com.azure.spring</groupId>
    <artifactId>spring-cloud-azure-appconfiguration-config-web</artifactId>
<<<<<<< HEAD
    <version>4.10.0</version>
=======
    <version>4.11.0</version>
>>>>>>> 98d25d20
</dependency>
```
[//]: # ({x-version-update-end})

## Key concepts

Azure App Configuration provides a service to centrally manage application settings and feature flags. Modern programs, especially programs running in a cloud, generally have many components that are distributed in nature. Spreading configuration settings across these components can lead to hard-to-troubleshoot errors during an application deployment. Use App Configuration to store all the settings for your application and secure their accesses in one place.

## Examples

Please use this `sample` as a reference for how to use this starter.

### Supported properties

Name | Description | Required | Default
---|---|---|---
spring.cloud.azure.appconfiguration.stores | List of configuration stores from which to load configuration properties | Yes | true
spring.cloud.azure.appconfiguration.enabled | Whether enable spring-cloud-azure-appconfiguration-config or not | No | true
spring.cloud.azure.appconfiguration.refresh-interval | Amount of time, of type Duration, configurations are stored before a check can occur. | No | null

`spring.cloud.azure.appconfiguration.stores` is a list of stores, where each store follows the following format:

Name | Description | Required | Default
---|---|---|---
spring.cloud.azure.appconfiguration.stores[0].enabled | Whether the store will be loaded. | No | true
spring.cloud.azure.appconfiguration.stores[0].fail-fast | Whether to throw a `RuntimeException` or not when failing to read from App Configuration during application start-up. If an exception does occur during startup when set to false the store is skipped. | No |  true
spring.cloud.azure.appconfiguration.stores[0].selects[0].key-filter | The key pattern used to indicate which configuration(s) will be loaded.  | No | /application/*
spring.cloud.azure.appconfiguration.stores[0].selects[0].label-filter | The label used to indicate which configuration(s) will be loaded. | No | `${spring.profiles.active}` or if null `\0`

Configuration Store Authentication

Name | Description | Required | Default
---|---|---|---
spring.cloud.azure.appconfiguration.stores[0].endpoint | When the endpoint of an App Configuration store is specified, a managed identity or a token credential provided using `AppConfigCredentialProvider` will be used to connect to the App Configuration service. An `IllegalArgumentException` will be thrown if the endpoint and connection-string are specified at the same time. | Conditional | null
spring.cloud.azure.appconfiguration.stores[0].endpoints | When multiple replica endpoints of an App Configuration store are specified, a managed identity or a token credential provided using `AppConfigCredentialProvider` will be used to connect to the App Configuration service. Replica endpoints should be listed in priority order of connection. An `IllegalArgumentException` will be thrown if multiple authentication methods are provided. | Conditional | null
spring.cloud.azure.appconfiguration.stores[0].connection-string | When the connection-string of an App Configuration store is specified, HMAC authentication will be used to connect to the App Configuration service. An `IllegalArgumentException` will be thrown if the endpoint and connection-string are specified at the same time. | Conditional | null
spring.cloud.azure.appconfiguration.stores[0].connection-strings | When the connection-strings of an App Configuration store is specified, HMAC authentication will be used to connect to the App Configuration service.  Replica stores should be listed in priority order of connection. An `IllegalArgumentException` will be thrown if the endpoint and connection-string are specified at the same time. | Conditional | null

`spring.cloud.azure.appconfiguration.stores[0].monitoring` is a set of configurations dealing with refresh of configurations:

Name | Description | Required | Default
---|---|---|---
spring.cloud.azure.appconfiguration.stores[0].monitoring.enabled | Whether the configurations and feature flags will be re-loaded if a change is detected.  | No | false
spring.cloud.azure.appconfiguration.stores[0].monitoring.refresh-interval | Amount of time, of type Duration, configurations are stored before a check can occur. | No | 30s
spring.cloud.azure.appconfiguration.stores[0].monitoring.feature-flag-refresh-interval | Amount of time, of type Duration, feature flags are stored before a check can occur. | No | 30s
spring.cloud.azure.appconfiguration.stores[0].monitoring.triggers[0].key | A key that is watched for change via etag. If a change is detected on the key then a refresh of all configurations will be triggered. | Yes (If monitoring enabled) | null
spring.cloud.azure.appconfiguration.stores[0].monitoring.triggers[0].label | The label of the key that is being watched for etag changes. | No | \0
spring.cloud.azure.appconfiguration.stores[0].monitoring.push-notification.primary-token.name | The name of a token used with Event Hub to trigger push based refresh. | No | null
spring.cloud.azure.appconfiguration.stores[0].monitoring.push-notification.primary-token.secret | The secret value of a token used with Event Hub to trigger push based refresh. | No | null
spring.cloud.azure.appconfiguration.stores[0].monitoring.push-notification.secondary-token.name | The name of a token used with Event Hub to trigger push based refresh. | No | null
spring.cloud.azure.appconfiguration.stores[0].monitoring.push-notification.secondary-token.secret | The secret value of a token used with Event Hub to trigger push based refresh. | No | null

`spring.cloud.azure.appconfiguration.stores[x].feature-flags` is a set of configurations for the feature flags of the store:

Name | Description | Required | Default
---|---|---|---
spring.cloud.azure.appconfiguration.stores[0].feature-flags.enabled | Whether feature flags are loaded from the config store.  | No | false
spring.cloud.azure.appconfiguration.stores[0].feature-flags.selects[0].key-filter | The key pattern used to indicate which feature flags will be loaded. | No | \0
spring.cloud.azure.appconfiguration.stores[0].feature-flags.selects[0].label-filter | The label used to indicate which feature flags will be loaded. | No | \0

### Advanced usage

#### Geo-Replication

Each replica created has its dedicated endpoint. Geo-replication is enabled when `spring.cloud.azure.appconfiguration.stores[0].endpoints` is set with multiple endpoints.

```properties
spring.cloud.azure.appconfiguration.stores[0].endpoints[0]=<store-endpoint>
spring.cloud.azure.appconfiguration.stores[0].endpoints[1]=<replica-1-endpoint>
spring.cloud.azure.appconfiguration.stores[0].endpoints[2]=<replica-2-endpoint>
```

As shown you can list your replica endpoints in the order of the most preferred to the least preferred endpoint. When the current endpoint isn't accessible, the provider library will fail over to a less preferred endpoint, but it will try to connect to the more preferred endpoints from time to time. When a more preferred endpoint becomes available, it will switch to it for future requests.

Note: The failover may occur if the App Configuration provider observes the following conditions.
Receives responses with service unavailable status (HTTP status code 500 or above).
Experiences with network connectivity issues.
Requests are throttled (HTTP status code 429).
The failover won't happen for client errors like authentication failures.

#### Load from multiple configuration stores

If the application needs to load configuration properties from multiple stores, following configuration sample describes how the bootstrap.properties(or .yaml) can be configured.

```properties
spring.cloud.azure.appconfiguration.stores[0].connection-string=[first-store-connection-string]
spring.cloud.azure.appconfiguration.stores[0].selects[0].label-filter=[my-label]
spring.cloud.azure.appconfiguration.stores[1].connection-string=[second-store-connection-string]
```

If duplicate keys exists for multiple stores, the last configuration store has the highest priority.

#### Load from multiple labels

If the application needs to load property values from multiple labels in the same configuration store, following configuration can be used:

```properties
spring.cloud.azure.appconfiguration.stores[0].connection-string=[first-store-connection-string]
spring.cloud.azure.appconfiguration.stores[0].selects[0].label-filter=[my-label1]
spring.cloud.azure.appconfiguration.stores[0].selects[1].label-filter=[my-label2]
```

Multiple labels can be separated with comma, if duplicate keys exists for multiple labels, the last label has highest priority.

#### Spring Profiles

Spring Profiles are supported automatically by being set as the default label value of your selected keys. Using the label filter configuration overrides profile use. To include Spring Profiles and labels:

```properties
spring.cloud.azure.appconfiguration.stores[0].selects[0].label-filter=${spring.profiles.active},v1
```

If you need to use `(No Label)` you need to do the following:

```properties
spring.cloud.azure.appconfiguration.stores[0].selects[0].label-filter=,${spring.profiles.active}
```

where the empty value before the comma equals the `\0` value.

and for yaml

```yaml
spring:
  cloud:
    azure:
      appconfiguration:
        stores:
         -
           selects:
             -
              label-filter: ',${spring.profiles.active}'
```

#### Configuration Refresh

Configuration Refresh feature allows the application to load the latest property value from configuration store automatically, without restarting the application.

Changing a property key in the configuration store on Azure Portal, e.g., /application/config.message, log similar with below will be printed on the console.

```console
INFO 17496 --- [TaskScheduler-1] o.s.c.e.event.RefreshEventListener       : Refresh keys changed: [config.message]
```

The application now will be using the updated properties. By default, `@ConfigurationProperties` annotated beans will be automatically refreshed. Use `@RefreshScope` on beans which are required to be refreshed when properties are changed.

By default, all the keys following the pattern `/application/*` with the label `${spring.profiles.active}` or when no Spring Profile is set `(No Label)` is used. At least one watch key is required when monitoring is enabled.

```properties
spring.cloud.azure.appconfiguration.stores[0].monitoring.enabled=true
spring.cloud.azure.appconfiguration.stores[0].monitoring.triggers[0].key=[my-watched-key]
spring.cloud.azure.appconfiguration.stores[0].monitoring.triggers[0].label=[my-watched-label]
```

When using the web library, applications will attempt a refresh whenever a servlet request occurs after the watch interval time when monitoring is enabled.

In the console library calling refreshConfiguration on `AppConfigurationRefresh` will result in a refresh if the watch interval has passed. The web library can also use this method along with servlet request method.

##### Push Based Refresh

The Web Provider can be connect to your Azure App Configuration store via an Azure Event Grid Web Hook to trigger a refresh event. By adding the Spring Actuator as a dependency you can add App Configuration Refresh as an exposed endpoint. There are two options appconfiguration-refresh and appconfiguration-refresh-bus. These endpoints work just like there counterparts refresh and refresh-bus, but have the required web hook authorization to work with Azure Event Grid. When needing to refresh multiple application instances `azure-servicebus-jms-spring-boot-starter` needs to be setup to have the refresh triggered in all instances.

```properties
management.endpoints.web.exposure.include= appconfiguration-refresh, appconfiguration-refresh-bus
```

In addition a required query parameter has been added for security. No token name or value is set by default, but setting one is required in order to use the endpoints. It is suggested you set up your token value in Key Vault and add it to your store through a key vault reference. The values should be:

```properties
/application/spring.cloud.appconfiguration.stores[0].monitoring.push-notification.primary-token.name=[primary-token-name]
/application/spring.cloud.appconfiguration.stores[0].monitoring.push-notification.primary-token.secret=[primary-token-secret]
/application/spring.cloud.appconfiguration.stores[0].monitoring.push-notification.secondary-token.name=[secondary-token-name]
/application/spring.cloud.appconfiguration.stores[0].monitoring.push-notification.secondary-token.secret=[secondary-token-secret]
```

To setup the webhook open your app store and open the events tab. Select "+ Event Subscription". Set the name of your Event and select the Endpoint type of Web Hook. Select "Select an endpoint". Enter your endpoint and connection information, it should look like:

`http://myApplication.azurewebsites.net/actuator/appconfiguration-refresh?myTokenName=mySecret`

Your application will need to be up and running with token-name and token-secret set as Selecting Confirm Selection will validate the endpoint.

Note: This validation only happens on the creation/modification of the endpoint.

It is also highly recommended that filters are setup as otherwise a refresh will be triggered after every key creation and modification.

#### Failfast

Failfast feature decides whether throw RuntimeException or not when exception happens. If an exception does occur when false the store is skipped. Any store skipped on startup will be automatically skipped on Refresh. By default, failfast is enabled, it can be disabled with below configuration:

```properties
spring.cloud.azure.appconfiguration.stores[0].fail-fast=false
```

#### Placeholders in App Configuration

The values in App Configuration are filtered through the existing Environment when they are used. Placeholders can be used just like in `application.properties`, but with the added benefit of support for key vault references. Example with kafka:

```properties
/application/app.name=MyApp
/application/app.description=${app.name} is configured with Azure App Configuration
```

#### Use Managed Identity to access App Configuration

[Managed identity][azure_managed_identity] allows application to access [Azure Active Directory][azure_active_directory] protected resource on [Azure][azure].

In this library, [Azure Identity SDK][azure_identity_sdk] is used to access Azure App Configuration and optionally Azure Key Vault, for secrets. Only one method of authentication can be set at one time. When not using the AppConfigCredentialProvider and/or KeyVaultCredentialProvider the same authentication method is used for both App Configuration and Key Vault.

Follow the below steps to enable accessing App Configuration with managed identity:

1. [Enable managed identities][enable_managed_identities] for the [supported Azure services][support_azure_services], for example, virtual machine or App Service, on which the application will be deployed.

1. Configure the [Azure RBAC][azure_rbac] of your App Configuration store to grant access to the Azure service where your application is running. Select the App Configuration Data Reader. The App Configuration Data Owner role is not required but can be used if needed.

1. Configure bootstrap.properties(or .yaml) in the Spring Boot application.

The configuration store endpoint must be configured when `connection-string` is empty. When using a User Assigned Id the value `spring.cloud.azure.appconfiguration.managed-identity.client-id=[client-id]` must be set.

##### bootstrap.application

```application
spring.cloud.azure.appconfiguration.stores[0].endpoint=[config-store-endpoint]

#If Using User Assigned Identity
spring.cloud.azure.appconfiguration.managed-identity.client-id=[client-id]
```

#### Client Builder Customization

The service client builders used for connecting to App Configuration and Key Vault can be customized by implementing interfaces `ConfigurationClientBuilderSetup` and `SecretClientBuilderSetup` respectively. Generating and providing a `@Bean` of them will update the default service client builders used in [App Configuration SDK][app_configuration_SDK] and [Key Vault SDK][key_vault_SDK]. If necessary, the customization can be done per App Configuration store or Key Vault instance.

```java
public interface ConfigurationClientBuilderSetup {
    public void setup(ConfigurationClientBuilder builder, String endpoint);
}

public interface SecretClientBuilderSetup {
    public void setup(SecretClientBuilder builder, String uri);
}
```

For example, the following implementation of `MyClient` replaces the default `HttpClient` with one using a proxy for all traffic to App Configuration and Key Vault.

```java
public class MyClient implements ConfigurationClientBuilderSetup, SecretClientBuilderSetup {

    @Override
    public void setup(ConfigurationClientBuilder builder, String endpoint) {
        builder.httpClient(buildHttpClient());
    }

    @Override
    public void setup(SecretClientBuilder builder, String uri) {
        builder.httpClient(buildHttpClient());
    }

    private HttpClient buildHttpClient() {
        String hostname = System.getProperty("https.proxyHosts");
        String portString = System.getProperty("https.proxyPort");
        int port = Integer.valueOf(portString);

        ProxyOptions proxyOptions = new ProxyOptions(ProxyOptions.Type.HTTP,
                new InetSocketAddress(hostname, port));
        return new NettyAsyncHttpClientBuilder()
                .proxy(proxyOptions)
                .build();
    }

}
```

## Troubleshooting
### Logging setting
Please refer to [spring logging document] to get more information about logging.

#### Logging setting examples
- Example: Setting logging level of hibernate
```
logging.level.root=WARN
logging.level.org.springframework.web=DEBUG
logging.level.org.hibernate=ERROR
```

## Next steps

The following section provide a sample project illustrating how to use the starter.
### More sample code
- [Azure App Configuration][app_configuration_sample]
- [Azure App Configuration Conversation Complete][app_configuration_conversation_complete_sample]
- [Azure App Configuration Conversation Initial][app_configuration_conversation_initail_sample]

## Contributing
This project welcomes contributions and suggestions.  Most contributions require you to agree to a Contributor License Agreement (CLA) declaring that you have the right to, and actually do, grant us the rights to use your contribution. For details, visit https://cla.microsoft.com.

Please follow [instructions here][contributing_md] to build from source or contribute.

<!-- Link -->
[package]: https://mvnrepository.com/artifact/com.microsoft.azure/spring-cloud-azure-appconfiguration-config
[app_configuration_sample]: https://github.com/Azure-Samples/azure-spring-boot-samples/tree/spring-cloud-azure_v4.3.0/appconfiguration/azure-spring-cloud-appconfiguration-config/azure-spring-cloud-appconfiguration-config-sample
[app_configuration_conversation_complete_sample]: https://github.com/Azure-Samples/azure-spring-boot-samples/tree/spring-cloud-azure_v4.3.0/appconfiguration/azure-spring-cloud-appconfiguration-config/azure-spring-cloud-appconfiguration-config-convert-sample/azure-spring-cloud-appconfiguration-config-convert-sample-complete
[app_configuration_conversation_initail_sample]: https://github.com/Azure-Samples/azure-spring-boot-samples/tree/spring-cloud-azure_v4.3.0/appconfiguration/azure-spring-cloud-appconfiguration-config/azure-spring-cloud-appconfiguration-config-convert-sample/azure-spring-cloud-appconfiguration-config-convert-sample-initial
[azure_subscription]: https://azure.microsoft.com/free
[spring logging document]: https://docs.spring.io/spring-boot/docs/current/reference/html/features.html#boot-features-logging
[contributing_md]: https://github.com/Azure/azure-sdk-for-java/tree/main/sdk/spring/CONTRIBUTING.md
[maven]: https://maven.apache.org/
[spring_conversion_duration]: https://docs.spring.io/spring-boot/docs/current/reference/html/features.html#features.external-config.typesafe-configuration-properties.conversion.durations
[azure_managed_identity]: https://docs.microsoft.com/azure/active-directory/managed-identities-azure-resources/overview
[enable_managed_identities]: https://docs.microsoft.com/azure/active-directory/managed-identities-azure-resources/overview#how-can-i-use-managed-identities-for-azure-resources
[support_azure_services]: https://docs.microsoft.com/azure/active-directory/managed-identities-azure-resources/services-support-managed-identities
[azure]: https://azure.microsoft.com
[azure_active_directory]: https://azure.microsoft.com/services/active-directory/
[azure_identity_sdk]: https://github.com/Azure/azure-sdk-for-java/tree/main/sdk/identity/azure-identity
[azure_rbac]: https://docs.microsoft.com/azure/role-based-access-control/role-assignments-portal
[app_configuration_SDK]: https://github.com/Azure/azure-sdk-for-java/tree/main/sdk/appconfiguration/azure-data-appconfiguration#key-concepts
[key_vault_SDK]: https://github.com/Azure/azure-sdk-for-java/tree/main/sdk/keyvault/azure-security-keyvault-secrets#key-concepts
[reference_docs]: https://microsoft.github.io/spring-cloud-azure/docs/azure-app-configuration/index.html<|MERGE_RESOLUTION|>--- conflicted
+++ resolved
@@ -21,11 +21,7 @@
 <dependency>
     <groupId>com.azure.spring</groupId>
     <artifactId>spring-cloud-azure-appconfiguration-config</artifactId>
-<<<<<<< HEAD
-    <version>4.10.0</version>
-=======
     <version>4.11.0</version>
->>>>>>> 98d25d20
 </dependency>
 ```
 [//]: # ({x-version-update-end})
@@ -37,11 +33,7 @@
 <dependency>
     <groupId>com.azure.spring</groupId>
     <artifactId>spring-cloud-azure-appconfiguration-config-web</artifactId>
-<<<<<<< HEAD
-    <version>4.10.0</version>
-=======
     <version>4.11.0</version>
->>>>>>> 98d25d20
 </dependency>
 ```
 [//]: # ({x-version-update-end})
