--- conflicted
+++ resolved
@@ -1,14 +1,10 @@
 # Release History
 
 ## 2.7.0-beta.1 (Unreleased)
-<<<<<<< HEAD
-### New Features
-- Support configure `AmqpTransportType` by adding `spring.cloud.azure.servicebus.transportType`.
-=======
 ### Key Bug Fixes
 - Fix bug of setting message headers repeatedly with different value types. ([#22939](https://github.com/Azure/azure-sdk-for-java/pull/22939))
-
->>>>>>> 0862a83f
+### New Features
+- Support configure of `AmqpTransportType` by adding `spring.cloud.azure.servicebus.transportType`.
 
 ## 2.6.0 (2021-06-23)
 ### Breaking Changes
