<?xml version="1.0" encoding="UTF-8"?>
<project xmlns:xsi="http://www.w3.org/2001/XMLSchema-instance"
         xmlns="http://maven.apache.org/POM/4.0.0"
         xsi:schemaLocation="http://maven.apache.org/POM/4.0.0 http://maven.apache.org/xsd/maven-4.0.0.xsd">

  <modelVersion>4.0.0</modelVersion>

  <groupId>com.azure.spring</groupId>
  <artifactId>spring-cloud-azure-starter-integration-eventhubs</artifactId>
<<<<<<< HEAD
  <version>5.1.0-beta.1</version> <!-- {x-version-update;com.azure.spring:spring-cloud-azure-starter-integration-eventhubs;current} -->
=======
  <version>5.2.0-beta.1</version> <!-- {x-version-update;com.azure.spring:spring-cloud-azure-starter-integration-eventhubs;current} -->
>>>>>>> d86c7506

  <name>Spring Cloud Azure Starter Integration Event Hubs</name>
  <description>Spring Cloud Azure Starter Integration Event Hubs</description>
  <url>https://microsoft.github.io/spring-cloud-azure</url>
  <developers>
    <developer>
      <name>Spring Cloud Azure</name>
      <email>SpringIntegSupport@microsoft.com</email>
    </developer>
  </developers>
  <scm>
    <connection>scm:git:git@github.com:Azure/azure-sdk-for-java.git</connection>
    <developerConnection>scm:git:ssh://git@github.com:Azure/azure-sdk-for-java.git</developerConnection>
    <url>https://github.com/Azure/azure-sdk-for-java</url>
  </scm>
  <issueManagement>
    <system>GitHub</system>
    <url>https://github.com/Azure/azure-sdk-for-java/issues</url>
  </issueManagement>

  <properties>
    <legal>
      <![CDATA[[INFO] Any downloads listed may be third party software.  Microsoft grants you no rights for third party software.]]></legal>
    <site.url>https://azuresdkartifacts.blob.core.windows.net/azure-sdk-for-java</site.url>
  </properties>

  <licenses>
    <license>
      <name>The MIT License (MIT)</name>
      <url>http://opensource.org/licenses/MIT</url>
      <distribution>repo</distribution>
    </license>
  </licenses>

  <!-- Repositories definitions -->
  <repositories>
    <repository>
      <id>ossrh</id>
      <name>Sonatype Snapshots</name>
      <url>https://oss.sonatype.org/content/repositories/snapshots/</url>
      <layout>default</layout>
      <snapshots>
        <enabled>true</enabled>
        <updatePolicy>daily</updatePolicy>
      </snapshots>
    </repository>
  </repositories>

  <pluginRepositories>
    <pluginRepository>
      <id>ossrh</id>
      <name>Sonatype Snapshots</name>
      <url>https://oss.sonatype.org/content/repositories/snapshots/</url>
      <layout>default</layout>
      <snapshots>
        <enabled>true</enabled>
        <updatePolicy>always</updatePolicy>
      </snapshots>
    </pluginRepository>
  </pluginRepositories>

  <distributionManagement>
    <snapshotRepository>
      <id>ossrh</id>
      <name>Sonatype Snapshots</name>
      <url>https://oss.sonatype.org/content/repositories/snapshots/</url>
      <uniqueVersion>true</uniqueVersion>
      <layout>default</layout>
    </snapshotRepository>
    <site>
      <id>azure-java-build-docs</id>
      <url>${site.url}/site/</url>
    </site>
  </distributionManagement>

  <dependencies>
    <dependency>
      <groupId>com.azure.spring</groupId>
      <artifactId>spring-cloud-azure-starter</artifactId>
<<<<<<< HEAD
      <version>5.1.0-beta.1</version> <!-- {x-version-update;com.azure.spring:spring-cloud-azure-starter;current} -->
=======
      <version>5.2.0-beta.1</version> <!-- {x-version-update;com.azure.spring:spring-cloud-azure-starter;current} -->
>>>>>>> d86c7506
    </dependency>
    <dependency>
      <groupId>org.springframework.boot</groupId>
      <artifactId>spring-boot-starter-integration</artifactId>
      <version>3.0.5</version> <!-- {x-version-update;org.springframework.boot:spring-boot-starter-integration;external_dependency} -->
    </dependency>
    <dependency>
      <groupId>com.azure.spring</groupId>
      <artifactId>spring-integration-azure-eventhubs</artifactId>
<<<<<<< HEAD
      <version>5.1.0-beta.1</version> <!-- {x-version-update;com.azure.spring:spring-integration-azure-eventhubs;current} -->
=======
      <version>5.2.0-beta.1</version> <!-- {x-version-update;com.azure.spring:spring-integration-azure-eventhubs;current} -->
>>>>>>> d86c7506
    </dependency>
  </dependencies>

  <build>
    <plugins>
      <plugin>
        <groupId>org.apache.maven.plugins</groupId>
        <artifactId>maven-jar-plugin</artifactId>
        <version>3.1.2</version> <!-- {x-version-update;org.apache.maven.plugins:maven-jar-plugin;external_dependency} -->
        <configuration>
          <archive>
            <manifestEntries>
              <Automatic-Module-Name>com.azure.spring.cloud.starter.integration.eventhubs</Automatic-Module-Name>
            </manifestEntries>
            <manifest>
              <addDefaultImplementationEntries>true</addDefaultImplementationEntries>
            </manifest>
          </archive>
        </configuration>
        <!-- START: Empty Java Doc & Sources -->
        <!-- The following code will generate an empty javadoc/sources with just a README.md. This is necessary
             to pass the required checks on Maven. The way this works is by setting the classesDirectory
             to a directory that only contains the README.md, which we need to copy. If the classesDirectory
             is set to the root, where the README.md lives, it still won't have javadocs/sources but the jar file
             will contain a bunch of files that shouldn't be there. The faux sources directory is deleted
             and recreated with the README.md being copied every time to guarantee that, when building locally,
             it'll have the latest copy of the README.md file.
        -->
        <executions>
          <execution>
            <id>empty-javadoc-jar-with-readme</id>
            <phase>package</phase>
            <goals>
              <goal>jar</goal>
            </goals>
            <configuration>
              <classifier>javadoc</classifier>
              <classesDirectory>${project.basedir}/javadocTemp</classesDirectory>
            </configuration>
          </execution>
          <execution>
            <id>empty-source-jar-with-readme</id>
            <phase>package</phase>
            <goals>
              <goal>jar</goal>
            </goals>
            <configuration>
              <classifier>sources</classifier>
              <classesDirectory>${project.basedir}/sourceTemp</classesDirectory>
            </configuration>
          </execution>
        </executions>
      </plugin>
      <plugin>
        <groupId>org.apache.maven.plugins</groupId>
        <artifactId>maven-antrun-plugin</artifactId>
        <version>1.8</version> <!-- {x-version-update;org.apache.maven.plugins:maven-antrun-plugin;external_dependency} -->
        <executions>
          <execution>
            <id>copy-readme-to-javadocTemp-and-sourceTemp</id>
            <phase>prepare-package</phase>
            <configuration>
              <target>
                <echo>Deleting existing ${project.basedir}/javadocTemp and
                  ${project.basedir}/sourceTemp</echo>
                <delete includeEmptyDirs="true" quiet="true">
                  <fileset dir="${project.basedir}/javadocTemp"/>
                  <fileset dir="${project.basedir}/sourceTemp"/>
                </delete>
                <echo>Copying ${project.basedir}/../README.md to
                  ${project.basedir}/javadocTemp/README.md
                </echo>
                <copy file="${project.basedir}/../README.md" tofile="${project.basedir}/javadocTemp/README.md" failonerror="false"/>
                <echo>Copying ${project.basedir}/../README.md to
                  ${project.basedir}/sourceTemp/README.md
                </echo>
                <copy file="${project.basedir}/../README.md" tofile="${project.basedir}/sourceTemp/README.md" failonerror="false"/>
              </target>
            </configuration>
            <goals>
              <goal>run</goal>
            </goals>
          </execution>
        </executions>
      <!-- END: Empty Java Doc & Sources -->
      </plugin>
    </plugins>
  </build>

</project><|MERGE_RESOLUTION|>--- conflicted
+++ resolved
@@ -7,11 +7,7 @@
 
   <groupId>com.azure.spring</groupId>
   <artifactId>spring-cloud-azure-starter-integration-eventhubs</artifactId>
-<<<<<<< HEAD
-  <version>5.1.0-beta.1</version> <!-- {x-version-update;com.azure.spring:spring-cloud-azure-starter-integration-eventhubs;current} -->
-=======
   <version>5.2.0-beta.1</version> <!-- {x-version-update;com.azure.spring:spring-cloud-azure-starter-integration-eventhubs;current} -->
->>>>>>> d86c7506
 
   <name>Spring Cloud Azure Starter Integration Event Hubs</name>
   <description>Spring Cloud Azure Starter Integration Event Hubs</description>
@@ -91,11 +87,7 @@
     <dependency>
       <groupId>com.azure.spring</groupId>
       <artifactId>spring-cloud-azure-starter</artifactId>
-<<<<<<< HEAD
-      <version>5.1.0-beta.1</version> <!-- {x-version-update;com.azure.spring:spring-cloud-azure-starter;current} -->
-=======
       <version>5.2.0-beta.1</version> <!-- {x-version-update;com.azure.spring:spring-cloud-azure-starter;current} -->
->>>>>>> d86c7506
     </dependency>
     <dependency>
       <groupId>org.springframework.boot</groupId>
@@ -105,11 +97,7 @@
     <dependency>
       <groupId>com.azure.spring</groupId>
       <artifactId>spring-integration-azure-eventhubs</artifactId>
-<<<<<<< HEAD
-      <version>5.1.0-beta.1</version> <!-- {x-version-update;com.azure.spring:spring-integration-azure-eventhubs;current} -->
-=======
       <version>5.2.0-beta.1</version> <!-- {x-version-update;com.azure.spring:spring-integration-azure-eventhubs;current} -->
->>>>>>> d86c7506
     </dependency>
   </dependencies>
 
