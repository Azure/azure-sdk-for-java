package com.azure.test.aad.selenium;

import com.azure.spring.utils.AzureCloudUrls;
import com.azure.test.aad.common.SeleniumITHelper;
import org.openqa.selenium.By;
import org.openqa.selenium.Keys;
import org.openqa.selenium.support.ui.ExpectedConditions;
import org.slf4j.Logger;
import org.slf4j.LoggerFactory;

import java.util.HashMap;
import java.util.Map;

import static com.azure.spring.test.EnvironmentVariable.*;
import static org.openqa.selenium.support.ui.ExpectedConditions.presenceOfElementLocated;

public class AADSeleniumITHelper extends SeleniumITHelper {
<<<<<<< HEAD
=======

    private static final Logger LOGGER = LoggerFactory.getLogger(AADSeleniumITHelper.class);

>>>>>>> cc513cc4
    private String username;
    private String password;

    public static Map<String, String> createDefaultProperties() {
        Map<String, String> defaultProperties = new HashMap<>();
        defaultProperties.put("azure.activedirectory.tenant-id", AAD_TENANT_ID_1);
        defaultProperties.put("azure.activedirectory.client-id", AAD_SINGLE_TENANT_CLIENT_ID);
        defaultProperties.put("azure.activedirectory.client-secret", AAD_SINGLE_TENANT_CLIENT_SECRET);
        defaultProperties.put("azure.activedirectory.user-group.allowed-groups", "group1");
        defaultProperties.put("azure.activedirectory.post-logout-redirect-uri", "http://localhost:${server.port}");
        defaultProperties.put("azure.activedirectory.base-uri", AzureCloudUrls.getBaseUrl(AZURE_CLOUD_TYPE));
        defaultProperties.put("azure.activedirectory.graph-base-uri", AzureCloudUrls.getGraphBaseUrl(AZURE_CLOUD_TYPE));
        return defaultProperties;
    }

    public AADSeleniumITHelper(Class<?> appClass, Map<String, String> properties) {
        this(appClass, properties, AAD_USER_NAME_1, AAD_USER_PASSWORD_1);
    }

    public AADSeleniumITHelper(Class<?> appClass, Map<String, String> properties, String username, String password) {
        super(appClass, properties);
        this.username = username;
        this.password = password;
    }

    public void logIn() {
        driver.get(app.root() + "oauth2/authorization/azure");
        wait.until(ExpectedConditions.visibilityOfElementLocated(By.name("loginfmt"))).sendKeys(username + Keys.ENTER);
        try {
            try {
                wait.until(ExpectedConditions.visibilityOfElementLocated(By.name("passwd"))).sendKeys(password + Keys.ENTER);
            } catch (Exception exception) {
                // Sometimes AAD cannot locate the user account and will ask to select it's a work account or personal account.
                // Here select work accout.
                // https://docs.microsoft.com/azure/devops/organizations/accounts/faq-azure-access?view=azure-devops#q-why-do-i-have-to-choose-between-a-work-or-school-account-and-my-personal-account
                wait.until(ExpectedConditions.visibilityOfElementLocated(By.id("aadTileTitle"))).click();
                wait.until(ExpectedConditions.visibilityOfElementLocated(By.name("passwd"))).sendKeys(password + Keys.ENTER);
            }
        } catch (Exception exception) {
            String passwdUrl = driver.getCurrentUrl();
            LOGGER.info(passwdUrl);
            String pageSource = driver.getPageSource();
            LOGGER.info(pageSource);
            throw exception;
        }
        wait.until(ExpectedConditions.visibilityOfElementLocated(By.cssSelector("input[type='submit']"))).click();
    }

    public String getBodyText() {
        logIn();
        wait.until(ExpectedConditions.urlToBe(app.root() + "#"));
        return driver.findElement(By.tagName("body")).getText();
    }

    public String httpGet(String endpoint) {
        driver.get((app.root() + endpoint));
        return wait.until(presenceOfElementLocated(By.tagName("body"))).getText();
    }

    public String logoutAndGetLogoutUsername() {
        driver.get(app.root() + "logout");
        wait.until(ExpectedConditions.elementToBeClickable(By.cssSelector("button[type='submit']"))).click();
        String cssSelector = "div[data-test-id='" + username + "']";
        wait.until(ExpectedConditions.elementToBeClickable(By.cssSelector(cssSelector))).click();
        String id = wait.until(ExpectedConditions.elementToBeClickable(By.cssSelector("div[tabindex='0']")))
                        .getAttribute("data-test-id");
        return id;
    }

    public String httpGetWithIncrementalConsent(String endpoint) {
        driver.get((app.root() + endpoint));

        String oauth2AuthorizationUrlFraction = String.format(AzureCloudUrls.getBaseUrl(AZURE_CLOUD_TYPE)
            + "%s/oauth2/v2.0/" + "authorize?", AAD_TENANT_ID_1);
        wait.until(ExpectedConditions.urlContains(oauth2AuthorizationUrlFraction));

        String onDemandAuthorizationUrl = driver.getCurrentUrl();
        wait.until(ExpectedConditions.elementToBeClickable(By.cssSelector("input[type='submit']"))).click();
        return onDemandAuthorizationUrl;
    }

    public String getUsername() {
        return username;
    }
}<|MERGE_RESOLUTION|>--- conflicted
+++ resolved
@@ -15,12 +15,9 @@
 import static org.openqa.selenium.support.ui.ExpectedConditions.presenceOfElementLocated;
 
 public class AADSeleniumITHelper extends SeleniumITHelper {
-<<<<<<< HEAD
-=======
 
     private static final Logger LOGGER = LoggerFactory.getLogger(AADSeleniumITHelper.class);
 
->>>>>>> cc513cc4
     private String username;
     private String password;
 
@@ -69,12 +66,6 @@
         wait.until(ExpectedConditions.visibilityOfElementLocated(By.cssSelector("input[type='submit']"))).click();
     }
 
-    public String getBodyText() {
-        logIn();
-        wait.until(ExpectedConditions.urlToBe(app.root() + "#"));
-        return driver.findElement(By.tagName("body")).getText();
-    }
-
     public String httpGet(String endpoint) {
         driver.get((app.root() + endpoint));
         return wait.until(presenceOfElementLocated(By.tagName("body"))).getText();
@@ -86,7 +77,7 @@
         String cssSelector = "div[data-test-id='" + username + "']";
         wait.until(ExpectedConditions.elementToBeClickable(By.cssSelector(cssSelector))).click();
         String id = wait.until(ExpectedConditions.elementToBeClickable(By.cssSelector("div[tabindex='0']")))
-                        .getAttribute("data-test-id");
+            .getAttribute("data-test-id");
         return id;
     }
 
