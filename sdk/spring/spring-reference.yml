--- conflicted
+++ resolved
@@ -525,36 +525,7 @@
             github: https://github.com/Azure/azure-sdk-for-java/tree/main/sdk/spring/spring-cloud-azure-starter-stream-eventhubs
           springProperties:
             bom: azure-spring-cloud-dependencies
-<<<<<<< HEAD
             compatibilityRange: "[2.5.0,2.5.5)"
-    - name: Event Hubs - Kafka
-      description: The Event Hubs for Apache Kafka feature provides a protocol head on top of Azure Event Hubs that is protocol compatible with Apache Kafka clients built for Apache Kafka server versions 1.0 and later and supports for both reading from and writing to Event Hubs, which are equivalent to Apache Kafka topics.
-      msdocs: https://docs.microsoft.com/azure/event-hubs/event-hubs-for-kafka-ecosystem-overview
-      artifacts:
-        - artifactId: spring-cloud-azure-starter-eventhubs-kafka
-          groupId: com.azure.spring
-          versionGA: 4.0.0
-          versionPreview: 2.0.0-beta.1
-          description: Microsoft's Spring Cloud Stream Binder helps developers to finish the auto-configuration of Event Hubs with Kafka protocol.
-          type: spring
-          links:
-            repopath: https://search.maven.org/artifact/com.azure.spring/spring-cloud-azure-starter-eventhubs-kafka
-            msdocs: https://docs.microsoft.com/azure/developer/java/spring-framework/configure-spring-cloud-stream-binder-java-app-kafka-azure-event-hub
-            github: https://github.com/Azure/azure-sdk-for-java/tree/main/sdk/spring/spring-cloud-azure-starter-eventhubs-kafka
-            sample: https://github.com/Azure-Samples/azure-spring-boot-samples/tree/main/eventhubs/spring-cloud-azure-starter-eventhubs-kafka
-          springProperties:
-            starter: true
-            bom: azure-spring-cloud-dependencies
-            compatibilityRange: "[2.2.11.RELEASE,2.4.0-M1)"
-            mappings:
-              - compatibilityRange: "[2.0.0.RELEASE,2.3.0.M1)"
-                groupId: com.microsoft.azure
-                artifactId: spring-cloud-starter-azure-eventhubs-kafka
-                version: 1.2.4
-              - compatibilityRange: "[2.2.11.RELEASE,2.4.0-M1)"
-                groupId: com.azure.spring
-                artifactId: azure-spring-cloud-starter-eventhubs-kafka
-                version: 2.2.0
 - name: Azure Active Directory
   content:
     - name: Azure Active Directory
@@ -579,7 +550,4 @@
               - compatibilityRange: "[2.5.5,2.5.5]"
                 groupId: com.azure.spring
                 artifactId: spring-security-azure-oauth2-client
-                version: 4.0.0-beta.1
-=======
-            compatibilityRange: "[2.5.0,2.5.5)"
->>>>>>> f6b6463f
+                version: 4.0.0-beta.1