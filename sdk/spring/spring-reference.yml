# This file is aimed to build package reference of Azure Spring libraries to support an Intellij plugin for Azure SDK reference.
#
# The yaml follows structure of Spring Initializr's library mapping schema(https://github.com/spring-io/start.spring.io/blob/master/start-site/src/main/resources/application.yml) and thus is compatible of keys under property of `dependencies` to describe a library.
# To make things clear, we call sdk/spring/spring-reference.yml as Spring yaml, and Spring Initializr's library mapping schema as template yaml.
# For those keys not listed in Spring yaml, we can add them in case of future usage.
#
# Hierarchy of Spring yaml is organized as : Service -> Feature -> Package. Taking Cosmos DB starter as example, it is described as Cosmos DB -> Spring Data Cosmos -> azure-spring-boot-starter-cosmos.

- name: Azure Spring Boot Bom                                                                       # Name of Azure service which the spring library relies on.
                                                                                                    #    - For Spring library of which the underpinning package is covered by [java-packages.csv](https://github.com/Azure/azure-sdk/blob/main/_data/releases/latest/java-packages.csv), we use its underpinning library's ServiceName as the service name.
                                                                                                    #    - For the rest like AAD starter, we create the service name ourselves, and try to follow the specification of java-packages.csv.
  content:                                                                                          # Features under an Azure Service.
    - name: Azure Spring Boot Bom                                                                   # Name of a feature under the associated Azure service which the spring library relies on.
                                                                                                    #    - For Spring library of which the underpinning package is covered by [java-packages.csv](https://github.com/Azure/azure-sdk/blob/main/_data/releases/latest/java-packages.csv), we use its underpinning library's DisplayName as the feature name.
                                                                                                    #    - For the rest, we create the feature name ourselves, and try to follow the specification of java-packages.csv.
      description: BOM for Microsoft Azure Spring Boot support.                                     # Introduction of a feature.
      artifacts:                                                                                    # Package list of a service feature.
        - artifactId: azure-spring-boot-bom
          groupId: com.azure.spring
          versionGA: 3.8.0                                                                          # The latest GA version if exists.
          versionPreview: 3.0.0-beta.1                                                              # The latest preview version if exists.
          description: BOM for Microsoft Azure Spring Boot support.                                 # Introduction of an library.
          type: spring                                                                              # To mark if the package is Spring library, Azure service client library or management library, supported values are spring, client and mgmt.
          links:                                                                                    # Link list of each package. For below link properties, we refer values in https://azure.github.io/azure-sdk/releases/latest/all/java.html.
            repopath: https://search.maven.org/artifact/com.azure.spring/azure-spring-boot-bom                          # Maven repository url.
            github: https://github.com/Azure/azure-sdk-for-java/tree/main/sdk/boms/azure-spring-boot-bom              # Github repository url.
          dependencyPattern:                                                                        # For Bom libraries, we need to provide their own formats of dependency management.
            maven: |-
              <dependencyManagement>
                <dependencies>
                  <dependency>
                    <groupId>com.azure.spring</groupId>
                    <artifactId>azure-spring-boot-bom</artifactId>
                    <version>${azure.version}</version>
                    <type>pom</type>
                    <scope>import</scope>
                  </dependency>
                </dependencies>
              </dependencyManagement>
            gradle: |-
              dependencyManagement {
                imports {
                  mavenBom "com.azure.spring:azure-spring-boot-bom:${azure.version}"
                }
              }
          springProperties:                                                                         # All spring specific properties copied from the template yaml.
            starter: false                                                                          # Boolean value to mark if the library is a starter or not.
            compatibilityRange: "[2.2.11.RELEASE,2.4.0-M1)"                                         # The compatible range for Spring Boot version.
            mappings:                                                                               # If a library shows different compatibilities towards different Spring Boot/Cloud version, we use this property for their version mapping.
              - compatibilityRange: "[2.0.0.RELEASE,2.3.0.M1)"                                      # Spring Boot version range.
                groupId: com.microsoft.azure                                                        # The associated group-id of the target Azure Spring library version.
                artifactId: azure-spring-boot-bom                                                   # The associated artifact-id of the target Azure Spring library version.
                version: 2.2.4                                                                      # The target version of Azure Spring library mapped with Spring Boot version range.
              - compatibilityRange: "[2.2.11.RELEASE,2.4.0-M1)"
                groupId: com.azure.spring
                artifactId: azure-spring-boot-bom
                version: 3.2.1
- name: Azure Spring Cloud Dependencies
  content:
    - name: Azure Spring Cloud Dependencies
      description: BOM for Microsoft Azure Spring Cloud support.
      artifacts:
        - artifactId: azure-spring-cloud-dependencies
          groupId: com.azure.spring
          versionGA: 2.8.0
          description: BOM for Microsoft Azure Spring Cloud support.
          type: spring
          links:
            repopath: https://search.maven.org/artifact/com.azure.spring/azure-spring-cloud-dependencies
            github: https://github.com/Azure/azure-sdk-for-java/tree/main/sdk/boms/azure-spring-cloud-dependencies
          dependencyPattern:
            maven: |-
              <dependencyManagement>
                <dependencies>
                  <dependency>
                    <groupId>com.azure.spring</groupId>
                    <artifactId>azure-spring-cloud-dependencies</artifactId>
                    <version>${azure.version}</version>
                    <type>pom</type>
                    <scope>import</scope>
                  </dependency>
                </dependencies>
              </dependencyManagement>
            gradle: |-
              dependencyManagement {
                imports {
                  mavenBom "com.azure.spring:azure-spring-cloud-dependencies:${azure.version}"
                }
              }
          springProperties:
            starter: false
            compatibilityRange: "[2.2.11.RELEASE,2.4.0-M1)"
            mappings:
              - compatibilityRange: "[2.0.0.RELEASE,2.3.0.M1)"
                groupId: com.microsoft.azure
                artifactId: spring-cloud-azure-dependencies
                version: 1.2.4
- name: Active Directory
  content:
    - name: Active Directory
      description: Azure Active Directory (Azure AD) is Microsoft’s cloud-based identity and access management service, which helps your employees sign in and access resources.
      msdocs: https://docs.microsoft.com/azure/active-directory/fundamentals/                       # Product documentation.
      artifacts:
        - artifactId: azure-spring-boot-starter-active-directory
          groupId: com.azure.spring
          versionGA: 3.8.0
          description: Microsoft's Spring Boot Starter provides the most optimal way to connect your Web application to an Azure Active Directory(AAD for short) tenant and protect resource server with AAD. It uses the Oauth 2.0 protocol to protect Web applications and resource servers.
          type: spring
          links:
            repopath: https://search.maven.org/artifact/com.azure.spring/azure-spring-boot-starter-active-directory
            msdocs: https://docs.microsoft.com/azure/developer/java/spring-framework/configure-spring-boot-starter-java-app-with-azure-active-directory           # Documentation url of repository azure-docs-for-java.
            github: https://github.com/Azure/azure-sdk-for-java/tree/main/sdk/spring/azure-spring-boot-starter-active-directory
            sample: https://github.com/Azure-Samples/azure-spring-boot-samples/tree/main/aad/azure-spring-boot-starter-active-directory             # Github Sample repo url.
          springProperties:
            starter: true
            bom: azure-spring-boot-bom                                                              # To map the bom package of each Spring library, we use this property to index the `artifactId` property of a library's bom.
            compatibilityRange: "[2.2.11.RELEASE,2.4.0-M1)"
            mappings:
              - compatibilityRange: "[2.0.0.RELEASE,2.3.0.M1)"
                groupId: com.microsoft.azure
                artifactId: azure-active-directory-spring-boot-starter
                version: 2.2.4
              - compatibilityRange: "[2.2.11.RELEASE,2.4.0-M1)"
                groupId: com.azure.spring
                artifactId: azure-spring-boot-starter-active-directory
                version: 3.2.0
<<<<<<< HEAD
=======
- name: Active Directory B2C
  content:
    - name: Active Directory B2C
      description: Azure Active Directory B2C provides business-to-customer identity as a service. Your customers use their preferred social, enterprise, or local account identities to get single sign-on access to your applications and APIs.
      msdocs: https://docs.microsoft.com/azure/active-directory-b2c/
      artifacts:
        - artifactId: azure-spring-boot-starter-active-directory-b2c
          groupId: com.azure.spring
          versionGA: 3.8.0
          versionPreview: 3.0.0-beta.1
          description: Microsoft's Spring Boot Starter provides auto-configuration of Azure Active Directory B2C, which allows you to manage customer, consumer, and citizen access to your business-to-consumer (B2C) applications.
          type: spring
          links:
            repopath: https://search.maven.org/artifact/com.azure.spring/azure-spring-boot-starter-active-directory-b2c
            msdocs: https://docs.microsoft.com/azure/developer/java/spring-framework/configure-spring-boot-starter-java-app-with-azure-active-directory-b2c-oidc
            github: https://github.com/Azure/azure-sdk-for-java/tree/main/sdk/spring/azure-spring-boot-starter-active-directory-b2c
            sample: https://github.com/Azure-Samples/azure-spring-boot-samples/tree/main/aad/azure-spring-boot-starter-active-directory-b2c
          springProperties:
            starter: true
            bom: azure-spring-boot-bom
            compatibilityRange: "[2.2.11.RELEASE,2.4.0-M1)"
            mappings:
              - compatibilityRange: "[2.0.0.RELEASE,2.3.0.M1)"
                groupId: com.microsoft.azure
                artifactId: azure-active-directory-b2c-spring-boot-starter
                version: 2.2.4
              - compatibilityRange: "[2.2.11.RELEASE,2.4.0-M1)"
                groupId: com.azure.spring
                artifactId: azure-spring-boot-starter-active-directory-b2c
                version: 3.2.0
>>>>>>> 04004586
- name: Cosmos DB
  content:
    - name: Spring Data Cosmos
      description: Azure Cosmos DB is a fully managed NoSQL database for modern app development. Single-digit millisecond response times, and automatic and instant scalability, guarantee speed at any scale. Business continuity is assured with SLA-backed availability and enterprise-grade security.
      msdocs: https://docs.microsoft.com/azure/cosmos-db/
      clientSource:                                                                                 # For Spring libraries that has underpinning libraries in SDK repo, we use its client library's group-id and artifact-id to index the Service Name(ServiceName in csv) and Feature name(DisplayName in csv).
        groupId: com.azure
        artifactId: azure-spring-data-cosmos
      artifacts:
        - artifactId: azure-spring-boot-starter-cosmos
          groupId: com.azure.spring
          versionGA: 3.8.0
          versionPreview: 3.0.0-beta.1
          description: Microsoft's Spring Boot Starter enables developers to use Spring Boot applications that easily integrate with Azure Cosmos DB by using the SQL API.
          type: spring
          links:
            repopath: https://search.maven.org/artifact/com.azure.spring/azure-spring-boot-starter-cosmos
            msdocs: https://docs.microsoft.com/azure/developer/java/spring-framework/configure-spring-boot-starter-java-app-with-cosmos-db
            github: https://github.com/Azure/azure-sdk-for-java/tree/main/sdk/spring/azure-spring-boot-starter-cosmos
            sample: https://github.com/Azure-Samples/azure-spring-boot-samples/tree/main/cosmos/azure-spring-boot-starter-cosmos
          springProperties:
            starter: true
            bom: azure-spring-boot-bom
            compatibilityRange: "[2.2.11.RELEASE,2.4.0-M1)"
            mappings:
              - compatibilityRange: "[2.0.0.RELEASE,2.3.0.M1)"
                groupId: com.microsoft.azure
                artifactId: azure-cosmosdb-spring-boot-starter
                version: 2.2.4
              - compatibilityRange: "[2.2.11.RELEASE,2.4.0-M1)"
                groupId: com.azure.spring
                artifactId: azure-spring-boot-starter-cosmos
                version: 3.2.0
- name: Key Vault
  content:
    - name: Key Vault - Certificates
      description: The JCA Provider for Azure Key Vault is a Java Cryptography Architecture provider for certificates in Azure Key Vault.
      msdocs: https://docs.microsoft.com/azure/key-vault/
      clientSource:
        groupId: com.azure
        artifactId: azure-security-keyvault-certificates
      artifacts:
        - artifactId: azure-security-keyvault-jca
          groupId: com.azure
          versionGA: 2.0.0
          versionPreview: 1.0.0-beta.7
          type: client
          links:
            repopath: https://search.maven.org/artifact/com.azure/azure-security-keyvault-jca
            msdocs: https://github.com/Azure/azure-sdk-for-java/tree/main/sdk/keyvault/azure-security-keyvault-jca/README.md
            javadoc: https://azuresdkdocs.blob.core.windows.net/$web/java/azure-security-keyvault-jca/2.0.0/index.html
            github: https://github.com/Azure/azure-sdk-for-java/tree/main/sdk/keyvault/azure-security-keyvault-jca
        - artifactId: azure-spring-boot-starter-keyvault-certificates
          groupId: com.azure.spring
          versionGA: 3.1.0
          versionPreview: 3.0.0-beta.7
          description: Microsoft's Spring Boot Starter provides a secure and frictionless way to enable TLS with help from Azure Key Vault and managed identity for Azure resources.
          type: spring
          links:
            repopath: https://search.maven.org/artifact/com.azure.spring/azure-spring-boot-starter-keyvault-certificates
            msdocs: https://docs.microsoft.com/azure/developer/java/spring-framework/configure-spring-boot-starter-java-app-with-azure-key-vault-certificates
            javadoc: https://azuresdkdocs.blob.core.windows.net/$web/java/azure-spring-boot-starter-keyvault-certificates/3.1.0/index.html
            github: https://github.com/Azure/azure-sdk-for-java/tree/main/sdk/spring/azure-spring-boot-starter-keyvault-certificates
            sample: https://github.com/Azure-Samples/azure-spring-boot-samples/tree/main/keyvault/azure-spring-boot-starter-keyvault-certificates
          springProperties:
            starter: true
            compatibilityRange: "[2.2.11.RELEASE,2.4.0-M1)"
            mappings:
              - compatibilityRange: "[2.2.11.RELEASE,2.4.0-M1)"
                groupId: com.azure.spring
                artifactId: azure-spring-boot-starter-keyvault-certificates
                version: 3.0.0-beta.4
    - name: Key Vault - Secrets
      description: Azure Key Vault Secrets allows you to securely store and tightly control the access to tokens, passwords, API keys, and other secrets. This library offers operations to create, retrieve, update, delete, purge, backup, restore, and list the secrets and its versions.
      msdocs: https://docs.microsoft.com/azure/key-vault/secrets/about-secrets
      clientSource:
        groupId: com.azure
        artifactId: azure-security-keyvault-secrets
      artifacts:
        - artifactId: azure-spring-boot-starter-keyvault-secrets
          groupId: com.azure.spring
          versionGA: 3.8.0
          versionPreview: 3.0.0-beta.1
          description: Microsoft's Spring Boot Starter adds Azure Key Vault as one of Spring PropertySource. Secrets stored in Azure Key Vault could be easily used and conveniently accessed like other externalized configuration property
          type: spring
          links:
            repopath: https://search.maven.org/artifact/com.azure.spring/azure-spring-boot-starter-keyvault-secrets
            msdocs: https://docs.microsoft.com/azure/developer/java/spring-framework/configure-spring-boot-starter-java-app-with-azure-key-vault
            github: https://github.com/Azure/azure-sdk-for-java/tree/main/sdk/spring/azure-spring-boot-starter-keyvault-secrets
            sample: https://github.com/Azure-Samples/azure-spring-boot-samples/tree/main/keyvault/azure-spring-boot-starter-keyvault-secrets
          springProperties:
            starter: true
            bom: azure-spring-boot-bom
            compatibilityRange: "[2.2.11.RELEASE,2.4.0-M1)"
            mappings:
              - compatibilityRange: "[2.0.0.RELEASE,2.3.0.M1)"
                groupId: com.microsoft.azure
                artifactId: azure-keyvault-secrets-spring-boot-starter
                version: 2.2.4
              - compatibilityRange: "[2.2.11.RELEASE,2.4.0-M1)"
                groupId: com.azure.spring
                artifactId: azure-spring-boot-starter-keyvault-secrets
                version: 3.2.0
- name: Storage
  content:
    - name: Storage - Blobs
      description: Azure Blob Storage is Microsoft's object storage solution for the cloud. Blob Storage is optimized for storing massive amounts of unstructured data. Unstructured data is data that does not adhere to a particular data model or definition, such as text or binary data.
      msdocs: https://docs.microsoft.com/azure/storage/blobs/
      clientSource:
        groupId: com.azure
        artifactId: azure-storage-blob
      artifacts:
        - artifactId: azure-spring-boot-starter-storage
          groupId: com.azure.spring
          versionGA: 3.8.0
          versionPreview: 3.0.0-beta.1
          description: Microsoft's Spring Boot Starter implements Spring Resource abstraction for Azure Storage service which allows you to interact with Azure Blob storage using Spring programming model.
          type: spring
          links:
            repopath: https://search.maven.org/artifact/com.azure.spring/azure-spring-boot-starter-storage
            msdocs: https://docs.microsoft.com/azure/developer/java/spring-framework/configure-spring-boot-starter-java-app-with-azure-storage
            github: https://github.com/Azure/azure-sdk-for-java/tree/main/sdk/spring/azure-spring-boot-starter-storage
            sample: https://github.com/Azure-Samples/azure-spring-boot-samples/tree/main/storage/azure-spring-boot-starter-storage
          springProperties:
            starter: true
            bom: azure-spring-boot-bom
            compatibilityRange: "[2.2.11.RELEASE,2.4.0-M1)"
            mappings:
              - compatibilityRange: "[2.0.0.RELEASE,2.3.0.M1)"
                groupId: com.microsoft.azure
                artifactId: azure-storage-spring-boot-starter
                version: 2.2.4
              - compatibilityRange: "[2.2.11.RELEASE,2.4.0-M1)"
                groupId: com.azure.spring
                artifactId: azure-spring-boot-starter-storage
                version: 3.2.0
    - name: Storage - Queues
      description: Azure Queue Storage is a service for storing large numbers of messages. You access messages from anywhere in the world via authenticated calls using HTTP or HTTPS. A queue message can be up to 64 KB in size. A queue may contain millions of messages, up to the total capacity limit of a storage account. Queues are commonly used to create a backlog of work to process asynchronously.
      msdocs: https://docs.microsoft.com/azure/storage/queues/
      clientSource:
        groupId: com.azure
        artifactId: azure-storage-queue
      artifacts:
        - artifactId: azure-spring-cloud-starter-storage-queue
          groupId: com.azure.spring
          versionGA: 2.8.0
          versionPreview: 2.0.0-beta.1
          description: Microsoft's Spring Cloud Starter helps developers to finish the auto-configuration of Storage Queue and provides Spring Integration with Storage Queue.
          type: spring
          links:
            repopath: https://search.maven.org/artifact/com.azure.spring/azure-spring-cloud-starter-storage-queue
            msdocs: https://github.com/Azure/azure-sdk-for-java/blob/main/sdk/spring/azure-spring-cloud-starter-storage-queue/README.md
            github: https://github.com/Azure/azure-sdk-for-java/tree/main/sdk/spring/azure-spring-cloud-starter-storage-queue
            sample: https://github.com/Azure-Samples/azure-spring-boot-samples/tree/main/storage/azure-spring-cloud-starter-storage-queue
          springProperties:
            starter: true
            bom: azure-spring-cloud-dependencies
            compatibilityRange: "[2.2.11.RELEASE,2.4.0-M1)"
            mappings:
              - compatibilityRange: "[2.0.0.RELEASE,2.3.0.M1)"
                groupId: com.microsoft.azure
                artifactId: spring-cloud-starter-azure-storage-queue
                version: 1.2.4
              - compatibilityRange: "[2.2.11.RELEASE,2.4.0-M1)"
                groupId: com.azure.spring
                artifactId: azure-spring-cloud-starter-storage-queue
                version: 2.2.0
- name: Service Bus
  content:
    - name: Service Bus
      description: Microsoft Azure Service Bus is a fully managed enterprise integration message broker. Service Bus can decouple applications and services. Service Bus offers a reliable and secure platform for asynchronous transfer of data and state. Data is transferred between different applications and services using messages.
      msdocs: https://docs.microsoft.com/azure/service-bus-messaging/
      clientSource:
        groupId: com.microsoft.azure
        artifactId: azure-servicebus
      artifacts:
        - artifactId: azure-spring-cloud-stream-binder-servicebus-topic
          groupId: com.azure.spring
          versionGA: 2.8.0
          versionPreview: 2.0.0-beta.1
          description: Microsoft's Spring Cloud Stream Binder provides Spring Cloud Stream Binder for Azure Service Bus Topic which allows you to build message-driven microservice using Spring Cloud Stream based on Azure Service Bus Topic.
          type: spring
          links:
            repopath: https://search.maven.org/artifact/com.azure.spring/azure-spring-cloud-stream-binder-servicebus-topic
            msdocs: https://docs.microsoft.com/azure/developer/java/spring-framework/configure-spring-cloud-stream-binder-java-app-with-service-bus
            javadoc: https://azuresdkdocs.blob.core.windows.net/$web/java/azure-spring-cloud-stream-binder-servicebus-topic/2.8.0/index.html
            github: https://github.com/Azure/azure-sdk-for-java/tree/main/sdk/spring/azure-spring-cloud-stream-binder-servicebus-topic
            sample: https://github.com/Azure-Samples/azure-spring-boot-samples/tree/main/servicebus/azure-spring-cloud-stream-binder-servicebus-topic
          springProperties:
            bom: azure-spring-cloud-dependencies
            compatibilityRange: "[2.2.11.RELEASE,2.4.0-M1)"
            mappings:
              - compatibilityRange: "[2.0.0.RELEASE,2.3.0.M1)"
                groupId: com.microsoft.azure
                artifactId: spring-cloud-azure-servicebus-topic-stream-binder
                version: 1.2.4
              - compatibilityRange: "[2.2.11.RELEASE,2.4.0-M1)"
                groupId: com.azure.spring
                artifactId: azure-spring-cloud-stream-binder-servicebus-topic
                version: 2.2.0
        - artifactId: azure-spring-cloud-stream-binder-servicebus-queue
          groupId: com.azure.spring
          versionGA: 2.8.0
          versionPreview: 2.0.0-beta.1
          description: Microsoft's Spring Cloud Stream Binder provides Spring Cloud Stream Binder for Azure Service Bus Queue which allows you to build message-driven microservice using Spring Cloud Stream based on Azure Service Bus Queue.
          type: spring
          links:
            repopath: https://search.maven.org/artifact/com.azure.spring/azure-spring-cloud-stream-binder-servicebus-queue
            msdocs: https://docs.microsoft.com/azure/developer/java/spring-framework/configure-spring-cloud-stream-binder-java-app-with-service-bus
            javadoc: https://azuresdkdocs.blob.core.windows.net/$web/java/azure-spring-cloud-stream-binder-servicebus-queue/2.8.0/index.html
            github: https://github.com/Azure/azure-sdk-for-java/tree/main/sdk/spring/azure-spring-cloud-stream-binder-servicebus-queue
            sample: https://github.com/Azure-Samples/azure-spring-boot-samples/tree/main/servicebus/azure-spring-cloud-stream-binder-servicebus-queue
          springProperties:
            bom: azure-spring-cloud-dependencies
            compatibilityRange: "[2.4.0-M1,2.4.5]"
            mappings:
              - compatibilityRange: "[2.0.0.RELEASE,2.3.0.M1)"
                groupId: com.microsoft.azure
                artifactId: spring-cloud-azure-servicebus-queue-stream-binder
                version: 1.2.4
              - compatibilityRange: "[2.2.11.RELEASE,2.4.0-M1)"
                groupId: com.azure.spring
                artifactId: azure-spring-cloud-stream-binder-servicebus-queue
                version: 2.2.0
        - artifactId: azure-spring-cloud-starter-servicebus
          groupId: com.azure.spring
          versionGA: 2.8.0
          versionPreview: 2.0.0-beta.1
          description: Microsoft's Spring Cloud Starter helps developers to finish the auto-configuration of Service Bus and provides Spring Integration with Service Bus.
          type: spring
          links:
            repopath: https://search.maven.org/artifact/com.azure.spring/azure-spring-cloud-starter-servicebus
            msdocs: https://github.com/Azure/azure-sdk-for-java/blob/main/sdk/spring/azure-spring-cloud-starter-servicebus/README.md
            github: https://github.com/Azure/azure-sdk-for-java/tree/main/sdk/spring/azure-spring-cloud-starter-servicebus
            sample: https://github.com/Azure-Samples/azure-spring-boot-samples/tree/main/servicebus/azure-spring-cloud-starter-servicebus
          springProperties:
            starter: true
            bom: azure-spring-cloud-dependencies
            compatibilityRange: "[2.2.11.RELEASE,2.4.0-M1)"
            mappings:
              - compatibilityRange: "[2.0.0.RELEASE,2.3.0.M1)"
                groupId: com.microsoft.azure
                artifactId: spring-cloud-starter-azure-servicebus
                version: 1.2.4
              - compatibilityRange: "[2.2.11.RELEASE,2.4.0-M1)"
                groupId: com.azure.spring
                artifactId: azure-spring-cloud-starter-servicebus
                version: 2.2.0
    - name: Service Bus JMS
      description: Microsoft Azure Service Bus is a fully managed enterprise integration message broker. Service Bus can decouple applications and services. Service Bus offers a reliable and secure platform for asynchronous transfer of data and state. Data is transferred between different applications and services using messages.
      msdocs: https://docs.microsoft.com/azure/service-bus-messaging/how-to-use-java-message-service-20
      clientSource:
        groupId: com.microsoft.azure
        artifactId: azure-servicebus-jms
      artifacts:
        - artifactId: azure-spring-boot-starter-servicebus-jms
          groupId: com.azure.spring
          versionGA: 3.8.0
          versionPreview: 3.0.0-beta.1
          description: Microsoft's Spring Boot Starter provides integration of Spring JMS Queue and Topic with Azure Service Bus.
          type: spring
          links:
            repopath: https://search.maven.org/artifact/com.azure.spring/azure-spring-boot-starter-servicebus-jms
            msdocs: https://docs.microsoft.com/azure/developer/java/spring-framework/configure-spring-boot-starter-java-app-with-azure-service-bus
            github: https://github.com/Azure/azure-sdk-for-java/tree/main/sdk/spring/azure-spring-boot-starter-servicebus-jms
            sample: https://github.com/Azure-Samples/azure-spring-boot-samples/tree/main/servicebus/azure-spring-boot-starter-servicebus-jms
          springProperties:
            starter: true
            bom: azure-spring-boot-bom
            compatibilityRange: "[2.2.11.RELEASE,2.4.0-M1)"
            mappings:
              - compatibilityRange: "[2.0.0.RELEASE,2.3.0.M1)"
                groupId: com.microsoft.azure
                artifactId: azure-servicebus-jms-spring-boot-starter
                version: 2.2.4
              - compatibilityRange: "[2.2.11.RELEASE,2.4.0-M1)"
                groupId: com.azure.spring
                artifactId: azure-spring-boot-starter-servicebus-jms
                version: 3.2.0
- name: Event Hubs
  content:
    - name: Event Hubs
      description: Azure Event Hubs is a big data streaming platform and event ingestion service. It can receive and process millions of events per second. Data sent to an event hub can be transformed and stored by using any real-time analytics provider or batching/storage adapters.
      msdocs: https://docs.microsoft.com/azure/event-hubs/
      clientSource:
        groupId: com.azure
        artifactId: azure-messaging-eventhubs
      artifacts:
        - artifactId: azure-spring-cloud-starter-eventhubs
          groupId: com.azure.spring
          versionGA: 2.8.0
          versionPreview: 2.0.0-beta.1
          description: Microsoft's Spring Cloud Starter helps developers to finish the auto-configuration of Event Hubs and provides Spring Integration on Event Hubs.
          type: spring
          links:
            repopath: https://search.maven.org/artifact/com.azure.spring/azure-spring-cloud-starter-eventhubs
            msdocs: https://github.com/Azure/azure-sdk-for-java/tree/main/sdk/spring/azure-spring-cloud-starter-eventhubs/README.md
            github: https://github.com/Azure/azure-sdk-for-java/tree/main/sdk/spring/azure-spring-cloud-starter-eventhubs
            sample: https://github.com/Azure-Samples/azure-spring-boot-samples/tree/main/eventhubs/azure-spring-cloud-starter-eventhubs
          springProperties:
            starter: true
            bom: azure-spring-cloud-dependencies
            compatibilityRange: "[2.2.11.RELEASE,2.4.0-M1)"
            mappings:
              - compatibilityRange: "[2.0.0.RELEASE,2.3.0.M1)"
                groupId: com.microsoft.azure
                artifactId: spring-cloud-starter-azure-eventhubs
                version: 1.2.4
              - compatibilityRange: "[2.2.11.RELEASE,2.4.0-M1)"
                groupId: com.azure.spring
                artifactId: azure-spring-cloud-starter-eventhubs
                version: 2.2.0
        - artifactId: azure-spring-cloud-stream-binder-eventhubs
          groupId: com.azure.spring
          versionGA: 2.8.0
          versionPreview: 2.0.0-beta.1
          description: Microsoft's Spring Cloud Stream Binder provides Spring Cloud Stream Binder for Azure Event Hub which allows you to build message-driven microservice using Spring Cloud Stream based on Azure Event Hub service.
          type: spring
          links:
            repopath: https://search.maven.org/artifact/com.azure.spring/azure-spring-cloud-stream-binder-eventhubs
            msdocs: https://docs.microsoft.com/azure/developer/java/spring-framework/configure-spring-cloud-stream-binder-java-app-azure-event-hub
            javadoc: https://azuresdkdocs.blob.core.windows.net/$web/java/azure-spring-cloud-stream-binder-eventhubs/2.8.0/index.html
            github: https://github.com/Azure/azure-sdk-for-java/tree/main/sdk/spring/azure-spring-cloud-stream-binder-eventhubs
            sample: https://github.com/Azure-Samples/azure-spring-boot-samples/tree/main/eventhubs/azure-spring-cloud-stream-binder-eventhubs
          springProperties:
            bom: azure-spring-cloud-dependencies
            compatibilityRange: "[2.2.11.RELEASE,2.4.0-M1)"
            mappings:
              - compatibilityRange: "[2.0.0.RELEASE,2.3.0.M1)"
                groupId: com.microsoft.azure
                artifactId: spring-cloud-azure-eventhubs-stream-binder
                version: 1.2.4
              - compatibilityRange: "[2.2.11.RELEASE,2.4.0-M1)"
                groupId: com.azure.spring
                artifactId: azure-spring-cloud-stream-binder-eventhubs
                version: 2.2.0
    - name: Event Hubs - Kafka
      description: The Event Hubs for Apache Kafka feature provides a protocol head on top of Azure Event Hubs that is protocol compatible with Apache Kafka clients built for Apache Kafka server versions 1.0 and later and supports for both reading from and writing to Event Hubs, which are equivalent to Apache Kafka topics.
      msdocs: https://docs.microsoft.com/azure/event-hubs/event-hubs-for-kafka-ecosystem-overview
      artifacts:
        - artifactId: azure-spring-cloud-starter-eventhubs-kafka
          groupId: com.azure.spring
          versionGA: 2.8.0
          versionPreview: 2.0.0-beta.1
          description: Microsoft's Spring Cloud Stream Binder helps developers to finish the auto-configuration of Event Hubs with Kafka protocol.
          type: spring
          links:
            repopath: https://search.maven.org/artifact/com.azure.spring/azure-spring-cloud-starter-eventhubs-kafka
            msdocs: https://docs.microsoft.com/azure/developer/java/spring-framework/configure-spring-cloud-stream-binder-java-app-kafka-azure-event-hub
            github: https://github.com/Azure/azure-sdk-for-java/tree/main/sdk/spring/azure-spring-cloud-starter-eventhubs-kafka
            sample: https://github.com/Azure-Samples/azure-spring-boot-samples/tree/main/eventhubs/azure-spring-cloud-starter-eventhubs-kafka
          springProperties:
            starter: true
            bom: azure-spring-cloud-dependencies
            compatibilityRange: "[2.2.11.RELEASE,2.4.0-M1)"
            mappings:
              - compatibilityRange: "[2.0.0.RELEASE,2.3.0.M1)"
                groupId: com.microsoft.azure
                artifactId: spring-cloud-starter-azure-eventhubs-kafka
                version: 1.2.4
              - compatibilityRange: "[2.2.11.RELEASE,2.4.0-M1)"
                groupId: com.azure.spring
                artifactId: azure-spring-cloud-starter-eventhubs-kafka
                version: 2.2.0<|MERGE_RESOLUTION|>--- conflicted
+++ resolved
@@ -124,39 +124,6 @@
                 groupId: com.azure.spring
                 artifactId: azure-spring-boot-starter-active-directory
                 version: 3.2.0
-<<<<<<< HEAD
-=======
-- name: Active Directory B2C
-  content:
-    - name: Active Directory B2C
-      description: Azure Active Directory B2C provides business-to-customer identity as a service. Your customers use their preferred social, enterprise, or local account identities to get single sign-on access to your applications and APIs.
-      msdocs: https://docs.microsoft.com/azure/active-directory-b2c/
-      artifacts:
-        - artifactId: azure-spring-boot-starter-active-directory-b2c
-          groupId: com.azure.spring
-          versionGA: 3.8.0
-          versionPreview: 3.0.0-beta.1
-          description: Microsoft's Spring Boot Starter provides auto-configuration of Azure Active Directory B2C, which allows you to manage customer, consumer, and citizen access to your business-to-consumer (B2C) applications.
-          type: spring
-          links:
-            repopath: https://search.maven.org/artifact/com.azure.spring/azure-spring-boot-starter-active-directory-b2c
-            msdocs: https://docs.microsoft.com/azure/developer/java/spring-framework/configure-spring-boot-starter-java-app-with-azure-active-directory-b2c-oidc
-            github: https://github.com/Azure/azure-sdk-for-java/tree/main/sdk/spring/azure-spring-boot-starter-active-directory-b2c
-            sample: https://github.com/Azure-Samples/azure-spring-boot-samples/tree/main/aad/azure-spring-boot-starter-active-directory-b2c
-          springProperties:
-            starter: true
-            bom: azure-spring-boot-bom
-            compatibilityRange: "[2.2.11.RELEASE,2.4.0-M1)"
-            mappings:
-              - compatibilityRange: "[2.0.0.RELEASE,2.3.0.M1)"
-                groupId: com.microsoft.azure
-                artifactId: azure-active-directory-b2c-spring-boot-starter
-                version: 2.2.4
-              - compatibilityRange: "[2.2.11.RELEASE,2.4.0-M1)"
-                groupId: com.azure.spring
-                artifactId: azure-spring-boot-starter-active-directory-b2c
-                version: 3.2.0
->>>>>>> 04004586
 - name: Cosmos DB
   content:
     - name: Spring Data Cosmos
