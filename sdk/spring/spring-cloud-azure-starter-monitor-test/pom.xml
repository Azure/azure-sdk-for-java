--- conflicted
+++ resolved
@@ -58,15 +58,12 @@
       <scope>test</scope>
     </dependency>
     <dependency>
-<<<<<<< HEAD
-=======
       <groupId>com.azure</groupId>
       <artifactId>azure-core-test</artifactId>
       <version>1.26.0-beta.1</version> <!-- {x-version-update;unreleased_com.azure:azure-core-test;dependency} -->
       <scope>test</scope>
     </dependency>
     <dependency>
->>>>>>> 1864d7c3
       <groupId>com.h2database</groupId>
       <artifactId>h2</artifactId>
       <version>2.2.220</version> <!-- {x-version-update;com.h2database:h2;external_dependency} -->
