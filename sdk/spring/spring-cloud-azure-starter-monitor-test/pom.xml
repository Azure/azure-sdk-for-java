--- conflicted
+++ resolved
@@ -7,7 +7,7 @@
   <parent>
     <groupId>org.springframework.boot</groupId>
     <artifactId>spring-boot-starter-parent</artifactId>
-    <version>3.5.5</version> <!-- {x-version-update;springboot3_org.springframework.boot:spring-boot-starter-parent;external_dependency} -->
+    <version>3.5.4</version> <!-- {x-version-update;springboot3_org.springframework.boot:spring-boot-starter-parent;external_dependency} -->
     <relativePath/> <!--By default Maven assumes the parent pom is in the parent folder. This line avoids a Maven warning.
      In Maven, a profile can only be shared with inheritance and a pom can only have one parent.
      spring-boot-starter-parent contains a native-test profile gathering the configuration allowing to execute a Spring native test.-->
@@ -42,27 +42,23 @@
     <dependency>
       <groupId>com.azure.spring</groupId>
       <artifactId>spring-cloud-azure-starter-monitor</artifactId>
-<<<<<<< HEAD
       <version>5.24.0-beta.1</version> <!-- {x-version-update;com.azure.spring:spring-cloud-azure-starter-monitor;current} -->
-=======
-      <version>6.1.0-beta.1</version> <!-- {x-version-update;com.azure.spring:spring-cloud-azure-starter-monitor;current} -->
->>>>>>> fad5e4f3
     </dependency>
 
     <dependency>
       <groupId>org.springframework.boot</groupId>
       <artifactId>spring-boot-starter-web</artifactId>
-      <version>3.5.5</version> <!-- {x-version-update;springboot3_org.springframework.boot:spring-boot-starter-web;external_dependency} -->
+      <version>3.5.4</version> <!-- {x-version-update;springboot3_org.springframework.boot:spring-boot-starter-web;external_dependency} -->
     </dependency>
     <dependency>
       <groupId>org.springframework.boot</groupId>
       <artifactId>spring-boot-starter-data-jdbc</artifactId>
-      <version>3.5.5</version><!-- {x-version-update;springboot3_org.springframework.boot:spring-boot-starter-data-jdbc;external_dependency} -->
+      <version>3.5.4</version><!-- {x-version-update;springboot3_org.springframework.boot:spring-boot-starter-data-jdbc;external_dependency} -->
     </dependency>
     <dependency>
       <groupId>org.springframework.boot</groupId>
       <artifactId>spring-boot-starter-test</artifactId>
-      <version>3.5.5</version> <!-- {x-version-update;springboot3_org.springframework.boot:spring-boot-starter-test;external_dependency} -->
+      <version>3.5.4</version> <!-- {x-version-update;springboot3_org.springframework.boot:spring-boot-starter-test;external_dependency} -->
       <scope>test</scope>
     </dependency>
     <dependency>
