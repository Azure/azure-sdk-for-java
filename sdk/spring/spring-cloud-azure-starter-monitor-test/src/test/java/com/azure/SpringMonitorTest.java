// Copyright (c) Microsoft Corporation. All rights reserved.
// Licensed under the MIT License.
package com.azure;

import com.azure.core.http.HttpClient;
import com.azure.core.http.HttpPipeline;
import com.azure.core.http.HttpPipelineBuilder;
import com.azure.core.http.policy.HttpPipelinePolicy;
import com.azure.monitor.applicationinsights.spring.OpenTelemetryVersionCheckRunner;
import com.azure.monitor.applicationinsights.spring.selfdiagnostics.SelfDiagnosticsLevel;
import com.azure.monitor.opentelemetry.exporter.implementation.models.MessageData;
import com.azure.monitor.opentelemetry.exporter.implementation.models.MetricsData;
import com.azure.monitor.opentelemetry.exporter.implementation.models.MonitorDomain;
import com.azure.monitor.opentelemetry.exporter.implementation.models.RemoteDependencyData;
import com.azure.monitor.opentelemetry.exporter.implementation.models.RequestData;
import com.azure.monitor.opentelemetry.exporter.implementation.models.SeverityLevel;
import com.azure.monitor.opentelemetry.exporter.implementation.models.TelemetryItem;
import io.opentelemetry.sdk.logs.export.LogRecordExporter;
import io.opentelemetry.sdk.metrics.export.MetricExporter;
import io.opentelemetry.sdk.resources.Resource;
import io.opentelemetry.sdk.trace.export.SpanExporter;
import io.opentelemetry.semconv.resource.attributes.ResourceAttributes;
import org.assertj.core.api.Condition;
import org.junit.jupiter.api.Test;
import org.springframework.beans.factory.ObjectProvider;
import org.springframework.beans.factory.annotation.Autowired;
import org.springframework.boot.test.context.SpringBootTest;
import org.springframework.boot.test.context.TestConfiguration;
import org.springframework.boot.test.web.client.TestRestTemplate;
import org.springframework.context.annotation.Bean;
import org.springframework.context.annotation.Primary;
import reactor.util.annotation.Nullable;

import java.net.MalformedURLException;
import java.net.URL;
import java.util.List;
import java.util.concurrent.CountDownLatch;
import java.util.stream.Collectors;

import static java.util.concurrent.TimeUnit.SECONDS;
import static org.assertj.core.api.Assertions.assertThat;

@SpringBootTest(
    classes = {Application.class, SpringMonitorTest.TestConfig.class},
    webEnvironment = SpringBootTest.WebEnvironment.RANDOM_PORT,
    properties = {
      "applicationinsights.connection.string=InstrumentationKey=00000000-0000-0000-0000-0FEEDDADBEEF;IngestionEndpoint=https://test.in.applicationinsights.azure.com/;LiveEndpoint=https://test.livediagnostics.monitor.azure.com/"
    })
class SpringMonitorTest {

  private static CountDownLatch countDownLatch;

  private static CustomValidationPolicy customValidationPolicy;

  @Autowired private TestRestTemplate restTemplate;

  // See io.opentelemetry.instrumentation.spring.autoconfigure.OpenTelemetryAutoConfiguration
  @Autowired private ObjectProvider<List<SpanExporter>> otelSpanExportersProvider;

  // See io.opentelemetry.instrumentation.spring.autoconfigure.OpenTelemetryAutoConfiguration
  @Autowired private ObjectProvider<List<LogRecordExporter>> otelLoggerExportersProvider;

  // See io.opentelemetry.instrumentation.spring.autoconfigure.OpenTelemetryAutoConfiguration
  @Autowired private ObjectProvider<List<MetricExporter>> otelMetricExportersProvider;

  @Autowired private Resource otelResource;

  @TestConfiguration
  static class TestConfig {

    @Bean
    HttpPipeline httpPipeline() {
      countDownLatch = new CountDownLatch(2);
      customValidationPolicy = new CustomValidationPolicy(countDownLatch);
      return getHttpPipeline(customValidationPolicy);
    }

    HttpPipeline getHttpPipeline(@Nullable HttpPipelinePolicy policy) {
      return new HttpPipelineBuilder()
          .httpClient(HttpClient.createDefault())
          .policies(policy)
          .build();
    }
    @Bean
    @Primary
    SelfDiagnosticsLevel testSelfDiagnosticsLevel() {
      return SelfDiagnosticsLevel.DEBUG;
    }
  }

  @Test
  void applicationContextShouldOnlyContainTheAzureSpanExporter() {
    List<SpanExporter> spanExporters = otelSpanExportersProvider.getIfAvailable();
    assertThat(spanExporters).hasSize(1);

    SpanExporter spanExporter = spanExporters.get(0);
    String exporterClassName = spanExporter.getClass().getName();
    assertThat(exporterClassName)
        .isEqualTo(
            "com.azure.monitor.opentelemetry.exporter.AzureMonitorTraceExporter"); // AzureMonitorTraceExporter is not public
  }

  @Test
  void applicationContextShouldOnlyContainTheAzureLogRecordExporter() {
    List<LogRecordExporter> logRecordExporters = otelLoggerExportersProvider.getIfAvailable();
    assertThat(logRecordExporters).hasSize(1);

    LogRecordExporter logRecordExporter = logRecordExporters.get(0);
    String exporterClassName = logRecordExporter.getClass().getName();
    assertThat(exporterClassName)
        .isEqualTo(
            "com.azure.monitor.opentelemetry.exporter.AzureMonitorLogRecordExporter"); // AzureMonitorLogRecordExporter is not public
  }

  @Test
  void applicationContextShouldOnlyContainTheAzureMetricExporter() {
    List<MetricExporter> metricExporters = otelMetricExportersProvider.getIfAvailable();
    assertThat(metricExporters).hasSize(1);

    MetricExporter metricExporter = metricExporters.get(0);
    String exporterClassName = metricExporter.getClass().getName();
    assertThat(exporterClassName)
        .isEqualTo(
            "com.azure.monitor.opentelemetry.exporter.AzureMonitorMetricExporter"); // AzureMonitorMetricExporter is not public
  }

  @Test
  public void shouldMonitor() throws InterruptedException, MalformedURLException {

    // Only required with GraalVM native test execution
    // we aren't sure why this is needed, seems to be a Logback issue with GraalVM native
    SpringMonitorTest.class.getResourceAsStream("/logback.xml");

    String response = restTemplate.getForObject(Controller.URL, String.class);
    assertThat(response).isEqualTo("OK!");

    countDownLatch.await(10, SECONDS);

    assertThat(customValidationPolicy.url)
        .isEqualTo(new URL("https://test.in.applicationinsights.azure.com/v2.1/track"));

    List<TelemetryItem> telemetryItems = customValidationPolicy.actualTelemetryItems.stream()
        .filter(item -> {
          MonitorDomain baseData = item.getData().getBaseData();
          return !(baseData instanceof MetricsData) || isSpecialOtelResourceMetric((MetricsData) baseData);
        })
        .collect(Collectors.toList());
    List<String> telemetryTypes = telemetryItems.stream()
        .map(TelemetryItem::getName)
        .collect(Collectors.toList());

    // TODO (alzimmer): In some test runs there ends up being 4 telemetry items, in others 5.
    //  This needs to be investigated on why this is happening, it always ends up being the 'Request' telemetry item.
    assertThat(telemetryItems.size()).as("Telemetry: " + telemetryTypes)
        .is(new Condition<>(size -> size == 4 || size == 5, "size == 4 || size == 5"));

    // Log telemetry
    List<TelemetryItem> logs =
        telemetryItems.stream()
            .filter(telemetry -> telemetry.getName().equals("Message"))
            .collect(Collectors.toList());
    assertThat(logs).hasSize(3);

    TelemetryItem firstLogTelemetry = logs.get(0);
    MonitorDomain logBaseData = firstLogTelemetry.getData().getBaseData();
    MessageData logData = (MessageData) logBaseData;
    assertThat(logData.getMessage())
        .isEqualTo("Initializing Spring DispatcherServlet 'dispatcherServlet'");
    assertThat(logData.getSeverityLevel()).isEqualTo(SeverityLevel.INFORMATION);

    // SQL telemetry
    List<TelemetryItem> remoteDependencies =
        telemetryItems.stream()
            .filter(telemetry -> telemetry.getName().equals("RemoteDependency"))
            .collect(Collectors.toList());
    assertThat(remoteDependencies).hasSize(1);

    TelemetryItem remoteDependency = remoteDependencies.get(0);
    MonitorDomain remoteBaseData = remoteDependency.getData().getBaseData();
    RemoteDependencyData remoteDependencyData = (RemoteDependencyData) remoteBaseData;
    assertThat(remoteDependencyData.getType()).isEqualTo("SQL");
    assertThat(remoteDependencyData.getData())
        .isEqualTo("create table test_table (id bigint not null, primary key (id))");

    // HTTP telemetry
    List<TelemetryItem> requests =
        telemetryItems.stream()
            .filter(telemetry -> telemetry.getName().equals("Request"))
            .collect(Collectors.toList());

    // TODO (alzimmer): In some test runs the 'Request' telemetry item is missing.
    if (requests.size() >= 1) {
        assertThat(requests).hasSize(1);
        TelemetryItem request = requests.get(0);
        MonitorDomain requestBaseData = request.getData().getBaseData();
        RequestData requestData = (RequestData) requestBaseData;
        assertThat(requestData.getUrl()).contains(Controller.URL);
        assertThat(requestData.isSuccess()).isTrue();
        assertThat(requestData.getResponseCode()).isEqualTo("200");
        assertThat(requestData.getName()).isEqualTo("GET /controller-url");
    }
  }

<<<<<<< HEAD
    private static boolean isSpecialOtelResourceMetric(MetricsData baseData) {
        return baseData.getMetrics().stream().noneMatch(metricDataPoint -> metricDataPoint.getName().equals("_OTELRESOURCE_"));
    }

    @Test
  public void verifyOpenTelemetryVersion() {
=======
  @Test
  void verifyOpenTelemetryVersion() {
>>>>>>> a2d1db22
    String currentOTelVersion = otelResource.getAttribute(ResourceAttributes.TELEMETRY_SDK_VERSION);
    assertThat(OpenTelemetryVersionCheckRunner.STARTER_OTEL_VERSION)
        .as(
            "Dear developer, You may have updated the OpenTelemetry dependencies of spring-cloud-azure-starter-monitor without updating the OTel starter version declared in "
                + OpenTelemetryVersionCheckRunner.class
                + ".")
        .isEqualTo(currentOTelVersion);
  }
}<|MERGE_RESOLUTION|>--- conflicted
+++ resolved
@@ -201,17 +201,8 @@
     }
   }
 
-<<<<<<< HEAD
-    private static boolean isSpecialOtelResourceMetric(MetricsData baseData) {
-        return baseData.getMetrics().stream().noneMatch(metricDataPoint -> metricDataPoint.getName().equals("_OTELRESOURCE_"));
-    }
-
-    @Test
-  public void verifyOpenTelemetryVersion() {
-=======
   @Test
   void verifyOpenTelemetryVersion() {
->>>>>>> a2d1db22
     String currentOTelVersion = otelResource.getAttribute(ResourceAttributes.TELEMETRY_SDK_VERSION);
     assertThat(OpenTelemetryVersionCheckRunner.STARTER_OTEL_VERSION)
         .as(
@@ -220,4 +211,8 @@
                 + ".")
         .isEqualTo(currentOTelVersion);
   }
+
+  private static boolean isSpecialOtelResourceMetric(MetricsData baseData) {
+    return baseData.getMetrics().stream().noneMatch(metricDataPoint -> metricDataPoint.getName().equals("_OTELRESOURCE_"));
+  }
 }