# Azure Spring Boot Starter Storage client library for Java

The project provides a Spring Boot Starter `azure-spring-boot-starter-storage` to auto-configure [Azure Blob storage][azure_blob_storage] in your Spring projects. It implements Spring Resource abstraction for Azure Storage service which allows you to interact with Azure Blob storage using Spring programming model.

<<<<<<< HEAD
If the Spring Boot version less than 2.3.0, use this package (Deprecated).
```xml
<dependency>
    <groupId>com.microsoft.azure</groupId>
    <artifactId>azure-spring-boot-starter-storage</artifactId>
</dependency>
```
Else, use this package (Recommended).

=======
[Package (Maven)][package] | [API reference documentation][refdocs] | [Product documentation][docs] | [Samples][sample]

## Getting started
### Prerequisites
- [Java Development Kit (JDK)][jdk_link] with version 8 or above
- [Azure Subscription][azure_subscription]
- [Maven][maven] 3.0 and above

### Include the package
>>>>>>> 6f033d77
[//]: # ({x-version-update-start;com.azure.spring:azure-spring-starter-storage;current})
```xml
<dependency>
    <groupId>com.azure.spring</groupId>
<<<<<<< HEAD
    <artifactId>azure-spring-starter-storage</artifactId>
    <version>2.0.0-beta.1</version>
=======
    <artifactId>azure-spring-boot-starter-storage</artifactId>
    <version>3.0.0-beta.1</version>
>>>>>>> 6f033d77
</dependency>
```
[//]: # ({x-version-update-end})

## Key concepts
The Azure Storage platform is Microsoft's cloud storage solution for modern data storage scenarios. Core storage services offer a massively scalable object store for data objects, disk storage for Azure virtual machines (VMs), a file system service for the cloud, a messaging store for reliable messaging, and a NoSQL store.

## Examples

Please use this `sample` as a reference for how to use **Azure Spring Boot Storage Starter** in your projects. 

#### Auto-configuration for Azure Blob storage

The `azure-spring-boot-starter-storage` provides the following configuration options in `application.properties`.

Name | Description | Required  
---|---|---
 azure.storage.accountName | The name of the Azure Storage account. | Yes |
 azure.storage.accountKey | The access key of the Azure Storage account. | Yes |
 azure.storage.blob-endpoint | The blob endpoint URL of the Azure Storage account. | Optional when storage blob resource is used. |
 azure.storage.file-endpoint | The file endpoint URL of the Azure Storage account. | Optional when storage file resource is used |

#### Autowire a resource 
You can use the annotation of `@Value("blob://{containerName}/{blobName}")` to autowire a `Resource` with that in [Azure Blob storage][azure_storage].

```java
@Value("blob://{containerName}/{blobName}")
private Resource blobFile;
```

#### Read and write to a resource 
 You can read a resource from Azure Blob storage with `getInputStream()` method.

```java
 this.blobFile.getInputStream();
```
You can write to a resource in Azure Blob storage by casting the Spring `Resource` to `WritableResource`. 

```java
(WritableResource) this.blobFile).getOutputStream();
```

#### Other operations 
The Spring Resource abstraction for Azure Storage also supports [other operations][other_operation] defined in Spring's `Resource` and `WritableResource` interface. 

#### Autowire the BlobServiceClientBuilder
You can autowire the `BlobServiceClientBuilder` and create a client using:
```java
@Autowire
private BlobServiceClientBuilder blobServiceClientBuilder;

private final BlobServiceAsyncClient blobServiceAsyncClient = blobServiceClientBuilder.buildAsyncClient();

```

#### Search for resources
You can use implementation class `AzureStorageResourcePatternResolver` of `ResourcePatternResolver` to search resource, it supports `blob` or `file` type.
* Pattern search, the **searchPattern** should start with `azure-blob://` or `azure-file://`. Such as `azure-blob://*/*`, it means list all blobs in all containers; `azure-blob://demo-container/**`, it means list all blobs in the demo-container container, including any sub-folder.
* Location search, the **searchLocation** should start with `azure-blob://` or `azure-file://`, the remaining file path should exist, otherwise an exception will be thrown.

```java
AzureStorageResourcePatternResolver storageResourcePatternResolver = new AzureStorageResourcePatternResolver(blobServiceClientBuilder.buildClient());

Resource[] resources = storageResourcePatternResolver.getResources(searchPattern);
Resource resource = storageResourcePatternResolver.getResource(searchLocation);
```

#### Multipart upload
Files larger than 4 MiB will be uploaded to Azure Storage in parallel.

## Troubleshooting
### Enable client logging
Azure SDKs for Java offers a consistent logging story to help aid in troubleshooting application errors and expedite their resolution. The logs produced will capture the flow of an application before reaching the terminal state to help locate the root issue. View the [logging][logging] wiki for guidance about enabling logging.

### Enable Spring logging
Spring allow all the supported logging systems to set logger levels set in the Spring Environment (for example, in application.properties) by using `logging.level.<logger-name>=<level>` where level is one of TRACE, DEBUG, INFO, WARN, ERROR, FATAL, or OFF. The root logger can be configured by using logging.level.root.

The following example shows potential logging settings in `application.properties`:

```properties
logging.level.root=WARN
logging.level.org.springframework.web=DEBUG
logging.level.org.hibernate=ERROR
```

For more information about setting logging in spring, please refer to the [official doc][logging_doc].
 
## Next steps
The following section provide a sample project illustrating how to use the starter.
### More sample code
- [Azure Storage][sample]

## Contributing
This project welcomes contributions and suggestions.  Most contributions require you to agree to a Contributor License Agreement (CLA) declaring that you have the right to, and actually do, grant us the rights to use your contribution. For details, visit https://cla.microsoft.com.

Please follow [instructions here][contributing_md] to build from source or contribute.

<!-- Link -->
[docs]: https://docs.microsoft.com/azure/developer/java/spring-framework/configure-spring-boot-starter-java-app-with-azure-storage
[package]: https://mvnrepository.com/artifact/com.microsoft.azure/spring-starter-azure-storage
[refdocs]: https://azure.github.io/azure-sdk-for-java/springboot.html#azure-spring-boot
[src]: https://github.com/Azure/azure-sdk-for-java/tree/master/sdk/spring/azure-spring-boot-starter-storage
[sample]: https://github.com/Azure/azure-sdk-for-java/tree/master/sdk/spring/azure-spring-boot-samples/azure-spring-boot-sample-storage-resource
[logging]: https://github.com/Azure/azure-sdk-for-java/wiki/Logging-with-Azure-SDK#use-logback-logging-framework-in-a-spring-boot-application
[azure_subscription]: https://azure.microsoft.com/free
[logging_doc]: https://docs.spring.io/spring-boot/docs/current/reference/html/spring-boot-features.html#boot-features-logging
[contributing_md]: https://github.com/Azure/azure-sdk-for-java/tree/master/sdk/spring/CONTRIBUTING.md
[maven]: https://maven.apache.org/
[azure_blob_storage]: https://docs.microsoft.com/azure/storage/blobs/storage-blobs-introduction
[azure_storage]: https://azure.microsoft.com/services/storage/blobs/
[other_operation]: https://docs.spring.io/spring/docs/current/spring-framework-reference/core.html#resources
[jdk_link]: https://docs.microsoft.com/java/azure/jdk/?view=azure-java-stable<|MERGE_RESOLUTION|>--- conflicted
+++ resolved
@@ -2,17 +2,6 @@
 
 The project provides a Spring Boot Starter `azure-spring-boot-starter-storage` to auto-configure [Azure Blob storage][azure_blob_storage] in your Spring projects. It implements Spring Resource abstraction for Azure Storage service which allows you to interact with Azure Blob storage using Spring programming model.
 
-<<<<<<< HEAD
-If the Spring Boot version less than 2.3.0, use this package (Deprecated).
-```xml
-<dependency>
-    <groupId>com.microsoft.azure</groupId>
-    <artifactId>azure-spring-boot-starter-storage</artifactId>
-</dependency>
-```
-Else, use this package (Recommended).
-
-=======
 [Package (Maven)][package] | [API reference documentation][refdocs] | [Product documentation][docs] | [Samples][sample]
 
 ## Getting started
@@ -22,18 +11,12 @@
 - [Maven][maven] 3.0 and above
 
 ### Include the package
->>>>>>> 6f033d77
 [//]: # ({x-version-update-start;com.azure.spring:azure-spring-starter-storage;current})
 ```xml
 <dependency>
     <groupId>com.azure.spring</groupId>
-<<<<<<< HEAD
-    <artifactId>azure-spring-starter-storage</artifactId>
-    <version>2.0.0-beta.1</version>
-=======
     <artifactId>azure-spring-boot-starter-storage</artifactId>
     <version>3.0.0-beta.1</version>
->>>>>>> 6f033d77
 </dependency>
 ```
 [//]: # ({x-version-update-end})
