--- conflicted
+++ resolved
@@ -41,10 +41,6 @@
     <dependency>
       <groupId>io.projectreactor.netty</groupId>
       <artifactId>reactor-netty</artifactId>
-<<<<<<< HEAD
-      <version>0.9.15.RELEASE</version> <!-- {x-version-update;io.projectreactor.netty:reactor-netty;external_dependency} -->
-=======
->>>>>>> aa2feda0
     </dependency>
   </dependencies>
 
