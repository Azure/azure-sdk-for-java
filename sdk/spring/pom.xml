<!-- Copyright (c) Microsoft Corporation. All rights reserved.
     Licensed under the MIT License. -->
<project xmlns="http://maven.apache.org/POM/4.0.0"
         xmlns:xsi="http://www.w3.org/2001/XMLSchema-instance"
         xsi:schemaLocation="http://maven.apache.org/POM/4.0.0 http://maven.apache.org/xsd/maven-4.0.0.xsd">
  <modelVersion>4.0.0</modelVersion>
  <groupId>com.azure</groupId>
  <artifactId>azure-spring-boot-service</artifactId>
  <packaging>pom</packaging>
  <version>1.0.0</version><!-- Need not change for every release-->
  <modules>
    <module>azure-spring-boot</module>
    <module>azure-spring-boot-starter</module>
    <module>azure-spring-boot-starter-active-directory</module>
    <module>azure-spring-boot-starter-active-directory-b2c</module>
    <module>azure-spring-boot-starter-cosmosdb</module>
    <module>azure-spring-boot-starter-data-gremlin</module>
    <module>azure-spring-boot-starter-keyvault-secrets</module>
    <module>azure-spring-boot-starter-metrics</module>
    <module>azure-spring-boot-starter-servicebus-jms</module>
<<<<<<< HEAD
=======
    <module>azure-spring-boot-samples</module>
    <module>azure-spring-boot-tests</module>
>>>>>>> 72d53830
  </modules>

</project><|MERGE_RESOLUTION|>--- conflicted
+++ resolved
@@ -18,11 +18,8 @@
     <module>azure-spring-boot-starter-keyvault-secrets</module>
     <module>azure-spring-boot-starter-metrics</module>
     <module>azure-spring-boot-starter-servicebus-jms</module>
-<<<<<<< HEAD
-=======
     <module>azure-spring-boot-samples</module>
     <module>azure-spring-boot-tests</module>
->>>>>>> 72d53830
   </modules>
 
 </project>