<!-- Copyright (c) Microsoft Corporation. All rights reserved.
     Licensed under the MIT License. -->
<project xmlns="http://maven.apache.org/POM/4.0.0"
         xmlns:xsi="http://www.w3.org/2001/XMLSchema-instance"
         xsi:schemaLocation="http://maven.apache.org/POM/4.0.0 http://maven.apache.org/xsd/maven-4.0.0.xsd">
  <modelVersion>4.0.0</modelVersion>
  <groupId>com.azure.spring</groupId>
  <artifactId>azure-spring-boot-service</artifactId>
  <packaging>pom</packaging>
  <version>1.0.0</version><!-- Need not change for every release-->

  <profiles>
    <profile>
      <id>coverage</id>
      <modules>
        <module>azure-identity-spring</module>
        <module>azure-spring-boot</module>
        <module>azure-spring-cloud-autoconfigure</module>
        <module>azure-spring-cloud-context</module>
        <module>azure-spring-cloud-storage</module>
        <module>azure-spring-cloud-telemetry</module>
        <module>azure-spring-integration-core</module>
        <module>azure-spring-integration-eventhubs</module>
        <module>azure-spring-integration-servicebus</module>
        <module>azure-spring-integration-storage-queue</module>
        <module>azure-spring-cloud-messaging</module>
        <module>azure-spring-cloud-stream-binder-eventhubs</module>
        <module>azure-spring-cloud-stream-binder-servicebus-core</module>
        <module>azure-spring-cloud-stream-binder-servicebus-queue</module>
        <module>azure-spring-cloud-stream-binder-servicebus-topic</module>
      </modules>
      <dependencies>
        <dependency>
          <groupId>com.azure.spring</groupId>
          <artifactId>azure-identity-spring</artifactId>
          <version>1.2.0-beta.1</version> <!-- {x-version-update;com.azure.spring:azure-identity-spring;current} -->
        </dependency>
        <dependency>
          <groupId>com.azure.spring</groupId>
          <artifactId>azure-spring-boot</artifactId>
          <version>3.2.0-beta.1</version> <!-- {x-version-update;com.azure.spring:azure-spring-boot;current} -->
        </dependency>
        <dependency>
          <groupId>com.azure.spring</groupId>
          <artifactId>azure-spring-cloud-autoconfigure</artifactId>
          <version>2.2.0-beta.1</version> <!-- {x-version-update;com.azure.spring:azure-spring-cloud-autoconfigure;current} -->
        </dependency>
        <dependency>
          <groupId>com.azure.spring</groupId>
          <artifactId>azure-spring-cloud-context</artifactId>
          <version>2.2.0-beta.1</version> <!-- {x-version-update;com.azure.spring:azure-spring-cloud-context;current} -->
        </dependency>
        <dependency>
          <groupId>com.azure.spring</groupId>
          <artifactId>azure-spring-cloud-storage</artifactId>
          <version>2.2.0-beta.1</version> <!-- {x-version-update;com.azure.spring:azure-spring-cloud-storage;current} -->
        </dependency>
        <dependency>
          <groupId>com.azure.spring</groupId>
          <artifactId>azure-spring-cloud-telemetry</artifactId>
          <version>2.2.0-beta.1</version> <!-- {x-version-update;com.azure.spring:azure-spring-cloud-telemetry;current} -->
        </dependency>
        <dependency>
          <groupId>com.azure.spring</groupId>
          <artifactId>azure-spring-integration-core</artifactId>
          <version>2.2.0-beta.1</version> <!-- {x-version-update;com.azure.spring:azure-spring-integration-core;current} -->
       </dependency>
        <dependency>
          <groupId>com.azure.spring</groupId>
          <artifactId>azure-spring-integration-eventhubs</artifactId>
          <version>2.2.0-beta.1</version> <!-- {x-version-update;com.azure.spring:azure-spring-integration-eventhubs;current} -->
        </dependency>
        <dependency>
          <groupId>com.azure.spring</groupId>
          <artifactId>azure-spring-integration-servicebus</artifactId>
          <version>2.2.0-beta.1</version> <!-- {x-version-update;com.azure.spring:azure-spring-integration-servicebus;current} -->
        </dependency>
        <dependency>
          <groupId>com.azure.spring</groupId>
          <artifactId>azure-spring-integration-storage-queue</artifactId>
          <version>2.2.0-beta.1</version> <!-- {x-version-update;com.azure.spring:azure-spring-integration-storage-queue;current} -->
        </dependency>
        <dependency>
          <groupId>com.azure.spring</groupId>
          <artifactId>azure-spring-cloud-messaging</artifactId>
          <version>2.2.0-beta.1</version> <!-- {x-version-update;com.azure.spring:azure-spring-cloud-messaging;current} -->
        </dependency>
        <dependency>
          <groupId>com.azure.spring</groupId>
          <artifactId>azure-spring-cloud-stream-binder-eventhubs</artifactId>
          <version>2.2.0-beta.1</version> <!-- {x-version-update;com.azure.spring:azure-spring-cloud-stream-binder-eventhubs;current} -->
        </dependency>
        <dependency>
          <groupId>com.azure.spring</groupId>
          <artifactId>azure-spring-cloud-stream-binder-servicebus-core</artifactId>
          <version>2.2.0-beta.1</version> <!-- {x-version-update;com.azure.spring:azure-spring-cloud-stream-binder-servicebus-core;current} -->
        </dependency>
        <dependency>
          <groupId>com.azure.spring</groupId>
          <artifactId>azure-spring-cloud-stream-binder-servicebus-queue</artifactId>
          <version>2.2.0-beta.1</version> <!-- {x-version-update;com.azure.spring:azure-spring-cloud-stream-binder-servicebus-queue;current} -->
        </dependency>
        <dependency>
          <groupId>com.azure.spring</groupId>
          <artifactId>azure-spring-cloud-stream-binder-servicebus-topic</artifactId>
          <version>2.2.0-beta.1</version> <!-- {x-version-update;com.azure.spring:azure-spring-cloud-stream-binder-servicebus-topic;current} -->
        </dependency>
      </dependencies>

      <build>
        <plugins>
          <plugin>
            <groupId>org.jacoco</groupId>
            <artifactId>jacoco-maven-plugin</artifactId>
            <version>0.8.5</version> <!-- {x-version-update;org.jacoco:jacoco-maven-plugin;external_dependency} -->
            <executions>
              <execution>
                <id>report-aggregate</id>
                <phase>verify</phase>
                <goals>
                  <goal>report-aggregate</goal>
                </goals>
                <configuration>
                  <outputDirectory>${project.reporting.outputDirectory}/test-coverage</outputDirectory>
                </configuration>
              </execution>
            </executions>
          </plugin>
        </plugins>
      </build>
    </profile>
    <profile>
      <id>default</id>
      <activation>
        <activeByDefault>true</activeByDefault>
      </activation>
      <modules>
        <module>azure-identity-spring</module>
<<<<<<< HEAD
        <module>azure-spring-boot</module>
        <module>azure-spring-boot-starter</module>
        <module>azure-spring-boot-starter-active-directory</module>
        <module>azure-spring-boot-starter-active-directory-b2c</module>
        <module>azure-spring-boot-starter-cosmos</module>
        <module>azure-spring-boot-starter-data-gremlin</module>
        <module>azure-spring-boot-starter-keyvault-certificates</module>
        <module>azure-spring-boot-starter-keyvault-secrets</module>
        <module>azure-spring-boot-starter-servicebus-jms</module>
        <module>azure-spring-boot-starter-storage</module>
        <module>azure-spring-boot-test-application</module>
        <module>azure-spring-boot-test-b2c</module>
        <module>azure-spring-boot-test-core</module>
        <module>azure-spring-boot-test-aad</module>
        <module>azure-spring-boot-test-aad-obo</module>
        <module>azure-spring-boot-test-cosmos</module>
        <module>azure-spring-boot-test-keyvault</module>
        <module>azure-spring-boot-test-servicebus-jms</module>
        <module>azure-spring-boot-test-storage</module>
        <module>azure-spring-cloud-test-eventhubs</module>
        <module>azure-spring-boot-samples/azure-spring-boot-sample-active-directory-resource-server-with-filter</module>
        <module>azure-spring-boot-samples/azure-spring-boot-sample-active-directory-resource-server</module>
        <module>azure-spring-boot-samples/azure-spring-boot-sample-active-directory-webapp</module>
=======
        <module>azure-spring-boot-samples/azure-cloud-foundry-service-sample</module>
>>>>>>> 026fdc38
        <module>azure-spring-boot-samples/azure-spring-boot-sample-active-directory-b2c-oidc</module>
        <module>azure-spring-boot-samples/azure-spring-boot-sample-active-directory-resource-server-by-filter-stateless</module>
        <module>azure-spring-boot-samples/azure-spring-boot-sample-active-directory-resource-server-by-filter</module>
        <module>azure-spring-boot-samples/azure-spring-boot-sample-active-directory-resource-server-obo</module>
        <module>azure-spring-boot-samples/azure-spring-boot-sample-active-directory-resource-server</module>
        <module>azure-spring-boot-samples/azure-spring-boot-sample-active-directory-webapp</module>
        <module>azure-spring-boot-samples/azure-spring-boot-sample-cosmos</module>
        <module>azure-spring-boot-samples/azure-spring-boot-sample-data-gremlin</module>
        <module>azure-spring-boot-samples/azure-spring-boot-sample-keyvault-certificates</module>
        <module>azure-spring-boot-samples/azure-spring-boot-sample-keyvault-secrets</module>
        <module>azure-spring-boot-samples/azure-spring-boot-sample-mediaservices</module>
        <module>azure-spring-boot-samples/azure-spring-boot-sample-servicebus-jms-queue</module>
        <module>azure-spring-boot-samples/azure-spring-boot-sample-servicebus-jms-topic</module>
        <module>azure-spring-boot-samples/azure-spring-boot-sample-servicebus</module>
        <module>azure-spring-boot-samples/azure-spring-boot-sample-storage-resource</module>
        <module>azure-spring-boot-samples/azure-spring-cloud-sample-appconfiguration-conversion-complete</module>
        <module>azure-spring-boot-samples/azure-spring-cloud-sample-appconfiguration-conversion-initial</module>
        <module>azure-spring-boot-samples/azure-spring-cloud-sample-appconfiguration</module>
        <module>azure-spring-boot-samples/azure-spring-cloud-sample-cache</module>
        <module>azure-spring-boot-samples/azure-spring-cloud-sample-eventhubs-binder</module>
        <module>azure-spring-boot-samples/azure-spring-cloud-sample-eventhubs-kafka</module>
        <module>azure-spring-boot-samples/azure-spring-cloud-sample-eventhubs-multibinders</module>
        <module>azure-spring-boot-samples/azure-spring-cloud-sample-eventhubs-operation</module>
        <module>azure-spring-boot-samples/azure-spring-cloud-sample-feature-management-web</module>
        <module>azure-spring-boot-samples/azure-spring-cloud-sample-feature-management</module>
        <module>azure-spring-boot-samples/azure-spring-cloud-sample-messaging</module>
        <module>azure-spring-boot-samples/azure-spring-cloud-sample-servicebus-operation</module>
        <module>azure-spring-boot-samples/azure-spring-cloud-sample-servicebus-queue-binder</module>
        <module>azure-spring-boot-samples/azure-spring-cloud-sample-servicebus-queue-multibinders</module>
        <module>azure-spring-boot-samples/azure-spring-cloud-sample-servicebus-topic-binder</module>
        <module>azure-spring-boot-samples/azure-spring-cloud-sample-storage-queue-operation</module>
        <module>azure-spring-boot-samples/azure-spring-data-sample-gremlin-web-service</module>
        <module>azure-spring-boot-samples/azure-spring-data-sample-gremlin</module>
        <module>azure-spring-boot-samples/azure-spring-integration-sample-eventhubs</module>
        <module>azure-spring-boot-samples/azure-spring-integration-sample-servicebus</module>
        <module>azure-spring-boot-samples/azure-spring-integration-sample-storage-queue</module>
        <module>azure-spring-boot-starter-active-directory-b2c</module>
        <module>azure-spring-boot-starter-active-directory</module>
        <module>azure-spring-boot-starter-cosmos</module>
        <module>azure-spring-boot-starter-data-gremlin</module>
        <module>azure-spring-boot-starter-keyvault-certificates</module>
        <module>azure-spring-boot-starter-keyvault-secrets</module>
        <module>azure-spring-boot-starter-servicebus-jms</module>
        <module>azure-spring-boot-starter-storage</module>
        <module>azure-spring-boot-starter</module>
        <module>azure-spring-boot-test-aad-obo</module>
        <module>azure-spring-boot-test-aad-resource-server-by-filter</module>
        <module>azure-spring-boot-test-aad-resource-server</module>
        <module>azure-spring-boot-test-aad</module>
        <module>azure-spring-boot-test-application</module>
        <module>azure-spring-boot-test-core</module>
        <module>azure-spring-boot-test-cosmos</module>
        <module>azure-spring-boot-test-keyvault</module>
        <module>azure-spring-boot-test-servicebus-jms</module>
        <module>azure-spring-boot-test-storage</module>
        <module>azure-spring-boot</module>
        <module>azure-spring-cloud-autoconfigure</module>
        <module>azure-spring-cloud-context</module>
        <module>azure-spring-cloud-messaging</module>
        <module>azure-spring-cloud-starter-cache</module>
        <module>azure-spring-cloud-starter-eventhubs-kafka</module>
        <module>azure-spring-cloud-starter-eventhubs</module>
        <module>azure-spring-cloud-starter-servicebus</module>
        <module>azure-spring-cloud-starter-storage-queue</module>
        <module>azure-spring-cloud-storage</module>
        <module>azure-spring-cloud-stream-binder-eventhubs</module>
        <module>azure-spring-cloud-stream-binder-servicebus-core</module>
        <module>azure-spring-cloud-stream-binder-servicebus-queue</module>
        <module>azure-spring-cloud-stream-binder-servicebus-topic</module>
        <module>azure-spring-cloud-stream-binder-test</module>
        <module>azure-spring-cloud-telemetry</module>
        <module>azure-spring-cloud-test-eventhubs</module>
        <module>azure-spring-data-gremlin</module>
        <module>azure-spring-integration-core</module>
        <module>azure-spring-integration-eventhubs</module>
        <module>azure-spring-integration-servicebus</module>
        <module>azure-spring-integration-storage-queue</module>
        <module>azure-spring-integration-test</module>
      </modules>
    </profile>
  </profiles>
</project><|MERGE_RESOLUTION|>--- conflicted
+++ resolved
@@ -136,33 +136,7 @@
       </activation>
       <modules>
         <module>azure-identity-spring</module>
-<<<<<<< HEAD
-        <module>azure-spring-boot</module>
-        <module>azure-spring-boot-starter</module>
-        <module>azure-spring-boot-starter-active-directory</module>
-        <module>azure-spring-boot-starter-active-directory-b2c</module>
-        <module>azure-spring-boot-starter-cosmos</module>
-        <module>azure-spring-boot-starter-data-gremlin</module>
-        <module>azure-spring-boot-starter-keyvault-certificates</module>
-        <module>azure-spring-boot-starter-keyvault-secrets</module>
-        <module>azure-spring-boot-starter-servicebus-jms</module>
-        <module>azure-spring-boot-starter-storage</module>
-        <module>azure-spring-boot-test-application</module>
-        <module>azure-spring-boot-test-b2c</module>
-        <module>azure-spring-boot-test-core</module>
-        <module>azure-spring-boot-test-aad</module>
-        <module>azure-spring-boot-test-aad-obo</module>
-        <module>azure-spring-boot-test-cosmos</module>
-        <module>azure-spring-boot-test-keyvault</module>
-        <module>azure-spring-boot-test-servicebus-jms</module>
-        <module>azure-spring-boot-test-storage</module>
-        <module>azure-spring-cloud-test-eventhubs</module>
-        <module>azure-spring-boot-samples/azure-spring-boot-sample-active-directory-resource-server-with-filter</module>
-        <module>azure-spring-boot-samples/azure-spring-boot-sample-active-directory-resource-server</module>
-        <module>azure-spring-boot-samples/azure-spring-boot-sample-active-directory-webapp</module>
-=======
         <module>azure-spring-boot-samples/azure-cloud-foundry-service-sample</module>
->>>>>>> 026fdc38
         <module>azure-spring-boot-samples/azure-spring-boot-sample-active-directory-b2c-oidc</module>
         <module>azure-spring-boot-samples/azure-spring-boot-sample-active-directory-resource-server-by-filter-stateless</module>
         <module>azure-spring-boot-samples/azure-spring-boot-sample-active-directory-resource-server-by-filter</module>
