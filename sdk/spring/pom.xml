<!-- Copyright (c) Microsoft Corporation. All rights reserved.
     Licensed under the MIT License. -->
<project xmlns="http://maven.apache.org/POM/4.0.0"
         xmlns:xsi="http://www.w3.org/2001/XMLSchema-instance"
         xsi:schemaLocation="http://maven.apache.org/POM/4.0.0 http://maven.apache.org/xsd/maven-4.0.0.xsd">
  <modelVersion>4.0.0</modelVersion>
  <groupId>com.azure.spring</groupId>
  <artifactId>azure-spring-boot-service</artifactId>
  <packaging>pom</packaging>
  <version>1.0.0</version><!-- Need not change for every release-->

  <profiles>
    <profile>
      <id>coverage</id>
      <modules>
        <module>azure-spring-cloud-core</module>
        <module>azure-spring-cloud-autoconfigure</module>
        <module>azure-spring-cloud-resourcemanager</module>
        <module>azure-spring-cloud-trace-sleuth</module>
        <module>azure-spring-integration-core</module>
        <module>azure-spring-integration-eventhubs</module>
        <module>azure-spring-integration-servicebus</module>
        <module>azure-spring-integration-storage-queue</module>
        <module>spring-cloud-azure-messaging</module>
        <module>spring-cloud-azure-stream-binder-eventhubs</module>
        <module>spring-cloud-azure-stream-binder-eventhubs-core</module>
        <module>spring-cloud-azure-stream-binder-servicebus-core</module>
        <module>spring-cloud-azure-stream-binder-servicebus-queue</module>
        <module>spring-cloud-azure-stream-binder-servicebus-topic</module>
        <module>azure-spring-messaging</module>
        <module>azure-spring-eventhubs</module>
        <module>azure-spring-servicebus</module>
        <module>azure-spring-storage-queue</module>
      </modules>
      <dependencies>
        <dependency>
          <groupId>com.azure.spring</groupId>
          <artifactId>azure-spring-cloud-core</artifactId>
          <version>4.0.0-beta.1</version> <!-- {x-version-update;com.azure.spring:azure-spring-cloud-core;current} -->
        </dependency>
        <dependency>
          <groupId>com.azure.spring</groupId>
          <artifactId>azure-spring-cloud-autoconfigure</artifactId>
          <version>4.0.0-beta.1</version> <!-- {x-version-update;com.azure.spring:azure-spring-cloud-autoconfigure;current} -->
        </dependency>
        <dependency>
          <groupId>com.azure.spring</groupId>
          <artifactId>azure-spring-cloud-resourcemanager</artifactId>
          <version>4.0.0-beta.1</version> <!-- {x-version-update;com.azure.spring:azure-spring-cloud-resourcemanager;current} -->
        </dependency>
        <dependency>
          <groupId>com.azure.spring</groupId>
          <artifactId>azure-spring-cloud-trace-sleuth</artifactId>
          <version>4.0.0-beta.1</version> <!-- {x-version-update;com.azure.spring:azure-spring-cloud-trace-sleuth;current} -->
        </dependency>
        <dependency>
          <groupId>com.azure.spring</groupId>
          <artifactId>azure-spring-integration-core</artifactId>
          <version>4.0.0-beta.1</version> <!-- {x-version-update;com.azure.spring:azure-spring-integration-core;current} -->
       </dependency>
        <dependency>
          <groupId>com.azure.spring</groupId>
          <artifactId>azure-spring-integration-eventhubs</artifactId>
          <version>4.0.0-beta.1</version> <!-- {x-version-update;com.azure.spring:azure-spring-integration-eventhubs;current} -->
        </dependency>
        <dependency>
          <groupId>com.azure.spring</groupId>
          <artifactId>azure-spring-integration-servicebus</artifactId>
          <version>4.0.0-beta.1</version> <!-- {x-version-update;com.azure.spring:azure-spring-integration-servicebus;current} -->
        </dependency>
        <dependency>
          <groupId>com.azure.spring</groupId>
          <artifactId>azure-spring-integration-storage-queue</artifactId>
          <version>4.0.0-beta.1</version> <!-- {x-version-update;com.azure.spring:azure-spring-integration-storage-queue;current} -->
        </dependency>
        <dependency>
          <groupId>com.azure.spring</groupId>
          <artifactId>spring-cloud-azure-messaging</artifactId>
          <version>4.0.0-beta.1</version> <!-- {x-version-update;com.azure.spring:spring-cloud-azure-messaging;current} -->
        </dependency>
        <dependency>
          <groupId>com.azure.spring</groupId>
          <artifactId>spring-cloud-azure-stream-binder-eventhubs-core</artifactId>
          <version>4.0.0-beta.1</version> <!-- {x-version-update;com.azure.spring:spring-cloud-azure-stream-binder-eventhubs-core;current} -->
        </dependency>
        <dependency>
          <groupId>com.azure.spring</groupId>
          <artifactId>spring-cloud-azure-stream-binder-eventhubs</artifactId>
          <version>4.0.0-beta.1</version> <!-- {x-version-update;com.azure.spring:spring-cloud-azure-stream-binder-eventhubs;current} -->
        </dependency>
        <dependency>
          <groupId>com.azure.spring</groupId>
          <artifactId>spring-cloud-azure-stream-binder-servicebus-core</artifactId>
          <version>4.0.0-beta.1</version> <!-- {x-version-update;com.azure.spring:spring-cloud-azure-stream-binder-servicebus-core;current} -->
        </dependency>
        <dependency>
          <groupId>com.azure.spring</groupId>
          <artifactId>spring-cloud-azure-stream-binder-servicebus-queue</artifactId>
          <version>4.0.0-beta.1</version> <!-- {x-version-update;com.azure.spring:spring-cloud-azure-stream-binder-servicebus-queue;current} -->
        </dependency>
        <dependency>
          <groupId>com.azure.spring</groupId>
          <artifactId>spring-cloud-azure-stream-binder-servicebus-topic</artifactId>
          <version>4.0.0-beta.1</version> <!-- {x-version-update;com.azure.spring:spring-cloud-azure-stream-binder-servicebus-topic;current} -->
        </dependency>
        <dependency>
          <groupId>com.azure.spring</groupId>
          <artifactId>azure-spring-messaging</artifactId>
          <version>4.0.0-beta.1</version> <!-- {x-version-update;com.azure.spring:azure-spring-messaging;current} -->
        </dependency>
        <dependency>
          <groupId>com.azure.spring</groupId>
          <artifactId>azure-spring-eventhubs</artifactId>
          <version>4.0.0-beta.1</version> <!-- {x-version-update;com.azure.spring:azure-spring-eventhubs;current} -->
        </dependency>
        <dependency>
          <groupId>com.azure.spring</groupId>
          <artifactId>azure-spring-servicebus</artifactId>
          <version>4.0.0-beta.1</version> <!-- {x-version-update;com.azure.spring:azure-spring-servicebus;current} -->
        </dependency>
        <dependency>
          <groupId>com.azure.spring</groupId>
          <artifactId>azure-spring-storage-queue</artifactId>
          <version>4.0.0-beta.1</version> <!-- {x-version-update;com.azure.spring:azure-spring-storage-queue;current} -->
        </dependency>
      </dependencies>

      <build>
        <plugins>
          <plugin>
            <groupId>org.jacoco</groupId>
            <artifactId>jacoco-maven-plugin</artifactId>
            <version>0.8.5</version> <!-- {x-version-update;org.jacoco:jacoco-maven-plugin;external_dependency} -->
            <executions>
              <execution>
                <id>report-aggregate</id>
                <phase>verify</phase>
                <goals>
                  <goal>report-aggregate</goal>
                </goals>
                <configuration>
                  <outputDirectory>${project.reporting.outputDirectory}/test-coverage</outputDirectory>
                </configuration>
              </execution>
            </executions>
          </plugin>
        </plugins>
      </build>
    </profile>
    <profile>
      <id>default</id>
      <activation>
        <activeByDefault>true</activeByDefault>
      </activation>
      <modules>
        <module>azure-spring-cloud-core</module>
        <module>azure-spring-cloud-autoconfigure</module>
        <module>azure-spring-cloud-starter</module>
        <module>azure-spring-boot-starter-active-directory</module>
        <module>azure-spring-boot-starter-cosmos</module>
        <module>azure-spring-boot-starter-keyvault-certificates</module>
        <module>azure-spring-boot-starter-keyvault-secrets</module>
        <module>azure-spring-boot-starter-servicebus-jms</module>
        <module>azure-spring-boot-starter-storage</module>
        <module>azure-spring-boot-test-aad</module>
        <module>azure-spring-boot-test-aad-webapp-and-resource-server-with-obo</module>
        <module>azure-spring-boot-test-aad-resource-server</module>
        <module>azure-spring-boot-test-application</module>
        <module>azure-spring-boot-test-core</module>
        <module>azure-spring-boot-test-cosmos</module>
        <module>azure-spring-boot-test-keyvault-certificate</module>
        <module>azure-spring-boot-test-keyvault/pom-reactive.xml</module>
        <module>azure-spring-boot-test-keyvault/pom.xml</module>
        <module>azure-spring-boot-test-parent</module>
        <module>azure-spring-boot-test-selenium-common</module>
        <module>azure-spring-boot-test-servicebus-jms</module>
        <module>azure-spring-boot-test-storage</module>
        <module>azure-spring-cloud-resourcemanager</module>
<<<<<<< HEAD
        <module>azure-spring-cloud-trace-sleuth</module>
        <module>azure-spring-cloud-messaging</module>
=======
        <module>spring-cloud-azure-messaging</module>
>>>>>>> 6fadec59
        <module>azure-spring-cloud-starter-cache</module>
        <module>spring-cloud-azure-starter-eventhubs</module>
        <module>spring-cloud-azure-starter-eventhubs-kafka</module>
        <module>spring-cloud-azure-starter-servicebus</module>
        <module>spring-cloud-azure-starter-storage-queue</module>
        <module>spring-cloud-azure-stream-binder-eventhubs</module>
        <module>spring-cloud-azure-stream-binder-eventhubs-core</module>
        <module>spring-cloud-azure-stream-binder-servicebus-core</module>
        <module>spring-cloud-azure-stream-binder-servicebus-queue</module>
        <module>spring-cloud-azure-stream-binder-servicebus-topic</module>
        <module>spring-cloud-azure-stream-binder-test</module>
        <module>spring-cloud-azure-test-eventhubs-kafka</module>
        <module>spring-cloud-azure-test-servicebus-binder</module>
        <module>azure-spring-integration-core</module>
        <module>azure-spring-integration-eventhubs</module>
        <module>azure-spring-integration-servicebus</module>
        <module>azure-spring-integration-storage-queue</module>
        <module>azure-spring-messaging</module>
        <module>azure-spring-eventhubs</module>
        <module>azure-spring-servicebus</module>
        <module>azure-spring-storage-queue</module>
      </modules>
    </profile>
  </profiles>
</project><|MERGE_RESOLUTION|>--- conflicted
+++ resolved
@@ -176,12 +176,8 @@
         <module>azure-spring-boot-test-servicebus-jms</module>
         <module>azure-spring-boot-test-storage</module>
         <module>azure-spring-cloud-resourcemanager</module>
-<<<<<<< HEAD
+        <module>spring-cloud-azure-messaging</module>
         <module>azure-spring-cloud-trace-sleuth</module>
-        <module>azure-spring-cloud-messaging</module>
-=======
-        <module>spring-cloud-azure-messaging</module>
->>>>>>> 6fadec59
         <module>azure-spring-cloud-starter-cache</module>
         <module>spring-cloud-azure-starter-eventhubs</module>
         <module>spring-cloud-azure-starter-eventhubs-kafka</module>
