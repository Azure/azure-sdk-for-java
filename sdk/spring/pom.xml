<!-- Copyright (c) Microsoft Corporation. All rights reserved.
     Licensed under the MIT License. -->
<project xmlns="http://maven.apache.org/POM/4.0.0"
         xmlns:xsi="http://www.w3.org/2001/XMLSchema-instance"
         xsi:schemaLocation="http://maven.apache.org/POM/4.0.0 http://maven.apache.org/xsd/maven-4.0.0.xsd">
  <modelVersion>4.0.0</modelVersion>
  <groupId>com.azure.spring</groupId>
  <artifactId>spring-cloud-azure</artifactId>
  <name>Spring Cloud Azure Aggregator</name>
  <packaging>pom</packaging>
  <version>1.0.0</version><!-- Need not change for every release-->

  <profiles>
    <profile>
      <id>coverage</id>
      <modules>
        <module>spring-messaging-azure</module>
        <module>spring-messaging-azure-eventhubs</module>
        <module>spring-messaging-azure-servicebus</module>
        <module>spring-messaging-azure-storage-queue</module>
        <module>spring-integration-azure-core</module>
        <module>spring-integration-azure-eventhubs</module>
        <module>spring-integration-azure-servicebus</module>
        <module>spring-integration-azure-storage-queue</module>
        <module>spring-cloud-azure-core</module>
        <module>spring-cloud-azure-service</module>
        <module>spring-cloud-azure-resourcemanager</module>
        <module>spring-cloud-azure-actuator</module>
        <module>spring-cloud-azure-actuator-autoconfigure</module>
        <module>spring-cloud-azure-autoconfigure</module>
        <module>spring-cloud-azure-stream-binder-eventhubs-core</module>
        <module>spring-cloud-azure-stream-binder-eventhubs</module>
        <module>spring-cloud-azure-stream-binder-servicebus-core</module>
        <module>spring-cloud-azure-stream-binder-servicebus</module>
      </modules>
      <dependencies>
        <dependency>
          <groupId>com.azure.spring</groupId>
          <artifactId>spring-messaging-azure</artifactId>
          <version>4.0.0-beta.1</version> <!-- {x-version-update;com.azure.spring:spring-messaging-azure;current} -->
        </dependency>
        <dependency>
          <groupId>com.azure.spring</groupId>
          <artifactId>spring-messaging-azure-eventhubs</artifactId>
          <version>4.0.0-beta.1</version> <!-- {x-version-update;com.azure.spring:spring-messaging-azure-eventhubs;current} -->
        </dependency>
        <dependency>
          <groupId>com.azure.spring</groupId>
          <artifactId>spring-messaging-azure-servicebus</artifactId>
          <version>4.0.0-beta.1</version> <!-- {x-version-update;com.azure.spring:spring-messaging-azure-servicebus;current} -->
        </dependency>
        <dependency>
          <groupId>com.azure.spring</groupId>
          <artifactId>spring-messaging-azure-storage-queue</artifactId>
          <version>4.0.0-beta.1</version> <!-- {x-version-update;com.azure.spring:spring-messaging-azure-storage-queue;current} -->
        </dependency>
        <dependency>
          <groupId>com.azure.spring</groupId>
          <artifactId>spring-integration-azure-core</artifactId>
          <version>4.0.0-beta.1</version> <!-- {x-version-update;com.azure.spring:spring-integration-azure-core;current} -->
        </dependency>
        <dependency>
          <groupId>com.azure.spring</groupId>
          <artifactId>spring-integration-azure-eventhubs</artifactId>
          <version>4.0.0-beta.1</version> <!-- {x-version-update;com.azure.spring:spring-integration-azure-eventhubs;current} -->
        </dependency>
        <dependency>
          <groupId>com.azure.spring</groupId>
          <artifactId>spring-integration-azure-servicebus</artifactId>
          <version>4.0.0-beta.1</version> <!-- {x-version-update;com.azure.spring:spring-integration-azure-servicebus;current} -->
        </dependency>
        <dependency>
          <groupId>com.azure.spring</groupId>
          <artifactId>spring-integration-azure-storage-queue</artifactId>
          <version>4.0.0-beta.1</version> <!-- {x-version-update;com.azure.spring:spring-integration-azure-storage-queue;current} -->
        </dependency>
        <dependency>
          <groupId>com.azure.spring</groupId>
          <artifactId>spring-cloud-azure-core</artifactId>
          <version>4.0.0-beta.1</version> <!-- {x-version-update;com.azure.spring:spring-cloud-azure-core;current} -->
        </dependency>
        <dependency>
          <groupId>com.azure.spring</groupId>
          <artifactId>spring-cloud-azure-service</artifactId>
          <version>4.0.0-beta.1</version> <!-- {x-version-update;com.azure.spring:spring-cloud-azure-service;current} -->
        </dependency>
        <dependency>
          <groupId>com.azure.spring</groupId>
          <artifactId>spring-cloud-azure-resourcemanager</artifactId>
          <version>4.0.0-beta.1</version> <!-- {x-version-update;com.azure.spring:spring-cloud-azure-resourcemanager;current} -->
        </dependency>
        <dependency>
          <groupId>com.azure.spring</groupId>
          <artifactId>spring-cloud-azure-autoconfigure</artifactId>
          <version>4.0.0-beta.1</version> <!-- {x-version-update;com.azure.spring:spring-cloud-azure-autoconfigure;current} -->
        </dependency>
        <dependency>
          <groupId>com.azure.spring</groupId>
          <artifactId>spring-cloud-azure-stream-binder-eventhubs-core</artifactId>
          <version>4.0.0-beta.1</version> <!-- {x-version-update;com.azure.spring:spring-cloud-azure-stream-binder-eventhubs-core;current} -->
        </dependency>
        <dependency>
          <groupId>com.azure.spring</groupId>
          <artifactId>spring-cloud-azure-stream-binder-eventhubs</artifactId>
          <version>4.0.0-beta.1</version> <!-- {x-version-update;com.azure.spring:spring-cloud-azure-stream-binder-eventhubs;current} -->
        </dependency>
        <dependency>
          <groupId>com.azure.spring</groupId>
          <artifactId>spring-cloud-azure-stream-binder-servicebus-core</artifactId>
          <version>4.0.0-beta.1</version> <!-- {x-version-update;com.azure.spring:spring-cloud-azure-stream-binder-servicebus-core;current} -->
        </dependency>
        <dependency>
          <groupId>com.azure.spring</groupId>
          <artifactId>spring-cloud-azure-stream-binder-servicebus</artifactId>
          <version>4.0.0-beta.1</version> <!-- {x-version-update;com.azure.spring:spring-cloud-azure-stream-binder-servicebus;current} -->
        </dependency>
      </dependencies>

      <build>
        <plugins>
          <plugin>
            <groupId>org.jacoco</groupId>
            <artifactId>jacoco-maven-plugin</artifactId>
            <version>0.8.7</version> <!-- {x-version-update;org.jacoco:jacoco-maven-plugin;external_dependency} -->
            <executions>
              <execution>
                <id>report-aggregate</id>
                <phase>verify</phase>
                <goals>
                  <goal>report-aggregate</goal>
                </goals>
                <configuration>
                  <outputDirectory>${project.reporting.outputDirectory}/test-coverage</outputDirectory>
                </configuration>
              </execution>
            </executions>
          </plugin>
        </plugins>
      </build>
    </profile>
    <profile>
      <id>default</id>
      <activation>
        <activeByDefault>true</activeByDefault>
      </activation>
      <modules>
        <module>azure-spring-boot-test-application</module>
        <module>azure-spring-boot-test-core</module>
        <module>azure-spring-boot-test-cosmos</module>
        <module>azure-spring-boot-test-keyvault-certificate</module>
        <module>azure-spring-boot-test-keyvault/pom-reactive.xml</module>
        <module>azure-spring-boot-test-keyvault/pom.xml</module>
        <module>azure-spring-boot-test-parent</module>
        <module>azure-spring-boot-test-servicebus-jms</module>
        <module>azure-spring-boot-test-storage</module>
        <module>spring-messaging-azure</module>
        <module>spring-messaging-azure-eventhubs</module>
        <module>spring-messaging-azure-servicebus</module>
        <module>spring-messaging-azure-storage-queue</module>
        <module>spring-integration-azure-core</module>
        <module>spring-integration-azure-eventhubs</module>
        <module>spring-integration-azure-servicebus</module>
        <module>spring-integration-azure-storage-queue</module>
        <module>spring-cloud-azure-core</module>
        <module>spring-cloud-azure-service</module>
        <module>spring-cloud-azure-resourcemanager</module>
        <module>spring-cloud-azure-actuator</module>
        <module>spring-cloud-azure-actuator-autoconfigure</module>
        <module>spring-cloud-azure-autoconfigure</module>
        <module>spring-cloud-azure-starter-active-directory</module>
        <module>spring-cloud-azure-starter-active-directory-b2c</module>
        <module>spring-cloud-azure-starter-actuator</module>
        <module>spring-cloud-azure-starter-appconfiguration</module>
        <module>spring-cloud-azure-starter-cosmos</module>
        <module>spring-cloud-azure-starter-eventhubs</module>
        <module>spring-cloud-azure-starter-keyvault-certificates</module>
        <module>spring-cloud-azure-starter-keyvault-secrets</module>
        <module>spring-cloud-azure-starter-servicebus-jms</module>
        <module>spring-cloud-azure-starter-servicebus</module>
        <module>spring-cloud-azure-starter-storage-blob</module>
        <module>spring-cloud-azure-starter-storage-file-share</module>
        <module>spring-cloud-azure-starter-storage-queue</module>
        <module>spring-cloud-azure-starter-integration-eventhubs</module>
        <module>spring-cloud-azure-starter-integration-servicebus</module>
        <module>spring-cloud-azure-starter-integration-storage-queue</module>
        <module>spring-cloud-azure-starter-stream-eventhubs</module>
        <module>spring-cloud-azure-starter-stream-servicebus-queue</module>
        <module>spring-cloud-azure-starter-stream-servicebus-topic</module>
        <module>spring-cloud-azure-starter</module>
        <module>spring-cloud-azure-stream-binder-eventhubs-core</module>
        <module>spring-cloud-azure-stream-binder-eventhubs</module>
        <module>spring-cloud-azure-stream-binder-servicebus-core</module>
<<<<<<< HEAD
        <module>spring-cloud-azure-stream-binder-servicebus</module>
        <module>spring-cloud-azure-starter-stream-servicebus</module>
=======
        <module>spring-cloud-azure-stream-binder-servicebus-queue</module>
        <module>spring-cloud-azure-stream-binder-servicebus-topic</module>
>>>>>>> bf01df4c
        <module>spring-cloud-azure-stream-binder-test</module>
        <module>spring-cloud-azure-test-servicebus-binder</module>
      </modules>
    </profile>

    <profile>
      <id>dev</id>
      <modules>
        <module>../../eng/code-quality-reports</module>
        <module>../keyvault/azure-security-keyvault-jca</module>
        <module>azure-spring-boot-test-core</module>
        <module>spring-messaging-azure</module>
        <module>spring-messaging-azure-eventhubs</module>
        <module>spring-messaging-azure-servicebus</module>
        <module>spring-messaging-azure-storage-queue</module>
        <module>spring-integration-azure-core</module>
        <module>spring-integration-azure-eventhubs</module>
        <module>spring-integration-azure-servicebus</module>
        <module>spring-integration-azure-storage-queue</module>
        <module>spring-cloud-azure-core</module>
        <module>spring-cloud-azure-service</module>
        <module>spring-cloud-azure-resourcemanager</module>
        <module>spring-cloud-azure-actuator</module>
        <module>spring-cloud-azure-actuator-autoconfigure</module>
        <module>spring-cloud-azure-autoconfigure</module>
        <module>spring-cloud-azure-starter-active-directory</module>
        <module>spring-cloud-azure-starter-active-directory-b2c</module>
        <module>spring-cloud-azure-starter-actuator</module>
        <module>spring-cloud-azure-starter-appconfiguration</module>
        <module>spring-cloud-azure-starter-cosmos</module>
        <module>spring-cloud-azure-starter-eventhubs</module>
        <module>spring-cloud-azure-starter-keyvault-certificates</module>
        <module>spring-cloud-azure-starter-keyvault-secrets</module>
        <module>spring-cloud-azure-starter-servicebus-jms</module>
        <module>spring-cloud-azure-starter-servicebus</module>
        <module>spring-cloud-azure-starter-storage-blob</module>
        <module>spring-cloud-azure-starter-storage-file-share</module>
        <module>spring-cloud-azure-starter-storage-queue</module>
        <module>spring-cloud-azure-starter-integration-eventhubs</module>
        <module>spring-cloud-azure-starter-integration-servicebus</module>
        <module>spring-cloud-azure-starter-integration-storage-queue</module>
        <module>spring-cloud-azure-starter</module>
        <module>spring-cloud-azure-stream-binder-eventhubs-core</module>
        <module>spring-cloud-azure-stream-binder-eventhubs</module>
        <module>spring-cloud-azure-stream-binder-servicebus-core</module>
<<<<<<< HEAD
        <module>spring-cloud-azure-stream-binder-servicebus</module>
        <module>spring-cloud-azure-starter-stream-servicebus</module>
=======
        <module>spring-cloud-azure-stream-binder-servicebus-queue</module>
        <module>spring-cloud-azure-stream-binder-servicebus-topic</module>
        <module>spring-cloud-azure-starter-stream-eventhubs</module>
        <module>spring-cloud-azure-starter-stream-servicebus-queue</module>
        <module>spring-cloud-azure-starter-stream-servicebus-topic</module>
>>>>>>> bf01df4c
        <module>spring-cloud-azure-stream-binder-test</module>
      </modules>
    </profile>

  </profiles>
</project><|MERGE_RESOLUTION|>--- conflicted
+++ resolved
@@ -184,19 +184,12 @@
         <module>spring-cloud-azure-starter-integration-servicebus</module>
         <module>spring-cloud-azure-starter-integration-storage-queue</module>
         <module>spring-cloud-azure-starter-stream-eventhubs</module>
-        <module>spring-cloud-azure-starter-stream-servicebus-queue</module>
-        <module>spring-cloud-azure-starter-stream-servicebus-topic</module>
+        <module>spring-cloud-azure-starter-stream-servicebus</module>
         <module>spring-cloud-azure-starter</module>
         <module>spring-cloud-azure-stream-binder-eventhubs-core</module>
         <module>spring-cloud-azure-stream-binder-eventhubs</module>
         <module>spring-cloud-azure-stream-binder-servicebus-core</module>
-<<<<<<< HEAD
         <module>spring-cloud-azure-stream-binder-servicebus</module>
-        <module>spring-cloud-azure-starter-stream-servicebus</module>
-=======
-        <module>spring-cloud-azure-stream-binder-servicebus-queue</module>
-        <module>spring-cloud-azure-stream-binder-servicebus-topic</module>
->>>>>>> bf01df4c
         <module>spring-cloud-azure-stream-binder-test</module>
         <module>spring-cloud-azure-test-servicebus-binder</module>
       </modules>
@@ -242,16 +235,9 @@
         <module>spring-cloud-azure-stream-binder-eventhubs-core</module>
         <module>spring-cloud-azure-stream-binder-eventhubs</module>
         <module>spring-cloud-azure-stream-binder-servicebus-core</module>
-<<<<<<< HEAD
         <module>spring-cloud-azure-stream-binder-servicebus</module>
+        <module>spring-cloud-azure-starter-stream-eventhubs</module>
         <module>spring-cloud-azure-starter-stream-servicebus</module>
-=======
-        <module>spring-cloud-azure-stream-binder-servicebus-queue</module>
-        <module>spring-cloud-azure-stream-binder-servicebus-topic</module>
-        <module>spring-cloud-azure-starter-stream-eventhubs</module>
-        <module>spring-cloud-azure-starter-stream-servicebus-queue</module>
-        <module>spring-cloud-azure-starter-stream-servicebus-topic</module>
->>>>>>> bf01df4c
         <module>spring-cloud-azure-stream-binder-test</module>
       </modules>
     </profile>
