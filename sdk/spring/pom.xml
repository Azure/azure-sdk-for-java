--- conflicted
+++ resolved
@@ -213,11 +213,7 @@
         <module>azure-spring-cloud-stream-binder-test</module>
         <module>azure-spring-cloud-telemetry</module>
         <module>azure-spring-cloud-test-eventhubs</module>
-<<<<<<< HEAD
         <module>azure-spring-cloud-test-servicebus-binder</module>
-        <module>azure-spring-data-gremlin</module>
-=======
->>>>>>> caabe053
         <module>azure-spring-integration-core</module>
         <module>azure-spring-integration-eventhubs</module>
         <module>azure-spring-integration-servicebus</module>
