--- conflicted
+++ resolved
@@ -29,18 +29,8 @@
       <dependencies>
         <dependency>
           <groupId>com.azure.spring</groupId>
-<<<<<<< HEAD
           <artifactId>azure-spring-cloud-core</artifactId>
-          <version>2.8.0</version> <!-- {x-version-update;com.azure.spring:azure-spring-cloud-core;current} -->
-=======
-          <artifactId>azure-identity-spring</artifactId>
-          <version>1.9.0-beta.1</version> <!-- {x-version-update;com.azure.spring:azure-identity-spring;current} -->
-        </dependency>
-        <dependency>
-          <groupId>com.azure.spring</groupId>
-          <artifactId>azure-spring-boot</artifactId>
-          <version>3.9.0-beta.1</version> <!-- {x-version-update;com.azure.spring:azure-spring-boot;current} -->
->>>>>>> cfb62ae1
+          <version>2.9.0-beta.1</version> <!-- {x-version-update;com.azure.spring:azure-spring-cloud-core;current} -->
         </dependency>
         <dependency>
           <groupId>com.azure.spring</groupId>
@@ -49,18 +39,8 @@
         </dependency>
         <dependency>
           <groupId>com.azure.spring</groupId>
-<<<<<<< HEAD
           <artifactId>azure-spring-cloud-resourcemanager</artifactId>
-          <version>2.8.0-beta.1</version> <!-- {x-version-update;com.azure.spring:azure-spring-cloud-resourcemanager;current} -->
-=======
-          <artifactId>azure-spring-cloud-context</artifactId>
-          <version>2.9.0-beta.1</version> <!-- {x-version-update;com.azure.spring:azure-spring-cloud-context;current} -->
-        </dependency>
-        <dependency>
-          <groupId>com.azure.spring</groupId>
-          <artifactId>azure-spring-cloud-storage</artifactId>
-          <version>2.9.0-beta.1</version> <!-- {x-version-update;com.azure.spring:azure-spring-cloud-storage;current} -->
->>>>>>> cfb62ae1
+          <version>2.9.0-beta.1</version> <!-- {x-version-update;com.azure.spring:azure-spring-cloud-resourcemanager;current} -->
         </dependency>
         <dependency>
           <groupId>com.azure.spring</groupId>
