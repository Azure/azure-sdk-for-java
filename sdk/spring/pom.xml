<!-- Copyright (c) Microsoft Corporation. All rights reserved.
     Licensed under the MIT License. -->
<project xmlns="http://maven.apache.org/POM/4.0.0"
         xmlns:xsi="http://www.w3.org/2001/XMLSchema-instance"
         xsi:schemaLocation="http://maven.apache.org/POM/4.0.0 http://maven.apache.org/xsd/maven-4.0.0.xsd">
  <modelVersion>4.0.0</modelVersion>
  <groupId>com.azure.spring</groupId>
  <artifactId>spring-cloud-azure</artifactId>
  <name>Spring Cloud Azure Aggregator</name>
  <packaging>pom</packaging>
  <version>1.0.0</version><!-- Need not change for every release-->

  <profiles>
    <profile>
      <id>coverage</id>
      <modules>
        <module>spring-messaging-azure</module>
        <module>spring-messaging-azure-eventhubs</module>
        <module>spring-messaging-azure-servicebus</module>
        <module>spring-messaging-azure-storage-queue</module>
        <module>spring-integration-azure-core</module>
        <module>spring-integration-azure-eventhubs</module>
        <module>spring-integration-azure-servicebus</module>
        <module>spring-integration-azure-storage-queue</module>
        <module>spring-cloud-azure-core</module>
        <module>spring-cloud-azure-service</module>
        <module>spring-cloud-azure-resourcemanager</module>
        <module>spring-cloud-azure-actuator</module>
        <module>spring-cloud-azure-actuator-autoconfigure</module>
        <module>spring-cloud-azure-autoconfigure</module>
        <module>spring-cloud-azure-stream-binder-eventhubs-core</module>
        <module>spring-cloud-azure-stream-binder-eventhubs</module>
        <module>spring-cloud-azure-stream-binder-servicebus-core</module>
<<<<<<< HEAD
        <module>spring-cloud-azure-stream-binder-servicebus-queue</module>
        <module>spring-cloud-azure-stream-binder-servicebus-topic</module>
        <module>spring-cloud-azure-trace-sleuth</module>
=======
        <module>spring-cloud-azure-stream-binder-servicebus</module>
>>>>>>> bbedd129
      </modules>
      <dependencies>
        <dependency>
          <groupId>com.azure.spring</groupId>
          <artifactId>spring-messaging-azure</artifactId>
          <version>4.0.0-beta.1</version> <!-- {x-version-update;com.azure.spring:spring-messaging-azure;current} -->
        </dependency>
        <dependency>
          <groupId>com.azure.spring</groupId>
          <artifactId>spring-messaging-azure-eventhubs</artifactId>
          <version>4.0.0-beta.1</version> <!-- {x-version-update;com.azure.spring:spring-messaging-azure-eventhubs;current} -->
        </dependency>
        <dependency>
          <groupId>com.azure.spring</groupId>
          <artifactId>spring-messaging-azure-servicebus</artifactId>
          <version>4.0.0-beta.1</version> <!-- {x-version-update;com.azure.spring:spring-messaging-azure-servicebus;current} -->
        </dependency>
        <dependency>
          <groupId>com.azure.spring</groupId>
          <artifactId>spring-messaging-azure-storage-queue</artifactId>
          <version>4.0.0-beta.1</version> <!-- {x-version-update;com.azure.spring:spring-messaging-azure-storage-queue;current} -->
        </dependency>
        <dependency>
          <groupId>com.azure.spring</groupId>
          <artifactId>spring-integration-azure-core</artifactId>
          <version>4.0.0-beta.1</version> <!-- {x-version-update;com.azure.spring:spring-integration-azure-core;current} -->
        </dependency>
        <dependency>
          <groupId>com.azure.spring</groupId>
          <artifactId>spring-integration-azure-eventhubs</artifactId>
          <version>4.0.0-beta.1</version> <!-- {x-version-update;com.azure.spring:spring-integration-azure-eventhubs;current} -->
        </dependency>
        <dependency>
          <groupId>com.azure.spring</groupId>
          <artifactId>spring-integration-azure-servicebus</artifactId>
          <version>4.0.0-beta.1</version> <!-- {x-version-update;com.azure.spring:spring-integration-azure-servicebus;current} -->
        </dependency>
        <dependency>
          <groupId>com.azure.spring</groupId>
          <artifactId>spring-integration-azure-storage-queue</artifactId>
          <version>4.0.0-beta.1</version> <!-- {x-version-update;com.azure.spring:spring-integration-azure-storage-queue;current} -->
        </dependency>
        <dependency>
          <groupId>com.azure.spring</groupId>
          <artifactId>spring-cloud-azure-core</artifactId>
          <version>4.0.0-beta.1</version> <!-- {x-version-update;com.azure.spring:spring-cloud-azure-core;current} -->
        </dependency>
        <dependency>
          <groupId>com.azure.spring</groupId>
          <artifactId>spring-cloud-azure-service</artifactId>
          <version>4.0.0-beta.1</version> <!-- {x-version-update;com.azure.spring:spring-cloud-azure-service;current} -->
        </dependency>
        <dependency>
          <groupId>com.azure.spring</groupId>
          <artifactId>spring-cloud-azure-resourcemanager</artifactId>
          <version>4.0.0-beta.1</version> <!-- {x-version-update;com.azure.spring:spring-cloud-azure-resourcemanager;current} -->
        </dependency>
        <dependency>
          <groupId>com.azure.spring</groupId>
          <artifactId>spring-cloud-azure-autoconfigure</artifactId>
          <version>4.0.0-beta.1</version> <!-- {x-version-update;com.azure.spring:spring-cloud-azure-autoconfigure;current} -->
        </dependency>
        <dependency>
          <groupId>com.azure.spring</groupId>
          <artifactId>spring-cloud-azure-stream-binder-eventhubs-core</artifactId>
          <version>4.0.0-beta.1</version> <!-- {x-version-update;com.azure.spring:spring-cloud-azure-stream-binder-eventhubs-core;current} -->
        </dependency>
        <dependency>
          <groupId>com.azure.spring</groupId>
          <artifactId>spring-cloud-azure-stream-binder-eventhubs</artifactId>
          <version>4.0.0-beta.1</version> <!-- {x-version-update;com.azure.spring:spring-cloud-azure-stream-binder-eventhubs;current} -->
        </dependency>
        <dependency>
          <groupId>com.azure.spring</groupId>
          <artifactId>spring-cloud-azure-stream-binder-servicebus-core</artifactId>
          <version>4.0.0-beta.1</version> <!-- {x-version-update;com.azure.spring:spring-cloud-azure-stream-binder-servicebus-core;current} -->
        </dependency>
        <dependency>
          <groupId>com.azure.spring</groupId>
          <artifactId>spring-cloud-azure-stream-binder-servicebus</artifactId>
          <version>4.0.0-beta.1</version> <!-- {x-version-update;com.azure.spring:spring-cloud-azure-stream-binder-servicebus;current} -->
        </dependency>
        <dependency>
          <groupId>com.azure.spring</groupId>
          <artifactId>spring-cloud-azure-trace-sleuth</artifactId>
          <version>4.0.0-beta.1</version> <!-- {x-version-update;com.azure.spring:spring-cloud-azure-trace-sleuth;current} -->
        </dependency>
      </dependencies>

      <build>
        <plugins>
          <plugin>
            <groupId>org.jacoco</groupId>
            <artifactId>jacoco-maven-plugin</artifactId>
            <version>0.8.7</version> <!-- {x-version-update;org.jacoco:jacoco-maven-plugin;external_dependency} -->
            <executions>
              <execution>
                <id>report-aggregate</id>
                <phase>verify</phase>
                <goals>
                  <goal>report-aggregate</goal>
                </goals>
                <configuration>
                  <outputDirectory>${project.reporting.outputDirectory}/test-coverage</outputDirectory>
                </configuration>
              </execution>
            </executions>
          </plugin>
        </plugins>
      </build>
    </profile>
    <profile>
      <id>default</id>
      <activation>
        <activeByDefault>true</activeByDefault>
      </activation>
      <modules>
        <module>azure-spring-boot-test-application</module>
        <module>azure-spring-boot-test-core</module>
        <module>azure-spring-boot-test-cosmos</module>
        <module>azure-spring-boot-test-keyvault-certificate</module>
        <module>azure-spring-boot-test-keyvault/pom-reactive.xml</module>
        <module>azure-spring-boot-test-keyvault/pom.xml</module>
        <module>azure-spring-boot-test-parent</module>
        <module>azure-spring-boot-test-servicebus-jms</module>
        <module>azure-spring-boot-test-storage</module>
        <module>spring-messaging-azure</module>
        <module>spring-messaging-azure-eventhubs</module>
        <module>spring-messaging-azure-servicebus</module>
        <module>spring-messaging-azure-storage-queue</module>
        <module>spring-integration-azure-core</module>
        <module>spring-integration-azure-eventhubs</module>
        <module>spring-integration-azure-servicebus</module>
        <module>spring-integration-azure-storage-queue</module>
        <module>spring-cloud-azure-core</module>
        <module>spring-cloud-azure-service</module>
        <module>spring-cloud-azure-resourcemanager</module>
        <module>spring-cloud-azure-actuator</module>
        <module>spring-cloud-azure-actuator-autoconfigure</module>
        <module>spring-cloud-azure-autoconfigure</module>
        <module>spring-cloud-azure-starter-active-directory</module>
        <module>spring-cloud-azure-starter-active-directory-b2c</module>
        <module>spring-cloud-azure-starter-actuator</module>
        <module>spring-cloud-azure-starter-appconfiguration</module>
        <module>spring-cloud-azure-starter-cosmos</module>
        <module>spring-cloud-azure-starter-eventhubs</module>
        <module>spring-cloud-azure-starter-keyvault-certificates</module>
        <module>spring-cloud-azure-starter-keyvault-secrets</module>
        <module>spring-cloud-azure-starter-servicebus-jms</module>
        <module>spring-cloud-azure-starter-servicebus</module>
        <module>spring-cloud-azure-starter-storage-blob</module>
        <module>spring-cloud-azure-starter-storage-file-share</module>
        <module>spring-cloud-azure-starter-storage-queue</module>
        <module>spring-cloud-azure-starter-integration-eventhubs</module>
        <module>spring-cloud-azure-starter-integration-servicebus</module>
        <module>spring-cloud-azure-starter-integration-storage-queue</module>
        <module>spring-cloud-azure-starter-stream-eventhubs</module>
        <module>spring-cloud-azure-starter-stream-servicebus</module>
        <module>spring-cloud-azure-starter</module>
        <module>spring-cloud-azure-stream-binder-eventhubs-core</module>
        <module>spring-cloud-azure-stream-binder-eventhubs</module>
        <module>spring-cloud-azure-stream-binder-servicebus-core</module>
        <module>spring-cloud-azure-stream-binder-servicebus</module>
        <module>spring-cloud-azure-stream-binder-test</module>
        <module>spring-cloud-azure-test-servicebus-binder</module>
        <module>spring-cloud-azure-trace-sleuth</module>
      </modules>
    </profile>

    <profile>
      <id>dev</id>
      <modules>
        <module>../../eng/code-quality-reports</module>
        <module>../keyvault/azure-security-keyvault-jca</module>
        <module>azure-spring-boot-test-core</module>
        <module>spring-messaging-azure</module>
        <module>spring-messaging-azure-eventhubs</module>
        <module>spring-messaging-azure-servicebus</module>
        <module>spring-messaging-azure-storage-queue</module>
        <module>spring-integration-azure-core</module>
        <module>spring-integration-azure-eventhubs</module>
        <module>spring-integration-azure-servicebus</module>
        <module>spring-integration-azure-storage-queue</module>
        <module>spring-cloud-azure-core</module>
        <module>spring-cloud-azure-service</module>
        <module>spring-cloud-azure-resourcemanager</module>
        <module>spring-cloud-azure-actuator</module>
        <module>spring-cloud-azure-actuator-autoconfigure</module>
        <module>spring-cloud-azure-autoconfigure</module>
        <module>spring-cloud-azure-starter-active-directory</module>
        <module>spring-cloud-azure-starter-active-directory-b2c</module>
        <module>spring-cloud-azure-starter-actuator</module>
        <module>spring-cloud-azure-starter-appconfiguration</module>
        <module>spring-cloud-azure-starter-cosmos</module>
        <module>spring-cloud-azure-starter-eventhubs</module>
        <module>spring-cloud-azure-starter-keyvault-certificates</module>
        <module>spring-cloud-azure-starter-keyvault-secrets</module>
        <module>spring-cloud-azure-starter-servicebus-jms</module>
        <module>spring-cloud-azure-starter-servicebus</module>
        <module>spring-cloud-azure-starter-storage-blob</module>
        <module>spring-cloud-azure-starter-storage-file-share</module>
        <module>spring-cloud-azure-starter-storage-queue</module>
        <module>spring-cloud-azure-starter-integration-eventhubs</module>
        <module>spring-cloud-azure-starter-integration-servicebus</module>
        <module>spring-cloud-azure-starter-integration-storage-queue</module>
        <module>spring-cloud-azure-starter</module>
        <module>spring-cloud-azure-stream-binder-eventhubs-core</module>
        <module>spring-cloud-azure-stream-binder-eventhubs</module>
        <module>spring-cloud-azure-stream-binder-servicebus-core</module>
        <module>spring-cloud-azure-stream-binder-servicebus</module>
        <module>spring-cloud-azure-starter-stream-eventhubs</module>
        <module>spring-cloud-azure-starter-stream-servicebus</module>
        <module>spring-cloud-azure-stream-binder-test</module>
        <module>spring-cloud-azure-trace-sleuth</module>
      </modules>
    </profile>

  </profiles>
</project><|MERGE_RESOLUTION|>--- conflicted
+++ resolved
@@ -31,13 +31,8 @@
         <module>spring-cloud-azure-stream-binder-eventhubs-core</module>
         <module>spring-cloud-azure-stream-binder-eventhubs</module>
         <module>spring-cloud-azure-stream-binder-servicebus-core</module>
-<<<<<<< HEAD
-        <module>spring-cloud-azure-stream-binder-servicebus-queue</module>
-        <module>spring-cloud-azure-stream-binder-servicebus-topic</module>
+        <module>spring-cloud-azure-stream-binder-servicebus</module>
         <module>spring-cloud-azure-trace-sleuth</module>
-=======
-        <module>spring-cloud-azure-stream-binder-servicebus</module>
->>>>>>> bbedd129
       </modules>
       <dependencies>
         <dependency>
