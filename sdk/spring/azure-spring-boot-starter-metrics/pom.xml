--- conflicted
+++ resolved
@@ -57,13 +57,8 @@
           <rules>
             <bannedDependencies>
               <includes>
-<<<<<<< HEAD
                 <include>com.microsoft.azure:azure-spring-boot:[2.4.0-beta.1]</include> <!-- {x-include-update;com.microsoft.azure:azure-spring-boot;current} -->
-                <include>io.micrometer:micrometer-registry-azure-monitor:[1.3.0]</include> <!-- {x-include-update;io.micrometer:micrometer-registry-azure-monitor;external_dependency} -->
-=======
-                <include>com.microsoft.azure:azure-spring-boot:[2.3.3]</include> <!-- {x-include-update;com.microsoft.azure:azure-spring-boot;current} -->
                 <include>io.micrometer:micrometer-registry-azure-monitor:[1.5.3]</include> <!-- {x-include-update;io.micrometer:micrometer-registry-azure-monitor;external_dependency} -->
->>>>>>> f00afda5
                 <include>org.springframework.boot:spring-boot-actuator-autoconfigure:[2.3.2.RELEASE]</include> <!-- {x-include-update;org.springframework.boot:spring-boot-actuator-autoconfigure;external_dependency} -->
                 <include>org.springframework.boot:spring-boot-starter:[2.3.2.RELEASE]</include> <!-- {x-include-update;org.springframework.boot:spring-boot-starter;external_dependency} -->
                 <include>org.springframework.boot:spring-boot-starter-validation:[2.3.2.RELEASE]</include> <!-- {x-include-update;org.springframework.boot:spring-boot-starter-validation;external_dependency} -->
