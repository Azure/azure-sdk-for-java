<?xml version="1.0" encoding="UTF-8"?>
<project xmlns:xsi="http://www.w3.org/2001/XMLSchema-instance"
         xmlns="http://maven.apache.org/POM/4.0.0"
         xsi:schemaLocation="http://maven.apache.org/POM/4.0.0 http://maven.apache.org/xsd/maven-4.0.0.xsd">
  <parent>
    <groupId>com.azure</groupId>
    <artifactId>azure-client-sdk-parent</artifactId>
    <version>1.7.0</version> <!-- {x-version-update;com.azure:azure-client-sdk-parent;current} -->
    <relativePath>../../parents/azure-client-sdk-parent</relativePath>
  </parent>
  <modelVersion>4.0.0</modelVersion>

  <groupId>com.azure.spring</groupId>
  <artifactId>spring-cloud-azure-stream-binder-eventhubs</artifactId>
<<<<<<< HEAD
  <version>5.24.0-beta.1</version> <!-- {x-version-update;com.azure.spring:spring-cloud-azure-stream-binder-eventhubs;current} -->
=======
  <version>6.1.0-beta.1</version> <!-- {x-version-update;com.azure.spring:spring-cloud-azure-stream-binder-eventhubs;current} -->
>>>>>>> fad5e4f3

  <name>Spring Cloud Azure Stream Binder Event Hubs</name>
  <description>Spring Cloud Azure Stream Binder Event Hubs</description>
  <url>https://microsoft.github.io/spring-cloud-azure</url>
  <developers>
    <developer>
      <name>Spring Cloud Azure</name>
      <email>SpringIntegSupport@microsoft.com</email>
    </developer>
  </developers>
  <scm>
    <connection>scm:git:git@github.com:Azure/azure-sdk-for-java.git</connection>
    <developerConnection>scm:git:ssh://git@github.com:Azure/azure-sdk-for-java.git</developerConnection>
    <url>https://github.com/Azure/azure-sdk-for-java</url>
  </scm>
  <issueManagement>
    <system>GitHub</system>
    <url>https://github.com/Azure/azure-sdk-for-java/issues</url>
  </issueManagement>
  <properties>
    <!-- Enables fail on deprecated API usage. -->
    <compiler.failondeprecatedstatus/>
    <spotless.skip>true</spotless.skip>
  </properties>
  <dependencies>
    <dependency>
      <groupId>com.azure.spring</groupId>
      <artifactId>spring-cloud-azure-autoconfigure</artifactId>
<<<<<<< HEAD
      <version>5.24.0-beta.1</version> <!-- {x-version-update;com.azure.spring:spring-cloud-azure-autoconfigure;current} -->
=======
      <version>6.1.0-beta.1</version> <!-- {x-version-update;com.azure.spring:spring-cloud-azure-autoconfigure;current} -->
>>>>>>> fad5e4f3
    </dependency>
    <dependency>
      <groupId>com.azure.spring</groupId>
      <artifactId>spring-cloud-azure-stream-binder-eventhubs-core</artifactId>
<<<<<<< HEAD
      <version>5.24.0-beta.1</version> <!-- {x-version-update;com.azure.spring:spring-cloud-azure-stream-binder-eventhubs-core;current} -->
=======
      <version>6.1.0-beta.1</version> <!-- {x-version-update;com.azure.spring:spring-cloud-azure-stream-binder-eventhubs-core;current} -->
>>>>>>> fad5e4f3
    </dependency>
    <!-- Contains Azure Storage Blobs checkpoint store when using EventProcessorClient -->
    <dependency>
      <groupId>com.azure</groupId>
      <artifactId>azure-messaging-eventhubs-checkpointstore-blob</artifactId>
      <version>1.21.2</version> <!-- {x-version-update;com.azure:azure-messaging-eventhubs-checkpointstore-blob;dependency} -->
    </dependency>
    <dependency>
      <groupId>org.springframework.boot</groupId>
      <artifactId>spring-boot-starter-actuator</artifactId>
      <version>3.5.5</version> <!-- {x-version-update;springboot3_org.springframework.boot:spring-boot-starter-actuator;external_dependency} -->
      <optional>true</optional>
    </dependency>

    <dependency>
      <groupId>com.azure.spring</groupId>
      <artifactId>spring-cloud-azure-resourcemanager</artifactId>
<<<<<<< HEAD
      <version>5.24.0-beta.1</version> <!-- {x-version-update;com.azure.spring:spring-cloud-azure-resourcemanager;current} -->
=======
      <version>6.1.0-beta.1</version> <!-- {x-version-update;com.azure.spring:spring-cloud-azure-resourcemanager;current} -->
>>>>>>> fad5e4f3
    </dependency>

    <dependency>
      <groupId>org.springframework.cloud</groupId>
      <artifactId>spring-cloud-stream-test-binder</artifactId>
      <version>4.3.0</version> <!-- {x-version-update;springboot3_org.springframework.cloud:spring-cloud-stream-test-binder;external_dependency} -->
      <scope>test</scope>
      <exclusions>
        <exclusion>
          <groupId>com.fasterxml.jackson.core</groupId>
          <artifactId>jackson-databind</artifactId>
        </exclusion>
      </exclusions>
    </dependency>
    <dependency>
      <groupId>org.springframework.boot</groupId>
      <artifactId>spring-boot-starter-test</artifactId>
      <version>3.5.5</version> <!-- {x-version-update;springboot3_org.springframework.boot:spring-boot-starter-test;external_dependency} -->
      <scope>test</scope>
    </dependency>
    <!-- bytebuddy dependencies are required for mockito 4.11.0 to work with Java 21. Mockito 4.11.0 is the last release -->
    <!-- of Mockito supporting Java 8 as a baseline. -->
    <dependency>
      <groupId>net.bytebuddy</groupId>
      <artifactId>byte-buddy</artifactId>
      <version>1.17.7</version> <!-- {x-version-update;springboot3_net.bytebuddy:byte-buddy;external_dependency} -->
      <scope>test</scope>
    </dependency>
    <dependency>
      <groupId>net.bytebuddy</groupId>
      <artifactId>byte-buddy-agent</artifactId>
      <version>1.17.7</version> <!-- {x-version-update;springboot3_net.bytebuddy:byte-buddy-agent;external_dependency} -->
      <scope>test</scope>
    </dependency>
    <!-- Added this dependency to include necessary annotations used by reactor core.
  Without this dependency, javadoc throws a warning as it cannot find enum When.MAYBE
  which is used in @Nullable annotation in reactor core classes -->
    <dependency>
      <groupId>com.google.code.findbugs</groupId>
      <artifactId>jsr305</artifactId>
      <version>3.0.2</version> <!-- {x-version-update;springboot3_com.google.code.findbugs:jsr305;external_dependency} -->
      <scope>provided</scope>
    </dependency>

    <!-- Add mockito-core 4.11.0 to work with Java 21 -->
    <dependency>
      <groupId>org.mockito</groupId>
      <artifactId>mockito-core</artifactId>
      <version>5.17.0</version> <!-- {x-version-update;springboot3_org.mockito:mockito-core;external_dependency} -->
      <scope>test</scope>
    </dependency>

  </dependencies>
  <build>
    <plugins>
      <plugin>
        <groupId>org.apache.maven.plugins</groupId>
        <artifactId>maven-compiler-plugin</artifactId>
        <version>3.14.0</version> <!-- {x-version-update;springboot3_org.apache.maven.plugins:maven-compiler-plugin;external_dependency} -->
        <executions>
          <!-- disabled - the executing this after default-compile will generate module-info with major class version 55 (i.e Java 11) -->
          <execution>
            <id>base-modules-compile</id>
            <phase>none</phase>
          </execution>
          <!-- disabled - compile without module-info for Java 8 -->
          <execution>
            <id>base-compile</id>
            <phase>none</phase>
          </execution>
          <!-- disabled - compile with Java 8 -->
          <execution>
            <id>base-testCompile</id>
            <phase>none</phase>
          </execution>
          <!-- Ensure we compile with Java 17 -->
          <execution>
            <goals>
              <goal>compile</goal>
            </goals>
            <configuration>
              <release>17</release>
              <compilerArgs>
                <arg>-parameters</arg> <!-- https://github.com/spring-projects/spring-framework/wiki/Upgrading-to-Spring-Framework-6.x#parameter-name-retention -->
              </compilerArgs>
            </configuration>
          </execution>
        </executions>
      </plugin>
      <plugin>
        <groupId>org.apache.maven.plugins</groupId>
        <artifactId>maven-enforcer-plugin</artifactId>
        <version>3.5.0</version> <!-- {x-version-update;springboot3_org.apache.maven.plugins:maven-enforcer-plugin;external_dependency} -->
        <configuration>
          <rules>
            <bannedDependencies>
              <includes>
                <include>org.springframework.boot:spring-boot-starter-actuator:[3.5.5]</include> <!-- {x-include-update;springboot3_org.springframework.boot:spring-boot-starter-actuator;external_dependency} -->
              </includes>
            </bannedDependencies>
          </rules>
        </configuration>
      </plugin>
      <plugin>
        <groupId>org.apache.maven.plugins</groupId>
        <artifactId>maven-jar-plugin</artifactId>
        <version>3.4.2</version> <!-- {x-version-update;springboot3_org.apache.maven.plugins:maven-jar-plugin;external_dependency} -->
        <configuration>
          <archive>
            <manifestEntries>
              <Automatic-Module-Name>com.azure.spring.cloud.stream.binder.eventhubs</Automatic-Module-Name>
            </manifestEntries>
          </archive>
        </configuration>
      </plugin>
    </plugins>
  </build>

  <profiles>
    <!-- Library cannot build for Java 16 and below -->
    <profile>
      <id>below-java-17</id>
      <activation>
        <jdk>[,17)</jdk>
      </activation>
      <properties>
        <jacoco.skip>true</jacoco.skip>
        <skipCompile>true</skipCompile>
        <skipTestCompile>true</skipTestCompile>
        <codesnippet.skip>true</codesnippet.skip>
        <checkstyle.skip>true</checkstyle.skip>
        <spotbugs.skip>true</spotbugs.skip>
        <revapi.skip>true</revapi.skip>
        <maven.test.skip>true</maven.test.skip>
        <maven.javadoc.skip>true</maven.javadoc.skip>
      </properties>
    </profile>
  </profiles>
</project><|MERGE_RESOLUTION|>--- conflicted
+++ resolved
@@ -12,11 +12,7 @@
 
   <groupId>com.azure.spring</groupId>
   <artifactId>spring-cloud-azure-stream-binder-eventhubs</artifactId>
-<<<<<<< HEAD
   <version>5.24.0-beta.1</version> <!-- {x-version-update;com.azure.spring:spring-cloud-azure-stream-binder-eventhubs;current} -->
-=======
-  <version>6.1.0-beta.1</version> <!-- {x-version-update;com.azure.spring:spring-cloud-azure-stream-binder-eventhubs;current} -->
->>>>>>> fad5e4f3
 
   <name>Spring Cloud Azure Stream Binder Event Hubs</name>
   <description>Spring Cloud Azure Stream Binder Event Hubs</description>
@@ -45,20 +41,12 @@
     <dependency>
       <groupId>com.azure.spring</groupId>
       <artifactId>spring-cloud-azure-autoconfigure</artifactId>
-<<<<<<< HEAD
       <version>5.24.0-beta.1</version> <!-- {x-version-update;com.azure.spring:spring-cloud-azure-autoconfigure;current} -->
-=======
-      <version>6.1.0-beta.1</version> <!-- {x-version-update;com.azure.spring:spring-cloud-azure-autoconfigure;current} -->
->>>>>>> fad5e4f3
     </dependency>
     <dependency>
       <groupId>com.azure.spring</groupId>
       <artifactId>spring-cloud-azure-stream-binder-eventhubs-core</artifactId>
-<<<<<<< HEAD
       <version>5.24.0-beta.1</version> <!-- {x-version-update;com.azure.spring:spring-cloud-azure-stream-binder-eventhubs-core;current} -->
-=======
-      <version>6.1.0-beta.1</version> <!-- {x-version-update;com.azure.spring:spring-cloud-azure-stream-binder-eventhubs-core;current} -->
->>>>>>> fad5e4f3
     </dependency>
     <!-- Contains Azure Storage Blobs checkpoint store when using EventProcessorClient -->
     <dependency>
@@ -69,18 +57,14 @@
     <dependency>
       <groupId>org.springframework.boot</groupId>
       <artifactId>spring-boot-starter-actuator</artifactId>
-      <version>3.5.5</version> <!-- {x-version-update;springboot3_org.springframework.boot:spring-boot-starter-actuator;external_dependency} -->
+      <version>3.5.4</version> <!-- {x-version-update;springboot3_org.springframework.boot:spring-boot-starter-actuator;external_dependency} -->
       <optional>true</optional>
     </dependency>
 
     <dependency>
       <groupId>com.azure.spring</groupId>
       <artifactId>spring-cloud-azure-resourcemanager</artifactId>
-<<<<<<< HEAD
       <version>5.24.0-beta.1</version> <!-- {x-version-update;com.azure.spring:spring-cloud-azure-resourcemanager;current} -->
-=======
-      <version>6.1.0-beta.1</version> <!-- {x-version-update;com.azure.spring:spring-cloud-azure-resourcemanager;current} -->
->>>>>>> fad5e4f3
     </dependency>
 
     <dependency>
@@ -98,7 +82,7 @@
     <dependency>
       <groupId>org.springframework.boot</groupId>
       <artifactId>spring-boot-starter-test</artifactId>
-      <version>3.5.5</version> <!-- {x-version-update;springboot3_org.springframework.boot:spring-boot-starter-test;external_dependency} -->
+      <version>3.5.4</version> <!-- {x-version-update;springboot3_org.springframework.boot:spring-boot-starter-test;external_dependency} -->
       <scope>test</scope>
     </dependency>
     <!-- bytebuddy dependencies are required for mockito 4.11.0 to work with Java 21. Mockito 4.11.0 is the last release -->
@@ -106,13 +90,13 @@
     <dependency>
       <groupId>net.bytebuddy</groupId>
       <artifactId>byte-buddy</artifactId>
-      <version>1.17.7</version> <!-- {x-version-update;springboot3_net.bytebuddy:byte-buddy;external_dependency} -->
+      <version>1.17.6</version> <!-- {x-version-update;springboot3_net.bytebuddy:byte-buddy;external_dependency} -->
       <scope>test</scope>
     </dependency>
     <dependency>
       <groupId>net.bytebuddy</groupId>
       <artifactId>byte-buddy-agent</artifactId>
-      <version>1.17.7</version> <!-- {x-version-update;springboot3_net.bytebuddy:byte-buddy-agent;external_dependency} -->
+      <version>1.17.6</version> <!-- {x-version-update;springboot3_net.bytebuddy:byte-buddy-agent;external_dependency} -->
       <scope>test</scope>
     </dependency>
     <!-- Added this dependency to include necessary annotations used by reactor core.
@@ -178,7 +162,7 @@
           <rules>
             <bannedDependencies>
               <includes>
-                <include>org.springframework.boot:spring-boot-starter-actuator:[3.5.5]</include> <!-- {x-include-update;springboot3_org.springframework.boot:spring-boot-starter-actuator;external_dependency} -->
+                <include>org.springframework.boot:spring-boot-starter-actuator:[3.5.4]</include> <!-- {x-include-update;springboot3_org.springframework.boot:spring-boot-starter-actuator;external_dependency} -->
               </includes>
             </bannedDependencies>
           </rules>
