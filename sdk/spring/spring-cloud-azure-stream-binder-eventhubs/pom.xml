--- conflicted
+++ resolved
@@ -53,7 +53,7 @@
     <dependency>
       <groupId>org.springframework.boot</groupId>
       <artifactId>spring-boot-starter-actuator</artifactId>
-      <version>2.6.2</version> <!-- {x-version-update;org.springframework.boot:spring-boot-starter-actuator;external_dependency} -->
+      <version>2.6.1</version> <!-- {x-version-update;org.springframework.boot:spring-boot-starter-actuator;external_dependency} -->
       <optional>true</optional>
     </dependency>
 
@@ -78,7 +78,7 @@
     <dependency>
       <groupId>org.springframework.boot</groupId>
       <artifactId>spring-boot-starter-test</artifactId>
-      <version>2.6.2</version> <!-- {x-version-update;org.springframework.boot:spring-boot-starter-test;external_dependency} -->
+      <version>2.6.1</version> <!-- {x-version-update;org.springframework.boot:spring-boot-starter-test;external_dependency} -->
       <scope>test</scope>
     </dependency>
     <dependency>
@@ -113,12 +113,7 @@
           <rules>
             <bannedDependencies>
               <includes>
-<<<<<<< HEAD
-                <include>org.springframework.boot:spring-boot-starter-actuator:[2.6.2]</include> <!-- {x-include-update;org.springframework.boot:spring-boot-starter-actuator;external_dependency} -->
-                <!--<include>com.fasterxml.jackson.core:jackson-core:[2.13.1]</include> &lt;!&ndash; {x-include-update;com.fasterxml.jackson.core:jackson-core;external_dependency} &ndash;&gt;-->
-=======
                 <include>org.springframework.boot:spring-boot-starter-actuator:[2.6.1]</include> <!-- {x-include-update;org.springframework.boot:spring-boot-starter-actuator;external_dependency} -->
->>>>>>> aeb86dc5
               </includes>
             </bannedDependencies>
           </rules>
