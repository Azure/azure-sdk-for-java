<?xml version="1.0" encoding="UTF-8"?>
<project xmlns:xsi="http://www.w3.org/2001/XMLSchema-instance"
         xmlns="http://maven.apache.org/POM/4.0.0"
         xsi:schemaLocation="http://maven.apache.org/POM/4.0.0 http://maven.apache.org/xsd/maven-4.0.0.xsd">
  <parent>
    <groupId>com.azure</groupId>
    <artifactId>azure-client-sdk-parent</artifactId>
    <version>1.7.0</version> <!-- {x-version-update;com.azure:azure-client-sdk-parent;current} -->
    <relativePath>../../parents/azure-client-sdk-parent</relativePath>
  </parent>
  <modelVersion>4.0.0</modelVersion>

  <groupId>com.azure.spring</groupId>
  <artifactId>spring-cloud-azure-stream-binder-eventhubs</artifactId>
<<<<<<< HEAD
  <version>5.1.0-beta.1</version> <!-- {x-version-update;com.azure.spring:spring-cloud-azure-stream-binder-eventhubs;current} -->
=======
  <version>5.2.0-beta.1</version> <!-- {x-version-update;com.azure.spring:spring-cloud-azure-stream-binder-eventhubs;current} -->
>>>>>>> d86c7506

  <name>Spring Cloud Azure Stream Binder Event Hubs</name>
  <description>Spring Cloud Azure Stream Binder Event Hubs</description>
  <url>https://microsoft.github.io/spring-cloud-azure</url>
  <developers>
    <developer>
      <name>Spring Cloud Azure</name>
      <email>SpringIntegSupport@microsoft.com</email>
    </developer>
  </developers>
  <scm>
    <connection>scm:git:git@github.com:Azure/azure-sdk-for-java.git</connection>
    <developerConnection>scm:git:ssh://git@github.com:Azure/azure-sdk-for-java.git</developerConnection>
    <url>https://github.com/Azure/azure-sdk-for-java</url>
  </scm>
  <issueManagement>
    <system>GitHub</system>
    <url>https://github.com/Azure/azure-sdk-for-java/issues</url>
  </issueManagement>
  <properties>
    <!-- Enables fail on deprecated API usage. -->
    <compiler.failondeprecatedstatus/>
  </properties>
  <dependencies>
    <dependency>
      <groupId>com.azure.spring</groupId>
      <artifactId>spring-cloud-azure-autoconfigure</artifactId>
<<<<<<< HEAD
      <version>5.1.0-beta.1</version> <!-- {x-version-update;com.azure.spring:spring-cloud-azure-autoconfigure;current} -->
=======
      <version>5.2.0-beta.1</version> <!-- {x-version-update;com.azure.spring:spring-cloud-azure-autoconfigure;current} -->
>>>>>>> d86c7506
    </dependency>
    <dependency>
      <groupId>com.azure.spring</groupId>
      <artifactId>spring-cloud-azure-stream-binder-eventhubs-core</artifactId>
<<<<<<< HEAD
      <version>5.1.0-beta.1</version> <!-- {x-version-update;com.azure.spring:spring-cloud-azure-stream-binder-eventhubs-core;current} -->
=======
      <version>5.2.0-beta.1</version> <!-- {x-version-update;com.azure.spring:spring-cloud-azure-stream-binder-eventhubs-core;current} -->
>>>>>>> d86c7506
    </dependency>
    <!-- Contains Azure Storage Blobs checkpoint store when using EventProcessorClient -->
    <dependency>
      <groupId>com.azure</groupId>
      <artifactId>azure-messaging-eventhubs-checkpointstore-blob</artifactId>
      <version>1.16.5</version> <!-- {x-version-update;com.azure:azure-messaging-eventhubs-checkpointstore-blob;dependency} -->
    </dependency>
    <dependency>
      <groupId>org.springframework.boot</groupId>
      <artifactId>spring-boot-starter-actuator</artifactId>
      <version>3.0.5</version> <!-- {x-version-update;org.springframework.boot:spring-boot-starter-actuator;external_dependency} -->
      <optional>true</optional>
    </dependency>

    <dependency>
      <groupId>com.azure.spring</groupId>
      <artifactId>spring-cloud-azure-resourcemanager</artifactId>
<<<<<<< HEAD
      <version>5.1.0-beta.1</version> <!-- {x-version-update;com.azure.spring:spring-cloud-azure-resourcemanager;current} -->
=======
      <version>5.2.0-beta.1</version> <!-- {x-version-update;com.azure.spring:spring-cloud-azure-resourcemanager;current} -->
>>>>>>> d86c7506
    </dependency>

    <dependency>
      <groupId>org.springframework.cloud</groupId>
      <artifactId>spring-cloud-stream-test-binder</artifactId>
      <version>4.0.2</version> <!-- {x-version-update;org.springframework.cloud:spring-cloud-stream-test-binder;external_dependency} -->
      <scope>test</scope>
      <exclusions>
        <exclusion>
          <groupId>com.fasterxml.jackson.core</groupId>
          <artifactId>jackson-databind</artifactId>
        </exclusion>
      </exclusions>
    </dependency>
    <dependency>
      <groupId>org.springframework.boot</groupId>
      <artifactId>spring-boot-starter-test</artifactId>
      <version>3.0.5</version> <!-- {x-version-update;org.springframework.boot:spring-boot-starter-test;external_dependency} -->
      <scope>test</scope>
    </dependency>
    <!-- Added this dependency to include necessary annotations used by reactor core.
  Without this dependency, javadoc throws a warning as it cannot find enum When.MAYBE
  which is used in @Nullable annotation in reactor core classes -->
    <dependency>
      <groupId>com.google.code.findbugs</groupId>
      <artifactId>jsr305</artifactId>
      <version>3.0.2</version> <!-- {x-version-update;com.google.code.findbugs:jsr305;external_dependency} -->
      <scope>provided</scope>
    </dependency>
  </dependencies>
  <build>
    <plugins>
      <plugin>
        <groupId>org.apache.maven.plugins</groupId>
        <artifactId>maven-compiler-plugin</artifactId>
        <version>3.10.1</version> <!-- {x-version-update;org.apache.maven.plugins:maven-compiler-plugin;external_dependency} -->
        <executions>
          <!-- disabled - the executing this after default-compile will generate module-info with major class version 55 (i.e Java 11) -->
          <execution>
            <id>base-modules-compile</id>
            <phase>none</phase>
          </execution>
          <!-- disabled - compile without module-info for Java 8 -->
          <execution>
            <id>base-compile</id>
            <phase>none</phase>
          </execution>
          <!-- disabled - compile with Java 8 -->
          <execution>
            <id>base-testCompile</id>
            <phase>none</phase>
          </execution>
        </executions>
      </plugin>
      <plugin>
        <groupId>org.apache.maven.plugins</groupId>
        <artifactId>maven-enforcer-plugin</artifactId>
        <version>3.0.0-M3</version> <!-- {x-version-update;org.apache.maven.plugins:maven-enforcer-plugin;external_dependency} -->
        <configuration>
          <rules>
            <bannedDependencies>
              <includes>
                <include>org.springframework.boot:spring-boot-starter-actuator:[3.0.5]</include> <!-- {x-include-update;org.springframework.boot:spring-boot-starter-actuator;external_dependency} -->
              </includes>
            </bannedDependencies>
          </rules>
        </configuration>
      </plugin>
      <plugin>
        <groupId>org.apache.maven.plugins</groupId>
        <artifactId>maven-jar-plugin</artifactId>
        <version>3.1.2</version> <!-- {x-version-update;org.apache.maven.plugins:maven-jar-plugin;external_dependency} -->
        <configuration>
          <archive>
            <manifestEntries>
              <Automatic-Module-Name>com.azure.spring.cloud.stream.binder.eventhubs</Automatic-Module-Name>
            </manifestEntries>
          </archive>
        </configuration>
      </plugin>
    </plugins>
  </build>
</project><|MERGE_RESOLUTION|>--- conflicted
+++ resolved
@@ -12,11 +12,7 @@
 
   <groupId>com.azure.spring</groupId>
   <artifactId>spring-cloud-azure-stream-binder-eventhubs</artifactId>
-<<<<<<< HEAD
-  <version>5.1.0-beta.1</version> <!-- {x-version-update;com.azure.spring:spring-cloud-azure-stream-binder-eventhubs;current} -->
-=======
   <version>5.2.0-beta.1</version> <!-- {x-version-update;com.azure.spring:spring-cloud-azure-stream-binder-eventhubs;current} -->
->>>>>>> d86c7506
 
   <name>Spring Cloud Azure Stream Binder Event Hubs</name>
   <description>Spring Cloud Azure Stream Binder Event Hubs</description>
@@ -44,20 +40,12 @@
     <dependency>
       <groupId>com.azure.spring</groupId>
       <artifactId>spring-cloud-azure-autoconfigure</artifactId>
-<<<<<<< HEAD
-      <version>5.1.0-beta.1</version> <!-- {x-version-update;com.azure.spring:spring-cloud-azure-autoconfigure;current} -->
-=======
       <version>5.2.0-beta.1</version> <!-- {x-version-update;com.azure.spring:spring-cloud-azure-autoconfigure;current} -->
->>>>>>> d86c7506
     </dependency>
     <dependency>
       <groupId>com.azure.spring</groupId>
       <artifactId>spring-cloud-azure-stream-binder-eventhubs-core</artifactId>
-<<<<<<< HEAD
-      <version>5.1.0-beta.1</version> <!-- {x-version-update;com.azure.spring:spring-cloud-azure-stream-binder-eventhubs-core;current} -->
-=======
       <version>5.2.0-beta.1</version> <!-- {x-version-update;com.azure.spring:spring-cloud-azure-stream-binder-eventhubs-core;current} -->
->>>>>>> d86c7506
     </dependency>
     <!-- Contains Azure Storage Blobs checkpoint store when using EventProcessorClient -->
     <dependency>
@@ -75,11 +63,7 @@
     <dependency>
       <groupId>com.azure.spring</groupId>
       <artifactId>spring-cloud-azure-resourcemanager</artifactId>
-<<<<<<< HEAD
-      <version>5.1.0-beta.1</version> <!-- {x-version-update;com.azure.spring:spring-cloud-azure-resourcemanager;current} -->
-=======
       <version>5.2.0-beta.1</version> <!-- {x-version-update;com.azure.spring:spring-cloud-azure-resourcemanager;current} -->
->>>>>>> d86c7506
     </dependency>
 
     <dependency>
