--- conflicted
+++ resolved
@@ -32,15 +32,6 @@
     <system>GitHub</system>
     <url>https://github.com/Azure/azure-sdk-for-java/issues</url>
   </issueManagement>
-
-  <properties>
-<<<<<<< HEAD
-    <jacoco.min.linecoverage>0.6</jacoco.min.linecoverage>
-    <jacoco.min.branchcoverage>0.4</jacoco.min.branchcoverage>
-=======
-    <skipSpringITs>true</skipSpringITs>
->>>>>>> 01b6a19a
-  </properties>
 
   <dependencies>
     <dependency>
