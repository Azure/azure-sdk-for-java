// Copyright (c) Microsoft Corporation. All rights reserved.
// Licensed under the MIT License.

package com.azure.spring.cloud.stream.binder.eventhubs.config;

import com.azure.identity.DefaultAzureCredential;
import com.azure.messaging.eventhubs.CheckpointStore;
import com.azure.messaging.eventhubs.EventHubClientBuilder;
import com.azure.messaging.eventhubs.EventProcessorClientBuilder;
import com.azure.spring.cloud.autoconfigure.context.AzureGlobalPropertiesAutoConfiguration;
import com.azure.spring.cloud.autoconfigure.context.AzureTokenCredentialAutoConfiguration;
import com.azure.spring.cloud.autoconfigure.eventhubs.AzureEventHubsAutoConfiguration;
import com.azure.spring.cloud.autoconfigure.eventhubs.AzureEventHubsMessagingAutoConfiguration;
import com.azure.spring.cloud.autoconfigure.implementation.eventhubs.properties.AzureEventHubsProperties;
import com.azure.spring.cloud.autoconfigure.resourcemanager.AzureEventHubsResourceManagerAutoConfiguration;
import com.azure.spring.cloud.autoconfigure.resourcemanager.AzureResourceManagerAutoConfiguration;
import com.azure.spring.cloud.core.customizer.AzureServiceClientBuilderCustomizer;
import com.azure.spring.cloud.core.implementation.credential.resolver.AzureTokenCredentialResolver;
import com.azure.spring.cloud.resourcemanager.provisioning.EventHubsProvisioner;
import com.azure.spring.cloud.stream.binder.eventhubs.EventHubsMessageChannelBinder;
import com.azure.spring.cloud.stream.binder.eventhubs.core.properties.EventHubsExtendedBindingProperties;
import com.azure.spring.cloud.stream.binder.eventhubs.core.provisioning.EventHubsChannelProvisioner;
import com.azure.spring.cloud.stream.binder.eventhubs.provisioning.EventHubsChannelResourceManagerProvisioner;
import com.azure.spring.messaging.eventhubs.core.EventHubsProcessorFactory;
import com.azure.spring.messaging.eventhubs.core.EventHubsProducerFactory;
import com.azure.spring.messaging.eventhubs.core.properties.NamespaceProperties;
import com.azure.spring.messaging.eventhubs.implementation.core.DefaultEventHubsNamespaceProcessorFactory;
import com.azure.spring.messaging.eventhubs.implementation.core.DefaultEventHubsNamespaceProducerFactory;
import org.springframework.beans.factory.ObjectProvider;
import org.springframework.beans.factory.annotation.Qualifier;
import org.springframework.boot.autoconfigure.condition.ConditionalOnBean;
import org.springframework.boot.autoconfigure.condition.ConditionalOnMissingBean;
import org.springframework.boot.context.properties.EnableConfigurationProperties;
import org.springframework.cloud.stream.binder.Binder;
import org.springframework.context.annotation.Bean;
import org.springframework.context.annotation.Configuration;
import org.springframework.context.annotation.Import;

import java.util.stream.Collectors;

import static com.azure.spring.cloud.autoconfigure.context.AzureContextUtils.DEFAULT_TOKEN_CREDENTIAL_BEAN_NAME;

/**
 *
 */
@Configuration(proxyBeanMethods = false)
@ConditionalOnMissingBean(Binder.class)
@Import({
    AzureGlobalPropertiesAutoConfiguration.class,
    AzureTokenCredentialAutoConfiguration.class,
    AzureResourceManagerAutoConfiguration.class,
    AzureEventHubsResourceManagerAutoConfiguration.class,
    AzureEventHubsAutoConfiguration.class,
    AzureEventHubsMessagingAutoConfiguration.class,
    EventHubsBinderHealthIndicatorConfiguration.class
})
@EnableConfigurationProperties(EventHubsExtendedBindingProperties.class)
public class EventHubsBinderConfiguration {


    /**
     * Declare Event Hubs Channel Provisioner bean.
     *
     * @param eventHubsProperties the event Hubs Properties
     * @param eventHubsProvisioner the event Hubs Provisioner
     * @return EventHubsChannelProvisioner bean the Event Hubs Channel Provisioner bean
     */
    @Bean
    @ConditionalOnMissingBean
    @ConditionalOnBean({ EventHubsProvisioner.class, AzureEventHubsProperties.class })
    EventHubsChannelProvisioner eventHubChannelArmProvisioner(
        AzureEventHubsProperties eventHubsProperties, EventHubsProvisioner eventHubsProvisioner) {

        return new EventHubsChannelResourceManagerProvisioner(eventHubsProperties.getNamespace(),
                                                             eventHubsProvisioner);
    }

    /**
     * Declare Event Hubs Channel Provisioner bean.
     *
     * @return EventHubsChannelProvisioner bean the Event Hubs Channel Provisioner bean
     */
    @Bean
    @ConditionalOnMissingBean({ EventHubsProvisioner.class, EventHubsChannelProvisioner.class })
    public EventHubsChannelProvisioner eventHubChannelProvisioner() {
        return new EventHubsChannelProvisioner();
    }

    /**
     * Declare Event Hubs Message Channel Binder bean.
     *
     * @param channelProvisioner the channel Provisioner
     * @param bindingProperties the binding Properties
     * @param namespaceProperties the namespace Properties
     * @param checkpointStores the checkpoint Stores
     * @param customizers customizers to customize client factories
     * @return EventHubsMessageChannelBinder bean the Event Hubs Message Channel Binder bean
     */
    @Bean
    @ConditionalOnMissingBean
    public EventHubsMessageChannelBinder eventHubBinder(EventHubsChannelProvisioner channelProvisioner,
                                                        EventHubsExtendedBindingProperties bindingProperties,
                                                        ObjectProvider<NamespaceProperties> namespaceProperties,
                                                        ObjectProvider<CheckpointStore> checkpointStores,
                                                        ObjectProvider<ClientFactoryCustomizer> customizers) {
        EventHubsMessageChannelBinder binder = new EventHubsMessageChannelBinder(null, channelProvisioner);
        binder.setBindingProperties(bindingProperties);
        binder.setNamespaceProperties(namespaceProperties.getIfAvailable());
        checkpointStores.ifAvailable(binder::setCheckpointStore);
        binder.setClientFactoryCustomizers(customizers.orderedStream().collect(Collectors.toList()));
        return binder;
    }

    @Bean
    @ConditionalOnMissingBean
    ClientFactoryCustomizer defaultClientFactoryCustomizer(
        AzureTokenCredentialResolver azureTokenCredentialResolver,
        @Qualifier(DEFAULT_TOKEN_CREDENTIAL_BEAN_NAME)DefaultAzureCredential defaultAzureCredential,
        ObjectProvider<AzureServiceClientBuilderCustomizer<EventHubClientBuilder>> clientBuilderCustomizers,
        ObjectProvider<AzureServiceClientBuilderCustomizer<EventProcessorClientBuilder>> processorClientBuilderCustomizers) {

        return new DefaultClientFactoryCustomizer(defaultAzureCredential, azureTokenCredentialResolver,
            clientBuilderCustomizers, processorClientBuilderCustomizers);
    }

    /**
     * The {@link ClientFactoryCustomizer} to configure the credential related properties.
     */
<<<<<<< HEAD
    public static class CredentialClientFactoryCustomizer implements ClientFactoryCustomizer {
=======
    static class DefaultClientFactoryCustomizer implements ClientFactoryCustomizer {
>>>>>>> d005016a

        private final DefaultAzureCredential defaultAzureCredential;
        private final AzureTokenCredentialResolver tokenCredentialResolver;
        private final ObjectProvider<AzureServiceClientBuilderCustomizer<EventHubClientBuilder>> clientBuilderCustomizers;
        private final ObjectProvider<AzureServiceClientBuilderCustomizer<EventProcessorClientBuilder>> processorClientBuilderCustomizers;

        DefaultClientFactoryCustomizer(DefaultAzureCredential defaultAzureCredential,
                                       AzureTokenCredentialResolver azureTokenCredentialResolver,
                                       ObjectProvider<AzureServiceClientBuilderCustomizer<EventHubClientBuilder>> clientBuilderCustomizers,
                                       ObjectProvider<AzureServiceClientBuilderCustomizer<EventProcessorClientBuilder>> processorClientBuilderCustomizers) {
            this.defaultAzureCredential = defaultAzureCredential;
            this.tokenCredentialResolver = azureTokenCredentialResolver;
            this.clientBuilderCustomizers = clientBuilderCustomizers;
            this.processorClientBuilderCustomizers = processorClientBuilderCustomizers;
        }

        @Override
        public void customize(EventHubsProducerFactory factory) {
            if (factory instanceof DefaultEventHubsNamespaceProducerFactory) {
                DefaultEventHubsNamespaceProducerFactory defaultFactory =
                    (DefaultEventHubsNamespaceProducerFactory) factory;

                defaultFactory.setDefaultAzureCredential(defaultAzureCredential);
                defaultFactory.setTokenCredentialResolver(tokenCredentialResolver);
                clientBuilderCustomizers.orderedStream().forEach(defaultFactory::addBuilderCustomizer);
            }
        }

        @Override
        public void customize(EventHubsProcessorFactory factory) {
            if (factory instanceof DefaultEventHubsNamespaceProcessorFactory) {
                DefaultEventHubsNamespaceProcessorFactory defaultFactory =
                    (DefaultEventHubsNamespaceProcessorFactory) factory;

                defaultFactory.setDefaultAzureCredential(defaultAzureCredential);
                defaultFactory.setTokenCredentialResolver(tokenCredentialResolver);
                processorClientBuilderCustomizers.orderedStream().forEach(defaultFactory::addBuilderCustomizer);
            }
        }

        ObjectProvider<AzureServiceClientBuilderCustomizer<EventHubClientBuilder>> getClientBuilderCustomizers() {
            return clientBuilderCustomizers;
        }

        ObjectProvider<AzureServiceClientBuilderCustomizer<EventProcessorClientBuilder>> getProcessorClientBuilderCustomizers() {
            return processorClientBuilderCustomizers;
        }
    }

}<|MERGE_RESOLUTION|>--- conflicted
+++ resolved
@@ -126,11 +126,7 @@
     /**
      * The {@link ClientFactoryCustomizer} to configure the credential related properties.
      */
-<<<<<<< HEAD
-    public static class CredentialClientFactoryCustomizer implements ClientFactoryCustomizer {
-=======
     static class DefaultClientFactoryCustomizer implements ClientFactoryCustomizer {
->>>>>>> d005016a
 
         private final DefaultAzureCredential defaultAzureCredential;
         private final AzureTokenCredentialResolver tokenCredentialResolver;
