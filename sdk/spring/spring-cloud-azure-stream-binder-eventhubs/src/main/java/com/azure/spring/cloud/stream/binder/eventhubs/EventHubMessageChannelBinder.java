// Copyright (c) Microsoft Corporation. All rights reserved.
// Licensed under the MIT License.

package com.azure.spring.cloud.stream.binder.eventhubs;

import com.azure.messaging.eventhubs.CheckpointStore;
import com.azure.spring.cloud.stream.binder.eventhubs.properties.EventHubConsumerProperties;
import com.azure.spring.cloud.stream.binder.eventhubs.properties.EventHubExtendedBindingProperties;
import com.azure.spring.cloud.stream.binder.eventhubs.properties.EventHubProducerProperties;
import com.azure.spring.cloud.stream.binder.eventhubs.provisioning.EventHubChannelProvisioner;
import com.azure.spring.eventhubs.core.EventHubProcessorContainer;
import com.azure.spring.eventhubs.core.EventHubsTemplate;
import com.azure.spring.eventhubs.core.processor.DefaultEventHubNamespaceProcessorFactory;
import com.azure.spring.eventhubs.core.producer.DefaultEventHubNamespaceProducerFactory;
import com.azure.spring.eventhubs.core.properties.NamespaceProperties;
import com.azure.spring.eventhubs.core.properties.ProcessorProperties;
import com.azure.spring.eventhubs.properties.BatchableProducerProperties;
import com.azure.spring.integration.eventhubs.inbound.EventHubInboundChannelAdapter;
import com.azure.spring.integration.handler.DefaultMessageHandler;
import com.azure.spring.messaging.PropertiesSupplier;
import org.slf4j.Logger;
import org.slf4j.LoggerFactory;
import org.springframework.cloud.stream.binder.AbstractMessageChannelBinder;
import org.springframework.cloud.stream.binder.BinderHeaders;
import org.springframework.cloud.stream.binder.BinderSpecificPropertiesProvider;
import org.springframework.cloud.stream.binder.ExtendedConsumerProperties;
import org.springframework.cloud.stream.binder.ExtendedProducerProperties;
import org.springframework.cloud.stream.binder.ExtendedPropertiesBinder;
import org.springframework.cloud.stream.provisioning.ConsumerDestination;
import org.springframework.cloud.stream.provisioning.ProducerDestination;
import org.springframework.expression.ExpressionParser;
import org.springframework.expression.spel.standard.SpelExpressionParser;
import org.springframework.integration.core.MessageProducer;
import org.springframework.integration.expression.FunctionExpression;
import org.springframework.messaging.Message;
import org.springframework.messaging.MessageChannel;
import org.springframework.messaging.MessageHandler;
import org.springframework.util.Assert;
import org.springframework.util.StringUtils;
import reactor.util.function.Tuple2;
import reactor.util.function.Tuples;

import java.util.Map;
import java.util.UUID;
import java.util.concurrent.ConcurrentHashMap;

/**
 *
 */
public class EventHubMessageChannelBinder extends
    // @formatter:off
    AbstractMessageChannelBinder<ExtendedConsumerProperties<EventHubConsumerProperties>, ExtendedProducerProperties<EventHubProducerProperties>, EventHubChannelProvisioner>
    // @formatter:on
    implements
    ExtendedPropertiesBinder<MessageChannel, EventHubConsumerProperties, EventHubProducerProperties> {

    private static final Logger LOGGER = LoggerFactory.getLogger(EventHubMessageChannelBinder.class);
    private static final ExpressionParser EXPRESSION_PARSER = new SpelExpressionParser();

    private NamespaceProperties namespaceProperties;
    private EventHubsTemplate eventHubsTemplate;
    private CheckpointStore checkpointStore;
    private EventHubProcessorContainer processorContainer;
    private EventHubExtendedBindingProperties bindingProperties = new EventHubExtendedBindingProperties();
    private final Map<String, ExtendedProducerProperties<EventHubProducerProperties>>
        extendedProducerPropertiesMap = new ConcurrentHashMap<>();
    private final Map<Tuple2<String, String>, ExtendedConsumerProperties<EventHubConsumerProperties>>
        extendedConsumerPropertiesMap = new ConcurrentHashMap<>();

    private final Map<String, EventHubInformation> eventHubsInUse = new ConcurrentHashMap<>();

    public EventHubMessageChannelBinder(String[] headersToEmbed, EventHubChannelProvisioner provisioningProvider) {
        super(headersToEmbed, provisioningProvider);
    }

    @Override
    protected MessageHandler createProducerMessageHandler(
        ProducerDestination destination,
        ExtendedProducerProperties<EventHubProducerProperties> producerProperties,
        MessageChannel errorChannel) {
        extendedProducerPropertiesMap.put(destination.getName(), producerProperties);
        Assert.notNull(getEventHubTemplate(), "eventHubsTemplate can't be null when create a producer");

        eventHubsInUse.put(destination.getName(), new EventHubInformation(null));

        DefaultMessageHandler handler = new DefaultMessageHandler(destination.getName(), this.eventHubsTemplate);

        handler.setBeanFactory(getBeanFactory());
        handler.setSync(producerProperties.getExtension().isSync());
        handler.setSendTimeout(producerProperties.getExtension().getSendTimeout());
        handler.setSendFailureChannel(errorChannel);

        if (producerProperties.isPartitioned()) {
            handler.setPartitionIdExpression(
                EXPRESSION_PARSER.parseExpression("headers['" + BinderHeaders.PARTITION_HEADER + "']"));
        } else {
            handler.setPartitionKeyExpression(new FunctionExpression<Message<?>>(m -> m.getPayload().hashCode()));
        }
        return handler;
    }

    @Override
    protected MessageProducer createConsumerEndpoint(ConsumerDestination destination, String group,
            ExtendedConsumerProperties<EventHubConsumerProperties> properties) {
        extendedConsumerPropertiesMap.put(Tuples.of(destination.getName(), group), properties);
        Assert.notNull(getProcessorContainer(), "eventProcessorsContainer can't be null when create a consumer");

        eventHubsInUse.put(destination.getName(), new EventHubInformation(group));

        boolean anonymous = !StringUtils.hasText(group);
        if (anonymous) {
            group = "anonymous." + UUID.randomUUID();
        }

        EventHubInboundChannelAdapter inboundAdapter = new EventHubInboundChannelAdapter(this.processorContainer,
            destination.getName(), group, properties.getExtension().getCheckpoint());

        inboundAdapter.setBeanFactory(getBeanFactory());

        ErrorInfrastructure errorInfrastructure = registerErrorInfrastructure(destination, group, properties);
        inboundAdapter.setErrorChannel(errorInfrastructure.getErrorChannel());

        return inboundAdapter;
    }

    @Override
    public EventHubConsumerProperties getExtendedConsumerProperties(String destination) {
        return this.bindingProperties.getExtendedConsumerProperties(destination);
    }

    @Override
    public EventHubProducerProperties getExtendedProducerProperties(String destination) {
        return this.bindingProperties.getExtendedProducerProperties(destination);
    }

    @Override
    public String getDefaultsPrefix() {
        return this.bindingProperties.getDefaultsPrefix();
    }

    @Override
    public Class<? extends BinderSpecificPropertiesProvider> getExtendedPropertiesEntryClass() {
        return this.bindingProperties.getExtendedPropertiesEntryClass();
    }

    public void setBindingProperties(EventHubExtendedBindingProperties bindingProperties) {
        this.bindingProperties = bindingProperties;
    }

    Map<String, EventHubInformation> getEventHubsInUse() {
        return eventHubsInUse;
    }

    static class EventHubInformation {

        private final String consumerGroup;

        EventHubInformation(String consumerGroup) {
            this.consumerGroup = consumerGroup;
        }

        public String getConsumerGroup() {
            return consumerGroup;
        }
    }

    private PropertiesSupplier<String, BatchableProducerProperties> getProducerPropertiesSupplier() {
        return key -> {
<<<<<<< HEAD
            Map<String, EventHubBindingProperties> bindings = bindingProperties.getBindings();
            for (Map.Entry<String, EventHubBindingProperties> entry : bindings.entrySet()) {
                BatchableProducerProperties properties = bindings.get(entry.getKey()).getProducer().getProducer();
                if (properties.getEventHubName() == null) {
                    continue;
                }
                if (key.equalsIgnoreCase(properties.getEventHubName())) {
                    return properties;
                }
=======
            if (this.extendedProducerPropertiesMap.containsKey(key)) {
                EventHubProducerProperties producerProperties = this.extendedProducerPropertiesMap.get(key)
                                                                                                  .getExtension();
                producerProperties.setEventHubName(key);
                return producerProperties;
            } else {
                LOGGER.debug("Can't find extended properties for {}", key);
                return null;
>>>>>>> bf01df4c
            }
        };
    }

    private PropertiesSupplier<Tuple2<String, String>, ProcessorProperties> getProcessorPropertiesSupplier() {
        return key -> {
            if (this.extendedConsumerPropertiesMap.containsKey(key)) {
                EventHubConsumerProperties consumerProperties = this.extendedConsumerPropertiesMap.get(key)
                                                                                         .getExtension();
                consumerProperties.setEventHubName(key.getT1());
                consumerProperties.setConsumerGroup(key.getT2());
                return consumerProperties;
            } else {
                LOGGER.debug("Can't find extended properties for destination {}, group {}", key.getT1(), key.getT2());
                return null;
            }
        };
    }

    private EventHubsTemplate getEventHubTemplate() {
        if (this.eventHubsTemplate == null) {
            this.eventHubsTemplate = new EventHubsTemplate(new DefaultEventHubNamespaceProducerFactory(this.namespaceProperties, getProducerPropertiesSupplier()));
        }
        return this.eventHubsTemplate;
    }

    private EventHubProcessorContainer getProcessorContainer() {
        if (this.processorContainer == null) {
            this.processorContainer = new EventHubProcessorContainer(new DefaultEventHubNamespaceProcessorFactory(this.checkpointStore, this.namespaceProperties, getProcessorPropertiesSupplier()));
        }
        return this.processorContainer;
    }

    public void setNamespaceProperties(NamespaceProperties namespaceProperties) {
        this.namespaceProperties = namespaceProperties;
    }

    public void setCheckpointStore(CheckpointStore checkpointStore) {
        this.checkpointStore = checkpointStore;
    }
}<|MERGE_RESOLUTION|>--- conflicted
+++ resolved
@@ -166,26 +166,14 @@
 
     private PropertiesSupplier<String, BatchableProducerProperties> getProducerPropertiesSupplier() {
         return key -> {
-<<<<<<< HEAD
-            Map<String, EventHubBindingProperties> bindings = bindingProperties.getBindings();
-            for (Map.Entry<String, EventHubBindingProperties> entry : bindings.entrySet()) {
-                BatchableProducerProperties properties = bindings.get(entry.getKey()).getProducer().getProducer();
-                if (properties.getEventHubName() == null) {
-                    continue;
-                }
-                if (key.equalsIgnoreCase(properties.getEventHubName())) {
-                    return properties;
-                }
-=======
             if (this.extendedProducerPropertiesMap.containsKey(key)) {
-                EventHubProducerProperties producerProperties = this.extendedProducerPropertiesMap.get(key)
+                BatchableProducerProperties producerProperties = this.extendedProducerPropertiesMap.get(key)
                                                                                                   .getExtension();
                 producerProperties.setEventHubName(key);
                 return producerProperties;
             } else {
                 LOGGER.debug("Can't find extended properties for {}", key);
                 return null;
->>>>>>> bf01df4c
             }
         };
     }
