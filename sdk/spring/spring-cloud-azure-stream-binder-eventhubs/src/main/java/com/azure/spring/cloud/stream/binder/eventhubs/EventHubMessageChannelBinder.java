--- conflicted
+++ resolved
@@ -4,6 +4,7 @@
 package com.azure.spring.cloud.stream.binder.eventhubs;
 
 import com.azure.messaging.eventhubs.CheckpointStore;
+import com.azure.spring.cloud.stream.binder.eventhubs.properties.EventHubBindingProperties;
 import com.azure.spring.cloud.stream.binder.eventhubs.properties.EventHubConsumerProperties;
 import com.azure.spring.cloud.stream.binder.eventhubs.properties.EventHubExtendedBindingProperties;
 import com.azure.spring.cloud.stream.binder.eventhubs.properties.EventHubProducerProperties;
@@ -102,15 +103,12 @@
 
     @Override
     protected MessageProducer createConsumerEndpoint(ConsumerDestination destination, String group,
-<<<<<<< HEAD
-                                                     ExtendedConsumerProperties<EventHubConsumerProperties> properties) {
-=======
             ExtendedConsumerProperties<EventHubConsumerProperties> properties) {
         extendedConsumerPropertiesMap.put(Tuples.of(destination.getName(), group), properties);
->>>>>>> bf01df4c
         Assert.notNull(getProcessorContainer(), "eventProcessorsContainer can't be null when create a consumer");
 
         eventHubsInUse.put(destination.getName(), new EventHubInformation(group));
+
         boolean anonymous = !StringUtils.hasText(group);
         if (anonymous) {
             group = "anonymous." + UUID.randomUUID();
