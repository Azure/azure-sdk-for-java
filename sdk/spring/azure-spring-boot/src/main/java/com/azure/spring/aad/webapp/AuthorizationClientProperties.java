--- conflicted
+++ resolved
@@ -16,11 +16,7 @@
 
     private boolean onDemand = false;
 
-<<<<<<< HEAD
-    private String authorizationGrantType = "on-behalf-of";
-=======
     private String authorizationGrantType = ON_BEHALF_OF;
->>>>>>> 01231cc1
 
     public String getAuthorizationGrantType() {
         return authorizationGrantType;
