// Copyright (c) Microsoft Corporation. All rights reserved.
// Licensed under the MIT License.

package com.azure.spring.aad.webapp;

import com.azure.spring.aad.AADAuthorizationServerEndpoints;
import com.azure.spring.autoconfigure.aad.AADAuthenticationProperties;
import org.springframework.beans.factory.annotation.Autowired;
import org.springframework.boot.autoconfigure.condition.ConditionalOnBean;
import org.springframework.boot.autoconfigure.condition.ConditionalOnClass;
import org.springframework.boot.autoconfigure.condition.ConditionalOnMissingBean;
import org.springframework.boot.autoconfigure.condition.ConditionalOnMissingClass;
import org.springframework.boot.context.properties.EnableConfigurationProperties;
import org.springframework.context.annotation.Bean;
import org.springframework.context.annotation.Configuration;
import org.springframework.security.config.annotation.ObjectPostProcessor;
import org.springframework.security.config.annotation.web.builders.HttpSecurity;
import org.springframework.security.config.annotation.web.configuration.WebSecurityConfigurerAdapter;
import org.springframework.security.oauth2.client.oidc.userinfo.OidcUserRequest;
import org.springframework.security.oauth2.client.registration.ClientRegistration;
import org.springframework.security.oauth2.client.registration.ClientRegistrationRepository;
import org.springframework.security.oauth2.client.userinfo.OAuth2UserService;
import org.springframework.security.oauth2.client.web.OAuth2AuthorizedClientRepository;
import org.springframework.security.oauth2.core.AuthorizationGrantType;
import org.springframework.security.oauth2.core.oidc.user.OidcUser;

import java.util.ArrayList;
import java.util.Collection;
import java.util.HashSet;
import java.util.LinkedHashMap;
import java.util.List;
import java.util.Map;
import java.util.Optional;
import java.util.Set;
import java.util.stream.Collectors;
import java.util.stream.Stream;

import static com.azure.spring.aad.AADClientRegistrationRepository.AZURE_CLIENT_REGISTRATION_ID;

/**
 * Configure the necessary beans used for aad authentication and authorization.
 */
@Configuration
@ConditionalOnMissingClass({ "org.springframework.security.oauth2.server.resource.BearerTokenAuthenticationToken" })
@ConditionalOnClass(ClientRegistrationRepository.class)
@EnableConfigurationProperties(AADAuthenticationProperties.class)
public class AADWebAppConfiguration {

    @Autowired
    private AADAuthenticationProperties properties;

    @Bean
    @ConditionalOnMissingBean({ ClientRegistrationRepository.class, AADWebAppClientRegistrationRepository.class })
    public AADWebAppClientRegistrationRepository clientRegistrationRepository() {
        return new AADWebAppClientRegistrationRepository(
            createDefaultClient(),
            createAuthzClients(),
            properties);
    }

    @Bean
    @ConditionalOnMissingBean
    public OAuth2AuthorizedClientRepository authorizedClientRepository(AADWebAppClientRegistrationRepository repo) {
        return new AADOAuth2AuthorizedClientRepository(repo);
    }

    @Bean
    public OAuth2UserService<OidcUserRequest, OidcUser> oidcUserService(AADAuthenticationProperties properties) {
        return new AADOAuth2UserService(properties);
    }

    private AzureClientRegistration createDefaultClient() {
        ClientRegistration.Builder builder = createClientBuilder(AZURE_CLIENT_REGISTRATION_ID);
        Set<String> authorizationCodeScopes = authorizationCodeScopes();
        builder.scope(authorizationCodeScopes);
        ClientRegistration client = builder.build();
        Set<String> accessTokenScopes = accessTokenScopes();
        if (resourceServerCount(accessTokenScopes) == 0 && resourceServerCount((authorizationCodeScopes)) > 1) {
            // AAD server will return error if:
            // 1. authorizationCodeScopes have more than one resource server.
            // 2. accessTokenScopes have no resource server
            accessTokenScopes.add("https://graph.microsoft.com/User.Read");
        }
        return new AzureClientRegistration(client, accessTokenScopes);
    }

    private int resourceServerCount(Set<String> scopes) {
        return (int) scopes.stream()
                           .filter(scope -> scope.startsWith("http"))
                           .count();
    }

    private Set<String> authorizationCodeScopes() {
        Set<String> result = accessTokenScopes();
        for (AuthorizationClientProperties authProperties : properties.getAuthorizationClients().values()) {
            if (!authProperties.isOnDemand()) {
                result.addAll(authProperties.getScopes());
            }
        }
        return result;
    }

    private Set<String> accessTokenScopes() {
        Set<String> result = Optional.of(properties)
                                     .map(AADAuthenticationProperties::getAuthorizationClients)
                                     .map(clients -> clients.get(AZURE_CLIENT_REGISTRATION_ID))
                                     .map(AuthorizationProperties::getScopes)
                                     .map(Collection::stream)
                                     .orElseGet(Stream::empty)
                                     .collect(Collectors.toSet());
        result.addAll(openidScopes());
        if (properties.allowedGroupsConfigured()) {
            // The 2 scopes are need to get group name from graph.
            result.add("https://graph.microsoft.com/User.Read");
            result.add("https://graph.microsoft.com/Directory.AccessAsUser.All");
        }
        return result;
    }

<<<<<<< HEAD
    private void addAzureConfiguredScopes(Set<String> result) {
        AuthorizationClientProperties azureProperties =
            properties.getAuthorizationClients().get(AZURE_CLIENT_REGISTRATION_ID);
        if (azureProperties != null) {
            result.addAll(azureProperties.getScopes());
        }
    }

=======
>>>>>>> 22aa07f7
    private Set<String> openidScopes() {
        Set<String> result = new HashSet<>();
        result.add("openid");
        result.add("profile");

        if (!properties.getAuthorizationClients().isEmpty()) {
            result.add("offline_access");
        }
        return result;
    }

    private List<ClientRegistration> createAuthzClients() {
        List<ClientRegistration> result = new ArrayList<>();
        for (String name : properties.getAuthorizationClients().keySet()) {
            if (AZURE_CLIENT_REGISTRATION_ID.equals(name)) {
                continue;
            }

            AuthorizationClientProperties authz = properties.getAuthorizationClients().get(name);
            result.add(createClientBuilder(name, authz));
        }
        return result;
    }

    private ClientRegistration createClientBuilder(String id, AuthorizationClientProperties authz) {
        ClientRegistration.Builder result = createClientBuilder(id);
        List<String> scopes = authz.getScopes();
        if (authz.isOnDemand()) {
            if (!scopes.contains("openid")) {
                scopes.add("openid");
            }
            if (!scopes.contains("profile")) {
                scopes.add("profile");
            }
        }
        result.scope(scopes);
        return result.build();
    }

    private ClientRegistration.Builder createClientBuilder(String id) {
        ClientRegistration.Builder result = ClientRegistration.withRegistrationId(id);
        result.authorizationGrantType(AuthorizationGrantType.AUTHORIZATION_CODE);
        result.redirectUriTemplate("{baseUrl}/login/oauth2/code/{registrationId}");

        result.clientId(properties.getClientId());
        result.clientSecret(properties.getClientSecret());

        AADAuthorizationServerEndpoints endpoints =
            new AADAuthorizationServerEndpoints(properties.getBaseUri(), properties.getTenantId());
        result.authorizationUri(endpoints.authorizationEndpoint());
        result.tokenUri(endpoints.tokenEndpoint());
        result.jwkSetUri(endpoints.jwkSetEndpoint());

        Map<String, Object> configurationMetadata = new LinkedHashMap<>();
        String endSessionEndpoint = endpoints.endSessionEndpoint();
        configurationMetadata.put("end_session_endpoint", endSessionEndpoint);
        result.providerConfigurationMetadata(configurationMetadata);

        return result;
    }

    /**
     * Sample configuration to make AzureActiveDirectoryOAuth2UserService take effect.
     */
    @Configuration
    @ConditionalOnBean(ObjectPostProcessor.class)
    @ConditionalOnMissingBean(WebSecurityConfigurerAdapter.class)
    public static class DefaultAADWebSecurityConfigurerAdapter extends AADWebSecurityConfigurerAdapter {

        @Override
        protected void configure(HttpSecurity http) throws Exception {
            super.configure(http);
        }
    }

}<|MERGE_RESOLUTION|>--- conflicted
+++ resolved
@@ -104,7 +104,7 @@
         Set<String> result = Optional.of(properties)
                                      .map(AADAuthenticationProperties::getAuthorizationClients)
                                      .map(clients -> clients.get(AZURE_CLIENT_REGISTRATION_ID))
-                                     .map(AuthorizationProperties::getScopes)
+                                     .map(AuthorizationClientProperties::getScopes)
                                      .map(Collection::stream)
                                      .orElseGet(Stream::empty)
                                      .collect(Collectors.toSet());
@@ -117,17 +117,6 @@
         return result;
     }
 
-<<<<<<< HEAD
-    private void addAzureConfiguredScopes(Set<String> result) {
-        AuthorizationClientProperties azureProperties =
-            properties.getAuthorizationClients().get(AZURE_CLIENT_REGISTRATION_ID);
-        if (azureProperties != null) {
-            result.addAll(azureProperties.getScopes());
-        }
-    }
-
-=======
->>>>>>> 22aa07f7
     private Set<String> openidScopes() {
         Set<String> result = new HashSet<>();
         result.add("openid");
