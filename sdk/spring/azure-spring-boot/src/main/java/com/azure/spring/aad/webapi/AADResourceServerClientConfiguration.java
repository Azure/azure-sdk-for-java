// Copyright (c) Microsoft Corporation. All rights reserved.
// Licensed under the MIT License.

package com.azure.spring.aad.webapi;

import com.azure.spring.aad.AADAuthorizationGrantType;
import com.azure.spring.aad.AADAuthorizationServerEndpoints;
import com.azure.spring.aad.webapp.AuthorizationClientProperties;
import com.azure.spring.autoconfigure.aad.AADAuthenticationProperties;
import org.slf4j.Logger;
import org.slf4j.LoggerFactory;
import org.springframework.beans.factory.annotation.Autowired;
import org.springframework.boot.autoconfigure.condition.ConditionalOnClass;
import org.springframework.boot.autoconfigure.condition.ConditionalOnMissingBean;
import org.springframework.boot.autoconfigure.condition.ConditionalOnProperty;
import org.springframework.boot.autoconfigure.condition.ConditionalOnResource;
import org.springframework.boot.context.properties.EnableConfigurationProperties;
import org.springframework.context.annotation.Bean;
import org.springframework.context.annotation.Configuration;
import org.springframework.security.oauth2.client.InMemoryOAuth2AuthorizedClientService;
import org.springframework.security.oauth2.client.OAuth2AuthorizedClientManager;
import org.springframework.security.oauth2.client.OAuth2AuthorizedClientProvider;
import org.springframework.security.oauth2.client.OAuth2AuthorizedClientProviderBuilder;
import org.springframework.security.oauth2.client.OAuth2AuthorizedClientService;
import org.springframework.security.oauth2.client.registration.ClientRegistration;
import org.springframework.security.oauth2.client.registration.ClientRegistrationRepository;
import org.springframework.security.oauth2.client.registration.InMemoryClientRegistrationRepository;
import org.springframework.security.oauth2.client.web.AuthenticatedPrincipalOAuth2AuthorizedClientRepository;
import org.springframework.security.oauth2.client.web.DefaultOAuth2AuthorizedClientManager;
import org.springframework.security.oauth2.client.web.OAuth2AuthorizedClientRepository;
import org.springframework.security.oauth2.client.web.OAuth2LoginAuthenticationFilter;
import org.springframework.security.oauth2.core.AuthorizationGrantType;
import org.springframework.security.oauth2.server.resource.BearerTokenAuthenticationToken;

import java.util.ArrayList;
import java.util.List;

/**
 * <p>
 * The configuration will not be activated if no {@link OAuth2LoginAuthenticationFilter} class provided.
 * </p>
 */
@Configuration(proxyBeanMethods = false)
@ConditionalOnResource(resources = "classpath:aad.enable.config")
@EnableConfigurationProperties({ AADAuthenticationProperties.class })
@ConditionalOnClass({ BearerTokenAuthenticationToken.class, OAuth2LoginAuthenticationFilter.class })
@ConditionalOnProperty(prefix = "azure.activedirectory", value = "client-id")
public class AADResourceServerClientConfiguration {

    private static final Logger LOGGER = LoggerFactory.getLogger(AADResourceServerClientConfiguration.class);

    @Autowired
    private AADAuthenticationProperties properties;


    @Bean
<<<<<<< HEAD
    public OAuth2AuthorizedClientManager authorizeClientManager(ClientRegistrationRepository clients,
                                                         OAuth2AuthorizedClientRepository authorizedClients) {
=======
    OAuth2AuthorizedClientManager authorizedClientManager(ClientRegistrationRepository clients,
                                                          OAuth2AuthorizedClientRepository authorizedClients) {
>>>>>>> adf721f7

        DefaultOAuth2AuthorizedClientManager manager =
            new DefaultOAuth2AuthorizedClientManager(clients, authorizedClients);

        OAuth2AuthorizedClientProvider authorizedClientProviders = OAuth2AuthorizedClientProviderBuilder.builder()
            .authorizationCode()
            .refreshToken()
            .clientCredentials()
            .password()
            .provider(new AADOBOOAuth2AuthorizedClientProvider())
            .build();

        manager.setAuthorizedClientProvider(authorizedClientProviders);
        return manager;
    }

    @Bean
    @ConditionalOnMissingBean({ ClientRegistrationRepository.class })
    public ClientRegistrationRepository clientRegistrationRepository() {
        final List<ClientRegistration> clients = createClients();
        if (clients.isEmpty()) {
            LOGGER.warn("No client registrations are found for AAD Client.");
            return registrationId -> null;
        }
        return new InMemoryClientRegistrationRepository(clients);
    }

    /**
     * Create clients based on configuration items
     *
     * @throws IllegalStateException throw if AuthorizationGrantType is authorization_code
     * @return result of created Clients
     */
    public List<ClientRegistration> createClients() {
        List<ClientRegistration> result = new ArrayList<>();
        for (String id : properties.getAuthorizationClients().keySet()) {
            AuthorizationClientProperties authorizationProperties = properties.getAuthorizationClients().get(id);
            if (AADAuthorizationGrantType.AUTHORIZATION_CODE.equals(authorizationProperties.getAuthorizationGrantType())) {
                throw new IllegalStateException("Web Api do not support authorization_code grant type. id = "
                    + id + ".");
            }
            // The default is null in order to be compatible with previous OBO flow.
            if (authorizationProperties.getAuthorizationGrantType() == null || AADAuthorizationGrantType.ON_BEHALF_OF
                .equals(authorizationProperties.getAuthorizationGrantType())) {
                result.add(createOboClientBuilder(id, authorizationProperties));
            } else if (AADAuthorizationGrantType.CLIENT_CREDENTIALS
                .equals(authorizationProperties.getAuthorizationGrantType())) {
                result.add(createWebClientBuilder(id, authorizationProperties));
            }
        }
        return result;
    }

    private ClientRegistration createOboClientBuilder(String id,
                                                      AuthorizationClientProperties authorizationProperties) {
        ClientRegistration.Builder result = ClientRegistration.withRegistrationId(id);
        result.authorizationGrantType(new AuthorizationGrantType(AADAuthorizationGrantType.ON_BEHALF_OF
            .getValue()));
        result.redirectUri("{baseUrl}/login/oauth2/code/");
        result.clientId(properties.getClientId());
        result.clientSecret(properties.getClientSecret());
        result.userNameAttributeName(properties.getUserNameAttribute());

        AADAuthorizationServerEndpoints endpoints = new AADAuthorizationServerEndpoints(
            properties.getBaseUri(), properties.getTenantId());
        result.authorizationUri(endpoints.authorizationEndpoint());
        result.scope(authorizationProperties.getScopes());
        return result.build();
    }

    private ClientRegistration createWebClientBuilder(String id,
                                                      AuthorizationClientProperties authorizationProperties) {
        ClientRegistration.Builder result = ClientRegistration.withRegistrationId(id);
        result.authorizationGrantType(AuthorizationGrantType.CLIENT_CREDENTIALS);
        result.clientId(properties.getClientId());
        result.clientSecret(properties.getClientSecret());
        AADAuthorizationServerEndpoints endpoints = new AADAuthorizationServerEndpoints(
            properties.getBaseUri(), properties.getTenantId());
        result.tokenUri(endpoints.tokenEndpoint());
        result.scope(authorizationProperties.getScopes());
        return result.build();
    }

}<|MERGE_RESOLUTION|>--- conflicted
+++ resolved
@@ -54,13 +54,8 @@
 
 
     @Bean
-<<<<<<< HEAD
-    public OAuth2AuthorizedClientManager authorizeClientManager(ClientRegistrationRepository clients,
-                                                         OAuth2AuthorizedClientRepository authorizedClients) {
-=======
-    OAuth2AuthorizedClientManager authorizedClientManager(ClientRegistrationRepository clients,
+    public OAuth2AuthorizedClientManager authorizedClientManager(ClientRegistrationRepository clients,
                                                           OAuth2AuthorizedClientRepository authorizedClients) {
->>>>>>> adf721f7
 
         DefaultOAuth2AuthorizedClientManager manager =
             new DefaultOAuth2AuthorizedClientManager(clients, authorizedClients);
