--- conflicted
+++ resolved
@@ -97,16 +97,15 @@
         }
     }
 
-
     /**
      * Automatic configuration class of AADB2COidc
      */
     @Configuration
     @ConditionalOnResource(resources = "classpath:aadb2c.enable.config")
     @ConditionalOnProperty(prefix = AADB2CProperties.PREFIX,
-        value = "oidc-enabled",
-        havingValue = "true",
-        matchIfMissing = true)
+                           value = "oidc-enabled",
+                           havingValue = "true",
+                           matchIfMissing = true)
     public static class AADB2COidcAutoConfiguration {
 
         private final AADB2CProperties properties;
@@ -146,15 +145,9 @@
                                      .authorizationGrantType(AuthorizationGrantType.AUTHORIZATION_CODE)
                                      .redirectUriTemplate(properties.getReplyUrl())
                                      .scope(properties.getClientId(), "openid")
-<<<<<<< HEAD
-                                     .authorizationUri(AADB2CURL.getAuthorizationUrl(properties.getTenantName()))
-                                     .tokenUri(AADB2CURL.getTokenUrl(properties.getTenantName(), userFlow))
-                                     .jwkSetUri(AADB2CURL.getJwkSetUrl(properties.getTenantName(), userFlow))
-=======
                                      .authorizationUri(AADB2CURL.getAuthorizationUrl(properties.getTenant()))
                                      .tokenUri(AADB2CURL.getTokenUrl(properties.getTenant(), userFlow))
                                      .jwkSetUri(AADB2CURL.getJwkSetUrl(properties.getTenant(), userFlow))
->>>>>>> 1aaae3a8
                                      .userNameAttributeName(properties.getUserNameAttributeName())
                                      .clientName(userFlow)
                                      .build();
