// Copyright (c) Microsoft Corporation. All rights reserved.
// Licensed under the MIT License.
package com.azure.spring.autoconfigure.b2c;

import com.azure.spring.telemetry.TelemetrySender;
import org.springframework.boot.autoconfigure.EnableAutoConfiguration;
import org.springframework.boot.autoconfigure.condition.ConditionalOnMissingBean;
import org.springframework.boot.autoconfigure.condition.ConditionalOnProperty;
import org.springframework.boot.autoconfigure.condition.ConditionalOnResource;
import org.springframework.boot.autoconfigure.condition.ConditionalOnWebApplication;
import org.springframework.boot.context.properties.EnableConfigurationProperties;
import org.springframework.context.annotation.Bean;
import org.springframework.context.annotation.Configuration;
import org.springframework.lang.NonNull;
import org.springframework.security.oauth2.client.registration.ClientRegistration;
import org.springframework.security.oauth2.client.registration.ClientRegistrationRepository;
import org.springframework.security.oauth2.client.registration.InMemoryClientRegistrationRepository;
import org.springframework.security.oauth2.core.AuthorizationGrantType;
import org.springframework.security.oauth2.core.ClientAuthenticationMethod;
import org.springframework.util.Assert;
import org.springframework.util.ClassUtils;
import org.springframework.util.StringUtils;

import javax.annotation.PostConstruct;
import java.util.ArrayList;
import java.util.HashMap;
import java.util.List;
import java.util.Map;

import static com.azure.spring.telemetry.TelemetryData.SERVICE_NAME;
import static com.azure.spring.telemetry.TelemetryData.TENANT_NAME;
import static com.azure.spring.telemetry.TelemetryData.getClassPackageSimpleName;

/**
 * {@link EnableAutoConfiguration Auto-configuration} for AAD B2C Authentication.
 * <p>
 * The configuration will not be activated if no {@literal azure.activedirectory.b2c.tenant-id, client-id,
 * client-secret, reply-url and sign-up-or-sign-in} property provided.
 * <p>
 * A client registration repository service {@link InMemoryClientRegistrationRepository} will be auto-configured by
 * specifying {@literal azure.activedirectory.b2c.oidc-enabled} property as true or ignore it.
 */
@Configuration
@ConditionalOnWebApplication
@ConditionalOnResource(resources = "classpath:aadb2c.enable.config")
@ConditionalOnProperty(
    prefix = AADB2CProperties.PREFIX,
    value = {
        "client-id",
        "client-secret",
        AADB2CProperties.USER_FLOW_SIGN_UP_OR_SIGN_IN
    }
)
@EnableConfigurationProperties(AADB2CProperties.class)
public class AADB2CAutoConfiguration {

    private final ClientRegistrationRepository repository;

    private final AADB2CProperties properties;

    public AADB2CAutoConfiguration(@NonNull ClientRegistrationRepository repository,
                                   @NonNull AADB2CProperties properties) {
        this.repository = repository;
        this.properties = properties;
    }

    @Bean
    @ConditionalOnMissingBean
    public AADB2CAuthorizationRequestResolver b2cOAuth2AuthorizationRequestResolver() {
        return new AADB2CAuthorizationRequestResolver(repository, properties);
    }

    @Bean
    @ConditionalOnMissingBean
    public AADB2CLogoutSuccessHandler b2cLogoutSuccessHandler() {
        return new AADB2CLogoutSuccessHandler(properties);
    }

    @Bean
    @ConditionalOnMissingBean
    public AADB2COidcLoginConfigurer b2cLoginConfigurer(AADB2CLogoutSuccessHandler handler,
                                                        AADB2CAuthorizationRequestResolver resolver) {
        return new AADB2COidcLoginConfigurer(handler, resolver);
    }

    @PostConstruct
    private void sendTelemetry() {
        if (properties.isAllowTelemetry()) {
            final Map<String, String> events = new HashMap<>();
            final TelemetrySender sender = new TelemetrySender();
            String tenantName = properties.getTenantName();
            Assert.hasText(tenantName, "tenant name should contains text.");
            events.put(SERVICE_NAME, getClassPackageSimpleName(AADB2CAutoConfiguration.class));
            events.put(TENANT_NAME, tenantName);

            sender.send(ClassUtils.getUserClass(getClass()).getSimpleName(), events);
        }
    }

    /**
     * Automatic configuration class of AADB2COidc
     */
    @Configuration
    @ConditionalOnResource(resources = "classpath:aadb2c.enable.config")
    @ConditionalOnProperty(prefix = AADB2CProperties.PREFIX,
                           value = "oidc-enabled",
                           havingValue = "true",
                           matchIfMissing = true)
    public static class AADB2COidcAutoConfiguration {

        private final AADB2CProperties properties;

        public AADB2COidcAutoConfiguration(@NonNull AADB2CProperties properties) {
            this.properties = properties;
        }

        private void addB2CClientRegistration(@NonNull List<ClientRegistration> registrations, String userFlow) {
            if (StringUtils.hasText(userFlow)) {
                registrations.add(b2cClientRegistration(userFlow));
            }
        }

        @Bean
        @ConditionalOnMissingBean
        public ClientRegistrationRepository clientRegistrationRepository() {
            final List<ClientRegistration> signUpOrSignInRegistrations = new ArrayList<>(3);
            final List<ClientRegistration> otherRegistrations = new ArrayList<>();

            addB2CClientRegistration(signUpOrSignInRegistrations, properties.getUserFlows().getSignUpOrSignIn());
            addB2CClientRegistration(signUpOrSignInRegistrations, properties.getUserFlows().getSignIn());
            addB2CClientRegistration(signUpOrSignInRegistrations, properties.getUserFlows().getSignUp());
            addB2CClientRegistration(otherRegistrations, properties.getUserFlows().getProfileEdit());
            addB2CClientRegistration(otherRegistrations, properties.getUserFlows().getPasswordReset());

            return new AADB2CClientRegistrationRepository(signUpOrSignInRegistrations, otherRegistrations);
        }

        private ClientRegistration b2cClientRegistration(String userFlow) {
            Assert.hasText(userFlow, "User flow should contains text.");

            return ClientRegistration.withRegistrationId(userFlow) // Use flow as registration Id.
<<<<<<< HEAD
                .clientId(properties.getClientId())
                .clientSecret(properties.getClientSecret())
                .clientAuthenticationMethod(ClientAuthenticationMethod.POST)
                .authorizationGrantType(AuthorizationGrantType.AUTHORIZATION_CODE)
                .redirectUriTemplate(properties.getReplyUrl())
                .scope(properties.getClientId(), "openid")
                .authorizationUri(AADB2CURL.getAuthorizationUrl(properties.getBaseUri()))
                .tokenUri(AADB2CURL.getTokenUrl(properties.getBaseUri(), userFlow))
                .jwkSetUri(AADB2CURL.getJwkSetUrl(properties.getBaseUri(), userFlow))
                .userNameAttributeName(properties.getUserNameAttributeName())
                .clientName(userFlow)
                .build();
=======
                                     .clientId(properties.getClientId())
                                     .clientSecret(properties.getClientSecret())
                                     .clientAuthenticationMethod(ClientAuthenticationMethod.POST)
                                     .authorizationGrantType(AuthorizationGrantType.AUTHORIZATION_CODE)
                                     .redirectUriTemplate(properties.getReplyUrl())
                                     .scope(properties.getClientId(), "openid")
                                     .authorizationUri(AADB2CURL.getAuthorizationUrl(properties.getTenant()))
                                     .tokenUri(AADB2CURL.getTokenUrl(properties.getTenant(), userFlow))
                                     .jwkSetUri(AADB2CURL.getJwkSetUrl(properties.getTenant(), userFlow))
                                     .userNameAttributeName(properties.getUserNameAttributeName())
                                     .clientName(userFlow)
                                     .build();
>>>>>>> 541a231d
        }
    }
}<|MERGE_RESOLUTION|>--- conflicted
+++ resolved
@@ -139,33 +139,18 @@
             Assert.hasText(userFlow, "User flow should contains text.");
 
             return ClientRegistration.withRegistrationId(userFlow) // Use flow as registration Id.
-<<<<<<< HEAD
-                .clientId(properties.getClientId())
-                .clientSecret(properties.getClientSecret())
-                .clientAuthenticationMethod(ClientAuthenticationMethod.POST)
-                .authorizationGrantType(AuthorizationGrantType.AUTHORIZATION_CODE)
-                .redirectUriTemplate(properties.getReplyUrl())
-                .scope(properties.getClientId(), "openid")
-                .authorizationUri(AADB2CURL.getAuthorizationUrl(properties.getBaseUri()))
-                .tokenUri(AADB2CURL.getTokenUrl(properties.getBaseUri(), userFlow))
-                .jwkSetUri(AADB2CURL.getJwkSetUrl(properties.getBaseUri(), userFlow))
-                .userNameAttributeName(properties.getUserNameAttributeName())
-                .clientName(userFlow)
-                .build();
-=======
                                      .clientId(properties.getClientId())
                                      .clientSecret(properties.getClientSecret())
                                      .clientAuthenticationMethod(ClientAuthenticationMethod.POST)
                                      .authorizationGrantType(AuthorizationGrantType.AUTHORIZATION_CODE)
                                      .redirectUriTemplate(properties.getReplyUrl())
                                      .scope(properties.getClientId(), "openid")
-                                     .authorizationUri(AADB2CURL.getAuthorizationUrl(properties.getTenant()))
-                                     .tokenUri(AADB2CURL.getTokenUrl(properties.getTenant(), userFlow))
-                                     .jwkSetUri(AADB2CURL.getJwkSetUrl(properties.getTenant(), userFlow))
+                                     .authorizationUri(AADB2CURL.getAuthorizationUrl(properties.getBaseUri()))
+                                     .tokenUri(AADB2CURL.getTokenUrl(properties.getBaseUri(), userFlow))
+                                     .jwkSetUri(AADB2CURL.getJwkSetUrl(properties.getBaseUri(), userFlow))
                                      .userNameAttributeName(properties.getUserNameAttributeName())
                                      .clientName(userFlow)
                                      .build();
->>>>>>> 541a231d
         }
     }
 }