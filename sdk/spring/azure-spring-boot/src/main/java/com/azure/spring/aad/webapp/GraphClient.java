--- conflicted
+++ resolved
@@ -51,26 +51,11 @@
                 LOGGER.error("Can not get group information from graph server.", ioException);
                 break;
             }
-<<<<<<< HEAD
-            if(!properties.getUserGroup().getEnableFullList()){
-                memberships.getValue()
-                           .stream()
-                           .filter(this::isGroupObject)
-                           .map(Membership::getDisplayName)
-                           .forEach(groups::add);
-            }
-            memberships.getValue()
-                       .stream()
-                       .filter(this::isGroupObject)
-                       .map(Membership::getObjectID)
-                       .forEach(groups::add);
-=======
             memberships.getValue()
                        .stream()
                        .filter(this::isGroupObject)
                        .map(membership -> Arrays.asList(membership.getDisplayName(), membership.getObjectID()))
                        .forEach(groups::addAll);
->>>>>>> 98551697
             aadMembershipRestUri = Optional.of(memberships)
                                            .map(Memberships::getOdataNextLink)
                                            .orElse(null);
