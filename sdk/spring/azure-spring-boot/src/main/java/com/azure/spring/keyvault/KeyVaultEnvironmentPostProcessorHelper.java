// Copyright (c) Microsoft Corporation. All rights reserved.
// Licensed under the MIT License.

package com.azure.spring.keyvault;

import com.azure.core.credential.TokenCredential;
import com.azure.core.http.policy.HttpLogOptions;
import com.azure.identity.ClientCertificateCredentialBuilder;
import com.azure.identity.ClientSecretCredentialBuilder;
import com.azure.identity.ManagedIdentityCredentialBuilder;
import com.azure.identity.implementation.IdentityClientOptions;
import com.azure.security.keyvault.secrets.SecretClient;
import com.azure.security.keyvault.secrets.SecretClientBuilder;
import com.azure.security.keyvault.secrets.SecretServiceVersion;
import com.azure.spring.keyvault.KeyVaultProperties.Property;
import org.slf4j.Logger;
import org.slf4j.LoggerFactory;
import org.springframework.boot.context.properties.bind.Bindable;
import org.springframework.boot.context.properties.bind.Binder;
import org.springframework.core.env.ConfigurableEnvironment;
import org.springframework.core.env.MutablePropertySources;
import org.springframework.util.Assert;
import org.springframework.util.StringUtils;

import java.util.Arrays;
import java.util.Collections;
import java.util.List;
import java.util.Optional;

<<<<<<< HEAD
import static com.azure.spring.telemetry.TelemetryData.SERVICE_NAME;
import static com.azure.spring.telemetry.TelemetryData.getClassPackageSimpleName;
import static com.azure.spring.core.ApplicationId.AZURE_SPRING_KEY_VAULT;
import static com.azure.spring.utils.Constants.VERSION;
=======
import static com.azure.spring.utils.ApplicationId.AZURE_SPRING_KEY_VAULT;
>>>>>>> ce1b1475
import static com.azure.spring.utils.Constants.AZURE_KEYVAULT_PROPERTYSOURCE_NAME;
import static com.azure.spring.utils.Constants.DEFAULT_REFRESH_INTERVAL_MS;
import static org.springframework.core.env.StandardEnvironment.SYSTEM_ENVIRONMENT_PROPERTY_SOURCE_NAME;

/**
 * A helper class to initialize the key vault secret client depending on which authentication method users choose. Then
 * add key vault as a property source to the environment.
 */
class KeyVaultEnvironmentPostProcessorHelper {

    private static final Logger LOGGER = LoggerFactory.getLogger(KeyVaultEnvironmentPostProcessorHelper.class);
    private static final String DEFAULT_AUTHORITY_HOST = new IdentityClientOptions().getAuthorityHost();
    private final ConfigurableEnvironment environment;

    KeyVaultEnvironmentPostProcessorHelper(final ConfigurableEnvironment environment) {
        this.environment = environment;
        Assert.notNull(environment, "environment must not be null!");
    }

    /**
     * Add a key vault property source.
     *
     * <p>
     * The normalizedName is used to target a specific key vault (note if the name is the empty string it works as
     * before with only one key vault present). The normalized name is the name of the specific key vault plus a
     * trailing "." at the end.
     * </p>
     *
     * @param normalizedName The normalized name.
     * @throws IllegalStateException If KeyVaultOperations fails to initialize.
     */
    public void addKeyVaultPropertySource(String normalizedName) {
        final String vaultUri = getPropertyValue(normalizedName, Property.URI);
        final String version = getPropertyValue(normalizedName, Property.SECRET_SERVICE_VERSION);
        SecretServiceVersion secretServiceVersion = Arrays.stream(SecretServiceVersion.values())
                                                          .filter(val -> val.getVersion().equals(version))
                                                          .findFirst()
                                                          .orElse(null);
        Assert.notNull(vaultUri, "vaultUri must not be null!");
        final Long refreshInterval = Optional.ofNullable(getPropertyValue(normalizedName, Property.REFRESH_INTERVAL))
                .map(Long::valueOf)
                .orElse(DEFAULT_REFRESH_INTERVAL_MS);
        final List<String> secretKeys = Binder.get(this.environment)
                .bind(
                        KeyVaultProperties.getPropertyName(normalizedName, Property.SECRET_KEYS),
                        Bindable.listOf(String.class)
                )
                .orElse(Collections.emptyList());

        final TokenCredential tokenCredential = getCredentials(normalizedName);
        final SecretClient secretClient = new SecretClientBuilder()
                .vaultUrl(vaultUri)
                .credential(tokenCredential)
                .serviceVersion(secretServiceVersion)
                .httpLogOptions(new HttpLogOptions().setApplicationId(AZURE_SPRING_KEY_VAULT + VERSION))
                .buildClient();
        try {
            final MutablePropertySources sources = this.environment.getPropertySources();
            final boolean caseSensitive = Boolean
                    .parseBoolean(getPropertyValue(normalizedName, Property.CASE_SENSITIVE_KEYS));
            final KeyVaultOperation keyVaultOperation = new KeyVaultOperation(
                    secretClient,
                    refreshInterval,
                    secretKeys,
                    caseSensitive);

            String propertySourceName = Optional.of(normalizedName)
                    .map(String::trim)
                    .filter(s -> !s.isEmpty())
                    .orElse(AZURE_KEYVAULT_PROPERTYSOURCE_NAME);
            KeyVaultPropertySource keyVaultPropertySource =
                    new KeyVaultPropertySource(propertySourceName, keyVaultOperation);
            if (sources.contains(SYSTEM_ENVIRONMENT_PROPERTY_SOURCE_NAME)) {
                sources.addAfter(
                        SYSTEM_ENVIRONMENT_PROPERTY_SOURCE_NAME,
                        keyVaultPropertySource
                );
            } else {
                sources.addFirst(keyVaultPropertySource);
            }

        } catch (final Exception ex) {
            throw new IllegalStateException("Failed to configure KeyVault property source", ex);
        }
    }

    /**
     * Get the token credentials.
     *
     * @return the token credentials.
     */
    public TokenCredential getCredentials() {
        return getCredentials("");
    }

    /**
     * Get the token credentials.
     *
     * @param normalizedName the normalized name of the key vault.
     * @return the token credentials.
     */
    public TokenCredential getCredentials(String normalizedName) {
        //use service principle to authenticate
        final String clientId = getProperty(normalizedName, Property.CLIENT_ID);
        final String clientKey = getPropertyValue(normalizedName, Property.CLIENT_KEY);
        final String tenantId = getProperty(normalizedName, Property.TENANT_ID);
        final String certificatePath = getProperty(normalizedName, Property.CERTIFICATE_PATH);
        final String certificatePassword = getProperty(normalizedName, Property.CERTIFICATE_PASSWORD);
        final String authorityHost = getProperty(normalizedName, Property.AUTHORITY_HOST, DEFAULT_AUTHORITY_HOST);
        if (clientId != null && tenantId != null && clientKey != null) {
            LOGGER.debug("Will use custom credentials");
            return new ClientSecretCredentialBuilder()
                    .clientId(clientId)
                    .clientSecret(clientKey)
                    .tenantId(tenantId)
                    .authorityHost(authorityHost)
                    .build();
        }
        // Use certificate to authenticate
        // Password can be empty
        if (clientId != null && tenantId != null && certificatePath != null) {
            if (StringUtils.isEmpty(certificatePassword)) {
                return new ClientCertificateCredentialBuilder()
                        .tenantId(tenantId)
                        .clientId(clientId)
                        .pemCertificate(certificatePath)
                        .authorityHost(authorityHost)
                        .build();
            } else {
                return new ClientCertificateCredentialBuilder()
                        .tenantId(tenantId)
                        .clientId(clientId)
                        .authorityHost(authorityHost)
                        .pfxCertificate(certificatePath, certificatePassword)
                        .build();
            }
        }
        //use MSI to authenticate
        if (clientId != null) {
            LOGGER.debug("Will use MSI credentials with specified clientId");
            return new ManagedIdentityCredentialBuilder().clientId(clientId).build();
        }
        LOGGER.debug("Will use MSI credentials");
        return new ManagedIdentityCredentialBuilder().build();
    }

    private String getPropertyValue(final String normalizedName, final Property property) {
        return getPropertyValue(normalizedName, property, null);
    }

    private String getPropertyValue(final String normalizedName, final Property property, String defaultValue) {
        return Optional.of(KeyVaultProperties.getPropertyName(normalizedName, property))
            .map(environment::getProperty)
            .orElse(defaultValue);
    }
<<<<<<< HEAD

    private String getPropertyValueFromAzureProperties(final Property property, String defaultValue) {
        return Optional.of(KeyVaultProperties.getPropertyNameFromAzureProperties(property))
            .map(environment::getProperty)
            .orElse(defaultValue);
    }

    private String getProperty(final String normalizedName, final Property property) {
        return getProperty(normalizedName, property, null);
    }

    private String getProperty(final String normalizedName, final Property property, String defaultValue) {
        if (normalizedName != "") {
            return getPropertyValue(normalizedName, property, defaultValue);
        }

        return Optional.ofNullable(getPropertyValue(normalizedName, property, defaultValue))
            .orElse(getPropertyValueFromAzureProperties(property, defaultValue));
    }

    private boolean allowTelemetry() {
        String isTelemetryAllowed = Optional.ofNullable(getPropertyValue(Property.ALLOW_TELEMETRY))
            .orElse(getPropertyValueFromAzureProperties(Property.ALLOW_TELEMETRY, null));
        return Boolean.parseBoolean(isTelemetryAllowed);
    }

    private void sendTelemetry() {
        if (allowTelemetry()) {
            final Map<String, String> events = new HashMap<>();
            final TelemetrySender sender = new TelemetrySender();

            events.put(SERVICE_NAME, getClassPackageSimpleName(KeyVaultEnvironmentPostProcessorHelper.class));

            sender.send(ClassUtils.getUserClass(getClass()).getSimpleName(), events);
        }
    }
=======
>>>>>>> ce1b1475
}<|MERGE_RESOLUTION|>--- conflicted
+++ resolved
@@ -27,14 +27,8 @@
 import java.util.List;
 import java.util.Optional;
 
-<<<<<<< HEAD
-import static com.azure.spring.telemetry.TelemetryData.SERVICE_NAME;
-import static com.azure.spring.telemetry.TelemetryData.getClassPackageSimpleName;
 import static com.azure.spring.core.ApplicationId.AZURE_SPRING_KEY_VAULT;
 import static com.azure.spring.utils.Constants.VERSION;
-=======
-import static com.azure.spring.utils.ApplicationId.AZURE_SPRING_KEY_VAULT;
->>>>>>> ce1b1475
 import static com.azure.spring.utils.Constants.AZURE_KEYVAULT_PROPERTYSOURCE_NAME;
 import static com.azure.spring.utils.Constants.DEFAULT_REFRESH_INTERVAL_MS;
 import static org.springframework.core.env.StandardEnvironment.SYSTEM_ENVIRONMENT_PROPERTY_SOURCE_NAME;
@@ -190,7 +184,6 @@
             .map(environment::getProperty)
             .orElse(defaultValue);
     }
-<<<<<<< HEAD
 
     private String getPropertyValueFromAzureProperties(final Property property, String defaultValue) {
         return Optional.of(KeyVaultProperties.getPropertyNameFromAzureProperties(property))
@@ -210,23 +203,4 @@
         return Optional.ofNullable(getPropertyValue(normalizedName, property, defaultValue))
             .orElse(getPropertyValueFromAzureProperties(property, defaultValue));
     }
-
-    private boolean allowTelemetry() {
-        String isTelemetryAllowed = Optional.ofNullable(getPropertyValue(Property.ALLOW_TELEMETRY))
-            .orElse(getPropertyValueFromAzureProperties(Property.ALLOW_TELEMETRY, null));
-        return Boolean.parseBoolean(isTelemetryAllowed);
-    }
-
-    private void sendTelemetry() {
-        if (allowTelemetry()) {
-            final Map<String, String> events = new HashMap<>();
-            final TelemetrySender sender = new TelemetrySender();
-
-            events.put(SERVICE_NAME, getClassPackageSimpleName(KeyVaultEnvironmentPostProcessorHelper.class));
-
-            sender.send(ClassUtils.getUserClass(getClass()).getSimpleName(), events);
-        }
-    }
-=======
->>>>>>> ce1b1475
 }