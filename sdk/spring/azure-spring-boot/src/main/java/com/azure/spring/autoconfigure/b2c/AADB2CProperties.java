// Copyright (c) Microsoft Corporation. All rights reserved.
// Licensed under the MIT License.
package com.azure.spring.autoconfigure.b2c;

import com.nimbusds.jose.jwk.source.RemoteJWKSet;
import org.hibernate.validator.constraints.URL;
import org.springframework.beans.factory.InitializingBean;
import org.springframework.boot.context.properties.ConfigurationProperties;
import org.springframework.boot.context.properties.DeprecatedConfigurationProperty;
import org.springframework.util.StringUtils;
import org.springframework.validation.annotation.Validated;

import javax.validation.constraints.NotBlank;
import java.util.HashMap;
import java.util.Map;
import java.util.Optional;
import java.util.regex.Matcher;
import java.util.regex.Pattern;

/**
 * Configuration properties for Azure Active Directory B2C.
 */
@Validated
@ConfigurationProperties(prefix = AADB2CProperties.PREFIX)
public class AADB2CProperties implements InitializingBean {

    public static final String DEFAULT_LOGOUT_SUCCESS_URL = "http://localhost:8080/login";

    public static final String PREFIX = "azure.activedirectory.b2c";

    private static final String TENANT_NAME_PART_REGEX = "([A-Za-z0-9]+\\.)";

    /**
     * The default user flow key 'sign-up-or-sign-in'.
     */
    protected static final String DEFAULT_KEY_SIGN_UP_OR_SIGN_IN = "sign-up-or-sign-in";

    /**
     * The default user flow key 'password-reset'.
     */
    protected static final String DEFAULT_KEY_PASSWORD_RESET = "password-reset";

    /**
     * The name of the b2c tenant.
     * @deprecated It's recommended to use 'baseUri' instead.
     */
    @Deprecated
    private String tenant;

    /**
<<<<<<< HEAD
=======
     * The name of the b2c tenant id.
     */
    private String tenantId;

    /**
     * App ID URI which might be used in the <code>"aud"</code> claim of an token.
     */
    private String appIdUri;

    /**
     * Connection Timeout for the JWKSet Remote URL call.
     */
    private int jwtConnectTimeout = RemoteJWKSet.DEFAULT_HTTP_CONNECT_TIMEOUT; /* milliseconds */

    /**
     * Read Timeout for the JWKSet Remote URL call.
     */
    private int jwtReadTimeout = RemoteJWKSet.DEFAULT_HTTP_READ_TIMEOUT; /* milliseconds */

    /**
     * Size limit in Bytes of the JWKSet Remote URL call.
     */
    private int jwtSizeLimit = RemoteJWKSet.DEFAULT_HTTP_SIZE_LIMIT; /* bytes */

    /**
     * Use OIDC ${@link OidcAuthorizationCodeAuthenticationProvider} by default. If set to false, will use Oauth2
     * ${@link OAuth2AuthorizationCodeAuthenticationProvider}.
     */
    private Boolean oidcEnabled = true;

    /**
>>>>>>> 0b2d828e
     * The application ID that registered under b2c tenant.
     */
    @NotBlank(message = "client ID should not be blank")
    private String clientId;

    /**
     * The application secret that registered under b2c tenant.
     */
    @NotBlank(message = "client secret should not be blank")
    private String clientSecret;

    @URL(message = "logout success should be valid URL")
    private String logoutSuccessUrl = DEFAULT_LOGOUT_SUCCESS_URL;

    private Map<String, Object> authenticateAdditionalParameters;

    /**
     * User name attribute name
     */
    private String userNameAttributeName;

    /**
     * Telemetry data will be collected if true, or disable data collection.
     */
    private boolean allowTelemetry = true;

    private String replyUrl = "{baseUrl}/login/oauth2/code/";

    /**
     * AAD B2C endpoint base uri.
     */
    @URL(message = "baseUri should be valid URL")
    private String baseUri;

    /**
     * Specify the primary sign in flow key.
     */
    private String signUpOrSignIn = DEFAULT_KEY_SIGN_UP_OR_SIGN_IN;

    private Map<String, String> userFlows = new HashMap<>();

    @Override
    public void afterPropertiesSet() {
        if (StringUtils.isEmpty(tenant) && StringUtils.isEmpty(baseUri)) {
            throw new AADB2CConfigurationException("'tenant' and 'baseUri' at least configure one item.");
        }

        if (!userFlows.keySet().contains(signUpOrSignIn)) {
            throw new AADB2CConfigurationException("Sign in user flow key '"
                + signUpOrSignIn + "' is not in 'user-flows' map.");
        }
    }

    protected String getPasswordReset() {
        Optional<String> keyOptional = userFlows.keySet()
                                                .stream()
                                                .filter(key -> key.equalsIgnoreCase(DEFAULT_KEY_PASSWORD_RESET))
                                                .findAny();
        return keyOptional.isPresent() ? userFlows.get(keyOptional.get()) : null;
    }

    public String getBaseUri() {
        // baseUri is empty and points to Global env by default
        if (StringUtils.hasText(tenant) && StringUtils.isEmpty(baseUri)) {
            return String.format("https://%s.b2clogin.com/%s.onmicrosoft.com/", tenant, tenant);
        }
        return baseUri;
    }

    public void setBaseUri(String baseUri) {
        this.baseUri = baseUri;
    }

    public void setTenant(String tenant) {
        this.tenant = tenant;
    }

    /**
     * Get tenant name for Telemetry
     * @return tenant name
     * @throws AADB2CConfigurationException resolve tenant name failed
     */
    @DeprecatedConfigurationProperty(
        reason = "Configuration updated to baseUri",
        replacement = "azure.activedirectory.b2c.base-uri")
    public String getTenant() {
        if (StringUtils.hasText(baseUri)) {
            Matcher matcher = Pattern.compile(TENANT_NAME_PART_REGEX).matcher(baseUri);
            if (matcher.find()) {
                String matched = matcher.group();
                return matched.substring(0, matched.length() - 1);
            }
            throw new AADB2CConfigurationException("Unable to resolve the 'tenant' name.");
        }
        return tenant;
    }

    public Map<String, String> getUserFlows() {
        return userFlows;
    }

    public void setUserFlows(Map<String, String> userFlows) {
        this.userFlows = userFlows;
    }

    public String getSignUpOrSignIn() {
        return signUpOrSignIn;
    }

    public void setSignUpOrSignIn(String signUpOrSignIn) {
        this.signUpOrSignIn = signUpOrSignIn;
    }

    public String getClientId() {
        return clientId;
    }

    public void setClientId(String clientId) {
        this.clientId = clientId;
    }

    public String getClientSecret() {
        return clientSecret;
    }

    public void setClientSecret(String clientSecret) {
        this.clientSecret = clientSecret;
    }

    public String getLogoutSuccessUrl() {
        return logoutSuccessUrl;
    }

    public void setLogoutSuccessUrl(String logoutSuccessUrl) {
        this.logoutSuccessUrl = logoutSuccessUrl;
    }

    public Map<String, Object> getAuthenticateAdditionalParameters() {
        return authenticateAdditionalParameters;
    }

    public void setAuthenticateAdditionalParameters(Map<String, Object> authenticateAdditionalParameters) {
        this.authenticateAdditionalParameters = authenticateAdditionalParameters;
    }

    public boolean isAllowTelemetry() {
        return allowTelemetry;
    }

    public void setAllowTelemetry(boolean allowTelemetry) {
        this.allowTelemetry = allowTelemetry;
    }

    public String getUserNameAttributeName() {
        return userNameAttributeName;
    }

    public void setUserNameAttributeName(String userNameAttributeName) {
        this.userNameAttributeName = userNameAttributeName;
    }

    public String getReplyUrl() {
        return replyUrl;
    }

    public void setReplyUrl(String replyUrl) {
        this.replyUrl = replyUrl;
    }

    public String getAppIdUri() {
        return appIdUri;
    }

    public void setAppIdUri(String appIdUri) {
        this.appIdUri = appIdUri;
    }

    public int getJwtConnectTimeout() {
        return jwtConnectTimeout;
    }

    public void setJwtConnectTimeout(int jwtConnectTimeout) {
        this.jwtConnectTimeout = jwtConnectTimeout;
    }

    public int getJwtReadTimeout() {
        return jwtReadTimeout;
    }

    public void setJwtReadTimeout(int jwtReadTimeout) {
        this.jwtReadTimeout = jwtReadTimeout;
    }

    public int getJwtSizeLimit() {
        return jwtSizeLimit;
    }

    public void setJwtSizeLimit(int jwtSizeLimit) {
        this.jwtSizeLimit = jwtSizeLimit;
    }

    public String getTenantId() {
        return tenantId;
    }

    public void setTenantId(String tenantId) {
        this.tenantId = tenantId;
    }
}<|MERGE_RESOLUTION|>--- conflicted
+++ resolved
@@ -48,8 +48,6 @@
     private String tenant;
 
     /**
-<<<<<<< HEAD
-=======
      * The name of the b2c tenant id.
      */
     private String tenantId;
@@ -75,13 +73,6 @@
     private int jwtSizeLimit = RemoteJWKSet.DEFAULT_HTTP_SIZE_LIMIT; /* bytes */
 
     /**
-     * Use OIDC ${@link OidcAuthorizationCodeAuthenticationProvider} by default. If set to false, will use Oauth2
-     * ${@link OAuth2AuthorizationCodeAuthenticationProvider}.
-     */
-    private Boolean oidcEnabled = true;
-
-    /**
->>>>>>> 0b2d828e
      * The application ID that registered under b2c tenant.
      */
     @NotBlank(message = "client ID should not be blank")
