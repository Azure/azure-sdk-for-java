--- conflicted
+++ resolved
@@ -54,10 +54,6 @@
     private String userNameAttribute;
 
     /**
-     * @see
-     * <a href="https://github.com/Azure/azure-sdk-for-java/tree/c27ee4421309cec8598462b419e035cf091429da/sdk/spring/azure-spring-boot-starter-active-directory#accessing-a-web-application">aad-starter
-     * readme.</a>
-     * @see com.azure.spring.aad.webapp.AADWebAppConfiguration#clientRegistrationRepository()
      * @deprecated Now the redirect-url-template is not configurable.
      * <p>
      * Redirect URI always equal to "{baseUrl}/login/oauth2/code/".
@@ -65,6 +61,9 @@
      * <p>
      * User should set "Redirect URI" to "{baseUrl}/login/oauth2/code/" in Azure Portal.
      * </p>
+     *
+     * @see <a href="https://github.com/Azure/azure-sdk-for-java/tree/c27ee4421309cec8598462b419e035cf091429da/sdk/spring/azure-spring-boot-starter-active-directory#accessing-a-web-application">aad-starter readme.</a>
+     * @see com.azure.spring.aad.webapp.AADWebAppConfiguration#clientRegistrationRepository()
      */
     @Deprecated
     private String redirectUriTemplate;
@@ -167,7 +166,6 @@
             this.allowedGroupNames = allowedGroupNames;
         }
 
-<<<<<<< HEAD
         public Boolean getEnableFullList() {
             return enableFullList;
         }
@@ -177,12 +175,10 @@
         }
 
         @Deprecated
-=======
         @DeprecatedConfigurationProperty(
             reason = "In order to distinguish between allowed-group-ids and allowed-group-names, set allowed-groups "
                 + "deprecated.",
             replacement = "azure.activedirectory.user-group.allowed-group-names")
->>>>>>> 98551697
         public List<String> getAllowedGroups() {
             return allowedGroupNames;
         }
@@ -437,7 +433,7 @@
                             .filter(type -> !AADAuthorizationGrantType.AUTHORIZATION_CODE.equals(type))
                             .findAny()
                             .ifPresent(notUsed -> {
-                                throw new IllegalStateException("onDemand only support authorization_code grant type.");
+                                throw new IllegalStateException("onDemand only support authorization_code grant type. ");
                             });
     }
 
