--- conflicted
+++ resolved
@@ -166,7 +166,6 @@
             this.allowedGroupNames = allowedGroupNames;
         }
 
-<<<<<<< HEAD
         public Boolean getEnableFullList() {
             return enableFullList;
         }
@@ -175,8 +174,6 @@
             this.enableFullList = enableFullList;
         }
 
-=======
->>>>>>> d34a9adc
         @Deprecated
         @DeprecatedConfigurationProperty(
             reason = "In order to distinguish between allowed-group-ids and allowed-group-names, set allowed-groups "
@@ -406,6 +403,7 @@
         if (!StringUtils.hasText(tenantId)) {
             tenantId = "common";
         }
+
         if (isMultiTenantsApplication(tenantId) && !userGroup.getAllowedGroups().isEmpty()) {
             throw new IllegalStateException("When azure.activedirectory.tenant-id is 'common/organizations/consumers', "
                 + "azure.activedirectory.user-group.allowed-groups/allowed-group-names should be empty. "
