--- conflicted
+++ resolved
@@ -17,8 +17,8 @@
 import java.util.HashMap;
 import java.util.List;
 import java.util.Map;
+import java.util.Optional;
 import java.util.Objects;
-import java.util.Optional;
 import java.util.concurrent.TimeUnit;
 
 /**
@@ -47,16 +47,11 @@
     private String clientSecret;
 
     /**
-<<<<<<< HEAD
-     * @see <a href="https://github.com/Azure/azure-sdk-for-java/tree/c27ee4421309cec8598462b419e035cf091429da/sdk/spring/azure-spring-boot-starter-active-directory#accessing-a-web-application">aad-starter readme.</a>
-     * @see com.azure.spring.aad.webapp.AADWebAppConfiguration#clientRegistrationRepository()
-=======
      * Decide which claim to be principal's name..
      */
     private String userNameAttribute;
 
     /**
->>>>>>> e800e574
      * @deprecated Now the redirect-url-template is not configurable.
      * <p>
      * Redirect URI always equal to "{baseUrl}/login/oauth2/code/".
@@ -64,6 +59,9 @@
      * <p>
      * User should set "Redirect URI" to "{baseUrl}/login/oauth2/code/" in Azure Portal.
      * </p>
+     *
+     * @see <a href="https://github.com/Azure/azure-sdk-for-java/tree/c27ee4421309cec8598462b419e035cf091429da/sdk/spring/azure-spring-boot-starter-active-directory#accessing-a-web-application">aad-starter readme.</a>
+     * @see com.azure.spring.aad.webapp.AADWebAppConfiguration#clientRegistrationRepository()
      */
     @Deprecated
     private String redirectUriTemplate;
@@ -155,10 +153,10 @@
 
     public boolean allowedGroupsConfigured() {
         return Optional.of(this)
-            .map(AADAuthenticationProperties::getUserGroup)
-            .map(AADAuthenticationProperties.UserGroupProperties::getAllowedGroups)
-            .map(allowedGroups -> !allowedGroups.isEmpty())
-            .orElse(false);
+                       .map(AADAuthenticationProperties::getUserGroup)
+                       .map(AADAuthenticationProperties.UserGroupProperties::getAllowedGroups)
+                       .map(allowedGroups -> !allowedGroups.isEmpty())
+                       .orElse(false);
     }
 
     public UserGroupProperties getUserGroup() {
@@ -322,9 +320,9 @@
 
     public boolean isAllowedGroup(String group) {
         return Optional.ofNullable(getUserGroup())
-            .map(UserGroupProperties::getAllowedGroups)
-            .orElseGet(Collections::emptyList)
-            .contains(group);
+                       .map(UserGroupProperties::getAllowedGroups)
+                       .orElseGet(Collections::emptyList)
+                       .contains(group);
     }
 
     @Override
@@ -362,6 +360,7 @@
                 + "But actually azure.activedirectory.tenant-id=" + tenantId
                 + ", and azure.activedirectory.user-group.allowed-groups=" + userGroup.getAllowedGroups());
         }
+
         authorizationClients.values()
                             .stream()
                             .filter(AuthorizationClientProperties::isOnDemand)
