--- conflicted
+++ resolved
@@ -145,14 +145,11 @@
 
         private Set<String> allowedGroupIds = new HashSet<>();
 
-<<<<<<< HEAD
         /**
          * enableFullList is used to control whether to list all group id, default is false
          */
         private Boolean enableFullList = false;
 
-=======
->>>>>>> 1a50a0dd
         public Set<String> getAllowedGroupIds() {
             return allowedGroupIds;
         }
@@ -169,7 +166,6 @@
             this.allowedGroupNames = allowedGroupNames;
         }
 
-<<<<<<< HEAD
         public Boolean getEnableFullList() {
             return enableFullList;
         }
@@ -178,8 +174,6 @@
             this.enableFullList = enableFullList;
         }
 
-=======
->>>>>>> 1a50a0dd
         @Deprecated
         @DeprecatedConfigurationProperty(
             reason = "In order to distinguish between allowed-group-ids and allowed-group-names, set allowed-groups "
@@ -189,14 +183,7 @@
             return allowedGroupNames;
         }
 
-<<<<<<< HEAD
-        @DeprecatedConfigurationProperty(
-            reason = "In order to distinguish between allowed-group-ids and allowed-group-names, set allowed-groups "
-                + "deprecated.",
-            replacement = "azure.activedirectory.user-group.allowed-group-names")
-=======
         @Deprecated
->>>>>>> 1a50a0dd
         public void setAllowedGroups(List<String> allowedGroups) {
             this.allowedGroupNames = allowedGroups;
         }
@@ -416,7 +403,6 @@
         if (!StringUtils.hasText(tenantId)) {
             tenantId = "common";
         }
-
         if (isMultiTenantsApplication(tenantId) && !userGroup.getAllowedGroups().isEmpty()) {
             throw new IllegalStateException("When azure.activedirectory.tenant-id is 'common/organizations/consumers', "
                 + "azure.activedirectory.user-group.allowed-groups/allowed-group-names should be empty. "
