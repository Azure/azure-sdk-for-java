// Copyright (c) Microsoft Corporation. All rights reserved.
// Licensed under the MIT License.
package com.azure.spring.aad.webapi;


import com.azure.spring.aad.OAuth2ClientPropertiesBeanPostProcessor;
import com.azure.spring.aad.webapp.AuthorizationServerEndpoints;
import com.azure.spring.aad.webapi.validator.AzureJwtAudienceValidator;
import com.azure.spring.aad.webapi.validator.AzureJwtIssuerValidator;
import com.azure.spring.autoconfigure.aad.AADAuthenticationProperties;
import org.springframework.beans.factory.annotation.Autowired;
import org.springframework.boot.autoconfigure.condition.ConditionalOnClass;
import org.springframework.boot.autoconfigure.condition.ConditionalOnMissingBean;
import org.springframework.boot.autoconfigure.condition.ConditionalOnResource;
import org.springframework.boot.context.properties.EnableConfigurationProperties;
import org.springframework.context.annotation.Bean;
import org.springframework.context.annotation.Configuration;
import org.springframework.security.config.annotation.web.builders.HttpSecurity;
import org.springframework.security.config.annotation.web.configuration.EnableWebSecurity;
import org.springframework.security.config.annotation.web.configuration.WebSecurityConfigurerAdapter;
import org.springframework.security.oauth2.core.DelegatingOAuth2TokenValidator;
import org.springframework.security.oauth2.core.OAuth2TokenValidator;
import org.springframework.security.oauth2.jwt.Jwt;
import org.springframework.security.oauth2.jwt.JwtDecoder;
import org.springframework.security.oauth2.jwt.JwtTimestampValidator;
import org.springframework.security.oauth2.jwt.NimbusJwtDecoder;
import org.springframework.security.oauth2.server.resource.BearerTokenAuthenticationToken;
import org.springframework.util.StringUtils;

import java.util.ArrayList;
import java.util.List;

/**
 * <p>
 * The configuration will not be activated if no {@link BearerTokenAuthenticationToken} class provided.
 * </p>
 * By default, creating a JwtDecoder through JwkKeySetUri will be auto-configured.
 */
@Configuration(proxyBeanMethods = false)
@ConditionalOnResource(resources = "classpath:aad.enable.config")
@EnableConfigurationProperties({ AADAuthenticationProperties.class })
@ConditionalOnClass(BearerTokenAuthenticationToken.class)
public class AzureActiveDirectoryResourceServerConfiguration {

    @Autowired
    private AADAuthenticationProperties aadAuthenticationProperties;

    @Bean
    public OAuth2ClientPropertiesBeanPostProcessor oAuth2ClientPropertiesBeanPostProcessor() {
        return new OAuth2ClientPropertiesBeanPostProcessor(aadAuthenticationProperties);
    }

    /**
     * Use JwkKeySetUri to create JwtDecoder
     *
     * @return JwtDecoder bean
     */
    @Bean
    @ConditionalOnMissingBean(JwtDecoder.class)
<<<<<<< HEAD
    public JwtDecoder jwtDecoder() {
        if (StringUtils.isEmpty(aadAuthenticationProperties.getTenantId())) {
            aadAuthenticationProperties.setTenantId("common");
        }
=======
    public JwtDecoder jwtDecoderByJwkKeySetUri() {
>>>>>>> cfa32df4
        AuthorizationServerEndpoints identityEndpoints = new AuthorizationServerEndpoints(
            aadAuthenticationProperties.getAuthorizationServerUri());
        NimbusJwtDecoder nimbusJwtDecoder = NimbusJwtDecoder
            .withJwkSetUri(identityEndpoints.jwkSetEndpoint(aadAuthenticationProperties.getTenantId())).build();
        List<OAuth2TokenValidator<Jwt>> validators = createDefaultValidator();
        nimbusJwtDecoder.setJwtValidator(new DelegatingOAuth2TokenValidator<>(validators));
        return nimbusJwtDecoder;
    }

    public List<OAuth2TokenValidator<Jwt>> createDefaultValidator() {
        List<OAuth2TokenValidator<Jwt>> validators = new ArrayList<>();
        List<String> validAudiences = new ArrayList<>();
        if (!StringUtils.isEmpty(aadAuthenticationProperties.getAppIdUri())) {
            validAudiences.add(aadAuthenticationProperties.getAppIdUri());
        }
        if (!StringUtils.isEmpty(aadAuthenticationProperties.getClientId())) {
            validAudiences.add(aadAuthenticationProperties.getClientId());
        }
        if (!validAudiences.isEmpty()) {
            validators.add(new AzureJwtAudienceValidator(validAudiences));
        }
        validators.add(new AzureJwtIssuerValidator());
        validators.add(new JwtTimestampValidator());
        return validators;
    }

    /**
     * Default configuration class for using AAD authentication and authorization. User can write another configuration
     * bean to override it.
     */
    @Configuration
    @ConditionalOnMissingBean(WebSecurityConfigurerAdapter.class)
    @EnableWebSecurity
    public static class DefaultAzureOAuth2ResourceServerWebSecurityConfigurerAdapter extends
        WebSecurityConfigurerAdapter {

        @Override
        protected void configure(HttpSecurity http) throws Exception {
            http.authorizeRequests((requests) -> requests.anyRequest().authenticated())
                .oauth2ResourceServer()
                .jwt()
                .jwtAuthenticationConverter(new AzureJwtBearerTokenAuthenticationConverter());
        }
    }
}
<|MERGE_RESOLUTION|>--- conflicted
+++ resolved
@@ -8,6 +8,8 @@
 import com.azure.spring.aad.webapi.validator.AzureJwtAudienceValidator;
 import com.azure.spring.aad.webapi.validator.AzureJwtIssuerValidator;
 import com.azure.spring.autoconfigure.aad.AADAuthenticationProperties;
+import java.util.ArrayList;
+import java.util.List;
 import org.springframework.beans.factory.annotation.Autowired;
 import org.springframework.boot.autoconfigure.condition.ConditionalOnClass;
 import org.springframework.boot.autoconfigure.condition.ConditionalOnMissingBean;
@@ -26,9 +28,6 @@
 import org.springframework.security.oauth2.jwt.NimbusJwtDecoder;
 import org.springframework.security.oauth2.server.resource.BearerTokenAuthenticationToken;
 import org.springframework.util.StringUtils;
-
-import java.util.ArrayList;
-import java.util.List;
 
 /**
  * <p>
@@ -57,14 +56,7 @@
      */
     @Bean
     @ConditionalOnMissingBean(JwtDecoder.class)
-<<<<<<< HEAD
     public JwtDecoder jwtDecoder() {
-        if (StringUtils.isEmpty(aadAuthenticationProperties.getTenantId())) {
-            aadAuthenticationProperties.setTenantId("common");
-        }
-=======
-    public JwtDecoder jwtDecoderByJwkKeySetUri() {
->>>>>>> cfa32df4
         AuthorizationServerEndpoints identityEndpoints = new AuthorizationServerEndpoints(
             aadAuthenticationProperties.getAuthorizationServerUri());
         NimbusJwtDecoder nimbusJwtDecoder = NimbusJwtDecoder
