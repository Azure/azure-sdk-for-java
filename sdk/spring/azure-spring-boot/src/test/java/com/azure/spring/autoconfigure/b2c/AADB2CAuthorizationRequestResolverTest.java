--- conflicted
+++ resolved
@@ -18,12 +18,8 @@
     private final WebApplicationContextRunner contextRunner = new WebApplicationContextRunner()
             .withConfiguration(AutoConfigurations.of(AADB2CAutoConfiguration.class))
             .withPropertyValues(
-<<<<<<< HEAD
-                    String.format("%s=%s", AADB2CConstants.TENANT_NAME, AADB2CConstants.TEST_TENANT_NAME),
                     String.format("%s=%s", AADB2CConstants.TENANT_ID, AADB2CConstants.TEST_TENANT_ID),
-=======
                     String.format("%s=%s", AADB2CConstants.BASE_URI, AADB2CConstants.TEST_BASE_URI),
->>>>>>> f9862d52
                     String.format("%s=%s", AADB2CConstants.CLIENT_ID, AADB2CConstants.TEST_CLIENT_ID),
                     String.format("%s=%s", AADB2CConstants.CLIENT_SECRET, AADB2CConstants.TEST_CLIENT_SECRET),
                     String.format("%s=%s", AADB2CConstants.LOGOUT_SUCCESS_URL, AADB2CConstants.TEST_LOGOUT_SUCCESS_URL),
