--- conflicted
+++ resolved
@@ -21,11 +21,7 @@
     public void setUp() {
         properties = new AADB2CProperties();
 
-<<<<<<< HEAD
-        properties.setTenantName(TEST_TENANT);
-=======
         properties.setBaseUri(BASE_URI);
->>>>>>> f9862d52
         properties.setLogoutSuccessUrl(TEST_LOGOUT_SUCCESS_URL);
         properties.getUserFlows().setSignUpOrSignIn(TEST_USER_FLOW_SIGN_UP_OR_IN);
     }
@@ -33,11 +29,7 @@
     @Test
     public void testDefaultTargetUrl() {
         final MyLogoutSuccessHandler handler = new MyLogoutSuccessHandler(properties);
-<<<<<<< HEAD
-        final String tenant = properties.getTenantName();
-=======
         final String baseUri = properties.getBaseUri();
->>>>>>> f9862d52
         final String url = properties.getLogoutSuccessUrl();
         final String userFlow = properties.getUserFlows().getSignUpOrSignIn();
 
