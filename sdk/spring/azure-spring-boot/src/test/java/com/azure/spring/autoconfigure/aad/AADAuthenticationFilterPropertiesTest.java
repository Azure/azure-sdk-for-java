--- conflicted
+++ resolved
@@ -3,11 +3,6 @@
 
 package com.azure.spring.autoconfigure.aad;
 
-<<<<<<< HEAD
-import com.azure.spring.core.AzureSpringProperties;
-import org.junit.jupiter.api.AfterEach;
-=======
->>>>>>> 70e7db44
 import org.junit.jupiter.api.Disabled;
 import org.junit.jupiter.api.Test;
 import org.junit.jupiter.api.TestInstance;
@@ -47,14 +42,13 @@
         }
     }
 
-<<<<<<< HEAD
     @Test
     public void loadPropertiesFromAzureProperties() {
-        configureAllRequiredProperties();
-        System.clearProperty("azure.activedirectory.tenant-id");
-        System.setProperty("spring.cloud.azure.tenant-id", "azure-tenant-id");
 
         try (AnnotationConfigApplicationContext context = new AnnotationConfigApplicationContext()) {
+            configureAllRequiredProperties(context);
+            System.clearProperty("azure.activedirectory.tenant-id");
+            System.setProperty("spring.cloud.azure.tenant-id", "azure-tenant-id");
             context.register(Config.class);
             context.refresh();
 
@@ -64,13 +58,6 @@
         }
     }
 
-    private void configureAllRequiredProperties() {
-        System.setProperty("azure.activedirectory.tenant-id", "demo-tenant-id");
-        System.setProperty("azure.activedirectory.client-id", TestConstants.CLIENT_ID);
-        System.setProperty("azure.activedirectory.client-secret", TestConstants.CLIENT_SECRET);
-        System.setProperty("azure.activedirectory.user-group.allowed-groups",
-            TestConstants.TARGETED_GROUPS.toString().replace("[", "").replace("]", ""));
-=======
     private void configureAllRequiredProperties(AnnotationConfigApplicationContext context) {
         addInlinedPropertiesToEnvironment(
             context,
@@ -80,7 +67,6 @@
             AAD_PROPERTY_PREFIX + "user-group.allowed-groups="
                 + TestConstants.TARGETED_GROUPS.toString().replace("[", "").replace("]", "")
         );
->>>>>>> 70e7db44
     }
 
     @Disabled
