--- conflicted
+++ resolved
@@ -14,12 +14,8 @@
     private final WebApplicationContextRunner contextRunner = new WebApplicationContextRunner()
         .withConfiguration(AutoConfigurations.of(AADB2CAutoConfiguration.class))
         .withPropertyValues(
-<<<<<<< HEAD
-            String.format("%s=%s", AADB2CConstants.TENANT_NAME, AADB2CConstants.TEST_TENANT_NAME),
+            String.format("%s=%s", AADB2CConstants.BASE_URI, AADB2CConstants.TEST_BASE_URI),
             String.format("%s=%s", AADB2CConstants.TENANT_ID, AADB2CConstants.TEST_TENANT_ID),
-=======
-            String.format("%s=%s", AADB2CConstants.BASE_URI, AADB2CConstants.TEST_BASE_URI),
->>>>>>> f9862d52
             String.format("%s=%s", AADB2CConstants.CLIENT_ID, AADB2CConstants.TEST_CLIENT_ID),
             String.format("%s=%s", AADB2CConstants.CLIENT_SECRET, AADB2CConstants.TEST_CLIENT_SECRET),
             String.format("%s=%s", AADB2CConstants.LOGOUT_SUCCESS_URL, AADB2CConstants.TEST_LOGOUT_SUCCESS_URL),
@@ -46,10 +42,6 @@
             final AADB2CProperties properties = c.getBean(AADB2CProperties.class);
 
             assertThat(properties).isNotNull();
-<<<<<<< HEAD
-            assertThat(properties.getTenantName()).isEqualTo(AADB2CConstants.TEST_TENANT_NAME);
-=======
->>>>>>> f9862d52
             assertThat(properties.getClientId()).isEqualTo(AADB2CConstants.TEST_CLIENT_ID);
             assertThat(properties.getClientSecret()).isEqualTo(AADB2CConstants.TEST_CLIENT_SECRET);
             assertThat(properties.getUserNameAttributeName()).isEqualTo(AADB2CConstants.TEST_ATTRIBUTE_NAME);
