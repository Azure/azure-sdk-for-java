// Copyright (c) Microsoft Corporation. All rights reserved.
// Licensed under the MIT License.
package com.azure.spring.autoconfigure.b2c;


import static com.azure.spring.autoconfigure.b2c.AADB2CProperties.PREFIX;
<<<<<<< HEAD
import static com.azure.spring.autoconfigure.b2c.AADB2CProperties.USER_FLOW_PROFILE_EDIT;
=======
import static com.azure.spring.autoconfigure.b2c.AADB2CProperties.USER_FLOW_SIGN_IN;
import static com.azure.spring.autoconfigure.b2c.AADB2CProperties.USER_FLOW_SIGN_UP;
>>>>>>> f28826e5
import static com.azure.spring.autoconfigure.b2c.AADB2CProperties.USER_FLOW_SIGN_UP_OR_SIGN_IN;

public class AADB2CConstants {
    public static final String AUTHENTICATE_ADDITIONAL_PARAMETERS_LOGIN_HINT = ".authenticate-additional-parameters"
        + ".login-hint";

    public static final String AUTHENTICATE_ADDITIONAL_PARAMETERS_PROMPT = ".authenticate-additional-parameters.prompt";

    public static final String AUTHENTICATE_AUTHORIZATION_CLIENTS = ".authorization-clients";

    public static final String AUTHENTICATE_SCOPES = ".scopes";

    public static final String PROMPT = "prompt";

    public static final String LOGIN_HINT = "login-hint";

    public static final Object TEST_PROMPT = "fake-prompt";

    public static final String TEST_LOGIN_HINT = "fake-login-hint";

    public static final String TEST_TENANT = "fake-tenant";

    public static final String TEST_CLIENT_ID = "fake-client-id";

    public static final String TEST_CLIENT_SECRET = "fake-client-secret";

    public static final String TEST_REPLY_URL = "http://localhost:8080/index";

    public static final String TEST_SIGN_UP_OR_IN_NAME = "fake-sign-in-or-up";

<<<<<<< HEAD
    public static final String TEST_PROFILE_EDIT_NAME = "profile_edit";
=======
    public static final Object TEST_SIGN_IN_NAME = "fake-sign-in";

    public static final Object TEST_SIGN_UP_NAME = "fake-sign-up";
>>>>>>> f28826e5

    public static final String TEST_LOGOUT_SUCCESS_URL = "https://fake-logout-success-url";

    public static final String TEST_AUTHORIZATION_CLIENTS_NAME = "CUSTOM";

    public static final String TEST_SCOPE_READ = "Test.Read";
    public static final String TEST_SCOPE_WRITE = "Test.Write";

    public static final String TENANT = String.format("%s.%s", PREFIX, "tenant");

    public static final String TEST_ATTRIBUTE_NAME = String.format("%s.%s", PREFIX, "name");

    public static final String USER_NAME_ATTRIBUTE_NAME = String.format("%s.%s", PREFIX, "user-name-attribute-name");

    public static final String CLIENT_ID = String.format("%s.%s", PREFIX, "client-id");

    public static final String CLIENT_SECRET = String.format("%s.%s", PREFIX, "client-secret");

    public static final String REPLY_URL = String.format("%s.%s", PREFIX, "reply-url");

    public static final String LOGOUT_SUCCESS_URL = String.format("%s.%s", PREFIX, "logout-success-url");

    public static final String SIGN_UP_OR_SIGN_IN = String.format("%s.%s", PREFIX, USER_FLOW_SIGN_UP_OR_SIGN_IN);

<<<<<<< HEAD
    public static final String PROFILE_EDIT = String.format("%s.%s", PREFIX, USER_FLOW_PROFILE_EDIT);
=======
    public static final String SIGN_UP = String.format("%s.%s", PREFIX, USER_FLOW_SIGN_UP);

    public static final String SIGN_IN = String.format("%s.%s", PREFIX, USER_FLOW_SIGN_IN);
>>>>>>> f28826e5

    public static final Object CONFIG_PROMPT = String.format("%s.%s", PREFIX,
        AUTHENTICATE_ADDITIONAL_PARAMETERS_PROMPT);

    public static final String CONFIG_LOGIN_HINT = String.format("%s.%s", PREFIX,
        AUTHENTICATE_ADDITIONAL_PARAMETERS_LOGIN_HINT);

    public static final String CONFIG_AUTHORIZATION_CLIENTS = String.format("%s.%s", PREFIX,
        AUTHENTICATE_AUTHORIZATION_CLIENTS);
}<|MERGE_RESOLUTION|>--- conflicted
+++ resolved
@@ -4,12 +4,9 @@
 
 
 import static com.azure.spring.autoconfigure.b2c.AADB2CProperties.PREFIX;
-<<<<<<< HEAD
 import static com.azure.spring.autoconfigure.b2c.AADB2CProperties.USER_FLOW_PROFILE_EDIT;
-=======
 import static com.azure.spring.autoconfigure.b2c.AADB2CProperties.USER_FLOW_SIGN_IN;
 import static com.azure.spring.autoconfigure.b2c.AADB2CProperties.USER_FLOW_SIGN_UP;
->>>>>>> f28826e5
 import static com.azure.spring.autoconfigure.b2c.AADB2CProperties.USER_FLOW_SIGN_UP_OR_SIGN_IN;
 
 public class AADB2CConstants {
@@ -40,13 +37,11 @@
 
     public static final String TEST_SIGN_UP_OR_IN_NAME = "fake-sign-in-or-up";
 
-<<<<<<< HEAD
-    public static final String TEST_PROFILE_EDIT_NAME = "profile_edit";
-=======
     public static final Object TEST_SIGN_IN_NAME = "fake-sign-in";
 
     public static final Object TEST_SIGN_UP_NAME = "fake-sign-up";
->>>>>>> f28826e5
+
+    public static final String TEST_PROFILE_EDIT_NAME = "profile_edit";
 
     public static final String TEST_LOGOUT_SUCCESS_URL = "https://fake-logout-success-url";
 
@@ -71,13 +66,11 @@
 
     public static final String SIGN_UP_OR_SIGN_IN = String.format("%s.%s", PREFIX, USER_FLOW_SIGN_UP_OR_SIGN_IN);
 
-<<<<<<< HEAD
-    public static final String PROFILE_EDIT = String.format("%s.%s", PREFIX, USER_FLOW_PROFILE_EDIT);
-=======
     public static final String SIGN_UP = String.format("%s.%s", PREFIX, USER_FLOW_SIGN_UP);
 
     public static final String SIGN_IN = String.format("%s.%s", PREFIX, USER_FLOW_SIGN_IN);
->>>>>>> f28826e5
+
+    public static final String PROFILE_EDIT = String.format("%s.%s", PREFIX, USER_FLOW_PROFILE_EDIT);
 
     public static final Object CONFIG_PROMPT = String.format("%s.%s", PREFIX,
         AUTHENTICATE_ADDITIONAL_PARAMETERS_PROMPT);
