--- conflicted
+++ resolved
@@ -22,11 +22,7 @@
 
     public static final String TEST_LOGIN_HINT = "fake-login-hint";
 
-<<<<<<< HEAD
-    public static final String TEST_TENANT_NAME = "fake-tenant_name";
-=======
     public static final String TEST_BASE_URI = "https://faketenant.b2clogin.com/faketenant.onmicrosoft.com/";
->>>>>>> f9862d52
 
     public static final String TEST_CLIENT_ID = "fake-client-id";
 
@@ -44,11 +40,7 @@
 
     public static final String TEST_LOGOUT_SUCCESS_URL = "https://fake-logout-success-url";
 
-<<<<<<< HEAD
-    public static final String TENANT_NAME = String.format("%s.%s", PREFIX, "tenant-name");
-=======
     public static final String BASE_URI = String.format("%s.%s", PREFIX, "base-uri");
->>>>>>> f9862d52
 
     public static final String TEST_ATTRIBUTE_NAME = String.format("%s.%s", PREFIX, "name");
 
