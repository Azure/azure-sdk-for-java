// Copyright (c) Microsoft Corporation. All rights reserved.
// Licensed under the MIT License.

package com.azure.spring.aad.webapp;

import com.azure.spring.aad.AADAuthorizationServerEndpoints;
import com.azure.spring.autoconfigure.aad.AADAuthenticationProperties;
import org.junit.Test;
import org.springframework.security.oauth2.client.registration.ClientRegistration;
import org.springframework.security.oauth2.client.registration.ClientRegistrationRepository;
import org.springframework.security.oauth2.client.userinfo.OAuth2UserService;
import org.springframework.security.oauth2.client.web.OAuth2AuthorizedClientRepository;

import java.util.ArrayList;
import java.util.HashSet;
import java.util.List;
import java.util.Set;

import static com.azure.spring.aad.webapp.AADWebAppConfiguration.resourceServerCount;
import static org.assertj.core.api.Assertions.assertThat;
import static org.junit.jupiter.api.Assertions.assertEquals;
import static org.junit.jupiter.api.Assertions.assertFalse;
import static org.junit.jupiter.api.Assertions.assertNotNull;
import static org.junit.jupiter.api.Assertions.assertTrue;

public class AADWebAppConfigurationTest {

    @Test
    public void noConfigurationOnMissingRequiredProperties() {
        WebApplicationContextRunnerUtils.getContextRunner()
            .run(context -> {
                assertThat(context).doesNotHaveBean(AADWebAppClientRegistrationRepository.class);
                assertThat(context).doesNotHaveBean(OAuth2AuthorizedClientRepository.class);
                assertThat(context).doesNotHaveBean(OAuth2UserService.class);
            });
    }

    @Test
    public void configurationOnRequiredProperties() {
        WebApplicationContextRunnerUtils.getContextRunnerWithRequiredProperties()
            .run(context -> {
                assertThat(context).hasSingleBean(AADWebAppClientRegistrationRepository.class);
                assertThat(context).hasSingleBean(OAuth2AuthorizedClientRepository.class);
                assertThat(context).hasSingleBean(OAuth2UserService.class);
            });
    }

    @Test
    public void clientRegistered() {
        WebApplicationContextRunnerUtils.getContextRunnerWithRequiredProperties()
            .run(context -> {
                ClientRegistrationRepository clientRepo = context.getBean(AADWebAppClientRegistrationRepository.class);
                ClientRegistration azure = clientRepo.findByRegistrationId("azure");

                assertNotNull(azure);
                assertEquals("fake-client-id", azure.getClientId());
                assertEquals("fake-client-secret", azure.getClientSecret());

                AADAuthorizationServerEndpoints endpoints = new AADAuthorizationServerEndpoints("https://login.microsoftonline.com/", "fake-tenant-id");
                assertEquals(endpoints.authorizationEndpoint(),
                    azure.getProviderDetails().getAuthorizationUri());
                assertEquals(endpoints.tokenEndpoint(), azure.getProviderDetails().getTokenUri());
                assertEquals(endpoints.jwkSetEndpoint(), azure.getProviderDetails().getJwkSetUri());
                assertEquals("{baseUrl}/login/oauth2/code/{registrationId}", azure.getRedirectUriTemplate());
                assertDefaultScopes(azure, "openid", "profile");
            });
    }

    @Test
    public void clientRequiresPermissionRegistered() {
        WebApplicationContextRunnerUtils.getContextRunnerWithRequiredProperties()
            .withPropertyValues(
                "azure.activedirectory.authorization-clients.graph.scopes = Calendars.Read"
            )
            .run(context -> {
                ClientRegistrationRepository clientRepo = context.getBean(AADWebAppClientRegistrationRepository.class);
                ClientRegistration azure = clientRepo.findByRegistrationId("azure");
                ClientRegistration graph = clientRepo.findByRegistrationId("graph");

                assertNotNull(azure);
                assertNotNull(graph);
                assertDefaultScopes(azure,
                    "openid", "profile", "offline_access", "Calendars.Read");
                assertDefaultScopes(graph, "Calendars.Read");
            });
    }

    @Test
    public void clientRequiresMultiPermissions() {
        WebApplicationContextRunnerUtils.getContextRunnerWithRequiredProperties()
            .withPropertyValues(
                "azure.activedirectory.authorization-clients.graph.scopes = Calendars.Read",
                "azure.activedirectory.authorization-clients.arm.scopes = https://management.core.windows.net/user_impersonation"
            )
            .run(context -> {
                ClientRegistrationRepository clientRepo = context.getBean(AADWebAppClientRegistrationRepository.class);
                ClientRegistration azure = clientRepo.findByRegistrationId("azure");
                ClientRegistration graph = clientRepo.findByRegistrationId("graph");
                assertDefaultScopes(
                    azure,
                    "openid",
                    "profile",
                    "offline_access",
                    "Calendars.Read",
                    "https://management.core.windows.net/user_impersonation");
                assertDefaultScopes(graph, "Calendars.Read");
            });
    }

    @Test
    public void clientRequiresPermissionInDefaultClient() {
        WebApplicationContextRunnerUtils.getContextRunnerWithRequiredProperties()
            .withPropertyValues(
                "azure.activedirectory.authorization-clients.graph.scopes = Calendars.Read"
            )
            .run(context -> {
                ClientRegistrationRepository clientRepo = context.getBean(AADWebAppClientRegistrationRepository.class);
                ClientRegistration azure = clientRepo.findByRegistrationId("azure");
                assertDefaultScopes(azure,
                    "openid", "profile", "offline_access", "Calendars.Read");
            });
    }

    @Test
    public void aadAwareClientRepository() {
        WebApplicationContextRunnerUtils.getContextRunnerWithRequiredProperties()
            .withPropertyValues(
                "azure.activedirectory.authorization-clients.graph.scopes = Calendars.Read"
            )
            .run(context -> {
                AADWebAppClientRegistrationRepository clientRepo = context.getBean(AADWebAppClientRegistrationRepository.class);
                ClientRegistration azure = clientRepo.findByRegistrationId("azure");
                ClientRegistration graph = clientRepo.findByRegistrationId("graph");
                assertDefaultScopes(
                    clientRepo.getAzureClient(),
                    "openid", "profile", "offline_access"
                );
                assertEquals(clientRepo.getAzureClient().getClient(), azure);

                assertFalse(clientRepo.isClientNeedConsentWhenLogin(azure));
                assertTrue(clientRepo.isClientNeedConsentWhenLogin(graph));
                assertFalse(clientRepo.isClientNeedConsentWhenLogin("azure"));
                assertTrue(clientRepo.isClientNeedConsentWhenLogin("graph"));

                List<ClientRegistration> clients = collectClients(clientRepo);
                assertEquals(1, clients.size());
                assertEquals("azure", clients.get(0).getRegistrationId());
            });
    }

    @Test
    public void defaultClientWithAuthzScope() {
        WebApplicationContextRunnerUtils.getContextRunnerWithRequiredProperties().withPropertyValues(
                "azure.activedirectory.authorization-clients.azure.scopes = Calendars.Read"
            )
            .run(context -> {
                AADWebAppClientRegistrationRepository clientRepo = context.getBean(AADWebAppClientRegistrationRepository.class);
                assertDefaultScopes(
                    clientRepo.getAzureClient(),
                    "openid", "profile", "offline_access", "Calendars.Read"
                );
            });
    }

    @Test
    public void customizeUri() {
        WebApplicationContextRunnerUtils.getContextRunnerWithRequiredProperties()
            .withPropertyValues(
                "azure.activedirectory.base-uri = http://localhost/"
            )
            .run(context -> {
                AADWebAppClientRegistrationRepository clientRepo = context.getBean(AADWebAppClientRegistrationRepository.class);
                ClientRegistration azure = clientRepo.findByRegistrationId("azure");
                AADAuthorizationServerEndpoints endpoints = new AADAuthorizationServerEndpoints("http://localhost/", "fake-tenant-id");
                assertEquals(endpoints.authorizationEndpoint(),
                    azure.getProviderDetails().getAuthorizationUri());
                assertEquals(endpoints.tokenEndpoint(), azure.getProviderDetails().getTokenUri());
                assertEquals(endpoints.jwkSetEndpoint(), azure.getProviderDetails().getJwkSetUri());
            });
    }

    @Test
    public void clientRequiresOnDemandPermissions() {
        WebApplicationContextRunnerUtils.getContextRunnerWithRequiredProperties()
            .withPropertyValues(
                "azure.activedirectory.authorization-clients.graph.scopes = Calendars.Read",
                "azure.activedirectory.authorization-clients.graph.on-demand = true",
                "azure.activedirectory.authorization-clients.arm.scopes = https://management.core.windows.net/user_impersonation"
            )
            .run(context -> {
                AADWebAppClientRegistrationRepository repo = context.getBean(AADWebAppClientRegistrationRepository.class);
                ClientRegistration azure = repo.findByRegistrationId("azure");
                ClientRegistration graph = repo.findByRegistrationId("graph");
                ClientRegistration arm = repo.findByRegistrationId("arm");

                assertNotNull(azure);
                assertDefaultScopes(
                    azure,
                    "openid",
                    "profile",
                    "offline_access",
                    "https://management.core.windows.net/user_impersonation");

                assertFalse(repo.isClientNeedConsentWhenLogin(graph));
                assertTrue(repo.isClientNeedConsentWhenLogin(arm));
                assertFalse(repo.isClientNeedConsentWhenLogin("graph"));
                assertTrue(repo.isClientNeedConsentWhenLogin("arm"));
            });
    }

    @Test
    public void groupConfiguration() {
        WebApplicationContextRunnerUtils
            .getContextRunnerWithRequiredProperties()
            .withPropertyValues("azure.activedirectory.user-group.allowed-groups = group1, group2")
            .run(context -> {
                AADWebAppClientRegistrationRepository clientRepo =
                    context.getBean(AADWebAppClientRegistrationRepository.class);
                assertDefaultScopes(
                    clientRepo.getAzureClient(),
                    "openid", "profile", "https://graph.microsoft.com/User.Read",
                    "https://graph.microsoft.com/Directory.AccessAsUser.All"
                );
            });
    }

    @Test
<<<<<<< HEAD
    public void graphUriConfigurationTest() {
        WebApplicationContextRunnerUtils
            .getContextRunnerWithRequiredProperties()
            .run(context -> {
                AADAuthenticationProperties properties =
                    context.getBean(AADAuthenticationProperties.class);
                assertEquals(properties.getGraphBaseUri(),"https://graph.microsoft.com/");
                assertEquals(properties.getGraphMembershipUri(),"https://graph.microsoft.com/v1.0/me/memberOf");
            });

        WebApplicationContextRunnerUtils
            .getContextRunnerWithRequiredProperties()
            .withPropertyValues(
                "azure.activedirectory.graph-base-uri=https://microsoftgraph.chinacloudapi.cn"
            )
            .run(context -> {
                AADAuthenticationProperties properties =
                    context.getBean(AADAuthenticationProperties.class);
                assertEquals(properties.getGraphBaseUri(),"https://microsoftgraph.chinacloudapi.cn/");
                assertEquals(properties.getGraphMembershipUri(),
                    "https://microsoftgraph.chinacloudapi.cn/v1.0/me/memberOf");
            });

        WebApplicationContextRunnerUtils
            .getContextRunnerWithRequiredProperties()
            .withPropertyValues(
                "azure.activedirectory.graph-base-uri=https://microsoftgraph.chinacloudapi.cn/"
            )
            .run(context -> {
                AADAuthenticationProperties properties =
                    context.getBean(AADAuthenticationProperties.class);
                assertEquals(properties.getGraphBaseUri(),"https://microsoftgraph.chinacloudapi.cn/");
                assertEquals(properties.getGraphMembershipUri(),
                    "https://microsoftgraph.chinacloudapi.cn/v1.0/me/memberOf");
            });

        WebApplicationContextRunnerUtils
            .getContextRunnerWithRequiredProperties()
            .withPropertyValues(
                "azure.activedirectory.graph-base-uri=https://microsoftgraph.chinacloudapi.cn/",
                "azure.activedirectory.graph-membership-uri=https://microsoftgraph.chinacloudapi.cn/v1.0/me/memberOf"
            )
            .run(context -> {
                AADAuthenticationProperties properties =
                    context.getBean(AADAuthenticationProperties.class);
                assertEquals(properties.getGraphBaseUri(),"https://microsoftgraph.chinacloudapi.cn/");
                assertEquals(properties.getGraphMembershipUri(),
                    "https://microsoftgraph.chinacloudapi.cn/v1.0/me/memberOf");
            });

        WebApplicationContextRunnerUtils
            .getContextRunnerWithRequiredProperties()
            .withPropertyValues(
                "azure.activedirectory.graph-membership-uri=https://graph.microsoft.com/v1.0/me/memberOf"
            )
            .run(context -> {
                AADAuthenticationProperties properties =
                    context.getBean(AADAuthenticationProperties.class);
                assertEquals(properties.getGraphMembershipUri(),
                    "https://graph.microsoft.com/v1.0/me/memberOf");
            });
=======
    public void haveResourceServerScopeInAccessTokenWhenThereAreMultiResourceServerScopesInAuthCode() {
        WebApplicationContextRunnerUtils
            .getContextRunnerWithRequiredProperties()
            .withPropertyValues(
                "azure.activedirectory.authorization-clients.office.scopes ="
                    + " https://manage.office.com/ActivityFeed.Read",
                "azure.activedirectory.authorization-clients.arm.scopes = "
                    + "https://management.core.windows.net/user_impersonation"
            )
            .run(context -> {
                AADWebAppClientRegistrationRepository repo =
                    context.getBean(AADWebAppClientRegistrationRepository.class);
                AzureClientRegistration azure = repo.getAzureClient();
                assertNotNull(azure);
                int resourceServerCountInAuthCode = resourceServerCount(azure.getClient().getScopes());
                assertTrue(resourceServerCountInAuthCode > 1);
                int resourceServerCountInAccessToken = resourceServerCount(azure.getAccessTokenScopes());
                assertTrue(resourceServerCountInAccessToken != 0);
            });
    }

    @Test
    public void resourceServerCountTest() {
        Set<String> scopes = new HashSet<>();
        assertEquals(resourceServerCount(scopes), 0);
        scopes.add("openid");
        scopes.add("profile");
        scopes.add("offline_access");
        assertEquals(resourceServerCount(scopes), 0);
        scopes.add("https://graph.microsoft.com/User.Read");
        assertEquals(resourceServerCount(scopes), 1);
        scopes.add("https://graph.microsoft.com/Directory.AccessAsUser.All");
        assertEquals(resourceServerCount(scopes), 1);
        scopes.add("https://manage.office.com/ActivityFeed.Read");
        assertEquals(resourceServerCount(scopes), 2);
        scopes.add("https://manage.office.com/ActivityFeed.ReadDlp");
        assertEquals(resourceServerCount(scopes), 2);
        scopes.add("https://manage.office.com/ServiceHealth.Read");
        assertEquals(resourceServerCount(scopes), 2);
>>>>>>> 11af211b
    }

    private void assertDefaultScopes(ClientRegistration client, String... scopes) {
        assertEquals(scopes.length, client.getScopes().size());
        for (String s : scopes) {
            assertTrue(client.getScopes().contains(s));
        }
    }

    private void assertDefaultScopes(AzureClientRegistration client, String... expected) {
        assertEquals(expected.length, client.getAccessTokenScopes().size());
        for (String e : expected) {
            assertTrue(client.getAccessTokenScopes().contains(e));
        }
    }

    private List<ClientRegistration> collectClients(Iterable<ClientRegistration> itr) {
        List<ClientRegistration> result = new ArrayList<>();
        itr.forEach(result::add);
        return result;
    }
}<|MERGE_RESOLUTION|>--- conflicted
+++ resolved
@@ -12,11 +12,8 @@
 import org.springframework.security.oauth2.client.web.OAuth2AuthorizedClientRepository;
 
 import java.util.ArrayList;
-import java.util.HashSet;
 import java.util.List;
-import java.util.Set;
-
-import static com.azure.spring.aad.webapp.AADWebAppConfiguration.resourceServerCount;
+
 import static org.assertj.core.api.Assertions.assertThat;
 import static org.junit.jupiter.api.Assertions.assertEquals;
 import static org.junit.jupiter.api.Assertions.assertFalse;
@@ -225,69 +222,6 @@
     }
 
     @Test
-<<<<<<< HEAD
-    public void graphUriConfigurationTest() {
-        WebApplicationContextRunnerUtils
-            .getContextRunnerWithRequiredProperties()
-            .run(context -> {
-                AADAuthenticationProperties properties =
-                    context.getBean(AADAuthenticationProperties.class);
-                assertEquals(properties.getGraphBaseUri(),"https://graph.microsoft.com/");
-                assertEquals(properties.getGraphMembershipUri(),"https://graph.microsoft.com/v1.0/me/memberOf");
-            });
-
-        WebApplicationContextRunnerUtils
-            .getContextRunnerWithRequiredProperties()
-            .withPropertyValues(
-                "azure.activedirectory.graph-base-uri=https://microsoftgraph.chinacloudapi.cn"
-            )
-            .run(context -> {
-                AADAuthenticationProperties properties =
-                    context.getBean(AADAuthenticationProperties.class);
-                assertEquals(properties.getGraphBaseUri(),"https://microsoftgraph.chinacloudapi.cn/");
-                assertEquals(properties.getGraphMembershipUri(),
-                    "https://microsoftgraph.chinacloudapi.cn/v1.0/me/memberOf");
-            });
-
-        WebApplicationContextRunnerUtils
-            .getContextRunnerWithRequiredProperties()
-            .withPropertyValues(
-                "azure.activedirectory.graph-base-uri=https://microsoftgraph.chinacloudapi.cn/"
-            )
-            .run(context -> {
-                AADAuthenticationProperties properties =
-                    context.getBean(AADAuthenticationProperties.class);
-                assertEquals(properties.getGraphBaseUri(),"https://microsoftgraph.chinacloudapi.cn/");
-                assertEquals(properties.getGraphMembershipUri(),
-                    "https://microsoftgraph.chinacloudapi.cn/v1.0/me/memberOf");
-            });
-
-        WebApplicationContextRunnerUtils
-            .getContextRunnerWithRequiredProperties()
-            .withPropertyValues(
-                "azure.activedirectory.graph-base-uri=https://microsoftgraph.chinacloudapi.cn/",
-                "azure.activedirectory.graph-membership-uri=https://microsoftgraph.chinacloudapi.cn/v1.0/me/memberOf"
-            )
-            .run(context -> {
-                AADAuthenticationProperties properties =
-                    context.getBean(AADAuthenticationProperties.class);
-                assertEquals(properties.getGraphBaseUri(),"https://microsoftgraph.chinacloudapi.cn/");
-                assertEquals(properties.getGraphMembershipUri(),
-                    "https://microsoftgraph.chinacloudapi.cn/v1.0/me/memberOf");
-            });
-
-        WebApplicationContextRunnerUtils
-            .getContextRunnerWithRequiredProperties()
-            .withPropertyValues(
-                "azure.activedirectory.graph-membership-uri=https://graph.microsoft.com/v1.0/me/memberOf"
-            )
-            .run(context -> {
-                AADAuthenticationProperties properties =
-                    context.getBean(AADAuthenticationProperties.class);
-                assertEquals(properties.getGraphMembershipUri(),
-                    "https://graph.microsoft.com/v1.0/me/memberOf");
-            });
-=======
     public void haveResourceServerScopeInAccessTokenWhenThereAreMultiResourceServerScopesInAuthCode() {
         WebApplicationContextRunnerUtils
             .getContextRunnerWithRequiredProperties()
@@ -327,7 +261,70 @@
         assertEquals(resourceServerCount(scopes), 2);
         scopes.add("https://manage.office.com/ServiceHealth.Read");
         assertEquals(resourceServerCount(scopes), 2);
->>>>>>> 11af211b
+    }
+
+    @Test
+    public void graphUriConfigurationTest() {
+        WebApplicationContextRunnerUtils
+            .getContextRunnerWithRequiredProperties()
+            .run(context -> {
+                AADAuthenticationProperties properties =
+                    context.getBean(AADAuthenticationProperties.class);
+                assertEquals(properties.getGraphBaseUri(),"https://graph.microsoft.com/");
+                assertEquals(properties.getGraphMembershipUri(),"https://graph.microsoft.com/v1.0/me/memberOf");
+            });
+
+        WebApplicationContextRunnerUtils
+            .getContextRunnerWithRequiredProperties()
+            .withPropertyValues(
+                "azure.activedirectory.graph-base-uri=https://microsoftgraph.chinacloudapi.cn"
+            )
+            .run(context -> {
+                AADAuthenticationProperties properties =
+                    context.getBean(AADAuthenticationProperties.class);
+                assertEquals(properties.getGraphBaseUri(),"https://microsoftgraph.chinacloudapi.cn/");
+                assertEquals(properties.getGraphMembershipUri(),
+                    "https://microsoftgraph.chinacloudapi.cn/v1.0/me/memberOf");
+            });
+
+        WebApplicationContextRunnerUtils
+            .getContextRunnerWithRequiredProperties()
+            .withPropertyValues(
+                "azure.activedirectory.graph-base-uri=https://microsoftgraph.chinacloudapi.cn/"
+            )
+            .run(context -> {
+                AADAuthenticationProperties properties =
+                    context.getBean(AADAuthenticationProperties.class);
+                assertEquals(properties.getGraphBaseUri(),"https://microsoftgraph.chinacloudapi.cn/");
+                assertEquals(properties.getGraphMembershipUri(),
+                    "https://microsoftgraph.chinacloudapi.cn/v1.0/me/memberOf");
+            });
+
+        WebApplicationContextRunnerUtils
+            .getContextRunnerWithRequiredProperties()
+            .withPropertyValues(
+                "azure.activedirectory.graph-base-uri=https://microsoftgraph.chinacloudapi.cn/",
+                "azure.activedirectory.graph-membership-uri=https://microsoftgraph.chinacloudapi.cn/v1.0/me/memberOf"
+            )
+            .run(context -> {
+                AADAuthenticationProperties properties =
+                    context.getBean(AADAuthenticationProperties.class);
+                assertEquals(properties.getGraphBaseUri(),"https://microsoftgraph.chinacloudapi.cn/");
+                assertEquals(properties.getGraphMembershipUri(),
+                    "https://microsoftgraph.chinacloudapi.cn/v1.0/me/memberOf");
+            });
+
+        WebApplicationContextRunnerUtils
+            .getContextRunnerWithRequiredProperties()
+            .withPropertyValues(
+                "azure.activedirectory.graph-membership-uri=https://graph.microsoft.com/v1.0/me/memberOf"
+            )
+            .run(context -> {
+                AADAuthenticationProperties properties =
+                    context.getBean(AADAuthenticationProperties.class);
+                assertEquals(properties.getGraphMembershipUri(),
+                    "https://graph.microsoft.com/v1.0/me/memberOf");
+            });
     }
 
     private void assertDefaultScopes(ClientRegistration client, String... scopes) {
