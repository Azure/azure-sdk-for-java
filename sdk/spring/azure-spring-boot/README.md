# Azure Spring Boot client library for Java
This repo is for Spring Boot Starters of Azure services. It helps Spring Boot developers to adopt Azure services.

[Source code][src] | [Package (Maven)][package] | [API reference documentation][refdocs] | [Product documentation][docs] | [Samples][sample]

## Getting started

### Prerequisites
- [Environment checklist][environment_checklist]

### Include the Package
1. [Add azure-spring-boot-bom].
1. Add dependency. `<version>` can be skipped because we already add `azure-spring-boot-bom`.
```xml
<dependency>
<<<<<<< HEAD
  <groupId>com.azure.spring</groupId>
  <artifactId>azure-spring-boot</artifactId>
=======
    <groupId>com.azure.spring</groupId>
    <artifactId>azure-spring-boot-starter-keyvault-secrets</artifactId>
    <version>3.5.0</version>
>>>>>>> 9201432f
</dependency>
```

## Key concepts
This project provides auto-configuration for the following Azure services:

- [Azure Active Directory](https://github.com/Azure/azure-sdk-for-java/blob/master/sdk/spring/azure-spring-boot-starter-active-directory)
- [Azure Active Directory B2C](https://github.com/Azure/azure-sdk-for-java/blob/master/sdk/spring/azure-spring-boot-starter-active-directory-b2c)
- [Cosmos DB SQL API](https://github.com/Azure/azure-sdk-for-java/blob/master/sdk/spring/azure-spring-boot-starter-cosmos)
- [Key Vault Secrets](https://github.com/Azure/azure-sdk-for-java/blob/master/sdk/spring/azure-spring-boot-starter-keyvault-secrets)
- [Metrics Service](https://github.com/Azure/azure-sdk-for-java/blob/master/sdk/spring/azure-spring-boot-starter-metrics)
- [JMS Service Bus](https://github.com/Azure/azure-sdk-for-java/blob/master/sdk/spring/azure-spring-boot-starter-servicebus-jms)

This module also provides the ability to automatically inject credentials from Cloud Foundry into your
applications consuming Azure services. It does this by reading the `VCAP_SERVICES` environment
variable and setting the appropriate properties used by auto-configuration code.

For details, please see sample code in the [azure-spring-boot-sample-cloud-foundry](https://github.com/Azure/azure-sdk-for-java/blob/master/sdk/spring/azure-spring-boot-samples/azure-cloud-foundry-service-sample) 

## Examples
The following section provides sample projects illustrating how to use the Azure Spring Boot starters.
### More sample code
- [Azure Active Directory for Web Application](https://github.com/Azure/azure-sdk-for-java/blob/master/sdk/spring/azure-spring-boot-samples/azure-spring-boot-sample-active-directory-webapp)
- [Azure Active Directory for Resource Server](https://github.com/Azure/azure-sdk-for-java/blob/master/sdk/spring/azure-spring-boot-samples/azure-spring-boot-sample-active-directory-resource-server)
- [Azure Active Directory for Resource Server with Obo Clients](https://github.com/Azure/azure-sdk-for-java/blob/master/sdk/spring/azure-spring-boot-samples/azure-spring-boot-sample-active-directory-resource-server-obo)
- [Azure Active Directory for Resource Server by Filter(Deprecated)](https://github.com/Azure/azure-sdk-for-java/blob/master/sdk/spring/azure-spring-boot-samples/azure-spring-boot-sample-active-directory-resource-server-by-filter)
- [Azure Active Directory B2C](https://github.com/Azure/azure-sdk-for-java/blob/master/sdk/spring/azure-spring-boot-samples/azure-spring-boot-sample-active-directory-b2c-oidc)
- [Cosmos DB SQL API](https://github.com/Azure/azure-sdk-for-java/blob/master/sdk/spring/azure-spring-boot-samples/azure-spring-boot-sample-cosmos)
- [Key Vault](https://github.com/Azure/azure-sdk-for-java/blob/master/sdk/spring/azure-spring-boot-samples/azure-spring-boot-sample-keyvault-secrets)
- [JMS Service Bus Queue](https://github.com/Azure/azure-sdk-for-java/blob/master/sdk/spring/azure-spring-boot-samples/azure-spring-boot-sample-servicebus-jms-queue)
- [JMS Service Bus Topic](https://github.com/Azure/azure-sdk-for-java/blob/master/sdk/spring/azure-spring-boot-samples/azure-spring-boot-sample-servicebus-jms-topic)

## Troubleshooting
### Enable client logging
Azure SDKs for Java offers a consistent logging story to help aid in troubleshooting application errors and expedite their resolution. The logs produced will capture the flow of an application before reaching the terminal state to help locate the root issue. View the [logging][logging] wiki for guidance about enabling logging.

### Enable Spring logging
Spring allow all the supported logging systems to set logger levels set in the Spring Environment (for example, in application.properties) by using `logging.level.<logger-name>=<level>` where level is one of TRACE, DEBUG, INFO, WARN, ERROR, FATAL, or OFF. The root logger can be configured by using logging.level.root.

The following example shows potential logging settings in `application.properties`:

```properties
logging.level.root=WARN
logging.level.org.springframework.web=DEBUG
logging.level.org.hibernate=ERROR
```

For more information about setting logging in spring, please refer to the [official doc](https://docs.spring.io/spring-boot/docs/current/reference/html/features.html#boot-features-logging).
 

## Next steps
The following section provides sample projects illustrating how to use the Azure Spring Boot starters.
### More sample code
- [Azure Active Directory for Web Application](https://github.com/Azure/azure-sdk-for-java/blob/master/sdk/spring/azure-spring-boot-samples/azure-spring-boot-sample-active-directory-webapp)
- [Azure Active Directory for Resource Server](https://github.com/Azure/azure-sdk-for-java/blob/master/sdk/spring/azure-spring-boot-samples/azure-spring-boot-sample-active-directory-resource-server)
- [Azure Active Directory for Resource Server with Obo Clients](https://github.com/Azure/azure-sdk-for-java/blob/master/sdk/spring/azure-spring-boot-samples/azure-spring-boot-sample-active-directory-resource-server-obo)
- [Azure Active Directory for Resource Server by Filter(Deprecated)](https://github.com/Azure/azure-sdk-for-java/blob/master/sdk/spring/azure-spring-boot-samples/azure-spring-boot-sample-active-directory-resource-server-by-filter)
- [Azure Active Directory B2C](https://github.com/Azure/azure-sdk-for-java/blob/master/sdk/spring/azure-spring-boot-samples/azure-spring-boot-sample-active-directory-b2c-oidc)
- [Cosmos DB SQL API](https://github.com/Azure/azure-sdk-for-java/blob/master/sdk/spring/azure-spring-boot-samples/azure-spring-boot-sample-cosmos)
- [Key Vault](https://github.com/Azure/azure-sdk-for-java/blob/master/sdk/spring/azure-spring-boot-samples/azure-spring-boot-sample-keyvault-secrets)
- [JMS Service Bus Queue](https://github.com/Azure/azure-sdk-for-java/blob/master/sdk/spring/azure-spring-boot-samples/azure-spring-boot-sample-servicebus-jms-queue)
- [JMS Service Bus Topic](https://github.com/Azure/azure-sdk-for-java/blob/master/sdk/spring/azure-spring-boot-samples/azure-spring-boot-sample-servicebus-jms-topic)

## Contributing
This project welcomes contributions and suggestions.  Most contributions require you to agree to a Contributor License Agreement (CLA) declaring that you have the right to, and actually do, grant us the rights to use your contribution. For details, visit https://cla.microsoft.com.

Please follow [instructions here](https://github.com/Azure/azure-sdk-for-java/blob/master/sdk/spring/CONTRIBUTING.md) to build from source or contribute.

If you encounter any bug, please file an issue [here](https://github.com/Azure/azure-sdk-for-java/issues).

To suggest a new feature or changes that could be made, file an issue the same way you would for a bug.

You can participate community driven [![Gitter](https://badges.gitter.im/Microsoft/spring-on-azure.svg)](https://gitter.im/Microsoft/spring-on-azure)

<!-- LINKS -->
[src]: https://github.com/Azure/azure-sdk-for-java/tree/master/sdk/spring/azure-spring-boot/src
[docs]: https://docs.microsoft.com/azure/developer/java/spring-framework/spring-boot-starters-for-azure
[refdocs]: https://azure.github.io/azure-sdk-for-java/springboot.html#azure-spring-boot
[package]: https://mvnrepository.com/artifact/com.microsoft.azure/azure-spring-boot
[sample]: https://github.com/Azure/azure-sdk-for-java/tree/master/sdk/spring/azure-spring-boot-samples
[logging]: https://github.com/Azure/azure-sdk-for-java/wiki/Logging-with-Azure-SDK#use-logback-logging-framework-in-a-spring-boot-application
[environment_checklist]: https://github.com/Azure/azure-sdk-for-java/blob/master/sdk/spring/ENVIRONMENT_CHECKLIST.md#ready-to-run-checklist
[Add azure-spring-boot-bom]: https://github.com/Azure/azure-sdk-for-java/blob/master/sdk/spring/AZURE_SPRING_BOMS_USAGE.md#add-azure-spring-boot-bom<|MERGE_RESOLUTION|>--- conflicted
+++ resolved
@@ -13,14 +13,8 @@
 1. Add dependency. `<version>` can be skipped because we already add `azure-spring-boot-bom`.
 ```xml
 <dependency>
-<<<<<<< HEAD
   <groupId>com.azure.spring</groupId>
   <artifactId>azure-spring-boot</artifactId>
-=======
-    <groupId>com.azure.spring</groupId>
-    <artifactId>azure-spring-boot-starter-keyvault-secrets</artifactId>
-    <version>3.5.0</version>
->>>>>>> 9201432f
 </dependency>
 ```
 
