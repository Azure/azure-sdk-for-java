# Release History

## 3.6.0-beta.1 (Unreleased)

<<<<<<< HEAD
=======

>>>>>>> 78ef47e2
## 3.5.0 (2021-05-24)
### New Features
- Add `AADB2CTrustedIssuerRepository` to manage the trusted issuer in AAD B2C.
- Upgrade to [spring-boot-dependencies:2.4.5](https://repo.maven.apache.org/maven2/org/springframework/boot/spring-boot-dependencies/2.4.5/spring-boot-dependencies-2.4.5.pom).
- Upgrade to [spring-cloud-dependencies:2020.0.2](https://repo.maven.apache.org/maven2/org/springframework/cloud/spring-cloud-dependencies/2020.0.2/spring-cloud-dependencies-2020.0.2.pom).
- Enable property azure.activedirectory.redirect-uri-template.([#21116](https://github.com/Azure/azure-sdk-for-java/issues/21116))
- Support creating `GrantedAuthority` by groupId and groupName for web application.([#20218])
  ```yaml
  user-group:
      allowed-group-names: group1,group2
      allowed-group-ids: <group1-id>,<group2-id>
      enable-full-list: false  
  ```
  | Parameter           | Description                                             |
  | ------------------- | ------------------------------------------------------------ |
  | allowed-group-names | if `enable-full-list` is `false`, create `GrantedAuthority` with groupNames which belong to user and `allowed-group-names` |
  | allowed-group-ids   | if `enable-full-list` is `false`, create `GrantedAuthority` with groupIds which belong to user and `allowed-group-ids` |
  | enable-full-list    | default is `false`.<br> if the value is `true`, create `GrantedAuthority` only with user's  all groupIds, ignore group names|

### Key Bug Fixes
- Fix the issue [#21036](https://github.com/Azure/azure-sdk-for-java/issues/21036) where the AAD B2C starter cannot fetch the OpenID Connect metadata document via issuer.
- Deprecate *addB2CIssuer*, *addB2CUserFlowIssuers*, *createB2CUserFlowIssuer* methods in `AADTrustedIssuerRepository`.

## 3.4.0 (2021-04-19)
### Key Bug Fixes
- Fix bug of Keyvault refresh Timer task blocking application termination. ([#20014](https://github.com/Azure/azure-sdk-for-java/pull/20014))
- Fix bug that user-name-attribute cannot be configured. ([#20209](https://github.com/Azure/azure-sdk-for-java/issues/20209))

## 3.3.0 (2021-03-22)
### New Features
Updated to `Spring Boot` [2.4.3](https://github.com/spring-projects/spring-boot/releases/tag/v2.4.3).

### Key Bug Fixes
- Fix bug of using closed `MessageProducer` and `MessageConsumer` when a link is force detached in azure-spring-boot-starter-servicebus-jms.

### New Features
- Support creating `GrantedAuthority` by "roles" claim of id-token for web application in azure-spring-boot-starter-active-directory. 

## 3.2.0 (2021-03-03)
### Breaking Changes
- Remove `azure.activedirectory.b2c.oidc-enabled` property.
- Add `azure.activedirectory.b2c.login-flow` property. 
- Change the type of `azure.activedirectory.b2c.user-flows` to map and below is the new structure:
    ```yaml
    azure:
      activedirectory:
        b2c:
          login-flow: ${your-login-user-flow-key}               # default to sign-up-or-sign-in, will look up the user-flows map with provided key.
          user-flows:
            ${your-user-flow-key}: ${your-user-flow-name-defined-on-azure-portal}
    ```
- Require new property of `spring.jms.servicebus.pricing-tier` to set pricing tier of Azure Service Bus. Supported values are `premium`, `standard` and `basic`.
### New Features
- Enable MessageConverter bean customization.
- Update the underpinning JMS library for the Premium pricing tier of Service Bus to JMS 2.0.

## 3.1.0 (2021-01-20)
### Breaking Changes
- Exposed `userNameAttributeName` to configure the user's name.
- Deprecated `tenant` configuration item, add `base-uri` item to support multi-cloud environments.

## 3.0.0 (2020-12-30)
### Breaking Changes
- Deprecate `AADAppRoleStatelessAuthenticationFilter` and `AADAuthenticationFilter`.
- Change artifact id from `azure-active-directory-spring-boot-starter` to `azure-spring-boot-starter-active-directory`.
- Deprecate following `azure-spring-boot-starter-active-directory` configuration properties:
    ```
    spring.security.oauth2.client.provider.azure.*
    spring.security.oauth2.client.registration.azure.*
    azure.activedirectory.environment
    azure.activedirectory.user-group.key
    azure.activedirectory.user-group.value
    azure.activedirectory.user-group.object-id-key
    ```
- Stop support of Azure Active Directory Endpoints.

### New Features
- Support consent of multiple client registrations during user login.
- Support on-demand client registrations.
- Support the use of `@RegisteredOAuth2AuthorizedClient` annotation to get `OAuth2AuthorizedClient`.
- Support access control through users' membership information.
- Support on-behalf-of flow in the resource server.
- Provide AAD specific token validation methods of audience validation and issuer validation.
- Expose a flag `isPersonalAccount` in `AADOAuth2AuthenticatedPrincipal` to specify the account type in use: work account or personal account.
- Enable loading transitive membership information from Microsoft Graph API.
- Enable following `azure-spring-boot-starter-active-directory` configuration properties:
    ```yaml
    # Redirect URI of authorization server
    azure.activedirectory.redirect-uri-template
    # Refresh time of the cached JWK set before it expires, default value is 5 minutes.
    azure.activedirectory.jwk-set-cache-refresh-time
    # Logout redirect URI
    azure.activedirectory.post-logout-redirect-uri
    # base URI for authorization server, default value is "https://login.microsoftonline.com/"
    azure.activedirectory.base-uri
    # Membership URI of Microsoft Graph API to get users' group information, default value is "https://graph.microsoft.com/v1.0/me/memberOf"
    azure.activedirectory.graph-membership-uri
    ```
## 3.0.0-beta.1 (2020-11-18)
### Breaking Changes
- Update `com.azure` group id to `com.azure.spring`.
- Deprecated azure-spring-boot-metrics-starter.
- Change group id from `com.microsoft.azure` to `com.azure.spring`.

## 2.3.5 (2020-09-14)
### Key Bug Fixes
- Get full list of groups the user belongs to from Graph API
- Exclude disabled secrets when getting Key Vault secrets

## 2.3.4 (2020-08-20)
### Key Bug Fixes
- Replace underpinning JMS library for Service Bus of Service Bus JMS Starter to Apache Qpid to support all tiers of Service Bus.

## 2.3.3 (2020-08-13)
### New Features
- Support connection to multiple Key Vault from a single application configuration file 
- Support case sensitive keys in Key Vault 
- Key Vault Spring Boot Actuator 

### Breaking Changes 
- Revamp KeyVault refreshing logic to avoid unnecessary updates. 
- Update the underpinning JMS library for Service Bus to JMS 2.0 to support seamlessly lift and shift their Spring workloads to Azure and automatic creation of resources.
- Deprecated azure-servicebus-spring-boot-starter
- Deprecated azure-mediaservices-spring-boot-starter
- Deprecated azure-storage-spring-boot-starter

### Key Bug Fixes 
- Address CVEs and cleaned up all warnings at build time. 

[#20218]: https://github.com/Azure/azure-sdk-for-java/issues/20218<|MERGE_RESOLUTION|>--- conflicted
+++ resolved
@@ -2,10 +2,7 @@
 
 ## 3.6.0-beta.1 (Unreleased)
 
-<<<<<<< HEAD
-=======
 
->>>>>>> 78ef47e2
 ## 3.5.0 (2021-05-24)
 ### New Features
 - Add `AADB2CTrustedIssuerRepository` to manage the trusted issuer in AAD B2C.
