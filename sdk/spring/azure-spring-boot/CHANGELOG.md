# Release History

## 3.0.0-beta.1 (Unreleased)
### Breaking Changes
- Configuration items like `spring.security.oauth2.client.xxx` is not supported anymore. Please use the following configuration items instead:
    ```
    azure.activedirectory.tenant-id=xxxxxx-your-tenant-id-xxxxxx
    azure.activedirectory.client-id=xxxxxx-your-client-id-xxxxxx
    azure.activedirectory.client-secret=xxxxxx-your-client-secret-xxxxxx
    azure.activedirectory.user-group.allowed-groups=group1, group2
    azure.activedirectory.scope = your-customized-scope1, your-customized-scope2
    ```
- Check scope parameter for AAD authorization requests before configuration. Necessary permissions would be automatically added if needed.
<<<<<<< HEAD
- Change group id from `com.microsoft.azure` to `com.azure.spring`.
=======
- Update `com.azure` group id to `com.azure.spring`.
- Deprecated azure-spring-boot-metrics-starter.
>>>>>>> d3d44156

## 2.3.5 (2020-09-14)
### Key Bug Fixes
- Get full list of groups the user belongs to from Graph API
- Exclude disabled secrets when getting Key Vault secrets

## 2.3.4 (2020-08-20)
### Key Bug Fixes
- Replace underpinning JMS library for Service Bus of Service Bus JMS Starter to Apache Qpid to support all tiers of Service Bus.

## 2.3.3 (2020-08-13)
### New Features
- Support connection to multiple Key Vault from a single application configuration file 
- Support case sensitive keys in Key Vault 
- Key Vault Spring Boot Actuator 

### Breaking Changes 
- Revamp KeyVault refreshing logic to avoid unnecessary updates. 
- Update the underpinning JMS library for Service Bus to JMS 2.0 to support seamlessly lift and shift their Spring workloads to Azure and automatic creation of resources.
- Deprecated azure-servicebus-spring-boot-starter
- Deprecated azure-mediaservices-spring-boot-starter
- Deprecated azure-storage-spring-boot-starter

### Key Bug Fixes 
- Address CVEs and cleaned up all warnings at build time. 
<|MERGE_RESOLUTION|>--- conflicted
+++ resolved
@@ -11,12 +11,9 @@
     azure.activedirectory.scope = your-customized-scope1, your-customized-scope2
     ```
 - Check scope parameter for AAD authorization requests before configuration. Necessary permissions would be automatically added if needed.
-<<<<<<< HEAD
-- Change group id from `com.microsoft.azure` to `com.azure.spring`.
-=======
 - Update `com.azure` group id to `com.azure.spring`.
 - Deprecated azure-spring-boot-metrics-starter.
->>>>>>> d3d44156
+- Change group id from `com.microsoft.azure` to `com.azure.spring`.
 
 ## 2.3.5 (2020-09-14)
 ### Key Bug Fixes
