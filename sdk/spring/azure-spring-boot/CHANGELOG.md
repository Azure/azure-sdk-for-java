--- conflicted
+++ resolved
@@ -1,25 +1,7 @@
 # Release History
 
-<<<<<<< HEAD
-## 3.0.0-beta.1 (Unreleased)
-### Breaking Changes
-- Configuration items like `spring.security.oauth2.client.xxx` is not supported anymore. Please use the following configuration items instead:
-    ```
-    azure.activedirectory.tenant-id=xxxxxx-your-tenant-id-xxxxxx
-    azure.activedirectory.client-id=xxxxxx-your-client-id-xxxxxx
-    azure.activedirectory.client-secret=xxxxxx-your-client-secret-xxxxxx
-    azure.activedirectory.user-group.allowed-groups=group1, group2
-    azure.activedirectory.scope = your-customized-scope1, your-customized-scope2
-    azure.activedirectory.redirect-uri-template=xxxxxx-your-redirect-uri-xxxxxx
-    ```
-- Check scope parameter for AAD authorization requests before configuration. Necessary permissions would be automatically added if needed.
-- Update `com.azure` group id to `com.azure.spring`.
-- Deprecated azure-spring-boot-metrics-starter.
-- Change group id from `com.microsoft.azure` to `com.azure.spring`.
-=======
 ## 3.2.0-beta.1 (Unreleased)
 
->>>>>>> e2018a87
 
 ## 3.0.0 (2020-12-30)
 ### Breaking Changes
