--- conflicted
+++ resolved
@@ -2,15 +2,11 @@
 
 ## 3.5.0-beta.1 (Unreleased)
 ### New Features
-<<<<<<< HEAD
-- Enable property azure.activedirectory.redirect-uri-template.([#21116](https://github.com/Azure/azure-sdk-for-java/issues/21116))
-=======
 - Add `AADB2CTrustedIssuerRepository` to manage the trusted issuer in AAD B2C.
 
 ### Key Bug Fixes
 - Fix the issue [#21036](https://github.com/Azure/azure-sdk-for-java/issues/21036) where the AAD B2C starter cannot fetch the OpenID Connect metadata document via issuer.
 - Deprecate *addB2CIssuer*, *addB2CUserFlowIssuers*, *createB2CUserFlowIssuer* methods in `AADTrustedIssuerRepository`.
->>>>>>> 4226ef73
 
 ## 3.4.0 (2021-04-19)
 ### Key Bug Fixes
