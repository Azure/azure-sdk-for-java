--- conflicted
+++ resolved
@@ -7,17 +7,13 @@
 ### New Features
 - Add property `azure.activedirectory.resource-server.principal-claim-name` to configure principal claim name.
 - Add property `azure.activedirectory.resource-server.claim-to-authority-prefix-map` to configure claim to authority prefix map.
-<<<<<<< HEAD
 - Support configuration of `AbstractJmsListenerContainerFactory` for `JmsListener`. Enabled properties include `replyPubSubDomain`, `replyQosSettings`, `subscriptionDurable`, `subscriptionShared` and `phase` with prefix as `spring.jms.servicebus.listener`.
-
 ### Key Bug Fixes
 - Fix the bug that Spring JMS configuration of JMS listener doesn't work for Azure Service Bus JMS Spring Boot Starter.
 - Fix the bug of not supporting Spring Native autoconfiguration of JMS listener.
-=======
 ### Deprecations
  - Deprecate `AADB2CJwtBearerTokenAuthenticationConverter`, use `AADJwtBearerTokenAuthenticationConverter` instead.
 
->>>>>>> 94f35f72
 
 ## 3.7.0 (2021-07-20)
 ### New Features
