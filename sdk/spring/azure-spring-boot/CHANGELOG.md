# Release History

## 3.2.0-beta.1 (Unreleased)


## 3.1.0 (2021-01-20)
### Breaking Changes
- Exposed `userNameAttributeName` to configure the user's name.
<<<<<<< HEAD
- Change `tenant` to `tenant-name` in the configuration file.

=======
- Deprecated `tenant` configuration item, add `base-uri` item to support multi-cloud environments.
>>>>>>> f9862d52

## 3.0.0 (2020-12-30)
### Breaking Changes
- Deprecate `AADAppRoleStatelessAuthenticationFilter` and `AADAuthenticationFilter`.
- Change artifact id from `azure-active-directory-spring-boot-starter` to `azure-spring-boot-starter-active-directory`.
- Deprecate following `azure-spring-boot-starter-active-directory` configuration properties:
    ```
    spring.security.oauth2.client.provider.azure.*
    spring.security.oauth2.client.registration.azure.*
    azure.activedirectory.environment
    azure.activedirectory.user-group.key
    azure.activedirectory.user-group.value
    azure.activedirectory.user-group.object-id-key
    ```
- Stop support of Azure Active Directory Endpoints.

### New Features
- Support consent of multiple client registrations during user login.
- Support on-demand client registrations.
- Support the use of `@RegisteredOAuth2AuthorizedClient` annotation to get `OAuth2AuthorizedClient`.
- Support access control through users' membership information.
- Support on-behalf-of flow in the resource server.
- Provide AAD specific token validation methods of audience validation and issuer validation.
- Expose a flag `isPersonalAccount` in `AADOAuth2AuthenticatedPrincipal` to specify the account type in use: work account or personal account.
- Enable loading transitive membership information from Microsoft Graph API.
- Enable following `azure-spring-boot-starter-active-directory` configuration properties:
    ```yaml
    # Redirect URI of authorization server
    azure.activedirectory.redirect-uri-template
    # Refresh time of the cached JWK set before it expires, default value is 5 minutes.
    azure.activedirectory.jwk-set-cache-refresh-time
    # Logout redirect URI
    azure.activedirectory.post-logout-redirect-uri
    # base URI for authorization server, default value is "https://login.microsoftonline.com/"
    azure.activedirectory.base-uri
    # Membership URI of Microsoft Graph API to get users' group information, default value is "https://graph.microsoft.com/v1.0/me/memberOf"
    azure.activedirectory.graph-membership-uri
    ```
## 3.0.0-beta.1 (2020-11-18)
### Breaking Changes
- Update `com.azure` group id to `com.azure.spring`.
- Deprecated azure-spring-boot-metrics-starter.
- Change group id from `com.microsoft.azure` to `com.azure.spring`.

## 2.3.5 (2020-09-14)
### Key Bug Fixes
- Get full list of groups the user belongs to from Graph API
- Exclude disabled secrets when getting Key Vault secrets

## 2.3.4 (2020-08-20)
### Key Bug Fixes
- Replace underpinning JMS library for Service Bus of Service Bus JMS Starter to Apache Qpid to support all tiers of Service Bus.

## 2.3.3 (2020-08-13)
### New Features
- Support connection to multiple Key Vault from a single application configuration file 
- Support case sensitive keys in Key Vault 
- Key Vault Spring Boot Actuator 

### Breaking Changes 
- Revamp KeyVault refreshing logic to avoid unnecessary updates. 
- Update the underpinning JMS library for Service Bus to JMS 2.0 to support seamlessly lift and shift their Spring workloads to Azure and automatic creation of resources.
- Deprecated azure-servicebus-spring-boot-starter
- Deprecated azure-mediaservices-spring-boot-starter
- Deprecated azure-storage-spring-boot-starter

### Key Bug Fixes 
- Address CVEs and cleaned up all warnings at build time. 
<|MERGE_RESOLUTION|>--- conflicted
+++ resolved
@@ -6,12 +6,7 @@
 ## 3.1.0 (2021-01-20)
 ### Breaking Changes
 - Exposed `userNameAttributeName` to configure the user's name.
-<<<<<<< HEAD
-- Change `tenant` to `tenant-name` in the configuration file.
-
-=======
 - Deprecated `tenant` configuration item, add `base-uri` item to support multi-cloud environments.
->>>>>>> f9862d52
 
 ## 3.0.0 (2020-12-30)
 ### Breaking Changes
