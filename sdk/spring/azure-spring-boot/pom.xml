<?xml version="1.0" encoding="UTF-8"?>
<project xmlns:xsi="http://www.w3.org/2001/XMLSchema-instance"
         xmlns="http://maven.apache.org/POM/4.0.0"
         xsi:schemaLocation="http://maven.apache.org/POM/4.0.0 http://maven.apache.org/xsd/maven-4.0.0.xsd">
  <modelVersion>4.0.0</modelVersion>

  <parent>
    <groupId>com.azure</groupId>
    <artifactId>azure-client-sdk-parent</artifactId>
    <version>1.7.0</version> <!-- {x-version-update;com.azure:azure-client-sdk-parent;current} -->
    <relativePath>../../parents/azure-client-sdk-parent</relativePath>
  </parent>

  <groupId>com.microsoft.azure</groupId>
  <artifactId>azure-spring-boot</artifactId>
  <version>2.3.3-beta.1</version> <!-- {x-version-update;com.microsoft.azure:azure-spring-boot;current} -->
  <packaging>jar</packaging>

  <name>Azure Spring Boot AutoConfigure</name>
  <description>Azure Spring Boot AutoConfigure</description>
  <url>https://github.com/Azure/azure-sdk-for-java</url>

  <properties>
    <jacoco.min.branchcoverage>0.22</jacoco.min.branchcoverage>
  </properties>

  <dependencies>
    <dependency>
      <groupId>org.springframework.boot</groupId>
      <artifactId>spring-boot-autoconfigure</artifactId>
      <version>2.3.0.RELEASE</version> <!-- {x-version-update;org.springframework.boot:spring-boot-autoconfigure;external_dependency} -->
    </dependency>

    <dependency>
      <groupId>org.slf4j</groupId>
      <artifactId>slf4j-api</artifactId>
      <version>1.7.28</version> <!-- {x-version-update;org.slf4j:slf4j-api;external_dependency} -->
    </dependency>

    <dependency>
      <groupId>org.springframework</groupId>
      <artifactId>spring-web</artifactId>
      <version>5.2.6.RELEASE</version> <!-- {x-version-update;org.springframework:spring-web;external_dependency} -->
    </dependency>

    <dependency>
      <groupId>org.springframework.boot</groupId>
      <artifactId>spring-boot-configuration-processor</artifactId>
      <version>2.3.0.RELEASE</version> <!-- {x-version-update;org.springframework.boot:spring-boot-configuration-processor;external_dependency} -->
      <optional>true</optional>
    </dependency>

    <dependency>
      <groupId>javax.validation</groupId>
      <artifactId>validation-api</artifactId>
      <version>2.0.1.Final</version> <!-- {x-version-update;javax.validation:validation-api;external_dependency} -->
    </dependency>

    <dependency>
      <groupId>javax.annotation</groupId>
      <artifactId>javax.annotation-api</artifactId>
      <version>1.3.2</version> <!-- {x-version-update;javax.annotation:javax.annotation-api;external_dependency} -->
    </dependency>

    <!--Azure active directory-->
    <dependency>
      <groupId>org.springframework.security</groupId>
      <artifactId>spring-security-core</artifactId>
      <version>5.3.2.RELEASE</version> <!-- {x-version-update;org.springframework.security:spring-security-core;external_dependency} -->
      <optional>true</optional>
    </dependency>
    <dependency>
      <groupId>org.springframework.security</groupId>
      <artifactId>spring-security-web</artifactId>
      <version>5.3.2.RELEASE</version> <!-- {x-version-update;org.springframework.security:spring-security-web;external_dependency} -->
      <optional>true</optional>
    </dependency>
    <dependency>
      <groupId>org.springframework.security</groupId>
      <artifactId>spring-security-oauth2-client</artifactId>
      <version>5.3.2.RELEASE</version> <!-- {x-version-update;org.springframework.security:spring-security-oauth2-client;external_dependency} -->
      <optional>true</optional>
    </dependency>
    <dependency>
      <groupId>org.springframework.security</groupId>
      <artifactId>spring-security-oauth2-jose</artifactId>
      <version>5.3.2.RELEASE</version> <!-- {x-version-update;org.springframework.security:spring-security-oauth2-jose;external_dependency} -->
      <optional>true</optional>
    </dependency>
    <dependency>
      <groupId>org.springframework.security</groupId>
      <artifactId>spring-security-config</artifactId>
      <version>5.3.2.RELEASE</version> <!-- {x-version-update;org.springframework.security:spring-security-config;external_dependency} -->
      <optional>true</optional>
    </dependency>
    <dependency>
      <groupId>com.nimbusds</groupId>
      <artifactId>nimbus-jose-jwt</artifactId>
      <version>7.9</version> <!-- {x-version-update;com.nimbusds:nimbus-jose-jwt;external_dependency} -->
      <optional>true</optional>
    </dependency>
    <dependency>
      <groupId>javax.servlet</groupId>
      <artifactId>javax.servlet-api</artifactId>
      <version>4.0.1</version> <!-- {x-version-update;javax.servlet:javax.servlet-api;external_dependency} -->
      <optional>true</optional>
    </dependency>

    <!--Cosmosdb-->
    <dependency>
      <groupId>com.microsoft.spring.data.gremlin</groupId>
      <artifactId>spring-data-gremlin</artifactId>
      <version>2.2.3</version> <!-- {x-version-update;com.microsoft.spring.data.gremlin:spring-data-gremlin;external_dependency} -->
      <optional>true</optional>
    </dependency>
    <dependency>
      <groupId>com.microsoft.azure</groupId>
      <artifactId>spring-data-cosmosdb</artifactId>
      <version>2.3.0</version> <!-- {x-version-update;com.microsoft.azure:spring-data-cosmosdb;external_dependency} -->
      <optional>true</optional>
    </dependency>

    <!-- Micrometer metrics -->
    <dependency>
      <groupId>io.micrometer</groupId>
      <artifactId>micrometer-registry-azure-monitor</artifactId>
      <version>1.3.0</version>  <!-- {x-version-update;spring_io.micrometer:micrometer-registry-azure-monitor;external_dependency} -->
      <optional>true</optional>
    </dependency>
    <dependency>
      <groupId>io.micrometer</groupId>
      <artifactId>micrometer-core</artifactId>
      <version>1.3.0</version>  <!-- {x-version-update;spring_io.micrometer:micrometer-core;external_dependency} -->
      <optional>true</optional>
    </dependency>
    <dependency>
      <groupId>org.springframework.boot</groupId>
      <artifactId>spring-boot-actuator-autoconfigure</artifactId>
      <version>2.3.0.RELEASE</version> <!-- {x-version-update;org.springframework.boot:spring-boot-actuator-autoconfigure;external_dependency} -->
      <optional>true</optional>
    </dependency>

    <!--Spring JMS-->
    <dependency>
      <groupId>org.springframework</groupId>
      <artifactId>spring-jms</artifactId>
      <version>5.2.6.RELEASE</version> <!-- {x-version-update;org.springframework:spring-jms;external_dependency} -->
      <optional>true</optional>
    </dependency>

    <dependency>
      <groupId>com.microsoft.azure</groupId>
      <artifactId>azure-servicebus-jms</artifactId>
      <version>0.0.2</version> <!-- {x-version-update;com.microsoft.azure:azure-servicebus-jms;external_dependency} -->
      <optional>true</optional>
    </dependency>

    <!-- Azure libraries-->
    <dependency>
      <groupId>com.microsoft.azure</groupId>
      <artifactId>msal4j</artifactId>
      <version>1.3.0</version> <!-- {x-version-update;com.microsoft.azure:msal4j;external_dependency} -->
      <optional>true</optional>
    </dependency>

    <dependency>
      <groupId>com.azure</groupId>
      <artifactId>azure-identity</artifactId>
<<<<<<< HEAD
      <version>1.1.0-beta.6</version> <!-- {x-version-update;com.azure:azure-identity;dependency} -->
=======
      <version>1.0.8</version> <!-- {x-version-update;com.azure:azure-identity;dependency} -->
>>>>>>> cd875c19
    </dependency>

    <dependency>
      <groupId>com.azure</groupId>
      <artifactId>azure-security-keyvault-secrets</artifactId>
      <version>4.1.4</version> <!-- {x-version-update;com.azure:azure-security-keyvault-secrets;dependency} -->
      <optional>true</optional>
    </dependency>

    <!-- Annotation processor -->
    <dependency>
      <groupId>org.springframework.boot</groupId>
      <artifactId>spring-boot-autoconfigure-processor</artifactId>
      <version>2.3.0.RELEASE</version> <!-- {x-version-update;org.springframework.boot:spring-boot-autoconfigure-processor;external_dependency} -->
      <optional>true</optional>
    </dependency>

    <dependency>
      <groupId>org.hibernate.validator</groupId>
      <artifactId>hibernate-validator</artifactId>
      <version>6.0.17.Final</version> <!-- {x-version-update;org.hibernate.validator:hibernate-validator;external_dependency} -->
      <optional>true</optional>
    </dependency>

    <dependency>
      <groupId>com.fasterxml.jackson.core</groupId>
      <artifactId>jackson-databind</artifactId>
      <version>2.10.1</version> <!-- {x-version-update;com.fasterxml.jackson.core:jackson-databind;external_dependency} -->
    </dependency>

    <!-- Added this dependency to include necessary annotations used by reactor core.
        Without this dependency, javadoc throws a warning as it cannot find enum When.MAYBE
        which is used in @Nullable annotation in reactor core classes -->
    <dependency>
      <groupId>com.google.code.findbugs</groupId>
      <artifactId>jsr305</artifactId>
      <version>3.0.2</version> <!-- {x-version-update;com.google.code.findbugs:jsr305;external_dependency} -->
      <scope>provided</scope>
    </dependency>

    <!-- This dependency used to solve this problem: https://github.com/microsoft/azure-spring-boot/issues/909 -->
    <dependency>
      <groupId>net.minidev</groupId>
      <artifactId>json-smart</artifactId>
      <version>2.3</version> <!-- {x-version-update;net.minidev:json-smart;external_dependency} -->
    </dependency>

    <!-- TEST-->
    <dependency>
      <groupId>org.springframework.boot</groupId>
      <artifactId>spring-boot-starter-test</artifactId>
      <version>2.3.0.RELEASE</version> <!-- {x-version-update;org.springframework.boot:spring-boot-starter-test;external_dependency} -->
      <scope>test</scope>
      <exclusions>
        <exclusion>
          <groupId>com.vaadin.external.google</groupId>
          <artifactId>android-json</artifactId>
        </exclusion>
      </exclusions>
    </dependency>
    <dependency>
      <groupId>org.springframework.boot</groupId>
      <artifactId>spring-boot-starter-web</artifactId>
      <version>2.3.0.RELEASE</version> <!-- {x-version-update;org.springframework.boot:spring-boot-starter-web;external_dependency} -->
      <scope>test</scope>
    </dependency>
    <dependency>
      <groupId>org.mockito</groupId>
      <artifactId>mockito-core</artifactId>
      <version>3.0.0</version> <!-- {x-version-update;org.mockito:mockito-core;external_dependency} -->
      <scope>test</scope>
    </dependency>
    <dependency>
      <groupId>com.github.tomakehurst</groupId>
      <artifactId>wiremock-standalone</artifactId>
      <version>2.24.1</version> <!-- {x-version-update;com.github.tomakehurst:wiremock-standalone;external_dependency} -->
      <scope>test</scope>
    </dependency>
    <dependency>
      <groupId>pl.pragmatists</groupId>
      <artifactId>JUnitParams</artifactId>
      <version>1.1.1</version> <!-- {x-version-update;pl.pragmatists:JUnitParams;external_dependency} -->
      <scope>test</scope>
    </dependency>
  </dependencies>

  <build>
    <plugins>
      <plugin>
        <groupId>org.apache.maven.plugins</groupId>
        <artifactId>maven-enforcer-plugin</artifactId>
        <version>3.0.0-M3</version> <!-- {x-version-update;org.apache.maven.plugins:maven-enforcer-plugin;external_dependency} -->
        <configuration>
          <rules>
            <bannedDependencies>
              <includes>
                <include>com.azure:*</include>
                <include>com.fasterxml.jackson.core:jackson-databind:[2.10.1]</include> <!-- {x-include-update;com.fasterxml.jackson.core:jackson-databind;external_dependency} -->
                <include>com.google.code.findbugs:jsr305:[3.0.2]</include> <!-- {x-include-update;com.google.code.findbugs:jsr305;external_dependency} -->
                <include>net.minidev:json-smart:[2.3]</include> <!-- {x-include-update;net.minidev:json-smart;external_dependency} -->
                <include>com.microsoft.azure:azure-servicebus-jms:[0.0.2]</include> <!-- {x-include-update;com.microsoft.azure:azure-servicebus-jms;external_dependency} -->
                <include>com.microsoft.azure:msal4j:[1.3.0]</include> <!-- {x-include-update;com.microsoft.azure:msal4j;external_dependency} -->
                <include>com.microsoft.azure:spring-data-cosmosdb:[2.3.0]</include> <!-- {x-include-update;com.microsoft.azure:spring-data-cosmosdb;external_dependency} -->
                <include>com.microsoft.spring.data.gremlin:spring-data-gremlin:[2.2.3]</include> <!-- {x-include-update;com.microsoft.spring.data.gremlin:spring-data-gremlin;external_dependency} -->
                <include>com.nimbusds:nimbus-jose-jwt:[7.9]</include> <!-- {x-include-update;com.nimbusds:nimbus-jose-jwt;external_dependency} -->
                <include>io.micrometer:micrometer-core:[1.3.0]</include> <!-- {x-include-update;spring_io.micrometer:micrometer-core;external_dependency} -->
                <include>io.micrometer:micrometer-registry-azure-monitor:[1.3.0]</include> <!-- {x-include-update;spring_io.micrometer:micrometer-registry-azure-monitor;external_dependency} -->
                <include>javax.servlet:javax.servlet-api:[4.0.1]</include> <!-- {x-include-update;javax.servlet:javax.servlet-api;external_dependency} -->
                <include>javax.annotation:javax.annotation-api:[1.3.2]</include> <!-- {x-include-update;javax.annotation:javax.annotation-api;external_dependency} -->
                <include>javax.validation:validation-api:[2.0.1.Final]</include> <!-- {x-include-update;javax.validation:validation-api;external_dependency} -->
                <include>org.slf4j:slf4j-api:[1.7.28]</include> <!-- {x-include-update;org.slf4j:slf4j-api;external_dependency} -->
                <include>org.hibernate.validator:hibernate-validator:[6.0.17.Final]</include> <!-- {x-include-update;org.hibernate.validator:hibernate-validator;external_dependency} -->
                <include>org.springframework:spring-web:[5.2.6.RELEASE]</include> <!-- {x-include-update;org.springframework:spring-web;external_dependency} -->
                <include>org.springframework:spring-jms:[5.2.6.RELEASE]</include> <!-- {x-include-update;org.springframework:spring-jms;external_dependency} -->
                <include>org.springframework.boot:spring-boot-actuator-autoconfigure:[2.3.0.RELEASE]</include> <!-- {x-include-update;org.springframework.boot:spring-boot-actuator-autoconfigure;external_dependency} -->
                <include>org.springframework.boot:spring-boot-autoconfigure-processor:[2.3.0.RELEASE]</include> <!-- {x-include-update;org.springframework.boot:spring-boot-autoconfigure-processor;external_dependency} -->
                <include>org.springframework.boot:spring-boot-autoconfigure:[2.3.0.RELEASE]</include> <!-- {x-include-update;org.springframework.boot:spring-boot-autoconfigure;external_dependency} -->
                <include>org.springframework.boot:spring-boot-configuration-processor:[2.3.0.RELEASE]</include> <!-- {x-include-update;org.springframework.boot:spring-boot-configuration-processor;external_dependency} -->
                <include>org.springframework.boot:spring-boot-starter-test:[2.3.0.RELEASE]</include> <!-- {x-include-update;org.springframework.boot:spring-boot-starter-test;external_dependency} -->
                <include>org.springframework.boot:spring-boot-starter-web:[2.3.0.RELEASE]</include> <!-- {x-include-update;org.springframework.boot:spring-boot-starter-web;external_dependency} -->
                <include>org.springframework.security:spring-security-config:[5.3.2.RELEASE]</include> <!-- {x-include-update;org.springframework.security:spring-security-config;external_dependency} -->
                <include>org.springframework.security:spring-security-core:[5.3.2.RELEASE]</include> <!-- {x-include-update;org.springframework.security:spring-security-core;external_dependency} -->
                <include>org.springframework.security:spring-security-oauth2-client:[5.3.2.RELEASE]</include> <!-- {x-include-update;org.springframework.security:spring-security-oauth2-client;external_dependency} -->
                <include>org.springframework.security:spring-security-oauth2-jose:[5.3.2.RELEASE]</include> <!-- {x-include-update;org.springframework.security:spring-security-oauth2-jose;external_dependency} -->
                <include>org.springframework.security:spring-security-web:[5.3.2.RELEASE]</include> <!-- {x-include-update;org.springframework.security:spring-security-web;external_dependency} -->
              </includes>
            </bannedDependencies>
          </rules>
        </configuration>
      </plugin>
    </plugins>
  </build>
</project><|MERGE_RESOLUTION|>--- conflicted
+++ resolved
@@ -166,11 +166,7 @@
     <dependency>
       <groupId>com.azure</groupId>
       <artifactId>azure-identity</artifactId>
-<<<<<<< HEAD
-      <version>1.1.0-beta.6</version> <!-- {x-version-update;com.azure:azure-identity;dependency} -->
-=======
       <version>1.0.8</version> <!-- {x-version-update;com.azure:azure-identity;dependency} -->
->>>>>>> cd875c19
     </dependency>
 
     <dependency>
