--- conflicted
+++ resolved
@@ -40,12 +40,8 @@
     <dependency>
       <groupId>org.springframework</groupId>
       <artifactId>spring-web</artifactId>
-<<<<<<< HEAD
-      <version>5.2.5.RELEASE</version> <!-- {x-version-update;org.springframework:spring-web;external_dependency} -->
-=======
       <version>5.2.6.RELEASE</version> <!-- {x-version-update;org.springframework:spring-web;external_dependency} -->
       <optional>true</optional>
->>>>>>> 01f0ec74
     </dependency>
 
     <dependency>
