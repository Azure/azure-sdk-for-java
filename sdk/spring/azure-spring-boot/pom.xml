--- conflicted
+++ resolved
@@ -13,11 +13,7 @@
 
   <groupId>com.azure.spring</groupId>
   <artifactId>azure-spring-boot</artifactId>
-<<<<<<< HEAD
-  <version>3.0.0-beta.1</version> <!-- {x-version-update;com.azure.spring:azure-spring-boot;current} -->
-=======
   <version>3.2.0-beta.1</version> <!-- {x-version-update;com.azure.spring:azure-spring-boot;current} -->
->>>>>>> e2018a87
   <packaging>jar</packaging>
 
   <name>Azure Spring Boot AutoConfigure</name>
@@ -32,11 +28,7 @@
     <dependency>
       <groupId>org.springframework.boot</groupId>
       <artifactId>spring-boot-autoconfigure</artifactId>
-<<<<<<< HEAD
-      <version>2.3.4.RELEASE</version> <!-- {x-version-update;org.springframework.boot:spring-boot-autoconfigure;external_dependency} -->
-=======
       <version>2.3.5.RELEASE</version> <!-- {x-version-update;org.springframework.boot:spring-boot-autoconfigure;external_dependency} -->
->>>>>>> e2018a87
     </dependency>
 
     <dependency>
@@ -48,21 +40,13 @@
     <dependency>
       <groupId>org.springframework</groupId>
       <artifactId>spring-web</artifactId>
-<<<<<<< HEAD
-      <version>5.2.9.RELEASE</version> <!-- {x-version-update;org.springframework:spring-web;external_dependency} -->
-=======
       <version>5.2.10.RELEASE</version> <!-- {x-version-update;org.springframework:spring-web;external_dependency} -->
->>>>>>> e2018a87
     </dependency>
 
     <dependency>
       <groupId>org.springframework.boot</groupId>
       <artifactId>spring-boot-configuration-processor</artifactId>
-<<<<<<< HEAD
-      <version>2.3.4.RELEASE</version> <!-- {x-version-update;org.springframework.boot:spring-boot-configuration-processor;external_dependency} -->
-=======
       <version>2.3.5.RELEASE</version> <!-- {x-version-update;org.springframework.boot:spring-boot-configuration-processor;external_dependency} -->
->>>>>>> e2018a87
       <optional>true</optional>
     </dependency>
 
@@ -138,22 +122,14 @@
     <dependency>
       <groupId>com.azure</groupId>
       <artifactId>azure-spring-data-cosmos</artifactId>
-<<<<<<< HEAD
-      <version>3.1.0</version> <!-- {x-version-update;com.azure:azure-spring-data-cosmos;dependency} -->
-=======
       <version>3.2.0</version> <!-- {x-version-update;com.azure:azure-spring-data-cosmos;dependency} -->
->>>>>>> e2018a87
       <optional>true</optional>
     </dependency>
 
     <dependency>
       <groupId>org.springframework.boot</groupId>
       <artifactId>spring-boot-actuator-autoconfigure</artifactId>
-<<<<<<< HEAD
-      <version>2.3.4.RELEASE</version> <!-- {x-version-update;org.springframework.boot:spring-boot-actuator-autoconfigure;external_dependency} -->
-=======
       <version>2.3.5.RELEASE</version> <!-- {x-version-update;org.springframework.boot:spring-boot-actuator-autoconfigure;external_dependency} -->
->>>>>>> e2018a87
       <optional>true</optional>
     </dependency>
 
@@ -161,11 +137,7 @@
     <dependency>
       <groupId>org.springframework</groupId>
       <artifactId>spring-jms</artifactId>
-<<<<<<< HEAD
-      <version>5.2.9.RELEASE</version> <!-- {x-version-update;org.springframework:spring-jms;external_dependency} -->
-=======
       <version>5.2.10.RELEASE</version> <!-- {x-version-update;org.springframework:spring-jms;external_dependency} -->
->>>>>>> e2018a87
       <optional>true</optional>
     </dependency>
 
@@ -179,31 +151,20 @@
     <dependency>
       <groupId>com.microsoft.azure</groupId>
       <artifactId>msal4j</artifactId>
-<<<<<<< HEAD
-      <version>1.7.1</version> <!-- {x-version-update;com.microsoft.azure:msal4j;external_dependency} -->
-=======
       <version>1.8.0</version> <!-- {x-version-update;com.microsoft.azure:msal4j;external_dependency} -->
->>>>>>> e2018a87
       <optional>true</optional>
     </dependency>
 
     <dependency>
       <groupId>com.azure</groupId>
       <artifactId>azure-identity</artifactId>
-<<<<<<< HEAD
-      <version>1.1.3</version> <!-- {x-version-update;com.azure:azure-identity;dependency} -->
-=======
       <version>1.2.2</version> <!-- {x-version-update;com.azure:azure-identity;dependency} -->
->>>>>>> e2018a87
       <optional>true</optional>
     </dependency>
 
     <dependency>
       <groupId>com.azure</groupId>
       <artifactId>azure-security-keyvault-secrets</artifactId>
-<<<<<<< HEAD
-      <version>4.2.2</version> <!-- {x-version-update;com.azure:azure-security-keyvault-secrets;dependency} -->
-=======
       <version>4.2.3</version> <!-- {x-version-update;com.azure:azure-security-keyvault-secrets;dependency} -->
       <optional>true</optional>
     </dependency>
@@ -220,7 +181,6 @@
       <groupId>com.azure</groupId>
       <artifactId>azure-storage-file-share</artifactId>
       <version>12.7.0</version> <!-- {x-version-update;com.azure:azure-storage-file-share;dependency} -->
->>>>>>> e2018a87
       <optional>true</optional>
     </dependency>
 
@@ -228,11 +188,7 @@
     <dependency>
       <groupId>org.springframework.boot</groupId>
       <artifactId>spring-boot-autoconfigure-processor</artifactId>
-<<<<<<< HEAD
-      <version>2.3.4.RELEASE</version> <!-- {x-version-update;org.springframework.boot:spring-boot-autoconfigure-processor;external_dependency} -->
-=======
       <version>2.3.5.RELEASE</version> <!-- {x-version-update;org.springframework.boot:spring-boot-autoconfigure-processor;external_dependency} -->
->>>>>>> e2018a87
       <optional>true</optional>
     </dependency>
 
@@ -270,11 +226,7 @@
     <dependency>
       <groupId>org.springframework.boot</groupId>
       <artifactId>spring-boot-starter-test</artifactId>
-<<<<<<< HEAD
-      <version>2.3.4.RELEASE</version> <!-- {x-version-update;org.springframework.boot:spring-boot-starter-test;external_dependency} -->
-=======
       <version>2.3.5.RELEASE</version> <!-- {x-version-update;org.springframework.boot:spring-boot-starter-test;external_dependency} -->
->>>>>>> e2018a87
       <scope>test</scope>
       <exclusions>
         <exclusion>
@@ -286,11 +238,7 @@
     <dependency>
       <groupId>org.springframework.boot</groupId>
       <artifactId>spring-boot-starter-web</artifactId>
-<<<<<<< HEAD
-      <version>2.3.4.RELEASE</version> <!-- {x-version-update;org.springframework.boot:spring-boot-starter-web;external_dependency} -->
-=======
       <version>2.3.5.RELEASE</version> <!-- {x-version-update;org.springframework.boot:spring-boot-starter-web;external_dependency} -->
->>>>>>> e2018a87
       <scope>test</scope>
     </dependency>
     <dependency>
@@ -317,14 +265,11 @@
       <version>4.0.2</version> <!-- {x-version-update;com.github.spotbugs:spotbugs-annotations;external_dependency} -->
       <scope>compile</scope>
     </dependency>
-<<<<<<< HEAD
-=======
     <dependency>
       <groupId>org.springframework</groupId>
       <artifactId>spring-core</artifactId>
       <version>5.2.10.RELEASE</version> <!-- {x-version-update;org.springframework:spring-core;external_dependency} -->
     </dependency>
->>>>>>> e2018a87
   </dependencies>
 
   <build>
@@ -338,37 +283,15 @@
             <bannedDependencies>
               <includes>
                 <include>com.github.spotbugs:spotbugs-annotations:[4.0.2]</include> <!-- {x-include-update;com.github.spotbugs:spotbugs-annotations;external_dependency} -->
-<<<<<<< HEAD
-                <include>com.fasterxml.jackson.core:jackson-databind:[2.11.2]</include> <!-- {x-include-update;com.fasterxml.jackson.core:jackson-databind;external_dependency} -->
-                <include>net.minidev:json-smart:[2.3]</include> <!-- {x-include-update;net.minidev:json-smart;external_dependency} -->
-                <include>com.microsoft.azure:msal4j:[1.7.1]</include> <!-- {x-include-update;com.microsoft.azure:msal4j;external_dependency} -->
-=======
                 <include>com.fasterxml.jackson.core:jackson-databind:[2.11.3]</include> <!-- {x-include-update;com.fasterxml.jackson.core:jackson-databind;external_dependency} -->
                 <include>net.minidev:json-smart:[2.3]</include> <!-- {x-include-update;net.minidev:json-smart;external_dependency} -->
                 <include>com.microsoft.azure:msal4j:[1.8.0]</include> <!-- {x-include-update;com.microsoft.azure:msal4j;external_dependency} -->
->>>>>>> e2018a87
                 <include>com.microsoft.spring.data.gremlin:spring-data-gremlin:[2.3.0]</include> <!-- {x-include-update;com.microsoft.spring.data.gremlin:spring-data-gremlin;external_dependency} -->
                 <include>com.nimbusds:nimbus-jose-jwt:[8.19]</include> <!-- {x-include-update;com.nimbusds:nimbus-jose-jwt;external_dependency} -->
                 <include>javax.servlet:javax.servlet-api:[4.0.1]</include> <!-- {x-include-update;javax.servlet:javax.servlet-api;external_dependency} -->
                 <include>javax.annotation:javax.annotation-api:[1.3.2]</include> <!-- {x-include-update;javax.annotation:javax.annotation-api;external_dependency} -->
                 <include>javax.validation:validation-api:[2.0.1.Final]</include> <!-- {x-include-update;javax.validation:validation-api;external_dependency} -->
                 <include>org.slf4j:slf4j-api:[1.7.30]</include> <!-- {x-include-update;org.slf4j:slf4j-api;external_dependency} -->
-<<<<<<< HEAD
-                <include>org.hibernate.validator:hibernate-validator:[6.1.5.Final]</include> <!-- {x-include-update;org.hibernate.validator:hibernate-validator;external_dependency} -->
-                <include>org.springframework:spring-web:[5.2.9.RELEASE]</include> <!-- {x-include-update;org.springframework:spring-web;external_dependency} -->
-                <include>org.springframework:spring-jms:[5.2.9.RELEASE]</include> <!-- {x-include-update;org.springframework:spring-jms;external_dependency} -->
-                <include>org.springframework.boot:spring-boot-actuator-autoconfigure:[2.3.4.RELEASE]</include> <!-- {x-include-update;org.springframework.boot:spring-boot-actuator-autoconfigure;external_dependency} -->
-                <include>org.springframework.boot:spring-boot-autoconfigure-processor:[2.3.4.RELEASE]</include> <!-- {x-include-update;org.springframework.boot:spring-boot-autoconfigure-processor;external_dependency} -->
-                <include>org.springframework.boot:spring-boot-autoconfigure:[2.3.4.RELEASE]</include> <!-- {x-include-update;org.springframework.boot:spring-boot-autoconfigure;external_dependency} -->
-                <include>org.springframework.boot:spring-boot-configuration-processor:[2.3.4.RELEASE]</include> <!-- {x-include-update;org.springframework.boot:spring-boot-configuration-processor;external_dependency} -->
-                <include>org.springframework.boot:spring-boot-starter-test:[2.3.4.RELEASE]</include> <!-- {x-include-update;org.springframework.boot:spring-boot-starter-test;external_dependency} -->
-                <include>org.springframework.boot:spring-boot-starter-web:[2.3.4.RELEASE]</include> <!-- {x-include-update;org.springframework.boot:spring-boot-starter-web;external_dependency} -->
-                <include>org.springframework.security:spring-security-config:[5.3.4.RELEASE]</include> <!-- {x-include-update;org.springframework.security:spring-security-config;external_dependency} -->
-                <include>org.springframework.security:spring-security-core:[5.3.4.RELEASE]</include> <!-- {x-include-update;org.springframework.security:spring-security-core;external_dependency} -->
-                <include>org.springframework.security:spring-security-oauth2-client:[5.3.4.RELEASE]</include> <!-- {x-include-update;org.springframework.security:spring-security-oauth2-client;external_dependency} -->
-                <include>org.springframework.security:spring-security-oauth2-jose:[5.3.4.RELEASE]</include> <!-- {x-include-update;org.springframework.security:spring-security-oauth2-jose;external_dependency} -->
-                <include>org.springframework.security:spring-security-web:[5.3.4.RELEASE]</include> <!-- {x-include-update;org.springframework.security:spring-security-web;external_dependency} -->
-=======
                 <include>org.hibernate.validator:hibernate-validator:[6.1.6.Final]</include> <!-- {x-include-update;org.hibernate.validator:hibernate-validator;external_dependency} -->
                 <include>org.springframework:spring-core:[5.2.10.RELEASE]</include> <!-- {x-include-update;org.springframework:spring-core;external_dependency} -->
                 <include>org.springframework:spring-web:[5.2.10.RELEASE]</include> <!-- {x-include-update;org.springframework:spring-web;external_dependency} -->
@@ -386,7 +309,6 @@
                 <include>org.springframework.security:spring-security-oauth2-resource-server:[5.3.5.RELEASE]</include> <!-- {x-include-update;org.springframework.security:spring-security-oauth2-resource-server;external_dependency} -->
                 <include>org.springframework.security:spring-security-oauth2-jose:[5.3.5.RELEASE]</include> <!-- {x-include-update;org.springframework.security:spring-security-oauth2-jose;external_dependency} -->
                 <include>org.springframework.security:spring-security-web:[5.3.5.RELEASE]</include> <!-- {x-include-update;org.springframework.security:spring-security-web;external_dependency} -->
->>>>>>> e2018a87
                 <include>org.apache.qpid:qpid-jms-client:[0.53.0]</include> <!-- {x-include-update;org.apache.qpid:qpid-jms-client;external_dependency} -->
               </includes>
             </bannedDependencies>
