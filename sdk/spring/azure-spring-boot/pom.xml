<?xml version="1.0" encoding="UTF-8"?>
<project xmlns:xsi="http://www.w3.org/2001/XMLSchema-instance"
         xmlns="http://maven.apache.org/POM/4.0.0"
         xsi:schemaLocation="http://maven.apache.org/POM/4.0.0 http://maven.apache.org/xsd/maven-4.0.0.xsd">
  <modelVersion>4.0.0</modelVersion>

  <parent>
    <groupId>com.azure</groupId>
    <artifactId>azure-client-sdk-parent</artifactId>
    <version>1.7.0</version> <!-- {x-version-update;com.azure:azure-client-sdk-parent;current} -->
    <relativePath>../../parents/azure-client-sdk-parent</relativePath>
  </parent>

  <groupId>com.azure.spring</groupId>
  <artifactId>azure-spring-boot</artifactId>
  <version>3.7.0</version> <!-- {x-version-update;com.azure.spring:azure-spring-boot;current} -->
  <packaging>jar</packaging>

  <name>Azure Spring Boot AutoConfigure</name>
  <description>Azure Spring Boot AutoConfigure</description>
  <url>https://github.com/Azure/azure-sdk-for-java</url>

  <properties>
    <jacoco.min.branchcoverage>0.22</jacoco.min.branchcoverage>
  </properties>

  <dependencies>
    <dependency>
      <groupId>org.springframework.boot</groupId>
      <artifactId>spring-boot-autoconfigure</artifactId>
      <version>2.5.2</version> <!-- {x-version-update;org.springframework.boot:spring-boot-autoconfigure;external_dependency} -->
    </dependency>

    <dependency>
      <groupId>org.slf4j</groupId>
      <artifactId>slf4j-api</artifactId>
      <version>1.7.31</version> <!-- {x-version-update;org.slf4j:slf4j-api;external_dependency} -->
    </dependency>

    <dependency>
      <groupId>org.springframework</groupId>
      <artifactId>spring-web</artifactId>
      <version>5.3.8</version> <!-- {x-version-update;org.springframework:spring-web;external_dependency} -->
    </dependency>

    <dependency>
      <groupId>org.springframework.boot</groupId>
      <artifactId>spring-boot-configuration-processor</artifactId>
      <version>2.5.2</version> <!-- {x-version-update;org.springframework.boot:spring-boot-configuration-processor;external_dependency} -->
      <optional>true</optional>
    </dependency>

    <dependency>
      <groupId>javax.validation</groupId>
      <artifactId>validation-api</artifactId>
      <version>2.0.1.Final</version> <!-- {x-version-update;javax.validation:validation-api;external_dependency} -->
    </dependency>

    <dependency>
      <groupId>javax.annotation</groupId>
      <artifactId>javax.annotation-api</artifactId>
      <version>1.3.2</version> <!-- {x-version-update;javax.annotation:javax.annotation-api;external_dependency} -->
    </dependency>

    <!--Azure active directory-->
    <dependency>
      <groupId>org.springframework.security</groupId>
      <artifactId>spring-security-core</artifactId>
      <version>5.5.1</version> <!-- {x-version-update;org.springframework.security:spring-security-core;external_dependency} -->
      <optional>true</optional>
    </dependency>
    <dependency>
      <groupId>org.springframework.security</groupId>
      <artifactId>spring-security-web</artifactId>
      <version>5.5.1</version> <!-- {x-version-update;org.springframework.security:spring-security-web;external_dependency} -->
      <optional>true</optional>
    </dependency>
    <dependency>
      <groupId>org.springframework.security</groupId>
      <artifactId>spring-security-oauth2-client</artifactId>
      <version>5.5.1</version> <!-- {x-version-update;org.springframework.security:spring-security-oauth2-client;external_dependency} -->
      <optional>true</optional>
    </dependency>
    <dependency>
      <groupId>org.springframework.security</groupId>
      <artifactId>spring-security-oauth2-resource-server</artifactId>
      <version>5.5.1</version> <!-- {x-version-update;org.springframework.security:spring-security-oauth2-resource-server;external_dependency} -->
      <optional>true</optional>
    </dependency>
    <dependency>
      <groupId>org.springframework.security</groupId>
      <artifactId>spring-security-oauth2-jose</artifactId>
      <version>5.5.1</version> <!-- {x-version-update;org.springframework.security:spring-security-oauth2-jose;external_dependency} -->
      <optional>true</optional>
    </dependency>
    <dependency>
      <groupId>org.springframework.security</groupId>
      <artifactId>spring-security-config</artifactId>
      <version>5.5.1</version> <!-- {x-version-update;org.springframework.security:spring-security-config;external_dependency} -->
      <optional>true</optional>
    </dependency>
    <dependency>
      <groupId>com.nimbusds</groupId>
      <artifactId>nimbus-jose-jwt</artifactId>
      <version>9.10</version> <!-- {x-version-update;com.nimbusds:nimbus-jose-jwt;external_dependency} -->
      <optional>true</optional>
    </dependency>
    <dependency>
      <groupId>javax.servlet</groupId>
      <artifactId>javax.servlet-api</artifactId>
      <version>4.0.1</version> <!-- {x-version-update;javax.servlet:javax.servlet-api;external_dependency} -->
      <optional>true</optional>
    </dependency>

    <!--Cosmos-->
    <dependency>
      <groupId>com.azure</groupId>
      <artifactId>azure-spring-data-cosmos</artifactId>
      <version>3.9.0</version> <!-- {x-version-update;com.azure:azure-spring-data-cosmos;dependency} -->
      <optional>true</optional>
    </dependency>

    <dependency>
      <groupId>org.springframework.boot</groupId>
      <artifactId>spring-boot-actuator-autoconfigure</artifactId>
      <version>2.5.2</version> <!-- {x-version-update;org.springframework.boot:spring-boot-actuator-autoconfigure;external_dependency} -->
      <optional>true</optional>
    </dependency>

    <!--Spring JMS-->
    <dependency>
      <groupId>org.springframework</groupId>
      <artifactId>spring-jms</artifactId>
      <version>5.3.8</version> <!-- {x-version-update;org.springframework:spring-jms;external_dependency} -->
      <optional>true</optional>
    </dependency>
    <dependency>
      <groupId>com.microsoft.azure</groupId>
      <artifactId>azure-servicebus-jms</artifactId>
      <version>0.0.7</version> <!-- {x-version-update;com.microsoft.azure:azure-servicebus-jms;external_dependency} -->
      <optional>true</optional>
    </dependency>
    <dependency>
      <groupId>org.apache.qpid</groupId>
      <artifactId>qpid-jms-client</artifactId>
      <version>0.53.0</version><!-- {x-version-update;org.apache.qpid:qpid-jms-client;external_dependency} -->
      <optional>true</optional>
    </dependency>
    <!-- Azure libraries-->
    <dependency>
      <groupId>com.microsoft.azure</groupId>
      <artifactId>msal4j</artifactId>
      <version>1.10.1</version> <!-- {x-version-update;com.microsoft.azure:msal4j;external_dependency} -->
      <optional>true</optional>
    </dependency>

    <dependency>
      <groupId>com.azure</groupId>
      <artifactId>azure-identity</artifactId>
      <version>1.3.3</version> <!-- {x-version-update;com.azure:azure-identity;dependency} -->
      <optional>true</optional>
    </dependency>

    <dependency>
      <groupId>com.azure</groupId>
      <artifactId>azure-security-keyvault-secrets</artifactId>
      <version>4.3.1</version> <!-- {x-version-update;com.azure:azure-security-keyvault-secrets;dependency} -->
      <optional>true</optional>
    </dependency>

    <!--  Storage  -->
    <dependency>
      <groupId>com.azure</groupId>
      <artifactId>azure-storage-blob</artifactId>
      <version>12.12.0</version>  <!-- {x-version-update;com.azure:azure-storage-blob;dependency} -->
      <optional>true</optional>
    </dependency>

    <dependency>
      <groupId>com.azure</groupId>
      <artifactId>azure-storage-file-share</artifactId>
      <version>12.10.0</version> <!-- {x-version-update;com.azure:azure-storage-file-share;dependency} -->
      <optional>true</optional>
    </dependency>

    <!-- Annotation processor -->
    <dependency>
      <groupId>org.springframework.boot</groupId>
      <artifactId>spring-boot-autoconfigure-processor</artifactId>
      <version>2.5.2</version> <!-- {x-version-update;org.springframework.boot:spring-boot-autoconfigure-processor;external_dependency} -->
      <optional>true</optional>
    </dependency>

    <dependency>
      <groupId>org.hibernate.validator</groupId>
      <artifactId>hibernate-validator</artifactId>
      <version>6.2.0.Final</version> <!-- {x-version-update;org.hibernate.validator:hibernate-validator;external_dependency} -->
      <optional>true</optional>
    </dependency>

    <dependency>
      <groupId>com.fasterxml.jackson.core</groupId>
      <artifactId>jackson-databind</artifactId>
      <version>2.12.3</version> <!-- {x-version-update;com.fasterxml.jackson.core:jackson-databind;external_dependency} -->
    </dependency>

    <!-- Added this dependency to include necessary annotations used by reactor core.
        Without this dependency, javadoc throws a warning as it cannot find enum When.MAYBE
        which is used in @Nullable annotation in reactor core classes -->
    <dependency>
      <groupId>com.google.code.findbugs</groupId>
      <artifactId>jsr305</artifactId>
      <version>3.0.2</version> <!-- {x-version-update;com.google.code.findbugs:jsr305;external_dependency} -->
      <scope>provided</scope>
    </dependency>

    <!-- TEST-->
    <dependency>
      <groupId>org.springframework.boot</groupId>
      <artifactId>spring-boot-starter-test</artifactId>
      <version>2.5.2</version> <!-- {x-version-update;org.springframework.boot:spring-boot-starter-test;external_dependency} -->
      <scope>test</scope>
      <exclusions>
        <exclusion>
          <groupId>com.vaadin.external.google</groupId>
          <artifactId>android-json</artifactId>
        </exclusion>
      </exclusions>
    </dependency>
    <dependency>
      <groupId>org.springframework.boot</groupId>
      <artifactId>spring-boot-starter-web</artifactId>
      <version>2.5.2</version> <!-- {x-version-update;org.springframework.boot:spring-boot-starter-web;external_dependency} -->
      <scope>test</scope>
    </dependency>
    <dependency>
      <groupId>org.mockito</groupId>
      <artifactId>mockito-core</artifactId>
      <version>3.9.0</version> <!-- {x-version-update;org.mockito:mockito-core;external_dependency} -->
      <scope>test</scope>
    </dependency>
    <dependency>
      <groupId>com.github.tomakehurst</groupId>
      <artifactId>wiremock-standalone</artifactId>
      <version>2.24.1</version> <!-- {x-version-update;com.github.tomakehurst:wiremock-standalone;external_dependency} -->
      <scope>test</scope>
    </dependency>
    <dependency>
      <groupId>pl.pragmatists</groupId>
      <artifactId>JUnitParams</artifactId>
      <version>1.1.1</version> <!-- {x-version-update;pl.pragmatists:JUnitParams;external_dependency} -->
      <scope>test</scope>
    </dependency>
    <dependency>
      <groupId>com.github.spotbugs</groupId>
      <artifactId>spotbugs-annotations</artifactId>
      <version>4.2.0</version> <!-- {x-version-update;com.github.spotbugs:spotbugs-annotations;external_dependency} -->
      <optional>true</optional>
    </dependency>
    <dependency>
      <groupId>org.springframework</groupId>
      <artifactId>spring-core</artifactId>
      <version>5.3.8</version> <!-- {x-version-update;org.springframework:spring-core;external_dependency} -->
    </dependency>
    <dependency>
      <groupId>org.springframework</groupId>
      <artifactId>spring-webflux</artifactId>
      <version>5.3.8</version> <!-- {x-version-update;org.springframework:spring-webflux;external_dependency} -->
      <optional>true</optional>
    </dependency>
    <dependency>
      <groupId>org.springframework</groupId>
      <artifactId>spring-context</artifactId>
      <version>5.3.8</version> <!-- {x-version-update;org.springframework:spring-context;external_dependency} -->
      <optional>true</optional>
    </dependency>
<<<<<<< HEAD
    <dependency>
      <groupId>org.apache.httpcomponents</groupId>
      <artifactId>httpclient</artifactId>
      <version>4.5.13</version> <!-- {x-version-update;org.apache.httpcomponents:httpclient;external_dependency} -->
      <scope>test</scope>
    </dependency>
    <dependency>
      <groupId>com.azure</groupId>
      <artifactId>azure-security-keyvault-jca</artifactId>
      <version>1.1.0</version> <!-- {x-version-update;com.azure:azure-security-keyvault-jca;current} -->
      <scope>test</scope>
    </dependency>
=======
>>>>>>> 9574ea36
  </dependencies>

  <build>
    <plugins>
      <plugin>
        <groupId>org.apache.maven.plugins</groupId>
        <artifactId>maven-enforcer-plugin</artifactId>
        <version>3.0.0-M3</version> <!-- {x-version-update;org.apache.maven.plugins:maven-enforcer-plugin;external_dependency} -->
        <configuration>
          <rules>
            <bannedDependencies>
              <includes>
                <include>com.microsoft.azure:azure-servicebus-jms:[0.0.7]</include> <!-- {x-include-update;com.microsoft.azure:azure-servicebus-jms;external_dependency} -->
                <include>com.github.spotbugs:spotbugs-annotations:[4.2.0]</include> <!-- {x-include-update;com.github.spotbugs:spotbugs-annotations;external_dependency} -->
                <include>com.fasterxml.jackson.core:jackson-databind:[2.12.3]</include> <!-- {x-include-update;com.fasterxml.jackson.core:jackson-databind;external_dependency} -->
                <include>com.microsoft.azure:msal4j:[1.10.1]</include> <!-- {x-include-update;com.microsoft.azure:msal4j;external_dependency} -->
                <include>com.nimbusds:nimbus-jose-jwt:[9.10]</include> <!-- {x-include-update;com.nimbusds:nimbus-jose-jwt;external_dependency} -->
                <include>javax.servlet:javax.servlet-api:[4.0.1]</include> <!-- {x-include-update;javax.servlet:javax.servlet-api;external_dependency} -->
                <include>javax.annotation:javax.annotation-api:[1.3.2]</include> <!-- {x-include-update;javax.annotation:javax.annotation-api;external_dependency} -->
                <include>javax.validation:validation-api:[2.0.1.Final]</include> <!-- {x-include-update;javax.validation:validation-api;external_dependency} -->
                <include>org.slf4j:slf4j-api:[1.7.31]</include> <!-- {x-include-update;org.slf4j:slf4j-api;external_dependency} -->
                <include>org.hibernate.validator:hibernate-validator:[6.2.0.Final]</include> <!-- {x-include-update;org.hibernate.validator:hibernate-validator;external_dependency} -->
                <include>org.springframework:spring-core:[5.3.8]</include> <!-- {x-include-update;org.springframework:spring-core;external_dependency} -->
                <include>org.springframework:spring-context:[5.3.8]</include> <!-- {x-include-update;org.springframework:spring-context;external_dependency} -->
                <include>org.springframework:spring-web:[5.3.8]</include> <!-- {x-include-update;org.springframework:spring-web;external_dependency} -->
                <include>org.springframework:spring-jms:[5.3.8]</include> <!-- {x-include-update;org.springframework:spring-jms;external_dependency} -->
                <include>org.springframework:spring-webflux:[5.3.8]</include> <!-- {x-include-update;org.springframework:spring-webflux;external_dependency} -->
                <include>org.springframework.boot:spring-boot-actuator-autoconfigure:[2.5.2]</include> <!-- {x-include-update;org.springframework.boot:spring-boot-actuator-autoconfigure;external_dependency} -->
                <include>org.springframework.boot:spring-boot-autoconfigure-processor:[2.5.2]</include> <!-- {x-include-update;org.springframework.boot:spring-boot-autoconfigure-processor;external_dependency} -->
                <include>org.springframework.boot:spring-boot-autoconfigure:[2.5.2]</include> <!-- {x-include-update;org.springframework.boot:spring-boot-autoconfigure;external_dependency} -->
                <include>org.springframework.boot:spring-boot-configuration-processor:[2.5.2]</include> <!-- {x-include-update;org.springframework.boot:spring-boot-configuration-processor;external_dependency} -->
                <include>org.springframework.boot:spring-boot-starter-test:[2.5.2]</include> <!-- {x-include-update;org.springframework.boot:spring-boot-starter-test;external_dependency} -->
                <include>org.springframework.boot:spring-boot-starter-web:[2.5.2]</include> <!-- {x-include-update;org.springframework.boot:spring-boot-starter-web;external_dependency} -->
                <include>org.springframework.boot:spring-boot-starter-webflux:[2.5.2]</include> <!-- {x-include-update;org.springframework.boot:spring-boot-starter-webflux;external_dependency} -->
                <include>org.springframework.security:spring-security-config:[5.5.1]</include> <!-- {x-include-update;org.springframework.security:spring-security-config;external_dependency} -->
                <include>org.springframework.security:spring-security-core:[5.5.1]</include> <!-- {x-include-update;org.springframework.security:spring-security-core;external_dependency} -->
                <include>org.springframework.security:spring-security-oauth2-client:[5.5.1]</include> <!-- {x-include-update;org.springframework.security:spring-security-oauth2-client;external_dependency} -->
                <include>org.springframework.security:spring-security-oauth2-resource-server:[5.5.1]</include> <!-- {x-include-update;org.springframework.security:spring-security-oauth2-resource-server;external_dependency} -->
                <include>org.springframework.security:spring-security-oauth2-jose:[5.5.1]</include> <!-- {x-include-update;org.springframework.security:spring-security-oauth2-jose;external_dependency} -->
                <include>org.springframework.security:spring-security-web:[5.5.1]</include> <!-- {x-include-update;org.springframework.security:spring-security-web;external_dependency} -->
                <include>org.apache.qpid:qpid-jms-client:[0.53.0]</include> <!-- {x-include-update;org.apache.qpid:qpid-jms-client;external_dependency} -->
              </includes>
            </bannedDependencies>
          </rules>
        </configuration>
      </plugin>
      <plugin>
        <groupId>org.apache.maven.plugins</groupId>
        <artifactId>maven-jar-plugin</artifactId>
        <version>3.1.2</version> <!-- {x-version-update;org.apache.maven.plugins:maven-jar-plugin;external_dependency} -->
        <configuration>
          <archive>
            <manifest>
              <addDefaultImplementationEntries>true</addDefaultImplementationEntries>
            </manifest>
          </archive>
        </configuration>
      </plugin>
    </plugins>
  </build>

  <profiles>
    <!-- Generate "spring-configuration-metadata.json" by annotation process -->
    <profile>
      <id>annotation-process-for-java-8</id>
      <activation>
        <jdk>[1.8,9)</jdk>
      </activation>
      <build>
        <plugins>
          <plugin>
            <groupId>org.apache.maven.plugins</groupId>
            <artifactId>maven-compiler-plugin</artifactId>
            <version>3.8.1</version> <!-- {x-version-update;org.apache.maven.plugins:maven-compiler-plugin;external_dependency} -->
            <executions>
              <execution>
                <id>annotation-process-for-java-8</id>
                <goals>
                  <goal>compile</goal>
                </goals>
                <configuration>
                  <compilerArgs>
                    <arg>-proc:only</arg> <!-- Turn on annotation processing -->
                  </compilerArgs>
                </configuration>
              </execution>
            </executions>
          </plugin>
        </plugins>
      </build>
    </profile>
    <profile>
      <id>annotation-process-for-java-11</id>
      <activation>
        <jdk>[11,)</jdk>
      </activation>
      <build>
        <plugins>
          <plugin>
            <groupId>org.apache.maven.plugins</groupId>
            <artifactId>maven-compiler-plugin</artifactId>
            <version>3.8.1</version> <!-- {x-version-update;org.apache.maven.plugins:maven-compiler-plugin;external_dependency} -->
            <executions>
              <execution>
                <id>annotation-process-for-java-11</id>
                <goals>
                  <goal>compile</goal>
                </goals>
                <configuration>
                  <compilerArgs>
                    <arg>-proc:only</arg> <!-- Turn on annotation processing -->
                  </compilerArgs>
                  <release>11</release>
                </configuration>
              </execution>
            </executions>
          </plugin>
        </plugins>
      </build>
    </profile>
  </profiles>

</project><|MERGE_RESOLUTION|>--- conflicted
+++ resolved
@@ -274,21 +274,6 @@
       <version>5.3.8</version> <!-- {x-version-update;org.springframework:spring-context;external_dependency} -->
       <optional>true</optional>
     </dependency>
-<<<<<<< HEAD
-    <dependency>
-      <groupId>org.apache.httpcomponents</groupId>
-      <artifactId>httpclient</artifactId>
-      <version>4.5.13</version> <!-- {x-version-update;org.apache.httpcomponents:httpclient;external_dependency} -->
-      <scope>test</scope>
-    </dependency>
-    <dependency>
-      <groupId>com.azure</groupId>
-      <artifactId>azure-security-keyvault-jca</artifactId>
-      <version>1.1.0</version> <!-- {x-version-update;com.azure:azure-security-keyvault-jca;current} -->
-      <scope>test</scope>
-    </dependency>
-=======
->>>>>>> 9574ea36
   </dependencies>
 
   <build>
