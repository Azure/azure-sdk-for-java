<?xml version="1.0" encoding="UTF-8"?>
<project xmlns:xsi="http://www.w3.org/2001/XMLSchema-instance"
         xmlns="http://maven.apache.org/POM/4.0.0"
         xsi:schemaLocation="http://maven.apache.org/POM/4.0.0 http://maven.apache.org/xsd/maven-4.0.0.xsd">
  <modelVersion>4.0.0</modelVersion>

  <parent>
    <groupId>com.azure</groupId>
    <artifactId>azure-client-sdk-parent</artifactId>
    <version>1.7.0</version> <!-- {x-version-update;com.azure:azure-client-sdk-parent;current} -->
    <relativePath>../../parents/azure-client-sdk-parent</relativePath>
  </parent>

  <groupId>com.azure.spring</groupId>
  <artifactId>azure-spring-boot</artifactId>
  <version>3.4.0-beta.1</version> <!-- {x-version-update;com.azure.spring:azure-spring-boot;current} -->
  <packaging>jar</packaging>

  <name>Azure Spring Boot AutoConfigure</name>
  <description>Azure Spring Boot AutoConfigure</description>
  <url>https://github.com/Azure/azure-sdk-for-java</url>

  <properties>
    <jacoco.min.branchcoverage>0.22</jacoco.min.branchcoverage>
  </properties>

  <dependencies>
    <dependency>
      <groupId>org.springframework.boot</groupId>
      <artifactId>spring-boot-autoconfigure</artifactId>
      <version>2.4.3</version> <!-- {x-version-update;org.springframework.boot:spring-boot-autoconfigure;external_dependency} -->
    </dependency>

    <dependency>
      <groupId>org.slf4j</groupId>
      <artifactId>slf4j-api</artifactId>
      <version>1.7.30</version> <!-- {x-version-update;org.slf4j:slf4j-api;external_dependency} -->
    </dependency>

    <dependency>
      <groupId>org.springframework</groupId>
      <artifactId>spring-web</artifactId>
      <version>5.3.4</version> <!-- {x-version-update;org.springframework:spring-web;external_dependency} -->
    </dependency>

    <dependency>
      <groupId>org.springframework.boot</groupId>
      <artifactId>spring-boot-configuration-processor</artifactId>
      <version>2.4.3</version> <!-- {x-version-update;org.springframework.boot:spring-boot-configuration-processor;external_dependency} -->
      <optional>true</optional>
    </dependency>

    <dependency>
      <groupId>javax.validation</groupId>
      <artifactId>validation-api</artifactId>
      <version>2.0.1.Final</version> <!-- {x-version-update;javax.validation:validation-api;external_dependency} -->
    </dependency>

    <dependency>
      <groupId>javax.annotation</groupId>
      <artifactId>javax.annotation-api</artifactId>
      <version>1.3.2</version> <!-- {x-version-update;javax.annotation:javax.annotation-api;external_dependency} -->
    </dependency>

    <!--Azure active directory-->
    <dependency>
      <groupId>org.springframework.security</groupId>
      <artifactId>spring-security-core</artifactId>
      <version>5.4.5</version> <!-- {x-version-update;org.springframework.security:spring-security-core;external_dependency} -->
      <optional>true</optional>
    </dependency>
    <dependency>
      <groupId>org.springframework.security</groupId>
      <artifactId>spring-security-web</artifactId>
      <version>5.4.5</version> <!-- {x-version-update;org.springframework.security:spring-security-web;external_dependency} -->
      <optional>true</optional>
    </dependency>
    <dependency>
      <groupId>org.springframework.security</groupId>
      <artifactId>spring-security-oauth2-client</artifactId>
      <version>5.4.5</version> <!-- {x-version-update;org.springframework.security:spring-security-oauth2-client;external_dependency} -->
      <optional>true</optional>
    </dependency>
    <dependency>
      <groupId>org.springframework.security</groupId>
      <artifactId>spring-security-oauth2-resource-server</artifactId>
      <version>5.4.5</version> <!-- {x-version-update;org.springframework.security:spring-security-oauth2-resource-server;external_dependency} -->
      <optional>true</optional>
    </dependency>
    <dependency>
      <groupId>org.springframework.security</groupId>
      <artifactId>spring-security-oauth2-jose</artifactId>
      <version>5.4.5</version> <!-- {x-version-update;org.springframework.security:spring-security-oauth2-jose;external_dependency} -->
      <optional>true</optional>
    </dependency>
    <dependency>
      <groupId>org.springframework.security</groupId>
      <artifactId>spring-security-config</artifactId>
      <version>5.4.5</version> <!-- {x-version-update;org.springframework.security:spring-security-config;external_dependency} -->
      <optional>true</optional>
    </dependency>
    <dependency>
      <groupId>com.nimbusds</groupId>
      <artifactId>nimbus-jose-jwt</artifactId>
<<<<<<< HEAD
      <version>9.7</version> <!-- {x-version-update;com.nimbusds:nimbus-jose-jwt;external_dependency} -->
=======
      <version>8.20.2</version> <!-- {x-version-update;com.nimbusds:nimbus-jose-jwt;external_dependency} -->
>>>>>>> 8792cfa4
      <optional>true</optional>
    </dependency>
    <dependency>
      <groupId>javax.servlet</groupId>
      <artifactId>javax.servlet-api</artifactId>
      <version>4.0.1</version> <!-- {x-version-update;javax.servlet:javax.servlet-api;external_dependency} -->
      <optional>true</optional>
    </dependency>

    <!--Cosmos-->
    <dependency>
      <groupId>com.microsoft.spring.data.gremlin</groupId>
      <artifactId>spring-data-gremlin</artifactId>
      <version>2.3.0</version> <!-- {x-version-update;com.microsoft.spring.data.gremlin:spring-data-gremlin;external_dependency} -->
      <optional>true</optional>
    </dependency>
    <dependency>
      <groupId>com.azure</groupId>
      <artifactId>azure-spring-data-cosmos</artifactId>
      <version>3.5.1</version> <!-- {x-version-update;com.azure:azure-spring-data-cosmos;dependency} -->
      <optional>true</optional>
    </dependency>

    <dependency>
      <groupId>org.springframework.boot</groupId>
      <artifactId>spring-boot-actuator-autoconfigure</artifactId>
      <version>2.4.3</version> <!-- {x-version-update;org.springframework.boot:spring-boot-actuator-autoconfigure;external_dependency} -->
      <optional>true</optional>
    </dependency>

    <!--Spring JMS-->
    <dependency>
      <groupId>org.springframework</groupId>
      <artifactId>spring-jms</artifactId>
      <version>5.3.4</version> <!-- {x-version-update;org.springframework:spring-jms;external_dependency} -->
      <optional>true</optional>
    </dependency>
    <dependency>
      <groupId>com.microsoft.azure</groupId>
      <artifactId>azure-servicebus-jms</artifactId>
      <version>0.0.7</version> <!-- {x-version-update;com.microsoft.azure:azure-servicebus-jms;external_dependency} -->
      <optional>true</optional>
    </dependency>
    <dependency>
      <groupId>org.apache.qpid</groupId>
      <artifactId>qpid-jms-client</artifactId>
      <version>0.53.0</version><!-- {x-version-update;org.apache.qpid:qpid-jms-client;external_dependency} -->
      <optional>true</optional>
    </dependency>
    <!-- Azure libraries-->
    <dependency>
      <groupId>com.microsoft.azure</groupId>
      <artifactId>msal4j</artifactId>
      <version>1.9.1</version> <!-- {x-version-update;com.microsoft.azure:msal4j;external_dependency} -->
      <optional>true</optional>
    </dependency>

    <dependency>
      <groupId>com.azure</groupId>
      <artifactId>azure-identity</artifactId>
      <version>1.2.4</version> <!-- {x-version-update;com.azure:azure-identity;dependency} -->
      <optional>true</optional>
    </dependency>

    <dependency>
      <groupId>com.azure</groupId>
      <artifactId>azure-security-keyvault-secrets</artifactId>
      <version>4.2.6</version> <!-- {x-version-update;com.azure:azure-security-keyvault-secrets;dependency} -->
      <optional>true</optional>
    </dependency>

    <!--  Storage  -->
    <dependency>
      <groupId>com.azure</groupId>
      <artifactId>azure-storage-blob</artifactId>
      <version>12.10.2</version>  <!-- {x-version-update;com.azure:azure-storage-blob;dependency} -->
      <optional>true</optional>
    </dependency>

    <dependency>
      <groupId>com.azure</groupId>
      <artifactId>azure-storage-file-share</artifactId>
      <version>12.8.0</version> <!-- {x-version-update;com.azure:azure-storage-file-share;dependency} -->
      <optional>true</optional>
    </dependency>

    <!-- Annotation processor -->
    <dependency>
      <groupId>org.springframework.boot</groupId>
      <artifactId>spring-boot-autoconfigure-processor</artifactId>
      <version>2.4.3</version> <!-- {x-version-update;org.springframework.boot:spring-boot-autoconfigure-processor;external_dependency} -->
      <optional>true</optional>
    </dependency>

    <dependency>
      <groupId>org.hibernate.validator</groupId>
      <artifactId>hibernate-validator</artifactId>
      <version>6.1.7.Final</version> <!-- {x-version-update;org.hibernate.validator:hibernate-validator;external_dependency} -->
      <optional>true</optional>
    </dependency>

    <dependency>
      <groupId>com.fasterxml.jackson.core</groupId>
      <artifactId>jackson-databind</artifactId>
      <version>2.12.2</version> <!-- {x-version-update;com.fasterxml.jackson.core:jackson-databind;external_dependency} -->
    </dependency>

    <!-- Added this dependency to include necessary annotations used by reactor core.
        Without this dependency, javadoc throws a warning as it cannot find enum When.MAYBE
        which is used in @Nullable annotation in reactor core classes -->
    <dependency>
      <groupId>com.google.code.findbugs</groupId>
      <artifactId>jsr305</artifactId>
      <version>3.0.2</version> <!-- {x-version-update;com.google.code.findbugs:jsr305;external_dependency} -->
      <scope>provided</scope>
    </dependency>

    <!-- This dependency used to solve this problem: https://github.com/microsoft/azure-spring-boot/issues/909 -->
    <dependency>
      <groupId>net.minidev</groupId>
      <artifactId>json-smart</artifactId>
      <version>2.3</version> <!-- {x-version-update;net.minidev:json-smart;external_dependency} -->
    </dependency>

    <!-- TEST-->
    <dependency>
      <groupId>org.springframework.boot</groupId>
      <artifactId>spring-boot-starter-test</artifactId>
      <version>2.4.3</version> <!-- {x-version-update;org.springframework.boot:spring-boot-starter-test;external_dependency} -->
      <scope>test</scope>
      <exclusions>
        <exclusion>
          <groupId>com.vaadin.external.google</groupId>
          <artifactId>android-json</artifactId>
        </exclusion>
      </exclusions>
    </dependency>
    <dependency>
      <groupId>org.springframework.boot</groupId>
      <artifactId>spring-boot-starter-web</artifactId>
      <version>2.4.3</version> <!-- {x-version-update;org.springframework.boot:spring-boot-starter-web;external_dependency} -->
      <scope>test</scope>
    </dependency>
    <dependency>
      <groupId>org.mockito</groupId>
      <artifactId>mockito-core</artifactId>
      <version>3.6.28</version> <!-- {x-version-update;org.mockito:mockito-core;external_dependency} -->
      <scope>test</scope>
    </dependency>
    <dependency>
      <groupId>com.github.tomakehurst</groupId>
      <artifactId>wiremock-standalone</artifactId>
      <version>2.24.1</version> <!-- {x-version-update;com.github.tomakehurst:wiremock-standalone;external_dependency} -->
      <scope>test</scope>
    </dependency>
    <dependency>
      <groupId>pl.pragmatists</groupId>
      <artifactId>JUnitParams</artifactId>
      <version>1.1.1</version> <!-- {x-version-update;pl.pragmatists:JUnitParams;external_dependency} -->
      <scope>test</scope>
    </dependency>
    <dependency>
      <groupId>com.github.spotbugs</groupId>
      <artifactId>spotbugs-annotations</artifactId>
      <version>4.2.0</version> <!-- {x-version-update;com.github.spotbugs:spotbugs-annotations;external_dependency} -->
      <scope>compile</scope>
    </dependency>
    <dependency>
      <groupId>org.springframework</groupId>
      <artifactId>spring-core</artifactId>
      <version>5.3.4</version> <!-- {x-version-update;org.springframework:spring-core;external_dependency} -->
    </dependency>
    <dependency>
      <groupId>org.springframework</groupId>
      <artifactId>spring-webflux</artifactId>
      <version>5.3.4</version> <!-- {x-version-update;org.springframework:spring-webflux;external_dependency} -->
      <optional>true</optional>
    </dependency>
    <dependency>
      <groupId>org.springframework</groupId>
      <artifactId>spring-context</artifactId>
      <version>5.3.4</version> <!-- {x-version-update;org.springframework:spring-context;external_dependency} -->
      <optional>true</optional>
    </dependency>
    <dependency>
      <groupId>org.junit.jupiter</groupId>
      <artifactId>junit-jupiter-engine</artifactId>
      <version>5.7.1</version> <!-- {x-version-update;org.junit.jupiter:junit-jupiter-engine;external_dependency} -->
      <scope>test</scope>
    </dependency>
    <dependency>
      <groupId>org.junit.vintage</groupId>
      <artifactId>junit-vintage-engine</artifactId>
      <version>5.7.1</version> <!-- {x-version-update;org.junit.vintage:junit-vintage-engine;external_dependency} -->
      <scope>test</scope>
    </dependency>
    <dependency>
      <groupId>org.apache.httpcomponents</groupId>
      <artifactId>httpclient</artifactId>
      <version>4.5.13</version> <!-- {x-version-update;org.apache.httpcomponents:httpclient;external_dependency} -->
      <scope>test</scope>
    </dependency>
    <dependency>
      <groupId>com.azure</groupId>
      <artifactId>azure-security-keyvault-jca</artifactId>
      <version>1.0.0-beta.5</version> <!-- {x-version-update;com.azure:azure-security-keyvault-jca;dependency} -->
      <scope>test</scope>
    </dependency>
  </dependencies>

  <build>
    <plugins>
      <plugin>
        <groupId>org.apache.maven.plugins</groupId>
        <artifactId>maven-enforcer-plugin</artifactId>
        <version>3.0.0-M3</version> <!-- {x-version-update;org.apache.maven.plugins:maven-enforcer-plugin;external_dependency} -->
        <configuration>
          <rules>
            <bannedDependencies>
              <includes>
                <include>com.microsoft.azure:azure-servicebus-jms:[0.0.7]</include> <!-- {x-include-update;com.microsoft.azure:azure-servicebus-jms;external_dependency} -->
                <include>com.github.spotbugs:spotbugs-annotations:[4.2.0]</include> <!-- {x-include-update;com.github.spotbugs:spotbugs-annotations;external_dependency} -->
                <include>com.fasterxml.jackson.core:jackson-databind:[2.12.2]</include> <!-- {x-include-update;com.fasterxml.jackson.core:jackson-databind;external_dependency} -->
                <include>net.minidev:json-smart:[2.3]</include> <!-- {x-include-update;net.minidev:json-smart;external_dependency} -->
                <include>com.microsoft.azure:msal4j:[1.9.1]</include> <!-- {x-include-update;com.microsoft.azure:msal4j;external_dependency} -->
                <include>com.microsoft.spring.data.gremlin:spring-data-gremlin:[2.3.0]</include> <!-- {x-include-update;com.microsoft.spring.data.gremlin:spring-data-gremlin;external_dependency} -->
<<<<<<< HEAD
                <include>com.nimbusds:nimbus-jose-jwt:[9.7]</include> <!-- {x-include-update;com.nimbusds:nimbus-jose-jwt;external_dependency} -->
=======
                <include>com.nimbusds:nimbus-jose-jwt:[8.20.2]</include> <!-- {x-include-update;com.nimbusds:nimbus-jose-jwt;external_dependency} -->
>>>>>>> 8792cfa4
                <include>javax.servlet:javax.servlet-api:[4.0.1]</include> <!-- {x-include-update;javax.servlet:javax.servlet-api;external_dependency} -->
                <include>javax.annotation:javax.annotation-api:[1.3.2]</include> <!-- {x-include-update;javax.annotation:javax.annotation-api;external_dependency} -->
                <include>javax.validation:validation-api:[2.0.1.Final]</include> <!-- {x-include-update;javax.validation:validation-api;external_dependency} -->
                <include>org.slf4j:slf4j-api:[1.7.30]</include> <!-- {x-include-update;org.slf4j:slf4j-api;external_dependency} -->
                <include>org.hibernate.validator:hibernate-validator:[6.1.7.Final]</include> <!-- {x-include-update;org.hibernate.validator:hibernate-validator;external_dependency} -->
                <include>org.springframework:spring-core:[5.3.4]</include> <!-- {x-include-update;org.springframework:spring-core;external_dependency} -->
                <include>org.springframework:spring-context:[5.3.4]</include> <!-- {x-include-update;org.springframework:spring-context;external_dependency} -->
                <include>org.springframework:spring-web:[5.3.4]</include> <!-- {x-include-update;org.springframework:spring-web;external_dependency} -->
                <include>org.springframework:spring-jms:[5.3.4]</include> <!-- {x-include-update;org.springframework:spring-jms;external_dependency} -->
                <include>org.springframework:spring-webflux:[5.3.4]</include> <!-- {x-include-update;org.springframework:spring-webflux;external_dependency} -->
                <include>org.springframework.boot:spring-boot-actuator-autoconfigure:[2.4.3]</include> <!-- {x-include-update;org.springframework.boot:spring-boot-actuator-autoconfigure;external_dependency} -->
                <include>org.springframework.boot:spring-boot-autoconfigure-processor:[2.4.3]</include> <!-- {x-include-update;org.springframework.boot:spring-boot-autoconfigure-processor;external_dependency} -->
                <include>org.springframework.boot:spring-boot-autoconfigure:[2.4.3]</include> <!-- {x-include-update;org.springframework.boot:spring-boot-autoconfigure;external_dependency} -->
                <include>org.springframework.boot:spring-boot-configuration-processor:[2.4.3]</include> <!-- {x-include-update;org.springframework.boot:spring-boot-configuration-processor;external_dependency} -->
                <include>org.springframework.boot:spring-boot-starter-test:[2.4.3]</include> <!-- {x-include-update;org.springframework.boot:spring-boot-starter-test;external_dependency} -->
                <include>org.springframework.boot:spring-boot-starter-web:[2.4.3]</include> <!-- {x-include-update;org.springframework.boot:spring-boot-starter-web;external_dependency} -->
                <include>org.springframework.boot:spring-boot-starter-webflux:[2.4.3]</include> <!-- {x-include-update;org.springframework.boot:spring-boot-starter-webflux;external_dependency} -->
                <include>org.springframework.security:spring-security-config:[5.4.5]</include> <!-- {x-include-update;org.springframework.security:spring-security-config;external_dependency} -->
                <include>org.springframework.security:spring-security-core:[5.4.5]</include> <!-- {x-include-update;org.springframework.security:spring-security-core;external_dependency} -->
                <include>org.springframework.security:spring-security-oauth2-client:[5.4.5]</include> <!-- {x-include-update;org.springframework.security:spring-security-oauth2-client;external_dependency} -->
                <include>org.springframework.security:spring-security-oauth2-resource-server:[5.4.5]</include> <!-- {x-include-update;org.springframework.security:spring-security-oauth2-resource-server;external_dependency} -->
                <include>org.springframework.security:spring-security-oauth2-jose:[5.4.5]</include> <!-- {x-include-update;org.springframework.security:spring-security-oauth2-jose;external_dependency} -->
                <include>org.springframework.security:spring-security-web:[5.4.5]</include> <!-- {x-include-update;org.springframework.security:spring-security-web;external_dependency} -->
                <include>org.apache.qpid:qpid-jms-client:[0.53.0]</include> <!-- {x-include-update;org.apache.qpid:qpid-jms-client;external_dependency} -->
              </includes>
            </bannedDependencies>
          </rules>
        </configuration>
      </plugin>
    </plugins>
  </build>

  <profiles>
    <!-- Generate "spring-configuration-metadata.json" by annotation process -->
    <profile>
      <id>annotation-process-for-java-8</id>
      <activation>
        <jdk>[1.8,9)</jdk>
      </activation>
      <build>
        <plugins>
          <plugin>
            <groupId>org.apache.maven.plugins</groupId>
            <artifactId>maven-compiler-plugin</artifactId>
            <version>3.8.1</version> <!-- {x-version-update;org.apache.maven.plugins:maven-compiler-plugin;external_dependency} -->
            <executions>
              <execution>
                <id>annotation-process-for-java-8</id>
                <goals>
                  <goal>compile</goal>
                </goals>
                <configuration>
                  <compilerArgs>
                    <arg>-proc:only</arg> <!-- Turn on annotation processing -->
                  </compilerArgs>
                </configuration>
              </execution>
            </executions>
          </plugin>
        </plugins>
      </build>
    </profile>
    <profile>
      <id>annotation-process-for-java-11</id>
      <activation>
        <jdk>[11,)</jdk>
      </activation>
      <build>
        <plugins>
          <plugin>
            <groupId>org.apache.maven.plugins</groupId>
            <artifactId>maven-compiler-plugin</artifactId>
            <version>3.8.1</version> <!-- {x-version-update;org.apache.maven.plugins:maven-compiler-plugin;external_dependency} -->
            <executions>
              <execution>
                <id>annotation-process-for-java-11</id>
                <goals>
                  <goal>compile</goal>
                </goals>
                <configuration>
                  <compilerArgs>
                    <arg>-proc:only</arg> <!-- Turn on annotation processing -->
                  </compilerArgs>
                  <release>11</release>
                </configuration>
              </execution>
            </executions>
          </plugin>
        </plugins>
      </build>
    </profile>
  </profiles>

</project><|MERGE_RESOLUTION|>--- conflicted
+++ resolved
@@ -102,11 +102,7 @@
     <dependency>
       <groupId>com.nimbusds</groupId>
       <artifactId>nimbus-jose-jwt</artifactId>
-<<<<<<< HEAD
       <version>9.7</version> <!-- {x-version-update;com.nimbusds:nimbus-jose-jwt;external_dependency} -->
-=======
-      <version>8.20.2</version> <!-- {x-version-update;com.nimbusds:nimbus-jose-jwt;external_dependency} -->
->>>>>>> 8792cfa4
       <optional>true</optional>
     </dependency>
     <dependency>
@@ -333,11 +329,7 @@
                 <include>net.minidev:json-smart:[2.3]</include> <!-- {x-include-update;net.minidev:json-smart;external_dependency} -->
                 <include>com.microsoft.azure:msal4j:[1.9.1]</include> <!-- {x-include-update;com.microsoft.azure:msal4j;external_dependency} -->
                 <include>com.microsoft.spring.data.gremlin:spring-data-gremlin:[2.3.0]</include> <!-- {x-include-update;com.microsoft.spring.data.gremlin:spring-data-gremlin;external_dependency} -->
-<<<<<<< HEAD
                 <include>com.nimbusds:nimbus-jose-jwt:[9.7]</include> <!-- {x-include-update;com.nimbusds:nimbus-jose-jwt;external_dependency} -->
-=======
-                <include>com.nimbusds:nimbus-jose-jwt:[8.20.2]</include> <!-- {x-include-update;com.nimbusds:nimbus-jose-jwt;external_dependency} -->
->>>>>>> 8792cfa4
                 <include>javax.servlet:javax.servlet-api:[4.0.1]</include> <!-- {x-include-update;javax.servlet:javax.servlet-api;external_dependency} -->
                 <include>javax.annotation:javax.annotation-api:[1.3.2]</include> <!-- {x-include-update;javax.annotation:javax.annotation-api;external_dependency} -->
                 <include>javax.validation:validation-api:[2.0.1.Final]</include> <!-- {x-include-update;javax.validation:validation-api;external_dependency} -->
