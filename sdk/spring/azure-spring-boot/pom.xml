<?xml version="1.0" encoding="UTF-8"?>
<project xmlns:xsi="http://www.w3.org/2001/XMLSchema-instance"
         xmlns="http://maven.apache.org/POM/4.0.0"
         xsi:schemaLocation="http://maven.apache.org/POM/4.0.0 http://maven.apache.org/xsd/maven-4.0.0.xsd">
  <modelVersion>4.0.0</modelVersion>

  <parent>
    <groupId>com.azure</groupId>
    <artifactId>azure-client-sdk-parent</artifactId>
    <version>1.7.0</version> <!-- {x-version-update;com.azure:azure-client-sdk-parent;current} -->
    <relativePath>../../parents/azure-client-sdk-parent</relativePath>
  </parent>

  <groupId>com.azure.spring</groupId>
  <artifactId>azure-spring-boot</artifactId>
  <version>3.10.0-beta.1</version> <!-- {x-version-update;com.azure.spring:azure-spring-boot;current} -->
  <packaging>jar</packaging>

  <name>Azure Spring Boot AutoConfigure</name>
  <description>Azure Spring Boot AutoConfigure</description>
  <url>https://github.com/Azure/azure-sdk-for-java</url>

  <properties>
    <jacoco.min.branchcoverage>0.22</jacoco.min.branchcoverage>
  </properties>

  <dependencies>
    <dependency>
      <groupId>org.springframework.boot</groupId>
      <artifactId>spring-boot-autoconfigure</artifactId>
      <version>2.5.4</version> <!-- {x-version-update;org.springframework.boot:spring-boot-autoconfigure;external_dependency} -->
    </dependency>

    <dependency>
      <groupId>org.slf4j</groupId>
      <artifactId>slf4j-api</artifactId>
      <version>1.7.32</version> <!-- {x-version-update;org.slf4j:slf4j-api;external_dependency} -->
    </dependency>

    <dependency>
      <groupId>org.springframework</groupId>
      <artifactId>spring-web</artifactId>
      <version>5.3.9</version> <!-- {x-version-update;org.springframework:spring-web;external_dependency} -->
    </dependency>

    <dependency>
      <groupId>org.springframework.boot</groupId>
      <artifactId>spring-boot-configuration-processor</artifactId>
      <version>2.5.4</version> <!-- {x-version-update;org.springframework.boot:spring-boot-configuration-processor;external_dependency} -->
      <optional>true</optional>
    </dependency>

    <dependency>
      <groupId>javax.validation</groupId>
      <artifactId>validation-api</artifactId>
      <version>2.0.1.Final</version> <!-- {x-version-update;javax.validation:validation-api;external_dependency} -->
    </dependency>

    <dependency>
      <groupId>javax.annotation</groupId>
      <artifactId>javax.annotation-api</artifactId>
      <version>1.3.2</version> <!-- {x-version-update;javax.annotation:javax.annotation-api;external_dependency} -->
    </dependency>

    <!--Azure active directory-->
    <dependency>
      <groupId>org.springframework.security</groupId>
      <artifactId>spring-security-core</artifactId>
      <version>5.5.2</version> <!-- {x-version-update;org.springframework.security:spring-security-core;external_dependency} -->
      <optional>true</optional>
    </dependency>
    <dependency>
      <groupId>org.springframework.security</groupId>
      <artifactId>spring-security-web</artifactId>
      <version>5.5.2</version> <!-- {x-version-update;org.springframework.security:spring-security-web;external_dependency} -->
      <optional>true</optional>
    </dependency>
    <dependency>
      <groupId>org.springframework.security</groupId>
      <artifactId>spring-security-oauth2-client</artifactId>
      <version>5.5.2</version> <!-- {x-version-update;org.springframework.security:spring-security-oauth2-client;external_dependency} -->
      <optional>true</optional>
    </dependency>
    <dependency>
      <groupId>org.springframework.security</groupId>
      <artifactId>spring-security-oauth2-resource-server</artifactId>
      <version>5.5.2</version> <!-- {x-version-update;org.springframework.security:spring-security-oauth2-resource-server;external_dependency} -->
      <optional>true</optional>
    </dependency>
    <dependency>
      <groupId>org.springframework.security</groupId>
      <artifactId>spring-security-oauth2-jose</artifactId>
      <version>5.5.2</version> <!-- {x-version-update;org.springframework.security:spring-security-oauth2-jose;external_dependency} -->
      <optional>true</optional>
    </dependency>
    <dependency>
      <groupId>org.springframework.security</groupId>
      <artifactId>spring-security-config</artifactId>
      <version>5.5.2</version> <!-- {x-version-update;org.springframework.security:spring-security-config;external_dependency} -->
      <optional>true</optional>
    </dependency>
    <dependency>
      <groupId>com.nimbusds</groupId>
      <artifactId>nimbus-jose-jwt</artifactId>
      <version>9.10.1</version> <!-- {x-version-update;com.nimbusds:nimbus-jose-jwt;external_dependency} -->
      <optional>true</optional>
    </dependency>
    <dependency>
      <groupId>javax.servlet</groupId>
      <artifactId>javax.servlet-api</artifactId>
      <version>4.0.1</version> <!-- {x-version-update;javax.servlet:javax.servlet-api;external_dependency} -->
      <optional>true</optional>
    </dependency>

    <!--Cosmos-->
    <dependency>
      <groupId>com.azure</groupId>
      <artifactId>azure-spring-data-cosmos</artifactId>
      <version>3.11.0</version> <!-- {x-version-update;com.azure:azure-spring-data-cosmos;dependency} -->
      <optional>true</optional>
    </dependency>

    <dependency>
      <groupId>org.springframework.boot</groupId>
      <artifactId>spring-boot-actuator-autoconfigure</artifactId>
      <version>2.5.4</version> <!-- {x-version-update;org.springframework.boot:spring-boot-actuator-autoconfigure;external_dependency} -->
      <optional>true</optional>
    </dependency>

    <!--Spring JMS-->
    <dependency>
      <groupId>org.springframework</groupId>
      <artifactId>spring-jms</artifactId>
      <version>5.3.9</version> <!-- {x-version-update;org.springframework:spring-jms;external_dependency} -->
      <optional>true</optional>
    </dependency>
    <dependency>
      <groupId>com.microsoft.azure</groupId>
      <artifactId>azure-servicebus-jms</artifactId>
      <version>0.0.7</version> <!-- {x-version-update;com.microsoft.azure:azure-servicebus-jms;external_dependency} -->
      <optional>true</optional>
    </dependency>
    <dependency>
      <groupId>org.apache.qpid</groupId>
      <artifactId>qpid-jms-client</artifactId>
      <version>0.53.0</version><!-- {x-version-update;org.apache.qpid:qpid-jms-client;external_dependency} -->
      <optional>true</optional>
    </dependency>
    <!-- Azure libraries-->
    <dependency>
      <groupId>com.microsoft.azure</groupId>
      <artifactId>msal4j</artifactId>
      <version>1.11.0</version> <!-- {x-version-update;com.microsoft.azure:msal4j;external_dependency} -->
      <optional>true</optional>
    </dependency>

    <dependency>
      <groupId>com.azure</groupId>
      <artifactId>azure-identity</artifactId>
      <version>1.3.6</version> <!-- {x-version-update;com.azure:azure-identity;dependency} -->
      <optional>true</optional>
    </dependency>

    <dependency>
      <groupId>com.azure</groupId>
      <artifactId>azure-security-keyvault-secrets</artifactId>
      <version>4.3.3</version> <!-- {x-version-update;com.azure:azure-security-keyvault-secrets;dependency} -->
      <optional>true</optional>
    </dependency>

    <!--  Storage  -->
    <dependency>
      <groupId>com.azure</groupId>
      <artifactId>azure-storage-blob</artifactId>
      <version>12.14.0</version>  <!-- {x-version-update;com.azure:azure-storage-blob;dependency} -->
      <optional>true</optional>
    </dependency>

    <dependency>
      <groupId>com.azure</groupId>
      <artifactId>azure-storage-file-share</artifactId>
      <version>12.11.0</version> <!-- {x-version-update;com.azure:azure-storage-file-share;dependency} -->
      <optional>true</optional>
    </dependency>

    <!-- Annotation processor -->
    <dependency>
      <groupId>org.springframework.boot</groupId>
      <artifactId>spring-boot-autoconfigure-processor</artifactId>
      <version>2.5.4</version> <!-- {x-version-update;org.springframework.boot:spring-boot-autoconfigure-processor;external_dependency} -->
      <optional>true</optional>
    </dependency>

    <dependency>
      <groupId>org.hibernate.validator</groupId>
      <artifactId>hibernate-validator</artifactId>
      <version>6.2.0.Final</version> <!-- {x-version-update;org.hibernate.validator:hibernate-validator;external_dependency} -->
      <optional>true</optional>
    </dependency>

    <dependency>
      <groupId>com.fasterxml.jackson.core</groupId>
      <artifactId>jackson-databind</artifactId>
      <version>2.12.5</version> <!-- {x-version-update;com.fasterxml.jackson.core:jackson-databind;external_dependency} -->
    </dependency>

    <!-- Added this dependency to include necessary annotations used by reactor core.
        Without this dependency, javadoc throws a warning as it cannot find enum When.MAYBE
        which is used in @Nullable annotation in reactor core classes -->
    <dependency>
      <groupId>com.google.code.findbugs</groupId>
      <artifactId>jsr305</artifactId>
      <version>3.0.2</version> <!-- {x-version-update;com.google.code.findbugs:jsr305;external_dependency} -->
      <scope>provided</scope>
    </dependency>

    <!-- TEST-->
    <dependency>
      <groupId>org.springframework.boot</groupId>
      <artifactId>spring-boot-starter-test</artifactId>
      <version>2.5.4</version> <!-- {x-version-update;org.springframework.boot:spring-boot-starter-test;external_dependency} -->
      <scope>test</scope>
      <exclusions>
        <exclusion>
          <groupId>com.vaadin.external.google</groupId>
          <artifactId>android-json</artifactId>
        </exclusion>
      </exclusions>
    </dependency>
    <dependency>
      <groupId>org.springframework.boot</groupId>
      <artifactId>spring-boot-starter-web</artifactId>
      <version>2.5.4</version> <!-- {x-version-update;org.springframework.boot:spring-boot-starter-web;external_dependency} -->
      <scope>test</scope>
    </dependency>
    <dependency>
      <groupId>org.mockito</groupId>
      <artifactId>mockito-core</artifactId>
      <version>3.12.4</version> <!-- {x-version-update;org.mockito:mockito-core;external_dependency} -->
      <scope>test</scope>
    </dependency>
    <dependency>
      <groupId>com.github.tomakehurst</groupId>
      <artifactId>wiremock-standalone</artifactId>
      <version>2.24.1</version> <!-- {x-version-update;com.github.tomakehurst:wiremock-standalone;external_dependency} -->
      <scope>test</scope>
    </dependency>
    <dependency>
      <groupId>pl.pragmatists</groupId>
      <artifactId>JUnitParams</artifactId>
      <version>1.1.1</version> <!-- {x-version-update;pl.pragmatists:JUnitParams;external_dependency} -->
      <scope>test</scope>
    </dependency>
    <dependency>
      <groupId>com.github.spotbugs</groupId>
      <artifactId>spotbugs-annotations</artifactId>
      <version>4.2.2</version> <!-- {x-version-update;com.github.spotbugs:spotbugs-annotations;external_dependency} -->
      <optional>true</optional>
    </dependency>
    <dependency>
      <groupId>org.springframework</groupId>
      <artifactId>spring-core</artifactId>
      <version>5.3.9</version> <!-- {x-version-update;org.springframework:spring-core;external_dependency} -->
    </dependency>
    <dependency>
      <groupId>org.springframework</groupId>
      <artifactId>spring-webflux</artifactId>
      <version>5.3.9</version> <!-- {x-version-update;org.springframework:spring-webflux;external_dependency} -->
      <optional>true</optional>
    </dependency>
    <dependency>
      <groupId>org.springframework</groupId>
      <artifactId>spring-context</artifactId>
      <version>5.3.9</version> <!-- {x-version-update;org.springframework:spring-context;external_dependency} -->
      <optional>true</optional>
    </dependency>
  </dependencies>

  <build>
    <plugins>
      <plugin>
        <groupId>org.apache.maven.plugins</groupId>
        <artifactId>maven-enforcer-plugin</artifactId>
        <version>3.0.0-M3</version> <!-- {x-version-update;org.apache.maven.plugins:maven-enforcer-plugin;external_dependency} -->
        <configuration>
          <rules>
            <bannedDependencies>
              <includes>
                <include>com.microsoft.azure:azure-servicebus-jms:[0.0.7]</include> <!-- {x-include-update;com.microsoft.azure:azure-servicebus-jms;external_dependency} -->
<<<<<<< HEAD
                <include>com.github.spotbugs:spotbugs-annotations:[4.2.0]</include> <!-- {x-include-update;com.github.spotbugs:spotbugs-annotations;external_dependency} -->
                <include>com.fasterxml.jackson.core:jackson-databind:[2.12.5]</include> <!-- {x-include-update;com.fasterxml.jackson.core:jackson-databind;external_dependency} -->
=======
                <include>com.github.spotbugs:spotbugs-annotations:[4.2.2]</include> <!-- {x-include-update;com.github.spotbugs:spotbugs-annotations;external_dependency} -->
                <include>com.fasterxml.jackson.core:jackson-databind:[2.12.4]</include> <!-- {x-include-update;com.fasterxml.jackson.core:jackson-databind;external_dependency} -->
>>>>>>> 7f371989
                <include>com.microsoft.azure:msal4j:[1.11.0]</include> <!-- {x-include-update;com.microsoft.azure:msal4j;external_dependency} -->
                <include>com.nimbusds:nimbus-jose-jwt:[9.10.1]</include> <!-- {x-include-update;com.nimbusds:nimbus-jose-jwt;external_dependency} -->
                <include>javax.servlet:javax.servlet-api:[4.0.1]</include> <!-- {x-include-update;javax.servlet:javax.servlet-api;external_dependency} -->
                <include>javax.annotation:javax.annotation-api:[1.3.2]</include> <!-- {x-include-update;javax.annotation:javax.annotation-api;external_dependency} -->
                <include>javax.validation:validation-api:[2.0.1.Final]</include> <!-- {x-include-update;javax.validation:validation-api;external_dependency} -->
                <include>org.slf4j:slf4j-api:[1.7.32]</include> <!-- {x-include-update;org.slf4j:slf4j-api;external_dependency} -->
                <include>org.hibernate.validator:hibernate-validator:[6.2.0.Final]</include> <!-- {x-include-update;org.hibernate.validator:hibernate-validator;external_dependency} -->
                <include>org.springframework:spring-core:[5.3.9]</include> <!-- {x-include-update;org.springframework:spring-core;external_dependency} -->
                <include>org.springframework:spring-context:[5.3.9]</include> <!-- {x-include-update;org.springframework:spring-context;external_dependency} -->
                <include>org.springframework:spring-web:[5.3.9]</include> <!-- {x-include-update;org.springframework:spring-web;external_dependency} -->
                <include>org.springframework:spring-jms:[5.3.9]</include> <!-- {x-include-update;org.springframework:spring-jms;external_dependency} -->
                <include>org.springframework:spring-webflux:[5.3.9]</include> <!-- {x-include-update;org.springframework:spring-webflux;external_dependency} -->
                <include>org.springframework.boot:spring-boot-actuator-autoconfigure:[2.5.4]</include> <!-- {x-include-update;org.springframework.boot:spring-boot-actuator-autoconfigure;external_dependency} -->
                <include>org.springframework.boot:spring-boot-autoconfigure-processor:[2.5.4]</include> <!-- {x-include-update;org.springframework.boot:spring-boot-autoconfigure-processor;external_dependency} -->
                <include>org.springframework.boot:spring-boot-autoconfigure:[2.5.4]</include> <!-- {x-include-update;org.springframework.boot:spring-boot-autoconfigure;external_dependency} -->
                <include>org.springframework.boot:spring-boot-configuration-processor:[2.5.4]</include> <!-- {x-include-update;org.springframework.boot:spring-boot-configuration-processor;external_dependency} -->
                <include>org.springframework.boot:spring-boot-starter-test:[2.5.4]</include> <!-- {x-include-update;org.springframework.boot:spring-boot-starter-test;external_dependency} -->
                <include>org.springframework.boot:spring-boot-starter-web:[2.5.4]</include> <!-- {x-include-update;org.springframework.boot:spring-boot-starter-web;external_dependency} -->
                <include>org.springframework.boot:spring-boot-starter-webflux:[2.5.4]</include> <!-- {x-include-update;org.springframework.boot:spring-boot-starter-webflux;external_dependency} -->
                <include>org.springframework.security:spring-security-config:[5.5.2]</include> <!-- {x-include-update;org.springframework.security:spring-security-config;external_dependency} -->
                <include>org.springframework.security:spring-security-core:[5.5.2]</include> <!-- {x-include-update;org.springframework.security:spring-security-core;external_dependency} -->
                <include>org.springframework.security:spring-security-oauth2-client:[5.5.2]</include> <!-- {x-include-update;org.springframework.security:spring-security-oauth2-client;external_dependency} -->
                <include>org.springframework.security:spring-security-oauth2-resource-server:[5.5.2]</include> <!-- {x-include-update;org.springframework.security:spring-security-oauth2-resource-server;external_dependency} -->
                <include>org.springframework.security:spring-security-oauth2-jose:[5.5.2]</include> <!-- {x-include-update;org.springframework.security:spring-security-oauth2-jose;external_dependency} -->
                <include>org.springframework.security:spring-security-web:[5.5.2]</include> <!-- {x-include-update;org.springframework.security:spring-security-web;external_dependency} -->
                <include>org.apache.qpid:qpid-jms-client:[0.53.0]</include> <!-- {x-include-update;org.apache.qpid:qpid-jms-client;external_dependency} -->
              </includes>
            </bannedDependencies>
          </rules>
        </configuration>
      </plugin>
      <plugin>
        <groupId>org.apache.maven.plugins</groupId>
        <artifactId>maven-jar-plugin</artifactId>
        <version>3.1.2</version> <!-- {x-version-update;org.apache.maven.plugins:maven-jar-plugin;external_dependency} -->
        <configuration>
          <archive>
            <manifest>
              <addDefaultImplementationEntries>true</addDefaultImplementationEntries>
            </manifest>
          </archive>
        </configuration>
      </plugin>
    </plugins>
  </build>

  <profiles>
    <!-- Generate "spring-configuration-metadata.json" by annotation process -->
    <profile>
      <id>annotation-process-for-java-8</id>
      <activation>
        <jdk>[1.8,9)</jdk>
      </activation>
      <build>
        <plugins>
          <plugin>
            <groupId>org.apache.maven.plugins</groupId>
            <artifactId>maven-compiler-plugin</artifactId>
            <version>3.8.1</version> <!-- {x-version-update;org.apache.maven.plugins:maven-compiler-plugin;external_dependency} -->
            <executions>
              <execution>
                <id>annotation-process-for-java-8</id>
                <goals>
                  <goal>compile</goal>
                </goals>
                <configuration>
                  <compilerArgs>
                    <arg>-proc:only</arg> <!-- Turn on annotation processing -->
                  </compilerArgs>
                </configuration>
              </execution>
            </executions>
          </plugin>
        </plugins>
      </build>
    </profile>
    <profile>
      <id>annotation-process-for-java-11</id>
      <activation>
        <jdk>[11,)</jdk>
      </activation>
      <build>
        <plugins>
          <plugin>
            <groupId>org.apache.maven.plugins</groupId>
            <artifactId>maven-compiler-plugin</artifactId>
            <version>3.8.1</version> <!-- {x-version-update;org.apache.maven.plugins:maven-compiler-plugin;external_dependency} -->
            <executions>
              <execution>
                <id>annotation-process-for-java-11</id>
                <goals>
                  <goal>compile</goal>
                </goals>
                <configuration>
                  <compilerArgs>
                    <arg>-proc:only</arg> <!-- Turn on annotation processing -->
                  </compilerArgs>
                  <release>11</release>
                </configuration>
              </execution>
            </executions>
          </plugin>
        </plugins>
      </build>
    </profile>
  </profiles>

</project><|MERGE_RESOLUTION|>--- conflicted
+++ resolved
@@ -287,13 +287,8 @@
             <bannedDependencies>
               <includes>
                 <include>com.microsoft.azure:azure-servicebus-jms:[0.0.7]</include> <!-- {x-include-update;com.microsoft.azure:azure-servicebus-jms;external_dependency} -->
-<<<<<<< HEAD
-                <include>com.github.spotbugs:spotbugs-annotations:[4.2.0]</include> <!-- {x-include-update;com.github.spotbugs:spotbugs-annotations;external_dependency} -->
+                <include>com.github.spotbugs:spotbugs-annotations:[4.2.2]</include> <!-- {x-include-update;com.github.spotbugs:spotbugs-annotations;external_dependency} -->
                 <include>com.fasterxml.jackson.core:jackson-databind:[2.12.5]</include> <!-- {x-include-update;com.fasterxml.jackson.core:jackson-databind;external_dependency} -->
-=======
-                <include>com.github.spotbugs:spotbugs-annotations:[4.2.2]</include> <!-- {x-include-update;com.github.spotbugs:spotbugs-annotations;external_dependency} -->
-                <include>com.fasterxml.jackson.core:jackson-databind:[2.12.4]</include> <!-- {x-include-update;com.fasterxml.jackson.core:jackson-databind;external_dependency} -->
->>>>>>> 7f371989
                 <include>com.microsoft.azure:msal4j:[1.11.0]</include> <!-- {x-include-update;com.microsoft.azure:msal4j;external_dependency} -->
                 <include>com.nimbusds:nimbus-jose-jwt:[9.10.1]</include> <!-- {x-include-update;com.nimbusds:nimbus-jose-jwt;external_dependency} -->
                 <include>javax.servlet:javax.servlet-api:[4.0.1]</include> <!-- {x-include-update;javax.servlet:javax.servlet-api;external_dependency} -->
