<?xml version="1.0" encoding="UTF-8"?>
<project xmlns:xsi="http://www.w3.org/2001/XMLSchema-instance"
         xmlns="http://maven.apache.org/POM/4.0.0"
         xsi:schemaLocation="http://maven.apache.org/POM/4.0.0 http://maven.apache.org/xsd/maven-4.0.0.xsd">
  <modelVersion>4.0.0</modelVersion>

  <parent>
    <groupId>com.azure</groupId>
    <artifactId>azure-client-sdk-parent</artifactId>
    <version>1.7.0</version> <!-- {x-version-update;com.azure:azure-client-sdk-parent;current} -->
    <relativePath>../../parents/azure-client-sdk-parent</relativePath>
  </parent>

  <groupId>com.microsoft.azure</groupId>
  <artifactId>azure-spring-boot</artifactId>
  <version>2.3.3-beta.1</version> <!-- {x-version-update;com.microsoft.azure:azure-spring-boot;current} -->
  <packaging>jar</packaging>

  <name>Azure Spring Boot AutoConfigure</name>
  <description>Azure Spring Boot AutoConfigure</description>
  <url>https://github.com/Azure/azure-sdk-for-java</url>

  <properties>
    <jacoco.min.branchcoverage>0.22</jacoco.min.branchcoverage>
  </properties>

  <dependencies>
    <dependency>
      <groupId>org.springframework.boot</groupId>
      <artifactId>spring-boot-autoconfigure</artifactId>
      <version>2.3.0.RELEASE</version> <!-- {x-version-update;org.springframework.boot:spring-boot-autoconfigure;external_dependency} -->
    </dependency>

    <dependency>
      <groupId>org.slf4j</groupId>
      <artifactId>slf4j-api</artifactId>
      <version>1.7.28</version> <!-- {x-version-update;org.slf4j:slf4j-api;external_dependency} -->
    </dependency>

    <dependency>
      <groupId>org.springframework</groupId>
      <artifactId>spring-web</artifactId>
      <version>5.2.6.RELEASE</version> <!-- {x-version-update;org.springframework:spring-web;external_dependency} -->
    </dependency>

    <dependency>
      <groupId>org.springframework.boot</groupId>
      <artifactId>spring-boot-configuration-processor</artifactId>
      <version>2.3.0.RELEASE</version> <!-- {x-version-update;org.springframework.boot:spring-boot-configuration-processor;external_dependency} -->
      <optional>true</optional>
    </dependency>

    <dependency>
      <groupId>javax.validation</groupId>
      <artifactId>validation-api</artifactId>
      <version>2.0.1.Final</version> <!-- {x-version-update;javax.validation:validation-api;external_dependency} -->
    </dependency>

    <dependency>
      <groupId>javax.annotation</groupId>
      <artifactId>javax.annotation-api</artifactId>
      <version>1.3.2</version> <!-- {x-version-update;javax.annotation:javax.annotation-api;external_dependency} -->
    </dependency>

    <!--Azure active directory-->
    <dependency>
      <groupId>org.springframework.security</groupId>
      <artifactId>spring-security-core</artifactId>
      <version>5.3.2.RELEASE</version> <!-- {x-version-update;org.springframework.security:spring-security-core;external_dependency} -->
      <optional>true</optional>
    </dependency>
    <dependency>
      <groupId>org.springframework.security</groupId>
      <artifactId>spring-security-web</artifactId>
      <version>5.3.2.RELEASE</version> <!-- {x-version-update;org.springframework.security:spring-security-web;external_dependency} -->
      <optional>true</optional>
    </dependency>
    <dependency>
      <groupId>org.springframework.security</groupId>
      <artifactId>spring-security-oauth2-client</artifactId>
      <version>5.3.2.RELEASE</version> <!-- {x-version-update;org.springframework.security:spring-security-oauth2-client;external_dependency} -->
      <optional>true</optional>
    </dependency>
    <dependency>
      <groupId>org.springframework.security</groupId>
      <artifactId>spring-security-oauth2-jose</artifactId>
      <version>5.3.2.RELEASE</version> <!-- {x-version-update;org.springframework.security:spring-security-oauth2-jose;external_dependency} -->
      <optional>true</optional>
    </dependency>
    <dependency>
      <groupId>org.springframework.security</groupId>
      <artifactId>spring-security-config</artifactId>
      <version>5.3.2.RELEASE</version> <!-- {x-version-update;org.springframework.security:spring-security-config;external_dependency} -->
      <optional>true</optional>
    </dependency>
    <dependency>
      <groupId>com.nimbusds</groupId>
      <artifactId>nimbus-jose-jwt</artifactId>
      <version>7.9</version> <!-- {x-version-update;com.nimbusds:nimbus-jose-jwt;external_dependency} -->
      <optional>true</optional>
    </dependency>
    <dependency>
      <groupId>javax.servlet</groupId>
      <artifactId>javax.servlet-api</artifactId>
      <version>4.0.1</version> <!-- {x-version-update;javax.servlet:javax.servlet-api;external_dependency} -->
      <optional>true</optional>
    </dependency>

    <!--Cosmosdb-->
    <dependency>
      <groupId>com.microsoft.spring.data.gremlin</groupId>
      <artifactId>spring-data-gremlin</artifactId>
      <version>2.2.3</version> <!-- {x-version-update;com.microsoft.spring.data.gremlin:spring-data-gremlin;external_dependency} -->
      <optional>true</optional>
    </dependency>
    <dependency>
      <groupId>com.microsoft.azure</groupId>
      <artifactId>spring-data-cosmosdb</artifactId>
<<<<<<< HEAD
      <version>2.2.3.FIX1</version> <!-- {x-version-update;com.microsoft.azure:spring-data-cosmosdb;external_dependency} -->
=======
      <version>2.3.0</version> <!-- {x-version-update;com.microsoft.azure:spring-data-cosmosdb;external_dependency} -->
>>>>>>> 846f5853
      <optional>true</optional>
    </dependency>

    <!-- Micrometer metrics -->
    <dependency>
      <groupId>io.micrometer</groupId>
      <artifactId>micrometer-registry-azure-monitor</artifactId>
      <version>1.3.0</version>  <!-- {x-version-update;spring_io.micrometer:micrometer-registry-azure-monitor;external_dependency} -->
      <optional>true</optional>
    </dependency>
    <dependency>
      <groupId>io.micrometer</groupId>
      <artifactId>micrometer-core</artifactId>
      <version>1.3.0</version>  <!-- {x-version-update;spring_io.micrometer:micrometer-core;external_dependency} -->
      <optional>true</optional>
    </dependency>
    <dependency>
      <groupId>org.springframework.boot</groupId>
      <artifactId>spring-boot-actuator-autoconfigure</artifactId>
      <version>2.3.0.RELEASE</version> <!-- {x-version-update;org.springframework.boot:spring-boot-actuator-autoconfigure;external_dependency} -->
      <optional>true</optional>
    </dependency>

    <!--Spring JMS-->
    <dependency>
      <groupId>org.springframework</groupId>
      <artifactId>spring-jms</artifactId>
      <version>5.2.6.RELEASE</version> <!-- {x-version-update;org.springframework:spring-jms;external_dependency} -->
      <optional>true</optional>
    </dependency>

    <dependency>
      <groupId>com.microsoft.azure</groupId>
      <artifactId>azure-servicebus-jms</artifactId>
      <version>0.0.2</version> <!-- {x-version-update;com.microsoft.azure:azure-servicebus-jms;external_dependency} -->
      <optional>true</optional>
    </dependency>

    <!-- Azure libraries-->
    <dependency>
      <groupId>com.microsoft.azure</groupId>
      <artifactId>msal4j</artifactId>
      <version>1.3.0</version> <!-- {x-version-update;com.microsoft.azure:msal4j;external_dependency} -->
      <optional>true</optional>
    </dependency>

    <dependency>
      <groupId>com.azure</groupId>
      <artifactId>azure-identity</artifactId>
      <version>1.0.7</version> <!-- {x-version-update;com.azure:azure-identity;dependency} -->
    </dependency>

    <dependency>
      <groupId>com.azure</groupId>
      <artifactId>azure-security-keyvault-secrets</artifactId>
<<<<<<< HEAD
      <version>4.2.0-beta.3</version> <!-- {x-version-update;com.azure:azure-security-keyvault-secrets;dependency} -->
=======
      <version>4.1.4</version> <!-- {x-version-update;com.azure:azure-security-keyvault-secrets;dependency} -->
      <optional>true</optional>
>>>>>>> 846f5853
    </dependency>

    <!-- Annotation processor -->
    <dependency>
      <groupId>org.springframework.boot</groupId>
      <artifactId>spring-boot-autoconfigure-processor</artifactId>
      <version>2.3.0.RELEASE</version> <!-- {x-version-update;org.springframework.boot:spring-boot-autoconfigure-processor;external_dependency} -->
      <optional>true</optional>
    </dependency>

    <dependency>
      <groupId>org.hibernate.validator</groupId>
      <artifactId>hibernate-validator</artifactId>
      <version>6.0.17.Final</version> <!-- {x-version-update;org.hibernate.validator:hibernate-validator;external_dependency} -->
      <optional>true</optional>
    </dependency>

    <dependency>
      <groupId>com.fasterxml.jackson.core</groupId>
      <artifactId>jackson-databind</artifactId>
      <version>2.10.1</version> <!-- {x-version-update;com.fasterxml.jackson.core:jackson-databind;external_dependency} -->
    </dependency>

    <!-- Added this dependency to include necessary annotations used by reactor core.
        Without this dependency, javadoc throws a warning as it cannot find enum When.MAYBE
        which is used in @Nullable annotation in reactor core classes -->
    <dependency>
      <groupId>com.google.code.findbugs</groupId>
      <artifactId>jsr305</artifactId>
      <version>3.0.2</version> <!-- {x-version-update;com.google.code.findbugs:jsr305;external_dependency} -->
      <scope>provided</scope>
    </dependency>

    <!-- This dependency used to solve this problem: https://github.com/microsoft/azure-spring-boot/issues/909 -->
    <dependency>
      <groupId>net.minidev</groupId>
      <artifactId>json-smart</artifactId>
      <version>2.3</version> <!-- {x-version-update;net.minidev:json-smart;external_dependency} -->
    </dependency>

    <!-- TEST-->
    <dependency>
      <groupId>org.springframework.boot</groupId>
      <artifactId>spring-boot-starter-test</artifactId>
      <version>2.3.0.RELEASE</version> <!-- {x-version-update;org.springframework.boot:spring-boot-starter-test;external_dependency} -->
      <scope>test</scope>
      <exclusions>
        <exclusion>
          <groupId>com.vaadin.external.google</groupId>
          <artifactId>android-json</artifactId>
        </exclusion>
      </exclusions>
    </dependency>
    <dependency>
      <groupId>org.springframework.boot</groupId>
      <artifactId>spring-boot-starter-web</artifactId>
      <version>2.3.0.RELEASE</version> <!-- {x-version-update;org.springframework.boot:spring-boot-starter-web;external_dependency} -->
      <scope>test</scope>
    </dependency>
    <dependency>
      <groupId>org.mockito</groupId>
      <artifactId>mockito-core</artifactId>
      <version>3.0.0</version> <!-- {x-version-update;org.mockito:mockito-core;external_dependency} -->
      <scope>test</scope>
    </dependency>
    <dependency>
      <groupId>com.github.tomakehurst</groupId>
      <artifactId>wiremock-standalone</artifactId>
      <version>2.24.1</version> <!-- {x-version-update;com.github.tomakehurst:wiremock-standalone;external_dependency} -->
      <scope>test</scope>
    </dependency>
    <dependency>
      <groupId>pl.pragmatists</groupId>
      <artifactId>JUnitParams</artifactId>
      <version>1.1.1</version> <!-- {x-version-update;pl.pragmatists:JUnitParams;external_dependency} -->
      <scope>test</scope>
    </dependency>
  </dependencies>

  <build>
    <plugins>
      <plugin>
        <groupId>org.apache.maven.plugins</groupId>
        <artifactId>maven-enforcer-plugin</artifactId>
        <version>3.0.0-M3</version> <!-- {x-version-update;org.apache.maven.plugins:maven-enforcer-plugin;external_dependency} -->
        <configuration>
          <rules>
            <bannedDependencies>
              <includes>
                <include>com.azure:*</include>
                <include>com.fasterxml.jackson.core:jackson-databind:[2.10.1]</include> <!-- {x-include-update;com.fasterxml.jackson.core:jackson-databind;external_dependency} -->
                <include>com.google.code.findbugs:jsr305:[3.0.2]</include> <!-- {x-include-update;com.google.code.findbugs:jsr305;external_dependency} -->
                <include>net.minidev:json-smart:[2.3]</include> <!-- {x-include-update;net.minidev:json-smart;external_dependency} -->
                <include>com.microsoft.azure:azure-servicebus-jms:[0.0.2]</include> <!-- {x-include-update;com.microsoft.azure:azure-servicebus-jms;external_dependency} -->
                <include>com.microsoft.azure:msal4j:[1.3.0]</include> <!-- {x-include-update;com.microsoft.azure:msal4j;external_dependency} -->
<<<<<<< HEAD
                <include>com.microsoft.azure:spring-data-cosmosdb:[2.2.3.FIX1]</include> <!-- {x-include-update;com.microsoft.azure:spring-data-cosmosdb;external_dependency} -->
=======
                <include>com.microsoft.azure:spring-data-cosmosdb:[2.3.0]</include> <!-- {x-include-update;com.microsoft.azure:spring-data-cosmosdb;external_dependency} -->
>>>>>>> 846f5853
                <include>com.microsoft.spring.data.gremlin:spring-data-gremlin:[2.2.3]</include> <!-- {x-include-update;com.microsoft.spring.data.gremlin:spring-data-gremlin;external_dependency} -->
                <include>com.nimbusds:nimbus-jose-jwt:[7.9]</include> <!-- {x-include-update;com.nimbusds:nimbus-jose-jwt;external_dependency} -->
                <include>io.micrometer:micrometer-core:[1.3.0]</include> <!-- {x-include-update;spring_io.micrometer:micrometer-core;external_dependency} -->
                <include>io.micrometer:micrometer-registry-azure-monitor:[1.3.0]</include> <!-- {x-include-update;spring_io.micrometer:micrometer-registry-azure-monitor;external_dependency} -->
                <include>javax.servlet:javax.servlet-api:[4.0.1]</include> <!-- {x-include-update;javax.servlet:javax.servlet-api;external_dependency} -->
                <include>javax.annotation:javax.annotation-api:[1.3.2]</include> <!-- {x-include-update;javax.annotation:javax.annotation-api;external_dependency} -->
                <include>javax.validation:validation-api:[2.0.1.Final]</include> <!-- {x-include-update;javax.validation:validation-api;external_dependency} -->
                <include>org.slf4j:slf4j-api:[1.7.28]</include> <!-- {x-include-update;org.slf4j:slf4j-api;external_dependency} -->
                <include>org.hibernate.validator:hibernate-validator:[6.0.17.Final]</include> <!-- {x-include-update;org.hibernate.validator:hibernate-validator;external_dependency} -->
                <include>org.springframework:spring-web:[5.2.6.RELEASE]</include> <!-- {x-include-update;org.springframework:spring-web;external_dependency} -->
                <include>org.springframework:spring-jms:[5.2.6.RELEASE]</include> <!-- {x-include-update;org.springframework:spring-jms;external_dependency} -->
                <include>org.springframework.boot:spring-boot-actuator-autoconfigure:[2.3.0.RELEASE]</include> <!-- {x-include-update;org.springframework.boot:spring-boot-actuator-autoconfigure;external_dependency} -->
                <include>org.springframework.boot:spring-boot-autoconfigure-processor:[2.3.0.RELEASE]</include> <!-- {x-include-update;org.springframework.boot:spring-boot-autoconfigure-processor;external_dependency} -->
                <include>org.springframework.boot:spring-boot-autoconfigure:[2.3.0.RELEASE]</include> <!-- {x-include-update;org.springframework.boot:spring-boot-autoconfigure;external_dependency} -->
                <include>org.springframework.boot:spring-boot-configuration-processor:[2.3.0.RELEASE]</include> <!-- {x-include-update;org.springframework.boot:spring-boot-configuration-processor;external_dependency} -->
                <include>org.springframework.boot:spring-boot-starter-test:[2.3.0.RELEASE]</include> <!-- {x-include-update;org.springframework.boot:spring-boot-starter-test;external_dependency} -->
                <include>org.springframework.boot:spring-boot-starter-web:[2.3.0.RELEASE]</include> <!-- {x-include-update;org.springframework.boot:spring-boot-starter-web;external_dependency} -->
                <include>org.springframework.security:spring-security-config:[5.3.2.RELEASE]</include> <!-- {x-include-update;org.springframework.security:spring-security-config;external_dependency} -->
                <include>org.springframework.security:spring-security-core:[5.3.2.RELEASE]</include> <!-- {x-include-update;org.springframework.security:spring-security-core;external_dependency} -->
                <include>org.springframework.security:spring-security-oauth2-client:[5.3.2.RELEASE]</include> <!-- {x-include-update;org.springframework.security:spring-security-oauth2-client;external_dependency} -->
                <include>org.springframework.security:spring-security-oauth2-jose:[5.3.2.RELEASE]</include> <!-- {x-include-update;org.springframework.security:spring-security-oauth2-jose;external_dependency} -->
                <include>org.springframework.security:spring-security-web:[5.3.2.RELEASE]</include> <!-- {x-include-update;org.springframework.security:spring-security-web;external_dependency} -->
              </includes>
            </bannedDependencies>
          </rules>
        </configuration>
      </plugin>
    </plugins>
  </build>
</project><|MERGE_RESOLUTION|>--- conflicted
+++ resolved
@@ -116,11 +116,7 @@
     <dependency>
       <groupId>com.microsoft.azure</groupId>
       <artifactId>spring-data-cosmosdb</artifactId>
-<<<<<<< HEAD
-      <version>2.2.3.FIX1</version> <!-- {x-version-update;com.microsoft.azure:spring-data-cosmosdb;external_dependency} -->
-=======
       <version>2.3.0</version> <!-- {x-version-update;com.microsoft.azure:spring-data-cosmosdb;external_dependency} -->
->>>>>>> 846f5853
       <optional>true</optional>
     </dependency>
 
@@ -176,12 +172,8 @@
     <dependency>
       <groupId>com.azure</groupId>
       <artifactId>azure-security-keyvault-secrets</artifactId>
-<<<<<<< HEAD
-      <version>4.2.0-beta.3</version> <!-- {x-version-update;com.azure:azure-security-keyvault-secrets;dependency} -->
-=======
       <version>4.1.4</version> <!-- {x-version-update;com.azure:azure-security-keyvault-secrets;dependency} -->
       <optional>true</optional>
->>>>>>> 846f5853
     </dependency>
 
     <!-- Annotation processor -->
@@ -277,11 +269,7 @@
                 <include>net.minidev:json-smart:[2.3]</include> <!-- {x-include-update;net.minidev:json-smart;external_dependency} -->
                 <include>com.microsoft.azure:azure-servicebus-jms:[0.0.2]</include> <!-- {x-include-update;com.microsoft.azure:azure-servicebus-jms;external_dependency} -->
                 <include>com.microsoft.azure:msal4j:[1.3.0]</include> <!-- {x-include-update;com.microsoft.azure:msal4j;external_dependency} -->
-<<<<<<< HEAD
-                <include>com.microsoft.azure:spring-data-cosmosdb:[2.2.3.FIX1]</include> <!-- {x-include-update;com.microsoft.azure:spring-data-cosmosdb;external_dependency} -->
-=======
                 <include>com.microsoft.azure:spring-data-cosmosdb:[2.3.0]</include> <!-- {x-include-update;com.microsoft.azure:spring-data-cosmosdb;external_dependency} -->
->>>>>>> 846f5853
                 <include>com.microsoft.spring.data.gremlin:spring-data-gremlin:[2.2.3]</include> <!-- {x-include-update;com.microsoft.spring.data.gremlin:spring-data-gremlin;external_dependency} -->
                 <include>com.nimbusds:nimbus-jose-jwt:[7.9]</include> <!-- {x-include-update;com.nimbusds:nimbus-jose-jwt;external_dependency} -->
                 <include>io.micrometer:micrometer-core:[1.3.0]</include> <!-- {x-include-update;spring_io.micrometer:micrometer-core;external_dependency} -->
