--- conflicted
+++ resolved
@@ -244,13 +244,8 @@
                         .setPointOperationLatencyThreshold(Duration.ofMillis(pointOperationLatencyThresholdInMS))
                         .setPayloadSizeThreshold(payloadSizeThresholdInBytes)
                         .setRequestChargeThreshold(requestChargeThresholdInRU)
-<<<<<<< HEAD
-                    )
-                    .diagnosticsHandler(CosmosDiagnosticsHandler.DEFAULT_LOGGING_HANDLER));
-=======
                 )
                 .diagnosticsHandler(CosmosDiagnosticsHandler.DEFAULT_LOGGING_HANDLER));
->>>>>>> a0b9b3b0
 }
 
 @Override
