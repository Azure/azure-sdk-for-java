# Azure Spring Data Cosmos client library for Java

**Azure Spring Data Cosmos** provides Spring Data support for Azure Cosmos DB using the [SQL API][sql_api_query], based on Spring Data framework.
[Azure Cosmos DB][cosmos_introduction] is a globally-distributed database service which allows developers to work with data using a variety of standard APIs, such as SQL, MongoDB, Cassandra, Graph, and Table.

## Spring Boot Support Policy
This project supports multiple [Spring Boot Versions][spring_version_mapping]. For complete list of currently supported versions, please visit our [Spring Version Mapping][spring_version_mapping].

Spring Boot releases are marked as "End of Life" when they are no longer supported or released in any form. If you are running an EOL version, you should upgrade as soon as possible. 

Please note that a version can be out of support before it is marked as "End of Life". During this time you should only expect releases for critical bugs or security issues.

For more information on Spring Boot supported versions, please visit [Spring Boot Supported Versions][spring_boot_supported_versions].

## Spring Boot Version Support
Maven users can inherit from the `spring-boot-starter-parent` project to obtain a dependency management section to let Spring manage the versions for dependencies.

```xml
<!-- Inherit defaults from Spring Boot -->
<parent>
    <groupId>org.springframework.boot</groupId>
    <artifactId>spring-boot-starter-parent</artifactId>
    <version>${spring.boot.version}</version>
</parent>
```
With that setup, you can also override individual dependencies by overriding a property in your own project. For instance, to upgrade to another Spring Data release train you’d add the following to your pom.xml.
```xml
<properties>
    <spring-data-releasetrain.version>${spring.data.version}</spring-data-releasetrain.version>
</properties>
```
If you don’t want to use the `spring-boot-starter-parent`, you can still keep the benefit of the dependency management by using a `scope=import` dependency:
```xml
<dependencyManagement>
     <dependencies>
        <dependency>
            <!-- Import dependency management from Spring Boot -->
            <groupId>org.springframework.boot</groupId>
            <artifactId>spring-boot-dependencies</artifactId>
            <version>${spring.boot.version}</version>
            <type>pom</type>
            <scope>import</scope>
        </dependency>
    </dependencies>
</dependencyManagement>
```

## Which Version of Azure Spring Data Cosmos Should I Use

Mapping from **Spring Boot** / **Spring Cloud** version to **Azure Spring Data Cosmos** versions

| Spring Boot version   | Spring Cloud version | Azure Spring Data Cosmos versions |
|-----------------------|----------------------|-----------------------------------|
| 3.0.x                 | 2022.0.x             | 5.3.0 and above                   |
| 2.7.x                 | 2021.0.x             | 3.23.0 and above                  |
| 2.6.x                 | 2021.0.x             | 3.15.0 - 3.22.0                   |
| 2.5.x                 | 2020.0.x             | 3.8.0 - 3.14.0                    |
| 2.4.x                 | 2020.0.x             | 3.5.0 - 3.7.0                     |

### I'm Using Spring Boot Version X
If you are using **Spring Boot** in your project, you can find related **Azure Spring Data Cosmos** versions from above table. For example: if you are using **Spring Boot** 2.7.x, you should use **Azure Spring Data Cosmos** versions 3.23.0 and above.

### I'm Using Spring Cloud Version Y
If you are using **Spring Cloud** in your project, you can also find related **Azure Spring Data Cosmos** versions from above table. For example, if you are using **Spring Cloud** 2021.0.x, you should use **Azure Spring Data Cosmos** versions 3.23.0 and above.

## Spring Data Version Support
This project supports `spring-data-commons 2.7.x` versions.

The above setup does not allow you to override individual dependencies using a property as explained above. To achieve the same result, you’d need to add an entry in the dependencyManagement of your project before the `spring-boot-dependencies` entry. For instance, to upgrade to another Spring Data release train you’d add the following to your pom.xml.
```xml
<dependencyManagement>
    <dependencies>
        <!-- Override Spring Data release train provided by Spring Boot -->
        <dependency>
            <groupId>org.springframework.data</groupId>
            <artifactId>spring-data-releasetrain</artifactId>
            <version>${spring.data.version}</version>
            <scope>import</scope>
            <type>pom</type>
        </dependency>
        <dependency>
            <groupId>org.springframework.boot</groupId>
            <artifactId>spring-boot-dependencies</artifactId>
            <version>${spring.boot.version}</version>
            <type>pom</type>
            <scope>import</scope>
        </dependency>
    </dependencies>
</dependencyManagement>
```
>**Note:** Replace the <em>${spring.boot.version}</em> and <em>${spring.data.version}</em> with the versions of Spring Boot and Spring Data you want to use in your project.

## Getting started

### Include the package
If you are using Maven, add the following dependency.

[//]: # ({x-version-update-start;com.azure:azure-spring-data-cosmos;current})
```xml
<dependency>
    <groupId>com.azure</groupId>
    <artifactId>azure-spring-data-cosmos</artifactId>
<<<<<<< HEAD
    <version>3.37.0</version>
=======
    <version>3.38.0</version>
>>>>>>> 98d25d20
</dependency>
```
[//]: # ({x-version-update-end})

### Prerequisites

- [Java Development Kit (JDK)][jdk_link], version 8 or later.
- An active Azure account. If you don't have one, you can sign up for a [free account][azure_subscription]. Alternatively, you can use the [Azure Cosmos DB Emulator][local_emulator] for development and testing. As emulator https certificate is self signed, you need to import its certificate to java trusted cert store, [explained here][local_emulator_export_ssl_certificates]
- (Optional) SLF4J is a logging facade.
- (Optional) [SLF4J binding](https://www.slf4j.org/manual.html) is used to associate a specific logging framework with SLF4J.
- (Optional) [Maven][maven_link]

SLF4J is only needed if you plan to use logging, please also download an SLF4J binding which will link the SLF4J API with the logging implementation of your choice. See the [SLF4J user manual](https://www.slf4j.org/manual.html) for more information.

### Setup Configuration Class
- In order to set up configuration class, you'll need to extend `AbstractCosmosConfiguration`

- Azure-spring-data-cosmos also supports `Response Diagnostics String`, `Query Metrics` and `Max Degree of Parallelism`.
Set `queryMetricsEnabled` flag to true in application.properties to enable query metrics.
In addition to setting the flag, implement `ResponseDiagnosticsProcessor` to log diagnostics information.
Set `maxDegreeOfParallelism` flag to an integer in application.properties to allow parallel processing; setting the value to -1 will lead to the SDK deciding the optimal value.
Set `maxBufferedItemCount` flag to an integer in application.properties to allow the user to set the max number of items that can be buffered during parallel query execution; if set to less than 0, the system automatically decides the number of items to buffer.
NOTE: Setting this to a very high value can result in high memory consumption.
Set `responseContinuationTokenLimitInKb` flag to an integer in application.properties to allow the user to limit the length of the continuation token in the query response. The continuation token contains both required and optional fields. The required fields are necessary for resuming the execution from where it was stoped. The optional fields may contain serialized index lookup work that was done but not yet utilized. This avoids redoing the work again in subsequent continuations and hence improve the query performance. Setting the maximum continuation size to 1KB, the Azure Cosmos DB service will only serialize required fields. Starting from 2KB, the Azure Cosmos DB service would serialize as much as it could fit till it reaches the maximum specified size.
Set `pointOperationLatencyThresholdInMS`, `nonPointOperationLatencyThresholdInMS`, `requestChargeThresholdInRU` and `payloadSizeThresholdInBytes` to enable diagnostics at the client level when these thresholds are exceeded.

```java readme-sample-AppConfiguration
@Configuration
@EnableCosmosRepositories
public class AppConfiguration extends AbstractCosmosConfiguration {

    private static final Logger LOGGER = LoggerFactory.getLogger(AppConfiguration.class);

    @Value("${azure.cosmos.uri}")
    private String uri;

    @Value("${azure.cosmos.key}")
    private String key;

    @Value("${azure.cosmos.secondaryKey}")
    private String secondaryKey;

    @Value("${azure.cosmos.database}")
    private String dbName;

    @Value("${azure.cosmos.queryMetricsEnabled}")
    private boolean queryMetricsEnabled;

    @Value("${azure.cosmos.maxDegreeOfParallelism}")
    private int maxDegreeOfParallelism;

    @Value("${azure.cosmos.maxBufferedItemCount}")
    private int maxBufferedItemCount;

    @Value("${azure.cosmos.responseContinuationTokenLimitInKb}")
    private int responseContinuationTokenLimitInKb;

    @Value("${azure.cosmos.diagnosticsThresholds.pointOperationLatencyThresholdInMS}")
    private int pointOperationLatencyThresholdInMS;

    @Value("${azure.cosmos.diagnosticsThresholds.nonPointOperationLatencyThresholdInMS}")
    private int nonPointOperationLatencyThresholdInMS;

    @Value("${azure.cosmos.diagnosticsThresholds.requestChargeThresholdInRU}")
    private int requestChargeThresholdInRU;

    @Value("${azure.cosmos.diagnosticsThresholds.payloadSizeThresholdInBytes}")
    private int payloadSizeThresholdInBytes;


    private AzureKeyCredential azureKeyCredential;

    @Bean
    public CosmosClientBuilder getCosmosClientBuilder() {
        this.azureKeyCredential = new AzureKeyCredential(key);
        DirectConnectionConfig directConnectionConfig = new DirectConnectionConfig();
        GatewayConnectionConfig gatewayConnectionConfig = new GatewayConnectionConfig();
        return new CosmosClientBuilder()
            .endpoint(uri)
            .credential(azureKeyCredential)
            .directMode(directConnectionConfig, gatewayConnectionConfig)
            .clientTelemetryConfig(
                new CosmosClientTelemetryConfig()
                    .diagnosticsThresholds(
                        new CosmosDiagnosticsThresholds()
                            .setNonPointOperationLatencyThreshold(Duration.ofMillis(nonPointOperationLatencyThresholdInMS))
                            .setPointOperationLatencyThreshold(Duration.ofMillis(pointOperationLatencyThresholdInMS))
                            .setPayloadSizeThreshold(payloadSizeThresholdInBytes)
                            .setRequestChargeThreshold(requestChargeThresholdInRU)
                    )
                    .diagnosticsHandler(CosmosDiagnosticsHandler.DEFAULT_LOGGING_HANDLER));
    }

    @Override
    public CosmosConfig cosmosConfig() {
        return CosmosConfig.builder()
                           .enableQueryMetrics(queryMetricsEnabled)
                           .maxDegreeOfParallelism(maxDegreeOfParallelism)
                           .maxBufferedItemCount(maxBufferedItemCount)
                           .responseContinuationTokenLimitInKb(responseContinuationTokenLimitInKb)
                           .responseDiagnosticsProcessor(new ResponseDiagnosticsProcessorImplementation())
                           .build();
    }

    public void switchToSecondaryKey() {
        this.azureKeyCredential.update(secondaryKey);
    }

    @Override
    protected String getDatabaseName() {
        return "testdb";
    }

    private static class ResponseDiagnosticsProcessorImplementation implements ResponseDiagnosticsProcessor {

        @Override
        public void processResponseDiagnostics(@Nullable ResponseDiagnostics responseDiagnostics) {
            LOGGER.info("Response Diagnostics {}", responseDiagnostics);
        }
    }

}
```
### Customizing Configuration
You can customize `DirectConnectionConfig` or `GatewayConnectionConfig` or both and provide them to `CosmosClientBuilder` bean to customize `CosmosAsyncClient`
You can customize `pointOperationLatencyThresholdInMS`, `nonPointOperationLatencyThresholdInMS`, `requestChargeThresholdInRU` and `payloadSizeThresholdInBytes` to customize the thresholds for diagnostic logging when combined with `CosmosDiagnosticsHandler` which enables diagnostic logging with the default thresholds when added to the `CosmosClientBuilder`.

```java readme-sample-AppConfigurationCodeSnippet
@Bean
public CosmosClientBuilder getCosmosClientBuilder() {

    DirectConnectionConfig directConnectionConfig = new DirectConnectionConfig();
    GatewayConnectionConfig gatewayConnectionConfig = new GatewayConnectionConfig();
    return new CosmosClientBuilder()
        .endpoint(uri)
        .directMode(directConnectionConfig, gatewayConnectionConfig)
        .clientTelemetryConfig(
            new CosmosClientTelemetryConfig()
                .diagnosticsThresholds(
                    new CosmosDiagnosticsThresholds()
                        .setNonPointOperationLatencyThreshold(Duration.ofMillis(nonPointOperationLatencyThresholdInMS))
                        .setPointOperationLatencyThreshold(Duration.ofMillis(pointOperationLatencyThresholdInMS))
                        .setPayloadSizeThreshold(payloadSizeThresholdInBytes)
                        .setRequestChargeThreshold(requestChargeThresholdInRU)
                )
                .diagnosticsHandler(CosmosDiagnosticsHandler.DEFAULT_LOGGING_HANDLER));
}

@Override
public CosmosConfig cosmosConfig() {
    return CosmosConfig.builder()
                       .enableQueryMetrics(queryMetricsEnabled)
                       .maxDegreeOfParallelism(maxDegreeOfParallelism)
                       .maxBufferedItemCount(maxBufferedItemCount)
                       .responseContinuationTokenLimitInKb(responseContinuationTokenLimitInKb)
                       .responseDiagnosticsProcessor(new ResponseDiagnosticsProcessorImplementation())
                       .build();
}
```

By default, `@EnableCosmosRepositories` will scan the current package for any interfaces that extend one of Spring Data's repository interfaces.
Use it to annotate your Configuration class to scan a different root package by `@EnableCosmosRepositories(basePackageClass=UserRepository.class)` if your project layout has multiple projects.

#### Enabling logging diagnostics to Azure Application Insights with JavaAgent

Diagnostics can be enabled by passing the JavaAgent with your application like below. This will enable logging with the default thresholds. The '-javaagent' must be passed before the '-jar'.

```commandline
java -javaagent:"<path-to-applicationinsights-agent-jar>" -jar <myapp.jar>
```

#### Using database provisioned throughput

Cosmos supports both [container](https://docs.microsoft.com/azure/cosmos-db/sql/how-to-provision-container-throughput)
and [database](https://docs.microsoft.com/azure/cosmos-db/sql/how-to-provision-database-throughput) provisioned
throughput.  By default, spring-data-cosmos will provision throughput for each container created.  If you prefer
to share throughput between containers, you can enable database provisioned throughput via CosmosConfig.

```java
@Override
public CosmosConfig cosmosConfig() {
    int autoscale = false; 
    int initialRequestUnits = 400;
    return CosmosConfig.builder()
                       .enableDatabaseThroughput(autoscale, initialRequestUnits) 
                       .build();
}
```

### Define an entity
- Define a simple entity as item in Azure Cosmos DB.

- You can define entities by adding the `@Container` annotation and specifying properties related to the container, such as the container name, request units (RUs), time to live, and auto-create container.

- Containers will be created automatically unless you don't want them to. Set `autoCreateContainer` to false in `@Container` annotation to disable auto creation of containers.

- Note: By default request units assigned to newly created containers is 400. Specify different ru value to customize request units for the container created by the SDK (minimum RU value is 400).
```java readme-sample-User
@Container(containerName = "myContainer", ru = "400")
public class User {
    private String id;
    private String firstName;


    @PartitionKey
    private String lastName;

    public User() {
        // If you do not want to create a default constructor,
        // use annotation @JsonCreator and @JsonProperty in the full args constructor
    }

    public User(String id, String firstName, String lastName) {
        this.id = id;
        this.firstName = firstName;
        this.lastName = lastName;
    }

    @Override
    public String toString() {
        return String.format("User: %s %s, %s", firstName, lastName, id);
    }

    public String getId() {
        return id;
    }

    public void setId(String id) {
        this.id = id;
    }

    public String getFirstName() {
        return firstName;
    }

    public void setFirstName(String firstName) {
        this.firstName = firstName;
    }

    public String getLastName() {
        return lastName;
    }

    public void setLastName(String lastName) {
        this.lastName = lastName;
    }
}
```
- `id` field will be used as Item id in Azure Cosmos DB. If you want use another field like `firstName` as item `id`, just annotate that field with `@Id` annotation.

- Annotation `@Container(containerName="myContainer")` specifies container name in Azure Cosmos DB.
- Annotation `@PartitionKey` on `lastName` field specifies this field as partition key in Azure Cosmos DB.

#### Creating Containers with autoscale throughput
- Annotation `autoScale` field specifies container to be created with autoscale throughput if set to true. Default is false, which means containers are created with manual throughput.
- Read more about autoscale throughput [here][autoscale-throughput]
```java readme-sample-UserSample
@Container(containerName = "myContainer", autoScale = true, ru = "4000")
public class UserSample {
    @Id
    private String emailAddress;

}
```
#### Nested Partition Key support

- Azure Spring Data Cosmos supports nested partition key. To add nested partition key, use `partitionKeyPath` field in `@Container` annotation.
- `partitionKeyPath` should only be used to support nested partition key path. For general partition key support, use the `@PartitionKey` annotation.
- By default `@PartitionKey` annotation will take precedence, unless not specified.
- Below example shows how to properly use Nested Partition key feature.

```java readme-sample-NestedPartitionKeyEntitySample
@Container(containerName = "nested-partition-key", partitionKeyPath = "/nestedEntitySample/nestedPartitionKey")
public class NestedPartitionKeyEntitySample {

    private NestedEntitySample nestedEntitySample;
}
```

```java readme-sample-NestedEntitySample
public class NestedEntitySample {
    private String nestedPartitionKey;
}
```

### Create repositories
Extends CosmosRepository interface, which provides Spring Data repository support.

```java readme-sample-UserRepository
@Repository
public interface UserRepository extends CosmosRepository<User, String> {
    Iterable<User> findByFirstName(String firstName);
    long countByFirstName(String firstName);
    User findOne(String id, String lastName);
}
```

- `findByFirstName` method is custom query method, it will find items per firstName.

#### Query Plan Caching
Spring repository query APIs like `findByFirstName(String firstName)` where `firstName` is the partition or annotated queries containing partition key will result in lower query execution time because of query plan caching. Currently, query plan caching is only supported for query methods targeting a single partition.

#### QueryAnnotation : Using annotated queries in repositories
Azure spring data cosmos supports specifying annotated queries in the repositories using `@Query`.
- Examples for annotated queries in synchronous CosmosRepository:

```java readme-sample-AnnotatedQueriesUserRepositoryCodeSnippet
public interface AnnotatedQueriesUserRepositoryCodeSnippet extends CosmosRepository<User, String> {
    @Query("select * from c where c.firstName = @firstName and c.lastName = @lastName")
    List<User> getUsersByFirstNameAndLastName(@Param("firstName") String firstName, @Param("lastName") String lastName);

    @Query("select * from c offset @offset limit @limit")
    List<User> getUsersWithOffsetLimit(@Param("offset") int offset, @Param("limit") int limit);

    @Query("select value count(1) from c where c.firstName = @firstName")
    long getNumberOfUsersWithFirstName(@Param("firstName") String firstName);
}
```

- Examples for annotated queries in ReactiveCosmosRepository.

```java readme-sample-AnnotatedQueriesUserReactiveRepositoryCodeSnippet
public interface AnnotatedQueriesUserReactiveRepositoryCodeSnippet extends ReactiveCosmosRepository<User, String> {
    @Query("select * from c where c.firstName = @firstName and c.lastName = @lastName")
    Flux<User> getUsersByTitleAndValue(@Param("firstName") int firstName, @Param("lastName") String lastName);

    @Query("select * from c offset @offset limit @limit")
    Flux<User> getUsersWithOffsetLimit(@Param("offset") int offset, @Param("limit") int limit);

    @Query("select count(c.id) as num_ids, c.lastName from c group by c.lastName")
    Flux<ObjectNode> getCoursesGroupByDepartment();

    @Query("select value count(1) from c where c.lastName = @lastName")
    Mono<Long> getNumberOfUsersWithLastName(@Param("lastName") String lastName);
}
```

The queries that are specified in the annotation are same as the cosmos queries.
Please refer to the following articles for more information on sql queries in cosmos
 - [Sql API Query Getting Started] [sql_queries_getting_started]
 - [Sql API Query Tutorial] [sql_queries_in_cosmos] 

### Create an Application class
Here create an application class with all the components

```java readme-sample-SampleApplication
@SpringBootApplication
public class SampleApplication implements CommandLineRunner {

    @Autowired
    private UserRepository repository;

    @Autowired
    private ApplicationContext applicationContext;

    public static void main(String[] args) {
        SpringApplication.run(SampleApplication.class, args);
    }

    public void run(String... var1) {

        final User testUser = new User("testId", "testFirstName", "testLastName");

        repository.deleteAll();
        repository.save(testUser);

        // to find by Id, please specify partition key value if collection is partitioned
        final User result = repository.findOne(testUser.getId(), testUser.getLastName());

        //  Switch to secondary key
        UserRepositoryConfiguration bean =
            applicationContext.getBean(UserRepositoryConfiguration.class);
        bean.switchToSecondaryKey();

        //  Now repository will use secondary key
        repository.save(testUser);

    }
}
```
- Autowire UserRepository interface, to perform operations like save, delete, find, etc.
- Spring Data Azure Cosmos DB uses the `CosmosTemplate` and `ReactiveCosmosTemplate` to execute the queries behind *find*, *save* methods. You can use the template yourself for more complex queries.

## Key concepts

### CrudRepository and ReactiveCrudRepository
- Azure Spring Data Cosmos supports ReactiveCrudRepository and CrudRepository which provides basic CRUD functionality
    - save
    - findAll
    - findOne by Id
    - deleteAll
    - delete by Id
    - delete entity

### Spring Data Annotations
#### Spring Data [@Id annotation][spring_data_commons_id_annotation]
  There are 2 ways to map a field in domain class to `id` field of Azure Cosmos DB Item.
  - annotate a field in domain class with `@Id`, this field will be mapped to Item `id` in Cosmos DB.
  - set name of this field to `id`, this field will be mapped to Item `id` in Azure Cosmos DB.
#### Id auto generation
  - Supports auto generation of string type UUIDs using the @GeneratedValue annotation. The id field of an entity with a string
   type id can be annotated with `@GeneratedValue` to automatically generate a random UUID prior to insertion.
 ```java readme-sample-GeneratedIdEntity
 public class GeneratedIdEntity {

     @Id
     @GeneratedValue
     private String id;

 }
 ```
#### SpEL Expression and Custom Container Name.
  - By default, container name will be class name of user domain class. To customize it, add the `@Container(containerName="myCustomContainerName")` annotation to the domain class. The container field also supports SpEL expressions (eg. `container = "${dynamic.container.name}"` or `container = "#{@someBean.getContainerName()}"`) in order to provide container names programmatically/via configuration properties.
  - In order for SpEL expressions to work properly, you need to add `@DependsOn("expressionResolver")` on top of Spring Application class.
```java
@SpringBootApplication
@DependsOn("expressionResolver")
public class SampleApplication {
    
}
```
#### Indexing Policy
- By default, IndexingPolicy will be set by Azure Portal Service. To customize it add annotation `@CosmosIndexingPolicy` to domain class. This annotation has 5 attributes to customize, see following:
```java readme-sample-CosmosIndexingPolicyCodeSnippet
// Indicate if indexing policy use automatic or not
// Default value is true
boolean automatic() default Constants.DEFAULT_INDEXING_POLICY_AUTOMATIC;

// Indexing policy mode, option Consistent.
IndexingMode mode() default IndexingMode.CONSISTENT;

// Included paths for indexing
String[] includePaths() default {};

// Excluded paths for indexing
String[] excludePaths() default {};
```
#### Unique Key Policy
 - Azure Spring Data Cosmos supports setting `UniqueKeyPolicy` on container by adding the annotation `@CosmosUniqueKeyPolicy` to domain class. This annotation has the following attributes:
```java readme-sample-CosmosUniqueKeyPolicyCodeSnippet
@Container
@CosmosUniqueKeyPolicy(uniqueKeys = {
    @CosmosUniqueKey(paths = {"/lastName", "/zipCode"}),
    @CosmosUniqueKey(paths = {"/city"})
})
public class CosmosUniqueKeyPolicyCodeSnippet {

    @Id
    String id;

    @PartitionKey
    String firstName;

    String lastName;
    String zipCode;
    String city;
}
```
### Azure Cosmos DB Partition
- Azure-spring-data-cosmos supports [Azure Cosmos DB partition][azure_cosmos_db_partition].
- To specify a field of domain class to be partition key field, just annotate it with `@PartitionKey`.
- When you perform CRUD operation, specify your partition value.
- For more sample on partition CRUD, please refer [test here][address_repository_it_test]

### Optimistic Locking
- Azure-spring-data-cosmos supports Optimistic Locking for specific containers, which means upserts/deletes by item will fail with an exception in case the item is modified by another process in the meanwhile.
- To enable Optimistic Locking for a container, just create a string `_etag` field and mark it with the `@Version` annotation. See the following:

```java readme-sample-MyItem
@Container(containerName = "myContainer")
public class MyItem {
    String id;
    String data;
    @Version
    String _etag;
}
```
- Read more about Optimistic Locking [here](https://docs.microsoft.com/azure/cosmos-db/sql/database-transactions-optimistic-concurrency#optimistic-concurrency-control)

### Spring Data custom query, pageable and sorting
- Azure-spring-data-cosmos supports [spring data custom queries][spring_data_custom_query]
- Example, find operation, e.g., `findByAFieldAndBField`
- Supports [Spring Data Pageable, Slice and Sort](https://docs.spring.io/spring-data/commons/docs/current/reference/html/#repositories.special-parameters).
  - Based on available RUs on the database account, Cosmos DB can return items less than or equal to the requested size.
  - Due to this variable number of returned items in every iteration, user should not rely on the totalPageSize, and instead iterating over pageable should be done in this way.
```java readme-sample-findAllWithPageSize
private List<T> findAllWithPageSize(int pageSize) {

    final CosmosPageRequest pageRequest = new CosmosPageRequest(0, pageSize, null);
    Page<T> page = repository.findAll(pageRequest);
    List<T> pageContent = page.getContent();
    while (page.hasNext()) {
        Pageable nextPageable = page.nextPageable();
        page = repository.findAll(nextPageable);
        pageContent = page.getContent();
    }
    return pageContent;
}
```

```java readme-sample-SliceQueriesUserRepository
public interface SliceQueriesUserRepository extends CosmosRepository<User, String> {
    @Query("select * from c where c.lastName = @lastName")
    Slice<User> getUsersByLastName(@Param("lastName") String lastName, Pageable pageable);
}
```

```java readme-sample-getUsersByLastName
private List<User> getUsersByLastName(String lastName, int pageSize) {

    final CosmosPageRequest pageRequest = new CosmosPageRequest(0, pageSize, null);
    Slice<User> slice = repository.getUsersByLastName(lastName, pageRequest);
    List<User> content = slice.getContent();
    while (slice.hasNext()) {
        Pageable nextPageable = slice.nextPageable();
        slice = repository.getUsersByLastName(lastName, nextPageable);
        content.addAll(slice.getContent());
    }
    return content;
}
```

### Spring Boot Starter Data Rest
- Azure-spring-data-cosmos supports [spring-boot-starter-data-rest](https://spring.io/projects/spring-data-rest).
- Supports List and nested type in domain class.
- Configurable ObjectMapper bean with unique name `cosmosObjectMapper`, only configure customized ObjectMapper if you really need to. e.g.,
```java readme-sample-objectMapper
@Bean(name = "cosmosObjectMapper")
public ObjectMapper objectMapper() {
    return new ObjectMapper(); // Do configuration to the ObjectMapper if required
}
```

### Auditing
- Azure-spring-data-cosmos supports auditing fields on database entities using standard spring-data annotations.
- This feature can be enabled by adding `@EnableCosmosAuditing` annotation to your application configuration.
- Entities can annotate fields using `@CreatedBy`, `@CreatedDate`, `@LastModifiedBy` and `@LastModifiedDate`. These fields will be updated automatically.
```java readme-sample-AuditableUser
@Container(containerName = "myContainer")
public class AuditableUser {
    private String id;
    private String firstName;
    @CreatedBy
    private String createdBy;
    @CreatedDate
    private OffsetDateTime createdDate;
    @LastModifiedBy
    private String lastModifiedBy;
    @LastModifiedDate
    private OffsetDateTime lastModifiedByDate;
}
```

### Multi-database configuration
- Azure-spring-data-cosmos supports multi-database configuration, including "multiple database accounts" and "single account, with multiple databases".

#### Multi-database accounts
The example uses the `application.properties` file
```properties
# primary account cosmos config
azure.cosmos.primary.uri=your-primary-cosmosDb-uri
azure.cosmos.primary.key=your-primary-cosmosDb-key
azure.cosmos.primary.secondaryKey=your-primary-cosmosDb-secondary-key
azure.cosmos.primary.database=your-primary-cosmosDb-dbName
azure.cosmos.primary.populateQueryMetrics=if-populate-query-metrics

# secondary account cosmos config
azure.cosmos.secondary.uri=your-secondary-cosmosDb-uri
azure.cosmos.secondary.key=your-secondary-cosmosDb-key
azure.cosmos.secondary.secondaryKey=your-secondary-cosmosDb-secondary-key
azure.cosmos.secondary.database=your-secondary-cosmosDb-dbName
azure.cosmos.secondary.populateQueryMetrics=if-populate-query-metrics
```

- The [Entity](https://github.com/Azure/azure-sdk-for-java/tree/main/sdk/spring/azure-spring-data-cosmos#define-an-entity) and [Repository](https://github.com/Azure/azure-sdk-for-java/tree/main/sdk/spring/azure-spring-data-cosmos#create-repositories) definition is similar as above. You can put different database entities into different packages.

- The `@EnableReactiveCosmosRepositories` or `@EnableCosmosRepositories` support user-define the cosmos template, use `reactiveCosmosTemplateRef` or `cosmosTemplateRef` to config the name of the `ReactiveCosmosTemplate` or `CosmosTemplate` bean to be used with the repositories detected.
- If you have multiple cosmos database accounts, you can define multiple `CosmosAsyncClient`. If the single cosmos account has multiple databases, you can use the same `CosmosAsyncClient` to initialize the cosmos template.

```java
@Configuration
@EnableReactiveCosmosRepositories(basePackages = "com.azure.spring.sample.cosmos.multi.database.multiple.account.repository",
    reactiveCosmosTemplateRef = "primaryDatabaseTemplate")
public class PrimaryDatasourceConfiguration extends AbstractCosmosConfiguration{

    private static final String PRIMARY_DATABASE = "primary_database";

    @Bean
    @ConfigurationProperties(prefix = "azure.cosmos.primary")
    public CosmosProperties primary() {
        return new CosmosProperties();
    }

    @Bean
    public CosmosClientBuilder primaryClientBuilder(@Qualifier("primary") CosmosProperties primaryProperties) {
        return new CosmosClientBuilder()
            .key(primaryProperties.getKey())
            .endpoint(primaryProperties.getUri());
    }

    @Bean
    public ReactiveCosmosTemplate primaryDatabaseTemplate(CosmosAsyncClient cosmosAsyncClient,
                                                          CosmosConfig cosmosConfig,
                                                          MappingCosmosConverter mappingCosmosConverter) {
        return new ReactiveCosmosTemplate(cosmosAsyncClient, PRIMARY_DATABASE, cosmosConfig, mappingCosmosConverter);
    }

    @Override
    protected String getDatabaseName() {
        return PRIMARY_DATABASE;
    }
}
```

```java
@Configuration
@EnableCosmosRepositories(cosmosTemplateRef  = "secondaryDatabaseTemplate")
public class SecondaryDatasourceConfiguration {

    private static final Logger LOGGER = LoggerFactory.getLogger(SecondaryDatasourceConfiguration.class);
    public static final String SECONDARY_DATABASE = "secondary_database";

    @Bean
    @ConfigurationProperties(prefix = "azure.cosmos.secondary")
    public CosmosProperties secondary() {
        return new CosmosProperties();
    }

    @Bean("secondaryCosmosClient")
    public CosmosAsyncClient getCosmosAsyncClient(@Qualifier("secondary") CosmosProperties secondaryProperties) {
        return CosmosFactory.createCosmosAsyncClient(new CosmosClientBuilder()
            .key(secondaryProperties.getKey())
            .endpoint(secondaryProperties.getUri());
    }

    @Bean("secondaryCosmosConfig")
    public CosmosConfig getCosmosConfig() {
        return CosmosConfig.builder()
            .enableQueryMetrics(true)
            .maxDegreeOfParallelism(0)
            .maxBufferedItemCount(0)
            .responseContinuationTokenLimitInKb(0)
            .responseDiagnosticsProcessor(new ResponseDiagnosticsProcessorImplementation())
            .build();
    }

    @Bean
    public CosmosTemplate secondaryDatabaseTemplate(@Qualifier("secondaryCosmosClient") CosmosAsyncClient client,
                                                    @Qualifier("secondaryCosmosConfig") CosmosConfig cosmosConfig,
                                                    MappingCosmosConverter mappingCosmosConverter) {
        return new CosmosTemplate(client, SECONDARY_DATABASE, cosmosConfig, mappingCosmosConverter);
    }

    private static class ResponseDiagnosticsProcessorImplementation implements ResponseDiagnosticsProcessor {

        @Override
        public void processResponseDiagnostics(@Nullable ResponseDiagnostics responseDiagnostics) {
            LOGGER.info("Response Diagnostics {}", responseDiagnostics);
        }
    }
}
```

- In the above example, we have two cosmos account. You can create the `CosmosAsyncClient` like this:

```java
@Bean("secondaryCosmosClient")
public CosmosAsyncClient getCosmosAsyncClient(@Qualifier("secondary") CosmosProperties secondaryProperties) {
    return CosmosFactory.createCosmosAsyncClient(new CosmosClientBuilder()
        .key(secondaryProperties.getKey())
        .endpoint(secondaryProperties.getUri());
}

@Bean("secondaryCosmosConfig")
public CosmosConfig getCosmosConfig() {
    return CosmosConfig.builder()
        .enableQueryMetrics(true)
        .maxDegreeOfParallelism(0)
        .maxBufferedItemCount(0)
        .responseContinuationTokenLimitInKb(0)
        .responseDiagnosticsProcessor(new ResponseDiagnosticsProcessorImplementation())
        .build();
}
```

- Besides, if you want to define `queryMetricsEnabled`, `ResponseDiagnosticsProcessor`, `maxDegreeOfParallelism`, `maxBufferedItemCount` or `responseContinuationTokenLimitInKb` , you can create the `CosmosConfig` for your cosmos template.

```java
@Bean("secondaryCosmosConfig")
public CosmosConfig getCosmosConfig() {
    return CosmosConfig.builder()
        .enableQueryMetrics(true)
        .maxDegreeOfParallelism(0)
        .maxBufferedItemCount(0)
        .responseContinuationTokenLimitInKb(0)
        .responseDiagnosticsProcessor(new ResponseDiagnosticsProcessorImplementation())
        .build();
}
```

- Create an Application class

```java
@SpringBootApplication
public class MultiDatabaseApplication implements CommandLineRunner {

    @Autowired
    private CosmosUserRepository cosmosUserRepository;

    @Autowired
    private MysqlUserRepository mysqlUserRepository;

    @Autowired
    @Qualifier("secondaryDatabaseTemplate")
    private CosmosTemplate secondaryDatabaseTemplate;

    @Autowired
    @Qualifier("primaryDatabaseTemplate")
    private ReactiveCosmosTemplate primaryDatabaseTemplate;

    private final CosmosUser cosmosUser = new CosmosUser("1024", "1024@geek.com", "1k", "Mars");
    private static CosmosEntityInformation<CosmosUser, String> userInfo = new CosmosEntityInformation<>(CosmosUser.class);

    public static void main(String[] args) {
        SpringApplication.run(MultiDatabaseApplication.class, args);
    }

    public void run(String... var1) throws Exception {

        CosmosUser cosmosUserGet = primaryDatabaseTemplate.findById(cosmosUser.getId(), cosmosUser.getClass()).block();
        // Same to this.cosmosUserRepository.findById(cosmosUser.getId()).block();
        MysqlUser mysqlUser = new MysqlUser(cosmosUserGet.getId(), cosmosUserGet.getEmail(), cosmosUserGet.getName(), cosmosUserGet.getAddress());
        mysqlUserRepository.save(mysqlUser);
        mysqlUserRepository.findAll().forEach(System.out::println);
        CosmosUser secondaryCosmosUserGet = secondaryDatabaseTemplate.findById(CosmosUser.class.getSimpleName(), cosmosUser.getId(), CosmosUser.class);
        System.out.println(secondaryCosmosUserGet);
    }


    @PostConstruct
    public void setup() {
        primaryDatabaseTemplate.createContainerIfNotExists(userInfo).block();
        primaryDatabaseTemplate.insert(CosmosUser.class.getSimpleName(), cosmosUser, new PartitionKey(cosmosUser.getName())).block();
        // Same to this.cosmosUserRepository.save(user).block();
        secondaryDatabaseTemplate.createContainerIfNotExists(userInfo);
        secondaryDatabaseTemplate.insert(CosmosUser.class.getSimpleName(), cosmosUser, new PartitionKey(cosmosUser.getName()));
   }

    @PreDestroy
    public void cleanup() {
        primaryDatabaseTemplate.deleteAll(CosmosUser.class.getSimpleName(), CosmosUser.class).block();
        // Same to this.cosmosUserRepository.deleteAll().block();
        secondaryDatabaseTemplate.deleteAll(CosmosUser.class.getSimpleName() , CosmosUser.class);
        mysqlUserRepository.deleteAll();
    }
}
```

#### Single account with Multi-database
The example uses the `application.properties` file
```properties
azure.cosmos.uri=your-cosmosDb-uri
azure.cosmos.key=your-cosmosDb-key
azure.cosmos.secondary-key=your-cosmosDb-secondary-key
azure.cosmos.database=your-cosmosDb-dbName
azure.cosmos.populate-query-metrics=if-populate-query-metrics
```

- The [Entity](https://github.com/Azure/azure-sdk-for-java/tree/main/sdk/spring/azure-spring-data-cosmos#define-an-entity) and [Repository](https://github.com/Azure/azure-sdk-for-java/tree/main/sdk/spring/azure-spring-data-cosmos#create-repositories) definition is similar as above. You can put different database entities into different packages.
- You can use `EnableReactiveCosmosRepositories` with different `reactiveCosmosTemplateRef` to define multiple databases in single cosmos account.

```java
@Configuration
public class DatasourceConfiguration {

    private static final String DATABASE1 = "database1";
    private static final String DATABASE2 = "database2";

    @Bean
    public CosmosProperties cosmosProperties() {
        return new CosmosProperties();
    }

    @Bean
    public CosmosClientBuilder primaryClientBuilder(CosmosProperties cosmosProperties) {
        return new CosmosClientBuilder()
            .key(cosmosProperties.getKey())
            .endpoint(cosmosProperties.getUri());
    }

    @EnableReactiveCosmosRepositories(basePackages = "com.azure.spring.sample.cosmos.multi.database.repository1",
        reactiveCosmosTemplateRef = "database1Template")
    public class Database1Configuration extends AbstractCosmosConfiguration {

        @Bean
        public ReactiveCosmosTemplate database1Template(CosmosAsyncClient cosmosAsyncClient,
                                                              CosmosConfig cosmosConfig,
                                                              MappingCosmosConverter mappingCosmosConverter) {
            return new ReactiveCosmosTemplate(cosmosAsyncClient, DATABASE1, cosmosConfig, mappingCosmosConverter);
        }

        @Override
        protected String getDatabaseName() {
            return DATABASE1;
        }
    }

    @EnableReactiveCosmosRepositories(basePackages = "com.azure.spring.sample.cosmos.multi.database.repository2",
        reactiveCosmosTemplateRef = "database2Template")
    public class Database2Configuration {

        @Bean
        public ReactiveCosmosTemplate database2Template(CosmosAsyncClient cosmosAsyncClient,
                                                              CosmosConfig cosmosConfig,
                                                              MappingCosmosConverter mappingCosmosConverter) {
            return new ReactiveCosmosTemplate(cosmosAsyncClient, DATABASE2, cosmosConfig, mappingCosmosConverter);
        }

    }
}
```

- Create an Application class

```java
@SpringBootApplication
public class MultiDatabaseApplication implements CommandLineRunner {

    @Autowired
    private User1Repository user1Repository;

    @Autowired
    @Qualifier("database1Template")
    private ReactiveCosmosTemplate database1Template;

    @Autowired
    @Qualifier("database2Template")
    private ReactiveCosmosTemplate database2Template;

    private final User1 user1 = new User1("1024", "1024@geek.com", "1k", "Mars");
    private static CosmosEntityInformation<User1, String> user1Info = new CosmosEntityInformation<>(User1.class);

    private final User2 user2 = new User2("2048", "2048@geek.com", "2k", "Mars");
    private static CosmosEntityInformation<User2, String> user2Info = new CosmosEntityInformation<>(User2.class);


    public static void main(String[] args) {
        SpringApplication.run(MultiDatabaseApplication.class, args);
    }

    public void run(String... var1) throws Exception {

        User1 database1UserGet = database1Template.findById(User1.class.getSimpleName(), user1.getId(), User1.class).block();
        // Same to userRepository1.findById(user.getId()).block()
        System.out.println(database1UserGet);
        User2 database2UserGet = database2Template.findById(User2.class.getSimpleName(), user2.getId(), User2.class).block();
        System.out.println(database2UserGet);
    }

    @PostConstruct
    public void setup() {
        database1Template.createContainerIfNotExists(user1Info).block();
        database1Template.insert(User1.class.getSimpleName(), user1, new PartitionKey(user1.getName())).block();
        // Same to this.userRepository1.save(user).block();
        database2Template.createContainerIfNotExists(user2Info).block();
        database2Template.insert(User2.class.getSimpleName(), user2, new PartitionKey(user2.getName())).block();
    }

    @PreDestroy
    public void cleanup() {
        database1Template.deleteAll(User1.class.getSimpleName(), User1.class).block();
        // Same to this.userRepository1.deleteAll().block();
        database2Template.deleteAll(User2.class.getSimpleName(), User2.class).block();
    }
}
```

### Multi-Tenancy at the Database Level
- Azure-spring-data-cosmos supports multi-tenancy at the database level configuration by extending `CosmosFactory` and overriding the getDatabaseName() function.
```java readme-sample-MultiTenantDBCosmosFactory
public class MultiTenantDBCosmosFactory extends CosmosFactory {

    private String tenantId;

    /**
     * Validate config and initialization
     *
     * @param cosmosAsyncClient cosmosAsyncClient
     * @param databaseName      databaseName
     */
    public MultiTenantDBCosmosFactory(CosmosAsyncClient cosmosAsyncClient, String databaseName) {
        super(cosmosAsyncClient, databaseName);

        this.tenantId = databaseName;
    }

    @Override
    public String getDatabaseName() {
        return this.getCosmosAsyncClient().getDatabase(this.tenantId).toString();
    }
}
```

## Beta version package

Beta version built from `main` branch are available, you can refer to the [instruction](https://github.com/Azure/azure-sdk-for-java/blob/main/CONTRIBUTING.md#nightly-package-builds) to use beta version packages.

## Troubleshooting

### General

If you encounter any bug, please file an issue [here](https://github.com/Azure/azure-sdk-for-java/issues/new).

To suggest a new feature or changes that could be made, file an issue the same way you would for a bug.

### Enable Client Logging
- Azure-spring-data-cosmos uses SLF4j as the logging facade that supports logging into popular logging frameworks such as log4j and logback.
For example, if you want to use spring logback as logging framework, add the following xml to resources folder.

```xml
<configuration>
  <include resource="/org/springframework/boot/logging/logback/base.xml"/>
  <appender name="STDOUT" class="ch.qos.logback.core.ConsoleAppender">
    <encoder>
      <pattern>%d{HH:mm:ss.SSS} [%thread] %-5level %logger{36} - %msg%n
      </pattern>
    </encoder>
  </appender>
  <root level="info">
    <appender-ref ref="STDOUT"/>
  </root>
  <logger name="com.azure.cosmos" level="error"/>
  <logger name="org.springframework" level="error"/>
  <logger name="io.netty" level="error"/>
  <!-- This will enable query logging, to include query parameter logging, set this logger to TRACE -->  
  <logger name="com.azure.cosmos.implementation.SqlQuerySpecLogger" level="DEBUG"/>  
</configuration>
```

## Examples
- Please refer to [sample project here][samples].

### Multi-database accounts
- Please refer to [Multi-database sample project][sample-for-multi-database].

### Single account with Multi-database
- Please refer to [Single account with Multi-database sample project][sample-for-multi-database-single-account].

## Next steps
- Read more about azure spring data cosmos [here][azure_spring_data_cosmos_docs].
- [Read more about Azure Cosmos DB Service][cosmos_docs]

## Contributing

This project welcomes contributions and suggestions. Most contributions require you to agree to a
[Contributor License Agreement (CLA)][cla] declaring that you have the right to, and actually do, grant us the rights
to use your contribution.

When you submit a pull request, a CLA-bot will automatically determine whether you need to provide a CLA and decorate
the PR appropriately (e.g., label, comment). Simply follow the instructions provided by the bot. You will only need to
do this once across all repos using our CLA.

This project has adopted the [Microsoft Open Source Code of Conduct][coc]. For more information see the [Code of Conduct FAQ][coc_faq]
or contact [opencode@microsoft.com][coc_contact] with any additional questions or comments.

<!-- LINKS -->
[source_code]: src
[cosmos_introduction]: https://docs.microsoft.com/azure/cosmos-db/
[cosmos_docs]: https://docs.microsoft.com/azure/cosmos-db/introduction
[jdk]: https://docs.microsoft.com/java/azure/jdk/?view=azure-java-stable
[maven]: https://maven.apache.org/
[cla]: https://cla.microsoft.com
[coc]: https://opensource.microsoft.com/codeofconduct/
[coc_faq]: https://opensource.microsoft.com/codeofconduct/faq/
[coc_contact]: mailto:opencode@microsoft.com
[azure_subscription]: https://azure.microsoft.com/free/
[samples]: https://github.com/Azure/azure-sdk-for-java/tree/main/sdk/spring/azure-spring-data-cosmos/src/samples/java/com/azure/spring/data/cosmos
[sample-for-multi-database]: https://github.com/Azure-Samples/azure-spring-boot-samples/tree/spring-cloud-azure_v4.3.0/cosmos/azure-spring-data-cosmos/cosmos-multi-database-multi-account
[sample-for-multi-database-single-account]: https://github.com/Azure-Samples/azure-spring-boot-samples/tree/spring-cloud-azure_v4.3.0/cosmos/azure-spring-data-cosmos/cosmos-multi-database-single-account
[sql_api_query]: https://docs.microsoft.com/azure/cosmos-db/sql-api-sql-query
[local_emulator]: https://docs.microsoft.com/azure/cosmos-db/local-emulator
[local_emulator_export_ssl_certificates]: https://docs.microsoft.com/azure/cosmos-db/local-emulator-export-ssl-certificates
[spring_data_commons_id_annotation]: https://github.com/spring-projects/spring-data-commons/blob/main/src/main/java/org/springframework/data/annotation/Id.java
[azure_cosmos_db_partition]: https://docs.microsoft.com/azure/cosmos-db/partition-data
[address_repository_it_test]: https://github.com/Azure/azure-sdk-for-java/blob/main/sdk/spring/azure-spring-data-cosmos/src/test/java/com/azure/spring/data/cosmos/repository/integration/AddressRepositoryIT.java
[azure_spring_data_cosmos_docs]: https://docs.microsoft.com/azure/cosmos-db/sql-api-sdk-java-spring-v3
[spring_data_custom_query]: https://docs.spring.io/spring-data/commons/docs/current/reference/html/#repositories.query-methods.details
[sql_queries_in_cosmos]: https://docs.microsoft.com/azure/cosmos-db/tutorial-query-sql-api
[sql_queries_getting_started]: https://docs.microsoft.com/azure/cosmos-db/sql-query-getting-started
[jdk_link]: https://docs.microsoft.com/java/azure/jdk/
[maven_link]: https://maven.apache.org/
[autoscale-throughput]: https://docs.microsoft.com/azure/cosmos-db/provision-throughput-autoscale
[spring_version_mapping]: https://aka.ms/spring/versions
[spring_boot_supported_versions]: https://github.com/spring-projects/spring-boot/wiki/Supported-Versions

![Impressions](https://azure-sdk-impressions.azurewebsites.net/api/impressions/azure-sdk-for-java%2Fsdk%2Fcosmos%2F%2Fazure-spring-data-cosmos%2FREADME.png)<|MERGE_RESOLUTION|>--- conflicted
+++ resolved
@@ -100,11 +100,7 @@
 <dependency>
     <groupId>com.azure</groupId>
     <artifactId>azure-spring-data-cosmos</artifactId>
-<<<<<<< HEAD
-    <version>3.37.0</version>
-=======
     <version>3.38.0</version>
->>>>>>> 98d25d20
 </dependency>
 ```
 [//]: # ({x-version-update-end})
