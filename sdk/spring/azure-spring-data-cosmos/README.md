--- conflicted
+++ resolved
@@ -100,11 +100,7 @@
 <dependency>
     <groupId>com.azure</groupId>
     <artifactId>azure-spring-data-cosmos</artifactId>
-<<<<<<< HEAD
-    <version>5.23.0</version>
-=======
-    <version>6.0.0</version>
->>>>>>> fad5e4f3
+    <version>5.24.0-beta.1</version>
 </dependency>
 ```
 [//]: # ({x-version-update-end})
