// Copyright (c) Microsoft Corporation. All rights reserved.
// Licensed under the MIT License.

package com.azure.spring.data.cosmos.core;

import com.azure.cosmos.CosmosAsyncClient;
import com.azure.cosmos.CosmosAsyncContainer;
import com.azure.cosmos.CosmosAsyncDatabase;
import com.azure.cosmos.models.CosmosBulkExecutionOptions;
import com.azure.cosmos.models.CosmosBulkItemRequestOptions;
import com.azure.cosmos.models.CosmosBulkOperations;
import com.azure.cosmos.models.CosmosContainerProperties;
import com.azure.cosmos.models.CosmosContainerResponse;
import com.azure.cosmos.models.CosmosDatabaseResponse;
import com.azure.cosmos.models.CosmosItemOperation;
import com.azure.cosmos.models.CosmosItemRequestOptions;
import com.azure.cosmos.models.CosmosItemResponse;
import com.azure.cosmos.models.CosmosPatchItemRequestOptions;
import com.azure.cosmos.models.CosmosPatchOperations;
import com.azure.cosmos.models.CosmosQueryRequestOptions;
import com.azure.cosmos.models.FeedResponse;
import com.azure.cosmos.models.PartitionKey;
import com.azure.cosmos.models.PartitionKeyDefinition;
import com.azure.cosmos.models.PartitionKeyDefinitionVersion;
import com.azure.cosmos.models.PartitionKind;
import com.azure.cosmos.models.SqlParameter;
import com.azure.cosmos.models.SqlQuerySpec;
import com.azure.cosmos.models.ThroughputProperties;
import com.azure.cosmos.models.UniqueKeyPolicy;
import com.azure.spring.data.cosmos.Constants;
import com.azure.spring.data.cosmos.CosmosFactory;
import com.azure.spring.data.cosmos.common.CosmosUtils;
import com.azure.spring.data.cosmos.config.CosmosConfig;
import com.azure.spring.data.cosmos.config.DatabaseThroughputConfig;
import com.azure.spring.data.cosmos.core.convert.MappingCosmosConverter;
import com.azure.spring.data.cosmos.core.generator.CountQueryGenerator;
import com.azure.spring.data.cosmos.core.generator.FindQuerySpecGenerator;
import com.azure.spring.data.cosmos.core.generator.NativeQueryGenerator;
import com.azure.spring.data.cosmos.core.mapping.event.AfterLoadEvent;
import com.azure.spring.data.cosmos.core.mapping.event.CosmosMappingEvent;
import com.azure.spring.data.cosmos.core.query.CosmosPageImpl;
import com.azure.spring.data.cosmos.core.query.CosmosPageRequest;
import com.azure.spring.data.cosmos.core.query.CosmosQuery;
import com.azure.spring.data.cosmos.core.query.CosmosSliceImpl;
import com.azure.spring.data.cosmos.core.query.Criteria;
import com.azure.spring.data.cosmos.core.query.CriteriaType;
import com.azure.spring.data.cosmos.exception.CosmosExceptionUtils;
import com.azure.spring.data.cosmos.repository.support.CosmosEntityInformation;
import com.fasterxml.jackson.databind.JsonNode;
import org.slf4j.Logger;
import org.slf4j.LoggerFactory;
import org.springframework.beans.BeansException;
import org.springframework.context.ApplicationContext;
import org.springframework.context.ApplicationContextAware;
import org.springframework.data.auditing.IsNewAwareAuditingHandler;
import org.springframework.data.domain.Page;
import org.springframework.data.domain.Pageable;
import org.springframework.data.domain.Slice;
import org.springframework.data.domain.Sort;
import org.springframework.data.repository.query.parser.Part;
import org.springframework.lang.NonNull;
import org.springframework.util.Assert;
import org.springframework.util.ReflectionUtils;
import reactor.core.publisher.Flux;
import reactor.core.publisher.Mono;

import java.lang.reflect.Field;
import java.util.ArrayList;
import java.util.Arrays;
import java.util.Collection;
import java.util.Collections;
import java.util.HashMap;
import java.util.Iterator;
import java.util.List;
import java.util.Map;
import java.util.Optional;
import java.util.UUID;
import java.util.stream.Collectors;

/**
 * Template class for cosmos db
 */
public class CosmosTemplate implements CosmosOperations, ApplicationContextAware {

    private static final Logger LOGGER = LoggerFactory.getLogger(CosmosTemplate.class);

    private final MappingCosmosConverter mappingCosmosConverter;
    private final IsNewAwareAuditingHandler cosmosAuditingHandler;

    private final CosmosFactory cosmosFactory;
    private final ResponseDiagnosticsProcessor responseDiagnosticsProcessor;
    private final boolean queryMetricsEnabled;
    private final boolean indexMetricsEnabled;
    private final int maxDegreeOfParallelism;
    private final int maxBufferedItemCount;
    private final int responseContinuationTokenLimitInKb;
    private final DatabaseThroughputConfig databaseThroughputConfig;
    private boolean pointReadWarningLogged = false;
    private ApplicationContext applicationContext;

    /**
     * Initialization
     *
     * @param client must not be {@literal null}
     * @param databaseName must not be {@literal null}
     * @param cosmosConfig must not be {@literal null}
     * @param mappingCosmosConverter must not be {@literal null}
     * @param cosmosAuditingHandler can be {@literal null}
     */
    public CosmosTemplate(CosmosAsyncClient client, String databaseName,
                          CosmosConfig cosmosConfig, MappingCosmosConverter mappingCosmosConverter,
                          IsNewAwareAuditingHandler cosmosAuditingHandler) {
        this(new CosmosFactory(client, databaseName), cosmosConfig, mappingCosmosConverter, cosmosAuditingHandler);
    }

    /**
     * Initialization
     *
     * @param client must not be {@literal null}
     * @param databaseName must not be {@literal null}
     * @param cosmosConfig must not be {@literal null}
     * @param mappingCosmosConverter must not be {@literal null}
     */
    public CosmosTemplate(CosmosAsyncClient client, String databaseName,
                          CosmosConfig cosmosConfig, MappingCosmosConverter mappingCosmosConverter) {
        this(new CosmosFactory(client, databaseName), cosmosConfig, mappingCosmosConverter, null);
    }

    /**
     * Initialization
     *
     * @param cosmosFactory must not be {@literal null}
     * @param cosmosConfig must not be {@literal null}
     * @param mappingCosmosConverter must not be {@literal null}
     * @param cosmosAuditingHandler can be {@literal null}
     */
    public CosmosTemplate(CosmosFactory cosmosFactory,
                          CosmosConfig cosmosConfig,
                          MappingCosmosConverter mappingCosmosConverter,
                          IsNewAwareAuditingHandler cosmosAuditingHandler) {
        Assert.notNull(cosmosFactory, "CosmosFactory must not be null!");
        Assert.notNull(mappingCosmosConverter, "MappingCosmosConverter must not be null!");
        this.mappingCosmosConverter = mappingCosmosConverter;
        this.cosmosAuditingHandler = cosmosAuditingHandler;
        this.cosmosFactory = cosmosFactory;
        this.responseDiagnosticsProcessor = cosmosConfig.getResponseDiagnosticsProcessor();
        this.queryMetricsEnabled = cosmosConfig.isQueryMetricsEnabled();
        this.indexMetricsEnabled = cosmosConfig.isIndexMetricsEnabled();
        this.maxDegreeOfParallelism = cosmosConfig.getMaxDegreeOfParallelism();
        this.maxBufferedItemCount = cosmosConfig.getMaxBufferedItemCount();
        this.responseContinuationTokenLimitInKb = cosmosConfig.getResponseContinuationTokenLimitInKb();
        this.databaseThroughputConfig = cosmosConfig.getDatabaseThroughputConfig();
    }

    /**
     * Initialization
     *
     * @param cosmosFactory must not be {@literal null}
     * @param cosmosConfig must not be {@literal null}
     * @param mappingCosmosConverter must not be {@literal null}
     */
    public CosmosTemplate(CosmosFactory cosmosFactory,
                          CosmosConfig cosmosConfig,
                          MappingCosmosConverter mappingCosmosConverter) {
        this(cosmosFactory, cosmosConfig, mappingCosmosConverter, null);
    }

    private String getDatabaseName() {
        return this.cosmosFactory.getDatabaseName();
    }

    private CosmosAsyncClient getCosmosAsyncClient() {
        return this.cosmosFactory.getCosmosAsyncClient();
    }

    /**
     * Sets the application context
     *
     * @param applicationContext must not be {@literal null}
     * @throws BeansException the bean exception
     */
    public void setApplicationContext(ApplicationContext applicationContext) throws BeansException {
        this.applicationContext = applicationContext;
    }

    /**
     * Inserts item
     *
     * @param objectToSave must not be {@literal null}
     * @param partitionKey must not be {@literal null}
     * @param <T> type class of domain type
     * @return the inserted item
     */
    public <T> T insert(T objectToSave, PartitionKey partitionKey) {
        return insert(getContainerName(objectToSave.getClass()), objectToSave, partitionKey);
    }

    /**
     * Inserts item into the given container
     *
     * @param containerName must not be {@literal null}
     * @param objectToSave must not be {@literal null}
     * @param <T> type class of domain type
     * @return the inserted item
     */
    @Override
    public <T> T insert(String containerName, T objectToSave) {
        return insert(containerName, objectToSave, null);
    }

    /**
     * Inserts item into the given container
     *
     * @param containerName must not be {@literal null}
     * @param objectToSave must not be {@literal null}
     * @param partitionKey must not be {@literal null}
     * @param <T> type class of domain type
     * @return the inserted item
     */
    public <T> T insert(String containerName, T objectToSave, PartitionKey partitionKey) {
        Assert.hasText(containerName, "containerName should not be null, empty or only whitespaces");
        Assert.notNull(objectToSave, "objectToSave should not be null");

        @SuppressWarnings("unchecked") final Class<T> domainType = (Class<T>) objectToSave.getClass();

        markAuditedIfConfigured(objectToSave);
        generateIdIfNullAndAutoGenerationEnabled(objectToSave, domainType);

        List<String> transientFields = mappingCosmosConverter.getTransientFields(objectToSave, null);
        Map<Field, Object> transientFieldValuesMap = new HashMap<>();
        JsonNode originalItem;
        if (!transientFields.isEmpty()) {
            originalItem = mappingCosmosConverter.writeJsonNode(objectToSave, transientFields);
            transientFieldValuesMap = mappingCosmosConverter.getTransientFieldsMap(objectToSave, transientFields);
        } else {
            originalItem = mappingCosmosConverter.writeJsonNode(objectToSave);
        }

        containerName = getContainerName(domainType);

        LOGGER.debug("execute createItem in database {} container {}", this.getDatabaseName(), containerName);

        final CosmosItemRequestOptions options = new CosmosItemRequestOptions();

        //  if the partition key is null, SDK will get the partitionKey from the object
        final CosmosItemResponse<JsonNode> response = this.getCosmosAsyncClient()
            .getDatabase(this.getDatabaseName())
            .getContainer(containerName)
            .createItem(originalItem, partitionKey, options)
            .publishOn(CosmosSchedulers.SPRING_DATA_COSMOS_PARALLEL)
            .doOnNext(cosmosItemResponse ->
                CosmosUtils.fillAndProcessResponseDiagnostics(this.responseDiagnosticsProcessor,
                    cosmosItemResponse.getDiagnostics(), null))
            .onErrorResume(throwable ->
                CosmosExceptionUtils.exceptionHandler("Failed to insert item", throwable,
                    this.responseDiagnosticsProcessor))
            .block();

        assert response != null;
<<<<<<< HEAD
        return toDomainObject(domainType, mappingCosmosConverter.repopulateAnyTransientFieldsFromMap(
            response.getItem(), transientFieldValuesMap));
=======
        return toDomainObject(domainType, mappingCosmosConverter.repopulateTransientFields(response.getItem(), transientFieldValuesMap));
>>>>>>> 13c82aba
    }

    /**
     * Insert all items with bulk.
     *
     * @param information the CosmosEntityInformation
     * @param entities the Iterable entities to be inserted
     * @param <T> type class of domain type
     * @param <S> type class of domain type
     * @return Flux of result
     */
    @SuppressWarnings("unchecked")
    public <S extends T, T> Iterable<S> insertAll(CosmosEntityInformation<T, ?> information, Iterable<S> entities) {
        Assert.notNull(entities, "entities to be inserted should not be null");

        String containerName = information.getContainerName();
        Class<T> domainType = information.getJavaType();

        List<CosmosItemOperation> cosmosItemOperations = new ArrayList<>();
        Map<String, Map<Field, Object>> mapOfTransientFieldValuesMaps = new HashMap<>();
        entities.forEach(entity -> {
            markAuditedIfConfigured(entity);
            generateIdIfNullAndAutoGenerationEnabled(entity, domainType);
            List<String> transientFields = mappingCosmosConverter.getTransientFields(entity, information);
            JsonNode originalItem;
            if (!transientFields.isEmpty()) {
                originalItem = mappingCosmosConverter.writeJsonNode(entity, transientFields);
                Map<Field, Object> transientFieldValuesMap = mappingCosmosConverter.getTransientFieldsMap(entity, transientFields);
                mapOfTransientFieldValuesMaps.put(originalItem.get("id").asText(), transientFieldValuesMap);
            } else {
                originalItem = mappingCosmosConverter.writeJsonNode(entity);
            }
            PartitionKey partitionKey = getPartitionKeyFromValue(information, entity);
            final CosmosBulkItemRequestOptions options = new CosmosBulkItemRequestOptions();
            applyBulkVersioning(domainType, originalItem, options);
            cosmosItemOperations.add(CosmosBulkOperations.getUpsertItemOperation(originalItem,
                partitionKey, options));
        });

        // Default micro batch size is 100 which will be too high for most Spring cases, this configuration
        // allows it to start at 1 and increase until it finds the appropriate batch size.
        CosmosBulkExecutionOptions cosmosBulkExecutionOptions = new CosmosBulkExecutionOptions();
        cosmosBulkExecutionOptions.setInitialMicroBatchSize(1);

        return (Iterable<S>) this.getCosmosAsyncClient()
            .getDatabase(this.getDatabaseName())
            .getContainer(containerName)
            .executeBulkOperations(Flux.fromIterable(cosmosItemOperations), cosmosBulkExecutionOptions)
            .publishOn(CosmosSchedulers.SPRING_DATA_COSMOS_PARALLEL)
            .onErrorResume(throwable ->
                CosmosExceptionUtils.exceptionHandler("Failed to insert item(s)", throwable,
                    this.responseDiagnosticsProcessor))
            .flatMap(r -> {
                CosmosUtils.fillAndProcessResponseDiagnostics(this.responseDiagnosticsProcessor,
                    r.getResponse().getCosmosDiagnostics(), null);
                JsonNode responseItem = r.getResponse().getItem(JsonNode.class);
                if (responseItem != null) {
                    if (!mapOfTransientFieldValuesMaps.isEmpty()) {
                        Map<Field, Object> transientFieldValuesMap = mapOfTransientFieldValuesMaps.get(responseItem.get("id").asText());
                        return Flux.just(toDomainObject(domainType, mappingCosmosConverter.repopulateTransientFields(responseItem, transientFieldValuesMap)));
                    } else {
                        return Flux.just(toDomainObject(domainType, responseItem));
                    }
                } else {
                    return Flux.empty();
                }
            })
            .collectList().block();
    }

    /**
     * Patches item
     *
     * applies partial update (patch) to an item
     * @param id must not be {@literal null}
     * @param partitionKey must not be {@literal null}
     * @param patchOperations must not be {@literal null}
     * @param <T> type class of domain type
     * @return the patched item
     */
    @Override
    public <T> T patch(Object id, PartitionKey partitionKey, Class<T> domainType, CosmosPatchOperations patchOperations) {
        return patch(id, partitionKey, domainType, patchOperations,  null);
    }

    /**
     * applies partial update (patch) to an item with CosmosPatchItemRequestOptions
     *
     * @param id must not be {@literal null}
     * @param partitionKey must not be {@literal null}
     * @param domainType must not be {@literal null}
     * @param patchOperations must not be {@literal null}
     * @param options Optional CosmosPatchItemRequestOptions, e.g. options.setFilterPredicate("FROM products p WHERE p.used = false");
     * @param <T> type class of domain type
     * @return the patched item
     */
    public <T> T patch(Object id, PartitionKey partitionKey, Class<T> domainType, CosmosPatchOperations patchOperations, CosmosPatchItemRequestOptions options) {
        Assert.notNull(patchOperations, "expected non-null cosmosPatchOperations");

        final String containerName = getContainerName(domainType);
        Assert.notNull(id, "id should not be null");
        Assert.notNull(partitionKey, "partitionKey should not be null, empty or only whitespaces");
        Assert.notNull(patchOperations, "patchOperations should not be null, empty or only whitespaces");

        LOGGER.debug("execute patchItem in database {} container {}", this.getDatabaseName(),
            containerName);

        if (options == null) {
            options = new CosmosPatchItemRequestOptions();
        }
        final CosmosItemResponse<JsonNode> response = this.getCosmosAsyncClient()
            .getDatabase(this.getDatabaseName())
            .getContainer(containerName)
            .patchItem(id.toString(), partitionKey, patchOperations, options, JsonNode.class)
            .publishOn(CosmosSchedulers.SPRING_DATA_COSMOS_PARALLEL)
            .doOnNext(cosmosItemResponse ->
                CosmosUtils.fillAndProcessResponseDiagnostics(this.responseDiagnosticsProcessor,
                    cosmosItemResponse.getDiagnostics(), null))
            .onErrorResume(throwable ->
                CosmosExceptionUtils.exceptionHandler("Failed to patch item", throwable,
                    this.responseDiagnosticsProcessor))
            .block();
        assert response != null;
        return toDomainObject(domainType, response.getItem());
    }

    @SuppressWarnings("unchecked")
    private <T> void generateIdIfNullAndAutoGenerationEnabled(T originalItem, Class<?> type) {
        CosmosEntityInformation<?, ?> entityInfo = CosmosEntityInformation.getInstance(type);
        if (entityInfo.shouldGenerateId() && ReflectionUtils.getField(entityInfo.getIdField(), originalItem) == null) {
            ReflectionUtils.setField(entityInfo.getIdField(), originalItem, UUID.randomUUID().toString());
        }
    }

    /**
     * Finds item by id
     *
     * @param id must not be {@literal null}
     * @param domainType must not be {@literal null}
     * @param <T> type class of domain type
     * @return found item
     */
    public <T> T findById(Object id, Class<T> domainType) {
        Assert.notNull(domainType, "domainType should not be null");

        return findById(getContainerName(domainType), id, domainType);
    }

    @Override
    public <T> T findById(Object id, Class<T> domainType, PartitionKey partitionKey) {
        Assert.notNull(domainType, "domainType should not be null");
        Assert.notNull(partitionKey, "partitionKey should not be null");
        String idToQuery = CosmosUtils.getStringIDValue(id);
        final String containerName = getContainerName(domainType);
        return this.getCosmosAsyncClient()
            .getDatabase(this.getDatabaseName())
            .getContainer(containerName)
            .readItem(idToQuery, partitionKey, JsonNode.class)
            .publishOn(CosmosSchedulers.SPRING_DATA_COSMOS_PARALLEL)
            .flatMap(cosmosItemResponse -> {
                CosmosUtils.fillAndProcessResponseDiagnostics(this.responseDiagnosticsProcessor,
                    cosmosItemResponse.getDiagnostics(), null);
                return Mono.justOrEmpty(emitOnLoadEventAndConvertToDomainObject(domainType, containerName, cosmosItemResponse.getItem()));
            })
            .onErrorResume(throwable ->
                CosmosExceptionUtils.findAPIExceptionHandler("Failed to find item", throwable,
                    this.responseDiagnosticsProcessor))
            .block();
    }

    /**
     * Finds item by id
     *
     * @param containerName must not be {@literal null}
     * @param id must not be {@literal null}
     * @param domainType must not be {@literal null}
     * @param <T> type class of domain type
     * @return found item
     */
    public <T> T findById(String containerName, Object id, Class<T> domainType) {
        Assert.hasText(containerName, "containerName should not be null, empty or only whitespaces");
        Assert.notNull(domainType, "domainType should not be null");
        CosmosEntityInformation<?, ?> cosmosEntityInformation = CosmosEntityInformation.getInstance(domainType);
        String containerPartitionKey = cosmosEntityInformation.getPartitionKeyFieldName();
        if ("id".equals(containerPartitionKey) && id != null) {
            return findById(id, domainType, new PartitionKey(id));
        }
        if (!this.pointReadWarningLogged) {
            LOGGER.warn("The partitionKey is not id!! Consider using findById(ID id, PartitionKey partitionKey) instead to avoid the need for using a cross partition query which results in higher latency and cost than necessary. See https://aka.ms/PointReadsInSpring for more info.");
            this.pointReadWarningLogged = true;
        }
        String finalContainerName = getContainerNameOverride(containerName);
        final String query = "select * from root where root.id = @ROOT_ID";
        final SqlParameter param = new SqlParameter("@ROOT_ID", CosmosUtils.getStringIDValue(id));
        final SqlQuerySpec sqlQuerySpec = new SqlQuerySpec(query, param);
        final CosmosQueryRequestOptions options = new CosmosQueryRequestOptions();
        options.setQueryMetricsEnabled(this.queryMetricsEnabled);
        options.setIndexMetricsEnabled(this.indexMetricsEnabled);
        options.setMaxDegreeOfParallelism(this.maxDegreeOfParallelism);
        options.setMaxBufferedItemCount(this.maxBufferedItemCount);
        options.setResponseContinuationTokenLimitInKb(this.responseContinuationTokenLimitInKb);
        return this.getCosmosAsyncClient()
            .getDatabase(this.getDatabaseName())
            .getContainer(finalContainerName)
            .queryItems(sqlQuerySpec, options, JsonNode.class)
            .byPage()
            .publishOn(CosmosSchedulers.SPRING_DATA_COSMOS_PARALLEL)
            .flatMap(cosmosItemFeedResponse -> {
                CosmosUtils.fillAndProcessResponseDiagnostics(this.responseDiagnosticsProcessor,
                    cosmosItemFeedResponse.getCosmosDiagnostics(), cosmosItemFeedResponse);
                return Mono.justOrEmpty(cosmosItemFeedResponse
                    .getResults()
                    .stream()
                    .map(cosmosItem -> emitOnLoadEventAndConvertToDomainObject(domainType, finalContainerName, cosmosItem))
                    .findFirst());
            })
            .onErrorResume(throwable ->
                CosmosExceptionUtils.findAPIExceptionHandler("Failed to find item", throwable,
                    this.responseDiagnosticsProcessor))
            .blockFirst();
    }

    /**
     * Upserts an item with partition key
     *
     * @param object upsert object
     * @param <T> type of upsert object
     */
    public <T> void upsert(T object) {
        Assert.notNull(object, "Upsert object should not be null");

        upsert(getContainerName(object.getClass()), object);
    }

    /**
     * Upserts an item into container with partition key
     *
     * @param containerName the container name
     * @param object upsert object
     * @param <T> type of upsert object
     */
    public <T> void upsert(String containerName, T object) {
        upsertAndReturnEntity(containerName, object);
    }

    /**
     * Upserts an item and return item properties
     *
     * @param containerName the container name
     * @param object upsert object
     * @param <T> type of upsert object
     * @return upsert object entity
     */
    public <T> T upsertAndReturnEntity(String containerName, T object) {
        Assert.hasText(containerName, "containerName should not be null, empty or only whitespaces");
        Assert.notNull(object, "Upsert object should not be null");
        containerName = getContainerName(object.getClass());
        markAuditedIfConfigured(object);

        List<String> transientFields = mappingCosmosConverter.getTransientFields(object, null);
        Map<Field, Object> transientFieldValuesMap = new HashMap<>();
        JsonNode originalItem;
        if (!transientFields.isEmpty()) {
            originalItem = mappingCosmosConverter.writeJsonNode(object, transientFields);
            transientFieldValuesMap = mappingCosmosConverter.getTransientFieldsMap(object, transientFields);
        } else {
            originalItem = mappingCosmosConverter.writeJsonNode(object);
        }

        LOGGER.debug("execute upsert item in database {} container {}", this.getDatabaseName(),
            containerName);

        @SuppressWarnings("unchecked") final Class<T> domainType = (Class<T>) object.getClass();
        containerName = getContainerName(domainType);

        final CosmosItemRequestOptions options = new CosmosItemRequestOptions();
        applyVersioning(domainType, originalItem, options);

        final CosmosItemResponse<JsonNode> cosmosItemResponse = this.getCosmosAsyncClient()
            .getDatabase(this.getDatabaseName())
            .getContainer(containerName)
            .upsertItem(originalItem, options)
            .publishOn(CosmosSchedulers.SPRING_DATA_COSMOS_PARALLEL)
            .doOnNext(response -> CosmosUtils.fillAndProcessResponseDiagnostics(this.responseDiagnosticsProcessor,
                response.getDiagnostics(), null))
            .onErrorResume(throwable ->
                CosmosExceptionUtils.exceptionHandler("Failed to upsert item", throwable,
                    this.responseDiagnosticsProcessor))
            .block();

        assert cosmosItemResponse != null;
<<<<<<< HEAD
        return toDomainObject(domainType, mappingCosmosConverter.repopulateAnyTransientFieldsFromMap(
            cosmosItemResponse.getItem(), transientFieldValuesMap));
=======
        return toDomainObject(domainType, mappingCosmosConverter.repopulateTransientFields(cosmosItemResponse.getItem(), transientFieldValuesMap));
>>>>>>> 13c82aba
    }

    /**
     * Find the DocumentQuery, find all the items specified by domain type.
     *
     * @param domainType the domain type
     * @param <T> class type of domain
     * @return found results in a List
     */
    public <T> Iterable<T> findAll(Class<T> domainType) {
        Assert.notNull(domainType, "domainType should not be null");

        return findAll(getContainerName(domainType), domainType);
    }

    /**
     * Find the DocumentQuery, find all the items specified by domain type in the given container.
     *
     * @param containerName the container name
     * @param domainType the domain type
     * @param <T> class type of domain
     * @return found results in a List
     */
    public <T> Iterable<T> findAll(String containerName, final Class<T> domainType) {
        Assert.hasText(containerName, "containerName should not be null, empty or only whitespaces");
        Assert.notNull(domainType, "domainType should not be null");
        final CosmosQuery query = new CosmosQuery(Criteria.getInstance(CriteriaType.ALL));

        return findItems(query, containerName, domainType);
    }

    @Override
    public <T> Iterable<T> findAll(PartitionKey partitionKey, final Class<T> domainType) {
        Assert.notNull(partitionKey, "partitionKey should not be null");
        Assert.notNull(domainType, "domainType should not be null");

        final String containerName = getContainerName(domainType);

        final CosmosQueryRequestOptions cosmosQueryRequestOptions = new CosmosQueryRequestOptions();
        cosmosQueryRequestOptions.setPartitionKey(partitionKey);
        cosmosQueryRequestOptions.setQueryMetricsEnabled(this.queryMetricsEnabled);
        cosmosQueryRequestOptions.setIndexMetricsEnabled(this.indexMetricsEnabled);
        cosmosQueryRequestOptions.setMaxDegreeOfParallelism(this.maxDegreeOfParallelism);
        cosmosQueryRequestOptions.setMaxBufferedItemCount(this.maxBufferedItemCount);
        cosmosQueryRequestOptions.setResponseContinuationTokenLimitInKb(this.responseContinuationTokenLimitInKb);

        return this.getCosmosAsyncClient()
            .getDatabase(this.getDatabaseName())
            .getContainer(containerName)
            .queryItems("SELECT * FROM r", cosmosQueryRequestOptions, JsonNode.class)
            .byPage()
            .publishOn(CosmosSchedulers.SPRING_DATA_COSMOS_PARALLEL)
            .flatMap(cosmosItemFeedResponse -> {
                CosmosUtils.fillAndProcessResponseDiagnostics(this.responseDiagnosticsProcessor,
                    cosmosItemFeedResponse.getCosmosDiagnostics(), cosmosItemFeedResponse);
                return Flux.fromIterable(cosmosItemFeedResponse.getResults());
            })
            .map(jsonNode -> emitOnLoadEventAndConvertToDomainObject(domainType, containerName, jsonNode))
            .onErrorResume(throwable ->
                CosmosExceptionUtils.exceptionHandler("Failed to find items", throwable,
                    this.responseDiagnosticsProcessor))
            .toIterable();
    }

    /**
     * Delete the DocumentQuery, delete all the items in the given container.
     *
     * @param containerName Container name of database
     * @param domainType the domain type
     */
    public void deleteAll(@NonNull String containerName, @NonNull Class<?> domainType) {
        Assert.hasText(containerName, "containerName should not be null, empty or only whitespaces");
        containerName = getContainerName(domainType);
        final CosmosQuery query = new CosmosQuery(Criteria.getInstance(CriteriaType.ALL));

        this.delete(query, domainType, containerName);
    }

    @Override
    public void deleteContainer(@NonNull String containerName) {
        Assert.hasText(containerName, "containerName should have text.");
        this.getCosmosAsyncClient().getDatabase(this.getDatabaseName())
            .getContainer(containerName)
            .delete()
            .publishOn(CosmosSchedulers.SPRING_DATA_COSMOS_PARALLEL)
            .doOnNext(response -> {
                CosmosUtils.fillAndProcessResponseDiagnostics(this.responseDiagnosticsProcessor,
                    response.getDiagnostics(), null);
            })
            .onErrorResume(throwable ->
                CosmosExceptionUtils.exceptionHandler("Failed to delete container", throwable,
                    this.responseDiagnosticsProcessor))
            .block();
    }

    @Override
    public String getContainerName(Class<?> domainType) {
        Assert.notNull(domainType, "domainType should not be null");
        return getContainerNameOverride(CosmosEntityInformation.getInstance(domainType).getContainerName());
    }
    /**
     * Check if an overridden version of containerName is present, and if so, return it
     *
     * @param containerName Container name of database
     * @return containerName
     */
    public String getContainerNameOverride(String containerName) {
        if (this.cosmosFactory.overrideContainerName() != null) {
            return this.cosmosFactory.overrideContainerName();
        }
        Assert.notNull(containerName, "containerName should not be null");
        return containerName;
    }

    @Override
    public CosmosContainerProperties createContainerIfNotExists(CosmosEntityInformation<?, ?> information) {

        final CosmosContainerResponse response = createDatabaseIfNotExists()
            .publishOn(CosmosSchedulers.SPRING_DATA_COSMOS_PARALLEL)
            .onErrorResume(throwable ->
                CosmosExceptionUtils.exceptionHandler("Failed to create database", throwable,
                    this.responseDiagnosticsProcessor))
            .flatMap(cosmosDatabaseResponse -> {
                CosmosUtils.fillAndProcessResponseDiagnostics(this.responseDiagnosticsProcessor,
                    cosmosDatabaseResponse.getDiagnostics(), null);

                final CosmosContainerProperties cosmosContainerProperties = getCosmosContainerPropertiesWithPartitionKeyPath(information);
                cosmosContainerProperties.setDefaultTimeToLiveInSeconds(information.getTimeToLive());
                cosmosContainerProperties.setIndexingPolicy(information.getIndexingPolicy());
                final UniqueKeyPolicy uniqueKeyPolicy = information.getUniqueKeyPolicy();
                if (uniqueKeyPolicy != null) {
                    cosmosContainerProperties.setUniqueKeyPolicy(uniqueKeyPolicy);
                }

                CosmosAsyncDatabase cosmosAsyncDatabase = this.getCosmosAsyncClient()
                    .getDatabase(cosmosDatabaseResponse.getProperties().getId());
                Mono<CosmosContainerResponse> cosmosContainerResponseMono;

                if (information.getRequestUnit() == null) {
                    cosmosContainerResponseMono =
                        cosmosAsyncDatabase.createContainerIfNotExists(cosmosContainerProperties);
                } else {
                    ThroughputProperties throughputProperties = information.isAutoScale()
                        ? ThroughputProperties.createAutoscaledThroughput(information.getRequestUnit())
                        : ThroughputProperties.createManualThroughput(information.getRequestUnit());
                    cosmosContainerResponseMono =
                        cosmosAsyncDatabase.createContainerIfNotExists(cosmosContainerProperties,
                            throughputProperties);
                }

                return cosmosContainerResponseMono
                    .onErrorResume(throwable ->
                        CosmosExceptionUtils.exceptionHandler("Failed to create container",
                            throwable, this.responseDiagnosticsProcessor))
                    .doOnNext(cosmosContainerResponse ->
                        CosmosUtils.fillAndProcessResponseDiagnostics(this.responseDiagnosticsProcessor,
                            cosmosContainerResponse.getDiagnostics(), null));
            })
            .block();
        assert response != null;
        return response.getProperties();
    }

    private Mono<CosmosDatabaseResponse> createDatabaseIfNotExists() {
        if (databaseThroughputConfig == null) {
            return this.getCosmosAsyncClient()
                .createDatabaseIfNotExists(this.getDatabaseName());
        } else {
            ThroughputProperties throughputProperties = databaseThroughputConfig.isAutoScale()
                ? ThroughputProperties.createAutoscaledThroughput(databaseThroughputConfig.getRequestUnits())
                : ThroughputProperties.createManualThroughput(databaseThroughputConfig.getRequestUnits());
            return this.getCosmosAsyncClient()
                .createDatabaseIfNotExists(this.getDatabaseName(), throughputProperties);
        }
    }

    @Override
    public CosmosContainerProperties getContainerProperties(String containerName) {
        containerName = getContainerNameOverride(containerName);
        final CosmosContainerResponse response = this.getCosmosAsyncClient()
            .getDatabase(this.getDatabaseName())
            .getContainer(containerName)
            .read()
            .block();
        assert response != null;
        return response.getProperties();
    }

    @Override
    public CosmosContainerProperties replaceContainerProperties(String containerName,
                                                                CosmosContainerProperties properties) {
        CosmosContainerResponse response = this.getCosmosAsyncClient()
            .getDatabase(this.getDatabaseName())
            .getContainer(containerName)
            .replace(properties)
            .block();
        assert response != null;
        return response.getProperties();
    }

    /**
     * Deletes the item by id and partition key.
     *
     * @param containerName Container name of database
     * @param id item id
     * @param partitionKey the partition key
     */
    public void deleteById(String containerName, Object id, PartitionKey partitionKey) {
        deleteById(containerName, id, partitionKey, new CosmosItemRequestOptions());
    }

    /**
     * Deletes the entity
     *
     * @param <T> type class of domain type
     * @param containerName the container name
     * @param entity the entity object
     */
    @Override
    public <T> void deleteEntity(String containerName, T entity) {
        containerName = getContainerNameOverride(containerName);
        Assert.notNull(entity, "entity to be deleted should not be null");
        @SuppressWarnings("unchecked") final Class<T> domainType = (Class<T>) entity.getClass();
        final JsonNode originalItem = mappingCosmosConverter.writeJsonNode(entity);
        final CosmosItemRequestOptions options = new CosmosItemRequestOptions();
        applyVersioning(entity.getClass(), originalItem, options);
        deleteItem(originalItem, containerName, domainType);
    }

    /**
     * Deletes the entities using bulk
     *
     * @param information the CosmosEntityInformation
     * @param entities the Iterable entities to be inserted
     * @param <T> type class of domain type
     * @param <S> type class of domain type
     */
    @Override
    public <S extends T, T> void deleteEntities(CosmosEntityInformation<T, ?> information, Iterable<S> entities) {
        Assert.notNull(entities, "entities to be deleted should not be null");

        String containerName = information.getContainerName();
        Class<T> domainType = information.getJavaType();

        List<CosmosItemOperation> cosmosItemOperations = new ArrayList<>();
        entities.forEach(entity -> {
            JsonNode originalItem = mappingCosmosConverter.writeJsonNode(entity);
            final CosmosBulkItemRequestOptions options = new CosmosBulkItemRequestOptions();
            applyBulkVersioning(domainType, originalItem, options);
            cosmosItemOperations.add(CosmosBulkOperations.getDeleteItemOperation(String.valueOf(information.getId(entity)),
                getPartitionKeyFromValue(information, entity), options));
        });

        // Default micro batch size is 100 which will be too high for most Spring cases, this configuration
        // allows it to start at 1 and increase until it finds the appropriate batch size.
        CosmosBulkExecutionOptions cosmosBulkExecutionOptions = new CosmosBulkExecutionOptions();
        cosmosBulkExecutionOptions.setInitialMicroBatchSize(1);

        this.getCosmosAsyncClient()
                .getDatabase(this.getDatabaseName())
                .getContainer(containerName)
                .executeBulkOperations(Flux.fromIterable(cosmosItemOperations), cosmosBulkExecutionOptions)
                .publishOn(CosmosSchedulers.SPRING_DATA_COSMOS_PARALLEL)
                .onErrorResume(throwable ->
                    CosmosExceptionUtils.exceptionHandler("Failed to delete item(s)", throwable,
                        this.responseDiagnosticsProcessor))
                .flatMap(response -> {
                    CosmosUtils.fillAndProcessResponseDiagnostics(this.responseDiagnosticsProcessor,
                        response.getResponse().getCosmosDiagnostics(), null);
                    return Flux.empty();
                }).blockLast();
    }

    private void deleteById(String containerName, Object id, PartitionKey partitionKey,
                            CosmosItemRequestOptions options) {
        Assert.hasText(containerName, "containerName should not be null, empty or only whitespaces");
        containerName = getContainerNameOverride(containerName);
        String idToDelete = CosmosUtils.getStringIDValue(id);
        LOGGER.debug("execute deleteById in database {} container {}", this.getDatabaseName(),
            containerName);

        if (partitionKey == null) {
            partitionKey = PartitionKey.NONE;
        }

        this.getCosmosAsyncClient().getDatabase(this.getDatabaseName())
            .getContainer(containerName)
            .deleteItem(idToDelete, partitionKey, options)
            .publishOn(CosmosSchedulers.SPRING_DATA_COSMOS_PARALLEL)
            .doOnNext(response ->
                CosmosUtils.fillAndProcessResponseDiagnostics(this.responseDiagnosticsProcessor,
                    response.getDiagnostics(), null))
            .onErrorResume(throwable ->
                CosmosExceptionUtils.exceptionHandler("Failed to delete item",
                    throwable, this.responseDiagnosticsProcessor))
            .block();
    }

    @Override
    public <T, ID> Iterable<T> findByIds(Iterable<ID> ids, Class<T> domainType, String containerName) {
        containerName = getContainerNameOverride(containerName);
        Assert.notNull(ids, "Id list should not be null");
        Assert.notNull(domainType, "domainType should not be null.");
        Assert.hasText(containerName, "container should not be null, empty or only whitespaces");
        final List<Object> idList = new ArrayList<>();
        for (ID id : ids) {
            idList.add(CosmosUtils.getStringIDValue(id));
        }
        final CosmosQuery query = new CosmosQuery(Criteria.getInstance(CriteriaType.IN, "id",
            Collections.singletonList(idList), Part.IgnoreCaseType.NEVER));
        return find(query, domainType, containerName);
    }

    /**
     * Finds the document query items
     *
     * @param query The representation for query method.
     * @param domainType Class of domain
     * @param containerName Container name of database
     * @param <T> class of domainType
     * @return All the found items as List.
     */
    public <T> Iterable<T> find(@NonNull CosmosQuery query, @NonNull Class<T> domainType,
                                String containerName) {
        Assert.notNull(query, "DocumentQuery should not be null.");
        Assert.notNull(domainType, "domainType should not be null.");
        Assert.hasText(containerName, "container should not be null, empty or only whitespaces");

        return findItems(query, containerName, domainType);
    }

    /**
     * Checks if document query items exist
     *
     * @param query The representation for query method.
     * @param domainType Class of domain
     * @param containerName Container name of database
     * @param <T> class of domainType
     * @return if items exist
     */
    public <T> Boolean exists(@NonNull CosmosQuery query, @NonNull Class<T> domainType,
                              String containerName) {
        return this.count(query, containerName) > 0;
    }

    /**
     * Delete the DocumentQuery, need to query the domains at first, then delete the item from the result. The cosmos db
     * Sql API do _NOT_ support DELETE query, we cannot add one DeleteQueryGenerator. Uses bulk if possible.
     *
     * @param query The representation for query method.
     * @param domainType Class of domain
     * @param containerName Container name of database
     * @param <T> class of domainType
     * @return All the deleted items as List.
     */
    @Override
    public <T> Iterable<T> delete(@NonNull CosmosQuery query, @NonNull Class<T> domainType,
                                  @NonNull String containerName) {
        Assert.notNull(query, "DocumentQuery should not be null.");
        Assert.notNull(domainType, "domainType should not be null.");
        Assert.hasText(containerName, "container should not be null, empty or only whitespaces");
        String finalContainerName = getContainerNameOverride(containerName);

        @SuppressWarnings("unchecked")
        CosmosEntityInformation<T, Object> entityInfo = (CosmosEntityInformation<T, Object>) CosmosEntityInformation.getInstance(domainType);

        final List<JsonNode> results = findItemsAsFlux(query, finalContainerName, domainType).collectList().block();
        assert results != null;

        if (entityInfo.getPartitionKeyFieldName() != null) {
            Flux<CosmosItemOperation> cosmosItemOperationFlux = Flux.fromIterable(results).map(item -> {
                T object = toDomainObject(domainType, item);
                Object id = entityInfo.getId(object);
                String idString = id != null ? id.toString() : "";
                final CosmosBulkItemRequestOptions options = new CosmosBulkItemRequestOptions();
                applyBulkVersioning(domainType, item, options);
                return CosmosBulkOperations.getDeleteItemOperation(idString,
                    getPartitionKeyFromValue(entityInfo, object), options);
            });

            // Default micro batch size is 100 which will be too high for most Spring cases, this configuration
            // allows it to start at 1 and increase until it finds the appropriate batch size.
            CosmosBulkExecutionOptions cosmosBulkExecutionOptions = new CosmosBulkExecutionOptions();
            cosmosBulkExecutionOptions.setInitialMicroBatchSize(1);

            this.getCosmosAsyncClient()
                .getDatabase(this.getDatabaseName())
                .getContainer(containerName)
                .executeBulkOperations(cosmosItemOperationFlux, cosmosBulkExecutionOptions)
                .publishOn(CosmosSchedulers.SPRING_DATA_COSMOS_PARALLEL)
                .onErrorResume(throwable ->
                    CosmosExceptionUtils.exceptionHandler("Failed to delete item(s)",
                        throwable, this.responseDiagnosticsProcessor))
                .collectList().block();

            return results.stream()
                .map(jsonNode -> toDomainObject(domainType, jsonNode))
                .collect(Collectors.toList());
        } else {
            return results.stream()
                .map(item -> deleteItem(item, finalContainerName, domainType))
                .collect(Collectors.toList());
        }
    }

    @Override
    public <T> Page<T> findAll(Pageable pageable, Class<T> domainType, String containerName) {
        final CosmosQuery query =
            new CosmosQuery(Criteria.getInstance(CriteriaType.ALL)).with(pageable);
        if (pageable.getSort().isSorted()) {
            query.with(pageable.getSort());
        }

        return paginationQuery(query, domainType, containerName);
    }

    @Override
    public <T> Page<T> runPaginationQuery(SqlQuerySpec querySpec, Pageable pageable, Class<?> domainType, Class<T> returnType) {
        final String containerName = getContainerName(domainType);
        final SqlQuerySpec sortedQuerySpec = NativeQueryGenerator.getInstance().generateSortedQuery(querySpec, pageable.getSort());
        final SqlQuerySpec countQuerySpec = NativeQueryGenerator.getInstance().generateCountQuery(querySpec);
        return paginationQuery(sortedQuerySpec, countQuerySpec, pageable,
            pageable.getSort(), returnType, containerName, Optional.empty());
    }

    @Override
    public <T> Page<T> paginationQuery(CosmosQuery query, Class<T> domainType, String containerName) {
        containerName = getContainerNameOverride(containerName);
        final SqlQuerySpec querySpec = new FindQuerySpecGenerator().generateCosmos(query);
        final SqlQuerySpec countQuerySpec = new CountQueryGenerator().generateCosmos(query);
        Optional<Object> partitionKeyValue = query.getPartitionKeyValue(domainType);
        return paginationQuery(querySpec, countQuerySpec, query.getPageable(),
            query.getSort(), domainType, containerName, partitionKeyValue);
    }

    @Override
    public <T> Slice<T> sliceQuery(CosmosQuery query, Class<T> domainType, String containerName) {
        containerName = getContainerNameOverride(containerName);
        final SqlQuerySpec querySpec = new FindQuerySpecGenerator().generateCosmos(query);
        Optional<Object> partitionKeyValue = query.getPartitionKeyValue(domainType);
        return sliceQuery(querySpec, query.getPageable(), query.getSort(), domainType, containerName, partitionKeyValue);
    }

    @Override
    public <T> Slice<T> runSliceQuery(SqlQuerySpec querySpec, Pageable pageable, Class<?> domainType, Class<T> returnType) {
        final String containerName = getContainerName(domainType);
        final SqlQuerySpec sortedQuerySpec = NativeQueryGenerator.getInstance().generateSortedQuery(querySpec, pageable.getSort());
        return sliceQuery(sortedQuerySpec, pageable, pageable.getSort(), returnType, containerName, Optional.empty());
    }

    private <T> Page<T> paginationQuery(SqlQuerySpec querySpec, SqlQuerySpec countQuerySpec,
                                        Pageable pageable, Sort sort,
                                        Class<T> returnType, String containerName,
                                        Optional<Object> partitionKeyValue) {
        containerName = getContainerNameOverride(containerName);
        Slice<T> response = sliceQuery(querySpec, pageable, sort, returnType, containerName, partitionKeyValue);
        final long total = getCountValue(countQuerySpec, containerName);
        return new CosmosPageImpl<>(response.getContent(), response.getPageable(), total);
    }

    private <T> Slice<T> sliceQuery(SqlQuerySpec querySpec,
                                    Pageable pageable, Sort sort,
                                    Class<T> returnType, String containerName,
                                    Optional<Object> partitionKeyValue) {
        Assert.isTrue(pageable.getPageSize() > 0,
            "pageable should have page size larger than 0");
        Assert.hasText(containerName, "container should not be null, empty or only whitespaces");
        containerName = getContainerNameOverride(containerName);
        final CosmosQueryRequestOptions cosmosQueryRequestOptions = new CosmosQueryRequestOptions();
        cosmosQueryRequestOptions.setQueryMetricsEnabled(this.queryMetricsEnabled);
        cosmosQueryRequestOptions.setIndexMetricsEnabled(this.indexMetricsEnabled);
        cosmosQueryRequestOptions.setMaxDegreeOfParallelism(this.maxDegreeOfParallelism);
        cosmosQueryRequestOptions.setMaxBufferedItemCount(this.maxBufferedItemCount);
        cosmosQueryRequestOptions.setResponseContinuationTokenLimitInKb(this.responseContinuationTokenLimitInKb);
        partitionKeyValue.ifPresent(o -> {
            LOGGER.debug("Setting partition key {}", o);
            cosmosQueryRequestOptions.setPartitionKey(new PartitionKey(o));
        });

        CosmosAsyncContainer container =
            this.getCosmosAsyncClient().getDatabase(this.getDatabaseName()).getContainer(containerName);

        Flux<FeedResponse<JsonNode>> feedResponseFlux;
        /*
         * The user can pass in an offset with the pageable, if this is done we need to apply
         * the offset to the first page so that we can shift the data and skip the number of
         * offset records. Starting with the 2nd page it picks up where the first page left off
         * so we do not need to apply the offset as the continuation token handles the pages.
         *
         * We only use offset on the first page because of the use of continuation tokens.
         * After we apply the offset to the first page, the continuation token will pick
         * up the second and future pages at the correct index.
         */
        int feedResponseContentSize = pageable.getPageSize();
        String continuationToken = null;
        int offsetForPageWithoutContToken = 0;
        if (pageable instanceof CosmosPageRequest) {
            if (((CosmosPageRequest) pageable).getRequestContinuation() == null) {
                feedResponseContentSize = (int) (feedResponseContentSize
                    + (feedResponseContentSize * pageable.getPageNumber()) + pageable.getOffset());
                offsetForPageWithoutContToken = (pageable.getPageNumber() * pageable.getPageSize())
                    + (int) pageable.getOffset();
            }
            continuationToken = ((CosmosPageRequest) pageable).getRequestContinuation();
        } else {
            feedResponseContentSize = feedResponseContentSize + (feedResponseContentSize * pageable.getPageNumber());
            offsetForPageWithoutContToken = (pageable.getPageNumber() * pageable.getPageSize());
        }

        final List<T> result = new ArrayList<>();
        do {
            feedResponseFlux = container
                .queryItems(querySpec, cosmosQueryRequestOptions, JsonNode.class)
                .byPage(continuationToken, feedResponseContentSize);
            FeedResponse<JsonNode> feedResponse = feedResponseFlux
                .publishOn(CosmosSchedulers.SPRING_DATA_COSMOS_PARALLEL)
                .doOnNext(propertiesFeedResponse ->
                    CosmosUtils.fillAndProcessResponseDiagnostics(this.responseDiagnosticsProcessor,
                        propertiesFeedResponse.getCosmosDiagnostics(), propertiesFeedResponse))
                .onErrorResume(throwable ->
                    CosmosExceptionUtils.exceptionHandler("Failed to query items", throwable,
                        this.responseDiagnosticsProcessor))
                .next()
                .block();
            assert feedResponse != null;
            Iterator<JsonNode> it = feedResponse.getResults().iterator();

            for (int index = 0; it.hasNext()
                && index < pageable.getPageSize() + offsetForPageWithoutContToken; index++) {

                final JsonNode jsonNode = it.next();
                if (jsonNode == null) {
                    continue;
                }

                if (index >= offsetForPageWithoutContToken) {
                    maybeEmitEvent(new AfterLoadEvent<>(jsonNode, returnType, containerName));
                    final T entity = mappingCosmosConverter.read(returnType, jsonNode);
                    result.add(entity);
                }
            }

            if (result.size() < pageable.getPageSize()) {
                feedResponseContentSize = pageable.getPageSize() - result.size();
            }
            continuationToken = feedResponse.getContinuationToken();
            offsetForPageWithoutContToken = 0;
        } while (result.size() < pageable.getPageSize() && continuationToken != null);

        final CosmosPageRequest pageRequest = CosmosPageRequest.of(pageable.getOffset(),
            pageable.getPageNumber(),
            pageable.getPageSize(),
            continuationToken,
            sort);

        return new CosmosSliceImpl<>(result, pageRequest, continuationToken != null);
    }

    @Override
    public long count(String containerName) {
        Assert.hasText(containerName, "container name should not be empty");
        containerName = getContainerNameOverride(containerName);
        final CosmosQuery query = new CosmosQuery(Criteria.getInstance(CriteriaType.ALL));
        final Long count = getCountValue(query, containerName);
        assert count != null;
        return count;
    }

    @Override
    public <T> long count(CosmosQuery query, String containerName) {
        containerName = getContainerNameOverride(containerName);
        Assert.hasText(containerName, "container name should not be empty");

        final Long count = getCountValue(query, containerName);
        assert count != null;
        return count;
    }

    @Override
    public <T> long count(SqlQuerySpec querySpec, String containerName) {
        containerName = getContainerNameOverride(containerName);
        Assert.hasText(containerName, "container name should not be empty");

        final Long count = getCountValue(querySpec, containerName);
        assert count != null;
        return count;
    }

    @Override
    public MappingCosmosConverter getConverter() {
        return this.mappingCosmosConverter;
    }

    @Override
    public <T> Iterable<T> runQuery(SqlQuerySpec querySpec, Class<?> domainType, Class<T> returnType) {
        return runQuery(querySpec, Sort.unsorted(), domainType, returnType);
    }

    @Override
    public <T> Iterable<T> runQuery(SqlQuerySpec querySpec, Sort sort, Class<?> domainType, Class<T> returnType) {
        querySpec = NativeQueryGenerator.getInstance().generateSortedQuery(querySpec, sort);
        return getJsonNodeFluxFromQuerySpec(getContainerName(domainType), querySpec)
            .map(jsonNode -> emitOnLoadEventAndConvertToDomainObject(returnType, getContainerName(domainType), jsonNode))
            .collectList()
            .block();
    }

    private void markAuditedIfConfigured(Object object) {
        if (cosmosAuditingHandler != null) {
            cosmosAuditingHandler.markAudited(object);
        }
    }

    private Long getCountValue(CosmosQuery query, String containerName) {
        final SqlQuerySpec querySpec = new CountQueryGenerator().generateCosmos(query);
        return getCountValue(querySpec, containerName);
    }

    private Long getCountValue(SqlQuerySpec querySpec, String containerName) {
        final CosmosQueryRequestOptions options = new CosmosQueryRequestOptions();
        options.setQueryMetricsEnabled(this.queryMetricsEnabled);
        options.setIndexMetricsEnabled(this.indexMetricsEnabled);
        options.setMaxDegreeOfParallelism(this.maxDegreeOfParallelism);
        options.setMaxBufferedItemCount(this.maxBufferedItemCount);
        options.setResponseContinuationTokenLimitInKb(this.responseContinuationTokenLimitInKb);
        containerName = getContainerNameOverride(containerName);

        return executeQuery(querySpec, containerName, options)
            .publishOn(CosmosSchedulers.SPRING_DATA_COSMOS_PARALLEL)
            .onErrorResume(throwable ->
                CosmosExceptionUtils.exceptionHandler("Failed to get count value", throwable,
                    this.responseDiagnosticsProcessor))
            .doOnNext(response -> CosmosUtils.fillAndProcessResponseDiagnostics(this.responseDiagnosticsProcessor,
                response.getCosmosDiagnostics(), response))
            .next()
            .map(r -> r.getResults().get(0).asLong())
            .block();
    }

    private Flux<FeedResponse<JsonNode>> executeQuery(SqlQuerySpec sqlQuerySpec,
                                                      String containerName,
                                                      CosmosQueryRequestOptions options) {
        containerName = getContainerNameOverride(containerName);
        return this.getCosmosAsyncClient().getDatabase(this.getDatabaseName())
            .getContainer(containerName)
            .queryItems(sqlQuerySpec, options, JsonNode.class)
            .byPage();
    }

    private <T> Flux<JsonNode> findItemsAsFlux(@NonNull CosmosQuery query,
                                               @NonNull String containerName,
                                               @NonNull Class<T> domainType) {
        final SqlQuerySpec sqlQuerySpec = new FindQuerySpecGenerator().generateCosmos(query);
        final CosmosQueryRequestOptions cosmosQueryRequestOptions = new CosmosQueryRequestOptions();
        containerName = getContainerNameOverride(containerName);
        cosmosQueryRequestOptions.setQueryMetricsEnabled(this.queryMetricsEnabled);
        cosmosQueryRequestOptions.setIndexMetricsEnabled(this.indexMetricsEnabled);
        cosmosQueryRequestOptions.setMaxDegreeOfParallelism(this.maxDegreeOfParallelism);
        cosmosQueryRequestOptions.setMaxBufferedItemCount(this.maxBufferedItemCount);
        cosmosQueryRequestOptions.setResponseContinuationTokenLimitInKb(this.responseContinuationTokenLimitInKb);
        Optional<Object> partitionKeyValue = query.getPartitionKeyValue(domainType);
        partitionKeyValue.ifPresent(o -> {
            LOGGER.debug("Setting partition key {}", o);
            cosmosQueryRequestOptions.setPartitionKey(new PartitionKey(o));
        });

        return this.getCosmosAsyncClient()
            .getDatabase(this.getDatabaseName())
            .getContainer(containerName)
            .queryItems(sqlQuerySpec, cosmosQueryRequestOptions, JsonNode.class)
            .byPage()
            .publishOn(CosmosSchedulers.SPRING_DATA_COSMOS_PARALLEL)
            .flatMap(cosmosItemFeedResponse -> {
                CosmosUtils.fillAndProcessResponseDiagnostics(this.responseDiagnosticsProcessor,
                    cosmosItemFeedResponse.getCosmosDiagnostics(),
                    cosmosItemFeedResponse);
                return Flux.fromIterable(cosmosItemFeedResponse.getResults());
            })
            .onErrorResume(throwable ->
                CosmosExceptionUtils.exceptionHandler("Failed to find items", throwable,
                    this.responseDiagnosticsProcessor));
    }

    private Flux<JsonNode> getJsonNodeFluxFromQuerySpec(
        @NonNull String containerName, SqlQuerySpec sqlQuerySpec) {
        final CosmosQueryRequestOptions cosmosQueryRequestOptions = new CosmosQueryRequestOptions();
        cosmosQueryRequestOptions.setQueryMetricsEnabled(this.queryMetricsEnabled);
        cosmosQueryRequestOptions.setIndexMetricsEnabled(this.indexMetricsEnabled);
        cosmosQueryRequestOptions.setMaxDegreeOfParallelism(this.maxDegreeOfParallelism);
        cosmosQueryRequestOptions.setMaxBufferedItemCount(this.maxBufferedItemCount);
        cosmosQueryRequestOptions.setResponseContinuationTokenLimitInKb(this.responseContinuationTokenLimitInKb);
        containerName = getContainerNameOverride(containerName);

        return this.getCosmosAsyncClient()
            .getDatabase(this.getDatabaseName())
            .getContainer(containerName)
            .queryItems(sqlQuerySpec, cosmosQueryRequestOptions, JsonNode.class)
            .byPage()
            .publishOn(CosmosSchedulers.SPRING_DATA_COSMOS_PARALLEL)
            .flatMap(cosmosItemFeedResponse -> {
                CosmosUtils.fillAndProcessResponseDiagnostics(this.responseDiagnosticsProcessor,
                    cosmosItemFeedResponse.getCosmosDiagnostics(),
                    cosmosItemFeedResponse);
                return Flux.fromIterable(cosmosItemFeedResponse.getResults());
            })
            .onErrorResume(throwable ->
                CosmosExceptionUtils.exceptionHandler("Failed to find items", throwable,
                    this.responseDiagnosticsProcessor));
    }

    private <T> Iterable<T> findItems(@NonNull CosmosQuery query,
                                      @NonNull String containerName,
                                      @NonNull Class<T> domainType) {
        String finalContainerName = getContainerNameOverride(containerName);
        return findItemsAsFlux(query, finalContainerName, domainType)
            .map(jsonNode -> emitOnLoadEventAndConvertToDomainObject(domainType, finalContainerName, jsonNode))
            .toIterable();
    }

    private <T> T deleteItem(@NonNull JsonNode jsonNode,
                             String containerName,
                             @NonNull Class<T> domainType) {

        final CosmosItemRequestOptions options = new CosmosItemRequestOptions();
        applyVersioning(domainType, jsonNode, options);
        containerName = getContainerNameOverride(containerName);

        return this.getCosmosAsyncClient()
            .getDatabase(this.getDatabaseName())
            .getContainer(containerName)
            .deleteItem(jsonNode, options)
            .publishOn(CosmosSchedulers.SPRING_DATA_COSMOS_PARALLEL)
            .doOnNext(response -> CosmosUtils.fillAndProcessResponseDiagnostics(this.responseDiagnosticsProcessor,
                response.getDiagnostics(), null))
            .onErrorResume(throwable ->
                CosmosExceptionUtils.exceptionHandler("Failed to delete item", throwable,
                    this.responseDiagnosticsProcessor))
            .flatMap(objectCosmosItemResponse -> Mono.just(toDomainObject(domainType, jsonNode)))
            .block();
    }

    private <T> T emitOnLoadEventAndConvertToDomainObject(@NonNull Class<T> domainType, String containerName, JsonNode responseJsonNode) {
        containerName = getContainerNameOverride(containerName);
        maybeEmitEvent(new AfterLoadEvent<>(responseJsonNode, domainType, containerName));
        return toDomainObject(domainType, responseJsonNode);
    }

    private <T> T toDomainObject(@NonNull Class<T> domainType, JsonNode responseJsonNode) {
        return mappingCosmosConverter.read(domainType, responseJsonNode);
    }

    private void applyVersioning(Class<?> domainType,
                                 JsonNode jsonNode,
                                 CosmosItemRequestOptions options) {
        CosmosEntityInformation<?, ?> entityInformation = CosmosEntityInformation.getInstance(domainType);
        if (entityInformation.isVersioned()) {
            options.setIfMatchETag(jsonNode.get(Constants.ETAG_PROPERTY_DEFAULT_NAME).asText());
        }
    }

    private void applyBulkVersioning(Class<?> domainType,
                                 JsonNode jsonNode,
                                 CosmosBulkItemRequestOptions options) {
        CosmosEntityInformation<?, ?> entityInformation = CosmosEntityInformation.getInstance(domainType);
        if (entityInformation.isVersioned()) {
            options.setIfMatchETag(jsonNode.get(Constants.ETAG_PROPERTY_DEFAULT_NAME).asText());
        }
    }

    @SuppressWarnings("unchecked")
    private <T, S extends T> PartitionKey getPartitionKeyFromValue(CosmosEntityInformation<T, ?> information, S entity) {
        Object pkFieldValue = information.getPartitionKeyFieldValue(entity);
        PartitionKey partitionKey;
        if (pkFieldValue instanceof Collection<?>) {
            ArrayList<Object> valueArray = ((ArrayList<Object>) pkFieldValue);
            Object[] objectArray = new Object[valueArray.size()];
            for (int i = 0; i < valueArray.size(); i++) {
                objectArray[i] = valueArray.get(i);
            }
            partitionKey = PartitionKey.fromObjectArray(objectArray, false);
        } else {
            partitionKey = new PartitionKey(pkFieldValue);
        }
        return partitionKey;
    }

    private <T> CosmosContainerProperties getCosmosContainerPropertiesWithPartitionKeyPath(CosmosEntityInformation<T, ?> information) {
        String pkPath = information.getPartitionKeyPath();
        if (pkPath.contains(",")) {
            PartitionKeyDefinition partitionKeyDef = new PartitionKeyDefinition();
            partitionKeyDef.setKind(PartitionKind.MULTI_HASH);
            partitionKeyDef.setVersion(PartitionKeyDefinitionVersion.V2);
            ArrayList<String> pkDefPaths = new ArrayList<>();
            List<String> paths = Arrays.stream(pkPath.split(",")).collect(Collectors.toList());
            paths.forEach(path -> {
                pkDefPaths.add(path.trim());
            });
            partitionKeyDef.setPaths(pkDefPaths);
            return new CosmosContainerProperties(getContainerNameOverride(information.getContainerName()), partitionKeyDef);
        } else {
            return new CosmosContainerProperties(getContainerNameOverride(information.getContainerName()), pkPath);
        }
    }

    private void maybeEmitEvent(CosmosMappingEvent<?> event) {
        if (canPublishEvent()) {
            this.applicationContext.publishEvent(event);
        }
    }

    private boolean canPublishEvent() {
        return this.applicationContext != null;
    }
}<|MERGE_RESOLUTION|>--- conflicted
+++ resolved
@@ -218,6 +218,7 @@
      * @return the inserted item
      */
     public <T> T insert(String containerName, T objectToSave, PartitionKey partitionKey) {
+
         Assert.hasText(containerName, "containerName should not be null, empty or only whitespaces");
         Assert.notNull(objectToSave, "objectToSave should not be null");
 
@@ -257,12 +258,8 @@
             .block();
 
         assert response != null;
-<<<<<<< HEAD
-        return toDomainObject(domainType, mappingCosmosConverter.repopulateAnyTransientFieldsFromMap(
+        return toDomainObject(domainType, mappingCosmosConverter.repopulateTransientFields(
             response.getItem(), transientFieldValuesMap));
-=======
-        return toDomainObject(domainType, mappingCosmosConverter.repopulateTransientFields(response.getItem(), transientFieldValuesMap));
->>>>>>> 13c82aba
     }
 
     /**
@@ -277,7 +274,6 @@
     @SuppressWarnings("unchecked")
     public <S extends T, T> Iterable<S> insertAll(CosmosEntityInformation<T, ?> information, Iterable<S> entities) {
         Assert.notNull(entities, "entities to be inserted should not be null");
-
         String containerName = information.getContainerName();
         Class<T> domainType = information.getJavaType();
 
@@ -554,12 +550,8 @@
             .block();
 
         assert cosmosItemResponse != null;
-<<<<<<< HEAD
-        return toDomainObject(domainType, mappingCosmosConverter.repopulateAnyTransientFieldsFromMap(
+        return toDomainObject(domainType, mappingCosmosConverter.repopulateTransientFields(
             cosmosItemResponse.getItem(), transientFieldValuesMap));
-=======
-        return toDomainObject(domainType, mappingCosmosConverter.repopulateTransientFields(cosmosItemResponse.getItem(), transientFieldValuesMap));
->>>>>>> 13c82aba
     }
 
     /**
