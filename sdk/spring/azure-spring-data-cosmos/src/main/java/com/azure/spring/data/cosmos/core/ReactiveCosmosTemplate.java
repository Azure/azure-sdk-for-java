// Copyright (c) Microsoft Corporation. All rights reserved.
// Licensed under the MIT License.

package com.azure.spring.data.cosmos.core;

import com.azure.cosmos.CosmosAsyncClient;
import com.azure.cosmos.CosmosAsyncDatabase;
import com.azure.cosmos.models.CosmosBulkExecutionOptions;
import com.azure.cosmos.models.CosmosBulkItemRequestOptions;
import com.azure.cosmos.models.CosmosBulkOperations;
import com.azure.cosmos.models.CosmosContainerProperties;
import com.azure.cosmos.models.CosmosContainerResponse;
import com.azure.cosmos.models.CosmosDatabaseResponse;
import com.azure.cosmos.models.CosmosItemOperation;
import com.azure.cosmos.models.CosmosItemRequestOptions;
import com.azure.cosmos.models.CosmosPatchItemRequestOptions;
import com.azure.cosmos.models.CosmosPatchOperations;
import com.azure.cosmos.models.CosmosQueryRequestOptions;
import com.azure.cosmos.models.FeedResponse;
import com.azure.cosmos.models.PartitionKey;
import com.azure.cosmos.models.PartitionKeyBuilder;
import com.azure.cosmos.models.PartitionKeyDefinition;
import com.azure.cosmos.models.PartitionKeyDefinitionVersion;
import com.azure.cosmos.models.PartitionKind;
import com.azure.cosmos.models.SqlParameter;
import com.azure.cosmos.models.SqlQuerySpec;
import com.azure.cosmos.models.ThroughputProperties;
import com.azure.cosmos.models.UniqueKeyPolicy;
import com.azure.spring.data.cosmos.Constants;
import com.azure.spring.data.cosmos.CosmosFactory;
import com.azure.spring.data.cosmos.common.CosmosUtils;
import com.azure.spring.data.cosmos.config.CosmosConfig;
import com.azure.spring.data.cosmos.config.DatabaseThroughputConfig;
import com.azure.spring.data.cosmos.core.convert.MappingCosmosConverter;
import com.azure.spring.data.cosmos.core.generator.CountQueryGenerator;
import com.azure.spring.data.cosmos.core.generator.FindQuerySpecGenerator;
import com.azure.spring.data.cosmos.core.generator.NativeQueryGenerator;
import com.azure.spring.data.cosmos.core.mapping.event.AfterLoadEvent;
import com.azure.spring.data.cosmos.core.mapping.event.CosmosMappingEvent;
import com.azure.spring.data.cosmos.core.query.CosmosQuery;
import com.azure.spring.data.cosmos.core.query.Criteria;
import com.azure.spring.data.cosmos.core.query.CriteriaType;
import com.azure.spring.data.cosmos.exception.CosmosExceptionUtils;
import com.azure.spring.data.cosmos.repository.support.CosmosEntityInformation;
import com.fasterxml.jackson.databind.JsonNode;
import org.slf4j.Logger;
import org.slf4j.LoggerFactory;
import org.springframework.beans.BeansException;
import org.springframework.context.ApplicationContext;
import org.springframework.context.ApplicationContextAware;
import org.springframework.data.auditing.IsNewAwareAuditingHandler;
import org.springframework.data.domain.Sort;
import org.springframework.lang.NonNull;
import org.springframework.util.Assert;
import org.springframework.util.ReflectionUtils;
import reactor.core.publisher.Flux;
import reactor.core.publisher.Mono;

import java.util.ArrayList;
import java.util.Arrays;
import java.util.Collection;
import java.util.List;
import java.util.Optional;
import java.util.UUID;
import java.util.stream.Collectors;

/**
 * Template class of reactive cosmos
 */
@SuppressWarnings("unchecked")
public class ReactiveCosmosTemplate implements ReactiveCosmosOperations, ApplicationContextAware {

    private static final Logger LOGGER = LoggerFactory.getLogger(ReactiveCosmosTemplate.class);

    private final CosmosFactory cosmosFactory;
    private final MappingCosmosConverter mappingCosmosConverter;
    private final ResponseDiagnosticsProcessor responseDiagnosticsProcessor;
    private final boolean queryMetricsEnabled;
    private final int maxDegreeOfParallelism;
    private final int maxBufferedItemCount;
    private final int responseContinuationTokenLimitInKb;
    private final IsNewAwareAuditingHandler cosmosAuditingHandler;
    private final DatabaseThroughputConfig databaseThroughputConfig;
    private boolean pointReadWarningLogged = false;
    private ApplicationContext applicationContext;

    /**
     * Initialization
     *
     * @param client must not be {@literal null}
     * @param databaseName must not be {@literal null}
     * @param cosmosConfig must not be {@literal null}
     * @param mappingCosmosConverter must not be {@literal null}
     * @param cosmosAuditingHandler can be {@literal null}
     */
    public ReactiveCosmosTemplate(CosmosAsyncClient client, String databaseName,
                                  CosmosConfig cosmosConfig, MappingCosmosConverter mappingCosmosConverter,
                                  IsNewAwareAuditingHandler cosmosAuditingHandler) {
        this(new CosmosFactory(client, databaseName), cosmosConfig, mappingCosmosConverter, cosmosAuditingHandler);
    }

    /**
     * Initialization
     *
     * @param client must not be {@literal null}
     * @param databaseName must not be {@literal null}
     * @param cosmosConfig must not be {@literal null}
     * @param mappingCosmosConverter must not be {@literal null}
     */
    public ReactiveCosmosTemplate(CosmosAsyncClient client, String databaseName,
                                  CosmosConfig cosmosConfig, MappingCosmosConverter mappingCosmosConverter) {
        this(new CosmosFactory(client, databaseName), cosmosConfig, mappingCosmosConverter, null);
    }

    /**
     * Constructor
     *
     * @param cosmosFactory the cosmos db factory
     * @param cosmosConfig the cosmos config
     * @param mappingCosmosConverter the mappingCosmosConverter
     * @param cosmosAuditingHandler the auditing handler
     */
    public ReactiveCosmosTemplate(CosmosFactory cosmosFactory,
                                  CosmosConfig cosmosConfig,
                                  MappingCosmosConverter mappingCosmosConverter,
                                  IsNewAwareAuditingHandler cosmosAuditingHandler) {
        Assert.notNull(cosmosFactory, "CosmosFactory must not be null!");
        Assert.notNull(cosmosConfig, "CosmosConfig must not be null!");
        Assert.notNull(mappingCosmosConverter, "MappingCosmosConverter must not be null!");

        this.mappingCosmosConverter = mappingCosmosConverter;
        this.cosmosFactory = cosmosFactory;
        this.responseDiagnosticsProcessor = cosmosConfig.getResponseDiagnosticsProcessor();
        this.queryMetricsEnabled = cosmosConfig.isQueryMetricsEnabled();
        this.maxDegreeOfParallelism = cosmosConfig.getMaxDegreeOfParallelism();
        this.maxBufferedItemCount = cosmosConfig.getMaxBufferedItemCount();
        this.responseContinuationTokenLimitInKb = cosmosConfig.getResponseContinuationTokenLimitInKb();
        this.cosmosAuditingHandler = cosmosAuditingHandler;
        this.databaseThroughputConfig = cosmosConfig.getDatabaseThroughputConfig();
    }

    /**
     * Initialization
     *
     * @param cosmosFactory must not be {@literal null}
     * @param cosmosConfig must not be {@literal null}
     * @param mappingCosmosConverter must not be {@literal null}
     */
    public ReactiveCosmosTemplate(CosmosFactory cosmosFactory,
                                  CosmosConfig cosmosConfig,
                                  MappingCosmosConverter mappingCosmosConverter) {
        this(cosmosFactory, cosmosConfig, mappingCosmosConverter, null);
    }

    private String getDatabaseName() {
        return this.cosmosFactory.getDatabaseName();
    }

    private CosmosAsyncClient getCosmosAsyncClient() {
        return this.cosmosFactory.getCosmosAsyncClient();
    }

    /**
     * @param applicationContext the application context
     * @throws BeansException the bean exception
     */
    public void setApplicationContext(@NonNull ApplicationContext applicationContext) throws BeansException {
        this.applicationContext = applicationContext;
    }

    /**
     * Creates a container if it doesn't already exist
     *
     * @param information the CosmosEntityInformation
     * @return Mono containing CosmosContainerResponse
     */
    @Override
    public Mono<CosmosContainerResponse> createContainerIfNotExists(CosmosEntityInformation<?, ?> information) {

        return createDatabaseIfNotExists()
            .publishOn(CosmosSchedulers.SPRING_DATA_COSMOS_PARALLEL)
            .onErrorResume(throwable ->
                CosmosExceptionUtils.exceptionHandler("Failed to create database", throwable,
                    this.responseDiagnosticsProcessor))
            .flatMap(cosmosDatabaseResponse -> {
                CosmosUtils.fillAndProcessResponseDiagnostics(this.responseDiagnosticsProcessor,
                    cosmosDatabaseResponse.getDiagnostics(), null);
                final CosmosContainerProperties cosmosContainerProperties = getCosmosContainerPropertiesWithPartitionKeyPath(information);
                cosmosContainerProperties.setDefaultTimeToLiveInSeconds(information.getTimeToLive());
                cosmosContainerProperties.setIndexingPolicy(information.getIndexingPolicy());
                final UniqueKeyPolicy uniqueKeyPolicy = information.getUniqueKeyPolicy();
                if (uniqueKeyPolicy != null) {
                    cosmosContainerProperties.setUniqueKeyPolicy(uniqueKeyPolicy);
                }

                CosmosAsyncDatabase database =
                    this.getCosmosAsyncClient().getDatabase(cosmosDatabaseResponse.getProperties().getId());
                Mono<CosmosContainerResponse> cosmosContainerResponseMono;

                if (information.getRequestUnit() == null) {
                    cosmosContainerResponseMono =
                        database.createContainerIfNotExists(cosmosContainerProperties);
                } else {
                    ThroughputProperties throughputProperties = information.isAutoScale()
                        ? ThroughputProperties.createAutoscaledThroughput(information.getRequestUnit())
                        : ThroughputProperties.createManualThroughput(information.getRequestUnit());
                    cosmosContainerResponseMono =
                        database.createContainerIfNotExists(cosmosContainerProperties,
                            throughputProperties);
                }

                return cosmosContainerResponseMono
                    .map(cosmosContainerResponse -> {
                        CosmosUtils.fillAndProcessResponseDiagnostics(this.responseDiagnosticsProcessor,
                            cosmosContainerResponse.getDiagnostics(), null);
                        return cosmosContainerResponse;
                    })
                    .onErrorResume(throwable ->
                        CosmosExceptionUtils.exceptionHandler("Failed to create container",
                            throwable, this.responseDiagnosticsProcessor));
            });

    }

    private Mono<CosmosDatabaseResponse> createDatabaseIfNotExists() {
        if (databaseThroughputConfig == null) {
            return this.getCosmosAsyncClient()
                .createDatabaseIfNotExists(this.getDatabaseName());
        } else {
            ThroughputProperties throughputProperties = databaseThroughputConfig.isAutoScale()
                ? ThroughputProperties.createAutoscaledThroughput(databaseThroughputConfig.getRequestUnits())
                : ThroughputProperties.createManualThroughput(databaseThroughputConfig.getRequestUnits());
            return this.getCosmosAsyncClient()
                .createDatabaseIfNotExists(this.getDatabaseName(), throughputProperties);
        }
    }

    @Override
    public Mono<CosmosContainerProperties> getContainerProperties(String containerName) {
        containerName = getContainerNameOverride(containerName);
        return this.getCosmosAsyncClient().getDatabase(this.getDatabaseName())
            .getContainer(containerName)
            .read()
            .map(CosmosContainerResponse::getProperties);
    }

    @Override
    public Mono<CosmosContainerProperties> replaceContainerProperties(String containerName,
                                                                CosmosContainerProperties properties) {
        containerName = getContainerNameOverride(containerName);
        return this.getCosmosAsyncClient().getDatabase(this.getDatabaseName())
            .getContainer(containerName)
            .replace(properties)
            .map(CosmosContainerResponse::getProperties);
    }

    /**
     *
     * Find all items in a given container
     *
     * @param containerName the containerName
     * @param domainType the domainType
     * @return Flux with all the found items or error
     */
    @Override
    public <T> Flux<T> findAll(String containerName, Class<T> domainType) {
        final CosmosQuery query = new CosmosQuery(Criteria.getInstance(CriteriaType.ALL));

        return find(query, domainType, containerName);
    }

    /**
     * Find all items in a given container
     *
     * @param domainType the domainType
     * @return Flux with all the found items or error
     */
    @Override
    public <T> Flux<T> findAll(Class<T> domainType) {
        return findAll(domainType.getSimpleName(), domainType);
    }

    @Override
    public <T> Flux<T> findAll(PartitionKey partitionKey, Class<T> domainType) {
        Assert.notNull(partitionKey, "partitionKey should not be null");
        Assert.notNull(domainType, "domainType should not be null");

        final String containerName = getContainerName(domainType);

        final CosmosQueryRequestOptions cosmosQueryRequestOptions = new CosmosQueryRequestOptions();
        cosmosQueryRequestOptions.setPartitionKey(partitionKey);
        cosmosQueryRequestOptions.setQueryMetricsEnabled(this.queryMetricsEnabled);
        cosmosQueryRequestOptions.setMaxDegreeOfParallelism(this.maxDegreeOfParallelism);
        cosmosQueryRequestOptions.setMaxBufferedItemCount(this.maxBufferedItemCount);
        cosmosQueryRequestOptions.setResponseContinuationTokenLimitInKb(this.responseContinuationTokenLimitInKb);

        return this.getCosmosAsyncClient()
            .getDatabase(this.getDatabaseName())
            .getContainer(containerName)
            .queryItems("SELECT * FROM r", cosmosQueryRequestOptions, JsonNode.class)
            .byPage()
            .publishOn(CosmosSchedulers.SPRING_DATA_COSMOS_PARALLEL)
            .flatMap(cosmosItemFeedResponse -> {
                CosmosUtils.fillAndProcessResponseDiagnostics(this.responseDiagnosticsProcessor,
                    cosmosItemFeedResponse.getCosmosDiagnostics(), cosmosItemFeedResponse);
                return Flux.fromIterable(cosmosItemFeedResponse.getResults());
            })
            .map(cosmosItemProperties -> emitOnLoadEventAndConvertToDomainObject(domainType, containerName, cosmosItemProperties))
            .onErrorResume(throwable ->
                CosmosExceptionUtils.exceptionHandler("Failed to find items", throwable,
                    this.responseDiagnosticsProcessor));
    }

    /**
     * Find by id
     *
     * @param id the id
     * @param domainType the domainType
     * @return Mono with the item or error
     */
    @Override
    public <T> Mono<T> findById(Object id, Class<T> domainType) {
        Assert.notNull(domainType, "domainType should not be null");
        return findById(getContainerName(domainType), id, domainType);
    }

    /**
     * Find by id
     *
     * @param containerName the container name
     * @param id the id
     * @param domainType the entity class
     * @return Mono with the item or error
     */
    @Override
    public <T> Mono<T> findById(String containerName, Object id, Class<T> domainType) {
        Assert.hasText(containerName, "containerName should not be null, empty or only whitespaces");
        Assert.notNull(domainType, "domainType should not be null");
        CosmosEntityInformation<?, ?> cosmosEntityInformation = CosmosEntityInformation.getInstance(domainType);
        String containerPartitionKey = cosmosEntityInformation.getPartitionKeyFieldName();
        if ("id".equals(containerPartitionKey) && id != null) {
            return findById(id, domainType, new PartitionKey(id));
        }
        if (!this.pointReadWarningLogged) {
            LOGGER.warn("The partitionKey is not id!! Consider using findById(ID id, PartitionKey partitionKey) instead to avoid the need for using a cross partition query which results in higher latency and cost than necessary. See https://aka.ms/PointReadsInSpring for more info.");
            this.pointReadWarningLogged = true;
        }
        final String finalContainerName = getContainerNameOverride(containerName);
        final String query = "select * from root where root.id = @ROOT_ID";
        final SqlParameter param = new SqlParameter("@ROOT_ID", CosmosUtils.getStringIDValue(id));
        final SqlQuerySpec sqlQuerySpec = new SqlQuerySpec(query, param);
        final CosmosQueryRequestOptions options = new CosmosQueryRequestOptions();
        options.setQueryMetricsEnabled(this.queryMetricsEnabled);
        options.setMaxDegreeOfParallelism(this.maxDegreeOfParallelism);
        options.setMaxBufferedItemCount(this.maxBufferedItemCount);
        options.setResponseContinuationTokenLimitInKb(this.responseContinuationTokenLimitInKb);

        return this.getCosmosAsyncClient().getDatabase(this.getDatabaseName())
                                .getContainer(finalContainerName)
                                .queryItems(sqlQuerySpec, options, JsonNode.class)
                                .byPage()
                                .publishOn(CosmosSchedulers.SPRING_DATA_COSMOS_PARALLEL)
                                .flatMap(cosmosItemFeedResponse -> {
                                    CosmosUtils.fillAndProcessResponseDiagnostics(this.responseDiagnosticsProcessor,
                                        cosmosItemFeedResponse.getCosmosDiagnostics(),
                                        cosmosItemFeedResponse);
                                    return Mono.justOrEmpty(cosmosItemFeedResponse
                                        .getResults()
                                        .stream()
                                        .map(cosmosItem -> emitOnLoadEventAndConvertToDomainObject(domainType, finalContainerName, cosmosItem))
                                        .findFirst());
                                })
                                .onErrorResume(throwable ->
                                    CosmosExceptionUtils.findAPIExceptionHandler("Failed to find item", throwable,
                                        this.responseDiagnosticsProcessor))
                                .next();
    }

    /**
     * Find by id
     *
     * @param id the id
     * @param domainType the entity class
     * @param partitionKey partition Key
     * @return Mono with the item or error
     */
    @Override
    public <T> Mono<T> findById(Object id, Class<T> domainType, PartitionKey partitionKey) {
        Assert.notNull(domainType, "domainType should not be null");
        String idToFind = CosmosUtils.getStringIDValue(id);

        final String containerName = getContainerName(domainType);
        return this.getCosmosAsyncClient().getDatabase(this.getDatabaseName())
                                .getContainer(containerName)
                                .readItem(idToFind, partitionKey, JsonNode.class)
                                .publishOn(CosmosSchedulers.SPRING_DATA_COSMOS_PARALLEL)
                                .flatMap(cosmosItemResponse -> {
                                    CosmosUtils.fillAndProcessResponseDiagnostics(this.responseDiagnosticsProcessor,
                                        cosmosItemResponse.getDiagnostics(), null);
                                    return Mono.justOrEmpty(emitOnLoadEventAndConvertToDomainObject(domainType,
                                        containerName, cosmosItemResponse.getItem()));
                                })
                                .onErrorResume(throwable ->
                                    CosmosExceptionUtils.findAPIExceptionHandler("Failed to find item", throwable,
                                        this.responseDiagnosticsProcessor));
    }

    /**
     * Insert
     *
     * @param <T> type of inserted objectToSave
     * @param objectToSave the object to save
     * @param partitionKey the partition key
     * @return Mono with the item or error
     */
    public <T> Mono<T> insert(T objectToSave, PartitionKey partitionKey) {
        return insert(getContainerName(objectToSave.getClass()), objectToSave, partitionKey);
    }

    /**
     * Insert
     *
     * @param objectToSave the object to save
     * @param <T> type of inserted objectToSave
     * @return Mono with the item or error
     */
    public <T> Mono<T> insert(T objectToSave) {
        return insert(getContainerName(objectToSave.getClass()), objectToSave, null);
    }

    /**
     * Insert
     *
     * @param <T> type of inserted objectToSave
     * @param containerName the container name
     * @param objectToSave the object to save
     * @param partitionKey the partition key
     * @return Mono with the item or error
     */
    public <T> Mono<T> insert(String containerName, T objectToSave,
                              PartitionKey partitionKey) {
        Assert.hasText(containerName, "containerName should not be null, empty or only whitespaces");
        Assert.notNull(objectToSave, "objectToSave should not be null");
        containerName = getContainerNameOverride(containerName);
        final Class<T> domainType = (Class<T>) objectToSave.getClass();
        markAuditedIfConfigured(objectToSave);
        generateIdIfNullAndAutoGenerationEnabled(objectToSave, domainType);
        final JsonNode originalItem = mappingCosmosConverter.writeJsonNode(objectToSave);
        final CosmosItemRequestOptions options = new CosmosItemRequestOptions();
        //  if the partition key is null, SDK will get the partitionKey from the object
        return this.getCosmosAsyncClient()
            .getDatabase(this.getDatabaseName())
            .getContainer(containerName)
            .createItem(originalItem, partitionKey, options)
            .publishOn(CosmosSchedulers.SPRING_DATA_COSMOS_PARALLEL)
            .onErrorResume(throwable ->
                CosmosExceptionUtils.exceptionHandler("Failed to insert item", throwable,
                    this.responseDiagnosticsProcessor))
            .flatMap(cosmosItemResponse -> {
                CosmosUtils.fillAndProcessResponseDiagnostics(this.responseDiagnosticsProcessor,
                    cosmosItemResponse.getDiagnostics(), null);
                return Mono.just(toDomainObject(domainType, cosmosItemResponse.getItem()));
            });
    }

    /**
     * Insert
     *
     * @param <T> type of inserted objectToSave
     * @param containerName the container name
     * @param objectToSave the object to save
     * @return Mono with the item or error
     */
    @Override
    public <T> Mono<T> insert(String containerName, T objectToSave) {
        return insert(containerName, objectToSave, null);
    }

    /**
     * Insert all items with bulk.
     *
     * @param entityInformation the CosmosEntityInformation
     * @param entities the Iterable entities to be inserted
     * @param <T> type class of domain type
     * @param <S> type class of domain type
     * @return Flux of result
     */
    public <S extends T, T> Flux<S> insertAll(CosmosEntityInformation<T, ?> entityInformation, Iterable<S> entities) {
        return insertAll(entityInformation, Flux.fromIterable(entities));
    }

    /**
     * Insert all items with bulk.
     *
     * @param entityInformation the CosmosEntityInformation
     * @param entities the Flux of entities to be inserted
     * @param <T> type class of domain type
     * @param <S> type class of domain type
     * @return Flux of result
     */
    public <S extends T, T> Flux<S> insertAll(CosmosEntityInformation<T, ?> entityInformation, Flux<S> entities) {
        Assert.notNull(entities, "entities to be inserted should not be null");

        String containerName = entityInformation.getContainerName();
        Class<T> domainType = entityInformation.getJavaType();

        Flux<CosmosItemOperation> cosmosItemOperationsFlux = entities.map(entity -> {
            generateIdIfNullAndAutoGenerationEnabled(entity, domainType);
            JsonNode originalItem = mappingCosmosConverter.writeJsonNode(entity);
            PartitionKey partitionKey = getPartitionKeyFromValue(entityInformation, entity);
            final CosmosBulkItemRequestOptions options = new CosmosBulkItemRequestOptions();
            applyBulkVersioning(domainType, originalItem, options);
            return CosmosBulkOperations.getUpsertItemOperation(originalItem, partitionKey, options);
        });

        // Default micro batch size is 100 which will be too high for most Spring cases, this configuration
        // allows it to start at 1 and increase until it finds the appropriate batch size.
        CosmosBulkExecutionOptions cosmosBulkExecutionOptions = new CosmosBulkExecutionOptions();
        cosmosBulkExecutionOptions.setInitialMicroBatchSize(1);

        return (Flux<S>) this.getCosmosAsyncClient()
                             .getDatabase(this.getDatabaseName())
                             .getContainer(containerName)
                             .executeBulkOperations(cosmosItemOperationsFlux, cosmosBulkExecutionOptions)
                             .publishOn(CosmosSchedulers.SPRING_DATA_COSMOS_PARALLEL)
                             .onErrorResume(throwable ->
                                 CosmosExceptionUtils.exceptionHandler("Failed to insert item(s)", throwable,
                                     this.responseDiagnosticsProcessor))
                             .flatMap(r -> {
                                 CosmosUtils.fillAndProcessResponseDiagnostics(this.responseDiagnosticsProcessor,
                                     r.getResponse().getCosmosDiagnostics(), null);
                                 JsonNode responseItem = r.getResponse().getItem(JsonNode.class);
                                 return responseItem != null ? Flux.just(toDomainObject(domainType, responseItem)) : Flux.empty();
                             });
    }

    /**
     * Patches item
     *
     * applies partial update (patch) to an item
     * @param id must not be {@literal null}
     * @param partitionKey must not be {@literal null}
     * @param domainType must not be {@literal null}
     * @param patchOperations must not be {@literal null}
     * @param <T> type class of domain type
     * @return the patched item
     */
    @Override
    public <T> Mono<T> patch(Object id, PartitionKey partitionKey, Class<T> domainType, CosmosPatchOperations patchOperations) {
        return patch(id, partitionKey, domainType, patchOperations,  null);
    }

    /**
     * applies partial update (patch) to an item with CosmosPatchItemRequestOptions
     *
     * @param id must not be {@literal null}
     * @param partitionKey must not be {@literal null}
     * @param domainType must not be {@literal null}
     * @param patchOperations must not be {@literal null}
     * @param options Optional CosmosPatchItemRequestOptions, e.g. options.setFilterPredicate("FROM products p WHERE p.used = false");
     * @param <T> type class of domain type
     * @return the patched item
     */
    public <T> Mono<T> patch(Object id, PartitionKey partitionKey, Class<T> domainType, CosmosPatchOperations patchOperations, CosmosPatchItemRequestOptions options) {
        Assert.notNull(patchOperations, "expected non-null cosmosPatchOperations");

        final String containerName = getContainerName(domainType);
        Assert.notNull(id, "id should not be null");
        Assert.notNull(partitionKey, "partitionKey should not be null, empty or only whitespaces");
        Assert.notNull(patchOperations, "patchOperations should not be null, empty or only whitespaces");

        LOGGER.debug("execute patchItem in database {} container {}", this.getDatabaseName(), containerName);

        if (options == null) {
            options = new CosmosPatchItemRequestOptions();
        }

        return this.getCosmosAsyncClient()
            .getDatabase(this.getDatabaseName())
            .getContainer(containerName)
            .patchItem(id.toString(), partitionKey, patchOperations, options, JsonNode.class)
            .publishOn(CosmosSchedulers.SPRING_DATA_COSMOS_PARALLEL)
            .onErrorResume(throwable ->
                CosmosExceptionUtils.exceptionHandler("Failed to patch item", throwable,
                    this.responseDiagnosticsProcessor))
            .flatMap(cosmosItemResponse -> {
                CosmosUtils.fillAndProcessResponseDiagnostics(this.responseDiagnosticsProcessor,
                    cosmosItemResponse.getDiagnostics(), null);
                return Mono.just(toDomainObject(domainType, cosmosItemResponse.getItem()));
            });

    }

    @SuppressWarnings("unchecked")
    private <T> void generateIdIfNullAndAutoGenerationEnabled(T originalItem, Class<?> type) {
        CosmosEntityInformation<?, ?> entityInfo = CosmosEntityInformation.getInstance(type);
        if (entityInfo.shouldGenerateId() && ReflectionUtils.getField(entityInfo.getIdField(), originalItem) == null) {
            ReflectionUtils.setField(entityInfo.getIdField(), originalItem, UUID.randomUUID().toString());
        }
    }

    /**
     * Upsert
     *
     * @param object the object to upsert
     * @return Mono with the item or error
     */
    @Override
    public <T> Mono<T> upsert(T object) {
        return upsert(getContainerName(object.getClass()), object);
    }

    /**
     * Upsert
     *
     * @param containerName the container name
     * @param object the object to save
     * @return Mono with the item or error
     */
    @Override
    public <T> Mono<T> upsert(String containerName, T object) {
        containerName = getContainerNameOverride(containerName);
        final Class<T> domainType = (Class<T>) object.getClass();
        markAuditedIfConfigured(object);
        final JsonNode originalItem = mappingCosmosConverter.writeJsonNode(object);
        final CosmosItemRequestOptions options = new CosmosItemRequestOptions();

        applyVersioning(object.getClass(), originalItem, options);

        return this.getCosmosAsyncClient().getDatabase(this.getDatabaseName())
                                .getContainer(containerName)
                                .upsertItem(originalItem, options)
                                .publishOn(CosmosSchedulers.SPRING_DATA_COSMOS_PARALLEL)
                                .flatMap(cosmosItemResponse -> {
                                    CosmosUtils.fillAndProcessResponseDiagnostics(this.responseDiagnosticsProcessor,
                                        cosmosItemResponse.getDiagnostics(), null);
                                    return Mono.just(toDomainObject(domainType,
                                        cosmosItemResponse.getItem()));
                                })
                                .onErrorResume(throwable ->
                                    CosmosExceptionUtils.exceptionHandler("Failed to upsert item", throwable,
                                        this.responseDiagnosticsProcessor));
    }

    /**
     * Deletes the item with id and partition key.
     *
     * @param containerName Container name of database
     * @param id item id
     * @param partitionKey the partition key
     */
    @Override
    public Mono<Void> deleteById(String containerName, Object id, PartitionKey partitionKey) {
        return deleteById(containerName, id, partitionKey, new CosmosItemRequestOptions());
    }

    private Mono<Void> deleteById(String containerName, Object id, PartitionKey partitionKey,
                                  CosmosItemRequestOptions cosmosItemRequestOptions) {
        containerName = getContainerNameOverride(containerName);
        Assert.hasText(containerName, "container name should not be null, empty or only whitespaces");
        String idToDelete = CosmosUtils.getStringIDValue(id);

        if (partitionKey == null) {
            partitionKey = PartitionKey.NONE;
        }

        return this.getCosmosAsyncClient().getDatabase(this.getDatabaseName())
                                .getContainer(containerName)
                                .deleteItem(idToDelete, partitionKey, cosmosItemRequestOptions)
                                .publishOn(CosmosSchedulers.SPRING_DATA_COSMOS_PARALLEL)
                                .doOnNext(cosmosItemResponse ->
                                    CosmosUtils.fillAndProcessResponseDiagnostics(this.responseDiagnosticsProcessor,
                                        cosmosItemResponse.getDiagnostics(), null))
                                .onErrorResume(throwable ->
                                    CosmosExceptionUtils.exceptionHandler("Failed to delete item", throwable,
                                        this.responseDiagnosticsProcessor))
                                .then();
    }

    /**
     * Deletes the entity
     *
     * @param <T> type class of domain type
     * @param containerName Container name of database
     * @param entity the entity to delete
     * @return void Mono
     */
    public <T> Mono<Void> deleteEntity(String containerName, T entity) {
        Assert.notNull(entity, "entity to be deleted should not be null");
        @SuppressWarnings("unchecked")
        final Class<T> domainType = (Class<T>) entity.getClass();
        final JsonNode originalItem = mappingCosmosConverter.writeJsonNode(entity);
        final CosmosItemRequestOptions options = new CosmosItemRequestOptions();
        applyVersioning(entity.getClass(), originalItem, options);
        return deleteItem(originalItem, containerName, domainType).then();
    }

    /**
     * Delete all items with bulk.
     *
     * @param entityInformation the CosmosEntityInformation
     * @param entities the Iterable entities to be deleted
     * @param <T> type class of domain type
     * @param <S> type class of domain type
     * @return void Mono
     */
    public <S extends T, T> Mono<Void> deleteEntities(CosmosEntityInformation<T, ?> entityInformation, Iterable<S> entities) {
        return deleteEntities(entityInformation, Flux.fromIterable(entities));
    }

    /**
     * Delete all items with bulk.
     *
     * @param entityInformation the CosmosEntityInformation
     * @param entities the Iterable entities to be deleted
     * @param <T> type class of domain type
     * @param <S> type class of domain type
     * @return void Mono
     */
    public <S extends T, T> Mono<Void> deleteEntities(CosmosEntityInformation<T, ?> entityInformation, Flux<S> entities) {
        Assert.notNull(entities, "entities to be deleted should not be null");

        String containerName = entityInformation.getContainerName();
        Class<T> domainType = entityInformation.getJavaType();

        Flux<CosmosItemOperation> cosmosItemOperationFlux = entities.map(entity -> {
            JsonNode originalItem = mappingCosmosConverter.writeJsonNode(entity);
            PartitionKey partitionKey = getPartitionKeyFromValue(entityInformation, entity);
            final CosmosBulkItemRequestOptions options = new CosmosBulkItemRequestOptions();
            applyBulkVersioning(domainType, originalItem, options);
            return CosmosBulkOperations.getDeleteItemOperation(String.valueOf(entityInformation.getId(entity)),
                partitionKey, options);
        });

        // Default micro batch size is 100 which will be too high for most Spring cases, this configuration
        // allows it to start at 1 and increase until it finds the appropriate batch size.
        CosmosBulkExecutionOptions cosmosBulkExecutionOptions = new CosmosBulkExecutionOptions();
        cosmosBulkExecutionOptions.setInitialMicroBatchSize(1);

        return this.getCosmosAsyncClient()
                   .getDatabase(this.getDatabaseName())
                   .getContainer(containerName)
                   .executeBulkOperations(cosmosItemOperationFlux, cosmosBulkExecutionOptions)
                   .publishOn(CosmosSchedulers.SPRING_DATA_COSMOS_PARALLEL)
                   .onErrorResume(throwable ->
                       CosmosExceptionUtils.exceptionHandler("Failed to delete item(s)", throwable,
                           this.responseDiagnosticsProcessor)).then();
    }

    /**
     * Delete all items in a container
     *
     * @param containerName the container name
     * @param domainType the domainType
     * @return void Mono
     */
    @Override
    public Mono<Void> deleteAll(@NonNull String containerName, @NonNull Class<?> domainType) {
        Assert.hasText(containerName, "container name should not be null, empty or only whitespaces");

        final CosmosQuery query = new CosmosQuery(Criteria.getInstance(CriteriaType.ALL));

        return this.delete(query, domainType, containerName).then();
    }

    /**
     * Delete items matching query with bulk if PK exists
     *
     * @param query the document query
     * @param domainType the entity class
     * @param containerName the container name
     * @return Mono
     */
    @Override
    public <T> Flux<T> delete(CosmosQuery query, Class<T> domainType, String containerName) {
        String finalContainerName = getContainerNameOverride(containerName);
        Assert.notNull(query, "DocumentQuery should not be null.");
        Assert.notNull(domainType, "domainType should not be null.");
        Assert.hasText(containerName, "container name should not be null, empty or only whitespaces");

        @SuppressWarnings("unchecked")
        CosmosEntityInformation<T, Object> entityInfo = (CosmosEntityInformation<T, Object>) CosmosEntityInformation.getInstance(domainType);

        final Flux<JsonNode> results = findItems(query, finalContainerName, domainType);

        if (entityInfo.getPartitionKeyFieldName() != null) {
            Flux<CosmosItemOperation> cosmosItemOperationFlux = results.map(item -> {
                T object = toDomainObject(domainType, item);
                Object id = entityInfo.getId(object);
                String idString = id != null ? id.toString() : "";
                final CosmosBulkItemRequestOptions options = new CosmosBulkItemRequestOptions();
                applyBulkVersioning(domainType, item, options);
<<<<<<< HEAD
                return CosmosBulkOperations.getDeleteItemOperation(idString,
                    getPartitionKeyFromValue(entityInfo, object), options);
=======
                return CosmosBulkOperations.getDeleteItemOperation(
                    idString,
                    new PartitionKey(entityInfo.getPartitionKeyFieldValue(object)),
                    options,
                    object); // setup the original object in the context
>>>>>>> 1f727e9c
            });

            // Default micro batch size is 100 which will be too high for most Spring cases, this configuration
            // allows it to start at 1 and increase until it finds the appropriate batch size.
            CosmosBulkExecutionOptions cosmosBulkExecutionOptions = new CosmosBulkExecutionOptions();
            cosmosBulkExecutionOptions.setInitialMicroBatchSize(1);

            return this.getCosmosAsyncClient()
                .getDatabase(this.getDatabaseName())
                .getContainer(containerName)
                .executeBulkOperations(cosmosItemOperationFlux, cosmosBulkExecutionOptions)
                .publishOn(CosmosSchedulers.SPRING_DATA_COSMOS_PARALLEL)
                .onErrorResume(throwable ->
                    CosmosExceptionUtils.exceptionHandler("Failed to delete item(s)", throwable,
                        this.responseDiagnosticsProcessor))
                .map(itemResponse -> itemResponse.getOperation().getContext());
        } else {
            return results.flatMap(d -> deleteItem(d, finalContainerName, domainType));
        }
    }

    /**
     * Find items
     *
     * @param query the document query
     * @param domainType the entity class
     * @param containerName the container name
     * @return Flux with found items or error
     */
    @Override
    public <T> Flux<T> find(CosmosQuery query, Class<T> domainType, String containerName) {
        return findItems(query, containerName, domainType)
            .map(cosmosItemProperties -> emitOnLoadEventAndConvertToDomainObject(domainType, containerName, cosmosItemProperties));
    }

    /**
     * Exists
     *
     * @param query the document query
     * @param domainType the entity class
     * @param containerName the container name
     * @return Mono with a boolean or error
     */
    @Override
    public Mono<Boolean> exists(CosmosQuery query, Class<?> domainType, String containerName) {
        return count(query, containerName).flatMap(count -> Mono.just(count > 0));
    }

    /**
     * Exists
     *
     * @param id the id
     * @param domainType the entity class
     * @param containerName the container name
     * @return Mono with a boolean or error
     */
    public Mono<Boolean> existsById(Object id, Class<?> domainType, String containerName) {
        return findById(containerName, id, domainType)
            .flatMap(o -> Mono.just(o != null));
    }

    /**
     * Count
     *
     * @param containerName the container name
     * @return Mono with the count or error
     */
    @Override
    public Mono<Long> count(String containerName) {
        final CosmosQuery query = new CosmosQuery(Criteria.getInstance(CriteriaType.ALL));
        return count(query, containerName);
    }

    /**
     * Count
     *
     * @param query the document query
     * @param containerName the container name
     * @return Mono with count or error
     */
    @Override
    public Mono<Long> count(CosmosQuery query, String containerName) {
        final SqlQuerySpec querySpec = new CountQueryGenerator().generateCosmos(query);
        return getCountValue(querySpec, containerName);
    }

    /**
     * Count
     *
     * @param querySpec the document query spec
     * @param containerName the container name
     * @return Mono with count or error
     */
    @Override
    public Mono<Long> count(SqlQuerySpec querySpec, String containerName) {
        return getCountValue(querySpec, containerName);
    }

    @Override
    public MappingCosmosConverter getConverter() {
        return mappingCosmosConverter;
    }

    @Override
    public <T> Flux<T> runQuery(SqlQuerySpec querySpec, Class<?> domainType, Class<T> returnType) {
        return runQuery(querySpec, Sort.unsorted(), domainType, returnType);
    }

    @Override
    public <T> Flux<T> runQuery(SqlQuerySpec querySpec, Sort sort, Class<?> domainType, Class<T> returnType) {
        SqlQuerySpec sortedQuerySpec = NativeQueryGenerator.getInstance().generateSortedQuery(querySpec, sort);
        return runQuery(sortedQuerySpec, domainType)
            .map(cosmosItemProperties -> emitOnLoadEventAndConvertToDomainObject(returnType, getContainerName(domainType), cosmosItemProperties));
    }

    private Flux<JsonNode> runQuery(SqlQuerySpec querySpec, Class<?> domainType) {
        String containerName = getContainerName(domainType);
        CosmosQueryRequestOptions options = new CosmosQueryRequestOptions();
        options.setMaxDegreeOfParallelism(this.maxDegreeOfParallelism);
        options.setMaxBufferedItemCount(this.maxBufferedItemCount);
        options.setResponseContinuationTokenLimitInKb(this.responseContinuationTokenLimitInKb);
        return this.getCosmosAsyncClient().getDatabase(this.getDatabaseName())
                   .getContainer(containerName)
                   .queryItems(querySpec, options, JsonNode.class)
                   .byPage()
                   .publishOn(CosmosSchedulers.SPRING_DATA_COSMOS_PARALLEL)
                   .flatMap(cosmosItemFeedResponse -> {
                       CosmosUtils
                           .fillAndProcessResponseDiagnostics(this.responseDiagnosticsProcessor,
                                                              cosmosItemFeedResponse.getCosmosDiagnostics(),
                                                              cosmosItemFeedResponse);
                       return Flux.fromIterable(cosmosItemFeedResponse.getResults());
                   })
                   .onErrorResume(throwable ->
                                      CosmosExceptionUtils.exceptionHandler("Failed to find items", throwable,
                                          this.responseDiagnosticsProcessor));
    }

    private Mono<Long> getCountValue(SqlQuerySpec querySpec, String containerName) {
        final CosmosQueryRequestOptions options = new CosmosQueryRequestOptions();
        options.setQueryMetricsEnabled(this.queryMetricsEnabled);
        options.setMaxDegreeOfParallelism(this.maxDegreeOfParallelism);
        options.setMaxBufferedItemCount(this.maxBufferedItemCount);
        options.setResponseContinuationTokenLimitInKb(this.responseContinuationTokenLimitInKb);

        return executeQuery(querySpec, containerName, options)
            .doOnNext(feedResponse -> CosmosUtils.fillAndProcessResponseDiagnostics(this.responseDiagnosticsProcessor,
                feedResponse.getCosmosDiagnostics(), feedResponse))
            .onErrorResume(throwable ->
                CosmosExceptionUtils.exceptionHandler("Failed to get count value", throwable,
                    this.responseDiagnosticsProcessor))
            .next()
            .map(r -> r.getResults().get(0).asLong());
    }

    private Flux<FeedResponse<JsonNode>> executeQuery(SqlQuerySpec sqlQuerySpec,
                                                      String containerName,
                                                      CosmosQueryRequestOptions options) {
        containerName = getContainerNameOverride(containerName);
        return this.getCosmosAsyncClient().getDatabase(this.getDatabaseName())
                                .getContainer(containerName)
                                .queryItems(sqlQuerySpec, options, JsonNode.class)
                                .byPage()
                                .onErrorResume(throwable ->
                                    CosmosExceptionUtils.exceptionHandler("Failed to execute query", throwable,
                                        this.responseDiagnosticsProcessor));
    }

    /**
     * Delete container with container name
     *
     * @param containerName the container name
     */
    @Override
    public void deleteContainer(@NonNull String containerName) {
        containerName = getContainerNameOverride(containerName);
        Assert.hasText(containerName, "containerName should have text.");
        this.getCosmosAsyncClient().getDatabase(this.getDatabaseName())
                         .getContainer(containerName)
                         .delete()
                         .doOnNext(cosmosContainerResponse ->
                             CosmosUtils.fillAndProcessResponseDiagnostics(this.responseDiagnosticsProcessor,
                                 cosmosContainerResponse.getDiagnostics(), null))
                         .onErrorResume(throwable ->
                             CosmosExceptionUtils.exceptionHandler("Failed to delete container",
                                 throwable, this.responseDiagnosticsProcessor))
                         .block();
    }

    @Override
    public String getContainerName(Class<?> domainType) {
        Assert.notNull(domainType, "domainType should not be null");
        return getContainerNameOverride(CosmosEntityInformation.getInstance(domainType).getContainerName());
    }

    /**
     * Check if an overridden version of containerName is present, and if so, return it
     *
     * @param containerName Container name of database
     * @return containerName
     */
    public String getContainerNameOverride(String containerName) {
        if (this.cosmosFactory.overrideContainerName() != null) {
            return this.cosmosFactory.overrideContainerName();
        }
        Assert.notNull(containerName, "containerName should not be null");
        return containerName;
    }

    private void markAuditedIfConfigured(Object object) {
        if (cosmosAuditingHandler != null) {
            cosmosAuditingHandler.markAudited(object);
        }
    }

    private <T> Flux<JsonNode> findItems(@NonNull CosmosQuery query,
                                         @NonNull String containerName,
                                         @NonNull Class<T> domainType) {
        containerName = getContainerNameOverride(containerName);
        final SqlQuerySpec sqlQuerySpec = new FindQuerySpecGenerator().generateCosmos(query);
        final CosmosQueryRequestOptions cosmosQueryRequestOptions = new CosmosQueryRequestOptions();
        cosmosQueryRequestOptions.setQueryMetricsEnabled(this.queryMetricsEnabled);
        cosmosQueryRequestOptions.setMaxDegreeOfParallelism(this.maxDegreeOfParallelism);
        cosmosQueryRequestOptions.setMaxBufferedItemCount(this.maxBufferedItemCount);
        cosmosQueryRequestOptions.setResponseContinuationTokenLimitInKb(this.responseContinuationTokenLimitInKb);
        Optional<Object> partitionKeyValue = query.getPartitionKeyValue(domainType);
        partitionKeyValue.ifPresent(o -> {
            LOGGER.debug("Setting partition key {}", o);
            cosmosQueryRequestOptions.setPartitionKey(new PartitionKey(o));
        });

        return this.getCosmosAsyncClient()
            .getDatabase(this.getDatabaseName())
            .getContainer(containerName)
            .queryItems(sqlQuerySpec, cosmosQueryRequestOptions, JsonNode.class)
            .byPage()
            .publishOn(CosmosSchedulers.SPRING_DATA_COSMOS_PARALLEL)
            .flatMap(cosmosItemFeedResponse -> {
                CosmosUtils.fillAndProcessResponseDiagnostics(this.responseDiagnosticsProcessor,
                    cosmosItemFeedResponse.getCosmosDiagnostics(), cosmosItemFeedResponse);
                return Flux.fromIterable(cosmosItemFeedResponse.getResults());
            })
            .onErrorResume(throwable ->
                CosmosExceptionUtils.exceptionHandler("Failed to query items", throwable,
                    this.responseDiagnosticsProcessor));
    }

    private <T> Mono<T> deleteItem(@NonNull JsonNode jsonNode,
                                   String containerName,
                                   @NonNull Class<T> domainType) {
        containerName = getContainerNameOverride(containerName);
        final CosmosItemRequestOptions options = new CosmosItemRequestOptions();
        applyVersioning(domainType, jsonNode, options);

        return this.getCosmosAsyncClient().getDatabase(this.getDatabaseName())
                                .getContainer(containerName)
                                .deleteItem(jsonNode, options)
                                .publishOn(CosmosSchedulers.SPRING_DATA_COSMOS_PARALLEL)
                                .map(cosmosItemResponse -> {
                                    CosmosUtils.fillAndProcessResponseDiagnostics(this.responseDiagnosticsProcessor,
                                        cosmosItemResponse.getDiagnostics(), null);
                                    return cosmosItemResponse;
                                })
                                .flatMap(objectCosmosItemResponse -> Mono.just(toDomainObject(domainType, jsonNode)))
                                .onErrorResume(throwable ->
                                    CosmosExceptionUtils.exceptionHandler("Failed to delete item", throwable,
                                        this.responseDiagnosticsProcessor));
    }

    private <T> T emitOnLoadEventAndConvertToDomainObject(@NonNull Class<T> domainType, String containerName, JsonNode responseJsonNode) {
        containerName = getContainerNameOverride(containerName);
        maybeEmitEvent(new AfterLoadEvent<>(responseJsonNode, domainType, containerName));
        return toDomainObject(domainType, responseJsonNode);
    }

    private <T> T toDomainObject(@NonNull Class<T> domainType, JsonNode jsonNode) {
        return mappingCosmosConverter.read(domainType, jsonNode);
    }

    private void applyVersioning(Class<?> domainType,
                                 JsonNode jsonNode,
                                 CosmosItemRequestOptions options) {
        CosmosEntityInformation<?, ?> entityInformation = CosmosEntityInformation.getInstance(domainType);
        if (entityInformation.isVersioned()) {
            options.setIfMatchETag(jsonNode.get(Constants.ETAG_PROPERTY_DEFAULT_NAME).asText());
        }
    }

    private void applyBulkVersioning(Class<?> domainType,
                                     JsonNode jsonNode,
                                     CosmosBulkItemRequestOptions options) {
        CosmosEntityInformation<?, ?> entityInformation = CosmosEntityInformation.getInstance(domainType);
        if (entityInformation.isVersioned()) {
            options.setIfMatchETag(jsonNode.get(Constants.ETAG_PROPERTY_DEFAULT_NAME).asText());
        }
    }

    @SuppressWarnings("unchecked")
    private <T, S extends T> PartitionKey getPartitionKeyFromValue(CosmosEntityInformation<T, ?> information, S entity) {
        Object pkFieldValue = information.getPartitionKeyFieldValue(entity);
        PartitionKeyBuilder partitionKeyBuilder = new PartitionKeyBuilder();
        PartitionKey partitionKey;
        if (pkFieldValue.getClass().isArray() || pkFieldValue instanceof Collection<?>) {
            for (final Object pkValue : (ArrayList<Object>) pkFieldValue) {
                if (pkValue instanceof String || pkValue instanceof UUID) {
                    partitionKeyBuilder.add(pkValue.toString());
                } else if (pkValue instanceof Integer) {
                    partitionKeyBuilder.add((Integer) pkValue);
                } else if (pkValue instanceof Long) {
                    partitionKeyBuilder.add((Long) pkValue);
                } else if (pkValue instanceof Double) {
                    partitionKeyBuilder.add((Double) pkValue);
                } else if (pkValue instanceof Boolean) {
                    partitionKeyBuilder.add((Boolean) pkValue);
                }
            }
            partitionKey = partitionKeyBuilder.build();
        } else {
            partitionKey = new PartitionKey(pkFieldValue);
        }
        return partitionKey;
    }

    private <T> CosmosContainerProperties getCosmosContainerPropertiesWithPartitionKeyPath(CosmosEntityInformation<T, ?> information) {
        String pkPath = information.getPartitionKeyPath();
        if (pkPath.contains(",")) {
            PartitionKeyDefinition partitionKeyDef = new PartitionKeyDefinition();
            partitionKeyDef.setKind(PartitionKind.MULTI_HASH);
            partitionKeyDef.setVersion(PartitionKeyDefinitionVersion.V2);
            ArrayList<String> pkDefPaths = new ArrayList<>();
            List<String> paths = Arrays.stream(pkPath.split(",")).collect(Collectors.toList());
            paths.forEach(path -> {
                pkDefPaths.add(path.trim());
            });
            partitionKeyDef.setPaths(pkDefPaths);
            return new CosmosContainerProperties(getContainerNameOverride(information.getContainerName()), partitionKeyDef);
        } else {
            return new CosmosContainerProperties(getContainerNameOverride(information.getContainerName()), pkPath);
        }
    }

    private void maybeEmitEvent(CosmosMappingEvent<?> event) {
        if (canPublishEvent()) {
            this.applicationContext.publishEvent(event);
        }
    }

    private boolean canPublishEvent() {
        return this.applicationContext != null;
    }

}<|MERGE_RESOLUTION|>--- conflicted
+++ resolved
@@ -790,16 +790,11 @@
                 String idString = id != null ? id.toString() : "";
                 final CosmosBulkItemRequestOptions options = new CosmosBulkItemRequestOptions();
                 applyBulkVersioning(domainType, item, options);
-<<<<<<< HEAD
-                return CosmosBulkOperations.getDeleteItemOperation(idString,
-                    getPartitionKeyFromValue(entityInfo, object), options);
-=======
                 return CosmosBulkOperations.getDeleteItemOperation(
                     idString,
                     new PartitionKey(entityInfo.getPartitionKeyFieldValue(object)),
                     options,
                     object); // setup the original object in the context
->>>>>>> 1f727e9c
             });
 
             // Default micro batch size is 100 which will be too high for most Spring cases, this configuration
