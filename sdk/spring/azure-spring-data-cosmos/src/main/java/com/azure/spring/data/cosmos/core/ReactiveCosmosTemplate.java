--- conflicted
+++ resolved
@@ -456,7 +456,7 @@
         JsonNode originalItem;
         if (!transientFields.isEmpty()) {
             originalItem = mappingCosmosConverter.writeJsonNode(objectToSave, transientFields);
-            transientFieldValuesMap = mappingCosmosConverter.getTransientFieldsMap(objectToSave, transientFields);
+            transientFieldValuesMap = mappingCosmosConverter.getTransientFieldsAndValuesMap(objectToSave, transientFields);
         } else {
             originalItem = mappingCosmosConverter.writeJsonNode(objectToSave);
         }
@@ -474,12 +474,8 @@
             .flatMap(cosmosItemResponse -> {
                 CosmosUtils.fillAndProcessResponseDiagnostics(this.responseDiagnosticsProcessor,
                     cosmosItemResponse.getDiagnostics(), null);
-<<<<<<< HEAD
-                return Mono.just(toDomainObject(domainType, mappingCosmosConverter.repopulateAnyTransientFieldsFromMap(
+                return Mono.just(toDomainObject(domainType, mappingCosmosConverter.repopulateTransientFields(
                     cosmosItemResponse.getItem(), finalTransientFieldValuesMap)));
-=======
-                return Mono.just(toDomainObject(domainType, mappingCosmosConverter.repopulateTransientFields(cosmosItemResponse.getItem(), finalTransientFieldValuesMap)));
->>>>>>> 13c82aba
             });
     }
 
@@ -537,7 +533,7 @@
                 originalItem = mappingCosmosConverter.writeJsonNode(entity);
             }
 
-            PartitionKey partitionKey = getPartitionKeyFromValue(entityInformation, entity);
+            PartitionKey partitionKey = new PartitionKey(entityInformation.getPartitionKeyFieldValue(entity));
             final CosmosBulkItemRequestOptions options = new CosmosBulkItemRequestOptions();
             applyBulkVersioning(domainType, originalItem, options);
             return CosmosBulkOperations.getUpsertItemOperation(originalItem, partitionKey, options);
@@ -563,7 +559,7 @@
                                  if (responseItem != null) {
                                      if (mapOfTransientFieldValuesMaps.containsKey(responseItem.get("id").asText())) {
                                          Map<Field, Object> transientFieldValuesMap = mapOfTransientFieldValuesMaps.get(responseItem.get("id").asText());
-                                         return Flux.just(toDomainObject(domainType, mappingCosmosConverter.repopulateTransientFields(responseItem, transientFieldValuesMap)));
+                                         return Flux.just(toDomainObject(domainType, mappingCosmosConverter.repopulateAnyTransientFieldsFromMap(responseItem, transientFieldValuesMap)));
                                      } else {
                                          return Flux.just(toDomainObject(domainType, responseItem));
                                      }
@@ -666,7 +662,7 @@
         JsonNode originalItem;
         if (!transientFields.isEmpty()) {
             originalItem = mappingCosmosConverter.writeJsonNode(object, transientFields);
-            transientFieldValuesMap = mappingCosmosConverter.getTransientFieldsMap(object, transientFields);
+            transientFieldValuesMap = mappingCosmosConverter.getTransientFieldsAndValuesMap(object, transientFields);
         } else {
             originalItem = mappingCosmosConverter.writeJsonNode(object);
         }
@@ -681,12 +677,8 @@
                                 .flatMap(cosmosItemResponse -> {
                                     CosmosUtils.fillAndProcessResponseDiagnostics(this.responseDiagnosticsProcessor,
                                         cosmosItemResponse.getDiagnostics(), null);
-<<<<<<< HEAD
-                                    return Mono.just(toDomainObject(domainType, mappingCosmosConverter.repopulateAnyTransientFieldsFromMap(
+                                    return Mono.just(toDomainObject(domainType, mappingCosmosConverter.repopulateTransientFields(
                                         cosmosItemResponse.getItem(), finalTransientFieldValuesMap)));
-=======
-                                    return Mono.just(toDomainObject(domainType, mappingCosmosConverter.repopulateTransientFields(cosmosItemResponse.getItem(), finalTransientFieldValuesMap)));
->>>>>>> 13c82aba
                                 })
                                 .onErrorResume(throwable ->
                                     CosmosExceptionUtils.exceptionHandler("Failed to upsert item", throwable,
@@ -776,7 +768,7 @@
 
         Flux<CosmosItemOperation> cosmosItemOperationFlux = entities.map(entity -> {
             JsonNode originalItem = mappingCosmosConverter.writeJsonNode(entity);
-            PartitionKey partitionKey = getPartitionKeyFromValue(entityInformation, entity);
+            PartitionKey partitionKey = new PartitionKey(entityInformation.getPartitionKeyFieldValue(entity));
             final CosmosBulkItemRequestOptions options = new CosmosBulkItemRequestOptions();
             applyBulkVersioning(domainType, originalItem, options);
             return CosmosBulkOperations.getDeleteItemOperation(String.valueOf(entityInformation.getId(entity)),
@@ -841,8 +833,10 @@
                 String idString = id != null ? id.toString() : "";
                 final CosmosBulkItemRequestOptions options = new CosmosBulkItemRequestOptions();
                 applyBulkVersioning(domainType, item, options);
-                return CosmosBulkOperations.getDeleteItemOperation(idString,
-                    getPartitionKeyFromValue(entityInfo, object), options,
+                return CosmosBulkOperations.getDeleteItemOperation(
+                    idString,
+                    new PartitionKey(entityInfo.getPartitionKeyFieldValue(object)),
+                    options,
                     object); // setup the original object in the context
             });
 
@@ -1144,41 +1138,6 @@
         }
     }
 
-    @SuppressWarnings("unchecked")
-    private <T, S extends T> PartitionKey getPartitionKeyFromValue(CosmosEntityInformation<T, ?> information, S entity) {
-        Object pkFieldValue = information.getPartitionKeyFieldValue(entity);
-        PartitionKey partitionKey;
-        if (pkFieldValue instanceof Collection<?>) {
-            ArrayList<Object> valueArray = ((ArrayList<Object>) pkFieldValue);
-            Object[] objectArray = new Object[valueArray.size()];
-            for (int i = 0; i < valueArray.size(); i++) {
-                objectArray[i] = valueArray.get(i);
-            }
-            partitionKey = PartitionKey.fromObjectArray(objectArray, false);
-        } else {
-            partitionKey = new PartitionKey(pkFieldValue);
-        }
-        return partitionKey;
-    }
-
-    private <T> CosmosContainerProperties getCosmosContainerPropertiesWithPartitionKeyPath(CosmosEntityInformation<T, ?> information) {
-        String pkPath = information.getPartitionKeyPath();
-        if (pkPath.contains(",")) {
-            PartitionKeyDefinition partitionKeyDef = new PartitionKeyDefinition();
-            partitionKeyDef.setKind(PartitionKind.MULTI_HASH);
-            partitionKeyDef.setVersion(PartitionKeyDefinitionVersion.V2);
-            ArrayList<String> pkDefPaths = new ArrayList<>();
-            List<String> paths = Arrays.stream(pkPath.split(",")).collect(Collectors.toList());
-            paths.forEach(path -> {
-                pkDefPaths.add(path.trim());
-            });
-            partitionKeyDef.setPaths(pkDefPaths);
-            return new CosmosContainerProperties(getContainerNameOverride(information.getContainerName()), partitionKeyDef);
-        } else {
-            return new CosmosContainerProperties(getContainerNameOverride(information.getContainerName()), pkPath);
-        }
-    }
-
     private void maybeEmitEvent(CosmosMappingEvent<?> event) {
         if (canPublishEvent()) {
             this.applicationContext.publishEvent(event);
