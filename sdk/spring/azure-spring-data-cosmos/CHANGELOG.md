--- conflicted
+++ resolved
@@ -3,10 +3,7 @@
 ### 5.21.0-beta.1 (Unreleased)
 
 #### Features Added
-<<<<<<< HEAD
 * Added `readMany()` API support to `findAllByIds()` - See [PR 43759](https://github.com/Azure/azure-sdk-for-java/pull/43759).
-=======
->>>>>>> af48be6b
 
 #### Breaking Changes
 
@@ -14,14 +11,11 @@
 
 #### Other Changes
 
-<<<<<<< HEAD
-=======
 ### 5.20.1 (2025-03-03)
 
 #### Other Changes
 * Upgrade `azure-sdk-bom` to 1.2.31.
 
->>>>>>> af48be6b
 ### 5.20.0 (2025-02-12)
 
 #### Features Added
