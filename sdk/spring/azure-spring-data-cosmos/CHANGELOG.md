## Release History

### 5.18.0-beta.1 (Unreleased)

#### Features Added

#### Breaking Changes

#### Bugs Fixed
<<<<<<< HEAD
* Fixing bug with annotated queries that have no where clause but do have a sort - See [PR 40083](https://github.com/Azure/azure-sdk-for-java/pull/40083).
* Fixing bug with Spring JPA keywords that don't lead to criteria creation - See [PR 40167](https://github.com/Azure/azure-sdk-for-java/pull/40167).
* Fixing bug that `java.math.BigInteger` and `java.math.BigDecimal` in models can cause reflection errors on Java 17 - See [PR 40239](https://github.com/Azure/azure-sdk-for-java/pull/40239)
=======
>>>>>>> b5bbe0ab

#### Other Changes

### 5.17.1 (2024-10-11)

#### Bugs Fixed
* Fixed issue that some classes do not support Java 17.

### 5.17.0 (2024-10-09)

#### Other Changes
* regular release

### 5.16.0 (2024-09-09)

#### Other Changes
* Updated `azure-cosmos` to version `4.63.2`.

### 5.15.0 (2024-08-07)

#### Other Changes
* Updated `azure-cosmos` to version `4.63.0`.

### 5.14.0 (2024-07-05)

#### Features Added
* Added hierarchical or sub-partitioning support to 'azure-spring-data-cosmos' - See [PR 40928](https://github.com/Azure/azure-sdk-for-java/pull/40928).

#### Other Changes
* Updated `azure-cosmos` to version `4.62.0`.

### 5.13.0 (2024-06-06)

#### Features Added
* Added support for `@Transient` annotation - see [PR 40401](https://github.com/Azure/azure-sdk-for-java/pull/40401).

#### Bugs Fixed
* Fixing bug with annotated queries that have no where clause but do have a sort - See [PR 40165](https://github.com/Azure/azure-sdk-for-java/pull/40165).
* Fixing bug with Spring JPA keywords that don't lead to criteria creation - See [PR 40204](https://github.com/Azure/azure-sdk-for-java/pull/40204).

### 3.46.0 (2024-06-03)

#### Features Added
* Added support for `@Transient` annotation - see [PR 39760](https://github.com/Azure/azure-sdk-for-java/pull/39760).

#### Bugs Fixed
* Fixing bug with annotated queries that have no where clause but do have a sort - See [PR 40083](https://github.com/Azure/azure-sdk-for-java/pull/40083).
* Fixing bug with Spring JPA keywords that don't lead to criteria creation - See [PR 40167](https://github.com/Azure/azure-sdk-for-java/pull/40167).

### 5.12.0 (2024-05-09)

#### Features Added
* Exposing the `indexQueryMetrics` to the `CosmosConfig` via the `application.properties` configuration file - See [PR 39623](https://github.com/Azure/azure-sdk-for-java/pull/39623).

#### Bugs Fixed
* Fixed all saveAll/insertAll bulk functionality to populated audit data - See [PR 39811](https://github.com/Azure/azure-sdk-for-java/pull/39811).
* Fixed `existsById` API in `ReactiveCosmosTemplate` to return `Mono<Boolean>` containing `False` in case the item does not exist - See [PR 40050](https://github.com/Azure/azure-sdk-for-java/pull/40050).

#### Other Changes
* Updated `azure-cosmos` to version `4.58.0`.

### 3.45.0 (2024-05-07)

#### Features Added
* Exposing the `indexQueryMetrics` to the `CosmosConfig` via the `application.properties` configuration file - See [PR 39433](https://github.com/Azure/azure-sdk-for-java/pull/39433).

#### Bugs Fixed
* Fixed all saveAll/insertAll bulk functionality to populated audit data - See [PR 39620](https://github.com/Azure/azure-sdk-for-java/pull/39620).
* Fixed `existsById` API in `ReactiveCosmosTemplate` to return `Mono<Boolean>` containing `False` in case the item does not exist - See [PR 40022](https://github.com/Azure/azure-sdk-for-java/pull/40022)

#### Other Changes
* Updated `azure-cosmos` to version `4.58.0`.

### 5.11.0 (2024-03-29)

#### Other Changes
* Updated `azure-cosmos` to version `4.57.0`.

### 3.44.0 (2024-03-28)

#### Bugs Fixed
* Fixed `IllegalStateException` for `delete` - See [PR 38996](https://github.com/Azure/azure-sdk-for-java/pull/38996). 

#### Other Changes
* Updated `azure-cosmos` to version `4.57.0`.

### 5.10.0 (2024-03-01)

#### Bugs Fixed
* Fixed `IllegalStateException` for `delete` - See [PR 39010](https://github.com/Azure/azure-sdk-for-java/pull/39010).

#### Other Changes
* Updated `azure-cosmos` to version `4.56.0`.

### 3.43.0 (2024-02-28)

#### Other Changes
* Updated `azure-cosmos` to version `4.56.0`.

### 5.9.1 (2024-02-08)

#### Bugs Fixed
* Fixed issue where running on versions older than Java 21 would throw a `UnsupportedClassVersionError` - See [PR 38690](https://github.com/Azure/azure-sdk-for-java/pull/38690).

### 5.9.0 (2024-02-04)

#### Bugs Fixed
* Fixed a bug with auto generated id's when using bulk `saveAll` - See [PR 38356](https://github.com/Azure/azure-sdk-for-java/pull/38356).

#### Other Changes
* Updated `azure-cosmos` to version `4.54.0`.
* Implemented a custom scheduler for `azure-spring-data-cosmos` - See [PR 38029](https://github.com/Azure/azure-sdk-for-java/pull/38029).
* Optimized querying entities with nested partition keys by passing the nested partition key in `CosmosQueryRequestOptions` - See [PR 38356](https://github.com/Azure/azure-sdk-for-java/pull/38356).

### 3.42.0 (2024-02-02)

#### Bugs Fixed
* Fixed a bug with auto generated id's when using bulk `saveAll` - See [PR 38274](https://github.com/Azure/azure-sdk-for-java/pull/38274).

#### Other Changes
* Updated `azure-cosmos` to version `4.54.0`.
* Implemented a custom scheduler for `azure-spring-data-cosmos` - See [PR 37840](https://github.com/Azure/azure-sdk-for-java/pull/37840).
* Optimized querying entities with nested partition keys by passing the nested partition key in `CosmosQueryRequestOptions` - See [PR 38274](https://github.com/Azure/azure-sdk-for-java/pull/38274).

### 5.8.0 (2023-12-14)

#### Bugs Fixed
* Fixed an issue with optional query parameters being used for annotated queries - See [PR 37558](https://github.com/Azure/azure-sdk-for-java/pull/37558).
* Fixed an issue with populating the `azure-spring-data-cosmos` version number in the UserAgent - See [PR 37642](https://github.com/Azure/azure-sdk-for-java/pull/37642).
* Fixed a bug with annotated queries that contain new lines in the query definition - See [PR 38098](https://github.com/Azure/azure-sdk-for-java/pull/38098).

#### Other Changes
* Updated `azure-cosmos` to version `4.53.1`.
* Updated `Spring Data Commons` to version `3.2.0`.

### 3.41.0 (2023-12-14)

#### Bugs Fixed
* Fixed an issue with optional query parameters being used for annotated queries - See [PR 37558](https://github.com/Azure/azure-sdk-for-java/pull/37558).
* Fixed an issue with populating the `azure-spring-data-cosmos` version number in the UserAgent - See [PR 37642](https://github.com/Azure/azure-sdk-for-java/pull/37642).
* Fixed a bug with annotated queries that contain new lines in the query definition - See [PR 38050](https://github.com/Azure/azure-sdk-for-java/pull/38050).

#### Other Changes
* Updated `azure-cosmos` to version `4.53.1`.
* Updated `Spring Data Commons` to version `2.7.18`.

### 5.7.0 (2023-11-07)

#### Features Added
* Updated Spring and Reactive Spring repository `saveAll` and `deleteAll` APIs to use bulk functionality implementation. NOTE: `azure-spring-data-cosmos` is currently unable to set throughput control limits at the request level, which will need to be achieved by creating multiple clients. - See [PR 37475](https://github.com/Azure/azure-sdk-for-java/pull/37475).

#### Other Changes
* Updated `azure-cosmos` to version `4.52.0`.
* Updated `Spring Data Commons` to version `3.1.5`.

### 3.40.0 (2023-11-07)

#### Features Added
* Updated Spring and Reactive Spring repository `saveAll` and `deleteAll` APIs to use bulk functionality implementation. NOTE: `azure-spring-data-cosmos` is currently unable to set throughput control limits at the request level, which will need to be achieved by creating multiple clients. - See [PR 36611](https://github.com/Azure/azure-sdk-for-java/pull/36611).

#### Other Changes
* Updated `azure-cosmos` to version `4.52.0`.
* Updated `Spring Data Commons` to version `2.7.17`.

### 5.6.0 (2023-10-24)

#### Other Changes
* Updated `azure-cosmos` to version `4.51.0`.
* Updated `Spring Data Commons` to version `3.1.3`.

### 3.39.0 (2023-10-23)

#### Other Changes
* Updated `azure-cosmos` to version `4.50.0`.
* Updated `Spring Data Commons` to version `2.7.16`.

### 5.5.0 (2023-08-28)

#### Bugs Fixed
* Fixed an issue with IN statement in annotated queries not working for `Long` data type - See [PR 36267](https://github.com/Azure/azure-sdk-for-java/pull/36267).

### 3.38.0 (2023-08-25)

#### Bugs Fixed
* Fixed an issue with IN statement in annotated queries not working for `Long` data type - See [PR 36249](https://github.com/Azure/azure-sdk-for-java/pull/36249).

### 5.4.0 (2023-08-02)

#### Features Added
* Added Diagnostic Threshold configuration support. In order to use diagnostics they must be enabled on the supplied `CosmosClientBuilder` as part of configuration. - See [PR 36134](https://github.com/Azure/azure-sdk-for-java/pull/36134)

#### Bugs Fixed
* Fix circular references error when using Cosmos Auditing - See [PR 36123](https://github.com/Azure/azure-sdk-for-java/pull/36123).

### 3.37.0 (2023-08-01)

#### Features Added
* Added Diagnostic Threshold configuration support. In order to use diagnostics they must be enabled on the supplied `CosmosClientBuilder` as part of configuration. - See [PR 35546](https://github.com/Azure/azure-sdk-for-java/pull/35546)

### 3.36.0 (2023-06-29)

#### Other Changes
* Optimized default implementation of `findById(ID id)` from `CrudRepository` so that it will execute point reads where id is also the partition key, and log a warning where it is not. The new behaviour is more optimal, especially for large containers with many partitions - see [PR 35261](https://github.com/Azure/azure-sdk-for-java/pull/35261).
* Updated `azure-cosmos` to version `4.47.0`.

### 5.3.0 (2023-06-28)

#### Features Added
* Support Spring Boot 3 - See [PR 34874](https://github.com/Azure/azure-sdk-for-java/pull/34874).
* Support Spring Data Commons 3 - See [PR 34878](https://github.com/Azure/azure-sdk-for-java/pull/34878).

#### Other Changes
* Optimized default implementation of `findById(ID id)` from `CrudRepository` so that it will execute point reads where id is also the partition key, and log a warning where it is not. The new behavior is more optimal, especially for large containers with many partitions - see [PR 35403](https://github.com/Azure/azure-sdk-for-java/pull/35403).
* Updated `azure-cosmos` to version `4.46.0`.

### 3.35.0 (2023-05-25)

#### Other Changes
* The module `azure-spring-data-cosmos` was moved from sdk/cosmos to sdk/spring - See [PR 33905](https://github.com/Azure/azure-sdk-for-java/pull/33905)
* Updated `azure-cosmos` to version `4.45.1`.
* Updated `Spring Boot` to version `2.7.11`.
* Updated `Spring Data Commons` to version `2.7.11`.

### 3.34.0 (2023-04-21)
#### Breaking Changes
* Added a new flag `overwritePolicy` to `CosmosIndexingPolicy` that when set to true (by default it is false) will allow the user to overwrite the Indexing policy in Portal using the Indexing Policy defined in the SDK. This will affect users who change the Indexing Policy they have defined on the container and want that to overwrite what is in portal, you will now need to set the flag `overwritePolicy` to true for this to happen. The reason we have added this breaking change is that allowing overwrite of an existing indexing policy is considered too risky to be a default behavior. The risk is that you may be removing indexes through multiple indexing policy changes, and in that case the query engine may not provide consistent or complete results until all index transformations are complete. So we are changing the default behavior so that users must opt in to overwriting the indexing policy that exists. - See [PR 33171](https://github.com/Azure/azure-sdk-for-java/pull/33171)

#### Bugs Fixed
* Fixing ARRAY_CONTAINS annotated query bug in Reactive Spring introduced by fixing to IN annotated queries. - See [PR 34274](https://github.com/Azure/azure-sdk-for-java/pull/34274)

#### Other Changes
* Updated `azure-cosmos` to version `4.44.0`.

### 3.33.0 (2023-03-17)
#### Bugs Fixed
* Bug fixed in `ReactiveCosmosTemplate` where returning a Flux<JsonNode> was causing an error - See [PR 33730](https://github.com/Azure/azure-sdk-for-java/pull/33730)

#### Other Changes
* Updated `azure-cosmos` to version `4.42.0`.
* Updated `Spring Data Commons` to version `2.7.8`.

### 3.32.0 (2023-02-17)
#### Features Added
* Added support for multi-tenancy at the Container level via `CosmosFactory` - See [PR 33400](https://github.com/Azure/azure-sdk-for-java/pull/33400)

#### Other Changes
* Updated `azure-cosmos` to version `4.41.0`.
* Updated `Spring Boot` to version `2.7.8`.
* Updated `Spring Data Commons` to version `2.7.7`.

### 3.31.0 (2023-01-13)
#### Features Added
* Added support for multi-tenancy at the Database level via `CosmosFactory` - See [PR 32516](https://github.com/Azure/azure-sdk-for-java/pull/32516)
* Added support for Patch API in `CosmosRepository` and `ReactiveCosmosRepository` - See [PR 32630](https://github.com/Azure/azure-sdk-for-java/pull/32630)

### Other Changes
* Updated `azure-cosmos` to version `4.40.0`.
* Updated `Spring Boot` to version `2.7.7`.
* Updated `Spring Data Commons` to version `2.7.6`.

### 3.30.0 (2022-11-16)
### Other Changes
* Updated `azure-cosmos` to version `4.39.0`.

### 3.29.1 (2022-10-21)
#### Bugs Fixed
* Fixed serialization and persistence issues for UUID for JDK 16 and above - See [PR 31417](https://github.com/Azure/azure-sdk-for-java/pull/31417)

#### Other Changes
* Updated `azure-cosmos` to version `4.38.1`.
* `azure-cosmos` version 4.38.1 fixes two CVEs related to jackson-databind and apache commons-text dependencies.

### 3.29.0 (2022-10-12)
#### Other Changes
* Updated `azure-cosmos` to version `4.38.0`.

### 3.28.1 (2022-10-07)
> [!IMPORTANT]
> We strongly recommend our customers to use version 3.28.1 and above.
#### Other Changes
* Updated `azure-cosmos` to version `4.37.1`.

### 3.28.0 (2022-09-30)
#### Bugs Fixed
* Fixing ARRAY_CONTAINS annotated query bug introduced by fixing to IN annotated queries. - See [PR 31179](https://github.com/Azure/azure-sdk-for-java/pull/31179)

#### Other Changes
* Updated `azure-cosmos` to version `4.37.0`.

### 3.27.0 (2022-09-15)
#### Features Added
* Exposed `maxBufferedItemCount` feature from `CosmosQueryRequestOptions` through `application.properties` flag - See [PR 30921](https://github.com/Azure/azure-sdk-for-java/pull/30921)
* Exposed `responseContinuationTokenLimitInKb` feature from `CosmosQueryRequestOptions` through `application.properties` flag - See [PR 30980](https://github.com/Azure/azure-sdk-for-java/pull/30980)

#### Bugs Fixed
* Fixing pagination bug when performing a cross-partition query to fill every page and fix the total page count reporting. - See [PR 30694](https://github.com/Azure/azure-sdk-for-java/pull/30694)

#### Other Changes
* Updated `azure-cosmos` to version `4.36.0`.

### 3.26.0 (2022-08-19)
#### Features Added
* Added support for NOT CONTAINS. - See [PR 30379](https://github.com/Azure/azure-sdk-for-java/pull/30379)

#### Bugs Fixed
* Fixed issues with pagination when an offset is passed in with the pageable object. - See [PR 29462](https://github.com/Azure/azure-sdk-for-java/pull/29462)
* Fixed an issue with @Query annotation using IN queries in `azure-spring-data-cosmos` which were not working - See [PR 30123](https://github.com/Azure/azure-sdk-for-java/pull/30123)
* Fixed sorted queries to utilize composite indexes. - See [PR 30199](https://github.com/Azure/azure-sdk-for-java/pull/30199)
* Fixed issues with pagination when accessing a page other than the first page. - See [PR 30276](https://github.com/Azure/azure-sdk-for-java/pull/30276)

#### Other Changes
* Updated `azure-cosmos` to version `4.35.0`.

### 3.25.0 (2022-07-22)
#### Bugs Fixed
* Fixed issues with offset and limit where you cannot use offset and limit. - See [PR 29841](https://github.com/Azure/azure-sdk-for-java/pull/29841)  

#### Other Changes
* Updated `azure-cosmos` to version `4.33.1`.

### 3.24.0 (2022-07-14)
#### Other Changes
* Updated `azure-cosmos` to version `4.33.0`.

### 3.23.0 (2022-06-27)
> [!IMPORTANT]
> This release supports Spring Boot version 2.7.x and above.
#### Features Added
* Updated `azure-cosmos` to version `4.32.0`.
* Updated `Spring Boot` to version `2.7.1`.
* Updated `Spring Data Commons` to version `2.7.1`.
#### Other Changes
* Performance improvement for case-insensitive queries - See [PR 29597](https://github.com/Azure/azure-sdk-for-java/pull/29597) and [PR 29644](https://github.com/Azure/azure-sdk-for-java/pull/29644)

### 3.22.0 (2022-06-08)
#### Features Added
* Exposed `maxDegreeOfParallelism` feature from CosmosQueryRequestOptions through application.properties flag - See [PR 28756](https://github.com/Azure/azure-sdk-for-java/pull/28756)

#### Other Changes
* Updated `azure-cosmos` to version `4.31.0`.

### 3.21.0 (2022-05-20)
#### Other Changes
* Updated `azure-cosmos` to version `4.30.0`.
* Updated `Spring Boot` to version `2.6.7`.

### 3.20.0 (2022-04-22)
#### Other Changes
* Updated `azure-cosmos` to version `4.29.0`.
* Updated `Spring Boot` to version `2.6.6`.

### 3.19.1 (2022-04-08)
#### Other Changes
* Updated `azure-cosmos` to version `4.28.1`.

### 3.19.0 (2022-03-10)
#### Features Added
* Updated `Spring Boot` to version `2.6.3`.
* Updated `azure-cosmos` to version `4.27.0`.
* Added support for container `UniqueKey` policies - See [PR 27270](https://github.com/Azure/azure-sdk-for-java/pull/27270)

#### Bugs Fixed
* Fixed an issue with `userAgent` in `azure-spring-data-cosmos` being overridden by other spring modules - See [PR 27311](https://github.com/Azure/azure-sdk-for-java/pull/27311)

### 3.18.0 (2022-02-11)
#### Features Added
* Updated `azure-cosmos` to version `4.26.0`.

### 3.17.0 (2022-01-14)
#### Features Added
* Updated `Spring Boot` to version `2.6.2`.
* Updated `azure-cosmos` to version `4.25.0`.

### 3.16.0 (2021-12-21)
#### Features Added
* Updated `azure-cosmos` to version `4.24.0`.

### 3.15.0 (2021-12-10)
#### Features Added
* Updated `Spring Boot` to version `2.6.1`.
* Updated `azure-cosmos` to version `4.23.0`.

#### Bugs Fixed
* Added support for capturing CosmosException diagnostics on `CosmosRepository` and `ReactiveRepository` APIs.
* Solved `UnsatisfiedDependencyException` when upgrading to spring boot 2.6.1 by removing `CosmosMappingContextLookup`.

### 3.14.0 (2021-11-12)
#### Features Added
* Updated `azure-cosmos` to version `4.21.0`.

#### Bugs Fixed
* Fixed issue with spring onLoad event not firing for paged queries.
* Exceptions thrown from spring application event listeners for onLoad events will now propagate up the call stack.

### 3.13.1 (2021-10-27)
#### Bugs Fixed
* Fixed support for slice query in annotated `@Query` queries.
* Fixed issue with preserving priority for closed queries.
* Updated `azure-cosmos` to version `4.20.1`.

### 3.13.0 (2021-10-14)
#### New Features
* Added support for setting throughput on database creation.
* Pagination improvement with slice query API.
* Updated `azure-cosmos` to version `4.20.0`.

### 3.12.0 (2021-09-24)
#### New Features
* Added support for UUID id type to spring data cosmos SDK.
* Updated `azure-cosmos` to version 4.19.1.

### 3.11.0 (2021-09-09)
#### New Features
* Added Spring `ApplicationEventListener` support.
* Updated `Spring Boot` to version 2.5.4.
* Updated `azure-cosmos` to version 4.19.0.

#### Bugs Fixed
* Fixed spring data cosmos `query plan` caching.
* Fixed query parameter name generation for nested properties containing space.

### 3.11.0-beta.1 (2021-09-02)
#### New Features
* Updated `azure-cosmos` to version 4.19.0-beta.1.

#### Bugs Fixed
* Fixed spring data cosmos `query plan` caching.

### 3.10.0 (2021-08-16)
#### New Features
* Updated `Spring Boot` to version 2.5.3.
* Updated `azure-cosmos` to version 4.18.0.

### 3.9.0 (2021-07-08)
#### New Features
* Added `PartitionKey` support to spring data single partition queries.
* Updated `Spring Boot` to version 2.5.2.
* Updated `azure-cosmos` to version 4.17.0.

### 3.8.0 (2021-06-11)
#### New Features
* Updated `Spring Boot` to version 2.5.0.
* Updated `azure-cosmos` to version 4.16.0.
* Added Autoscale RU support feature.
* Added support for `countBy*` methods on `Repository` and `@Query` annotation.

#### Bugs Fixed
* Fixed an issue with `MappingCosmosConverter` handling query with value types.
* Fixed an issue with `CosmosIndexingPolicy` getting reset on application bootup.

### 3.7.0 (2021-05-12)
#### New Features
* Updated Spring Boot to [spring-boot-dependencies:2.4.5](https://repo.maven.apache.org/maven2/org/springframework/boot/spring-boot-dependencies/2.4.5/).
* Updated Spring Cloud to [spring-cloud-dependencies:2020.0.2](https://repo.maven.apache.org/maven2/org/springframework/cloud/spring-cloud-dependencies/2020.0.2/).
* Added `slice` support for queries that do not require page count.
* Updated `azure-cosmos` to version 4.15.0.

### 3.6.0 (2021-04-06)
#### New Features
* Updated `azure-cosmos` to version 4.14.0.

### 3.5.1 (2021-03-24)
#### Bugs Fixed
* Updated `azure-cosmos` to hotfix version 4.13.1.

### 3.5.0 (2021-03-11)
> [!IMPORTANT] 
> This release supports spring boot 2.4.3 and above.
#### New Features
* Updated `spring-boot` to major version 2.4.3.
* Updated `spring-core` to major version 5.3.4.
* Updated `spring-data-commons` to major version 2.4.5.
* Updated `azure-cosmos` version to 4.13.0.
* Added support for `org.springframework.data.domain.Persistable` entity type.
* Added support to log SQL Queries.
* Added support for `Pageable` and `Sort` for `@query` annotated queries.

#### Bugs Fixed
* Fixed issue when using automatic id generation with the auditable framework.
* Fixed query deserialization issue with `@query` annotated queries.

### 3.4.0 (2021-02-09)
#### New Features
* Updated `azure-cosmos` version to 4.12.0.

#### Bugs Fixed
* Fixed `@EnableAuditing` for Java 11 modules.

### 3.3.0 (2021-01-15)
#### New Features
* Support for composite indexes in `CosmosIndexPolicy` annotation.
* Support for changes in `CosmosIndexPolicy` annotation.
* Updated azure-cosmos version to 4.11.0.

#### Bugs Fixed
* Fixed query generation with sort and limit.

### 3.2.0 (2020-12-11)
#### New Features
* Updated Spring Data Commons version to 2.3.5.RELEASE.
* Updated Spring Core version to 5.2.10.RELEASE.

#### Bugs Fixed
* Fixed publishing of `spring.factories` file with released jar.
* Fixed repository query with repeated parameters. 

### 3.1.0 (2020-10-21)
#### New Features
* Added support for `ARRAY_CONTAINS` `CriteriaType`.
* Updated azure-cosmos version to 4.7.1.

#### Bugs Fixed
* Fixed an issue where annotated queries do not pick the annotated container name.

### 3.0.0 (2020-09-30)
#### New Features
* Updated azure-cosmos dependency to `4.6.0`

### 3.0.0-beta.2 (2020-09-17)
#### New Features
* Updated artifact id to `azure-spring-data-cosmos`.
* Updated azure-cosmos dependency to `4.5.0`.
* `Query Annotation` support for native queries.
* Support for Java 11.
* Added support for Nested Partition Key by exposing `partitionKeyPath` field in `@Container` annotation.
* Added support for `limit` query type allowing `top` and `first` to be used when defining repository APIs.
#### Bugs Fixed
* Fixed nested partition key bug when used with `@GeneratedValue` annotation.

### 3.0.0-beta.1 (2020-08-17)
#### New Features
* Updated group id to `com.azure`.
* Updated artifact id to `azure-spring-data-cosmos-core`.
* Updated azure-cosmos SDK dependency to `4.3.2-beta.2`.
* Support for auditing entities - automatic management of createdBy, createdDate, lastModifiedBy and lastModifiedDate annotated fields.
* `@GeneratedValue` annotation support for automatic id generation for id fields of `String` type.
* Multi-database configuration support for single cosmos account with multiple databases and multiple cosmos accounts with multiple databases.
* Support for `@Version` annotation on any string field.
* Updated sync APIs return types to `Iterable` types instead of `List`.
* Exposed `CosmosClientBuilder` from Cosmos SDK as spring bean to `@Configuration` class.
* Updated `CosmosConfig` to contain query metrics and response diagnostics processor implementation.
* Support for returning `Optional` data type for single result queries.
#### Renames
* `CosmosDbFactory` to `CosmosFactory`.
* `CosmosDBConfig` to `CosmosConfig`.
* `CosmosDBAccessException` to `CosmosAccessException`.
* `Document` annotation to `Container` annotation.
* `DocumentIndexingPolicy` annotation to `CosmosIndexingPolicy` annotation.
* `DocumentQuery` to `CosmosQuery`.
* application.properties flag `populateQueryMetrics` to `queryMetricsEnabled`.
#### Bugs Fixed
* Scheduling diagnostics logging task to `Parallel` threads to avoid blocking Netty I/O threads.
* Fixed optimistic locking on delete operation.
* Fixed issue with escaping queries for `IN` clause.
* Fixed issue by allowing `long` data type for `@Id`.
* Fixed issue by allowing `boolean`, `long`, `int`, `double` as data types for `@PartitionKey` annotation.
* Fixed `IgnoreCase` & `AllIgnoreCase` keywords for ignore case queries.
* Removed default request unit value of 4000 when creating containers automatically.<|MERGE_RESOLUTION|>--- conflicted
+++ resolved
@@ -7,12 +7,9 @@
 #### Breaking Changes
 
 #### Bugs Fixed
-<<<<<<< HEAD
 * Fixing bug with annotated queries that have no where clause but do have a sort - See [PR 40083](https://github.com/Azure/azure-sdk-for-java/pull/40083).
 * Fixing bug with Spring JPA keywords that don't lead to criteria creation - See [PR 40167](https://github.com/Azure/azure-sdk-for-java/pull/40167).
 * Fixing bug that `java.math.BigInteger` and `java.math.BigDecimal` in models can cause reflection errors on Java 17 - See [PR 40239](https://github.com/Azure/azure-sdk-for-java/pull/40239)
-=======
->>>>>>> b5bbe0ab
 
 #### Other Changes
 
