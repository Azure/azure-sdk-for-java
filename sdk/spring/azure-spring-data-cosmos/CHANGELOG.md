## Release History

<<<<<<< HEAD
### 3.38.0-beta.1 (Unreleased)
=======
### 3.39.0-beta.1 (Unreleased)
>>>>>>> 98d25d20

#### Features Added

#### Breaking Changes

#### Bugs Fixed
* Fixed an issue with IN statement in annotated queries not working for `Long` data type - See [PR 36249](https://github.com/Azure/azure-sdk-for-java/pull/36249).

#### Other Changes

<<<<<<< HEAD
=======
### 3.38.0 (2023-08-25)

#### Bugs Fixed
* Fixed an issue with IN statement in annotated queries not working for `Long` data type - See [PR 36249](https://github.com/Azure/azure-sdk-for-java/pull/36249).

>>>>>>> 98d25d20
### 5.4.0 (2023-08-02)

#### Features Added
* Added Diagnostic Threshold configuration support. In order to use diagnostics they must be enabled on the supplied `CosmosClientBuilder` as part of configuration. - See [PR 36134](https://github.com/Azure/azure-sdk-for-java/pull/36134)

#### Bugs Fixed
* Fix circular references error when using Cosmos Auditing - See [PR 36123](https://github.com/Azure/azure-sdk-for-java/pull/36123).

### 3.37.0 (2023-08-01)

#### Features Added
* Added Diagnostic Threshold configuration support. In order to use diagnostics they must be enabled on the supplied `CosmosClientBuilder` as part of configuration. - See [PR 35546](https://github.com/Azure/azure-sdk-for-java/pull/35546)

### 3.36.0 (2023-06-29)

#### Other Changes
* Optimized default implementation of `findById(ID id)` from `CrudRepository` so that it will execute point reads where id is also the partition key, and log a warning where it is not. The new behaviour is more optimal, especially for large containers with many partitions - see [PR 35261](https://github.com/Azure/azure-sdk-for-java/pull/35261).
* Updated `azure-cosmos` to version `4.47.0`.

### 5.3.0 (2023-06-28)

#### Features Added
* Support Spring Boot 3 - See [PR 34874](https://github.com/Azure/azure-sdk-for-java/pull/34874).
* Support Spring Data Commons 3 - See [PR 34878](https://github.com/Azure/azure-sdk-for-java/pull/34878).

#### Other Changes
* Optimized default implementation of `findById(ID id)` from `CrudRepository` so that it will execute point reads where id is also the partition key, and log a warning where it is not. The new behavior is more optimal, especially for large containers with many partitions - see [PR 35403](https://github.com/Azure/azure-sdk-for-java/pull/35403).
* Updated `azure-cosmos` to version `4.46.0`.

### 3.35.0 (2023-05-25)

#### Other Changes
* The module `azure-spring-data-cosmos` was moved from sdk/cosmos to sdk/spring - See [PR 33905](https://github.com/Azure/azure-sdk-for-java/pull/33905)
* Updated `azure-cosmos` to version `4.45.1`.
* Updated `Spring Boot` to version `2.7.11`.
* Updated `Spring Data Commons` to version `2.7.11`.

### 3.34.0 (2023-04-21)
#### Breaking Changes
* Added a new flag `overwritePolicy` to `CosmosIndexingPolicy` that when set to true (by default it is false) will allow the user to overwrite the Indexing policy in Portal using the Indexing Policy defined in the SDK. This will affect users who change the Indexing Policy they have defined on the container and want that to overwrite what is in portal, you will now need to set the flag `overwritePolicy` to true for this to happen. The reason we have added this breaking change is that allowing overwrite of an existing indexing policy is considered too risky to be a default behavior. The risk is that you may be removing indexes through multiple indexing policy changes, and in that case the query engine may not provide consistent or complete results until all index transformations are complete. So we are changing the default behavior so that users must opt in to overwriting the indexing policy that exists. - See [PR 33171](https://github.com/Azure/azure-sdk-for-java/pull/33171)

#### Bugs Fixed
* Fixing ARRAY_CONTAINS annotated query bug in Reactive Spring introduced by fixing to IN annotated queries. - See [PR 34274](https://github.com/Azure/azure-sdk-for-java/pull/34274)

#### Other Changes
* Updated `azure-cosmos` to version `4.44.0`.

### 3.33.0 (2023-03-17)
#### Bugs Fixed
* Bug fixed in `ReactiveCosmosTemplate` where returning a Flux<JsonNode> was causing an error - See [PR 33730](https://github.com/Azure/azure-sdk-for-java/pull/33730)

#### Other Changes
* Updated `azure-cosmos` to version `4.42.0`.
* Updated `Spring Data Commons` to version `2.7.8`.

### 3.32.0 (2023-02-17)
#### Features Added
* Added support for multi-tenancy at the Container level via `CosmosFactory` - See [PR 33400](https://github.com/Azure/azure-sdk-for-java/pull/33400)

#### Other Changes
* Updated `azure-cosmos` to version `4.41.0`.
* Updated `Spring Boot` to version `2.7.8`.
* Updated `Spring Data Commons` to version `2.7.7`.

### 3.31.0 (2023-01-13)
#### Features Added
* Added support for multi-tenancy at the Database level via `CosmosFactory` - See [PR 32516](https://github.com/Azure/azure-sdk-for-java/pull/32516)
* Added support for Patch API in `CosmosRepository` and `ReactiveCosmosRepository` - See [PR 32630](https://github.com/Azure/azure-sdk-for-java/pull/32630)

### Other Changes
* Updated `azure-cosmos` to version `4.40.0`.
* Updated `Spring Boot` to version `2.7.7`.
* Updated `Spring Data Commons` to version `2.7.6`.

### 3.30.0 (2022-11-16)
### Other Changes
* Updated `azure-cosmos` to version `4.39.0`.

### 3.29.1 (2022-10-21)
#### Bugs Fixed
* Fixed serialization and persistence issues for UUID for JDK 16 and above - See [PR 31417](https://github.com/Azure/azure-sdk-for-java/pull/31417)

#### Other Changes
* Updated `azure-cosmos` to version `4.38.1`.
* `azure-cosmos` version 4.38.1 fixes two CVEs related to jackson-databind and apache commons-text dependencies.

### 3.29.0 (2022-10-12)
#### Other Changes
* Updated `azure-cosmos` to version `4.38.0`.

### 3.28.1 (2022-10-07)
> [!IMPORTANT]
> We strongly recommend our customers to use version 3.28.1 and above.
#### Other Changes
* Updated `azure-cosmos` to version `4.37.1`.

### 3.28.0 (2022-09-30)
#### Bugs Fixed
* Fixing ARRAY_CONTAINS annotated query bug introduced by fixing to IN annotated queries. - See [PR 31179](https://github.com/Azure/azure-sdk-for-java/pull/31179)

#### Other Changes
* Updated `azure-cosmos` to version `4.37.0`.

### 3.27.0 (2022-09-15)
#### Features Added
* Exposed `maxBufferedItemCount` feature from `CosmosQueryRequestOptions` through `application.properties` flag - See [PR 30921](https://github.com/Azure/azure-sdk-for-java/pull/30921)
* Exposed `responseContinuationTokenLimitInKb` feature from `CosmosQueryRequestOptions` through `application.properties` flag - See [PR 30980](https://github.com/Azure/azure-sdk-for-java/pull/30980)

#### Bugs Fixed
* Fixing pagination bug when performing a cross-partition query to fill every page and fix the total page count reporting. - See [PR 30694](https://github.com/Azure/azure-sdk-for-java/pull/30694)

#### Other Changes
* Updated `azure-cosmos` to version `4.36.0`.

### 3.26.0 (2022-08-19)
#### Features Added
* Added support for NOT CONTAINS. - See [PR 30379](https://github.com/Azure/azure-sdk-for-java/pull/30379)

#### Bugs Fixed
* Fixed issues with pagination when an offset is passed in with the pageable object. - See [PR 29462](https://github.com/Azure/azure-sdk-for-java/pull/29462)
* Fixed an issue with @Query annotation using IN queries in `azure-spring-data-cosmos` which were not working - See [PR 30123](https://github.com/Azure/azure-sdk-for-java/pull/30123)
* Fixed sorted queries to utilize composite indexes. - See [PR 30199](https://github.com/Azure/azure-sdk-for-java/pull/30199)
* Fixed issues with pagination when accessing a page other than the first page. - See [PR 30276](https://github.com/Azure/azure-sdk-for-java/pull/30276)

#### Other Changes
* Updated `azure-cosmos` to version `4.35.0`.

### 3.25.0 (2022-07-22)
#### Bugs Fixed
* Fixed issues with offset and limit where you cannot use offset and limit. - See [PR 29841](https://github.com/Azure/azure-sdk-for-java/pull/29841)  

#### Other Changes
* Updated `azure-cosmos` to version `4.33.1`.

### 3.24.0 (2022-07-14)
#### Other Changes
* Updated `azure-cosmos` to version `4.33.0`.

### 3.23.0 (2022-06-27)
> [!IMPORTANT]
> This release supports Spring Boot version 2.7.x and above.
#### Features Added
* Updated `azure-cosmos` to version `4.32.0`.
* Updated `Spring Boot` to version `2.7.1`.
* Updated `Spring Data Commons` to version `2.7.1`.
#### Other Changes
* Performance improvement for case-insensitive queries - See [PR 29597](https://github.com/Azure/azure-sdk-for-java/pull/29597) and [PR 29644](https://github.com/Azure/azure-sdk-for-java/pull/29644)

### 3.22.0 (2022-06-08)
#### Features Added
* Exposed `maxDegreeOfParallelism` feature from CosmosQueryRequestOptions through application.properties flag - See [PR 28756](https://github.com/Azure/azure-sdk-for-java/pull/28756)

#### Other Changes
* Updated `azure-cosmos` to version `4.31.0`.

### 3.21.0 (2022-05-20)
#### Other Changes
* Updated `azure-cosmos` to version `4.30.0`.
* Updated `Spring Boot` to version `2.6.7`.

### 3.20.0 (2022-04-22)
#### Other Changes
* Updated `azure-cosmos` to version `4.29.0`.
* Updated `Spring Boot` to version `2.6.6`.

### 3.19.1 (2022-04-08)
#### Other Changes
* Updated `azure-cosmos` to version `4.28.1`.

### 3.19.0 (2022-03-10)
#### Features Added
* Updated `Spring Boot` to version `2.6.3`.
* Updated `azure-cosmos` to version `4.27.0`.
* Added support for container `UniqueKey` policies - See [PR 27270](https://github.com/Azure/azure-sdk-for-java/pull/27270)

#### Bugs Fixed
* Fixed an issue with `userAgent` in `azure-spring-data-cosmos` being overridden by other spring modules - See [PR 27311](https://github.com/Azure/azure-sdk-for-java/pull/27311)

### 3.18.0 (2022-02-11)
#### Features Added
* Updated `azure-cosmos` to version `4.26.0`.

### 3.17.0 (2022-01-14)
#### Features Added
* Updated `Spring Boot` to version `2.6.2`.
* Updated `azure-cosmos` to version `4.25.0`.

### 3.16.0 (2021-12-21)
#### Features Added
* Updated `azure-cosmos` to version `4.24.0`.

### 3.15.0 (2021-12-10)
#### Features Added
* Updated `Spring Boot` to version `2.6.1`.
* Updated `azure-cosmos` to version `4.23.0`.

#### Bugs Fixed
* Added support for capturing CosmosException diagnostics on `CosmosRepository` and `ReactiveRepository` APIs.
* Solved `UnsatisfiedDependencyException` when upgrading to spring boot 2.6.1 by removing `CosmosMappingContextLookup`.

### 3.14.0 (2021-11-12)
#### Features Added
* Updated `azure-cosmos` to version `4.21.0`.

#### Bugs Fixed
* Fixed issue with spring onLoad event not firing for paged queries.
* Exceptions thrown from spring application event listeners for onLoad events will now propagate up the call stack.

### 3.13.1 (2021-10-27)
#### Bugs Fixed
* Fixed support for slice query in annotated `@Query` queries.
* Fixed issue with preserving priority for closed queries.
* Updated `azure-cosmos` to version `4.20.1`.

### 3.13.0 (2021-10-14)
#### New Features
* Added support for setting throughput on database creation.
* Pagination improvement with slice query API.
* Updated `azure-cosmos` to version `4.20.0`.

### 3.12.0 (2021-09-24)
#### New Features
* Added support for UUID id type to spring data cosmos SDK.
* Updated `azure-cosmos` to version 4.19.1.

### 3.11.0 (2021-09-09)
#### New Features
* Added Spring `ApplicationEventListener` support.
* Updated `Spring Boot` to version 2.5.4.
* Updated `azure-cosmos` to version 4.19.0.

#### Bugs Fixed
* Fixed spring data cosmos `query plan` caching.
* Fixed query parameter name generation for nested properties containing space.

### 3.11.0-beta.1 (2021-09-02)
#### New Features
* Updated `azure-cosmos` to version 4.19.0-beta.1.

#### Bugs Fixed
* Fixed spring data cosmos `query plan` caching.

### 3.10.0 (2021-08-16)
#### New Features
* Updated `Spring Boot` to version 2.5.3.
* Updated `azure-cosmos` to version 4.18.0.

### 3.9.0 (2021-07-08)
#### New Features
* Added `PartitionKey` support to spring data single partition queries.
* Updated `Spring Boot` to version 2.5.2.
* Updated `azure-cosmos` to version 4.17.0.

### 3.8.0 (2021-06-11)
#### New Features
* Updated `Spring Boot` to version 2.5.0.
* Updated `azure-cosmos` to version 4.16.0.
* Added Autoscale RU support feature.
* Added support for `countBy*` methods on `Repository` and `@Query` annotation.

#### Bugs Fixed
* Fixed an issue with `MappingCosmosConverter` handling query with value types.
* Fixed an issue with `CosmosIndexingPolicy` getting reset on application bootup.

### 3.7.0 (2021-05-12)
#### New Features
* Updated Spring Boot to [spring-boot-dependencies:2.4.5](https://repo.maven.apache.org/maven2/org/springframework/boot/spring-boot-dependencies/2.4.5/).
* Updated Spring Cloud to [spring-cloud-dependencies:2020.0.2](https://repo.maven.apache.org/maven2/org/springframework/cloud/spring-cloud-dependencies/2020.0.2/).
* Added `slice` support for queries that do not require page count.
* Updated `azure-cosmos` to version 4.15.0.

### 3.6.0 (2021-04-06)
#### New Features
* Updated `azure-cosmos` to version 4.14.0.

### 3.5.1 (2021-03-24)
#### Bugs Fixed
* Updated `azure-cosmos` to hotfix version 4.13.1.

### 3.5.0 (2021-03-11)
> [!IMPORTANT] 
> This release supports spring boot 2.4.3 and above.
#### New Features
* Updated `spring-boot` to major version 2.4.3.
* Updated `spring-core` to major version 5.3.4.
* Updated `spring-data-commons` to major version 2.4.5.
* Updated `azure-cosmos` version to 4.13.0.
* Added support for `org.springframework.data.domain.Persistable` entity type.
* Added support to log SQL Queries.
* Added support for `Pageable` and `Sort` for `@query` annotated queries.

#### Bugs Fixed
* Fixed issue when using automatic id generation with the auditable framework.
* Fixed query deserialization issue with `@query` annotated queries.

### 3.4.0 (2021-02-09)
#### New Features
* Updated `azure-cosmos` version to 4.12.0.

#### Bugs Fixed
* Fixed `@EnableAuditing` for Java 11 modules.

### 3.3.0 (2021-01-15)
#### New Features
* Support for composite indexes in `CosmosIndexPolicy` annotation.
* Support for changes in `CosmosIndexPolicy` annotation.
* Updated azure-cosmos version to 4.11.0.

#### Bugs Fixed
* Fixed query generation with sort and limit.

### 3.2.0 (2020-12-11)
#### New Features
* Updated Spring Data Commons version to 2.3.5.RELEASE.
* Updated Spring Core version to 5.2.10.RELEASE.

#### Bugs Fixed
* Fixed publishing of `spring.factories` file with released jar.
* Fixed repository query with repeated parameters. 

### 3.1.0 (2020-10-21)
#### New Features
* Added support for `ARRAY_CONTAINS` `CriteriaType`.
* Updated azure-cosmos version to 4.7.1.

#### Bugs Fixed
* Fixed an issue where annotated queries do not pick the annotated container name.

### 3.0.0 (2020-09-30)
#### New Features
* Updated azure-cosmos dependency to `4.6.0`

### 3.0.0-beta.2 (2020-09-17)
#### New Features
* Updated artifact id to `azure-spring-data-cosmos`.
* Updated azure-cosmos dependency to `4.5.0`.
* `Query Annotation` support for native queries.
* Support for Java 11.
* Added support for Nested Partition Key by exposing `partitionKeyPath` field in `@Container` annotation.
* Added support for `limit` query type allowing `top` and `first` to be used when defining repository APIs.
#### Bugs Fixed
* Fixed nested partition key bug when used with `@GeneratedValue` annotation.

### 3.0.0-beta.1 (2020-08-17)
#### New Features
* Updated group id to `com.azure`.
* Updated artifact id to `azure-spring-data-cosmos-core`.
* Updated azure-cosmos SDK dependency to `4.3.2-beta.2`.
* Support for auditing entities - automatic management of createdBy, createdDate, lastModifiedBy and lastModifiedDate annotated fields.
* `@GeneratedValue` annotation support for automatic id generation for id fields of `String` type.
* Multi-database configuration support for single cosmos account with multiple databases and multiple cosmos accounts with multiple databases.
* Support for `@Version` annotation on any string field.
* Updated sync APIs return types to `Iterable` types instead of `List`.
* Exposed `CosmosClientBuilder` from Cosmos SDK as spring bean to `@Configuration` class.
* Updated `CosmosConfig` to contain query metrics and response diagnostics processor implementation.
* Support for returning `Optional` data type for single result queries.
#### Renames
* `CosmosDbFactory` to `CosmosFactory`.
* `CosmosDBConfig` to `CosmosConfig`.
* `CosmosDBAccessException` to `CosmosAccessException`.
* `Document` annotation to `Container` annotation.
* `DocumentIndexingPolicy` annotation to `CosmosIndexingPolicy` annotation.
* `DocumentQuery` to `CosmosQuery`.
* application.properties flag `populateQueryMetrics` to `queryMetricsEnabled`.
#### Bugs Fixed
* Scheduling diagnostics logging task to `Parallel` threads to avoid blocking Netty I/O threads.
* Fixed optimistic locking on delete operation.
* Fixed issue with escaping queries for `IN` clause.
* Fixed issue by allowing `long` data type for `@Id`.
* Fixed issue by allowing `boolean`, `long`, `int`, `double` as data types for `@PartitionKey` annotation.
* Fixed `IgnoreCase` & `AllIgnoreCase` keywords for ignore case queries.
* Removed default request unit value of 4000 when creating containers automatically.<|MERGE_RESOLUTION|>--- conflicted
+++ resolved
@@ -1,28 +1,20 @@
 ## Release History
 
-<<<<<<< HEAD
-### 3.38.0-beta.1 (Unreleased)
-=======
 ### 3.39.0-beta.1 (Unreleased)
->>>>>>> 98d25d20
 
 #### Features Added
 
 #### Breaking Changes
 
 #### Bugs Fixed
+
+#### Other Changes
+
+### 3.38.0 (2023-08-25)
+
+#### Bugs Fixed
 * Fixed an issue with IN statement in annotated queries not working for `Long` data type - See [PR 36249](https://github.com/Azure/azure-sdk-for-java/pull/36249).
 
-#### Other Changes
-
-<<<<<<< HEAD
-=======
-### 3.38.0 (2023-08-25)
-
-#### Bugs Fixed
-* Fixed an issue with IN statement in annotated queries not working for `Long` data type - See [PR 36249](https://github.com/Azure/azure-sdk-for-java/pull/36249).
-
->>>>>>> 98d25d20
 ### 5.4.0 (2023-08-02)
 
 #### Features Added
