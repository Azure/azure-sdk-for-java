--- conflicted
+++ resolved
@@ -3,12 +3,7 @@
 ### 5.21.0-beta.1 (Unreleased)
 
 #### Features Added
-<<<<<<< HEAD
-* Improved the Exception Handling of 'azure-spring-data-cosmos' to throw more detailed exceptions and not always the same exception - See [PR 42902](https://github.com/Azure/azure-sdk-for-java/pull/42902).
-* Implemented sum() support for annotated queries - See [PR 43239](https://github.com/Azure/azure-sdk-for-java/pull/43239).
 * Added `readMany()` API support to `findAllByIds()` - See [PR 43759](https://github.com/Azure/azure-sdk-for-java/pull/43759).
-=======
->>>>>>> 792e9e20
 
 #### Breaking Changes
 
