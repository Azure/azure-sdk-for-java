--- conflicted
+++ resolved
@@ -3,11 +3,7 @@
 ### 3.47.0-beta.1 (Unreleased)
 
 #### Features Added
-<<<<<<< HEAD
-* Added support for `@Transient` annotation - see [PR 39760](https://github.com/Azure/azure-sdk-for-java/pull/39760).
 * Added hierarchical or sub-partitioning support to 'azure-spring-data-cosmos' - See [PR 38365](https://github.com/Azure/azure-sdk-for-java/pull/38365).
-=======
->>>>>>> 13c82aba
 
 #### Breaking Changes
 
@@ -32,6 +28,8 @@
 #### Bugs Fixed
 * Fixing bug with annotated queries that have no where clause but do have a sort - See [PR 40083](https://github.com/Azure/azure-sdk-for-java/pull/40083).
 * Fixing bug with Spring JPA keywords that don't lead to criteria creation - See [PR 40167](https://github.com/Azure/azure-sdk-for-java/pull/40167).
+
+#### Other Changes
 
 ### 5.12.0 (2024-05-09)
 
