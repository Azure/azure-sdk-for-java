## Release History

### 5.9.0-beta.1 (Unreleased)

#### Features Added

#### Breaking Changes

#### Bugs Fixed

#### Other Changes

### 5.8.0 (2023-12-14)

#### Bugs Fixed
* Fixed an issue with optional query parameters being used for annotated queries - See [PR 37558](https://github.com/Azure/azure-sdk-for-java/pull/37558).
* Fixed an issue with populating the `azure-spring-data-cosmos` version number in the UserAgent - See [PR 37642](https://github.com/Azure/azure-sdk-for-java/pull/37642).
<<<<<<< HEAD
* Fixed a bug with annotated queries that contain new lines in the query definition - See [PR 38098](https://github.com/Azure/azure-sdk-for-java/pull/38098).
=======
* Fixed a bug with annotated queries that contain new lines in the query definition - See [PR 38050](https://github.com/Azure/azure-sdk-for-java/pull/38050).
>>>>>>> bed106c0

#### Other Changes
* Implemented a custom scheduler for `azure-spring-data-cosmos` - See [PR 38029](https://github.com/Azure/azure-sdk-for-java/pull/38029).
* Updated `azure-cosmos` to version `4.53.1`.
* Updated `Spring Data Commons` to version `3.2.0`.

### 5.7.0 (2023-11-07)

#### Features Added
* Updated Spring and Reactive Spring repository `saveAll` and `deleteAll` APIs to use bulk functionality implementation. NOTE: `azure-spring-data-cosmos` is currently unable to set throughput control limits at the request level, which will need to be achieved by creating multiple clients. - See [PR 37475](https://github.com/Azure/azure-sdk-for-java/pull/37475).

#### Other Changes
* Updated `azure-cosmos` to version `4.52.0`.
* Updated `Spring Data Commons` to version `3.1.5`.

### 5.6.0 (2023-10-24)

#### Other Changes
* Updated `azure-cosmos` to version `4.51.0`.
* Updated `Spring Data Commons` to version `3.1.3`.

### 5.5.0 (2023-08-28)

#### Bugs Fixed
* Fixed an issue with IN statement in annotated queries not working for `Long` data type - See [PR 36267](https://github.com/Azure/azure-sdk-for-java/pull/36267).

### 5.4.0 (2023-08-02)

#### Features Added
* Added Diagnostic Threshold configuration support. In order to use diagnostics they must be enabled on the supplied `CosmosClientBuilder` as part of configuration. - See [PR 36134](https://github.com/Azure/azure-sdk-for-java/pull/36134)

#### Bugs Fixed
* Fix circular references error when using Cosmos Auditing - See [PR 36123](https://github.com/Azure/azure-sdk-for-java/pull/36123).

### 5.3.0 (2023-06-28)

#### Features Added
* Support Spring Boot 3 - See [PR 34874](https://github.com/Azure/azure-sdk-for-java/pull/34874).
* Support Spring Data Commons 3 - See [PR 34878](https://github.com/Azure/azure-sdk-for-java/pull/34878).

#### Other Changes
* Optimized default implementation of `findById(ID id)` from `CrudRepository` so that it will execute point reads where id is also the partition key, and log a warning where it is not. The new behavior is more optimal, especially for large containers with many partitions - see [PR 35403](https://github.com/Azure/azure-sdk-for-java/pull/35403).
* Updated `azure-cosmos` to version `4.46.0`.

### 3.35.0 (2023-05-25)

#### Other Changes
* The module `azure-spring-data-cosmos` was moved from sdk/cosmos to sdk/spring - See [PR 33905](https://github.com/Azure/azure-sdk-for-java/pull/33905)
* Updated `azure-cosmos` to version `4.45.1`.

### 3.34.0 (2023-04-21)
#### Breaking Changes
* Added a new flag `overwritePolicy` to `CosmosIndexingPolicy` that when set to true (by default it is false) will allow the user to overwrite the Indexing policy in Portal using the Indexing Policy defined in the SDK. This will affect users who change the Indexing Policy they have defined on the container and want that to overwrite what is in portal, you will now need to set the flag `overwritePolicy` to true for this to happen. The reason we have added this breaking change is that allowing overwrite of an existing indexing policy is considered too risky to be a default behavior. The risk is that you may be removing indexes through multiple indexing policy changes, and in that case the query engine may not provide consistent or complete results until all index transformations are complete. So we are changing the default behavior so that users must opt in to overwriting the indexing policy that exists. - See [PR 33171](https://github.com/Azure/azure-sdk-for-java/pull/33171)

#### Bugs Fixed
* Fixing ARRAY_CONTAINS annotated query bug in Reactive Spring introduced by fixing to IN annotated queries. - See [PR 34274](https://github.com/Azure/azure-sdk-for-java/pull/34274)

#### Other Changes
* Updated `azure-cosmos` to version `4.44.0`.

### 3.33.0 (2023-03-17)
#### Bugs Fixed
* Bug fixed in `ReactiveCosmosTemplate` where returning a Flux<JsonNode> was causing an error - See [PR 33730](https://github.com/Azure/azure-sdk-for-java/pull/33730)

#### Other Changes
* Updated `azure-cosmos` to version `4.42.0`.
* Updated `Spring Data Commons` to version `2.7.8`.

### 3.32.0 (2023-02-17)
#### Features Added
* Added support for multi-tenancy at the Container level via `CosmosFactory` - See [PR 33400](https://github.com/Azure/azure-sdk-for-java/pull/33400)

#### Other Changes
* Updated `azure-cosmos` to version `4.41.0`.
* Updated `Spring Boot` to version `2.7.8`.
* Updated `Spring Data Commons` to version `2.7.7`.

### 3.31.0 (2023-01-13)
#### Features Added
* Added support for multi-tenancy at the Database level via `CosmosFactory` - See [PR 32516](https://github.com/Azure/azure-sdk-for-java/pull/32516)
* Added support for Patch API in `CosmosRepository` and `ReactiveCosmosRepository` - See [PR 32630](https://github.com/Azure/azure-sdk-for-java/pull/32630)

### Other Changes
* Updated `azure-cosmos` to version `4.40.0`.
* Updated `Spring Boot` to version `2.7.7`.
* Updated `Spring Data Commons` to version `2.7.6`.

### 3.30.0 (2022-11-16)
### Other Changes
* Updated `azure-cosmos` to version `4.39.0`.

### 3.29.1 (2022-10-21)
#### Bugs Fixed
* Fixed serialization and persistence issues for UUID for JDK 16 and above - See [PR 31417](https://github.com/Azure/azure-sdk-for-java/pull/31417)

#### Other Changes
* Updated `azure-cosmos` to version `4.38.1`.
* `azure-cosmos` version 4.38.1 fixes two CVEs related to jackson-databind and apache commons-text dependencies.

### 3.29.0 (2022-10-12)
#### Other Changes
* Updated `azure-cosmos` to version `4.38.0`.

### 3.28.1 (2022-10-07)
> [!IMPORTANT]
> We strongly recommend our customers to use version 3.28.1 and above.
#### Other Changes
* Updated `azure-cosmos` to version `4.37.1`.

### 3.28.0 (2022-09-30)
#### Bugs Fixed
* Fixing ARRAY_CONTAINS annotated query bug introduced by fixing to IN annotated queries. - See [PR 31179](https://github.com/Azure/azure-sdk-for-java/pull/31179)

#### Other Changes
* Updated `azure-cosmos` to version `4.37.0`.

### 3.27.0 (2022-09-15)
#### Features Added
* Exposed `maxBufferedItemCount` feature from `CosmosQueryRequestOptions` through `application.properties` flag - See [PR 30921](https://github.com/Azure/azure-sdk-for-java/pull/30921)
* Exposed `responseContinuationTokenLimitInKb` feature from `CosmosQueryRequestOptions` through `application.properties` flag - See [PR 30980](https://github.com/Azure/azure-sdk-for-java/pull/30980)

#### Bugs Fixed
* Fixing pagination bug when performing a cross-partition query to fill every page and fix the total page count reporting. - See [PR 30694](https://github.com/Azure/azure-sdk-for-java/pull/30694)

#### Other Changes
* Updated `azure-cosmos` to version `4.36.0`.

### 3.26.0 (2022-08-19)
#### Features Added
* Added support for NOT CONTAINS. - See [PR 30379](https://github.com/Azure/azure-sdk-for-java/pull/30379)

#### Bugs Fixed
* Fixed issues with pagination when an offset is passed in with the pageable object. - See [PR 29462](https://github.com/Azure/azure-sdk-for-java/pull/29462)
* Fixed an issue with @Query annotation using IN queries in `azure-spring-data-cosmos` which were not working - See [PR 30123](https://github.com/Azure/azure-sdk-for-java/pull/30123)
* Fixed sorted queries to utilize composite indexes. - See [PR 30199](https://github.com/Azure/azure-sdk-for-java/pull/30199)
* Fixed issues with pagination when accessing a page other than the first page. - See [PR 30276](https://github.com/Azure/azure-sdk-for-java/pull/30276)

#### Other Changes
* Updated `azure-cosmos` to version `4.35.0`.

### 3.25.0 (2022-07-22)
#### Bugs Fixed
* Fixed issues with offset and limit where you cannot use offset and limit. - See [PR 29841](https://github.com/Azure/azure-sdk-for-java/pull/29841)  

#### Other Changes
* Updated `azure-cosmos` to version `4.33.1`.

### 3.24.0 (2022-07-14)
#### Other Changes
* Updated `azure-cosmos` to version `4.33.0`.

### 3.23.0 (2022-06-27)
> [!IMPORTANT]
> This release supports Spring Boot version 2.7.x and above.
#### Features Added
* Updated `azure-cosmos` to version `4.32.0`.
* Updated `Spring Boot` to version `2.7.1`.
* Updated `Spring Data Commons` to version `2.7.1`.
#### Other Changes
* Performance improvement for case-insensitive queries - See [PR 29597](https://github.com/Azure/azure-sdk-for-java/pull/29597) and [PR 29644](https://github.com/Azure/azure-sdk-for-java/pull/29644)

### 3.22.0 (2022-06-08)
#### Features Added
* Exposed `maxDegreeOfParallelism` feature from CosmosQueryRequestOptions through application.properties flag - See [PR 28756](https://github.com/Azure/azure-sdk-for-java/pull/28756)

#### Other Changes
* Updated `azure-cosmos` to version `4.31.0`.

### 3.21.0 (2022-05-20)
#### Other Changes
* Updated `azure-cosmos` to version `4.30.0`.
* Updated `Spring Boot` to version `2.6.7`.

### 3.20.0 (2022-04-22)
#### Other Changes
* Updated `azure-cosmos` to version `4.29.0`.
* Updated `Spring Boot` to version `2.6.6`.

### 3.19.1 (2022-04-08)
#### Other Changes
* Updated `azure-cosmos` to version `4.28.1`.

### 3.19.0 (2022-03-10)
#### Features Added
* Updated `Spring Boot` to version `2.6.3`.
* Updated `azure-cosmos` to version `4.27.0`.
* Added support for container `UniqueKey` policies - See [PR 27270](https://github.com/Azure/azure-sdk-for-java/pull/27270)

#### Bugs Fixed
* Fixed an issue with `userAgent` in `azure-spring-data-cosmos` being overridden by other spring modules - See [PR 27311](https://github.com/Azure/azure-sdk-for-java/pull/27311)

### 3.18.0 (2022-02-11)
#### Features Added
* Updated `azure-cosmos` to version `4.26.0`.

### 3.17.0 (2022-01-14)
#### Features Added
* Updated `Spring Boot` to version `2.6.2`.
* Updated `azure-cosmos` to version `4.25.0`.

### 3.16.0 (2021-12-21)
#### Features Added
* Updated `azure-cosmos` to version `4.24.0`.

### 3.15.0 (2021-12-10)
#### Features Added
* Updated `Spring Boot` to version `2.6.1`.
* Updated `azure-cosmos` to version `4.23.0`.

#### Bugs Fixed
* Added support for capturing CosmosException diagnostics on `CosmosRepository` and `ReactiveRepository` APIs.
* Solved `UnsatisfiedDependencyException` when upgrading to spring boot 2.6.1 by removing `CosmosMappingContextLookup`.

### 3.14.0 (2021-11-12)
#### Features Added
* Updated `azure-cosmos` to version `4.21.0`.

#### Bugs Fixed
* Fixed issue with spring onLoad event not firing for paged queries.
* Exceptions thrown from spring application event listeners for onLoad events will now propagate up the call stack.

### 3.13.1 (2021-10-27)
#### Bugs Fixed
* Fixed support for slice query in annotated `@Query` queries.
* Fixed issue with preserving priority for closed queries.
* Updated `azure-cosmos` to version `4.20.1`.

### 3.13.0 (2021-10-14)
#### New Features
* Added support for setting throughput on database creation.
* Pagination improvement with slice query API.
* Updated `azure-cosmos` to version `4.20.0`.

### 3.12.0 (2021-09-24)
#### New Features
* Added support for UUID id type to spring data cosmos SDK.
* Updated `azure-cosmos` to version 4.19.1.

### 3.11.0 (2021-09-09)
#### New Features
* Added Spring `ApplicationEventListener` support.
* Updated `Spring Boot` to version 2.5.4.
* Updated `azure-cosmos` to version 4.19.0.

#### Bugs Fixed
* Fixed spring data cosmos `query plan` caching.
* Fixed query parameter name generation for nested properties containing space.

### 3.11.0-beta.1 (2021-09-02)
#### New Features
* Updated `azure-cosmos` to version 4.19.0-beta.1.

#### Bugs Fixed
* Fixed spring data cosmos `query plan` caching.

### 3.10.0 (2021-08-16)
#### New Features
* Updated `Spring Boot` to version 2.5.3.
* Updated `azure-cosmos` to version 4.18.0.

### 3.9.0 (2021-07-08)
#### New Features
* Added `PartitionKey` support to spring data single partition queries.
* Updated `Spring Boot` to version 2.5.2.
* Updated `azure-cosmos` to version 4.17.0.

### 3.8.0 (2021-06-11)
#### New Features
* Updated `Spring Boot` to version 2.5.0.
* Updated `azure-cosmos` to version 4.16.0.
* Added Autoscale RU support feature.
* Added support for `countBy*` methods on `Repository` and `@Query` annotation.

#### Bugs Fixed
* Fixed an issue with `MappingCosmosConverter` handling query with value types.
* Fixed an issue with `CosmosIndexingPolicy` getting reset on application bootup.

### 3.7.0 (2021-05-12)
#### New Features
* Updated Spring Boot to [spring-boot-dependencies:2.4.5](https://repo.maven.apache.org/maven2/org/springframework/boot/spring-boot-dependencies/2.4.5/).
* Updated Spring Cloud to [spring-cloud-dependencies:2020.0.2](https://repo.maven.apache.org/maven2/org/springframework/cloud/spring-cloud-dependencies/2020.0.2/).
* Added `slice` support for queries that do not require page count.
* Updated `azure-cosmos` to version 4.15.0.

### 3.6.0 (2021-04-06)
#### New Features
* Updated `azure-cosmos` to version 4.14.0.

### 3.5.1 (2021-03-24)
#### Bugs Fixed
* Updated `azure-cosmos` to hotfix version 4.13.1.

### 3.5.0 (2021-03-11)
> [!IMPORTANT] 
> This release supports spring boot 2.4.3 and above.
#### New Features
* Updated `spring-boot` to major version 2.4.3.
* Updated `spring-core` to major version 5.3.4.
* Updated `spring-data-commons` to major version 2.4.5.
* Updated `azure-cosmos` version to 4.13.0.
* Added support for `org.springframework.data.domain.Persistable` entity type.
* Added support to log SQL Queries.
* Added support for `Pageable` and `Sort` for `@query` annotated queries.

#### Bugs Fixed
* Fixed issue when using automatic id generation with the auditable framework.
* Fixed query deserialization issue with `@query` annotated queries.

### 3.4.0 (2021-02-09)
#### New Features
* Updated `azure-cosmos` version to 4.12.0.

#### Bugs Fixed
* Fixed `@EnableAuditing` for Java 11 modules.

### 3.3.0 (2021-01-15)
#### New Features
* Support for composite indexes in `CosmosIndexPolicy` annotation.
* Support for changes in `CosmosIndexPolicy` annotation.
* Updated azure-cosmos version to 4.11.0.

#### Bugs Fixed
* Fixed query generation with sort and limit.

### 3.2.0 (2020-12-11)
#### New Features
* Updated Spring Data Commons version to 2.3.5.RELEASE.
* Updated Spring Core version to 5.2.10.RELEASE.

#### Bugs Fixed
* Fixed publishing of `spring.factories` file with released jar.
* Fixed repository query with repeated parameters. 

### 3.1.0 (2020-10-21)
#### New Features
* Added support for `ARRAY_CONTAINS` `CriteriaType`.
* Updated azure-cosmos version to 4.7.1.

#### Bugs Fixed
* Fixed an issue where annotated queries do not pick the annotated container name.

### 3.0.0 (2020-09-30)
#### New Features
* Updated azure-cosmos dependency to `4.6.0`

### 3.0.0-beta.2 (2020-09-17)
#### New Features
* Updated artifact id to `azure-spring-data-cosmos`.
* Updated azure-cosmos dependency to `4.5.0`.
* `Query Annotation` support for native queries.
* Support for Java 11.
* Added support for Nested Partition Key by exposing `partitionKeyPath` field in `@Container` annotation.
* Added support for `limit` query type allowing `top` and `first` to be used when defining repository APIs.
#### Bugs Fixed
* Fixed nested partition key bug when used with `@GeneratedValue` annotation.

### 3.0.0-beta.1 (2020-08-17)
#### New Features
* Updated group id to `com.azure`.
* Updated artifact id to `azure-spring-data-cosmos-core`.
* Updated azure-cosmos SDK dependency to `4.3.2-beta.2`.
* Support for auditing entities - automatic management of createdBy, createdDate, lastModifiedBy and lastModifiedDate annotated fields.
* `@GeneratedValue` annotation support for automatic id generation for id fields of `String` type.
* Multi-database configuration support for single cosmos account with multiple databases and multiple cosmos accounts with multiple databases.
* Support for `@Version` annotation on any string field.
* Updated sync APIs return types to `Iterable` types instead of `List`.
* Exposed `CosmosClientBuilder` from Cosmos SDK as spring bean to `@Configuration` class.
* Updated `CosmosConfig` to contain query metrics and response diagnostics processor implementation.
* Support for returning `Optional` data type for single result queries.
#### Renames
* `CosmosDbFactory` to `CosmosFactory`.
* `CosmosDBConfig` to `CosmosConfig`.
* `CosmosDBAccessException` to `CosmosAccessException`.
* `Document` annotation to `Container` annotation.
* `DocumentIndexingPolicy` annotation to `CosmosIndexingPolicy` annotation.
* `DocumentQuery` to `CosmosQuery`.
* application.properties flag `populateQueryMetrics` to `queryMetricsEnabled`.
#### Bugs Fixed
* Scheduling diagnostics logging task to `Parallel` threads to avoid blocking Netty I/O threads.
* Fixed optimistic locking on delete operation.
* Fixed issue with escaping queries for `IN` clause.
* Fixed issue by allowing `long` data type for `@Id`.
* Fixed issue by allowing `boolean`, `long`, `int`, `double` as data types for `@PartitionKey` annotation.
* Fixed `IgnoreCase` & `AllIgnoreCase` keywords for ignore case queries.
* Removed default request unit value of 4000 when creating containers automatically.<|MERGE_RESOLUTION|>--- conflicted
+++ resolved
@@ -9,20 +9,16 @@
 #### Bugs Fixed
 
 #### Other Changes
+* Implemented a custom scheduler for `azure-spring-data-cosmos` - See [PR 38029](https://github.com/Azure/azure-sdk-for-java/pull/38029).
 
 ### 5.8.0 (2023-12-14)
 
 #### Bugs Fixed
 * Fixed an issue with optional query parameters being used for annotated queries - See [PR 37558](https://github.com/Azure/azure-sdk-for-java/pull/37558).
 * Fixed an issue with populating the `azure-spring-data-cosmos` version number in the UserAgent - See [PR 37642](https://github.com/Azure/azure-sdk-for-java/pull/37642).
-<<<<<<< HEAD
 * Fixed a bug with annotated queries that contain new lines in the query definition - See [PR 38098](https://github.com/Azure/azure-sdk-for-java/pull/38098).
-=======
-* Fixed a bug with annotated queries that contain new lines in the query definition - See [PR 38050](https://github.com/Azure/azure-sdk-for-java/pull/38050).
->>>>>>> bed106c0
-
-#### Other Changes
-* Implemented a custom scheduler for `azure-spring-data-cosmos` - See [PR 38029](https://github.com/Azure/azure-sdk-for-java/pull/38029).
+
+#### Other Changes
 * Updated `azure-cosmos` to version `4.53.1`.
 * Updated `Spring Data Commons` to version `3.2.0`.
 
@@ -69,6 +65,8 @@
 #### Other Changes
 * The module `azure-spring-data-cosmos` was moved from sdk/cosmos to sdk/spring - See [PR 33905](https://github.com/Azure/azure-sdk-for-java/pull/33905)
 * Updated `azure-cosmos` to version `4.45.1`.
+* Updated `Spring Boot` to version `2.7.11`.
+* Updated `Spring Data Commons` to version `2.7.11`.
 
 ### 3.34.0 (2023-04-21)
 #### Breaking Changes
