--- conflicted
+++ resolved
@@ -94,11 +94,7 @@
     <dependency>
       <groupId>org.testcontainers</groupId>
       <artifactId>azure</artifactId>
-<<<<<<< HEAD
-      <version>1.20.5</version> <!-- {x-version-update;springboot3_org.testcontainers:azure;external_dependency} -->
-=======
       <version>1.21.3</version> <!-- {x-version-update;springboot3_org.testcontainers:azure;external_dependency} -->
->>>>>>> cc92d352
       <optional>true</optional>
     </dependency>
     <!-- Added this dependency to include necessary annotations used by reactor core.
@@ -132,8 +128,7 @@
     <dependency>
       <groupId>org.testcontainers</groupId>
       <artifactId>junit-jupiter</artifactId>
-<<<<<<< HEAD
-      <version>1.20.5</version> <!-- {x-version-update;springboot3_org.testcontainers:junit-jupiter;external_dependency} -->
+      <version>1.21.3</version> <!-- {x-version-update;springboot3_org.testcontainers:junit-jupiter;external_dependency} -->
       <scope>test</scope>
     </dependency>
     <dependency>
@@ -146,9 +141,6 @@
       <groupId>ch.qos.logback</groupId>
       <artifactId>logback-classic</artifactId>
       <version>1.3.14</version> <!-- {x-version-update;ch.qos.logback:logback-classic;external_dependency} -->
-=======
-      <version>1.21.3</version> <!-- {x-version-update;springboot3_org.testcontainers:junit-jupiter;external_dependency} -->
->>>>>>> cc92d352
       <scope>test</scope>
     </dependency>
   </dependencies>
@@ -194,13 +186,8 @@
           <rules>
             <bannedDependencies>
               <includes>
-<<<<<<< HEAD
-                <include>org.springframework.boot:spring-boot-testcontainers:[3.4.1]</include> <!-- {x-include-update;springboot3_org.springframework.boot:spring-boot-testcontainers;external_dependency} -->
-                <include>org.testcontainers:azure:[1.20.5]</include> <!-- {x-include-update;springboot3_org.testcontainers:azure;external_dependency} -->
-=======
                 <include>org.springframework.boot:spring-boot-testcontainers:[3.5.5]</include> <!-- {x-include-update;springboot3_org.springframework.boot:spring-boot-testcontainers;external_dependency} -->
                 <include>org.testcontainers:azure:[1.21.3]</include> <!-- {x-include-update;springboot3_org.testcontainers:azure;external_dependency} -->
->>>>>>> cc92d352
               </includes>
             </bannedDependencies>
           </rules>
