--- conflicted
+++ resolved
@@ -62,39 +62,27 @@
     <dependency>
       <groupId>com.azure</groupId>
       <artifactId>azure-spring-data-cosmos</artifactId>
-<<<<<<< HEAD
-      <version>5.16.0-beta.1</version> <!-- {x-version-update;com.azure:azure-spring-data-cosmos;current} -->
-=======
       <version>5.20.0-beta.1</version> <!-- {x-version-update;com.azure:azure-spring-data-cosmos;current} -->
->>>>>>> 2aa21309
       <optional>true</optional>
     </dependency>
 
     <dependency>
       <groupId>com.azure</groupId>
       <artifactId>azure-storage-blob</artifactId>
-<<<<<<< HEAD
-      <version>12.27.1</version> <!-- {x-version-update;com.azure:azure-storage-blob;dependency} -->
-=======
       <version>12.29.0</version> <!-- {x-version-update;com.azure:azure-storage-blob;dependency} -->
->>>>>>> 2aa21309
       <optional>true</optional>
     </dependency>
     <dependency>
       <groupId>com.azure</groupId>
       <artifactId>azure-storage-queue</artifactId>
-<<<<<<< HEAD
-      <version>12.22.1</version> <!-- {x-version-update;com.azure:azure-storage-queue;dependency} -->
+      <version>12.24.0</version> <!-- {x-version-update;com.azure:azure-storage-queue;dependency} -->
       <optional>true</optional>
     </dependency>
 
     <dependency>
       <groupId>com.azure.spring</groupId>
       <artifactId>spring-integration-azure-eventhubs</artifactId>
-      <version>5.16.0-beta.1</version> <!-- {x-version-update;com.azure.spring:spring-integration-azure-eventhubs;current} -->
-=======
-      <version>12.24.0</version> <!-- {x-version-update;com.azure:azure-storage-queue;dependency} -->
->>>>>>> 2aa21309
+      <version>5.20.0-beta.1</version> <!-- {x-version-update;com.azure.spring:spring-integration-azure-eventhubs;current} -->
       <optional>true</optional>
     </dependency>
 
@@ -106,11 +94,7 @@
     <dependency>
       <groupId>org.testcontainers</groupId>
       <artifactId>azure</artifactId>
-<<<<<<< HEAD
-      <version>1.19.8</version> <!-- {x-version-update;springboot3_org.testcontainers:azure;external_dependency} -->
-=======
       <version>1.20.4</version> <!-- {x-version-update;springboot3_org.testcontainers:azure;external_dependency} -->
->>>>>>> 2aa21309
       <optional>true</optional>
     </dependency>
     <!-- Added this dependency to include necessary annotations used by reactor core.
