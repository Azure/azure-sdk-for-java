<?xml version="1.0" encoding="UTF-8"?>
<project xmlns:xsi="http://www.w3.org/2001/XMLSchema-instance"
         xmlns="http://maven.apache.org/POM/4.0.0"
         xsi:schemaLocation="http://maven.apache.org/POM/4.0.0 http://maven.apache.org/xsd/maven-4.0.0.xsd">
  <modelVersion>4.0.0</modelVersion>

  <groupId>com.azure.spring</groupId>
  <artifactId>spring-cloud-azure-starter-storage</artifactId>
<<<<<<< HEAD
  <version>4.11.0-beta.1</version> <!-- {x-version-update;com.azure.spring:spring-cloud-azure-starter-storage;current} -->
=======
  <version>4.12.0-beta.1</version> <!-- {x-version-update;com.azure.spring:spring-cloud-azure-starter-storage;current} -->
>>>>>>> 98d25d20

  <name>Spring Cloud Azure Starter Storage</name>
  <description>Spring Cloud Azure Starter Storage</description>
  <url>https://microsoft.github.io/spring-cloud-azure</url>
  <developers>
    <developer>
      <name>Spring Cloud Azure</name>
      <email>SpringIntegSupport@microsoft.com</email>
    </developer>
  </developers>
  <scm>
    <connection>scm:git:git@github.com:Azure/azure-sdk-for-java.git</connection>
    <developerConnection>scm:git:ssh://git@github.com:Azure/azure-sdk-for-java.git</developerConnection>
    <url>https://github.com/Azure/azure-sdk-for-java</url>
  </scm>
  <issueManagement>
    <system>GitHub</system>
    <url>https://github.com/Azure/azure-sdk-for-java/issues</url>
  </issueManagement>

  <properties>
    <maven.compiler.source>1.8</maven.compiler.source>
    <maven.compiler.target>1.8</maven.compiler.target>
    <legal>
      <![CDATA[[INFO] Any downloads listed may be third party software.  Microsoft grants you no rights for third party software.]]></legal>
    <site.url>https://azuresdkartifacts.blob.core.windows.net/azure-sdk-for-java</site.url>
  </properties>

  <licenses>
    <license>
      <name>The MIT License (MIT)</name>
      <url>http://opensource.org/licenses/MIT</url>
      <distribution>repo</distribution>
    </license>
  </licenses>

  <!-- Repositories definitions -->
  <repositories>
    <repository>
      <id>ossrh</id>
      <name>Sonatype Snapshots</name>
      <url>https://oss.sonatype.org/content/repositories/snapshots/</url>
      <layout>default</layout>
      <snapshots>
        <enabled>true</enabled>
        <updatePolicy>daily</updatePolicy>
      </snapshots>
    </repository>
  </repositories>

  <pluginRepositories>
    <pluginRepository>
      <id>ossrh</id>
      <name>Sonatype Snapshots</name>
      <url>https://oss.sonatype.org/content/repositories/snapshots/</url>
      <layout>default</layout>
      <snapshots>
        <enabled>true</enabled>
        <updatePolicy>always</updatePolicy>
      </snapshots>
    </pluginRepository>
  </pluginRepositories>

  <distributionManagement>
    <snapshotRepository>
      <id>ossrh</id>
      <name>Sonatype Snapshots</name>
      <url>https://oss.sonatype.org/content/repositories/snapshots/</url>
      <uniqueVersion>true</uniqueVersion>
      <layout>default</layout>
    </snapshotRepository>
    <site>
      <id>azure-java-build-docs</id>
      <url>${site.url}/site/</url>
    </site>
  </distributionManagement>

  <dependencies>
    <dependency>
      <groupId>com.azure.spring</groupId>
      <artifactId>spring-cloud-azure-starter-storage-blob</artifactId>
<<<<<<< HEAD
      <version>4.11.0-beta.1</version> <!-- {x-version-update;com.azure.spring:spring-cloud-azure-starter-storage-blob;current} -->
=======
      <version>4.12.0-beta.1</version> <!-- {x-version-update;com.azure.spring:spring-cloud-azure-starter-storage-blob;current} -->
>>>>>>> 98d25d20
    </dependency>

    <dependency>
      <groupId>com.azure.spring</groupId>
      <artifactId>spring-cloud-azure-starter-storage-file-share</artifactId>
<<<<<<< HEAD
      <version>4.11.0-beta.1</version> <!-- {x-version-update;com.azure.spring:spring-cloud-azure-starter-storage-file-share;current} -->
=======
      <version>4.12.0-beta.1</version> <!-- {x-version-update;com.azure.spring:spring-cloud-azure-starter-storage-file-share;current} -->
>>>>>>> 98d25d20
    </dependency>

    <dependency>
      <groupId>com.azure.spring</groupId>
      <artifactId>spring-cloud-azure-starter-storage-queue</artifactId>
<<<<<<< HEAD
      <version>4.11.0-beta.1</version> <!-- {x-version-update;com.azure.spring:spring-cloud-azure-starter-storage-queue;current} -->
=======
      <version>4.12.0-beta.1</version> <!-- {x-version-update;com.azure.spring:spring-cloud-azure-starter-storage-queue;current} -->
>>>>>>> 98d25d20
    </dependency>
  </dependencies>

  <build>
    <plugins>
      <plugin>
        <groupId>com.github.spotbugs</groupId>
        <artifactId>spotbugs-maven-plugin</artifactId>
        <version>4.2.2</version> <!-- {x-version-update;com.github.spotbugs:spotbugs-maven-plugin;external_dependency} -->
        <configuration>
          <skip>true</skip>
        </configuration>
      </plugin>
      <plugin>
        <groupId>org.revapi</groupId>
        <artifactId>revapi-maven-plugin</artifactId>
        <version>0.14.6</version> <!-- {x-version-update;org.revapi:revapi-maven-plugin;external_dependency} -->
        <configuration>
          <skip>true</skip>
        </configuration>
      </plugin>
      <plugin>
        <groupId>com.azure.tools</groupId>
        <artifactId>codesnippet-maven-plugin</artifactId>
        <version>1.0.0-beta.8</version> <!-- {x-version-update;com.azure.tools:codesnippet-maven-plugin;external_dependency} -->
        <configuration>
          <skip>true</skip>
        </configuration>
      </plugin>
      <plugin>
        <groupId>org.apache.maven.plugins</groupId>
        <artifactId>maven-jar-plugin</artifactId>
        <version>3.2.2</version> <!-- {x-version-update;org.apache.maven.plugins:maven-jar-plugin;external_dependency} -->
        <configuration>
          <archive>
            <manifestEntries>
              <Automatic-Module-Name>com.azure.spring.cloud.starter.storage</Automatic-Module-Name>
            </manifestEntries>
            <manifest>
              <addDefaultImplementationEntries>true</addDefaultImplementationEntries>
            </manifest>
          </archive>
        </configuration>
        <!-- START: Empty Java Doc & Sources -->
        <!-- The following code will generate an empty javadoc/sources with just a README.md. This is necessary
             to pass the required checks on Maven. The way this works is by setting the classesDirectory
             to a directory that only contains the README.md, which we need to copy. If the classesDirectory
             is set to the root, where the README.md lives, it still won't have javadocs/sources but the jar file
             will contain a bunch of files that shouldn't be there. The faux sources directory is deleted
             and recreated with the README.md being copied every time to guarantee that, when building locally,
             it'll have the latest copy of the README.md file.
        -->
        <executions>
          <execution>
            <id>empty-javadoc-jar-with-readme</id>
            <phase>package</phase>
            <goals>
              <goal>jar</goal>
            </goals>
            <configuration>
              <classifier>javadoc</classifier>
              <classesDirectory>${project.basedir}/javadocTemp</classesDirectory>
            </configuration>
          </execution>
          <execution>
            <id>empty-source-jar-with-readme</id>
            <phase>package</phase>
            <goals>
              <goal>jar</goal>
            </goals>
            <configuration>
              <classifier>sources</classifier>
              <classesDirectory>${project.basedir}/sourceTemp</classesDirectory>
            </configuration>
          </execution>
        </executions>
      </plugin>
      <plugin>
        <groupId>org.apache.maven.plugins</groupId>
        <artifactId>maven-antrun-plugin</artifactId>
        <version>3.0.0</version> <!-- {x-version-update;org.apache.maven.plugins:maven-antrun-plugin;external_dependency} -->
        <executions>
          <execution>
            <id>copy-readme-to-javadocTemp-and-sourceTemp</id>
            <phase>prepare-package</phase>
            <configuration>
              <target>
                <echo>Deleting existing ${project.basedir}/javadocTemp and
                  ${project.basedir}/sourceTemp
                </echo>
                <delete includeEmptyDirs="true" quiet="true">
                  <fileset dir="${project.basedir}/javadocTemp"/>
                  <fileset dir="${project.basedir}/sourceTemp"/>
                </delete>
                <echo>Copying ${project.basedir}/../README.md to
                  ${project.basedir}/javadocTemp/README.md
                </echo>
                <copy file="${project.basedir}/../README.md" tofile="${project.basedir}/javadocTemp/README.md" failonerror="false"/>
                <echo>Copying ${project.basedir}/../README.md to
                  ${project.basedir}/sourceTemp/README.md
                </echo>
                <copy file="${project.basedir}/../README.md" tofile="${project.basedir}/sourceTemp/README.md" failonerror="false"/>
              </target>
            </configuration>
            <goals>
              <goal>run</goal>
            </goals>
          </execution>
        </executions>
        <!-- END: Empty Java Doc & Sources -->
      </plugin>
    </plugins>
  </build>

</project><|MERGE_RESOLUTION|>--- conflicted
+++ resolved
@@ -6,11 +6,7 @@
 
   <groupId>com.azure.spring</groupId>
   <artifactId>spring-cloud-azure-starter-storage</artifactId>
-<<<<<<< HEAD
-  <version>4.11.0-beta.1</version> <!-- {x-version-update;com.azure.spring:spring-cloud-azure-starter-storage;current} -->
-=======
   <version>4.12.0-beta.1</version> <!-- {x-version-update;com.azure.spring:spring-cloud-azure-starter-storage;current} -->
->>>>>>> 98d25d20
 
   <name>Spring Cloud Azure Starter Storage</name>
   <description>Spring Cloud Azure Starter Storage</description>
@@ -92,31 +88,19 @@
     <dependency>
       <groupId>com.azure.spring</groupId>
       <artifactId>spring-cloud-azure-starter-storage-blob</artifactId>
-<<<<<<< HEAD
-      <version>4.11.0-beta.1</version> <!-- {x-version-update;com.azure.spring:spring-cloud-azure-starter-storage-blob;current} -->
-=======
       <version>4.12.0-beta.1</version> <!-- {x-version-update;com.azure.spring:spring-cloud-azure-starter-storage-blob;current} -->
->>>>>>> 98d25d20
     </dependency>
 
     <dependency>
       <groupId>com.azure.spring</groupId>
       <artifactId>spring-cloud-azure-starter-storage-file-share</artifactId>
-<<<<<<< HEAD
-      <version>4.11.0-beta.1</version> <!-- {x-version-update;com.azure.spring:spring-cloud-azure-starter-storage-file-share;current} -->
-=======
       <version>4.12.0-beta.1</version> <!-- {x-version-update;com.azure.spring:spring-cloud-azure-starter-storage-file-share;current} -->
->>>>>>> 98d25d20
     </dependency>
 
     <dependency>
       <groupId>com.azure.spring</groupId>
       <artifactId>spring-cloud-azure-starter-storage-queue</artifactId>
-<<<<<<< HEAD
-      <version>4.11.0-beta.1</version> <!-- {x-version-update;com.azure.spring:spring-cloud-azure-starter-storage-queue;current} -->
-=======
       <version>4.12.0-beta.1</version> <!-- {x-version-update;com.azure.spring:spring-cloud-azure-starter-storage-queue;current} -->
->>>>>>> 98d25d20
     </dependency>
   </dependencies>
 
