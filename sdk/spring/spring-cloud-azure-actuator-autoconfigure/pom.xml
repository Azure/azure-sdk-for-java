--- conflicted
+++ resolved
@@ -12,11 +12,7 @@
 
   <groupId>com.azure.spring</groupId>
   <artifactId>spring-cloud-azure-actuator-autoconfigure</artifactId>
-<<<<<<< HEAD
-  <version>4.11.0-beta.1</version> <!-- {x-version-update;com.azure.spring:spring-cloud-azure-actuator-autoconfigure;current} -->
-=======
   <version>4.12.0-beta.1</version> <!-- {x-version-update;com.azure.spring:spring-cloud-azure-actuator-autoconfigure;current} -->
->>>>>>> 98d25d20
 
   <name>Spring Cloud Azure Actuator AutoConfigure</name>
   <description>Spring Cloud Azure Starter Actuator AutoConfigure</description>
@@ -47,29 +43,17 @@
     <dependency>
       <groupId>com.azure.spring</groupId>
       <artifactId>spring-cloud-azure-actuator</artifactId>
-<<<<<<< HEAD
-      <version>4.11.0-beta.1</version> <!-- {x-version-update;com.azure.spring:spring-cloud-azure-actuator;current} -->
-=======
       <version>4.12.0-beta.1</version> <!-- {x-version-update;com.azure.spring:spring-cloud-azure-actuator;current} -->
->>>>>>> 98d25d20
     </dependency>
     <dependency>
       <groupId>com.azure.spring</groupId>
       <artifactId>spring-cloud-azure-autoconfigure</artifactId>
-<<<<<<< HEAD
-      <version>4.11.0-beta.1</version> <!-- {x-version-update;com.azure.spring:spring-cloud-azure-autoconfigure;current} -->
-=======
       <version>4.12.0-beta.1</version> <!-- {x-version-update;com.azure.spring:spring-cloud-azure-autoconfigure;current} -->
->>>>>>> 98d25d20
     </dependency>
     <dependency>
       <groupId>com.azure.spring</groupId>
       <artifactId>spring-cloud-azure-appconfiguration-config-web</artifactId>
-<<<<<<< HEAD
-      <version>4.11.0-beta.1</version><!-- {x-version-update;com.azure.spring:spring-cloud-azure-appconfiguration-config-web;current} -->
-=======
       <version>4.12.0-beta.1</version><!-- {x-version-update;com.azure.spring:spring-cloud-azure-appconfiguration-config-web;current} -->
->>>>>>> 98d25d20
       <optional>true</optional>
     </dependency>
 
