--- conflicted
+++ resolved
@@ -62,11 +62,7 @@
     <dependency>
       <groupId>com.azure.spring</groupId>
       <artifactId>spring-cloud-azure-appconfiguration-config-web</artifactId>
-<<<<<<< HEAD
       <version>6.0.0-beta.2</version><!-- {x-version-update;com.azure.spring:spring-cloud-azure-appconfiguration-config-web;current} -->
-=======
-      <version>5.24.0-beta.1</version><!-- {x-version-update;com.azure.spring:spring-cloud-azure-appconfiguration-config-web;current} -->
->>>>>>> d5300a2f
       <optional>true</optional>
     </dependency>
 
