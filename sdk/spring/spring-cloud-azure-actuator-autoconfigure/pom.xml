--- conflicted
+++ resolved
@@ -12,11 +12,7 @@
 
   <groupId>com.azure.spring</groupId>
   <artifactId>spring-cloud-azure-actuator-autoconfigure</artifactId>
-<<<<<<< HEAD
-  <version>5.1.0-beta.1</version> <!-- {x-version-update;com.azure.spring:spring-cloud-azure-actuator-autoconfigure;current} -->
-=======
   <version>5.2.0-beta.1</version> <!-- {x-version-update;com.azure.spring:spring-cloud-azure-actuator-autoconfigure;current} -->
->>>>>>> d86c7506
 
   <name>Spring Cloud Azure Actuator AutoConfigure</name>
   <description>Spring Cloud Azure Starter Actuator AutoConfigure</description>
@@ -50,29 +46,17 @@
     <dependency>
       <groupId>com.azure.spring</groupId>
       <artifactId>spring-cloud-azure-actuator</artifactId>
-<<<<<<< HEAD
-      <version>5.1.0-beta.1</version> <!-- {x-version-update;com.azure.spring:spring-cloud-azure-actuator;current} -->
-=======
       <version>5.2.0-beta.1</version> <!-- {x-version-update;com.azure.spring:spring-cloud-azure-actuator;current} -->
->>>>>>> d86c7506
     </dependency>
     <dependency>
       <groupId>com.azure.spring</groupId>
       <artifactId>spring-cloud-azure-autoconfigure</artifactId>
-<<<<<<< HEAD
-      <version>5.1.0-beta.1</version> <!-- {x-version-update;com.azure.spring:spring-cloud-azure-autoconfigure;current} -->
-=======
       <version>5.2.0-beta.1</version> <!-- {x-version-update;com.azure.spring:spring-cloud-azure-autoconfigure;current} -->
->>>>>>> d86c7506
     </dependency>
     <dependency>
       <groupId>com.azure.spring</groupId>
       <artifactId>spring-cloud-azure-appconfiguration-config-web</artifactId>
-<<<<<<< HEAD
-      <version>5.1.0-beta.1</version><!-- {x-version-update;com.azure.spring:spring-cloud-azure-appconfiguration-config-web;current} -->
-=======
       <version>5.2.0-beta.1</version><!-- {x-version-update;com.azure.spring:spring-cloud-azure-appconfiguration-config-web;current} -->
->>>>>>> d86c7506
     </dependency>
 
     <!-- Azure SDKs-->
