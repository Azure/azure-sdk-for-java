--- conflicted
+++ resolved
@@ -15,11 +15,7 @@
 <dependency>
     <groupId>com.azure.spring</groupId>
     <artifactId>azure-spring-cloud-starter-eventhubs-kafka</artifactId>
-<<<<<<< HEAD
-    <version>2.0.0-beta.1</version>
-=======
     <version>2.2.0-beta.1</version>
->>>>>>> 6f033d77
 </dependency>
 ```
 [//]: # ({x-version-update-end})
