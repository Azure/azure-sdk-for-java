--- conflicted
+++ resolved
@@ -94,11 +94,7 @@
     <dependency>
       <groupId>com.azure</groupId>
       <artifactId>azure-storage-file-share</artifactId>
-<<<<<<< HEAD
-      <version>12.12.1</version> <!-- {x-version-update;com.azure:azure-storage-file-share;dependency} -->
-=======
       <version>12.13.0</version> <!-- {x-version-update;com.azure:azure-storage-file-share;dependency} -->
->>>>>>> 8d609db9
     </dependency>
   </dependencies>
 
