--- conflicted
+++ resolved
@@ -40,15 +40,9 @@
             app.property("azure.keyvault.order", KEY_VAULT_NAME_1);
             app.property("azure.keyvault." + KEY_VAULT_NAME_1 + ".enabled", "true");
             app.property("azure.keyvault." + KEY_VAULT_NAME_1 + ".uri", AZURE_KEYVAULT_URI);
-<<<<<<< HEAD
-            app.property("azure.keyvault." + KEY_VAULT_NAME_1 + ".client-id", CLIENT_SECRET_ACCESS.clientId());
-            app.property("azure.keyvault." + KEY_VAULT_NAME_1 + ".client-key", CLIENT_SECRET_ACCESS.clientSecret());
-            app.property("azure.keyvault." + KEY_VAULT_NAME_1 + ".tenant-id", CLIENT_SECRET_ACCESS.tenantId());
-=======
             app.property("azure.keyvault." + KEY_VAULT_NAME_1 + ".client-id", SPRING_CLIENT_ID);
             app.property("azure.keyvault." + KEY_VAULT_NAME_1 + ".client-key", SPRING_CLIENT_SECRET);
             app.property("azure.keyvault." + KEY_VAULT_NAME_1 + ".tenant-id", SPRING_TENANT_ID);
->>>>>>> e2018a87
             app.start();
             assertEquals(KEY_VAULT1_SECRET_VALUE, app.getProperty(KEY_VAULT1_SECRET_NAME));
         }
@@ -63,15 +57,9 @@
             app.property("azure.keyvault.order", KEY_VAULT_NAME_2);
             app.property("azure.keyvault." + KEY_VAULT_NAME_2 + ".enabled", "true");
             app.property("azure.keyvault." + KEY_VAULT_NAME_2 + ".uri", AZURE_KEYVAULT2_URI);
-<<<<<<< HEAD
-            app.property("azure.keyvault." + KEY_VAULT_NAME_2 + ".client-id", CLIENT_SECRET_ACCESS.clientId());
-            app.property("azure.keyvault." + KEY_VAULT_NAME_2 + ".client-key", CLIENT_SECRET_ACCESS.clientSecret());
-            app.property("azure.keyvault." + KEY_VAULT_NAME_2 + ".tenant-id", CLIENT_SECRET_ACCESS.tenantId());
-=======
             app.property("azure.keyvault." + KEY_VAULT_NAME_2 + ".client-id", SPRING_CLIENT_ID);
             app.property("azure.keyvault." + KEY_VAULT_NAME_2 + ".client-key", SPRING_CLIENT_SECRET);
             app.property("azure.keyvault." + KEY_VAULT_NAME_2 + ".tenant-id", SPRING_TENANT_ID);
->>>>>>> e2018a87
             app.start();
             assertEquals(KEY_VAULT2_SECRET_VALUE, app.getProperty(KEY_VAULT2_SECRET_NAME));
         }
@@ -92,15 +80,9 @@
             app.property("azure.keyvault." + KEY_VAULT_NAME_1 + ".tenant-id", SPRING_TENANT_ID);
             app.property("azure.keyvault." + KEY_VAULT_NAME_2 + ".enabled", "true");
             app.property("azure.keyvault." + KEY_VAULT_NAME_2 + ".uri", AZURE_KEYVAULT2_URI);
-<<<<<<< HEAD
-            app.property("azure.keyvault." + KEY_VAULT_NAME_2 + ".client-id", CLIENT_SECRET_ACCESS.clientId());
-            app.property("azure.keyvault." + KEY_VAULT_NAME_2 + ".client-key", CLIENT_SECRET_ACCESS.clientSecret());
-            app.property("azure.keyvault." + KEY_VAULT_NAME_2 + ".tenant-id", CLIENT_SECRET_ACCESS.tenantId());
-=======
             app.property("azure.keyvault." + KEY_VAULT_NAME_2 + ".client-id", SPRING_CLIENT_ID);
             app.property("azure.keyvault." + KEY_VAULT_NAME_2 + ".client-key", SPRING_CLIENT_SECRET);
             app.property("azure.keyvault." + KEY_VAULT_NAME_2 + ".tenant-id", SPRING_TENANT_ID);
->>>>>>> e2018a87
             app.start();
             assertEquals(KEY_VAULT1_COMMON_SECRET_VALUE, app.getProperty(KEY_VAULT_COMMON_SECRET_NAME));
         }
@@ -120,15 +102,9 @@
             app.property("azure.keyvault." + KEY_VAULT_NAME_1 + ".tenant-id", SPRING_TENANT_ID);
             app.property("azure.keyvault." + KEY_VAULT_NAME_2 + ".enabled", "true");
             app.property("azure.keyvault." + KEY_VAULT_NAME_2 + ".uri", AZURE_KEYVAULT2_URI);
-<<<<<<< HEAD
-            app.property("azure.keyvault." + KEY_VAULT_NAME_2 + ".client-id", CLIENT_SECRET_ACCESS.clientId());
-            app.property("azure.keyvault." + KEY_VAULT_NAME_2 + ".client-key", CLIENT_SECRET_ACCESS.clientSecret());
-            app.property("azure.keyvault." + KEY_VAULT_NAME_2 + ".tenant-id", CLIENT_SECRET_ACCESS.tenantId());
-=======
             app.property("azure.keyvault." + KEY_VAULT_NAME_2 + ".client-id", SPRING_CLIENT_ID);
             app.property("azure.keyvault." + KEY_VAULT_NAME_2 + ".client-key", SPRING_CLIENT_SECRET);
             app.property("azure.keyvault." + KEY_VAULT_NAME_2 + ".tenant-id", SPRING_TENANT_ID);
->>>>>>> e2018a87
             app.start();
             assertEquals(KEY_VAULT1_SECRET_VALUE, app.getProperty(KEY_VAULT1_SECRET_NAME));
             assertEquals(KEY_VAULT2_SECRET_VALUE, app.getProperty(KEY_VAULT2_SECRET_NAME));
