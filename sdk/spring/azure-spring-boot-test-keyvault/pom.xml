--- conflicted
+++ resolved
@@ -29,9 +29,9 @@
       <artifactId>spring-boot-starter-web</artifactId>
     </dependency>
     <dependency>
-      <groupId>com.azure</groupId>
-      <artifactId>azure-spring-boot-starter-keyvault-secrets</artifactId>
-      <version>3.0.0-beta.1</version> <!-- {x-version-update;com.azure:azure-spring-boot-starter-keyvault-secrets;current} -->
+      <groupId>com.microsoft.azure</groupId>
+      <artifactId>azure-keyvault-secrets-spring-boot-starter</artifactId>
+      <version>2.4.0-beta.1</version> <!-- {x-version-update;com.microsoft.azure:azure-keyvault-secrets-spring-boot-starter;current} -->
     </dependency>
     <dependency>
       <groupId>com.azure</groupId>
@@ -63,26 +63,6 @@
     <plugins>
       <plugin>
         <groupId>org.apache.maven.plugins</groupId>
-<<<<<<< HEAD
-        <artifactId>maven-enforcer-plugin</artifactId>
-        <version>3.0.0-M3</version> <!-- {x-version-update;org.apache.maven.plugins:maven-enforcer-plugin;external_dependency} -->
-        <configuration>
-          <rules>
-            <bannedDependencies>
-              <includes>
-                <include>com.microsoft.azure:azure:[1.34.0]</include> <!-- {x-include-update;spring_com.microsoft.azure:azure;external_dependency} -->
-                <include>com.azure:azure-spring-boot-starter-keyvault-secrets:[3.0.0-beta.1]</include> <!-- {x-include-update;com.azure:azure-spring-boot-starter-keyvault-secrets;current} -->
-                <include>org.springframework.boot:spring-boot-starter-actuator:[2.3.3.RELEASE]</include> <!-- {x-include-update;org.springframework.boot:spring-boot-starter-actuator;external_dependency} -->
-                <include>org.springframework.boot:spring-boot-starter-web:[2.3.3.RELEASE]</include> <!-- {x-include-update;org.springframework.boot:spring-boot-starter-web;external_dependency} -->
-              </includes>
-            </bannedDependencies>
-          </rules>
-        </configuration>
-      </plugin>
-      <plugin>
-        <groupId>org.apache.maven.plugins</groupId>
-=======
->>>>>>> 80bf6b15
         <artifactId>maven-failsafe-plugin</artifactId>
         <version>2.22.0</version> <!-- {x-version-update;org.apache.maven.plugins:maven-failsafe-plugin;external_dependency} -->
         <configuration>
