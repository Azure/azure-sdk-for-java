<?xml version="1.0" encoding="UTF-8"?>
<project xmlns="http://maven.apache.org/POM/4.0.0"
  xmlns:xsi="http://www.w3.org/2001/XMLSchema-instance"
  xsi:schemaLocation="http://maven.apache.org/POM/4.0.0 http://maven.apache.org/xsd/maven-4.0.0.xsd">
  <parent>
    <groupId>org.springframework.boot</groupId>
    <artifactId>spring-boot-starter-parent</artifactId>
    <version>2.3.3.RELEASE</version> <!-- {x-version-update;org.springframework.boot:spring-boot-starter-parent;external_dependency} -->
    <relativePath/> <!-- lookup parent from repository -->
  </parent>
  <modelVersion>4.0.0</modelVersion>

  <groupId>com.azure</groupId>
  <artifactId>azure-spring-boot-test-keyvault</artifactId>
  <version>1.0.0</version> <!-- {x-version-update;com.azure:azure-spring-boot-test-keyvault;current} -->

  <dependencies>
    <dependency>
      <groupId>org.springframework.boot</groupId>
      <artifactId>spring-boot-starter-test</artifactId>
      <scope>test</scope>
    </dependency>
    <dependency>
      <groupId>org.springframework.boot</groupId>
      <artifactId>spring-boot-starter-actuator</artifactId>
    </dependency>
    <dependency>
      <groupId>org.springframework.boot</groupId>
      <artifactId>spring-boot-starter-web</artifactId>
    </dependency>
    <dependency>
      <groupId>com.microsoft.azure</groupId>
      <artifactId>azure-keyvault-secrets-spring-boot-starter</artifactId>
      <version>2.4.0-beta.1</version> <!-- {x-version-update;com.microsoft.azure:azure-keyvault-secrets-spring-boot-starter;current} -->
    </dependency>
    <dependency>
      <groupId>com.azure</groupId>
      <artifactId>azure-spring-boot-test-core</artifactId>
      <version>1.0.0</version> <!-- {x-version-update;com.azure:azure-spring-boot-test-core;current} -->
    </dependency>
    <dependency>
      <groupId>com.microsoft.azure</groupId>
      <artifactId>azure</artifactId>
      <version>1.34.0</version> <!-- {x-version-update;spring_com.microsoft.azure:azure;external_dependency} -->
      <exclusions>
        <exclusion>
          <groupId>com.fasterxml.jackson.core</groupId>
          <artifactId>jackson-core</artifactId>
        </exclusion>
        <exclusion>
          <groupId>com.google.code.gson</groupId>
          <artifactId>gson</artifactId>
        </exclusion>
      </exclusions>
    </dependency>
  </dependencies>

  <properties>
    <skipSpringITs>true</skipSpringITs>
  </properties>

  <build>
    <plugins>
      <plugin>
        <groupId>org.apache.maven.plugins</groupId>
<<<<<<< HEAD
=======
        <artifactId>maven-enforcer-plugin</artifactId>
        <version>3.0.0-M3</version> <!-- {x-version-update;org.apache.maven.plugins:maven-enforcer-plugin;external_dependency} -->
        <configuration>
          <rules>
            <bannedDependencies>
              <includes>
                <include>com.microsoft.azure:azure:[1.34.0]</include> <!-- {x-include-update;spring_com.microsoft.azure:azure;external_dependency} -->
                <include>com.microsoft.azure:azure-keyvault-secrets-spring-boot-starter:[2.4.0-beta.1]</include> <!-- {x-include-update;com.microsoft.azure:azure-keyvault-secrets-spring-boot-starter;current} -->
                <include>org.springframework.boot:spring-boot-starter-actuator:[2.3.3.RELEASE]</include> <!-- {x-include-update;org.springframework.boot:spring-boot-starter-actuator;external_dependency} -->
                <include>org.springframework.boot:spring-boot-starter-web:[2.3.3.RELEASE]</include> <!-- {x-include-update;org.springframework.boot:spring-boot-starter-web;external_dependency} -->
              </includes>
            </bannedDependencies>
          </rules>
        </configuration>
      </plugin>
      <plugin>
        <groupId>org.apache.maven.plugins</groupId>
>>>>>>> e870fa36
        <artifactId>maven-failsafe-plugin</artifactId>
        <version>2.22.0</version> <!-- {x-version-update;org.apache.maven.plugins:maven-failsafe-plugin;external_dependency} -->
        <configuration>
          <skipITs>${skipSpringITs}</skipITs>
        </configuration>
      </plugin>
    </plugins>
  </build>
</project><|MERGE_RESOLUTION|>--- conflicted
+++ resolved
@@ -63,26 +63,6 @@
     <plugins>
       <plugin>
         <groupId>org.apache.maven.plugins</groupId>
-<<<<<<< HEAD
-=======
-        <artifactId>maven-enforcer-plugin</artifactId>
-        <version>3.0.0-M3</version> <!-- {x-version-update;org.apache.maven.plugins:maven-enforcer-plugin;external_dependency} -->
-        <configuration>
-          <rules>
-            <bannedDependencies>
-              <includes>
-                <include>com.microsoft.azure:azure:[1.34.0]</include> <!-- {x-include-update;spring_com.microsoft.azure:azure;external_dependency} -->
-                <include>com.microsoft.azure:azure-keyvault-secrets-spring-boot-starter:[2.4.0-beta.1]</include> <!-- {x-include-update;com.microsoft.azure:azure-keyvault-secrets-spring-boot-starter;current} -->
-                <include>org.springframework.boot:spring-boot-starter-actuator:[2.3.3.RELEASE]</include> <!-- {x-include-update;org.springframework.boot:spring-boot-starter-actuator;external_dependency} -->
-                <include>org.springframework.boot:spring-boot-starter-web:[2.3.3.RELEASE]</include> <!-- {x-include-update;org.springframework.boot:spring-boot-starter-web;external_dependency} -->
-              </includes>
-            </bannedDependencies>
-          </rules>
-        </configuration>
-      </plugin>
-      <plugin>
-        <groupId>org.apache.maven.plugins</groupId>
->>>>>>> e870fa36
         <artifactId>maven-failsafe-plugin</artifactId>
         <version>2.22.0</version> <!-- {x-version-update;org.apache.maven.plugins:maven-failsafe-plugin;external_dependency} -->
         <configuration>
