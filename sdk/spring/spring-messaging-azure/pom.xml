<?xml version="1.0" encoding="UTF-8"?>
<project xmlns="http://maven.apache.org/POM/4.0.0"
         xmlns:xsi="http://www.w3.org/2001/XMLSchema-instance"
         xsi:schemaLocation="http://maven.apache.org/POM/4.0.0 http://maven.apache.org/xsd/maven-4.0.0.xsd">
  <parent>
    <groupId>com.azure</groupId>
    <artifactId>azure-client-sdk-parent</artifactId>
    <version>1.7.0</version> <!-- {x-version-update;com.azure:azure-client-sdk-parent;current} -->
    <relativePath>../../parents/azure-client-sdk-parent</relativePath>
  </parent>
  <modelVersion>4.0.0</modelVersion>

  <groupId>com.azure.spring</groupId>
  <artifactId>spring-messaging-azure</artifactId>
<<<<<<< HEAD
  <version>4.11.0-beta.1</version> <!-- {x-version-update;com.azure.spring:spring-messaging-azure;current} -->
=======
  <version>4.12.0-beta.1</version> <!-- {x-version-update;com.azure.spring:spring-messaging-azure;current} -->
>>>>>>> 98d25d20

  <name>Spring Messaging Azure</name>
  <description>Spring Messaging Azure</description>
  <url>https://microsoft.github.io/spring-cloud-azure</url>
  <developers>
    <developer>
      <name>Spring Cloud Azure</name>
      <email>SpringIntegSupport@microsoft.com</email>
    </developer>
  </developers>
  <scm>
    <connection>scm:git:git@github.com:Azure/azure-sdk-for-java.git</connection>
    <developerConnection>scm:git:ssh://git@github.com:Azure/azure-sdk-for-java.git</developerConnection>
    <url>https://github.com/Azure/azure-sdk-for-java</url>
  </scm>
  <issueManagement>
    <system>GitHub</system>
    <url>https://github.com/Azure/azure-sdk-for-java/issues</url>
  </issueManagement>

  <dependencies>
    <dependency>
      <groupId>com.azure.spring</groupId>
      <artifactId>spring-cloud-azure-service</artifactId>
<<<<<<< HEAD
      <version>4.11.0-beta.1</version> <!-- {x-version-update;com.azure.spring:spring-cloud-azure-service;current} -->
=======
      <version>4.12.0-beta.1</version> <!-- {x-version-update;com.azure.spring:spring-cloud-azure-service;current} -->
>>>>>>> 98d25d20
    </dependency>
    <dependency>
      <groupId>org.springframework</groupId>
      <artifactId>spring-messaging</artifactId>
      <version>5.3.29</version> <!-- {x-version-update;org.springframework:spring-messaging;external_dependency} -->
    </dependency>
    <dependency>
      <groupId>org.springframework</groupId>
      <artifactId>spring-tx</artifactId>
      <version>5.3.29</version> <!-- {x-version-update;org.springframework:spring-tx;external_dependency} -->
      <optional>true</optional>
    </dependency>
    <dependency>
      <groupId>org.springframework.retry</groupId>
      <artifactId>spring-retry</artifactId>
      <version>1.3.4</version> <!-- {x-version-update;org.springframework.retry:spring-retry;external_dependency} -->
      <optional>true</optional>
    </dependency>
    <dependency>
      <groupId>org.springframework.data</groupId>
      <artifactId>spring-data-commons</artifactId>
      <version>2.7.14</version> <!-- {x-version-update;org.springframework.data:spring-data-commons;external_dependency} -->
      <exclusions>
        <exclusion>
          <groupId>org.slf4j</groupId>
          <artifactId>slf4j-api</artifactId>
        </exclusion>
      </exclusions>
      <optional>true</optional>
    </dependency>
    <dependency>
      <groupId>io.micrometer</groupId>
      <artifactId>micrometer-core</artifactId>
      <version>1.9.13</version> <!-- {x-version-update;io.micrometer:micrometer-core;external_dependency} -->
      <optional>true</optional>
    </dependency>
    <!-- Added this dependency to include necessary annotations used by reactor core.
        Without this dependency, javadoc throws a warning as it cannot find enum When.MAYBE
        which is used in @Nullable annotation in reactor core classes -->
    <dependency>
      <groupId>com.google.code.findbugs</groupId>
      <artifactId>jsr305</artifactId>
      <version>3.0.2</version> <!-- {x-version-update;com.google.code.findbugs:jsr305;external_dependency} -->
      <scope>provided</scope>
    </dependency>

    <!-- TEST-->
    <dependency>
      <groupId>org.springframework.boot</groupId>
      <artifactId>spring-boot-starter-test</artifactId>
      <version>2.7.14</version> <!-- {x-version-update;org.springframework.boot:spring-boot-starter-test;external_dependency} -->
      <scope>test</scope>
    </dependency>
  </dependencies>

  <build>
    <plugins>
      <plugin>
        <groupId>org.apache.maven.plugins</groupId>
        <artifactId>maven-enforcer-plugin</artifactId>
        <version>3.0.0-M3</version> <!-- {x-version-update;org.apache.maven.plugins:maven-enforcer-plugin;external_dependency} -->
        <configuration>
          <rules>
            <bannedDependencies>
              <includes>
                <include>org.springframework:spring-messaging:[5.3.29]</include> <!-- {x-include-update;org.springframework:spring-messaging;external_dependency} -->
                <include>org.springframework:spring-tx:[5.3.29]</include> <!-- {x-include-update;org.springframework:spring-tx;external_dependency} -->
                <include>org.springframework.retry:spring-retry:[1.3.4]</include> <!-- {x-include-update;org.springframework.retry:spring-retry;external_dependency} -->
                <include>org.springframework.data:spring-data-commons:[2.7.14]</include> <!-- {x-include-update;org.springframework.data:spring-data-commons;external_dependency} -->
                <include>io.micrometer:micrometer-core:[1.9.13]</include> <!-- {x-include-update;io.micrometer:micrometer-core;external_dependency} -->
              </includes>
            </bannedDependencies>
          </rules>
        </configuration>
      </plugin>
      <plugin>
        <groupId>org.apache.maven.plugins</groupId>
        <artifactId>maven-jar-plugin</artifactId>
        <version>3.2.2</version> <!-- {x-version-update;org.apache.maven.plugins:maven-jar-plugin;external_dependency} -->
        <executions>
          <execution>
            <goals>
              <goal>test-jar</goal>
            </goals>
          </execution>
        </executions>
        <configuration>
          <archive>
            <manifestEntries>
              <Automatic-Module-Name>com.azure.spring.messaging</Automatic-Module-Name>
            </manifestEntries>
          </archive>
          <excludes>
            <exclude>**/META-INF/spring.factories</exclude>
          </excludes>
        </configuration>
      </plugin>
    </plugins>
  </build>
</project><|MERGE_RESOLUTION|>--- conflicted
+++ resolved
@@ -12,11 +12,7 @@
 
   <groupId>com.azure.spring</groupId>
   <artifactId>spring-messaging-azure</artifactId>
-<<<<<<< HEAD
-  <version>4.11.0-beta.1</version> <!-- {x-version-update;com.azure.spring:spring-messaging-azure;current} -->
-=======
   <version>4.12.0-beta.1</version> <!-- {x-version-update;com.azure.spring:spring-messaging-azure;current} -->
->>>>>>> 98d25d20
 
   <name>Spring Messaging Azure</name>
   <description>Spring Messaging Azure</description>
@@ -41,11 +37,7 @@
     <dependency>
       <groupId>com.azure.spring</groupId>
       <artifactId>spring-cloud-azure-service</artifactId>
-<<<<<<< HEAD
-      <version>4.11.0-beta.1</version> <!-- {x-version-update;com.azure.spring:spring-cloud-azure-service;current} -->
-=======
       <version>4.12.0-beta.1</version> <!-- {x-version-update;com.azure.spring:spring-cloud-azure-service;current} -->
->>>>>>> 98d25d20
     </dependency>
     <dependency>
       <groupId>org.springframework</groupId>
