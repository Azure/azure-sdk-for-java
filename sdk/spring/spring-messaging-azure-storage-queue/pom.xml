--- conflicted
+++ resolved
@@ -12,11 +12,7 @@
 
   <groupId>com.azure.spring</groupId>
   <artifactId>spring-messaging-azure-storage-queue</artifactId>
-<<<<<<< HEAD
   <version>5.24.0-beta.1</version> <!-- {x-version-update;com.azure.spring:spring-messaging-azure-storage-queue;current} -->
-=======
-  <version>6.1.0-beta.1</version> <!-- {x-version-update;com.azure.spring:spring-messaging-azure-storage-queue;current} -->
->>>>>>> fad5e4f3
 
   <name>Spring Messaging Azure Storage Queue</name>
   <description>Spring Messaging Azure Storage Queue</description>
@@ -45,11 +41,7 @@
     <dependency>
       <groupId>com.azure.spring</groupId>
       <artifactId>spring-messaging-azure</artifactId>
-<<<<<<< HEAD
       <version>5.24.0-beta.1</version> <!-- {x-version-update;com.azure.spring:spring-messaging-azure;current} -->
-=======
-      <version>6.1.0-beta.1</version> <!-- {x-version-update;com.azure.spring:spring-messaging-azure;current} -->
->>>>>>> fad5e4f3
     </dependency>
     <dependency>
       <groupId>com.azure</groupId>
@@ -68,13 +60,13 @@
     <dependency>
       <groupId>net.bytebuddy</groupId>
       <artifactId>byte-buddy</artifactId>
-      <version>1.17.7</version> <!-- {x-version-update;springboot3_net.bytebuddy:byte-buddy;external_dependency} -->
+      <version>1.17.6</version> <!-- {x-version-update;springboot3_net.bytebuddy:byte-buddy;external_dependency} -->
       <scope>test</scope>
     </dependency>
     <dependency>
       <groupId>net.bytebuddy</groupId>
       <artifactId>byte-buddy-agent</artifactId>
-      <version>1.17.7</version> <!-- {x-version-update;springboot3_net.bytebuddy:byte-buddy-agent;external_dependency} -->
+      <version>1.17.6</version> <!-- {x-version-update;springboot3_net.bytebuddy:byte-buddy-agent;external_dependency} -->
       <scope>test</scope>
     </dependency>
     <dependency>
@@ -86,7 +78,7 @@
     <dependency>
       <groupId>org.springframework.boot</groupId>
       <artifactId>spring-boot-starter-test</artifactId>
-      <version>3.5.5</version> <!-- {x-version-update;springboot3_org.springframework.boot:spring-boot-starter-test;external_dependency} -->
+      <version>3.5.4</version> <!-- {x-version-update;springboot3_org.springframework.boot:spring-boot-starter-test;external_dependency} -->
       <scope>test</scope>
     </dependency>
     <dependency>
@@ -179,11 +171,7 @@
         <dependency>
           <groupId>com.azure.spring</groupId>
           <artifactId>spring-messaging-azure</artifactId>
-<<<<<<< HEAD
           <version>5.24.0-beta.1</version> <!-- {x-version-update;com.azure.spring:spring-messaging-azure;current} -->
-=======
-          <version>6.1.0-beta.1</version> <!-- {x-version-update;com.azure.spring:spring-messaging-azure;current} -->
->>>>>>> fad5e4f3
           <type>test-jar</type>
           <scope>test</scope>
         </dependency>
