--- conflicted
+++ resolved
@@ -34,9 +34,8 @@
   </issueManagement>
 
   <properties>
-<<<<<<< HEAD
-    <jacoco.min.linecoverage>0.01</jacoco.min.linecoverage>
-    <jacoco.min.branchcoverage>0.01</jacoco.min.branchcoverage>
+    <jacoco.min.linecoverage>0.30</jacoco.min.linecoverage>
+    <jacoco.min.branchcoverage>0.17</jacoco.min.branchcoverage>
     <javaModulesSurefireArgLine>
       --add-modules com.azure.cosmos
       --add-modules com.azure.messaging.eventhubs
@@ -56,10 +55,6 @@
       --add-opens com.azure.spring.service/com.azure.spring.service.storage.fileshare=ALL-UNNAMED
       --add-opens com.azure.spring.service/com.azure.spring.service.storage.queue=ALL-UNNAMED
     </javaModulesSurefireArgLine>
-=======
-    <jacoco.min.linecoverage>0.30</jacoco.min.linecoverage>
-    <jacoco.min.branchcoverage>0.17</jacoco.min.branchcoverage>
->>>>>>> f10be498
   </properties>
 
   <dependencies>
