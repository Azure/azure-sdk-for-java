--- conflicted
+++ resolved
@@ -35,34 +35,6 @@
 
   <properties>
     <javaModulesSurefireArgLine>
-<<<<<<< HEAD
-        --add-modules com.azure.cosmos
-        --add-modules com.azure.data.appconfiguration
-        --add-modules com.azure.messaging.eventhubs
-        --add-modules com.azure.messaging.servicebus
-        --add-modules com.azure.security.keyvault.certificates
-        --add-modules com.azure.security.keyvault.secrets
-        --add-modules com.azure.storage.blob
-        --add-modules com.azure.storage.file.share
-        --add-modules com.azure.storage.internal.avro
-        --add-modules com.azure.storage.queue
-        --add-opens com.azure.spring.core/com.azure.spring.core.factory=ALL-UNNAMED
-        --add-opens com.azure.spring.service/com.azure.spring.service.eventhubs=ALL-UNNAMED
-        --add-opens com.azure.spring.service/com.azure.spring.service.implementation.appconfiguration=ALL-UNNAMED
-        --add-opens com.azure.spring.service/com.azure.spring.service.implementation.core=ALL-UNNAMED
-        --add-opens com.azure.spring.service/com.azure.spring.service.implementation.cosmos=ALL-UNNAMED
-        --add-opens com.azure.spring.service/com.azure.spring.service.implementation.credential=ALL-UNNAMED
-        --add-opens com.azure.spring.service/com.azure.spring.service.implementation.eventhubs=ALL-UNNAMED
-        --add-opens com.azure.spring.service/com.azure.spring.service.implementation.keyvault.certificates=ALL-UNNAMED
-        --add-opens com.azure.spring.service/com.azure.spring.service.implementation.keyvault.secret=ALL-UNNAMED
-        --add-opens com.azure.spring.service/com.azure.spring.service.implementation.servicebus.factory=ALL-UNNAMED
-        --add-opens com.azure.spring.service/com.azure.spring.service.implementation.servicebus=ALL-UNNAMED
-        --add-opens com.azure.spring.service/com.azure.spring.service.implementation.storage.credential=ALL-UNNAMED
-        --add-opens com.azure.spring.service/com.azure.spring.service.implementation.storage.blob=ALL-UNNAMED
-        --add-opens com.azure.spring.service/com.azure.spring.service.implementation.storage.fileshare=ALL-UNNAMED
-        --add-opens com.azure.spring.service/com.azure.spring.service.implementation.storage.queue=ALL-UNNAMED
-        --add-opens com.azure.spring.service/com.azure.spring.service.implementation=ALL-UNNAMED
-=======
       --add-modules com.azure.cosmos
       --add-modules com.azure.data.appconfiguration
       --add-modules com.azure.messaging.eventhubs
@@ -74,22 +46,22 @@
       --add-modules com.azure.storage.internal.avro
       --add-modules com.azure.storage.queue
       --add-opens com.azure.spring.core/com.azure.spring.core.factory=ALL-UNNAMED
-      --add-opens com.azure.spring.service/com.azure.spring.service.appconfiguration=ALL-UNNAMED
-      --add-opens com.azure.spring.service/com.azure.spring.service.core=ALL-UNNAMED
-      --add-opens com.azure.spring.service/com.azure.spring.service.cosmos=ALL-UNNAMED
-      --add-opens com.azure.spring.service/com.azure.spring.service.credential=ALL-UNNAMED
       --add-opens com.azure.spring.service/com.azure.spring.service.eventhubs=ALL-UNNAMED
+      --add-opens com.azure.spring.service/com.azure.spring.service.implementation.appconfiguration=ALL-UNNAMED
+      --add-opens com.azure.spring.service/com.azure.spring.service.implementation.core=ALL-UNNAMED
+      --add-opens com.azure.spring.service/com.azure.spring.service.implementation.cosmos=ALL-UNNAMED
+      --add-opens com.azure.spring.service/com.azure.spring.service.implementation.credential=ALL-UNNAMED
+      --add-opens com.azure.spring.service/com.azure.spring.service.implementation.converter=ALL-UNNAMED
+      --add-opens com.azure.spring.service/com.azure.spring.service.implementation.eventhubs=ALL-UNNAMED
+      --add-opens com.azure.spring.service/com.azure.spring.service.implementation.keyvault.certificates=ALL-UNNAMED
+      --add-opens com.azure.spring.service/com.azure.spring.service.implementation.keyvault.secret=ALL-UNNAMED
+      --add-opens com.azure.spring.service/com.azure.spring.service.implementation.servicebus.factory=ALL-UNNAMED
+      --add-opens com.azure.spring.service/com.azure.spring.service.implementation.servicebus=ALL-UNNAMED
       --add-opens com.azure.spring.service/com.azure.spring.service.implementation.storage.credential=ALL-UNNAMED
-      --add-opens com.azure.spring.service/com.azure.spring.service.implementation.converter=ALL-UNNAMED
-      --add-opens com.azure.spring.service/com.azure.spring.service.keyvault.certificates=ALL-UNNAMED
-      --add-opens com.azure.spring.service/com.azure.spring.service.keyvault.secret=ALL-UNNAMED
-      --add-opens com.azure.spring.service/com.azure.spring.service.servicebus.factory=ALL-UNNAMED
-      --add-opens com.azure.spring.service/com.azure.spring.service.servicebus=ALL-UNNAMED
-      --add-opens com.azure.spring.service/com.azure.spring.service.storage.blob=ALL-UNNAMED
-      --add-opens com.azure.spring.service/com.azure.spring.service.storage.fileshare=ALL-UNNAMED
-      --add-opens com.azure.spring.service/com.azure.spring.service.storage.queue=ALL-UNNAMED
-      --add-opens com.azure.spring.service/com.azure.spring.service=ALL-UNNAMED
->>>>>>> b93caffd
+      --add-opens com.azure.spring.service/com.azure.spring.service.implementation.storage.blob=ALL-UNNAMED
+      --add-opens com.azure.spring.service/com.azure.spring.service.implementation.storage.fileshare=ALL-UNNAMED
+      --add-opens com.azure.spring.service/com.azure.spring.service.implementation.storage.queue=ALL-UNNAMED
+      --add-opens com.azure.spring.service/com.azure.spring.service.implementation=ALL-UNNAMED
     </javaModulesSurefireArgLine>
   </properties>
 
