--- conflicted
+++ resolved
@@ -48,11 +48,7 @@
     <dependency>
       <groupId>com.azure</groupId>
       <artifactId>azure-cosmos</artifactId>
-<<<<<<< HEAD
-      <version>4.66.0</version> <!-- {x-version-update;com.azure:azure-cosmos;dependency} -->
-=======
       <version>4.67.0</version> <!-- {x-version-update;com.azure:azure-cosmos;dependency} -->
->>>>>>> 792e9e20
       <optional>true</optional>
     </dependency>
     <dependency>
@@ -76,11 +72,7 @@
     <dependency>
       <groupId>com.azure</groupId>
       <artifactId>azure-messaging-eventgrid</artifactId>
-<<<<<<< HEAD
-      <version>4.27.0</version> <!-- {x-version-update;com.azure:azure-messaging-eventgrid;dependency} -->
-=======
       <version>4.29.0</version> <!-- {x-version-update;com.azure:azure-messaging-eventgrid;dependency} -->
->>>>>>> 792e9e20
       <optional>true</optional>
     </dependency>
     <dependency>
