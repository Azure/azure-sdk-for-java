// Copyright (c) Microsoft Corporation. All rights reserved.
// Licensed under the MIT License.

package com.azure.spring.service.keyvault.certificates;

import com.azure.core.credential.TokenCredential;
import com.azure.core.http.HttpClient;
import com.azure.core.http.HttpPipeline;
import com.azure.core.http.policy.HttpLogOptions;
import com.azure.core.http.policy.HttpPipelinePolicy;
import com.azure.core.http.policy.RetryPolicy;
import com.azure.core.util.ClientOptions;
import com.azure.core.util.Configuration;
import com.azure.security.keyvault.certificates.CertificateClientBuilder;
import com.azure.spring.core.credential.descriptor.AuthenticationDescriptor;
import com.azure.spring.core.credential.descriptor.TokenAuthenticationDescriptor;
import com.azure.spring.core.factory.AbstractAzureHttpClientBuilderFactory;
import com.azure.spring.core.properties.AzureProperties;
import com.azure.spring.core.properties.PropertyMapper;
import org.slf4j.Logger;
import org.slf4j.LoggerFactory;

import java.util.Arrays;
import java.util.List;
import java.util.function.BiConsumer;

/**
 * Azure Key Vault certificate client builder factory, it builds the {@link CertificateClientBuilder}.
 */
public class CertificateClientBuilderFactory extends AbstractAzureHttpClientBuilderFactory<CertificateClientBuilder> {

    private static final Logger LOGGER = LoggerFactory.getLogger(CertificateClientBuilderFactory.class);

    private final CertificateClientProperties certificateClientProperties;

<<<<<<< HEAD
    /**
     * Create a {@link CertificateClientBuilderFactory} with the {@link CertificateClientProperties}.
     * @param certificateClientProperties the properties of the certificate client.
     */
    public CertificateClientBuilderFactory(CertificateClientProperties certificateClientProperties) {
        this.certificateClientProperties = certificateClientProperties;
=======
    @Override
    protected BiConsumer<CertificateClientBuilder, ClientOptions> consumeClientOptions() {
        return CertificateClientBuilder::clientOptions;
    }

    public CertificateClientBuilderFactory(KeyVaultCertificateProperties certificateProperties) {
        this.certificateProperties = certificateProperties;
>>>>>>> b157cf5b
    }

    @Override
    protected BiConsumer<CertificateClientBuilder, HttpClient> consumeHttpClient() {
        return CertificateClientBuilder::httpClient;
    }

    @Override
    protected BiConsumer<CertificateClientBuilder, HttpPipelinePolicy> consumeHttpPipelinePolicy() {
        return CertificateClientBuilder::addPolicy;
    }

    @Override
    protected BiConsumer<CertificateClientBuilder, HttpPipeline> consumeHttpPipeline() {
        return CertificateClientBuilder::pipeline;
    }

    @Override
    protected BiConsumer<CertificateClientBuilder, HttpLogOptions> consumeHttpLogOptions() {
        return CertificateClientBuilder::httpLogOptions;
    }

    @Override
    protected CertificateClientBuilder createBuilderInstance() {
        return new CertificateClientBuilder();
    }

    @Override
    protected AzureProperties getAzureProperties() {
        return this.certificateClientProperties;
    }

    @Override
    protected List<AuthenticationDescriptor<?>> getAuthenticationDescriptors(CertificateClientBuilder builder) {
        return Arrays.asList(
            new TokenAuthenticationDescriptor(provider -> builder.credential(provider.getCredential()))
        );
    }

    @Override
    protected void configureService(CertificateClientBuilder builder) {
        PropertyMapper map = new PropertyMapper();
        map.from(certificateClientProperties.getEndpoint()).to(builder::vaultUrl);
        map.from(certificateClientProperties.getServiceVersion()).to(builder::serviceVersion);
    }

    @Override
    protected BiConsumer<CertificateClientBuilder, Configuration> consumeConfiguration() {
        return CertificateClientBuilder::configuration;
    }

    @Override
    protected BiConsumer<CertificateClientBuilder, TokenCredential> consumeDefaultTokenCredential() {
        return CertificateClientBuilder::credential;
    }

    @Override
    protected BiConsumer<CertificateClientBuilder, String> consumeConnectionString() {
        LOGGER.debug("Connection string is not supported to configure in CertificateClientBuilder");
        return (a, b) -> { };
    }

    @Override
    protected BiConsumer<CertificateClientBuilder, RetryPolicy> consumeRetryPolicy() {
        return CertificateClientBuilder::retryPolicy;
    }
}<|MERGE_RESOLUTION|>--- conflicted
+++ resolved
@@ -33,22 +33,17 @@
 
     private final CertificateClientProperties certificateClientProperties;
 
-<<<<<<< HEAD
     /**
      * Create a {@link CertificateClientBuilderFactory} with the {@link CertificateClientProperties}.
      * @param certificateClientProperties the properties of the certificate client.
      */
     public CertificateClientBuilderFactory(CertificateClientProperties certificateClientProperties) {
         this.certificateClientProperties = certificateClientProperties;
-=======
+    }
+
     @Override
     protected BiConsumer<CertificateClientBuilder, ClientOptions> consumeClientOptions() {
         return CertificateClientBuilder::clientOptions;
-    }
-
-    public CertificateClientBuilderFactory(KeyVaultCertificateProperties certificateProperties) {
-        this.certificateProperties = certificateProperties;
->>>>>>> b157cf5b
     }
 
     @Override
