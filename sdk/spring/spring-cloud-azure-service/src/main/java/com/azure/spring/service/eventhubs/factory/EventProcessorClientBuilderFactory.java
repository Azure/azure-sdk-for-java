--- conflicted
+++ resolved
@@ -97,9 +97,9 @@
         map.from(processorProperties.getInitialPartitionEventPosition()).when(c -> !CollectionUtils.isEmpty(c)).to(
             p -> {
                 Map<String, EventPosition> positions = p.entrySet()
-                                                        .stream()
-                                                        .collect(Collectors.toMap(Map.Entry::getKey,
-                                                            e -> e.getValue().toEventPosition()));
+                    .stream()
+                    .collect(Collectors.toMap(Map.Entry::getKey,
+                        e -> e.getValue().toEventPosition()));
                 builder.initialPartitionEventPosition(positions);
             });
 
@@ -117,14 +117,14 @@
     protected List<AuthenticationDescriptor<?>> getAuthenticationDescriptors(EventProcessorClientBuilder builder) {
         return Arrays.asList(
             new NamedKeyAuthenticationDescriptor(provider -> builder.credential(processorProperties.getFQDN(),
-                                                                                processorProperties.getEventHubName(),
-                                                                                provider.getCredential())),
+                processorProperties.getEventHubName(),
+                provider.getCredential())),
             new SasAuthenticationDescriptor(provider -> builder.credential(processorProperties.getFQDN(),
-                                                                           processorProperties.getEventHubName(),
-                                                                           provider.getCredential())),
+                processorProperties.getEventHubName(),
+                provider.getCredential())),
             new TokenAuthenticationDescriptor(provider -> builder.credential(processorProperties.getFQDN(),
-                                                                             processorProperties.getEventHubName(),
-                                                                             provider.getCredential()))
+                processorProperties.getEventHubName(),
+                provider.getCredential()))
         );
     }
 
@@ -136,8 +136,8 @@
     @Override
     protected BiConsumer<EventProcessorClientBuilder, TokenCredential> consumeDefaultTokenCredential() {
         return (builder, tokenCredential) -> builder.credential(processorProperties.getFQDN(),
-                                                                processorProperties.getEventHubName(),
-                                                                tokenCredential);
+            processorProperties.getEventHubName(),
+            tokenCredential);
     }
 
     @Override
@@ -155,7 +155,7 @@
         if (processorListener instanceof BatchEventProcessingListener) {
             Assert.notNull(batch.getMaxSize(), "Batch max size must be provided");
             builder.processEventBatch(((BatchEventProcessingListener) processorListener)::onEventBatch,
-                    batch.getMaxSize(), batch.getMaxWaitTime());
+                batch.getMaxSize(), batch.getMaxWaitTime());
         } else if (processorListener instanceof RecordEventProcessingListener) {
             builder.processEvent(((RecordEventProcessingListener) processorListener)::onEvent);
         }
@@ -164,12 +164,4 @@
         builder.processPartitionInitialization(processorListener.getInitializationContextConsumer());
     }
 
-<<<<<<< HEAD
-=======
-    private boolean isBatchMode() {
-        final EventHubsProcessorDescriptor.Batch batch = this.processorProperties.getBatch();
-        return batch.getMaxWaitTime() != null || batch.getMaxSize() != null;
-    }
-
->>>>>>> c7d49d7c
 }