// Copyright (c) Microsoft Corporation. All rights reserved.
// Licensed under the MIT License.

package com.azure.spring.service.implementation.cosmos;

import com.azure.core.credential.TokenCredential;
import com.azure.core.http.ProxyOptions;
import com.azure.core.util.Configuration;
import com.azure.cosmos.ConnectionMode;
import com.azure.cosmos.CosmosClientBuilder;
import com.azure.cosmos.DirectConnectionConfig;
import com.azure.cosmos.GatewayConnectionConfig;
import com.azure.cosmos.ThrottlingRetryOptions;
import com.azure.spring.core.aware.ProxyAware;
import com.azure.spring.core.aware.RetryAware;
import com.azure.spring.core.credential.descriptor.AuthenticationDescriptor;
import com.azure.spring.core.credential.descriptor.KeyAuthenticationDescriptor;
import com.azure.spring.core.credential.descriptor.TokenAuthenticationDescriptor;
import com.azure.spring.core.factory.AbstractAzureServiceClientBuilderFactory;
import com.azure.spring.core.properties.AzureProperties;
import com.azure.spring.core.properties.PropertyMapper;
import org.slf4j.Logger;
import org.slf4j.LoggerFactory;

import java.util.Arrays;
import java.util.List;
import java.util.function.BiConsumer;

import static com.azure.spring.core.implementation.converter.AzureHttpProxyOptionsConverter.HTTP_PROXY_CONVERTER;
import static com.azure.spring.service.implementation.converter.DirectConnectionConfigConverter.DIRECT_CONNECTION_CONFIG_CONVERTER;
import static com.azure.spring.service.implementation.converter.GatewayConnectionConfigConverter.GATEWAY_CONNECTION_CONFIG_CONVERTER;

/**
 * Cosmos client builder factory, it builds the {@link CosmosClientBuilder} according the configuration context and
 * blob properties.
 */
public class CosmosClientBuilderFactory extends AbstractAzureServiceClientBuilderFactory<CosmosClientBuilder> {

    private static final Logger LOGGER = LoggerFactory.getLogger(CosmosClientBuilderFactory.class);

    private final CosmosClientProperties cosmosClientProperties;

    private ProxyOptions proxyOptions;
    private ThrottlingRetryOptions throttlingRetryOptions;

    /**
     * Create a {@link CosmosClientBuilderFactory} instance with a {@link CosmosClientProperties}.
     * @param cosmosClientProperties the properties for the cosmos client.
     */
    public CosmosClientBuilderFactory(CosmosClientProperties cosmosClientProperties) {
        this.cosmosClientProperties = cosmosClientProperties;
    }

    @Override
    protected CosmosClientBuilder createBuilderInstance() {
        return new CosmosClientBuilder();
    }

    @Override
    protected AzureProperties getAzureProperties() {
        return this.cosmosClientProperties;
    }

    @Override
    protected List<AuthenticationDescriptor<?>> getAuthenticationDescriptors(CosmosClientBuilder builder) {
        return Arrays.asList(
            new KeyAuthenticationDescriptor(builder::credential),
            new TokenAuthenticationDescriptor(this.tokenCredentialResolver, builder::credential)
        );
    }

    @Override
    protected void configureProxy(CosmosClientBuilder builder) {
        ProxyAware.Proxy proxy = this.cosmosClientProperties.getProxy();
        this.proxyOptions = HTTP_PROXY_CONVERTER.convert(proxy);
        if (this.proxyOptions == null) {
            LOGGER.debug("No proxy properties available.");
        }
    }

    @Override
    protected void configureRetry(CosmosClientBuilder builder) {
        RetryAware.Retry retry = this.cosmosClientProperties.getRetry();
        if (isInvalidRetry(retry)) {
            return;
        }

        this.throttlingRetryOptions = new ThrottlingRetryOptions();
        this.throttlingRetryOptions.setMaxRetryWaitTime(retry.getTimeout());
        this.throttlingRetryOptions.setMaxRetryAttemptsOnThrottledRequests(retry.getMaxAttempts());
    }

    @Override
    protected void configureService(CosmosClientBuilder builder) {
        PropertyMapper map = new PropertyMapper();

        map.from(this.cosmosClientProperties.getEndpoint()).to(builder::endpoint);
        map.from(this.cosmosClientProperties.getConsistencyLevel()).to(builder::consistencyLevel);
        map.from(this.cosmosClientProperties.getClientTelemetryEnabled()).to(builder::clientTelemetryEnabled);
        map.from(this.cosmosClientProperties.getConnectionSharingAcrossClientsEnabled()).to(builder::connectionSharingAcrossClientsEnabled);
        map.from(this.cosmosClientProperties.getContentResponseOnWriteEnabled()).to(builder::contentResponseOnWriteEnabled);
        map.from(this.cosmosClientProperties.getEndpointDiscoveryEnabled()).to(builder::endpointDiscoveryEnabled);
        map.from(this.cosmosClientProperties.getMultipleWriteRegionsEnabled()).to(builder::multipleWriteRegionsEnabled);
        map.from(this.cosmosClientProperties.getReadRequestsFallbackEnabled()).to(builder::readRequestsFallbackEnabled);
        map.from(this.cosmosClientProperties.getSessionCapturingOverrideEnabled()).to(builder::sessionCapturingOverrideEnabled);
        map.from(this.cosmosClientProperties.getPreferredRegions()).whenNot(List::isEmpty).to(builder::preferredRegions);
        configureThrottlingRetryOptions(builder, map);
        configureConnection(builder, map);
    }

    /**
     * Configure Cosmos connection.
     * If not configured the proxy of gateway connection, then will try to use the root proxy of Cosmos properties.
     * @param builder Cosmos client builder
     * @param map Property mapper
     */
    private void configureConnection(CosmosClientBuilder builder, PropertyMapper map) {
        // TODO (xiada): should we count this as authentication
        map.from(this.cosmosClientProperties.getResourceToken()).to(builder::resourceToken);
<<<<<<< HEAD
        map.from(this.cosmosClientProperties.getPermissions()).whenNot(List::isEmpty).to(builder::permissions);

        GatewayConnectionConfig gatewayConnectionConfig = GATEWAY_CONNECTION_CONFIG_CONVERTER.convert(this.cosmosClientProperties.getGatewayConnection());
        if (proxyOptions != null) {
            gatewayConnectionConfig.setProxy(proxyOptions);
=======
        GatewayConnectionConfig gatewayConnection = this.cosmosClientProperties.getGatewayConnection();
        if (proxyOptions != null && gatewayConnection.getProxy() == null) {
            gatewayConnection.setProxy(proxyOptions);
            LOGGER.debug("The proxy of the Gateway connection is not configured, "
                + "then the Azure Spring Proxy configuration will be applied to Cosmos gateway connection.");
>>>>>>> 12085667
        }

        ConnectionMode connectionMode = this.cosmosClientProperties.getConnectionMode();
        if (ConnectionMode.DIRECT.equals(connectionMode)) {
            DirectConnectionConfig directConnectionConfig = DIRECT_CONNECTION_CONFIG_CONVERTER.convert(
                this.cosmosClientProperties.getDirectConnection());

            builder.directMode(directConnectionConfig, gatewayConnectionConfig);
        } else if (ConnectionMode.GATEWAY.equals(connectionMode)) {
            builder.gatewayMode(gatewayConnectionConfig);
        }
    }

    /**
     * Configure ThrottlingRetryOptions.
     * If not configured the retry options of ThrottlingRetryOptions, then will try to use the root retry options of Cosmos properties.
     * @param builder Cosmos client builder
     * @param map Property mapper
     */
    private void configureThrottlingRetryOptions(CosmosClientBuilder builder, PropertyMapper map) {
        ThrottlingRetryOptions retryOptions = this.cosmosClientProperties.getThrottlingRetryOptions();
        if (this.throttlingRetryOptions != null && isDefaultThrottlingRetryOptions(retryOptions)) {
            map.from(this.throttlingRetryOptions).to(builder::throttlingRetryOptions);
            LOGGER.debug("The throttling retry options is not configured, "
                + "then the Azure Spring Retry configuration will be applied to Cosmos service builder.");
        } else {
            map.from(retryOptions).to(builder::throttlingRetryOptions);
        }
    }

    /**
     * Check if the retry option is the default value, which is defined in azure-cosmos SDK.
     * @param retryOptions retry options to be checked
     * @return result
     */
    private boolean isDefaultThrottlingRetryOptions(ThrottlingRetryOptions retryOptions) {
        ThrottlingRetryOptions defaultOptions = new ThrottlingRetryOptions();
        return defaultOptions.getMaxRetryAttemptsOnThrottledRequests() == retryOptions.getMaxRetryAttemptsOnThrottledRequests()
            && defaultOptions.getMaxRetryWaitTime().equals(retryOptions.getMaxRetryWaitTime());
    }

    /**
     * Check if the properties of the retry is invalid value.
     * @param retry retry options to be checked
     * @return result
     */
    private boolean isInvalidRetry(RetryAware.Retry retry) {
        return retry.getMaxAttempts() == null || retry.getTimeout() == null;
    }

    @Override
    protected BiConsumer<CosmosClientBuilder, String> consumeApplicationId() {
        return CosmosClientBuilder::userAgentSuffix;
    }

    @Override
    protected BiConsumer<CosmosClientBuilder, Configuration> consumeConfiguration() {
        LOGGER.warn("Configuration instance is not supported to configure in CosmosClientBuilder");
        return (a, b) -> { };
    }

    @Override
    protected BiConsumer<CosmosClientBuilder, TokenCredential> consumeDefaultTokenCredential() {
        return CosmosClientBuilder::credential;
    }

    @Override
    protected BiConsumer<CosmosClientBuilder, String> consumeConnectionString() {
        LOGGER.debug("Connection string is not supported to configure in CosmosClientBuilder");
        return (a, b) -> { };
    }
}<|MERGE_RESOLUTION|>--- conflicted
+++ resolved
@@ -117,19 +117,11 @@
     private void configureConnection(CosmosClientBuilder builder, PropertyMapper map) {
         // TODO (xiada): should we count this as authentication
         map.from(this.cosmosClientProperties.getResourceToken()).to(builder::resourceToken);
-<<<<<<< HEAD
-        map.from(this.cosmosClientProperties.getPermissions()).whenNot(List::isEmpty).to(builder::permissions);
 
-        GatewayConnectionConfig gatewayConnectionConfig = GATEWAY_CONNECTION_CONFIG_CONVERTER.convert(this.cosmosClientProperties.getGatewayConnection());
+        GatewayConnectionConfig gatewayConnectionConfig = GATEWAY_CONNECTION_CONFIG_CONVERTER.convert(
+            this.cosmosClientProperties.getGatewayConnection());
         if (proxyOptions != null) {
             gatewayConnectionConfig.setProxy(proxyOptions);
-=======
-        GatewayConnectionConfig gatewayConnection = this.cosmosClientProperties.getGatewayConnection();
-        if (proxyOptions != null && gatewayConnection.getProxy() == null) {
-            gatewayConnection.setProxy(proxyOptions);
-            LOGGER.debug("The proxy of the Gateway connection is not configured, "
-                + "then the Azure Spring Proxy configuration will be applied to Cosmos gateway connection.");
->>>>>>> 12085667
         }
 
         ConnectionMode connectionMode = this.cosmosClientProperties.getConnectionMode();
