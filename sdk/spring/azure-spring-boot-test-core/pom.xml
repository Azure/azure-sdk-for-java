<?xml version="1.0" encoding="UTF-8"?>
<project xmlns="http://maven.apache.org/POM/4.0.0"
         xmlns:xsi="http://www.w3.org/2001/XMLSchema-instance"
         xsi:schemaLocation="http://maven.apache.org/POM/4.0.0 http://maven.apache.org/xsd/maven-4.0.0.xsd">
  <parent>
    <groupId>org.springframework.boot</groupId>
    <artifactId>spring-boot-starter-parent</artifactId>
    <version>2.3.3.RELEASE</version> <!-- {x-version-update;org.springframework.boot:spring-boot-starter-parent;external_dependency} -->
    <relativePath/> <!-- lookup parent from repository -->
  </parent>
  <modelVersion>4.0.0</modelVersion>

  <groupId>com.azure</groupId>
  <artifactId>azure-spring-boot-test-core</artifactId>
  <version>1.0.0</version> <!-- {x-version-update;com.azure:azure-spring-boot-test-core;current} -->
  <packaging>jar</packaging>

  <dependencies>
    <dependency>
      <groupId>org.springframework.boot</groupId>
      <artifactId>spring-boot</artifactId>
    </dependency>
    <dependency>
      <groupId>org.springframework</groupId>
      <artifactId>spring-context</artifactId>
      <version>5.2.8.RELEASE</version> <!-- {x-version-update;org.springframework:spring-context;external_dependency} -->
    </dependency>
    <dependency>
      <groupId>org.springframework.boot</groupId>
      <artifactId>spring-boot-starter-web</artifactId>
    </dependency>
    <dependency>
      <groupId>org.apache.maven</groupId>
      <artifactId>maven-embedder</artifactId>
      <version>3.6.2</version> <!-- {x-version-update;org.apache.maven:maven-embedder;external_dependency} -->
    </dependency>
    <dependency>
      <groupId>org.apache.maven</groupId>
      <artifactId>maven-compat</artifactId>
      <version>3.6.2</version> <!-- {x-version-update;org.apache.maven:maven-compat;external_dependency} -->
    </dependency>
    <dependency>
      <groupId>org.eclipse.aether</groupId>
      <artifactId>aether-connector-basic</artifactId>
      <version>1.1.0</version> <!-- {x-version-update;org.eclipse.aether:aether-connector-basic;external_dependency} -->
    </dependency>
    <dependency>
      <groupId>org.eclipse.aether</groupId>
      <artifactId>aether-transport-wagon</artifactId>
      <version>1.1.0</version> <!-- {x-version-update;org.eclipse.aether:aether-transport-wagon;external_dependency} -->
    </dependency>
    <dependency>
      <groupId>org.apache.maven.wagon</groupId>
      <artifactId>wagon-http</artifactId>
      <version>3.3.4</version> <!-- {x-version-update;org.apache.maven.wagon:wagon-http;external_dependency} -->
    </dependency>
    <dependency>
      <groupId>org.apache.maven.wagon</groupId>
      <artifactId>wagon-provider-api</artifactId>
      <version>3.3.4</version> <!-- {x-version-update;org.apache.maven.wagon:wagon-provider-api;external_dependency} -->
    </dependency>
    <dependency>
      <groupId>com.microsoft.azure</groupId>
      <artifactId>azure</artifactId>
      <version>1.34.0</version> <!-- {x-version-update;spring_com.microsoft.azure:azure;external_dependency} -->
      <scope>provided</scope>
    </dependency>
    <dependency>
      <groupId>com.jcraft</groupId>
      <artifactId>jsch</artifactId>
      <version>0.1.54</version> <!-- {x-version-update;com.jcraft:jsch;external_dependency} -->
    </dependency>
    <dependency>
      <groupId>com.github.cverges.expect4j</groupId>
      <artifactId>expect4j</artifactId>
      <version>1.6</version> <!-- {x-version-update;com.github.cverges.expect4j:expect4j;external_dependency} -->
    </dependency>
    <!-- This dependency is added for building from source pipeline, to also include this core project -->
    <dependency>
      <groupId>com.microsoft.azure</groupId>
      <artifactId>azure-spring-boot-starter</artifactId>
      <version>2.4.0-beta.1</version> <!-- {x-version-update;com.microsoft.azure:azure-spring-boot-starter;current} -->
    </dependency>
  </dependencies>
<<<<<<< HEAD
=======

  <build>
    <plugins>
      <plugin>
        <groupId>org.apache.maven.plugins</groupId>
        <artifactId>maven-enforcer-plugin</artifactId>
        <version>3.0.0-M3</version> <!-- {x-version-update;org.apache.maven.plugins:maven-enforcer-plugin;external_dependency} -->
        <configuration>
          <rules>
            <bannedDependencies>
              <includes>
                <include>com.microsoft.azure:azure:[1.34.0]</include> <!-- {x-include-update;spring_com.microsoft.azure:azure;external_dependency} -->
                <include>com.microsoft.azure:azure-spring-boot-starter:[2.4.0-beta.1]</include> <!-- {x-include-update;com.microsoft.azure:azure-spring-boot-starter;current} -->
                <include>com.jcraft:jsch:[0.1.54]</include> <!-- {x-include-update;com.jcraft:jsch;external_dependency} -->
                <include>com.github.cverges.expect4j:expect4j:[1.6]</include> <!-- {x-include-update;com.github.cverges.expect4j:expect4j;external_dependency} -->
                <include>org.apache.maven:maven-embedder:[3.6.2]</include> <!-- {x-include-update;org.apache.maven:maven-embedder;external_dependency} -->
                <include>org.apache.maven:maven-compat:[3.6.2]</include> <!-- {x-include-update;org.apache.maven:maven-compat;external_dependency} -->
                <include>org.apache.maven.wagon:wagon-http:[3.3.4]</include> <!-- {x-include-update;org.apache.maven.wagon:wagon-http;external_dependency} -->
                <include>org.apache.maven.wagon:wagon-provider-api:[3.3.4]</include> <!-- {x-include-update;org.apache.maven.wagon:wagon-provider-api;external_dependency} -->
                <include>org.eclipse.aether:aether-connector-basic:[1.1.0]</include> <!-- {x-include-update;org.eclipse.aether:aether-connector-basic;external_dependency} -->
                <include>org.eclipse.aether:aether-transport-wagon:[1.1.0]</include> <!-- {x-include-update;org.eclipse.aether:aether-transport-wagon;external_dependency} -->
                <include>org.springframework.boot:spring-boot:[2.3.3.RELEASE]</include> <!-- {x-include-update;org.springframework.boot:spring-boot;external_dependency} -->
                <include>org.springframework.boot:spring-boot-starter-web:[2.3.3.RELEASE]</include> <!-- {x-include-update;org.springframework.boot:spring-boot-starter-web;external_dependency} -->
                <include>org.springframework:spring-context:[5.2.8.RELEASE]</include> <!-- {x-include-update;org.springframework:spring-context;external_dependency} -->
              </includes>
            </bannedDependencies>
          </rules>
        </configuration>
      </plugin>
    </plugins>
  </build>


>>>>>>> e870fa36
</project><|MERGE_RESOLUTION|>--- conflicted
+++ resolved
@@ -82,40 +82,4 @@
       <version>2.4.0-beta.1</version> <!-- {x-version-update;com.microsoft.azure:azure-spring-boot-starter;current} -->
     </dependency>
   </dependencies>
-<<<<<<< HEAD
-=======
-
-  <build>
-    <plugins>
-      <plugin>
-        <groupId>org.apache.maven.plugins</groupId>
-        <artifactId>maven-enforcer-plugin</artifactId>
-        <version>3.0.0-M3</version> <!-- {x-version-update;org.apache.maven.plugins:maven-enforcer-plugin;external_dependency} -->
-        <configuration>
-          <rules>
-            <bannedDependencies>
-              <includes>
-                <include>com.microsoft.azure:azure:[1.34.0]</include> <!-- {x-include-update;spring_com.microsoft.azure:azure;external_dependency} -->
-                <include>com.microsoft.azure:azure-spring-boot-starter:[2.4.0-beta.1]</include> <!-- {x-include-update;com.microsoft.azure:azure-spring-boot-starter;current} -->
-                <include>com.jcraft:jsch:[0.1.54]</include> <!-- {x-include-update;com.jcraft:jsch;external_dependency} -->
-                <include>com.github.cverges.expect4j:expect4j:[1.6]</include> <!-- {x-include-update;com.github.cverges.expect4j:expect4j;external_dependency} -->
-                <include>org.apache.maven:maven-embedder:[3.6.2]</include> <!-- {x-include-update;org.apache.maven:maven-embedder;external_dependency} -->
-                <include>org.apache.maven:maven-compat:[3.6.2]</include> <!-- {x-include-update;org.apache.maven:maven-compat;external_dependency} -->
-                <include>org.apache.maven.wagon:wagon-http:[3.3.4]</include> <!-- {x-include-update;org.apache.maven.wagon:wagon-http;external_dependency} -->
-                <include>org.apache.maven.wagon:wagon-provider-api:[3.3.4]</include> <!-- {x-include-update;org.apache.maven.wagon:wagon-provider-api;external_dependency} -->
-                <include>org.eclipse.aether:aether-connector-basic:[1.1.0]</include> <!-- {x-include-update;org.eclipse.aether:aether-connector-basic;external_dependency} -->
-                <include>org.eclipse.aether:aether-transport-wagon:[1.1.0]</include> <!-- {x-include-update;org.eclipse.aether:aether-transport-wagon;external_dependency} -->
-                <include>org.springframework.boot:spring-boot:[2.3.3.RELEASE]</include> <!-- {x-include-update;org.springframework.boot:spring-boot;external_dependency} -->
-                <include>org.springframework.boot:spring-boot-starter-web:[2.3.3.RELEASE]</include> <!-- {x-include-update;org.springframework.boot:spring-boot-starter-web;external_dependency} -->
-                <include>org.springframework:spring-context:[5.2.8.RELEASE]</include> <!-- {x-include-update;org.springframework:spring-context;external_dependency} -->
-              </includes>
-            </bannedDependencies>
-          </rules>
-        </configuration>
-      </plugin>
-    </plugins>
-  </build>
-
-
->>>>>>> e870fa36
 </project>