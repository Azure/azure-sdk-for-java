--- conflicted
+++ resolved
@@ -23,11 +23,7 @@
     <dependency>
       <groupId>org.springframework</groupId>
       <artifactId>spring-context</artifactId>
-<<<<<<< HEAD
-      <version>5.2.9.RELEASE</version> <!-- {x-version-update;org.springframework:spring-context;external_dependency} -->
-=======
       <version>5.2.10.RELEASE</version> <!-- {x-version-update;org.springframework:spring-context;external_dependency} -->
->>>>>>> 6f033d77
     </dependency>
     <dependency>
       <groupId>org.springframework.boot</groupId>
@@ -83,9 +79,6 @@
     <dependency>
       <groupId>com.azure.spring</groupId>
       <artifactId>azure-spring-boot-starter</artifactId>
-<<<<<<< HEAD
-      <version>3.0.0-beta.1</version> <!-- {x-version-update;com.azure.spring:azure-spring-boot-starter;current} -->
-=======
       <version>3.2.0-beta.1</version> <!-- {x-version-update;com.azure.spring:azure-spring-boot-starter;current} -->
     </dependency>
 
@@ -94,7 +87,6 @@
       <groupId>org.springframework.boot</groupId>
       <artifactId>spring-boot-starter-test</artifactId>
       <scope>test</scope>
->>>>>>> 6f033d77
     </dependency>
   </dependencies>
 </project>