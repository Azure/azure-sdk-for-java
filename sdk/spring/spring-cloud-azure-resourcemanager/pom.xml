<?xml version="1.0" encoding="UTF-8"?>
<project xmlns:xsi="http://www.w3.org/2001/XMLSchema-instance"
         xmlns="http://maven.apache.org/POM/4.0.0"
         xsi:schemaLocation="http://maven.apache.org/POM/4.0.0 http://maven.apache.org/xsd/maven-4.0.0.xsd">
  <parent>
    <groupId>com.azure</groupId>
    <artifactId>azure-client-sdk-parent</artifactId>
    <version>1.7.0</version> <!-- {x-version-update;com.azure:azure-client-sdk-parent;current} -->
    <relativePath>../../parents/azure-client-sdk-parent</relativePath>
  </parent>
  <modelVersion>4.0.0</modelVersion>

  <groupId>com.azure.spring</groupId>
  <artifactId>spring-cloud-azure-resourcemanager</artifactId>
<<<<<<< HEAD
  <version>5.10.0-beta.1</version> <!-- {x-version-update;com.azure.spring:spring-cloud-azure-resourcemanager;current} -->
=======
  <version>4.16.0-beta.1</version> <!-- {x-version-update;com.azure.spring:spring-cloud-azure-resourcemanager;current} -->
>>>>>>> c69f125a

  <name>Spring Cloud Azure Resource Manager</name>
  <description>Spring Cloud Azure Resource Manager</description>
  <url>https://microsoft.github.io/spring-cloud-azure</url>
  <developers>
    <developer>
      <name>Spring Cloud Azure</name>
      <email>SpringIntegSupport@microsoft.com</email>
    </developer>
  </developers>
  <scm>
    <connection>scm:git:git@github.com:Azure/azure-sdk-for-java.git</connection>
    <developerConnection>scm:git:ssh://git@github.com:Azure/azure-sdk-for-java.git</developerConnection>
    <url>https://github.com/Azure/azure-sdk-for-java</url>
  </scm>
  <issueManagement>
    <system>GitHub</system>
    <url>https://github.com/Azure/azure-sdk-for-java/issues</url>
  </issueManagement>
  <properties>
    <!-- Enables fail on deprecated API usage. -->
    <compiler.failondeprecatedstatus/>
  </properties>
  <dependencies>
    <dependency>
      <groupId>com.azure.spring</groupId>
      <artifactId>spring-cloud-azure-core</artifactId>
<<<<<<< HEAD
      <version>5.10.0-beta.1</version> <!-- {x-version-update;com.azure.spring:spring-cloud-azure-core;current} -->
=======
      <version>4.16.0-beta.1</version> <!-- {x-version-update;com.azure.spring:spring-cloud-azure-core;current} -->
>>>>>>> c69f125a
    </dependency>

    <dependency>
      <groupId>com.azure.resourcemanager</groupId>
      <artifactId>azure-resourcemanager</artifactId>
      <version>2.35.0</version> <!-- {x-version-update;com.azure.resourcemanager:azure-resourcemanager;dependency} -->
    </dependency>

    <dependency>
      <groupId>org.mockito</groupId>
      <artifactId>mockito-core</artifactId>
      <version>4.11.0</version><!-- {x-version-update;org.mockito:mockito-core;external_dependency} -->
      <scope>test</scope>
    </dependency>
    <!-- bytebuddy dependencies are required for mockito 4.11.0 to work with Java 21. Mockito 4.11.0 is the last release -->
    <!-- of Mockito supporting Java 8 as a baseline. -->
    <dependency>
      <groupId>net.bytebuddy</groupId>
      <artifactId>byte-buddy</artifactId>
      <version>1.14.10</version> <!-- {x-version-update;net.bytebuddy:byte-buddy;external_dependency} -->
      <scope>test</scope>
    </dependency>
    <dependency>
      <groupId>net.bytebuddy</groupId>
      <artifactId>byte-buddy-agent</artifactId>
      <version>1.14.10</version> <!-- {x-version-update;net.bytebuddy:byte-buddy-agent;external_dependency} -->
      <scope>test</scope>
    </dependency>
    <dependency>
      <groupId>org.junit.jupiter</groupId>
      <artifactId>junit-jupiter</artifactId>
      <version>5.10.1</version> <!-- {x-version-update;org.junit.jupiter:junit-jupiter;external_dependency} -->
      <scope>test</scope>
    </dependency>
    <dependency>
      <groupId>org.springframework</groupId>
      <artifactId>spring-test</artifactId>
      <version>6.1.1</version> <!-- {x-version-update;org.springframework:spring-test;external_dependency} -->
      <scope>test</scope>
    </dependency>

    <!-- Used to eliminate warnings when generate Java Docs.
        Added this dependency to include necessary annotations used by reactor core.
        Without this dependency, javadoc throws a warning as it cannot find enum When.MAYBE
        which is used in @Nullable annotation in reactor core classes -->
    <dependency>
      <groupId>com.google.code.findbugs</groupId>
      <artifactId>jsr305</artifactId>
      <version>3.0.2</version> <!-- {x-version-update;com.google.code.findbugs:jsr305;external_dependency} -->
      <scope>provided</scope>
    </dependency>
  </dependencies>

  <build>
    <plugins>
      <plugin>
        <groupId>org.apache.maven.plugins</groupId>
        <artifactId>maven-compiler-plugin</artifactId>
        <version>3.11.0</version> <!-- {x-version-update;org.apache.maven.plugins:maven-compiler-plugin;external_dependency} -->
        <executions>
          <!-- disabled - the executing this after default-compile will generate module-info with major class version 55 (i.e Java 11) -->
          <execution>
            <id>base-modules-compile</id>
            <phase>none</phase>
          </execution>
          <!-- disabled - compile without module-info for Java 8 -->
          <execution>
            <id>base-compile</id>
            <phase>none</phase>
          </execution>
          <!-- disabled - compile with Java 8 -->
          <execution>
            <id>base-testCompile</id>
            <phase>none</phase>
          </execution>
          <!-- Ensure we compile with Java 17 -->
          <execution>
            <goals>
              <goal>compile</goal>
            </goals>
            <configuration>
              <release>17</release>
            </configuration>
          </execution>
        </executions>
      </plugin>
      <plugin>
        <groupId>org.apache.maven.plugins</groupId>
        <artifactId>maven-jar-plugin</artifactId>
        <version>3.3.0</version> <!-- {x-version-update;org.apache.maven.plugins:maven-jar-plugin;external_dependency} -->
        <configuration>
          <archive>
            <manifestEntries>
              <Automatic-Module-Name>com.azure.spring.cloud.resourcemanager</Automatic-Module-Name>
            </manifestEntries>
          </archive>
        </configuration>
        <!-- START: Empty Java Doc & Sources -->
        <!-- The following code will generate an empty javadoc/sources with just a README.md. This is necessary
             to pass the required checks on Maven. The way this works is by setting the classesDirectory
             to a directory that only contains the README.md, which we need to copy. If the classesDirectory
             is set to the root, where the README.md lives, it still won't have javadocs/sources but the jar file
             will contain a bunch of files that shouldn't be there. The faux sources directory is deleted
             and recreated with the README.md being copied every time to guarantee that, when building locally,
             it'll have the latest copy of the README.md file.
        -->
        <executions>
          <execution>
            <id>empty-javadoc-jar-with-readme</id>
            <phase>package</phase>
            <goals>
              <goal>jar</goal>
            </goals>
            <configuration>
              <classifier>javadoc</classifier>
              <classesDirectory>${project.basedir}/javadocTemp</classesDirectory>
            </configuration>
          </execution>
          <execution>
            <id>empty-source-jar-with-readme</id>
            <phase>package</phase>
            <goals>
              <goal>jar</goal>
            </goals>
            <configuration>
              <classifier>sources</classifier>
              <classesDirectory>${project.basedir}/sourceTemp</classesDirectory>
            </configuration>
          </execution>
        </executions>
      </plugin>
      <plugin>
        <groupId>org.apache.maven.plugins</groupId>
        <artifactId>maven-antrun-plugin</artifactId>
        <version>3.1.0</version> <!-- {x-version-update;org.apache.maven.plugins:maven-antrun-plugin;external_dependency} -->
        <executions>
          <execution>
            <id>copy-readme-to-javadocTemp-and-sourceTemp</id>
            <phase>prepare-package</phase>
            <configuration>
              <target>
                <echo>Deleting existing ${project.basedir}/javadocTemp and
                  ${project.basedir}/sourceTemp</echo>
                <delete includeEmptyDirs="true" quiet="true">
                  <fileset dir="${project.basedir}/javadocTemp"/>
                  <fileset dir="${project.basedir}/sourceTemp"/>
                </delete>
                <echo>Copying ${project.basedir}/../README.md to
                  ${project.basedir}/javadocTemp/README.md
                </echo>
                <copy file="${project.basedir}/../README.md" tofile="${project.basedir}/javadocTemp/README.md" failonerror="false"/>
                <echo>Copying ${project.basedir}/../README.md to
                  ${project.basedir}/sourceTemp/README.md
                </echo>
                <copy file="${project.basedir}/../README.md" tofile="${project.basedir}/sourceTemp/README.md" failonerror="false"/>
              </target>
            </configuration>
            <goals>
              <goal>run</goal>
            </goals>
          </execution>
        </executions>
        <!-- END: Empty Java Doc & Sources -->
      </plugin>
    </plugins>
  </build>

</project><|MERGE_RESOLUTION|>--- conflicted
+++ resolved
@@ -12,11 +12,7 @@
 
   <groupId>com.azure.spring</groupId>
   <artifactId>spring-cloud-azure-resourcemanager</artifactId>
-<<<<<<< HEAD
   <version>5.10.0-beta.1</version> <!-- {x-version-update;com.azure.spring:spring-cloud-azure-resourcemanager;current} -->
-=======
-  <version>4.16.0-beta.1</version> <!-- {x-version-update;com.azure.spring:spring-cloud-azure-resourcemanager;current} -->
->>>>>>> c69f125a
 
   <name>Spring Cloud Azure Resource Manager</name>
   <description>Spring Cloud Azure Resource Manager</description>
@@ -44,11 +40,7 @@
     <dependency>
       <groupId>com.azure.spring</groupId>
       <artifactId>spring-cloud-azure-core</artifactId>
-<<<<<<< HEAD
       <version>5.10.0-beta.1</version> <!-- {x-version-update;com.azure.spring:spring-cloud-azure-core;current} -->
-=======
-      <version>4.16.0-beta.1</version> <!-- {x-version-update;com.azure.spring:spring-cloud-azure-core;current} -->
->>>>>>> c69f125a
     </dependency>
 
     <dependency>
