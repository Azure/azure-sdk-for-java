--- conflicted
+++ resolved
@@ -62,11 +62,7 @@
     <dependency>
       <groupId>org.springframework</groupId>
       <artifactId>spring-test</artifactId>
-<<<<<<< HEAD
-      <version>5.3.17</version> <!-- {x-version-update;org.springframework:spring-test;external_dependency} -->
-=======
       <version>5.3.18</version> <!-- {x-version-update;org.springframework:spring-test;external_dependency} -->
->>>>>>> 31f08490
       <scope>test</scope>
     </dependency>
 
