--- conflicted
+++ resolved
@@ -54,14 +54,6 @@
       <version>2.5.0</version> <!-- {x-version-update;org.springframework.boot:spring-boot-starter-test;external_dependency} -->
     </dependency>
     <dependency>
-<<<<<<< HEAD
-=======
-      <groupId>org.junit.vintage</groupId>
-      <artifactId>junit-vintage-engine</artifactId>
-      <version>5.7.2</version> <!-- {x-version-update;org.junit.vintage:junit-vintage-engine;external_dependency} -->
-    </dependency>
-    <dependency>
->>>>>>> 34a7365a
       <groupId>org.hibernate.validator</groupId>
       <artifactId>hibernate-validator</artifactId>
       <version>6.2.0.Final</version> <!-- {x-version-update;org.hibernate.validator:hibernate-validator;external_dependency} -->
