# NOTE: Please refer to https://aka.ms/azsdk/engsys/ci-yaml before editing this file.

trigger:
  branches:
    include:
      - main
      - feature/*
      - hotfix/*
      - release/*
  paths:
    include:
      - sdk/spring/
    exclude:
      - sdk/spring/pom.xml
      - sdk/spring/azure-spring-boot-test-application/pom.xml
      - sdk/spring/azure-spring-boot-test-core/pom.xml
      - sdk/spring/azure-spring-boot-test-cosmos/pom.xml
      - sdk/spring/azure-spring-boot-test-keyvault-certificate/pom.xml
      - sdk/spring/azure-spring-boot-test-keyvault/pom.xml
      - sdk/spring/azure-spring-boot-test-parent/pom.xml
      - sdk/spring/azure-spring-boot-test-servicebus-jms/pom.xml
      - sdk/spring/azure-spring-boot-test-storage/pom.xml
      - sdk/spring/spring-messaging-azure/pom.xml
      - sdk/spring/spring-messaging-azure-eventhubs/pom.xml
      - sdk/spring/spring-messaging-azure-servicebus/pom.xml
      - sdk/spring/spring-messaging-azure-storage-queue/pom.xml
      - sdk/spring/spring-integration-azure-core/pom.xml
      - sdk/spring/spring-integration-azure-eventhubs/pom.xml
      - sdk/spring/spring-integration-azure-servicebus/pom.xml
      - sdk/spring/spring-integration-azure-storage-queue/pom.xml
      - sdk/spring/spring-cloud-azure-core/pom.xml
      - sdk/spring/spring-cloud-azure-resourcemanager/pom.xml
      - sdk/spring/spring-cloud-azure-actuator/pom.xml
      - sdk/spring/spring-cloud-azure-actuator-autoconfigure/pom.xml
      - sdk/spring/spring-cloud-azure-autoconfigure/pom.xml
      - sdk/spring/spring-cloud-azure-starter-actuator/pom.xml
      - sdk/spring/spring-cloud-azure-starter-appconfiguration/pom.xml
      - sdk/spring/spring-cloud-azure-starter-cosmos/pom.xml
      - sdk/spring/spring-cloud-azure-starter-eventhubs/pom.xml
      - sdk/spring/spring-cloud-azure-starter-keyvault-certificates/pom.xml
      - sdk/spring/spring-cloud-azure-starter-keyvault-secrets/pom.xml
      - sdk/spring/spring-cloud-azure-starter-servicebus-jms/pom.xml
      - sdk/spring/spring-cloud-azure-starter-servicebus/pom.xml
      - sdk/spring/spring-cloud-azure-starter-storage-blob/pom.xml
      - sdk/spring/spring-cloud-azure-starter-storage-file-share/pom.xml
      - sdk/spring/spring-cloud-azure-starter-storage-queue/pom.xml
      - sdk/spring/spring-cloud-azure-starter-integration-eventhubs/pom.xml
      - sdk/spring/spring-cloud-azure-starter-integration-servicebus/pom.xml
      - sdk/spring/spring-cloud-azure-starter-integration-storage-queue/pom.xml
      - sdk/spring/spring-cloud-azure-starter-stream-eventhubs/pom.xml
      - sdk/spring/spring-cloud-azure-starter-stream-servicebus-queue/pom.xml
      - sdk/spring/spring-cloud-azure-starter-stream-servicebus-topic/pom.xml
      - sdk/spring/spring-cloud-azure-starter/pom.xml
      - sdk/spring/spring-cloud-azure-stream-binder-eventhubs-core/pom.xml
      - sdk/spring/spring-cloud-azure-stream-binder-eventhubs/pom.xml
      - sdk/spring/spring-cloud-azure-stream-binder-servicebus-core/pom.xml
<<<<<<< HEAD
      - sdk/spring/spring-cloud-azure-stream-binder-servicebus/pom.xml
      - sdk/spring/spring-cloud-azure-starter-stream-servicebus/pom.xml
=======
      - sdk/spring/spring-cloud-azure-stream-binder-servicebus-queue/pom.xml
      - sdk/spring/spring-cloud-azure-stream-binder-servicebus-topic/pom.xml
>>>>>>> bf01df4c
      - sdk/spring/spring-cloud-azure-stream-binder-test/pom.xml
      - sdk/spring/spring-cloud-azure-test-servicebus-binder/pom.xml

pr:
  branches:
    include:
      - main
      - feature/*
      - hotfix/*
      - release/*
  paths:
    include:
      - sdk/spring/
    exclude:
      - sdk/spring/pom.xml
      - sdk/spring/azure-spring-boot-test-application/pom.xml
      - sdk/spring/azure-spring-boot-test-core/pom.xml
      - sdk/spring/azure-spring-boot-test-cosmos/pom.xml
      - sdk/spring/azure-spring-boot-test-keyvault-certificate/pom.xml
      - sdk/spring/azure-spring-boot-test-keyvault/pom.xml
      - sdk/spring/azure-spring-boot-test-parent/pom.xml
      - sdk/spring/azure-spring-boot-test-servicebus-jms/pom.xml
      - sdk/spring/azure-spring-boot-test-storage/pom.xml
      - sdk/spring/spring-messaging-azure/pom.xml
      - sdk/spring/spring-messaging-azure-eventhubs/pom.xml
      - sdk/spring/spring-messaging-azure-servicebus/pom.xml
      - sdk/spring/spring-messaging-azure-storage-queue/pom.xml
      - sdk/spring/spring-integration-azure-core/pom.xml
      - sdk/spring/spring-integration-azure-eventhubs/pom.xml
      - sdk/spring/spring-integration-azure-servicebus/pom.xml
      - sdk/spring/spring-integration-azure-storage-queue/pom.xml
      - sdk/spring/spring-cloud-azure-core/pom.xml
      - sdk/spring/spring-cloud-azure-resourcemanager/pom.xml
      - sdk/spring/spring-cloud-azure-actuator/pom.xml
      - sdk/spring/spring-cloud-azure-actuator-autoconfigure/pom.xml
      - sdk/spring/spring-cloud-azure-autoconfigure/pom.xml
      - sdk/spring/spring-cloud-azure-starter-actuator/pom.xml
      - sdk/spring/spring-cloud-azure-starter-appconfiguration/pom.xml
      - sdk/spring/spring-cloud-azure-starter-cosmos/pom.xml
      - sdk/spring/spring-cloud-azure-starter-eventhubs/pom.xml
      - sdk/spring/spring-cloud-azure-starter-keyvault-certificates/pom.xml
      - sdk/spring/spring-cloud-azure-starter-keyvault-secrets/pom.xml
      - sdk/spring/spring-cloud-azure-starter-servicebus-jms/pom.xml
      - sdk/spring/spring-cloud-azure-starter-servicebus/pom.xml
      - sdk/spring/spring-cloud-azure-starter-storage-blob/pom.xml
      - sdk/spring/spring-cloud-azure-starter-storage-file-share/pom.xml
      - sdk/spring/spring-cloud-azure-starter-storage-queue/pom.xml
<<<<<<< HEAD
      - sdk/spring/spring-cloud-azure-starter-storage/pom.xml
      - sdk/spring/spring-cloud-azure-starter-stream-eventhubs/pom.xml
      - sdk/spring/spring-cloud-azure-starter-stream-servicebus/pom.xml
=======
      - sdk/spring/spring-cloud-azure-starter-integration-eventhubs/pom.xml
      - sdk/spring/spring-cloud-azure-starter-integration-servicebus/pom.xml
      - sdk/spring/spring-cloud-azure-starter-integration-storage-queue/pom.xml
      - sdk/spring/spring-cloud-azure-starter-stream-eventhubs/pom.xml
      - sdk/spring/spring-cloud-azure-starter-stream-servicebus-queue/pom.xml
      - sdk/spring/spring-cloud-azure-starter-stream-servicebus-topic/pom.xml
>>>>>>> bf01df4c
      - sdk/spring/spring-cloud-azure-starter/pom.xml
      - sdk/spring/spring-cloud-azure-stream-binder-eventhubs-core/pom.xml
      - sdk/spring/spring-cloud-azure-stream-binder-eventhubs/pom.xml
      - sdk/spring/spring-cloud-azure-stream-binder-servicebus-core/pom.xml
<<<<<<< HEAD
      - sdk/spring/spring-cloud-azure-stream-binder-servicebus/pom.xml
=======
      - sdk/spring/spring-cloud-azure-stream-binder-servicebus-queue/pom.xml
      - sdk/spring/spring-cloud-azure-stream-binder-servicebus-topic/pom.xml
>>>>>>> bf01df4c
      - sdk/spring/spring-cloud-azure-stream-binder-test/pom.xml
      - sdk/spring/spring-cloud-azure-test-servicebus-binder/pom.xml

extends:
  template: ../../eng/pipelines/templates/stages/archetype-sdk-client.yml
  parameters:
    ServiceDirectory: spring
    Artifacts:
      - name: spring-cloud-azure-core
        groupId: com.azure.spring
        safeName: springcloudazurecore
        skipPublishDocMs: true
        skipVerifyChangelog: true
      - name: spring-messaging-azure
        groupId: com.azure.spring
        safeName: springmessagingazure
        skipPublishDocMs: true
      - name: spring-messaging-azure-eventhubs
        groupId: com.azure.spring
        safeName: springmessagingazureeventhubs
        skipPublishDocMs: true
      - name: spring-messaging-azure-servicebus
        groupId: com.azure.spring
        safeName: springmessagingazureservicebus
        skipPublishDocMs: true
      - name: spring-messaging-azure-storage-queue
        groupId: com.azure.spring
        safeName: springmessagingazurestoragequeue
        skipPublishDocMs: true
      - name: spring-cloud-azure-autoconfigure
        groupId: com.azure.spring
        safeName: springcloudazureautoconfigure
        skipPublishDocMs: true
        skipVerifyChangelog: true
      - name: spring-cloud-azure-actuator
        groupId: com.azure.spring
        safeName: springcloudazureactuator
        skipPublishDocMs: true
        skipVerifyChangelog: true
      - name: spring-cloud-azure-actuator-autoconfigure
        groupId: com.azure.spring
        safeName: springcloudazureactuatorautoconfigure
        skipPublishDocMs: true
        skipVerifyChangelog: true
      - name: spring-cloud-azure-resourcemanager
        groupId: com.azure.spring
        safeName: springcloudazureresourcemanager
        skipPublishDocMs: true
        skipVerifyChangelog: true
      - name: spring-cloud-azure-starter
        groupId: com.azure.spring
        safeName: springcloudazurestarter
        skipPublishDocMs: true
        skipUpdatePackageJson: true
        skipVerifyChangelog: true
      - name: spring-cloud-azure-starter-appconfiguration
        groupId: com.azure.spring
        safeName: springcloudazurestarterappconfiguration
        skipPublishDocMs: true
        skipUpdatePackageJson: true
        skipVerifyChangelog: true
      - name: spring-cloud-azure-starter-cosmos
        groupId: com.azure.spring
        safeName: springcloudazurestartercosmos
        skipPublishDocMs: true
        skipUpdatePackageJson: true
        skipVerifyChangelog: true
      - name: spring-cloud-azure-starter-keyvault-certificates
        groupId: com.azure.spring
        safeName: springcloudazurestarterkeyvaultcertificates
        skipPublishDocMs: true
        skipUpdatePackageJson: true
        skipVerifyChangelog: true
      - name: spring-cloud-azure-starter-keyvault-secrets
        groupId: com.azure.spring
        safeName: springcloudazurestarterkeyvaultsecrets
        skipPublishDocMs: true
        skipUpdatePackageJson: true
        skipVerifyChangelog: true
      - name: spring-cloud-azure-starter-servicebus-jms
        groupId: com.azure.spring
        safeName: springcloudazurestarterservicebusjms
        skipPublishDocMs: true
        skipUpdatePackageJson: true
        skipVerifyChangelog: true
      - name: spring-cloud-azure-starter-storage-blob
        groupId: com.azure.spring
        safeName: springcloudazurestarterstorageblob
        skipPublishDocMs: true
        skipUpdatePackageJson: true
        skipVerifyChangelog: true
      - name: spring-cloud-azure-starter-storage-file-share
        groupId: com.azure.spring
        safeName: springcloudazurestarterstoragefileshare
        skipPublishDocMs: true
        skipUpdatePackageJson: true
        skipVerifyChangelog: true
      - name: spring-cloud-azure-starter-storage-queue
        groupId: com.azure.spring
        safeName: springcloudazurestarterstoragequeue
        skipPublishDocMs: true
        skipUpdatePackageJson: true
        skipVerifyChangelog: true
      - name: spring-cloud-azure-starter-eventhubs
        groupId: com.azure.spring
        safeName: springcloudazurestartereventhubs
        skipPublishDocMs: true
        skipUpdatePackageJson: true
        skipVerifyChangelog: true
      - name: spring-cloud-azure-starter-servicebus
        groupId: com.azure.spring
        safeName: springcloudazurestarterservicebus
        skipPublishDocMs: true
        skipUpdatePackageJson: true
        skipVerifyChangelog: true
      - name: spring-cloud-azure-starter-integration-storage-queue
        groupId: com.azure.spring
        safeName: springcloudazurestarterintegrationstoragequeue
        skipPublishDocMs: true
        skipUpdatePackageJson: true
        skipVerifyChangelog: true
      - name: spring-cloud-azure-starter-integration-eventhubs
        groupId: com.azure.spring
        safeName: springcloudazurestarterintegrationeventhubs
        skipPublishDocMs: true
        skipUpdatePackageJson: true
        skipVerifyChangelog: true
      - name: spring-cloud-azure-starter-integration-servicebus
        groupId: com.azure.spring
        safeName: springcloudazurestarterintegrationservicebus
        skipPublishDocMs: true
        skipUpdatePackageJson: true
        skipVerifyChangelog: true
<<<<<<< HEAD
      - name: spring-cloud-azure-starter-stream-eventhubs
        groupId: com.azure.spring
        safeName: springcloudazurestarterstreameventhubs
=======
      - name: spring-integration-azure-core
        groupId: com.azure.spring
        safeName: springintegrationazurecore
        skipPublishDocMs: true
      - name: spring-integration-azure-eventhubs
        groupId: com.azure.spring
        safeName: springintegrationazureeventhubs
        skipPublishDocMs: true
      - name: spring-integration-azure-servicebus
        groupId: com.azure.spring
        safeName: springintegrationazureservicebus
        skipPublishDocMs: true
      - name: spring-integration-azure-storage-queue
        groupId: com.azure.spring
        safeName: springintegrationazurestoragequeue
      - name: spring-cloud-azure-starter-actuator
        groupId: com.azure.spring
        safeName: springcloudazurestarteractuator
>>>>>>> bf01df4c
        skipPublishDocMs: true
        skipUpdatePackageJson: true
        skipVerifyChangelog: true
      - name: spring-cloud-azure-starter-stream-servicebus
        groupId: com.azure.spring
        safeName: springcloudazurestarterstreamservicebus
        skipPublishDocMs: true
        skipUpdatePackageJson: true
        skipVerifyChangelog: true
      - name: spring-cloud-azure-starter-storage-queue
        groupId: com.azure.spring
        safeName: springcloudazurestarterstoragequeue
        skipPublishDocMs: true
        skipUpdatePackageJson: true
        skipVerifyChangelog: true
      - name: spring-cloud-azure-stream-binder-servicebus-core
        groupId: com.azure.spring
        safeName: springcloudazurestreambinderservicebuscore
        skipPublishDocMs: true
      - name: spring-cloud-azure-stream-binder-servicebus
        groupId: com.azure.spring
        safeName: springcloudazurestreambinderservicebus
        skipPublishDocMs: true
      - name: spring-cloud-azure-stream-binder-eventhubs
        groupId: com.azure.spring
        safeName: springcloudazurestreambindereventhubs
        skipPublishDocMs: true
      - name: spring-cloud-azure-stream-binder-eventhubs-core
        groupId: com.azure.spring
        safeName: springcloudazurestreambindereventhubscore
        skipPublishDocMs: true
      - name: spring-cloud-azure-stream-binder-test
        groupId: com.azure.spring
        safeName: springcloudazurestreambindertest
        skipPublishDocMs: true<|MERGE_RESOLUTION|>--- conflicted
+++ resolved
@@ -48,19 +48,12 @@
       - sdk/spring/spring-cloud-azure-starter-integration-servicebus/pom.xml
       - sdk/spring/spring-cloud-azure-starter-integration-storage-queue/pom.xml
       - sdk/spring/spring-cloud-azure-starter-stream-eventhubs/pom.xml
-      - sdk/spring/spring-cloud-azure-starter-stream-servicebus-queue/pom.xml
-      - sdk/spring/spring-cloud-azure-starter-stream-servicebus-topic/pom.xml
+      - sdk/spring/spring-cloud-azure-starter-stream-servicebus/pom.xml
       - sdk/spring/spring-cloud-azure-starter/pom.xml
       - sdk/spring/spring-cloud-azure-stream-binder-eventhubs-core/pom.xml
       - sdk/spring/spring-cloud-azure-stream-binder-eventhubs/pom.xml
       - sdk/spring/spring-cloud-azure-stream-binder-servicebus-core/pom.xml
-<<<<<<< HEAD
       - sdk/spring/spring-cloud-azure-stream-binder-servicebus/pom.xml
-      - sdk/spring/spring-cloud-azure-starter-stream-servicebus/pom.xml
-=======
-      - sdk/spring/spring-cloud-azure-stream-binder-servicebus-queue/pom.xml
-      - sdk/spring/spring-cloud-azure-stream-binder-servicebus-topic/pom.xml
->>>>>>> bf01df4c
       - sdk/spring/spring-cloud-azure-stream-binder-test/pom.xml
       - sdk/spring/spring-cloud-azure-test-servicebus-binder/pom.xml
 
@@ -108,28 +101,16 @@
       - sdk/spring/spring-cloud-azure-starter-storage-blob/pom.xml
       - sdk/spring/spring-cloud-azure-starter-storage-file-share/pom.xml
       - sdk/spring/spring-cloud-azure-starter-storage-queue/pom.xml
-<<<<<<< HEAD
-      - sdk/spring/spring-cloud-azure-starter-storage/pom.xml
-      - sdk/spring/spring-cloud-azure-starter-stream-eventhubs/pom.xml
-      - sdk/spring/spring-cloud-azure-starter-stream-servicebus/pom.xml
-=======
       - sdk/spring/spring-cloud-azure-starter-integration-eventhubs/pom.xml
       - sdk/spring/spring-cloud-azure-starter-integration-servicebus/pom.xml
       - sdk/spring/spring-cloud-azure-starter-integration-storage-queue/pom.xml
       - sdk/spring/spring-cloud-azure-starter-stream-eventhubs/pom.xml
-      - sdk/spring/spring-cloud-azure-starter-stream-servicebus-queue/pom.xml
-      - sdk/spring/spring-cloud-azure-starter-stream-servicebus-topic/pom.xml
->>>>>>> bf01df4c
+      - sdk/spring/spring-cloud-azure-starter-stream-servicebus/pom.xml
       - sdk/spring/spring-cloud-azure-starter/pom.xml
       - sdk/spring/spring-cloud-azure-stream-binder-eventhubs-core/pom.xml
       - sdk/spring/spring-cloud-azure-stream-binder-eventhubs/pom.xml
       - sdk/spring/spring-cloud-azure-stream-binder-servicebus-core/pom.xml
-<<<<<<< HEAD
       - sdk/spring/spring-cloud-azure-stream-binder-servicebus/pom.xml
-=======
-      - sdk/spring/spring-cloud-azure-stream-binder-servicebus-queue/pom.xml
-      - sdk/spring/spring-cloud-azure-stream-binder-servicebus-topic/pom.xml
->>>>>>> bf01df4c
       - sdk/spring/spring-cloud-azure-stream-binder-test/pom.xml
       - sdk/spring/spring-cloud-azure-test-servicebus-binder/pom.xml
 
@@ -263,11 +244,6 @@
         skipPublishDocMs: true
         skipUpdatePackageJson: true
         skipVerifyChangelog: true
-<<<<<<< HEAD
-      - name: spring-cloud-azure-starter-stream-eventhubs
-        groupId: com.azure.spring
-        safeName: springcloudazurestarterstreameventhubs
-=======
       - name: spring-integration-azure-core
         groupId: com.azure.spring
         safeName: springintegrationazurecore
@@ -286,7 +262,12 @@
       - name: spring-cloud-azure-starter-actuator
         groupId: com.azure.spring
         safeName: springcloudazurestarteractuator
->>>>>>> bf01df4c
+        skipPublishDocMs: true
+        skipUpdatePackageJson: true
+        skipVerifyChangelog: true
+      - name: spring-cloud-azure-starter-stream-eventhubs
+        groupId: com.azure.spring
+        safeName: springcloudazurestarterstreameventhubs
         skipPublishDocMs: true
         skipUpdatePackageJson: true
         skipVerifyChangelog: true
