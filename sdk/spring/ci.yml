# NOTE: Please refer to https://aka.ms/azsdk/engsys/ci-yaml before editing this file.

trigger:
  branches:
    include:
      - main
      - feature/*
      - hotfix/*
      - release/*
  paths:
    include:
      - sdk/spring/
pr:
  branches:
    include:
      - main
      - feature/*
      - hotfix/*
      - release/*
  paths:
    include:
      - sdk/spring/

# Note - the name parameter cannot contain dashes (-) which is why both
# a name and displayName are required. Each parameter corresponds to a
# library in the Artifacts list and uses the parameter to set the releaseInBatch
# boolean for each library. Note: AdditionalModules are never to have
# parameter entries as those are not releasing libraries.
parameters:
- name: release_azurespringdatacosmos
  displayName: 'azure-spring-data-cosmos'
  type: boolean
  default: true
- name: release_springcloudazurecore
  displayName: 'spring-cloud-azure-core'
  type: boolean
  default: true
- name: release_springcloudazureservice
  displayName: 'spring-cloud-azure-service'
  type: boolean
  default: true
- name: release_springcloudazureresourcemanager
  displayName: 'spring-cloud-azure-resourcemanager'
  type: boolean
  default: true
- name: release_springmessagingazure
  displayName: 'spring-messaging-azure'
  type: boolean
  default: true
- name: release_springmessagingazureeventhubs
  displayName: 'spring-messaging-azure-eventhubs'
  type: boolean
  default: true
- name: release_springmessagingazureservicebus
  displayName: 'spring-messaging-azure-servicebus'
  type: boolean
  default: true
- name: release_springmessagingazurestoragequeue
  displayName: 'spring-messaging-azure-storage-queue'
  type: boolean
  default: true
- name: release_springintegrationazurecore
  displayName: 'spring-integration-azure-core'
  type: boolean
  default: true
- name: release_springintegrationazureeventhubs
  displayName: 'spring-integration-azure-eventhubs'
  type: boolean
  default: true
- name: release_springintegrationazureservicebus
  displayName: 'spring-integration-azure-servicebus'
  type: boolean
  default: true
- name: release_springintegrationazurestoragequeue
  displayName: 'spring-integration-azure-storage-queue'
  type: boolean
  default: true
- name: release_springcloudazureautoconfigure
  displayName: 'spring-cloud-azure-autoconfigure'
  type: boolean
  default: true
- name: release_springcloudazureactuator
  displayName: 'spring-cloud-azure-actuator'
  type: boolean
  default: true
- name: release_springcloudazureactuatorautoconfigure
  displayName: 'spring-cloud-azure-actuator-autoconfigure'
  type: boolean
  default: true
- name: release_springcloudazurestarter
  displayName: 'spring-cloud-azure-starter'
  type: boolean
  default: true
- name: release_springcloudazurestarteractuator
  displayName: 'spring-cloud-azure-starter-actuator'
  type: boolean
  default: true
- name: release_springcloudazurestarteractivedirectory
  displayName: 'spring-cloud-azure-starter-active-directory'
  type: boolean
  default: true
- name: release_springcloudazurestarteractivedirectoryb2c
  displayName: 'spring-cloud-azure-starter-active-directory-b2c'
  type: boolean
  default: true
- name: release_springcloudazurestarterappconfiguration
  displayName: 'spring-cloud-azure-starter-appconfiguration'
  type: boolean
  default: true
- name: release_springcloudazurestartercosmos
  displayName: 'spring-cloud-azure-starter-cosmos'
  type: boolean
  default: true
#- name: release_springcloudazurestarterdatacosmos
#  displayName: 'spring-cloud-azure-starter-data-cosmos'
#  type: boolean
#  default: true
- name: release_springcloudazurestartereventhubs
  displayName: 'spring-cloud-azure-starter-eventhubs'
  type: boolean
  default: true
- name: release_springcloudazurestarterkeyvault
  displayName: 'spring-cloud-azure-starter-keyvault'
  type: boolean
  default: true
- name: release_springcloudazurestarterkeyvaultcertificates
  displayName: 'spring-cloud-azure-starter-keyvault-certificates'
  type: boolean
  default: true
- name: release_springcloudazurestarterkeyvaultsecrets
  displayName: 'spring-cloud-azure-starter-keyvault-secrets'
  type: boolean
  default: true
- name: release_springcloudazurestarterservicebus
  displayName: 'spring-cloud-azure-starter-servicebus'
  type: boolean
  default: true
- name: release_springcloudazurestarterservicebusjms
  displayName: 'spring-cloud-azure-starter-servicebus-jms'
  type: boolean
  default: true
- name: release_springcloudazurestarterstorage
  displayName: 'spring-cloud-azure-starter-storage'
  type: boolean
  default: true
- name: release_springcloudazurestarterstorageblob
  displayName: 'spring-cloud-azure-starter-storage-blob'
  type: boolean
  default: true
- name: release_springcloudazurestarterstoragefileshare
  displayName: 'spring-cloud-azure-starter-storage-file-share'
  type: boolean
  default: true
- name: release_springcloudazurestarterstoragequeue
  displayName: 'spring-cloud-azure-starter-storage-queue'
  type: boolean
  default: true
- name: release_springcloudazurestarterintegrationeventhubs
  displayName: 'spring-cloud-azure-starter-integration-eventhubs'
  type: boolean
  default: true
- name: release_springcloudazurestarterintegrationservicebus
  displayName: 'spring-cloud-azure-starter-integration-servicebus'
  type: boolean
  default: true
- name: release_springcloudazurestarterintegrationstoragequeue
  displayName: 'spring-cloud-azure-starter-integration-storage-queue'
  type: boolean
  default: true
- name: release_springcloudazurestreambinderservicebuscore
  displayName: 'spring-cloud-azure-stream-binder-servicebus-core'
  type: boolean
  default: true
- name: release_springcloudazurestreambinderservicebus
  displayName: 'spring-cloud-azure-stream-binder-servicebus'
  type: boolean
  default: true
- name: release_springcloudazurestreambindereventhubs
  displayName: 'spring-cloud-azure-stream-binder-eventhubs'
  type: boolean
  default: true
- name: release_springcloudazurestreambindereventhubscore
  displayName: 'spring-cloud-azure-stream-binder-eventhubs-core'
  type: boolean
  default: true
- name: release_springcloudazurestarterstreameventhubs
  displayName: 'spring-cloud-azure-starter-stream-eventhubs'
  type: boolean
  default: true
- name: release_springcloudazurestarterstreamservicebus
  displayName: 'spring-cloud-azure-starter-stream-servicebus'
  type: boolean
  default: true
- name: release_springcloudazurestarterjdbcmysql
  displayName: 'spring-cloud-azure-starter-jdbc-mysql'
  type: boolean
  default: true
- name: release_springcloudazurestarterjdbcpostgresql
  displayName: 'spring-cloud-azure-starter-jdbc-postgresql'
  type: boolean
  default: true
- name: release_springcloudazureappconfigurationconfig
  displayName: "spring-cloud-azure-appconfiguration-config"
  type: boolean
  default: true
- name: release_springcloudazureappconfigurationconfigweb
  displayName: "spring-cloud-azure-appconfiguration-config-web"
  type: boolean
  default: true
- name: release_springcloudazurefeaturemanagement
  displayName: "spring-cloud-azure-feature-management"
  type: boolean
  default: true
- name: release_springcloudazurefeaturemanagementweb
  displayName: "spring-cloud-azure-feature-management-web"
  type: boolean
  default: true
- name: release_springcloudazurestarterappconfigurationconfig
  displayName: "spring-cloud-azure-starter-appconfiguration-config"
  type: boolean
  default: true


extends:
  template: ../../eng/pipelines/templates/stages/archetype-sdk-client.yml
  parameters:
    ServiceDirectory: spring
    EnableBatchRelease: true
    Artifacts:
      - name: azure-spring-data-cosmos
        groupId: com.azure
        safeName: azurespringdatacosmos
        releaseInBatch: ${{ parameters.release_azurespringdatacosmos }}
      - name: spring-cloud-azure-core
        groupId: com.azure.spring
        safeName: springcloudazurecore
        skipPublishDocMs: true
        skipVerifyChangelog: true
        releaseInBatch: ${{ parameters.release_springcloudazurecore }}
      - name: spring-cloud-azure-service
        groupId: com.azure.spring
        safeName: springcloudazureservice
        skipPublishDocMs: true
        skipVerifyChangelog: true
        releaseInBatch: ${{ parameters.release_springcloudazureservice }}
      - name: spring-cloud-azure-resourcemanager
        groupId: com.azure.spring
        safeName: springcloudazureresourcemanager
        skipPublishDocMs: true
        skipVerifyChangelog: true
        releaseInBatch: ${{ parameters.release_springcloudazureresourcemanager }}
      - name: spring-messaging-azure
        groupId: com.azure.spring
        safeName: springmessagingazure
        skipPublishDocMs: true
        skipVerifyChangelog: true
        releaseInBatch: ${{ parameters.release_springmessagingazure }}
      - name: spring-messaging-azure-eventhubs
        groupId: com.azure.spring
        safeName: springmessagingazureeventhubs
        skipPublishDocMs: true
        skipVerifyChangelog: true
        releaseInBatch: ${{ parameters.release_springmessagingazureeventhubs }}
      - name: spring-messaging-azure-servicebus
        groupId: com.azure.spring
        safeName: springmessagingazureservicebus
        skipPublishDocMs: true
        skipVerifyChangelog: true
        releaseInBatch: ${{ parameters.release_springmessagingazureservicebus }}
      - name: spring-messaging-azure-storage-queue
        groupId: com.azure.spring
        safeName: springmessagingazurestoragequeue
        skipPublishDocMs: true
        skipVerifyChangelog: true
        releaseInBatch: ${{ parameters.release_springmessagingazurestoragequeue }}
      - name: spring-integration-azure-core
        groupId: com.azure.spring
        safeName: springintegrationazurecore
        skipPublishDocMs: true
        skipVerifyChangelog: true
        releaseInBatch: ${{ parameters.release_springintegrationazurecore }}
      - name: spring-integration-azure-eventhubs
        groupId: com.azure.spring
        safeName: springintegrationazureeventhubs
        skipPublishDocMs: true
        skipVerifyChangelog: true
        releaseInBatch: ${{ parameters.release_springintegrationazureeventhubs }}
      - name: spring-integration-azure-servicebus
        groupId: com.azure.spring
        safeName: springintegrationazureservicebus
        skipPublishDocMs: true
        skipVerifyChangelog: true
        releaseInBatch: ${{ parameters.release_springintegrationazureservicebus }}
      - name: spring-integration-azure-storage-queue
        groupId: com.azure.spring
        safeName: springintegrationazurestoragequeue
        skipPublishDocMs: true
        skipVerifyChangelog: true
        releaseInBatch: ${{ parameters.release_springintegrationazurestoragequeue }}
      - name: spring-cloud-azure-autoconfigure
        groupId: com.azure.spring
        safeName: springcloudazureautoconfigure
        skipPublishDocMs: true
        skipVerifyChangelog: true
        releaseInBatch: ${{ parameters.release_springcloudazureautoconfigure }}
      - name: spring-cloud-azure-actuator
        groupId: com.azure.spring
        safeName: springcloudazureactuator
        skipPublishDocMs: true
        skipVerifyChangelog: true
        releaseInBatch: ${{ parameters.release_springcloudazureactuator }}
      - name: spring-cloud-azure-actuator-autoconfigure
        groupId: com.azure.spring
        safeName: springcloudazureactuatorautoconfigure
        skipPublishDocMs: true
        skipVerifyChangelog: true
        releaseInBatch: ${{ parameters.release_springcloudazureactuatorautoconfigure }}
      - name: spring-cloud-azure-starter
        groupId: com.azure.spring
        safeName: springcloudazurestarter
        skipPublishDocGithubIo: true
        skipPublishDocMs: true
        skipUpdatePackageJson: true
        skipVerifyChangelog: true
        releaseInBatch: ${{ parameters.release_springcloudazurestarter }}
      - name: spring-cloud-azure-starter-actuator
        groupId: com.azure.spring
        safeName: springcloudazurestarteractuator
        skipPublishDocGithubIo: true
        skipPublishDocMs: true
        skipUpdatePackageJson: true
        skipVerifyChangelog: true
        releaseInBatch: ${{ parameters.release_springcloudazurestarteractuator }}
      - name: spring-cloud-azure-starter-active-directory
        groupId: com.azure.spring
        safeName: springcloudazurestarteractivedirectory
        skipPublishDocGithubIo: true
        skipPublishDocMs: true
        skipUpdatePackageJson: true
        skipVerifyChangelog: true
        releaseInBatch: ${{ parameters.release_springcloudazurestarteractivedirectory }}
      - name: spring-cloud-azure-starter-active-directory-b2c
        groupId: com.azure.spring
        safeName: springcloudazurestarteractivedirectoryb2c
        skipPublishDocGithubIo: true
        skipPublishDocMs: true
        skipUpdatePackageJson: true
        skipVerifyChangelog: true
        releaseInBatch: ${{ parameters.release_springcloudazurestarteractivedirectoryb2c }}
      - name: spring-cloud-azure-starter-appconfiguration
        groupId: com.azure.spring
        safeName: springcloudazurestarterappconfiguration
        skipPublishDocGithubIo: true
        skipPublishDocMs: true
        skipUpdatePackageJson: true
        skipVerifyChangelog: true
        releaseInBatch: ${{ parameters.release_springcloudazurestarterappconfiguration }}
      - name: spring-cloud-azure-starter-cosmos
        groupId: com.azure.spring
        safeName: springcloudazurestartercosmos
        skipPublishDocGithubIo: true
        skipPublishDocMs: true
        skipUpdatePackageJson: true
        skipVerifyChangelog: true
        releaseInBatch: ${{ parameters.release_springcloudazurestartercosmos }}
#      - name: spring-cloud-azure-starter-data-cosmos
#        groupId: com.azure.spring
#        safeName: springcloudazurestarterdatacosmos
#        skipPublishDocGithubIo: true
#        skipPublishDocMs: true
#        skipUpdatePackageJson: true
#        skipVerifyChangelog: true
#        releaseInBatch: ${{ parameters.release_springcloudazurestarterdatacosmos }}
      - name: spring-cloud-azure-starter-eventhubs
        groupId: com.azure.spring
        safeName: springcloudazurestartereventhubs
        skipPublishDocGithubIo: true
        skipPublishDocMs: true
        skipUpdatePackageJson: true
        skipVerifyChangelog: true
        releaseInBatch: ${{ parameters.release_springcloudazurestartereventhubs }}
      - name: spring-cloud-azure-starter-keyvault
        groupId: com.azure.spring
        safeName: springcloudazurestarterkeyvault
        skipPublishDocGithubIo: true
        skipPublishDocMs: true
        skipUpdatePackageJson: true
        skipVerifyChangelog: true
        releaseInBatch: ${{ parameters.release_springcloudazurestarterkeyvault }}
      - name: spring-cloud-azure-starter-keyvault-certificates
        groupId: com.azure.spring
        safeName: springcloudazurestarterkeyvaultcertificates
        skipPublishDocGithubIo: true
        skipPublishDocMs: true
        skipUpdatePackageJson: true
        skipVerifyChangelog: true
        releaseInBatch: ${{ parameters.release_springcloudazurestarterkeyvaultcertificates }}
      - name: spring-cloud-azure-starter-keyvault-secrets
        groupId: com.azure.spring
        safeName: springcloudazurestarterkeyvaultsecrets
        skipPublishDocGithubIo: true
        skipPublishDocMs: true
        skipUpdatePackageJson: true
        skipVerifyChangelog: true
        releaseInBatch: ${{ parameters.release_springcloudazurestarterkeyvaultsecrets }}
      - name: spring-cloud-azure-starter-servicebus
        groupId: com.azure.spring
        safeName: springcloudazurestarterservicebus
        skipPublishDocGithubIo: true
        skipPublishDocMs: true
        skipUpdatePackageJson: true
        skipVerifyChangelog: true
        releaseInBatch: ${{ parameters.release_springcloudazurestarterservicebus }}
      - name: spring-cloud-azure-starter-servicebus-jms
        groupId: com.azure.spring
        safeName: springcloudazurestarterservicebusjms
        skipPublishDocGithubIo: true
        skipPublishDocMs: true
        skipUpdatePackageJson: true
        skipVerifyChangelog: true
        releaseInBatch: ${{ parameters.release_springcloudazurestarterservicebusjms }}
      - name: spring-cloud-azure-starter-storage
        groupId: com.azure.spring
        safeName: springcloudazurestarterstorage
        skipPublishDocGithubIo: true
        skipPublishDocMs: true
        skipUpdatePackageJson: true
        skipVerifyChangelog: true
        releaseInBatch: ${{ parameters.release_springcloudazurestarterstorage }}
      - name: spring-cloud-azure-starter-storage-blob
        groupId: com.azure.spring
        safeName: springcloudazurestarterstorageblob
        skipPublishDocGithubIo: true
        skipPublishDocMs: true
        skipUpdatePackageJson: true
        skipVerifyChangelog: true
        releaseInBatch: ${{ parameters.release_springcloudazurestarterstorageblob }}
      - name: spring-cloud-azure-starter-storage-file-share
        groupId: com.azure.spring
        safeName: springcloudazurestarterstoragefileshare
        skipPublishDocGithubIo: true
        skipPublishDocMs: true
        skipUpdatePackageJson: true
        skipVerifyChangelog: true
        releaseInBatch: ${{ parameters.release_springcloudazurestarterstoragefileshare }}
      - name: spring-cloud-azure-starter-storage-queue
        groupId: com.azure.spring
        safeName: springcloudazurestarterstoragequeue
        skipPublishDocGithubIo: true
        skipPublishDocMs: true
        skipUpdatePackageJson: true
        skipVerifyChangelog: true
        releaseInBatch: ${{ parameters.release_springcloudazurestarterstoragequeue }}
      - name: spring-cloud-azure-starter-integration-eventhubs
        groupId: com.azure.spring
        safeName: springcloudazurestarterintegrationeventhubs
        skipPublishDocGithubIo: true
        skipPublishDocMs: true
        skipUpdatePackageJson: true
        skipVerifyChangelog: true
        releaseInBatch: ${{ parameters.release_springcloudazurestarterintegrationeventhubs }}
      - name: spring-cloud-azure-starter-integration-servicebus
        groupId: com.azure.spring
        safeName: springcloudazurestarterintegrationservicebus
        skipPublishDocGithubIo: true
        skipPublishDocMs: true
        skipUpdatePackageJson: true
        skipVerifyChangelog: true
        releaseInBatch: ${{ parameters.release_springcloudazurestarterintegrationservicebus }}
      - name: spring-cloud-azure-starter-integration-storage-queue
        groupId: com.azure.spring
        safeName: springcloudazurestarterintegrationstoragequeue
        skipPublishDocGithubIo: true
        skipPublishDocMs: true
        skipUpdatePackageJson: true
        skipVerifyChangelog: true
        releaseInBatch: ${{ parameters.release_springcloudazurestarterintegrationstoragequeue }}
      - name: spring-cloud-azure-stream-binder-servicebus-core
        groupId: com.azure.spring
        safeName: springcloudazurestreambinderservicebuscore
        skipPublishDocMs: true
        skipVerifyChangelog: true
        releaseInBatch: ${{ parameters.release_springcloudazurestreambinderservicebuscore }}
      - name: spring-cloud-azure-stream-binder-servicebus
        groupId: com.azure.spring
        safeName: springcloudazurestreambinderservicebus
        skipPublishDocMs: true
        skipVerifyChangelog: true
        releaseInBatch: ${{ parameters.release_springcloudazurestreambinderservicebus }}
      - name: spring-cloud-azure-stream-binder-eventhubs
        groupId: com.azure.spring
        safeName: springcloudazurestreambindereventhubs
        skipPublishDocMs: true
        skipVerifyChangelog: true
        releaseInBatch: ${{ parameters.release_springcloudazurestreambindereventhubs }}
      - name: spring-cloud-azure-stream-binder-eventhubs-core
        groupId: com.azure.spring
        safeName: springcloudazurestreambindereventhubscore
        skipPublishDocMs: true
        skipVerifyChangelog: true
        releaseInBatch: ${{ parameters.release_springcloudazurestreambindereventhubscore }}
      - name: spring-cloud-azure-starter-stream-eventhubs
        groupId: com.azure.spring
        safeName: springcloudazurestarterstreameventhubs
        skipPublishDocGithubIo: true
        skipPublishDocMs: true
        skipUpdatePackageJson: true
        skipVerifyChangelog: true
        releaseInBatch: ${{ parameters.release_springcloudazurestarterstreameventhubs }}
      - name: spring-cloud-azure-starter-stream-servicebus
        groupId: com.azure.spring
        safeName: springcloudazurestarterstreamservicebus
        skipPublishDocGithubIo: true
        skipPublishDocMs: true
        skipUpdatePackageJson: true
        skipVerifyChangelog: true
        releaseInBatch: ${{ parameters.release_springcloudazurestarterstreamservicebus }}
      - name: spring-cloud-azure-starter-jdbc-mysql
        groupId: com.azure.spring
        safeName: springcloudazurestarterjdbcmysql
        skipPublishDocGithubIo: true
        skipPublishDocMs: true
        skipUpdatePackageJson: true
        skipVerifyChangelog: true
        releaseInBatch: ${{ parameters.release_springcloudazurestarterjdbcmysql }}
      - name: spring-cloud-azure-starter-jdbc-postgresql
        groupId: com.azure.spring
        safeName: springcloudazurestarterjdbcpostgresql
        skipPublishDocGithubIo: true
        skipPublishDocMs: true
        skipUpdatePackageJson: true
        skipVerifyChangelog: true
        releaseInBatch: ${{ parameters.release_springcloudazurestarterjdbcpostgresql }}
      - name: spring-cloud-azure-appconfiguration-config
        groupId: com.azure.spring
        safeName: springcloudazureappconfigurationconfig
        releaseInBatch: ${{ parameters.release_springcloudazureappconfigurationconfig }}
      - name: spring-cloud-azure-appconfiguration-config-web
        groupId: com.azure.spring
        safeName: springcloudazureappconfigurationconfigweb
        releaseInBatch: ${{ parameters.release_springcloudazureappconfigurationconfigweb }}
      - name: spring-cloud-azure-feature-management
        groupId: com.azure.spring
        safeName: springcloudazurefeaturemanagement
        releaseInBatch: ${{ parameters.release_springcloudazurefeaturemanagement }}
      - name: spring-cloud-azure-feature-management-web
        groupId: com.azure.spring
        safeName: springcloudazurefeaturemanagementweb
        releaseInBatch: ${{ parameters.release_springcloudazurefeaturemanagementweb }}
      - name: spring-cloud-azure-starter-appconfiguration-config
        groupId: com.azure.spring
        safeName: springcloudazurestarterappconfigurationconfig
        releaseInBatch: ${{ parameters.release_springcloudazurestarterappconfigurationconfig }}
<<<<<<< HEAD
    AdditionalModules:
      - name: azure-spring-data-cosmos-test
        groupId: com.azure
=======
>>>>>>> 8f650ba8
    MatrixFilters:
        - JavaTestVersion=^(?!1.8|1.11).*<|MERGE_RESOLUTION|>--- conflicted
+++ resolved
@@ -551,11 +551,5 @@
         groupId: com.azure.spring
         safeName: springcloudazurestarterappconfigurationconfig
         releaseInBatch: ${{ parameters.release_springcloudazurestarterappconfigurationconfig }}
-<<<<<<< HEAD
-    AdditionalModules:
-      - name: azure-spring-data-cosmos-test
-        groupId: com.azure
-=======
->>>>>>> 8f650ba8
     MatrixFilters:
         - JavaTestVersion=^(?!1.8|1.11).*