# NOTE: Please refer to https://aka.ms/azsdk/engsys/ci-yaml before editing this file.

trigger:
  branches:
    include:
      - main
      - feature/*
      - hotfix/*
      - release/*
  paths:
    include:
      - sdk/spring/
    exclude:
      - sdk/spring/pom.xml
      - sdk/spring/azure-identity-spring/pom.xml
      - sdk/spring/azure-spring-boot/pom.xml
      - sdk/spring/azure-spring-boot-starter/pom.xml
      - sdk/spring/azure-spring-boot-starter-active-directory/pom.xml
      - sdk/spring/azure-spring-boot-starter-cosmos/pom.xml
      - sdk/spring/azure-spring-boot-starter-keyvault-certificates/pom.xml
      - sdk/spring/azure-spring-boot-starter-keyvault-secrets/pom.xml
      - sdk/spring/azure-spring-boot-starter-servicebus-jms/pom.xml
      - sdk/spring/azure-spring-boot-starter-storage/pom.xml
      - sdk/spring/azure-spring-boot-test-aad/pom.xml
      - sdk/spring/azure-spring-boot-test-aad-resource-server/pom.xml
      - sdk/spring/azure-spring-boot-test-aad-webapp-and-resource-server-with-obo/pom.xml
      - sdk/spring/azure-spring-boot-test-application/pom.xml
      - sdk/spring/azure-spring-boot-test-core/pom.xml
      - sdk/spring/azure-spring-boot-test-cosmos/pom.xml
      - sdk/spring/azure-spring-boot-test-keyvault/pom.xml
      - sdk/spring/azure-spring-boot-test-keyvault-certificate/pom.xml
      - sdk/spring/azure-spring-boot-test-parent/pom.xml
      - sdk/spring/azure-spring-boot-test-selenium-common/pom.xml
      - sdk/spring/azure-spring-boot-test-servicebus-jms/pom.xml
      - sdk/spring/azure-spring-boot-test-storage/pom.xml
      - sdk/spring/azure-spring-cloud-autoconfigure/pom.xml
      - sdk/spring/azure-spring-cloud-context/pom.xml
      - sdk/spring/azure-spring-cloud-messaging/pom.xml
      - sdk/spring/azure-spring-cloud-starter-cache/pom.xml
      - sdk/spring/azure-spring-cloud-starter-eventhubs/pom.xml
      - sdk/spring/azure-spring-cloud-starter-eventhubs-kafka/pom.xml
      - sdk/spring/azure-spring-cloud-starter-servicebus/pom.xml
      - sdk/spring/azure-spring-cloud-starter-storage-queue/pom.xml
      - sdk/spring/azure-spring-cloud-storage/pom.xml
      - sdk/spring/azure-spring-cloud-stream-binder-eventhubs/pom.xml
      - sdk/spring/azure-spring-cloud-stream-binder-servicebus-core/pom.xml
      - sdk/spring/azure-spring-cloud-stream-binder-servicebus-queue/pom.xml
      - sdk/spring/azure-spring-cloud-stream-binder-servicebus-topic/pom.xml
      - sdk/spring/azure-spring-cloud-stream-binder-test/pom.xml
      - sdk/spring/azure-spring-cloud-test-eventhubs/pom.xml
      - sdk/spring/azure-spring-cloud-test-servicebus-binder/pom.xml
      - sdk/spring/azure-spring-integration-core/pom.xml
      - sdk/spring/azure-spring-integration-eventhubs/pom.xml
      - sdk/spring/azure-spring-integration-servicebus/pom.xml
      - sdk/spring/azure-spring-integration-storage-queue/pom.xml
      - sdk/spring/azure-spring-integration-test/pom.xml

pr:
  branches:
    include:
      - main
      - feature/*
      - hotfix/*
      - release/*
  paths:
    include:
      - sdk/spring/
    exclude:
      - sdk/spring/pom.xml
      - sdk/spring/azure-identity-spring/pom.xml
      - sdk/spring/azure-spring-boot/pom.xml
      - sdk/spring/azure-spring-boot-starter/pom.xml
      - sdk/spring/azure-spring-boot-starter-active-directory/pom.xml
      - sdk/spring/azure-spring-boot-starter-cosmos/pom.xml
      - sdk/spring/azure-spring-boot-starter-keyvault-certificates/pom.xml
      - sdk/spring/azure-spring-boot-starter-keyvault-secrets/pom.xml
      - sdk/spring/azure-spring-boot-starter-servicebus-jms/pom.xml
      - sdk/spring/azure-spring-boot-starter-storage/pom.xml
      - sdk/spring/azure-spring-boot-test-aad/pom.xml
      - sdk/spring/azure-spring-boot-test-aad-resource-server/pom.xml
      - sdk/spring/azure-spring-boot-test-aad-webapp-and-resource-server-with-obo/pom.xml
      - sdk/spring/azure-spring-boot-test-application/pom.xml
      - sdk/spring/azure-spring-boot-test-core/pom.xml
      - sdk/spring/azure-spring-boot-test-cosmos/pom.xml
      - sdk/spring/azure-spring-boot-test-keyvault/pom.xml
      - sdk/spring/azure-spring-boot-test-keyvault-certificate/pom.xml
      - sdk/spring/azure-spring-boot-test-parent/pom.xml
      - sdk/spring/azure-spring-boot-test-selenium-common/pom.xml
      - sdk/spring/azure-spring-boot-test-servicebus-jms/pom.xml
      - sdk/spring/azure-spring-boot-test-storage/pom.xml
      - sdk/spring/azure-spring-cloud-autoconfigure/pom.xml
      - sdk/spring/azure-spring-cloud-context/pom.xml
      - sdk/spring/azure-spring-cloud-messaging/pom.xml
      - sdk/spring/azure-spring-cloud-starter-cache/pom.xml
      - sdk/spring/azure-spring-cloud-starter-eventhubs/pom.xml
      - sdk/spring/azure-spring-cloud-starter-eventhubs-kafka/pom.xml
      - sdk/spring/azure-spring-cloud-starter-servicebus/pom.xml
      - sdk/spring/azure-spring-cloud-starter-storage-queue/pom.xml
      - sdk/spring/azure-spring-cloud-storage/pom.xml
      - sdk/spring/azure-spring-cloud-stream-binder-eventhubs/pom.xml
      - sdk/spring/azure-spring-cloud-stream-binder-servicebus-core/pom.xml
      - sdk/spring/azure-spring-cloud-stream-binder-servicebus-queue/pom.xml
      - sdk/spring/azure-spring-cloud-stream-binder-servicebus-topic/pom.xml
      - sdk/spring/azure-spring-cloud-stream-binder-test/pom.xml
      - sdk/spring/azure-spring-cloud-test-eventhubs/pom.xml
      - sdk/spring/azure-spring-cloud-test-servicebus-binder/pom.xml
      - sdk/spring/azure-spring-integration-core/pom.xml
      - sdk/spring/azure-spring-integration-eventhubs/pom.xml
      - sdk/spring/azure-spring-integration-servicebus/pom.xml
      - sdk/spring/azure-spring-integration-storage-queue/pom.xml
      - sdk/spring/azure-spring-integration-test/pom.xml

extends:
  template: ../../eng/pipelines/templates/stages/archetype-sdk-client.yml
  parameters:
    ServiceDirectory: spring
    Artifacts:
      - name: azure-spring-cloud-core
        groupId: com.azure.spring
        safeName: azurespringcloudcore
        skipPublishDocMs: true
      - name: azure-spring-cloud-autoconfigure
        groupId: com.azure.spring
        safeName: azurespringcloudautoconfigure
        skipPublishDocMs: true
      - name: azure-spring-cloud-resourcemanager
        groupId: com.azure.spring
        safeName: azurespringcloudresourcemanager
        skipPublishDocMs: true
      - name: azure-spring-cloud-starter
        groupId: com.azure.spring
        safeName: azurespringcloudstarter
        skipPublishDocMs: true
        skipUpdatePackageJson: true
        skipVerifyChangelog: true
      - name: azure-spring-boot-starter-active-directory
        groupId: com.azure.spring
        safeName: azurespringbootstarteractivedirectory
        skipPublishDocMs: true
        skipVerifyChangelog: true
        skipUpdatePackageJson: true
<<<<<<< HEAD
      - name: azure-spring-boot-starter-active-directory-b2c
        groupId: com.azure.spring
        safeName: azurespringbootstarteractivedirectoryb2c
        skipPublishDocMs: true
        skipUpdatePackageJson: true
        skipVerifyChangelog: true
=======
>>>>>>> b2a71f94
      - name: azure-spring-boot-starter-cosmos
        groupId: com.azure.spring
        safeName: azurespringbootstartercosmos
        skipPublishDocMs: true
        skipUpdatePackageJson: true
        skipVerifyChangelog: true
      - name: azure-spring-boot-starter-keyvault-certificates
        groupId: com.azure.spring
        safeName: azurespringbootstarterkeyvaultcertificates
        skipPublishDocMs: true
        skipUpdatePackageJson: true
        skipVerifyChangelog: true
      - name: azure-spring-boot-starter-keyvault-secrets
        groupId: com.azure.spring
        safeName: azurespringbootstarterkeyvaultsecrets
        skipPublishDocMs: true
        skipUpdatePackageJson: true
        skipVerifyChangelog: true
      - name: azure-spring-boot-starter-servicebus-jms
        groupId: com.azure.spring
        safeName: azurespringbootstarterservicebusjms
        skipPublishDocMs: true
        skipUpdatePackageJson: true
        skipVerifyChangelog: true
      - name: azure-spring-boot-starter-storage
        groupId: com.azure.spring
        safeName: azurespringbootstarterstorage
        skipPublishDocMs: true
        skipUpdatePackageJson: true
        skipVerifyChangelog: true
      - name: azure-spring-integration-core
        groupId: com.azure.spring
        safeName: azurespringintegrationcore
        skipPublishDocMs: true
      - name: azure-spring-integration-test
        groupId: com.azure.spring
        safeName: azurespringintegrationtest
        skipPublishDocMs: true
      - name: azure-spring-integration-eventhubs
        groupId: com.azure.spring
        safeName: azurespringintegrationeventhubs
        skipPublishDocMs: true
      - name: azure-spring-integration-servicebus
        groupId: com.azure.spring
        safeName: azurespringintegrationservicebus
        skipPublishDocMs: true
      - name: azure-spring-integration-storage-queue
        groupId: com.azure.spring
        safeName: azurespringintegrationstoragequeue
      - name: azure-spring-cloud-messaging
        groupId: com.azure.spring
        safeName: azurespringcloudmessaging
        skipPublishDocMs: true
      - name: azure-spring-cloud-starter-cache
        groupId: com.azure.spring
        safeName: azurespringcloudstartercache
        skipPublishDocMs: true
        skipUpdatePackageJson: true
        skipVerifyChangelog: true
      - name: azure-spring-cloud-starter-eventhubs
        groupId: com.azure.spring
        safeName: azurespringcloudstartereventhubs
        skipPublishDocMs: true
        skipUpdatePackageJson: true
        skipVerifyChangelog: true
      - name: azure-spring-cloud-starter-eventhubs-kafka
        groupId: com.azure.spring
        safeName: azurespringcloudstartereventhubskafka
        skipPublishDocMs: true
        skipUpdatePackageJson: true
        skipVerifyChangelog: true
      - name: azure-spring-cloud-starter-servicebus
        groupId: com.azure.spring
        safeName: azurespringcloudstarterservicebus
        skipPublishDocMs: true
        skipUpdatePackageJson: true
        skipVerifyChangelog: true
      - name: azure-spring-cloud-starter-storage-queue
        groupId: com.azure.spring
        safeName: azurespringcloudstarterstoragequeue
        skipPublishDocMs: true
        skipUpdatePackageJson: true
        skipVerifyChangelog: true
      - name: azure-spring-cloud-stream-binder-servicebus-core
        groupId: com.azure.spring
        safeName: azurespringcloudservicebusstreambindercore
        skipPublishDocMs: true
      - name: azure-spring-cloud-stream-binder-test
        groupId: com.azure.spring
        safeName: azurespringcloudstreambindertest
        skipPublishDocMs: true
      - name: azure-spring-cloud-stream-binder-servicebus-topic
        groupId: com.azure.spring
        safeName: azurespringcloudservicebustopicstreambinder
        skipPublishDocMs: true
      - name: azure-spring-cloud-stream-binder-servicebus-queue
        groupId: com.azure.spring
        safeName: azurespringcloudservicebusqueuestreambinder
        skipPublishDocMs: true
      - name: azure-spring-cloud-stream-binder-eventhubs
        groupId: com.azure.spring
        safeName: azurespringcloudeventhubsstreambinder
        skipPublishDocMs: true<|MERGE_RESOLUTION|>--- conflicted
+++ resolved
@@ -139,15 +139,6 @@
         skipPublishDocMs: true
         skipVerifyChangelog: true
         skipUpdatePackageJson: true
-<<<<<<< HEAD
-      - name: azure-spring-boot-starter-active-directory-b2c
-        groupId: com.azure.spring
-        safeName: azurespringbootstarteractivedirectoryb2c
-        skipPublishDocMs: true
-        skipUpdatePackageJson: true
-        skipVerifyChangelog: true
-=======
->>>>>>> b2a71f94
       - name: azure-spring-boot-starter-cosmos
         groupId: com.azure.spring
         safeName: azurespringbootstartercosmos
