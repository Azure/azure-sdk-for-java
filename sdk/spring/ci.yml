--- conflicted
+++ resolved
@@ -335,12 +335,6 @@
         safeName: springcloudazurestarterstoragequeue
         skipPublishDocMs: true
         skipUpdatePackageJson: true
-<<<<<<< HEAD
-        skipVerifyChangelog: true
-      - name: spring-cloud-azure-stream-binder-test
-        groupId: com.azure.spring
-        safeName: springcloudazurestreambindertest
-        skipPublishDocMs: true
         skipVerifyChangelog: true
   - name: TestPipeline
     type: boolean
@@ -558,7 +552,4 @@
 #          TestPipeline: true
 #        ArtifactName: packages
 #        TargetDocRepoOwner: ${{ parameters.TargetDocRepoOwner }}
-#        TargetDocRepoName: ${{ parameters.TargetDocRepoName }}
-=======
-        skipVerifyChangelog: true
->>>>>>> 0ad3c54a
+#        TargetDocRepoName: ${{ parameters.TargetDocRepoName }}