--- conflicted
+++ resolved
@@ -23,43 +23,6 @@
     include:
       - sdk/spring/
 
-<<<<<<< HEAD
-stages:
-  - template: ../../eng/pipelines/templates/stages/archetype-sdk-client.yml
-    parameters:
-      ServiceDirectory: spring
-      Artifacts:
-        - name: azure-spring-boot
-          groupId: com.microsoft.azure
-          safeName: azurespringboot
-        - name: azure-spring-boot-starter
-          groupId: com.microsoft.azure
-          safeName: azurespringbootstarter
-        - name: azure-active-directory-spring-boot-starter
-          groupId: com.microsoft.azure
-          safeName: azurespringbootstarteractivedirectory
-        - name: azure-active-directory-b2c-spring-boot-starter
-          groupId: com.microsoft.azure
-          safeName: azurespringbootstarteractivedirectoryb2c
-        - name: azure-cosmosdb-spring-boot-starter
-          groupId: com.microsoft.azure
-          safeName: azurespringbootstartercosmosdb
-        - name: azure-data-gremlin-spring-boot-starter
-          groupId: com.microsoft.azure
-          safeName: azurespringbootstarterdatagremlin
-        - name: azure-keyvault-secrets-spring-boot-starter
-          groupId: com.microsoft.azure
-          safeName: azurespringbootstarterkeyvaultsecrets
-        - name: azure-spring-boot-metrics-starter
-          groupId: com.microsoft.azure
-          safeName: azurespringbootstartermetrics
-        - name: azure-servicebus-jms-spring-boot-starter
-          groupId: com.microsoft.azure
-          safeName: azurespringbootstarterservicebusjms
-
-
-
-=======
 extends:
   template: ../../eng/pipelines/templates/stages/archetype-sdk-client.yml
   parameters:
@@ -120,5 +83,4 @@
       - name: azure-spring-boot-sample-servicebus-jms-topic
         groupId: com.microsoft.azure
       - name: azure-spring-boot-sample-storage-blob
-        groupId: com.microsoft.azure
->>>>>>> 72d53830
+        groupId: com.microsoft.azure