--- conflicted
+++ resolved
@@ -49,15 +49,9 @@
         groupId: com.azure.spring
         safeName: azurespringbootstartercosmos
         skipUpdatePackageJson: true
-<<<<<<< HEAD
-      - name: azure-spring-boot-starter-data-gremlin
-        groupId: com.azure.spring
-        safeName: azurespringbootstarterdatagremlin
-=======
       - name: azure-spring-boot-starter-keyvault-certificates
         groupId: com.azure.spring
         safeName: azurespringbootstarterkeyvaultcertificates
->>>>>>> 6ed56176
         skipUpdatePackageJson: true
       - name: azure-spring-boot-starter-keyvault-secrets
         groupId: com.azure.spring
