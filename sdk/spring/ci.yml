--- conflicted
+++ resolved
@@ -134,15 +134,9 @@
         groupId: com.azure.spring
       - name: azure-spring-boot-sample-active-directory-b2c-oidc
         groupId: com.azure.spring
-<<<<<<< HEAD
       - name: azure-spring-boot-sample-active-directory-webapp
-=======
-      - name: azure-spring-boot-sample-active-directory-backend
         groupId: com.azure.spring
       - name: azure-spring-boot-sample-active-directory-resource-server-obo
-        groupId: com.azure.spring
-      - name: azure-spring-boot-sample-active-directory-backend-v2
->>>>>>> d557b916
         groupId: com.azure.spring
       - name: azure-spring-boot-sample-active-directory-resource-server-stateless
         groupId: com.azure.spring
