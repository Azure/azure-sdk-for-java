--- conflicted
+++ resolved
@@ -192,24 +192,6 @@
   template: ../../eng/pipelines/templates/stages/archetype-sdk-client.yml
   parameters:
     ServiceDirectory: spring
-<<<<<<< HEAD
-    Artifacts: ${{ parameters.Artifacts }}
-    AdditionalStagesAfterBuild:
-      - stage: TestLatestVersion
-        jobs:
-          - template: ../../../../sdk/spring/spring-sdk-client-test.yml
-            parameters:
-              Artifacts: ${{ parameters.Artifacts }}
-              SpringBootVersion: 2.6.7
-              SpringCloudVersion: 2021.0.2
-      - stage: TestCompatibleVersion
-        jobs:
-          - template: ../../../../sdk/spring/spring-sdk-client-test.yml
-            parameters:
-              Artifacts: ${{ parameters.Artifacts }}
-              SpringBootVersion: 2.5.13
-              SpringCloudVersion: 2020.0.5
-=======
     EnableBatchRelease: true
     UseEsrpRelease: false
     Artifacts:
@@ -494,5 +476,4 @@
         skipPublishDocMs: true
         skipUpdatePackageJson: true
         skipVerifyChangelog: true
-        releaseInBatch: ${{ parameters.release_springcloudazurestarterstreamservicebus }}
->>>>>>> 8d609db9
+        releaseInBatch: ${{ parameters.release_springcloudazurestarterstreamservicebus }}