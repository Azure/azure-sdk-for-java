# NOTE: Please refer to https://aka.ms/azsdk/engsys/ci-yaml before editing this file.

trigger:
  branches:
    include:
      - main
      - feature/*
      - hotfix/*
      - release/*
  paths:
    include:
      - sdk/spring/
    exclude:
      - sdk/spring/pom.xml
      - sdk/spring/spring-messaging-azure/pom.xml
      - sdk/spring/spring-messaging-azure-eventhubs/pom.xml
      - sdk/spring/spring-messaging-azure-servicebus/pom.xml
      - sdk/spring/spring-messaging-azure-storage-queue/pom.xml
      - sdk/spring/spring-integration-azure-core/pom.xml
      - sdk/spring/spring-integration-azure-eventhubs/pom.xml
      - sdk/spring/spring-integration-azure-servicebus/pom.xml
      - sdk/spring/spring-integration-azure-storage-queue/pom.xml
      - sdk/spring/spring-cloud-azure-core/pom.xml
      - sdk/spring/spring-cloud-azure-resourcemanager/pom.xml
      - sdk/spring/spring-cloud-azure-actuator/pom.xml
      - sdk/spring/spring-cloud-azure-actuator-autoconfigure/pom.xml
      - sdk/spring/spring-cloud-azure-autoconfigure/pom.xml
      - sdk/spring/spring-cloud-azure-starter-actuator/pom.xml
      - sdk/spring/spring-cloud-azure-starter-appconfiguration/pom.xml
      - sdk/spring/spring-cloud-azure-starter-cosmos/pom.xml
      - sdk/spring/spring-cloud-azure-starter-data-cosmos/pom.xml
      - sdk/spring/spring-cloud-azure-starter-eventhubs/pom.xml
      - sdk/spring/spring-cloud-azure-starter-keyvault-certificates/pom.xml
      - sdk/spring/spring-cloud-azure-starter-keyvault-secrets/pom.xml
      - sdk/spring/spring-cloud-azure-starter-servicebus-jms/pom.xml
      - sdk/spring/spring-cloud-azure-starter-servicebus/pom.xml
      - sdk/spring/spring-cloud-azure-starter-storage-blob/pom.xml
      - sdk/spring/spring-cloud-azure-starter-storage-file-share/pom.xml
      - sdk/spring/spring-cloud-azure-starter-storage-queue/pom.xml
      - sdk/spring/spring-cloud-azure-starter-integration-eventhubs/pom.xml
      - sdk/spring/spring-cloud-azure-starter-integration-servicebus/pom.xml
      - sdk/spring/spring-cloud-azure-starter-integration-storage-queue/pom.xml
      - sdk/spring/spring-cloud-azure-starter-stream-eventhubs/pom.xml
      - sdk/spring/spring-cloud-azure-starter-stream-servicebus/pom.xml
      - sdk/spring/spring-cloud-azure-starter/pom.xml
      - sdk/spring/spring-cloud-azure-stream-binder-eventhubs-core/pom.xml
      - sdk/spring/spring-cloud-azure-stream-binder-eventhubs/pom.xml
      - sdk/spring/spring-cloud-azure-stream-binder-servicebus-core/pom.xml
      - sdk/spring/spring-cloud-azure-stream-binder-servicebus/pom.xml
<<<<<<< HEAD
=======
      - sdk/spring/spring-cloud-azure-test-eventhubs-binder/pom.xml
      - sdk/spring/spring-cloud-azure-test-servicebus-binder/pom.xml
>>>>>>> 01cd9a02

pr:
  branches:
    include:
      - main
      - feature/*
      - hotfix/*
      - release/*
  paths:
    include:
      - sdk/spring/
    exclude:
      - sdk/spring/pom.xml
      - sdk/spring/spring-messaging-azure/pom.xml
      - sdk/spring/spring-messaging-azure-eventhubs/pom.xml
      - sdk/spring/spring-messaging-azure-servicebus/pom.xml
      - sdk/spring/spring-messaging-azure-storage-queue/pom.xml
      - sdk/spring/spring-integration-azure-core/pom.xml
      - sdk/spring/spring-integration-azure-eventhubs/pom.xml
      - sdk/spring/spring-integration-azure-servicebus/pom.xml
      - sdk/spring/spring-integration-azure-storage-queue/pom.xml
      - sdk/spring/spring-cloud-azure-core/pom.xml
      - sdk/spring/spring-cloud-azure-resourcemanager/pom.xml
      - sdk/spring/spring-cloud-azure-actuator/pom.xml
      - sdk/spring/spring-cloud-azure-actuator-autoconfigure/pom.xml
      - sdk/spring/spring-cloud-azure-autoconfigure/pom.xml
      - sdk/spring/spring-cloud-azure-starter-actuator/pom.xml
      - sdk/spring/spring-cloud-azure-starter-appconfiguration/pom.xml
      - sdk/spring/spring-cloud-azure-starter-cosmos/pom.xml
      - sdk/spring/spring-cloud-azure-starter-data-cosmos/pom.xml
      - sdk/spring/spring-cloud-azure-starter-eventhubs/pom.xml
      - sdk/spring/spring-cloud-azure-starter-keyvault-certificates/pom.xml
      - sdk/spring/spring-cloud-azure-starter-keyvault-secrets/pom.xml
      - sdk/spring/spring-cloud-azure-starter-servicebus-jms/pom.xml
      - sdk/spring/spring-cloud-azure-starter-servicebus/pom.xml
      - sdk/spring/spring-cloud-azure-starter-storage-blob/pom.xml
      - sdk/spring/spring-cloud-azure-starter-storage-file-share/pom.xml
      - sdk/spring/spring-cloud-azure-starter-storage-queue/pom.xml
      - sdk/spring/spring-cloud-azure-starter-integration-eventhubs/pom.xml
      - sdk/spring/spring-cloud-azure-starter-integration-servicebus/pom.xml
      - sdk/spring/spring-cloud-azure-starter-integration-storage-queue/pom.xml
      - sdk/spring/spring-cloud-azure-starter-stream-eventhubs/pom.xml
      - sdk/spring/spring-cloud-azure-starter-stream-servicebus/pom.xml
      - sdk/spring/spring-cloud-azure-starter/pom.xml
      - sdk/spring/spring-cloud-azure-stream-binder-eventhubs-core/pom.xml
      - sdk/spring/spring-cloud-azure-stream-binder-eventhubs/pom.xml
      - sdk/spring/spring-cloud-azure-stream-binder-servicebus-core/pom.xml
      - sdk/spring/spring-cloud-azure-stream-binder-servicebus/pom.xml
<<<<<<< HEAD
=======
      - sdk/spring/spring-cloud-azure-test-eventhubs-binder/pom.xml
      - sdk/spring/spring-cloud-azure-test-servicebus-binder/pom.xml
>>>>>>> 01cd9a02

extends:
  template: ../../eng/pipelines/templates/stages/archetype-sdk-client.yml
  parameters:
    ServiceDirectory: spring
    Artifacts:
      - name: spring-cloud-azure-core
        groupId: com.azure.spring
        safeName: springcloudazurecore
        skipPublishDocMs: true
        skipVerifyChangelog: true
      - name: spring-cloud-azure-service
        groupId: com.azure.spring
        safeName: springcloudazureservice
        skipPublishDocMs: true
        skipVerifyChangelog: true
      - name: spring-cloud-azure-resourcemanager
        groupId: com.azure.spring
        safeName: springcloudazureresourcemanager
        skipPublishDocMs: true
        skipVerifyChangelog: true
      - name: spring-cloud-azure-trace-sleuth
        groupId: com.azure.spring
        safeName: springcloudazuretracesleuth
        skipPublishDocMs: true
        skipVerifyChangelog: true
      - name: spring-messaging-azure
        groupId: com.azure.spring
        safeName: springmessagingazure
        skipPublishDocMs: true
        skipVerifyChangelog: true
      - name: spring-messaging-azure-eventhubs
        groupId: com.azure.spring
        safeName: springmessagingazureeventhubs
        skipPublishDocMs: true
        skipVerifyChangelog: true
      - name: spring-messaging-azure-servicebus
        groupId: com.azure.spring
        safeName: springmessagingazureservicebus
        skipPublishDocMs: true
        skipVerifyChangelog: true
      - name: spring-messaging-azure-storage-queue
        groupId: com.azure.spring
        safeName: springmessagingazurestoragequeue
        skipPublishDocMs: true
        skipVerifyChangelog: true
      - name: spring-integration-azure-core
        groupId: com.azure.spring
        safeName: springintegrationazurecore
        skipPublishDocMs: true
        skipVerifyChangelog: true
      - name: spring-integration-azure-eventhubs
        groupId: com.azure.spring
        safeName: springintegrationazureeventhubs
        skipPublishDocMs: true
        skipVerifyChangelog: true
      - name: spring-integration-azure-servicebus
        groupId: com.azure.spring
        safeName: springintegrationazureservicebus
        skipPublishDocMs: true
        skipVerifyChangelog: true
      - name: spring-integration-azure-storage-queue
        groupId: com.azure.spring
        safeName: springintegrationazurestoragequeue
        skipPublishDocMs: true
        skipVerifyChangelog: true
      - name: spring-cloud-azure-autoconfigure
        groupId: com.azure.spring
        safeName: springcloudazureautoconfigure
        skipPublishDocMs: true
        skipVerifyChangelog: true
      - name: spring-cloud-azure-actuator
        groupId: com.azure.spring
        safeName: springcloudazureactuator
        skipPublishDocMs: true
        skipVerifyChangelog: true
      - name: spring-cloud-azure-actuator-autoconfigure
        groupId: com.azure.spring
        safeName: springcloudazureactuatorautoconfigure
        skipPublishDocMs: true
        skipVerifyChangelog: true
      - name: spring-cloud-azure-starter
        groupId: com.azure.spring
        safeName: springcloudazurestarter
        skipPublishDocMs: true
        skipUpdatePackageJson: true
        skipVerifyChangelog: true
      - name: spring-cloud-azure-starter-actuator
        groupId: com.azure.spring
        safeName: springcloudazurestarteractuator
        skipPublishDocMs: true
        skipUpdatePackageJson: true
        skipVerifyChangelog: true
      - name: spring-cloud-azure-starter-appconfiguration
        groupId: com.azure.spring
        safeName: springcloudazurestarterappconfiguration
        skipPublishDocMs: true
        skipUpdatePackageJson: true
        skipVerifyChangelog: true
      - name: spring-cloud-azure-starter-cosmos
        groupId: com.azure.spring
        safeName: springcloudazurestartercosmos
        skipPublishDocMs: true
        skipUpdatePackageJson: true
        skipVerifyChangelog: true
      - name: spring-cloud-azure-starter-data-cosmos
        groupId: com.azure.spring
        safeName: springcloudazurestarterdatacosmos
        skipPublishDocMs: true
        skipUpdatePackageJson: true
        skipVerifyChangelog: true
      - name: spring-cloud-azure-starter-eventhubs
        groupId: com.azure.spring
        safeName: springcloudazurestartereventhubs
        skipPublishDocMs: true
        skipUpdatePackageJson: true
        skipVerifyChangelog: true
      - name: spring-cloud-azure-starter-keyvault-certificates
        groupId: com.azure.spring
        safeName: springcloudazurestarterkeyvaultcertificates
        skipPublishDocMs: true
        skipUpdatePackageJson: true
        skipVerifyChangelog: true
      - name: spring-cloud-azure-starter-keyvault-secrets
        groupId: com.azure.spring
        safeName: springcloudazurestarterkeyvaultsecrets
        skipPublishDocMs: true
        skipUpdatePackageJson: true
        skipVerifyChangelog: true
      - name: spring-cloud-azure-starter-servicebus
        groupId: com.azure.spring
        safeName: springcloudazurestarterservicebus
        skipPublishDocMs: true
        skipUpdatePackageJson: true
        skipVerifyChangelog: true
      - name: spring-cloud-azure-starter-servicebus-jms
        groupId: com.azure.spring
        safeName: springcloudazurestarterservicebusjms
        skipPublishDocMs: true
        skipUpdatePackageJson: true
        skipVerifyChangelog: true
      - name: spring-cloud-azure-starter-storage-blob
        groupId: com.azure.spring
        safeName: springcloudazurestarterstorageblob
        skipPublishDocMs: true
        skipUpdatePackageJson: true
        skipVerifyChangelog: true
      - name: spring-cloud-azure-starter-storage-file-share
        groupId: com.azure.spring
        safeName: springcloudazurestarterstoragefileshare
        skipPublishDocMs: true
        skipUpdatePackageJson: true
        skipVerifyChangelog: true
      - name: spring-cloud-azure-starter-storage-queue
        groupId: com.azure.spring
        safeName: springcloudazurestarterstoragequeue
        skipPublishDocMs: true
        skipUpdatePackageJson: true
        skipVerifyChangelog: true
      - name: spring-cloud-azure-starter-integration-eventhubs
        groupId: com.azure.spring
        safeName: springcloudazurestarterintegrationeventhubs
        skipPublishDocMs: true
        skipUpdatePackageJson: true
        skipVerifyChangelog: true
      - name: spring-cloud-azure-starter-integration-servicebus
        groupId: com.azure.spring
        safeName: springcloudazurestarterintegrationservicebus
        skipPublishDocMs: true
        skipUpdatePackageJson: true
        skipVerifyChangelog: true
      - name: spring-cloud-azure-starter-integration-storage-queue
        groupId: com.azure.spring
        safeName: springcloudazurestarterintegrationstoragequeue
        skipPublishDocMs: true
        skipUpdatePackageJson: true
        skipVerifyChangelog: true
      - name: spring-cloud-azure-stream-binder-servicebus-core
        groupId: com.azure.spring
        safeName: springcloudazurestreambinderservicebuscore
        skipPublishDocMs: true
        skipVerifyChangelog: true
      - name: spring-cloud-azure-stream-binder-servicebus
        groupId: com.azure.spring
        safeName: springcloudazurestreambinderservicebus
        skipPublishDocMs: true
        skipVerifyChangelog: true
      - name: spring-cloud-azure-stream-binder-eventhubs
        groupId: com.azure.spring
        safeName: springcloudazurestreambindereventhubs
        skipPublishDocMs: true
        skipVerifyChangelog: true
      - name: spring-cloud-azure-stream-binder-eventhubs-core
        groupId: com.azure.spring
        safeName: springcloudazurestreambindereventhubscore
        skipPublishDocMs: true
        skipVerifyChangelog: true
      - name: spring-cloud-azure-starter-stream-eventhubs
        groupId: com.azure.spring
        safeName: springcloudazurestarterstreameventhubs
        skipPublishDocMs: true
        skipUpdatePackageJson: true
        skipVerifyChangelog: true
      - name: spring-cloud-azure-starter-stream-servicebus
        groupId: com.azure.spring
        safeName: springcloudazurestarterstreamservicebus
        skipPublishDocMs: true
        skipUpdatePackageJson: true
        skipVerifyChangelog: true
      - name: spring-cloud-azure-starter-storage-queue
        groupId: com.azure.spring
        safeName: springcloudazurestarterstoragequeue
        skipPublishDocMs: true
        skipUpdatePackageJson: true
        skipVerifyChangelog: true<|MERGE_RESOLUTION|>--- conflicted
+++ resolved
@@ -47,11 +47,8 @@
       - sdk/spring/spring-cloud-azure-stream-binder-eventhubs/pom.xml
       - sdk/spring/spring-cloud-azure-stream-binder-servicebus-core/pom.xml
       - sdk/spring/spring-cloud-azure-stream-binder-servicebus/pom.xml
-<<<<<<< HEAD
-=======
       - sdk/spring/spring-cloud-azure-test-eventhubs-binder/pom.xml
       - sdk/spring/spring-cloud-azure-test-servicebus-binder/pom.xml
->>>>>>> 01cd9a02
 
 pr:
   branches:
@@ -100,11 +97,8 @@
       - sdk/spring/spring-cloud-azure-stream-binder-eventhubs/pom.xml
       - sdk/spring/spring-cloud-azure-stream-binder-servicebus-core/pom.xml
       - sdk/spring/spring-cloud-azure-stream-binder-servicebus/pom.xml
-<<<<<<< HEAD
-=======
       - sdk/spring/spring-cloud-azure-test-eventhubs-binder/pom.xml
       - sdk/spring/spring-cloud-azure-test-servicebus-binder/pom.xml
->>>>>>> 01cd9a02
 
 extends:
   template: ../../eng/pipelines/templates/stages/archetype-sdk-client.yml
