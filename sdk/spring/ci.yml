# NOTE: Please refer to https://aka.ms/azsdk/engsys/ci-yaml before editing this file.

trigger:
  branches:
    include:
      - main
      - feature/*
      - hotfix/*
      - release/*
  paths:
    include:
      - sdk/spring/
pr:
  branches:
    include:
      - main
      - feature/*
      - hotfix/*
      - release/*
  paths:
    include:
      - sdk/spring/

# Note - the name parameter cannot contain dashes (-) which is why both
# a name and displayName are required. Each parameter corresponds to a
# library in the Artifacts list and uses the parameter to set the releaseInBatch
# boolean for each library. Note: AdditionalModules are never to have
# parameter entries as those are not releasing libraries.
parameters:
- name: release_springcloudazurecore
  displayName: 'spring-cloud-azure-core'
  type: boolean
  default: true
- name: release_springcloudazureservice
  displayName: 'spring-cloud-azure-service'
  type: boolean
  default: true
- name: release_springcloudazureresourcemanager
  displayName: 'spring-cloud-azure-resourcemanager'
  type: boolean
  default: true
- name: release_springcloudazuretracesleuth
  displayName: 'spring-cloud-azure-trace-sleuth'
  type: boolean
  default: true
- name: release_springmessagingazure
  displayName: 'spring-messaging-azure'
  type: boolean
  default: true
- name: release_springmessagingazureeventhubs
  displayName: 'spring-messaging-azure-eventhubs'
  type: boolean
  default: true
- name: release_springmessagingazureservicebus
  displayName: 'spring-messaging-azure-servicebus'
  type: boolean
  default: true
- name: release_springmessagingazurestoragequeue
  displayName: 'spring-messaging-azure-storage-queue'
  type: boolean
  default: true
- name: release_springintegrationazurecore
  displayName: 'spring-integration-azure-core'
  type: boolean
  default: true
- name: release_springintegrationazureeventhubs
  displayName: 'spring-integration-azure-eventhubs'
  type: boolean
  default: true
- name: release_springintegrationazureservicebus
  displayName: 'spring-integration-azure-servicebus'
  type: boolean
  default: true
- name: release_springintegrationazurestoragequeue
  displayName: 'spring-integration-azure-storage-queue'
  type: boolean
  default: true
- name: release_springcloudazureautoconfigure
  displayName: 'spring-cloud-azure-autoconfigure'
  type: boolean
  default: true
- name: release_springcloudazureactuator
  displayName: 'spring-cloud-azure-actuator'
  type: boolean
  default: true
- name: release_springcloudazureactuatorautoconfigure
  displayName: 'spring-cloud-azure-actuator-autoconfigure'
  type: boolean
  default: true
- name: release_springcloudazurestarter
  displayName: 'spring-cloud-azure-starter'
  type: boolean
  default: true
- name: release_springcloudazurestarteractuator
  displayName: 'spring-cloud-azure-starter-actuator'
  type: boolean
  default: true
- name: release_springcloudazurestarteractivedirectory
  displayName: 'spring-cloud-azure-starter-active-directory'
  type: boolean
  default: true
- name: release_springcloudazurestarteractivedirectoryb2c
  displayName: 'spring-cloud-azure-starter-active-directory-b2c'
  type: boolean
  default: true
- name: release_springcloudazurestarterappconfiguration
  displayName: 'spring-cloud-azure-starter-appconfiguration'
  type: boolean
  default: true
- name: release_springcloudazurestartercosmos
  displayName: 'spring-cloud-azure-starter-cosmos'
  type: boolean
  default: true
- name: release_springcloudazurestarterdatacosmos
  displayName: 'spring-cloud-azure-starter-data-cosmos'
  type: boolean
  default: true
- name: release_springcloudazurestartereventhubs
  displayName: 'spring-cloud-azure-starter-eventhubs'
  type: boolean
  default: true
- name: release_springcloudazurestarterkeyvaultcertificates
  displayName: 'spring-cloud-azure-starter-keyvault-certificates'
  type: boolean
  default: true
- name: release_springcloudazurestarterkeyvaultsecrets
  displayName: 'spring-cloud-azure-starter-keyvault-secrets'
  type: boolean
  default: true
- name: release_springcloudazurestarterservicebus
  displayName: 'spring-cloud-azure-starter-servicebus'
  type: boolean
  default: true
- name: release_springcloudazurestarterservicebusjms
  displayName: 'spring-cloud-azure-starter-servicebus-jms'
  type: boolean
  default: true
- name: release_springcloudazurestarterstorageblob
  displayName: 'spring-cloud-azure-starter-storage-blob'
  type: boolean
  default: true
- name: release_springcloudazurestarterstoragefileshare
  displayName: 'spring-cloud-azure-starter-storage-file-share'
  type: boolean
  default: true
- name: release_springcloudazurestarterstoragequeue
  displayName: 'spring-cloud-azure-starter-storage-queue'
  type: boolean
  default: true
- name: release_springcloudazurestarterintegrationeventhubs
  displayName: 'spring-cloud-azure-starter-integration-eventhubs'
  type: boolean
  default: true
- name: release_springcloudazurestarterintegrationservicebus
  displayName: 'spring-cloud-azure-starter-integration-servicebus'
  type: boolean
  default: true
- name: release_springcloudazurestarterintegrationstoragequeue
  displayName: 'spring-cloud-azure-starter-integration-storage-queue'
  type: boolean
  default: true
- name: release_springcloudazurestreambinderservicebuscore
  displayName: 'spring-cloud-azure-stream-binder-servicebus-core'
  type: boolean
  default: true
- name: release_springcloudazurestreambinderservicebus
  displayName: 'spring-cloud-azure-stream-binder-servicebus'
  type: boolean
  default: true
- name: release_springcloudazurestreambindereventhubs
  displayName: 'spring-cloud-azure-stream-binder-eventhubs'
  type: boolean
  default: true
- name: release_springcloudazurestreambindereventhubscore
  displayName: 'spring-cloud-azure-stream-binder-eventhubs-core'
  type: boolean
  default: true
- name: release_springcloudazurestarterstreameventhubs
  displayName: 'spring-cloud-azure-starter-stream-eventhubs'
  type: boolean
  default: true
- name: release_springcloudazurestarterstreamservicebus
  displayName: 'spring-cloud-azure-starter-stream-servicebus'
  type: boolean
  default: true

extends:
  template: ../../eng/pipelines/templates/stages/archetype-sdk-client.yml
  parameters:
    ServiceDirectory: spring
    EnableBatchRelease: true
    Artifacts:
      - name: spring-cloud-azure-core
        groupId: com.azure.spring
        safeName: springcloudazurecore
        skipPublishDocMs: true
        skipVerifyChangelog: true
        releaseInBatch: ${{ parameters.release_springcloudazurecore }}
      - name: spring-cloud-azure-service
        groupId: com.azure.spring
        safeName: springcloudazureservice
        skipPublishDocMs: true
        skipVerifyChangelog: true
        releaseInBatch: ${{ parameters.release_springcloudazureservice }}
      - name: spring-cloud-azure-resourcemanager
        groupId: com.azure.spring
        safeName: springcloudazureresourcemanager
        skipPublishDocMs: true
        skipVerifyChangelog: true
        releaseInBatch: ${{ parameters.release_springcloudazureresourcemanager }}
      - name: spring-cloud-azure-trace-sleuth
        groupId: com.azure.spring
        safeName: springcloudazuretracesleuth
        skipPublishDocMs: true
        skipVerifyChangelog: true
        releaseInBatch: ${{ parameters.release_springcloudazuretracesleuth }}
      - name: spring-messaging-azure
        groupId: com.azure.spring
        safeName: springmessagingazure
        skipPublishDocMs: true
        skipVerifyChangelog: true
        releaseInBatch: ${{ parameters.release_springmessagingazure }}
      - name: spring-messaging-azure-eventhubs
        groupId: com.azure.spring
        safeName: springmessagingazureeventhubs
        skipPublishDocMs: true
        skipVerifyChangelog: true
        releaseInBatch: ${{ parameters.release_springmessagingazureeventhubs }}
      - name: spring-messaging-azure-servicebus
        groupId: com.azure.spring
        safeName: springmessagingazureservicebus
        skipPublishDocMs: true
        skipVerifyChangelog: true
        releaseInBatch: ${{ parameters.release_springmessagingazureservicebus }}
      - name: spring-messaging-azure-storage-queue
        groupId: com.azure.spring
        safeName: springmessagingazurestoragequeue
        skipPublishDocMs: true
        skipVerifyChangelog: true
        releaseInBatch: ${{ parameters.release_springmessagingazurestoragequeue }}
      - name: spring-integration-azure-core
        groupId: com.azure.spring
        safeName: springintegrationazurecore
        skipPublishDocMs: true
        skipVerifyChangelog: true
        releaseInBatch: ${{ parameters.release_springintegrationazurecore }}
      - name: spring-integration-azure-eventhubs
        groupId: com.azure.spring
        safeName: springintegrationazureeventhubs
        skipPublishDocMs: true
        skipVerifyChangelog: true
        releaseInBatch: ${{ parameters.release_springintegrationazureeventhubs }}
      - name: spring-integration-azure-servicebus
        groupId: com.azure.spring
        safeName: springintegrationazureservicebus
        skipPublishDocMs: true
        skipVerifyChangelog: true
        releaseInBatch: ${{ parameters.release_springintegrationazureservicebus }}
      - name: spring-integration-azure-storage-queue
        groupId: com.azure.spring
        safeName: springintegrationazurestoragequeue
        skipPublishDocMs: true
        skipVerifyChangelog: true
        releaseInBatch: ${{ parameters.release_springintegrationazurestoragequeue }}
      - name: spring-cloud-azure-autoconfigure
        groupId: com.azure.spring
        safeName: springcloudazureautoconfigure
        skipPublishDocMs: true
        skipVerifyChangelog: true
        releaseInBatch: ${{ parameters.release_springcloudazureautoconfigure }}
      - name: spring-cloud-azure-actuator
        groupId: com.azure.spring
        safeName: springcloudazureactuator
        skipPublishDocMs: true
        skipVerifyChangelog: true
        releaseInBatch: ${{ parameters.release_springcloudazureactuator }}
      - name: spring-cloud-azure-actuator-autoconfigure
        groupId: com.azure.spring
        safeName: springcloudazureactuatorautoconfigure
        skipPublishDocMs: true
        skipVerifyChangelog: true
        releaseInBatch: ${{ parameters.release_springcloudazureactuatorautoconfigure }}
      - name: spring-cloud-azure-starter
        groupId: com.azure.spring
        safeName: springcloudazurestarter
        skipPublishDocGithubIo: true
        skipPublishDocMs: true
        skipUpdatePackageJson: true
        skipVerifyChangelog: true
        releaseInBatch: ${{ parameters.release_springcloudazurestarter }}
      - name: spring-cloud-azure-starter-actuator
        groupId: com.azure.spring
        safeName: springcloudazurestarteractuator
        skipPublishDocGithubIo: true
        skipPublishDocMs: true
        skipUpdatePackageJson: true
        skipVerifyChangelog: true
        releaseInBatch: ${{ parameters.release_springcloudazurestarteractuator }}
      - name: spring-cloud-azure-starter-active-directory
        groupId: com.azure.spring
        safeName: springcloudazurestarteractivedirectory
        skipPublishDocGithubIo: true
        skipPublishDocMs: true
        skipUpdatePackageJson: true
        skipVerifyChangelog: true
        releaseInBatch: ${{ parameters.release_springcloudazurestarteractivedirectory }}
      - name: spring-cloud-azure-starter-active-directory-b2c
        groupId: com.azure.spring
        safeName: springcloudazurestarteractivedirectoryb2c
        skipPublishDocGithubIo: true
        skipPublishDocMs: true
        skipUpdatePackageJson: true
        skipVerifyChangelog: true
        releaseInBatch: ${{ parameters.release_springcloudazurestarteractivedirectoryb2c }}
      - name: spring-cloud-azure-starter-appconfiguration
        groupId: com.azure.spring
        safeName: springcloudazurestarterappconfiguration
        skipPublishDocGithubIo: true
        skipPublishDocMs: true
        skipUpdatePackageJson: true
        skipVerifyChangelog: true
        releaseInBatch: ${{ parameters.release_springcloudazurestarterappconfiguration }}
      - name: spring-cloud-azure-starter-cosmos
        groupId: com.azure.spring
        safeName: springcloudazurestartercosmos
        skipPublishDocGithubIo: true
        skipPublishDocMs: true
        skipUpdatePackageJson: true
        skipVerifyChangelog: true
        releaseInBatch: ${{ parameters.release_springcloudazurestartercosmos }}
      - name: spring-cloud-azure-starter-data-cosmos
        groupId: com.azure.spring
        safeName: springcloudazurestarterdatacosmos
        skipPublishDocGithubIo: true
        skipPublishDocMs: true
        skipUpdatePackageJson: true
        skipVerifyChangelog: true
        releaseInBatch: ${{ parameters.release_springcloudazurestarterdatacosmos }}
      - name: spring-cloud-azure-starter-eventhubs
        groupId: com.azure.spring
        safeName: springcloudazurestartereventhubs
        skipPublishDocGithubIo: true
        skipPublishDocMs: true
        skipUpdatePackageJson: true
        skipVerifyChangelog: true
        releaseInBatch: ${{ parameters.release_springcloudazurestartereventhubs }}
      - name: spring-cloud-azure-starter-keyvault-certificates
        groupId: com.azure.spring
        safeName: springcloudazurestarterkeyvaultcertificates
        skipPublishDocGithubIo: true
        skipPublishDocMs: true
        skipUpdatePackageJson: true
        skipVerifyChangelog: true
        releaseInBatch: ${{ parameters.release_springcloudazurestarterkeyvaultcertificates }}
      - name: spring-cloud-azure-starter-keyvault-secrets
        groupId: com.azure.spring
        safeName: springcloudazurestarterkeyvaultsecrets
        skipPublishDocGithubIo: true
        skipPublishDocMs: true
        skipUpdatePackageJson: true
        skipVerifyChangelog: true
        releaseInBatch: ${{ parameters.release_springcloudazurestarterkeyvaultsecrets }}
      - name: spring-cloud-azure-starter-servicebus
        groupId: com.azure.spring
        safeName: springcloudazurestarterservicebus
        skipPublishDocGithubIo: true
        skipPublishDocMs: true
        skipUpdatePackageJson: true
        skipVerifyChangelog: true
        releaseInBatch: ${{ parameters.release_springcloudazurestarterservicebus }}
      - name: spring-cloud-azure-starter-servicebus-jms
        groupId: com.azure.spring
        safeName: springcloudazurestarterservicebusjms
        skipPublishDocGithubIo: true
        skipPublishDocMs: true
        skipUpdatePackageJson: true
        skipVerifyChangelog: true
<<<<<<< HEAD
      - name: spring-cloud-azure-starter-storage
        groupId: com.azure.spring
        safeName: springcloudazurestarterstorage
        skipPublishDocGithubIo: true
        skipPublishDocMs: true
        skipUpdatePackageJson: true
        skipVerifyChangelog: true
=======
        releaseInBatch: ${{ parameters.release_springcloudazurestarterservicebusjms }}
>>>>>>> d92601d9
      - name: spring-cloud-azure-starter-storage-blob
        groupId: com.azure.spring
        safeName: springcloudazurestarterstorageblob
        skipPublishDocGithubIo: true
        skipPublishDocMs: true
        skipUpdatePackageJson: true
        skipVerifyChangelog: true
        releaseInBatch: ${{ parameters.release_springcloudazurestarterstorageblob }}
      - name: spring-cloud-azure-starter-storage-file-share
        groupId: com.azure.spring
        safeName: springcloudazurestarterstoragefileshare
        skipPublishDocGithubIo: true
        skipPublishDocMs: true
        skipUpdatePackageJson: true
        skipVerifyChangelog: true
        releaseInBatch: ${{ parameters.release_springcloudazurestarterstoragefileshare }}
      - name: spring-cloud-azure-starter-storage-queue
        groupId: com.azure.spring
        safeName: springcloudazurestarterstoragequeue
        skipPublishDocGithubIo: true
        skipPublishDocMs: true
        skipUpdatePackageJson: true
        skipVerifyChangelog: true
        releaseInBatch: ${{ parameters.release_springcloudazurestarterstoragequeue }}
      - name: spring-cloud-azure-starter-integration-eventhubs
        groupId: com.azure.spring
        safeName: springcloudazurestarterintegrationeventhubs
        skipPublishDocGithubIo: true
        skipPublishDocMs: true
        skipUpdatePackageJson: true
        skipVerifyChangelog: true
        releaseInBatch: ${{ parameters.release_springcloudazurestarterintegrationeventhubs }}
      - name: spring-cloud-azure-starter-integration-servicebus
        groupId: com.azure.spring
        safeName: springcloudazurestarterintegrationservicebus
        skipPublishDocGithubIo: true
        skipPublishDocMs: true
        skipUpdatePackageJson: true
        skipVerifyChangelog: true
        releaseInBatch: ${{ parameters.release_springcloudazurestarterintegrationservicebus }}
      - name: spring-cloud-azure-starter-integration-storage-queue
        groupId: com.azure.spring
        safeName: springcloudazurestarterintegrationstoragequeue
        skipPublishDocGithubIo: true
        skipPublishDocMs: true
        skipUpdatePackageJson: true
        skipVerifyChangelog: true
        releaseInBatch: ${{ parameters.release_springcloudazurestarterintegrationstoragequeue }}
      - name: spring-cloud-azure-stream-binder-servicebus-core
        groupId: com.azure.spring
        safeName: springcloudazurestreambinderservicebuscore
        skipPublishDocMs: true
        skipVerifyChangelog: true
        releaseInBatch: ${{ parameters.release_springcloudazurestreambinderservicebuscore }}
      - name: spring-cloud-azure-stream-binder-servicebus
        groupId: com.azure.spring
        safeName: springcloudazurestreambinderservicebus
        skipPublishDocMs: true
        skipVerifyChangelog: true
        releaseInBatch: ${{ parameters.release_springcloudazurestreambinderservicebus }}
      - name: spring-cloud-azure-stream-binder-eventhubs
        groupId: com.azure.spring
        safeName: springcloudazurestreambindereventhubs
        skipPublishDocMs: true
        skipVerifyChangelog: true
        releaseInBatch: ${{ parameters.release_springcloudazurestreambindereventhubs }}
      - name: spring-cloud-azure-stream-binder-eventhubs-core
        groupId: com.azure.spring
        safeName: springcloudazurestreambindereventhubscore
        skipPublishDocMs: true
        skipVerifyChangelog: true
        releaseInBatch: ${{ parameters.release_springcloudazurestreambindereventhubscore }}
      - name: spring-cloud-azure-starter-stream-eventhubs
        groupId: com.azure.spring
        safeName: springcloudazurestarterstreameventhubs
        skipPublishDocGithubIo: true
        skipPublishDocMs: true
        skipUpdatePackageJson: true
        skipVerifyChangelog: true
        releaseInBatch: ${{ parameters.release_springcloudazurestarterstreameventhubs }}
      - name: spring-cloud-azure-starter-stream-servicebus
        groupId: com.azure.spring
        safeName: springcloudazurestarterstreamservicebus
        skipPublishDocGithubIo: true
        skipPublishDocMs: true
        skipUpdatePackageJson: true
        skipVerifyChangelog: true
        releaseInBatch: ${{ parameters.release_springcloudazurestarterstreamservicebus }}<|MERGE_RESOLUTION|>--- conflicted
+++ resolved
@@ -135,6 +135,10 @@
   displayName: 'spring-cloud-azure-starter-servicebus-jms'
   type: boolean
   default: true
+- name: release_springcloudazurestarterstorage
+  displayName: 'spring-cloud-azure-starter-storage'
+  type: boolean
+  default: true
 - name: release_springcloudazurestarterstorageblob
   displayName: 'spring-cloud-azure-starter-storage-blob'
   type: boolean
@@ -375,7 +379,7 @@
         skipPublishDocMs: true
         skipUpdatePackageJson: true
         skipVerifyChangelog: true
-<<<<<<< HEAD
+        releaseInBatch: ${{ parameters.release_springcloudazurestarterservicebusjms }}
       - name: spring-cloud-azure-starter-storage
         groupId: com.azure.spring
         safeName: springcloudazurestarterstorage
@@ -383,9 +387,7 @@
         skipPublishDocMs: true
         skipUpdatePackageJson: true
         skipVerifyChangelog: true
-=======
-        releaseInBatch: ${{ parameters.release_springcloudazurestarterservicebusjms }}
->>>>>>> d92601d9
+        releaseInBatch: ${{ parameters.release_springcloudazurestarterstorage }}
       - name: spring-cloud-azure-starter-storage-blob
         groupId: com.azure.spring
         safeName: springcloudazurestarterstorageblob
