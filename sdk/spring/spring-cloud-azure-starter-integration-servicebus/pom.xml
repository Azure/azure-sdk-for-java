<?xml version="1.0" encoding="UTF-8"?>
<project xmlns:xsi="http://www.w3.org/2001/XMLSchema-instance"
         xmlns="http://maven.apache.org/POM/4.0.0"
         xsi:schemaLocation="http://maven.apache.org/POM/4.0.0 http://maven.apache.org/xsd/maven-4.0.0.xsd">

  <modelVersion>4.0.0</modelVersion>

  <groupId>com.azure.spring</groupId>
  <artifactId>spring-cloud-azure-starter-integration-servicebus</artifactId>
<<<<<<< HEAD
  <version>4.11.0-beta.1</version> <!-- {x-version-update;com.azure.spring:spring-cloud-azure-starter-integration-servicebus;current} -->
=======
  <version>4.12.0-beta.1</version> <!-- {x-version-update;com.azure.spring:spring-cloud-azure-starter-integration-servicebus;current} -->
>>>>>>> 98d25d20

  <name>Spring Cloud Azure Starter Integration Service Bus</name>
  <description>Spring Cloud Azure Starter Integration Service Bus</description>
  <url>https://microsoft.github.io/spring-cloud-azure</url>
  <developers>
    <developer>
      <name>Spring Cloud Azure</name>
      <email>SpringIntegSupport@microsoft.com</email>
    </developer>
  </developers>
  <scm>
    <connection>scm:git:git@github.com:Azure/azure-sdk-for-java.git</connection>
    <developerConnection>scm:git:ssh://git@github.com:Azure/azure-sdk-for-java.git</developerConnection>
    <url>https://github.com/Azure/azure-sdk-for-java</url>
  </scm>
  <issueManagement>
    <system>GitHub</system>
    <url>https://github.com/Azure/azure-sdk-for-java/issues</url>
  </issueManagement>

  <properties>
    <maven.compiler.source>1.8</maven.compiler.source>
    <maven.compiler.target>1.8</maven.compiler.target>
    <legal>
      <![CDATA[[INFO] Any downloads listed may be third party software.  Microsoft grants you no rights for third party software.]]></legal>
    <site.url>https://azuresdkartifacts.blob.core.windows.net/azure-sdk-for-java</site.url>
  </properties>

  <licenses>
    <license>
      <name>The MIT License (MIT)</name>
      <url>http://opensource.org/licenses/MIT</url>
      <distribution>repo</distribution>
    </license>
  </licenses>

  <!-- Repositories definitions -->
  <repositories>
    <repository>
      <id>ossrh</id>
      <name>Sonatype Snapshots</name>
      <url>https://oss.sonatype.org/content/repositories/snapshots/</url>
      <layout>default</layout>
      <snapshots>
        <enabled>true</enabled>
        <updatePolicy>daily</updatePolicy>
      </snapshots>
    </repository>
  </repositories>

  <pluginRepositories>
    <pluginRepository>
      <id>ossrh</id>
      <name>Sonatype Snapshots</name>
      <url>https://oss.sonatype.org/content/repositories/snapshots/</url>
      <layout>default</layout>
      <snapshots>
        <enabled>true</enabled>
        <updatePolicy>always</updatePolicy>
      </snapshots>
    </pluginRepository>
  </pluginRepositories>

  <distributionManagement>
    <snapshotRepository>
      <id>ossrh</id>
      <name>Sonatype Snapshots</name>
      <url>https://oss.sonatype.org/content/repositories/snapshots/</url>
      <uniqueVersion>true</uniqueVersion>
      <layout>default</layout>
    </snapshotRepository>
    <site>
      <id>azure-java-build-docs</id>
      <url>${site.url}/site/</url>
    </site>
  </distributionManagement>

  <dependencies>
    <dependency>
      <groupId>com.azure.spring</groupId>
      <artifactId>spring-cloud-azure-starter</artifactId>
<<<<<<< HEAD
      <version>4.11.0-beta.1</version> <!-- {x-version-update;com.azure.spring:spring-cloud-azure-starter;current} -->
=======
      <version>4.12.0-beta.1</version> <!-- {x-version-update;com.azure.spring:spring-cloud-azure-starter;current} -->
>>>>>>> 98d25d20
    </dependency>
    <dependency>
      <groupId>org.springframework.boot</groupId>
      <artifactId>spring-boot-starter-integration</artifactId>
      <version>2.7.14</version> <!-- {x-version-update;org.springframework.boot:spring-boot-starter-integration;external_dependency} -->
    </dependency>
    <dependency>
      <groupId>com.azure.spring</groupId>
      <artifactId>spring-integration-azure-servicebus</artifactId>
<<<<<<< HEAD
      <version>4.11.0-beta.1</version> <!-- {x-version-update;com.azure.spring:spring-integration-azure-servicebus;current} -->
=======
      <version>4.12.0-beta.1</version> <!-- {x-version-update;com.azure.spring:spring-integration-azure-servicebus;current} -->
>>>>>>> 98d25d20
    </dependency>
  </dependencies>

  <build>
    <plugins>
      <plugin>
        <groupId>com.github.spotbugs</groupId>
        <artifactId>spotbugs-maven-plugin</artifactId>
        <version>4.2.2</version> <!-- {x-version-update;com.github.spotbugs:spotbugs-maven-plugin;external_dependency} -->
        <configuration>
          <skip>true</skip>
        </configuration>
      </plugin>
      <plugin>
        <groupId>org.revapi</groupId>
        <artifactId>revapi-maven-plugin</artifactId>
        <version>0.14.6</version> <!-- {x-version-update;org.revapi:revapi-maven-plugin;external_dependency} -->
        <configuration>
          <skip>true</skip>
        </configuration>
      </plugin>
      <plugin>
        <groupId>com.azure.tools</groupId>
        <artifactId>codesnippet-maven-plugin</artifactId>
        <version>1.0.0-beta.8</version> <!-- {x-version-update;com.azure.tools:codesnippet-maven-plugin;external_dependency} -->
        <configuration>
          <skip>true</skip>
        </configuration>
      </plugin>
      <plugin>
        <groupId>org.apache.maven.plugins</groupId>
        <artifactId>maven-jar-plugin</artifactId>
        <version>3.2.2</version> <!-- {x-version-update;org.apache.maven.plugins:maven-jar-plugin;external_dependency} -->
        <configuration>
          <archive>
            <manifestEntries>
              <Automatic-Module-Name>com.azure.spring.cloud.starter.integration.servicebus</Automatic-Module-Name>
            </manifestEntries>
            <manifest>
              <addDefaultImplementationEntries>true</addDefaultImplementationEntries>
            </manifest>
          </archive>
        </configuration>
        <!-- START: Empty Java Doc & Sources -->
        <!-- The following code will generate an empty javadoc/sources with just a README.md. This is necessary
             to pass the required checks on Maven. The way this works is by setting the classesDirectory
             to a directory that only contains the README.md, which we need to copy. If the classesDirectory
             is set to the root, where the README.md lives, it still won't have javadocs/sources but the jar file
             will contain a bunch of files that shouldn't be there. The faux sources directory is deleted
             and recreated with the README.md being copied every time to guarantee that, when building locally,
             it'll have the latest copy of the README.md file.
        -->
        <executions>
          <execution>
            <id>empty-javadoc-jar-with-readme</id>
            <phase>package</phase>
            <goals>
              <goal>jar</goal>
            </goals>
            <configuration>
              <classifier>javadoc</classifier>
              <classesDirectory>${project.basedir}/javadocTemp</classesDirectory>
            </configuration>
          </execution>
          <execution>
            <id>empty-source-jar-with-readme</id>
            <phase>package</phase>
            <goals>
              <goal>jar</goal>
            </goals>
            <configuration>
              <classifier>sources</classifier>
              <classesDirectory>${project.basedir}/sourceTemp</classesDirectory>
            </configuration>
          </execution>
        </executions>
      </plugin>
      <plugin>
        <groupId>org.apache.maven.plugins</groupId>
        <artifactId>maven-antrun-plugin</artifactId>
        <version>3.0.0</version> <!-- {x-version-update;org.apache.maven.plugins:maven-antrun-plugin;external_dependency} -->
        <executions>
          <execution>
            <id>copy-readme-to-javadocTemp-and-sourceTemp</id>
            <phase>prepare-package</phase>
            <configuration>
              <target>
                <echo>Deleting existing ${project.basedir}/javadocTemp and
                  ${project.basedir}/sourceTemp</echo>
                <delete includeEmptyDirs="true" quiet="true">
                  <fileset dir="${project.basedir}/javadocTemp"/>
                  <fileset dir="${project.basedir}/sourceTemp"/>
                </delete>
                <echo>Copying ${project.basedir}/../README.md to
                  ${project.basedir}/javadocTemp/README.md
                </echo>
                <copy file="${project.basedir}/../README.md" tofile="${project.basedir}/javadocTemp/README.md" failonerror="false"/>
                <echo>Copying ${project.basedir}/../README.md to
                  ${project.basedir}/sourceTemp/README.md
                </echo>
                <copy file="${project.basedir}/../README.md" tofile="${project.basedir}/sourceTemp/README.md" failonerror="false"/>
              </target>
            </configuration>
            <goals>
              <goal>run</goal>
            </goals>
          </execution>
        </executions>
      <!-- END: Empty Java Doc & Sources -->
      </plugin>
    </plugins>
  </build>

</project><|MERGE_RESOLUTION|>--- conflicted
+++ resolved
@@ -7,11 +7,7 @@
 
   <groupId>com.azure.spring</groupId>
   <artifactId>spring-cloud-azure-starter-integration-servicebus</artifactId>
-<<<<<<< HEAD
-  <version>4.11.0-beta.1</version> <!-- {x-version-update;com.azure.spring:spring-cloud-azure-starter-integration-servicebus;current} -->
-=======
   <version>4.12.0-beta.1</version> <!-- {x-version-update;com.azure.spring:spring-cloud-azure-starter-integration-servicebus;current} -->
->>>>>>> 98d25d20
 
   <name>Spring Cloud Azure Starter Integration Service Bus</name>
   <description>Spring Cloud Azure Starter Integration Service Bus</description>
@@ -93,11 +89,7 @@
     <dependency>
       <groupId>com.azure.spring</groupId>
       <artifactId>spring-cloud-azure-starter</artifactId>
-<<<<<<< HEAD
-      <version>4.11.0-beta.1</version> <!-- {x-version-update;com.azure.spring:spring-cloud-azure-starter;current} -->
-=======
       <version>4.12.0-beta.1</version> <!-- {x-version-update;com.azure.spring:spring-cloud-azure-starter;current} -->
->>>>>>> 98d25d20
     </dependency>
     <dependency>
       <groupId>org.springframework.boot</groupId>
@@ -107,11 +99,7 @@
     <dependency>
       <groupId>com.azure.spring</groupId>
       <artifactId>spring-integration-azure-servicebus</artifactId>
-<<<<<<< HEAD
-      <version>4.11.0-beta.1</version> <!-- {x-version-update;com.azure.spring:spring-integration-azure-servicebus;current} -->
-=======
       <version>4.12.0-beta.1</version> <!-- {x-version-update;com.azure.spring:spring-integration-azure-servicebus;current} -->
->>>>>>> 98d25d20
     </dependency>
   </dependencies>
 
