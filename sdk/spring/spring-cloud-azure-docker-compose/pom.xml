--- conflicted
+++ resolved
@@ -12,11 +12,7 @@
 
   <groupId>com.azure.spring</groupId>
   <artifactId>spring-cloud-azure-docker-compose</artifactId>
-<<<<<<< HEAD
   <version>5.24.0-beta.1</version> <!-- {x-version-update;com.azure.spring:spring-cloud-azure-docker-compose;current} -->
-=======
-  <version>6.1.0-beta.1</version> <!-- {x-version-update;com.azure.spring:spring-cloud-azure-docker-compose;current} -->
->>>>>>> fad5e4f3
 
   <name>Spring Cloud Azure Docker Compose</name>
   <description>Spring Cloud Azure Docker Compose</description>
@@ -60,11 +56,7 @@
     <dependency>
       <groupId>com.azure.spring</groupId>
       <artifactId>spring-cloud-azure-autoconfigure</artifactId>
-<<<<<<< HEAD
       <version>5.24.0-beta.1</version>  <!-- {x-version-update;com.azure.spring:spring-cloud-azure-autoconfigure;current} -->
-=======
-      <version>6.1.0-beta.1</version>  <!-- {x-version-update;com.azure.spring:spring-cloud-azure-autoconfigure;current} -->
->>>>>>> fad5e4f3
       <optional>true</optional>
     </dependency>
     <dependency>
@@ -89,7 +81,7 @@
     <dependency>
       <groupId>org.springframework.boot</groupId>
       <artifactId>spring-boot-docker-compose</artifactId>
-      <version>3.5.5</version> <!-- {x-version-update;springboot3_org.springframework.boot:spring-boot-docker-compose;external_dependency} -->
+      <version>3.5.4</version> <!-- {x-version-update;springboot3_org.springframework.boot:spring-boot-docker-compose;external_dependency} -->
     </dependency>
     <!-- Added this dependency to include necessary annotations used by reactor core.
         Without this dependency, javadoc throws a warning as it cannot find enum When.MAYBE
@@ -104,13 +96,13 @@
     <dependency>
       <groupId>org.springframework.boot</groupId>
       <artifactId>spring-boot-test</artifactId>
-      <version>3.5.5</version> <!-- {x-version-update;springboot3_org.springframework.boot:spring-boot-test;external_dependency} -->
+      <version>3.5.4</version> <!-- {x-version-update;springboot3_org.springframework.boot:spring-boot-test;external_dependency} -->
       <scope>test</scope>
     </dependency>
     <dependency>
       <groupId>org.springframework</groupId>
       <artifactId>spring-test</artifactId>
-      <version>6.2.10</version> <!-- {x-version-update;springboot3_org.springframework:spring-test;external_dependency} -->
+      <version>6.2.9</version> <!-- {x-version-update;springboot3_org.springframework:spring-test;external_dependency} -->
       <scope>test</scope>
     </dependency>
     <dependency>
@@ -122,7 +114,7 @@
     <dependency>
       <groupId>org.assertj</groupId>
       <artifactId>assertj-core</artifactId>
-      <version>3.27.4</version> <!-- {x-version-update;springboot3_org.assertj:assertj-core;external_dependency} -->
+      <version>3.27.3</version> <!-- {x-version-update;springboot3_org.assertj:assertj-core;external_dependency} -->
       <scope>test</scope>
     </dependency>
   </dependencies>
@@ -168,7 +160,7 @@
           <rules>
             <bannedDependencies>
               <includes>
-                <include>org.springframework.boot:spring-boot-docker-compose:[3.5.5]</include> <!-- {x-include-update;springboot3_org.springframework.boot:spring-boot-docker-compose;external_dependency} -->
+                <include>org.springframework.boot:spring-boot-docker-compose:[3.5.4]</include> <!-- {x-include-update;springboot3_org.springframework.boot:spring-boot-docker-compose;external_dependency} -->
               </includes>
             </bannedDependencies>
           </rules>
