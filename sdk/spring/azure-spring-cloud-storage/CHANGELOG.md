# Release History

<<<<<<< HEAD
## 2.0.0-beta.1 (Unreleased)
### Breaking Changes
- Change group id from `com.microsoft.azure` to `com.azure.spring`.
- Change artifact id from `spring-cloud-azure-storage` to `azure-spring-cloud-storage`.
=======
## 2.2.0-beta.1 (Unreleased)

>>>>>>> 6f033d77

## 2.0.0 (2020-12-30)
### Breaking Changes
- Deprecated the `spring.cloud.azure.managed-identity.client-id` property,
  use `spring.cloud.azure.client-id` to set the managed identity id when using Managed Identity.

## 2.0.0-beta.1 (2020-11-19)
### Breaking Changes
- Change group id from `com.microsoft.azure` to `com.azure.spring`.
- Change artifact id from `spring-cloud-azure-storage` to `azure-spring-cloud-storage`.

## 1.2.8 (2020-09-14)
### New Features
 - Enable Storage starter to support overwriting blob data
 - Enable Actuator for storage blob<|MERGE_RESOLUTION|>--- conflicted
+++ resolved
@@ -1,14 +1,7 @@
 # Release History
 
-<<<<<<< HEAD
-## 2.0.0-beta.1 (Unreleased)
-### Breaking Changes
-- Change group id from `com.microsoft.azure` to `com.azure.spring`.
-- Change artifact id from `spring-cloud-azure-storage` to `azure-spring-cloud-storage`.
-=======
 ## 2.2.0-beta.1 (Unreleased)
 
->>>>>>> 6f033d77
 
 ## 2.0.0 (2020-12-30)
 ### Breaking Changes
