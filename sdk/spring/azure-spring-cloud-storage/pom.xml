<?xml version="1.0" encoding="UTF-8"?>
<project xmlns="http://maven.apache.org/POM/4.0.0"
         xmlns:xsi="http://www.w3.org/2001/XMLSchema-instance"
         xsi:schemaLocation="http://maven.apache.org/POM/4.0.0 http://maven.apache.org/xsd/maven-4.0.0.xsd">
  <parent>
    <groupId>com.azure</groupId>
    <artifactId>azure-client-sdk-parent</artifactId>
    <version>1.7.0</version> <!-- {x-version-update;com.azure:azure-client-sdk-parent;current} -->
    <relativePath>../../parents/azure-client-sdk-parent</relativePath>
  </parent>
  <modelVersion>4.0.0</modelVersion>

  <groupId>com.azure.spring</groupId>
  <artifactId>azure-spring-cloud-storage</artifactId>
  <version>2.0.0-beta.2</version> <!-- {x-version-update;com.azure.spring:azure-spring-cloud-storage;current} -->
  <name>Azure Spring Cloud Storage</name>

  <properties>
    <jacoco.min.linecoverage>0.34</jacoco.min.linecoverage>
    <jacoco.min.branchcoverage>0.0</jacoco.min.branchcoverage>
  </properties>

  <dependencies>
    <dependency>
      <groupId>com.azure.spring</groupId>
      <artifactId>azure-spring-cloud-context</artifactId>
<<<<<<< HEAD
      <version>2.0.0-beta.1</version> <!-- {x-version-update;com.azure.spring:azure-spring-cloud-context;current} -->
    </dependency>

    <dependency>
      <groupId>com.azure</groupId>
      <artifactId>azure-storage-blob</artifactId>
      <version>12.8.0</version> <!-- {x-version-update;com.azure:azure-storage-blob;dependency} -->
    </dependency>

    <dependency>
      <groupId>com.azure</groupId>
      <artifactId>azure-storage-file-share</artifactId>
      <version>12.6.0</version> <!-- {x-version-update;com.azure:azure-storage-file-share;dependency} -->
=======
      <version>2.0.0-beta.2</version> <!-- {x-version-update;com.azure.spring:azure-spring-cloud-context;current} -->
>>>>>>> ed0e846a
    </dependency>

    <dependency>
      <groupId>org.springframework.boot</groupId>
      <artifactId>spring-boot-configuration-processor</artifactId>
      <version>2.3.5.RELEASE</version> <!-- {x-version-update;org.springframework.boot:spring-boot-configuration-processor;external_dependency} -->
      <optional>true</optional>
    </dependency>

    <!-- Storage Queue -->
    <dependency>
      <groupId>com.azure</groupId>
      <artifactId>azure-storage-queue</artifactId>
      <version>12.7.0</version> <!-- {x-version-update;com.azure:azure-storage-queue;dependency} -->
      <optional>true</optional>
    </dependency>

<<<<<<< HEAD
    <dependency>
      <groupId>com.azure.resourcemanager</groupId>
      <artifactId>azure-resourcemanager-storage</artifactId>
      <version>2.0.0</version> <!-- {x-version-update;com.azure.resourcemanager:azure-resourcemanager-storage;dependency} -->
    </dependency>

    <!-- Storage Queue -->
=======
>>>>>>> ed0e846a
    <dependency>
      <groupId>com.azure.spring</groupId>
      <artifactId>azure-spring-integration-storage-queue</artifactId>
      <version>2.0.0-beta.2</version> <!-- {x-version-update;com.azure.spring:azure-spring-integration-storage-queue;current} -->
      <optional>true</optional>
    </dependency>

    <!-- Spring -->
    <dependency>
      <groupId>org.springframework.boot</groupId>
      <artifactId>spring-boot-actuator-autoconfigure</artifactId>
      <version>2.3.5.RELEASE</version> <!-- {x-version-update;org.springframework.boot:spring-boot-actuator-autoconfigure;external_dependency} -->
      <optional>true</optional>
    </dependency>

    <dependency>
      <groupId>org.hibernate.validator</groupId>
      <artifactId>hibernate-validator</artifactId>
      <version>6.1.6.Final</version> <!-- {x-version-update;org.hibernate.validator:hibernate-validator;external_dependency} -->
    </dependency>

    <dependency>
      <groupId>org.springframework.boot</groupId>
      <artifactId>spring-boot-starter-logging</artifactId>
      <version>2.3.5.RELEASE</version> <!-- {x-version-update;org.springframework.boot:spring-boot-starter-logging;external_dependency} -->
    </dependency>

    <dependency>
      <groupId>org.springframework.boot</groupId>
      <artifactId>spring-boot-starter-test</artifactId>
      <version>2.3.5.RELEASE</version> <!-- {x-version-update;org.springframework.boot:spring-boot-starter-test;external_dependency} -->
      <scope>test</scope>
    </dependency>

    <dependency>
      <groupId>junit</groupId>
      <artifactId>junit</artifactId>
      <version>4.13.1</version> <!-- {x-version-update;junit:junit;external_dependency} -->
      <scope>test</scope>
    </dependency>

    <dependency>
      <groupId>org.mockito</groupId>
      <artifactId>mockito-core</artifactId>
      <version>3.3.3</version> <!-- {x-version-update;org.mockito:mockito-core;external_dependency} -->
      <scope>test</scope>
    </dependency>

    <dependency>
      <groupId>org.powermock</groupId>
      <artifactId>powermock-api-mockito2</artifactId>
      <version>2.0.2</version> <!-- {x-version-update;org.powermock:powermock-api-mockito2;external_dependency} -->
      <scope>test</scope>
    </dependency>

    <dependency>
      <groupId>org.powermock</groupId>
      <artifactId>powermock-module-junit4</artifactId>
      <version>2.0.2</version> <!-- {x-version-update;org.powermock:powermock-module-junit4;external_dependency} -->
      <scope>test</scope>
    </dependency>

    <!-- Added this dependency to include necessary annotations used by reactor core.
            Without this dependency, javadoc throws a warning as it cannot find enum When.MAYBE
            which is used in @Nullable annotation in reactor core classes -->
    <dependency>
      <groupId>com.google.code.findbugs</groupId>
      <artifactId>jsr305</artifactId>
      <version>3.0.2</version> <!-- {x-version-update;com.google.code.findbugs:jsr305;external_dependency} -->
      <scope>provided</scope>
    </dependency>
  </dependencies>

  <build>
    <plugins>
      <plugin>
        <groupId>org.apache.maven.plugins</groupId>
        <artifactId>maven-enforcer-plugin</artifactId>
        <version>3.0.0-M3</version> <!-- {x-version-update;org.apache.maven.plugins:maven-enforcer-plugin;external_dependency} -->
        <configuration>
          <rules>
            <bannedDependencies>
              <includes>
                <include>org.hibernate.validator:hibernate-validator:[6.1.6.Final]</include> <!-- {x-include-update;org.hibernate.validator:hibernate-validator;external_dependency} -->
                <include>org.springframework.boot:spring-boot-actuator-autoconfigure:[2.3.5.RELEASE]</include> <!-- {x-include-update;org.springframework.boot:spring-boot-actuator-autoconfigure;external_dependency} -->
                <include>org.springframework.boot:spring-boot-configuration-processor:[2.3.5.RELEASE]</include> <!-- {x-include-update;org.springframework.boot:spring-boot-configuration-processor;external_dependency} -->
                <include>org.springframework.boot:spring-boot-starter-logging:[2.3.5.RELEASE]</include> <!-- {x-include-update;org.springframework.boot:spring-boot-starter-logging;external_dependency} -->
              </includes>
            </bannedDependencies>
          </rules>
        </configuration>
      </plugin>
    </plugins>
  </build>
  <profiles>
    <!-- Generate "spring-configuration-metadata.json" by annotation process -->
    <profile>
      <id>annotation-process-for-java-8</id>
      <activation>
        <jdk>[1.8,9)</jdk>
      </activation>
      <build>
        <plugins>
          <plugin>
            <groupId>org.apache.maven.plugins</groupId>
            <artifactId>maven-compiler-plugin</artifactId>
            <version>3.8.1</version> <!-- {x-version-update;org.apache.maven.plugins:maven-compiler-plugin;external_dependency} -->
            <executions>
              <execution>
                <id>annotation-process-for-java-8</id>
                <goals>
                  <goal>compile</goal>
                </goals>
                <configuration>
                  <compilerArgs>
                    <arg>-proc:only</arg> <!-- Turn on annotation processing -->
                  </compilerArgs>
                </configuration>
              </execution>
            </executions>
          </plugin>
        </plugins>
      </build>
    </profile>
    <profile>
      <id>annotation-process-for-java-11</id>
      <activation>
        <jdk>[11,)</jdk>
      </activation>
      <build>
        <plugins>
          <plugin>
            <groupId>org.apache.maven.plugins</groupId>
            <artifactId>maven-compiler-plugin</artifactId>
            <version>3.8.1</version> <!-- {x-version-update;org.apache.maven.plugins:maven-compiler-plugin;external_dependency} -->
            <executions>
              <execution>
                <id>annotation-process-for-java-11</id>
                <goals>
                  <goal>compile</goal>
                </goals>
                <configuration>
                  <compilerArgs>
                    <arg>-proc:only</arg> <!-- Turn on annotation processing -->
                  </compilerArgs>
                  <release>11</release>
                </configuration>
              </execution>
            </executions>
          </plugin>
        </plugins>
      </build>
    </profile>
  </profiles>
</project><|MERGE_RESOLUTION|>--- conflicted
+++ resolved
@@ -24,23 +24,7 @@
     <dependency>
       <groupId>com.azure.spring</groupId>
       <artifactId>azure-spring-cloud-context</artifactId>
-<<<<<<< HEAD
-      <version>2.0.0-beta.1</version> <!-- {x-version-update;com.azure.spring:azure-spring-cloud-context;current} -->
-    </dependency>
-
-    <dependency>
-      <groupId>com.azure</groupId>
-      <artifactId>azure-storage-blob</artifactId>
-      <version>12.8.0</version> <!-- {x-version-update;com.azure:azure-storage-blob;dependency} -->
-    </dependency>
-
-    <dependency>
-      <groupId>com.azure</groupId>
-      <artifactId>azure-storage-file-share</artifactId>
-      <version>12.6.0</version> <!-- {x-version-update;com.azure:azure-storage-file-share;dependency} -->
-=======
       <version>2.0.0-beta.2</version> <!-- {x-version-update;com.azure.spring:azure-spring-cloud-context;current} -->
->>>>>>> ed0e846a
     </dependency>
 
     <dependency>
@@ -58,16 +42,6 @@
       <optional>true</optional>
     </dependency>
 
-<<<<<<< HEAD
-    <dependency>
-      <groupId>com.azure.resourcemanager</groupId>
-      <artifactId>azure-resourcemanager-storage</artifactId>
-      <version>2.0.0</version> <!-- {x-version-update;com.azure.resourcemanager:azure-resourcemanager-storage;dependency} -->
-    </dependency>
-
-    <!-- Storage Queue -->
-=======
->>>>>>> ed0e846a
     <dependency>
       <groupId>com.azure.spring</groupId>
       <artifactId>azure-spring-integration-storage-queue</artifactId>
