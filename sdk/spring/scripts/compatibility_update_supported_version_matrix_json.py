# Python version 3.4 or higher is required to run this script.
#
# This script is used to update sdk\spring\pipeline\supported-version-matrix.json before compatibility check.
# Sample:
# 1. python .\sdk\spring\scripts\compatibility_update_supported_version_matrix_json.py
# 2. python .\sdk\spring\scripts\compatibility_update_supported_version_matrix_json.py --spring-boot-major-version-number 3 --matrix-config-path sdk/spring/pipeline/supported-version-matrix.json
#
# The script must be run at the root of azure-sdk-for-java.


import time
from log import log
import os
import json
import argparse
import requests

from compatibility_get_spring_cloud_version import get_spring_cloud_version
from _constants import SPRING_BOOT_MAJOR_2_VERSION_NAME, SPRING_BOOT_MAJOR_3_VERSION_NAME


def get_args():
    parser = argparse.ArgumentParser()
<<<<<<< HEAD
    parser.add_argument(
        '-sbmvn',
        '--spring-boot-major-version-number',
        type=str,
        choices=[SPRING_BOOT_MAJOR_2_VERSION_NAME, SPRING_BOOT_MAJOR_3_VERSION_NAME],
        default=SPRING_BOOT_MAJOR_3_VERSION_NAME,
        help='Which major version of Spring Boot to use. The default is ' + SPRING_BOOT_MAJOR_3_VERSION_NAME + '.'
    )
    parser.add_argument('-mcp', '--matrix-config-path', type=str, default='sdk/spring/pipeline/supported-version-matrix.json')
=======
    parser.add_argument('-t', '--target-version-prefix', type=str)
    parser.add_argument('-n', '--non-target-version-prefix-list', type=str, nargs='*')
>>>>>>> 897cc28b
    return parser.parse_args()


def change_to_repo_root_dir():
    os.chdir(os.path.dirname(os.path.realpath(__file__)))
    os.chdir('../../..')


def update_supported_version_matrix_json_file(filepath, suppoerted_spring_boot_version):
    names = {}
    for boot_version in suppoerted_spring_boot_version:
        cloud_version = get_spring_cloud_version(boot_version)
        names[boot_version] = "SpringBoot" + boot_version.replace(".", "_") + "_Cloud" + cloud_version.replace(".", "_")
    with open(filepath, 'r') as file:
        data = json.load(file)
        data['displayNames'].update(names)
        data['matrix']['SPRING_CLOUD_AZURE_TEST_SUPPORTED_SPRING_BOOT_VERSION'] = suppoerted_spring_boot_version
    with open(filepath, 'w') as file:
        json.dump(data, file, indent=2)


<<<<<<< HEAD
def get_supported_spring_boot_versions():
=======
def get_supported_spring_boot_version(filepath, target_version_prefix, non_target_version_prefix_list):
>>>>>>> 897cc28b
    supported_version_list = []
    filepath = "https://raw.githubusercontent.com/Azure/azure-sdk-for-java/main/sdk/spring/pipeline/spring-cloud-azure-supported-spring.json"
    data = requests.get(filepath).json()
    for entry in data:
        for key in entry:
            if entry[key] == "SUPPORTED":
<<<<<<< HEAD
                if entry["spring-boot-version"].startswith(get_args().spring_boot_major_version_number + "."):
=======
                if is_target_version(entry["spring-boot-version"], target_version_prefix,
                                     non_target_version_prefix_list):
>>>>>>> 897cc28b
                    supported_version_list.append(entry["spring-boot-version"])
    return supported_version_list


def is_target_version(spring_boot_version, target_version_prefix, non_target_version_prefix_list):
    if not spring_boot_version.startswith(target_version_prefix):
        return False
    for entry in non_target_version_prefix_list:
        if spring_boot_version.startswith(entry):
            return False
    return True


def main():
    start_time = time.time()
    change_to_repo_root_dir()
    log.debug('Current working directory = {}.'.format(os.getcwd()))
<<<<<<< HEAD
    update_supported_version_matrix_json_file(get_args().matrix_config_path, get_supported_spring_boot_versions())
=======
    supported_spring_boot_version = get_supported_spring_boot_version(
        "https://raw.githubusercontent.com/Azure/azure-sdk-for-java/main/sdk/spring/pipeline/spring-cloud-azure-supported-spring.json",
        get_args().target_version_prefix, get_args().non_target_version_prefix_list)
    update_supported_version_matrix_json_file("./sdk/spring/pipeline/supported-version-matrix.json", supported_spring_boot_version)
>>>>>>> 897cc28b
    elapsed_time = time.time() - start_time
    log.info('elapsed_time = {}'.format(elapsed_time))


if __name__ == '__main__':
    main()<|MERGE_RESOLUTION|>--- conflicted
+++ resolved
@@ -21,7 +21,8 @@
 
 def get_args():
     parser = argparse.ArgumentParser()
-<<<<<<< HEAD
+    parser.add_argument('-t', '--target-version-prefix', type=str)
+    parser.add_argument('-n', '--non-target-version-prefix-list', type=str, nargs='*')
     parser.add_argument(
         '-sbmvn',
         '--spring-boot-major-version-number',
@@ -31,10 +32,6 @@
         help='Which major version of Spring Boot to use. The default is ' + SPRING_BOOT_MAJOR_3_VERSION_NAME + '.'
     )
     parser.add_argument('-mcp', '--matrix-config-path', type=str, default='sdk/spring/pipeline/supported-version-matrix.json')
-=======
-    parser.add_argument('-t', '--target-version-prefix', type=str)
-    parser.add_argument('-n', '--non-target-version-prefix-list', type=str, nargs='*')
->>>>>>> 897cc28b
     return parser.parse_args()
 
 
@@ -56,28 +53,23 @@
         json.dump(data, file, indent=2)
 
 
-<<<<<<< HEAD
-def get_supported_spring_boot_versions():
-=======
-def get_supported_spring_boot_version(filepath, target_version_prefix, non_target_version_prefix_list):
->>>>>>> 897cc28b
+def get_supported_spring_boot_version(target_version_prefix, non_target_version_prefix_list):
     supported_version_list = []
     filepath = "https://raw.githubusercontent.com/Azure/azure-sdk-for-java/main/sdk/spring/pipeline/spring-cloud-azure-supported-spring.json"
     data = requests.get(filepath).json()
     for entry in data:
         for key in entry:
             if entry[key] == "SUPPORTED":
-<<<<<<< HEAD
-                if entry["spring-boot-version"].startswith(get_args().spring_boot_major_version_number + "."):
-=======
                 if is_target_version(entry["spring-boot-version"], target_version_prefix,
                                      non_target_version_prefix_list):
->>>>>>> 897cc28b
                     supported_version_list.append(entry["spring-boot-version"])
     return supported_version_list
 
 
 def is_target_version(spring_boot_version, target_version_prefix, non_target_version_prefix_list):
+    if not spring_boot_version.startswith(get_args().spring_boot_major_version_number + "."):
+        return False
+
     if not spring_boot_version.startswith(target_version_prefix):
         return False
     for entry in non_target_version_prefix_list:
@@ -90,14 +82,9 @@
     start_time = time.time()
     change_to_repo_root_dir()
     log.debug('Current working directory = {}.'.format(os.getcwd()))
-<<<<<<< HEAD
-    update_supported_version_matrix_json_file(get_args().matrix_config_path, get_supported_spring_boot_versions())
-=======
     supported_spring_boot_version = get_supported_spring_boot_version(
-        "https://raw.githubusercontent.com/Azure/azure-sdk-for-java/main/sdk/spring/pipeline/spring-cloud-azure-supported-spring.json",
         get_args().target_version_prefix, get_args().non_target_version_prefix_list)
-    update_supported_version_matrix_json_file("./sdk/spring/pipeline/supported-version-matrix.json", supported_spring_boot_version)
->>>>>>> 897cc28b
+    update_supported_version_matrix_json_file(get_args().matrix_config_path, supported_spring_boot_version)
     elapsed_time = time.time() - start_time
     log.info('elapsed_time = {}'.format(elapsed_time))
 
