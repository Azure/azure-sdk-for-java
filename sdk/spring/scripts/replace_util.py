# Copyright (c) Microsoft Corporation. All rights reserved.
# Licensed under the MIT License.


import argparse
import os
import time

import in_place

from log import log, Log
from artifact_id_pair import ArtifactIdPair
from version_update_item import VersionUpdateItem

X_VERSION_UPDATE = 'x-version-update'
X_INCLUDE_UPDATE = 'x-include-update'
ARTIFACT_ID_PAIRS = 'artifact_id_pairs'
VERSION_UPDATE_ITEMS = 'version_update_items'

config = {
    'appconfiguration': {
        'sdk/appconfiguration/azure-spring-cloud-test-appconfiguration-config/pom.xml': {
            VERSION_UPDATE_ITEMS: (
<<<<<<< HEAD
                VersionUpdateItem('org.springframework.boot:spring-boot-starter-parent', '2.2.9.RELEASE'),
=======
                VersionUpdateItem('org.springframework.boot:spring-boot-starter-parent', '2.2.11.RELEASE'),
>>>>>>> e2018a87
            )
        }
    },
    'cosmos': {
        'sdk/cosmos/azure-spring-data-cosmos-test/pom.xml': {
            VERSION_UPDATE_ITEMS: (
                VersionUpdateItem('org.springframework.boot:spring-boot-starter-parent', '2.2.11.RELEASE'),
            )
        }
    },
    'spring': {
        'sdk/spring/azure-spring-boot-test-core/pom.xml': {
            VERSION_UPDATE_ITEMS: (
                VersionUpdateItem('org.springframework.boot:spring-boot-starter-parent', '2.2.11.RELEASE'),
            )
        },
        'sdk/spring/azure-spring-boot-test-aad/pom.xml': {
            VERSION_UPDATE_ITEMS: (
                VersionUpdateItem('org.springframework.boot:spring-boot-starter-parent', '2.2.11.RELEASE'),
            )
        },
        'sdk/spring/azure-spring-boot-test-aad-obo/pom.xml': {
            VERSION_UPDATE_ITEMS: (
                VersionUpdateItem('org.springframework.boot:spring-boot-starter-parent', '2.2.11.RELEASE'),
            )
        },
        'sdk/spring/azure-spring-boot-test-application/pom.xml': {
            VERSION_UPDATE_ITEMS: (
                VersionUpdateItem('org.springframework.boot:spring-boot-starter-parent', '2.2.11.RELEASE'),
            )
        },
        'sdk/spring/azure-spring-boot-test-aad-b2c/pom.xml': {
            VERSION_UPDATE_ITEMS: (
                VersionUpdateItem('org.springframework.boot:spring-boot-starter-parent', '2.2.11.RELEASE'),
            )
        },
        'sdk/spring/azure-spring-boot-test-cosmos/pom.xml': {
            VERSION_UPDATE_ITEMS: (
                VersionUpdateItem('org.springframework.boot:spring-boot-starter-parent', '2.2.11.RELEASE'),
            )
        },
        'sdk/spring/azure-spring-boot-test-keyvault/pom.xml': {
            VERSION_UPDATE_ITEMS: (
                VersionUpdateItem('org.springframework.boot:spring-boot-starter-parent', '2.2.11.RELEASE'),
            )
        },
        'sdk/spring/azure-spring-boot-test-servicebus-jms/pom.xml': {
            VERSION_UPDATE_ITEMS: (
                VersionUpdateItem('org.springframework.boot:spring-boot-starter-parent', '2.2.11.RELEASE'),
            )
        },
        'sdk/spring/azure-spring-boot-test-storage/pom.xml': {
            VERSION_UPDATE_ITEMS: (
                VersionUpdateItem('org.springframework.boot:spring-boot-starter-parent', '2.2.11.RELEASE'),
            )
        },
        'sdk/spring/azure-spring-cloud-test-eventhubs/pom.xml': {
            VERSION_UPDATE_ITEMS: (
                VersionUpdateItem('org.springframework.boot:spring-boot-starter-parent', '2.2.11.RELEASE'),
            )
        },
        'sdk/spring/azure-spring-cloud-test-eventhubs/pom.xml': {
            VERSION_UPDATE_ITEMS: (
                VersionUpdateItem('org.springframework.boot:spring-boot-starter-parent', '2.2.9.RELEASE'),
            )
        },
        'sdk/spring/azure-spring-cloud-test-storage/pom.xml': {
            VERSION_UPDATE_ITEMS: (
                VersionUpdateItem('org.springframework.boot:spring-boot-starter-parent', '2.2.9.RELEASE'),
            )
        }
    }
}


def main():
    start_time = time.time()
    change_to_root_dir()
    log.debug('Current working directory = {}.'.format(os.getcwd()))
    args = get_args()
    init_log(args)
    replace(args.module)
    elapsed_time = time.time() - start_time
    log.info('elapsed_time = {}'.format(elapsed_time))


def change_to_root_dir():
    os.chdir(os.path.dirname(os.path.realpath(__file__)))
    os.chdir('../../..')


def get_args():
    parser = argparse.ArgumentParser(
        description = 'Replace artifact id in pom file.'
    )
    parser.add_argument(
        '--module',
        type = str,
        choices = ['spring', 'cosmos', 'appconfiguration'],
        required = False,
        default = 'cosmos',
        help = 'Specify the target module.'
    )
    parser.add_argument(
        '--log',
        type = str,
        choices = ['debug', 'info', 'warn', 'error', 'none'],
        required = False,
        default = 'info',
        help = 'Set log level.'
    )
    parser.add_argument(
        '--color',
        type = str,
        choices = ['true', 'false'],
        required = False,
        default = 'true',
        help = 'Whether need colorful log.'
    )
    return parser.parse_args()


def init_log(args):
    log_dict = {
        'debug': Log.DEBUG,
        'info': Log.INFO,
        'warn': Log.WARN,
        'error': Log.ERROR,
        'none': Log.NONE
    }
    log.set_log_level(log_dict[args.log])
    color_dict = {
        'true': True,
        'false': False
    }
    log.set_color(color_dict[args.color])


def replace(module):
    """
    Replace action
    :param module: module name
    """
    for pom in config[module].keys():
        replace_artifact_id(module, pom)
        replace_version(module, pom)


def get_str(tuple_obj):
    """
    Return str list for tuple obj for logger.
    :param tuple_obj: tuple obj
    :return: string list
    """
    str_list = list()
    for item in tuple_obj:
        str_list.append(str(item))
    return str_list


def replace_artifact_id(module, pom):
    """
    Replace artifactId in dependency and plugin part.
    :param module: module name
    :param pom: pom file path
    """
    log.debug('Replacing artifact id in file: {}'.format(pom, module))
    pom_dict = config[module][pom]
    if ARTIFACT_ID_PAIRS not in pom_dict:
        log.warn('No config key {} in pom parameters.'.format(ARTIFACT_ID_PAIRS))
        return

    artifact_id_pairs = pom_dict[ARTIFACT_ID_PAIRS]
    log.debug('Module: {}, artifact ids: {}'.format(module, get_str(artifact_id_pairs)))
    with in_place.InPlace(pom) as file:
        line_num = 0
        for line in file:
            line_num = line_num + 1
            for artifact_id_pair in artifact_id_pairs:
                if artifact_id_pair.old_artifact_id in line:
                    new_line = line.replace(artifact_id_pair.old_artifact_id, artifact_id_pair.new_artifact_id)
                    log.debug('Updating artifact id in line {}'.format(line_num))
                    log.debug('    old_line = {}.'.format(line.strip('\n')))
                    log.debug('    new_line = {}.'.format(new_line.strip('\n')))
                    line = new_line
            file.write(line)


def replace_version(module, pom):
    """
    Replace version in dependency and plugin part.
    :param module: module name
    :param pom: pom file path
    """
    log.debug('Replacing version in file: {}'.format(pom))
    pom_dict = config[module][pom]
    if VERSION_UPDATE_ITEMS not in pom_dict:
        log.warn('No config key {} in pom parameters.'.format(VERSION_UPDATE_ITEMS))
        return

    version_update_items = pom_dict[VERSION_UPDATE_ITEMS]
    log.debug('Module: {}, versions: {}'.format(module, get_str(version_update_items)))
    with in_place.InPlace(pom) as file:
        line_num = 0
        for line in file:
            line_num = line_num + 1
            for version_update_item in version_update_items:
                if version_update_item.id in line:
                    # update version in dependency part
                    if X_VERSION_UPDATE in line:
                        old_version = line[(line.index('<version>') + 9):line.index('</version>')]
                        if old_version != version_update_item.new_version:
                            new_line = line.replace(old_version, version_update_item.new_version)
                            log.debug('Updating version of dependency in line {}'.format(line_num))
                            log.debug('    old_line = {}.'.format(line.strip('\n')))
                            log.debug('    new_line = {}.'.format(new_line.strip('\n')))
                            line = new_line
                        else:
                            log.warn('The same with new version in dependency part.')
                    # update version in plugin part
                    elif X_INCLUDE_UPDATE in line:
                        old_version = line[(line.index('[') + 1):line.index(']')]
                        if old_version != version_update_item.new_version:
                            new_line = line.replace(old_version, version_update_item.new_version)
                            log.debug('Updating line {}'.format(line_num))
                            log.debug('    old_line = {}.'.format(line.strip('\n')))
                            log.debug('    new_line = {}.'.format(new_line.strip('\n')))
                            line = new_line
                        else:
                            log.warn('The same with new version in plugin part.')
            file.write(line)


if __name__ == '__main__':
    main()<|MERGE_RESOLUTION|>--- conflicted
+++ resolved
@@ -21,11 +21,7 @@
     'appconfiguration': {
         'sdk/appconfiguration/azure-spring-cloud-test-appconfiguration-config/pom.xml': {
             VERSION_UPDATE_ITEMS: (
-<<<<<<< HEAD
-                VersionUpdateItem('org.springframework.boot:spring-boot-starter-parent', '2.2.9.RELEASE'),
-=======
-                VersionUpdateItem('org.springframework.boot:spring-boot-starter-parent', '2.2.11.RELEASE'),
->>>>>>> e2018a87
+                VersionUpdateItem('org.springframework.boot:spring-boot-starter-parent', '2.2.11.RELEASE'),
             )
         }
     },
