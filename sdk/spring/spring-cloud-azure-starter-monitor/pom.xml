<?xml version="1.0" encoding="UTF-8"?>
<project xmlns="http://maven.apache.org/POM/4.0.0"
         xmlns:xsi="http://www.w3.org/2001/XMLSchema-instance"
         xsi:schemaLocation="http://maven.apache.org/POM/4.0.0 http://maven.apache.org/xsd/maven-4.0.0.xsd">
  <modelVersion>4.0.0</modelVersion>
  <parent>
    <groupId>com.azure</groupId>
    <artifactId>azure-client-sdk-parent</artifactId>
    <version>1.7.0</version> <!-- {x-version-update;com.azure:azure-client-sdk-parent;current} -->
    <relativePath>../../parents/azure-client-sdk-parent</relativePath>
  </parent>
  <scm>
    <connection>scm:git:git@github.com:Azure/azure-sdk-for-java.git</connection>
    <developerConnection>scm:git:ssh://git@github.com:Azure/azure-sdk-for-java.git</developerConnection>
    <url>https://github.com/Azure/azure-sdk-for-java</url>
  </scm>
  <issueManagement>
    <system>GitHub</system>
    <url>https://github.com/Azure/azure-sdk-for-java/issues</url>
  </issueManagement>

  <properties>
    <maven.compiler.source>17</maven.compiler.source>
    <maven.compiler.target>17</maven.compiler.target>
    <jacoco.skip>true</jacoco.skip> <!-- Most of the tests are done in the spring-cloud-azure-starter-monitor-test module. -->
    <spotless.skip>true</spotless.skip>
  </properties>

  <licenses>
    <license>
      <name>The MIT License (MIT)</name>
      <url>http://opensource.org/licenses/MIT</url>
      <distribution>repo</distribution>
    </license>
  </licenses>

  <!-- Repositories definitions -->
  <repositories>
    <repository>
      <id>ossrh</id>
      <name>Sonatype Snapshots</name>
      <url>https://oss.sonatype.org/content/repositories/snapshots/</url>
      <layout>default</layout>
      <snapshots>
        <enabled>true</enabled>
        <updatePolicy>daily</updatePolicy>
      </snapshots>
    </repository>
  </repositories>

  <pluginRepositories>
    <pluginRepository>
      <id>ossrh</id>
      <name>Sonatype Snapshots</name>
      <url>https://oss.sonatype.org/content/repositories/snapshots/</url>
      <layout>default</layout>
      <snapshots>
        <enabled>true</enabled>
        <updatePolicy>always</updatePolicy>
      </snapshots>
    </pluginRepository>
  </pluginRepositories>

  <distributionManagement>
    <snapshotRepository>
      <id>ossrh</id>
      <name>Sonatype Snapshots</name>
      <url>https://oss.sonatype.org/content/repositories/snapshots/</url>
      <uniqueVersion>true</uniqueVersion>
      <layout>default</layout>
    </snapshotRepository>
    <site>
      <id>azure-java-build-docs</id>
      <url>${site.url}/site/</url>
    </site>
  </distributionManagement>

  <groupId>com.azure.spring</groupId>
  <artifactId>spring-cloud-azure-starter-monitor</artifactId>
<<<<<<< HEAD
  <version>5.24.0-beta.1</version> <!-- {x-version-update;com.azure.spring:spring-cloud-azure-starter-monitor;current} -->
=======
  <version>6.1.0-beta.1</version> <!-- {x-version-update;com.azure.spring:spring-cloud-azure-starter-monitor;current} -->
>>>>>>> fad5e4f3

  <name>Azure Monitor OpenTelemetry Distro / Application Insights in Spring native Java application</name>
  <description>Spring Boot starter providing telemetry data to Azure Monitor for Spring Boot applications and GraalVM native images.</description>

  <dependencies>

    <dependency>
      <groupId>org.springframework.boot</groupId>
      <artifactId>spring-boot-starter</artifactId>
      <version>3.5.5</version> <!-- {x-version-update;springboot3_org.springframework.boot:spring-boot-starter;external_dependency} -->
      <scope>provided</scope>
    </dependency>

    <dependency>
      <groupId>io.opentelemetry.instrumentation</groupId>
      <artifactId>opentelemetry-spring-boot-starter</artifactId>
      <version>2.14.0</version> <!-- {x-version-update;io.opentelemetry.instrumentation:opentelemetry-spring-boot-starter;external_dependency} -->
    </dependency>

    <!-- Redeclaration of the OpenTelemetry Autoconfigure dependencies if Spring Monitor is released
     and the OpenTelemetry Autoconfigure on Maven has older OpenTelemetry versions -->
    <dependency>
      <groupId>io.opentelemetry</groupId>
      <artifactId>opentelemetry-api</artifactId>
      <version>1.49.0</version> <!-- {x-version-update;io.opentelemetry:opentelemetry-api;external_dependency} -->
    </dependency>
    <dependency>
      <groupId>io.opentelemetry</groupId>
      <artifactId>opentelemetry-sdk</artifactId>
      <version>1.49.0</version> <!-- {x-version-update;io.opentelemetry:opentelemetry-sdk;external_dependency} -->
    </dependency>
    <dependency>
      <groupId>io.opentelemetry</groupId>
      <artifactId>opentelemetry-sdk-metrics</artifactId>
      <version>1.49.0</version> <!-- {x-version-update;io.opentelemetry:opentelemetry-sdk-metrics;external_dependency} -->
    </dependency>
    <dependency>
      <groupId>io.opentelemetry</groupId>
      <artifactId>opentelemetry-sdk-logs</artifactId>
      <version>1.49.0</version> <!-- {x-version-update;io.opentelemetry:opentelemetry-sdk-logs;external_dependency} -->
    </dependency>
    <dependency>
      <groupId>io.opentelemetry</groupId>
      <artifactId>opentelemetry-sdk-extension-autoconfigure-spi</artifactId>
      <version>1.49.0</version> <!-- {x-version-update;io.opentelemetry:opentelemetry-sdk-extension-autoconfigure-spi;external_dependency} -->
    </dependency>
    <dependency>
      <groupId>io.opentelemetry</groupId>
      <artifactId>opentelemetry-sdk-extension-autoconfigure</artifactId>
      <version>1.49.0</version> <!-- {x-version-update;io.opentelemetry:opentelemetry-sdk-extension-autoconfigure;external_dependency} -->
    </dependency>
    <!-- End of redeclaration of the OpenTelemetry exporter dependencies -->

    <dependency>
      <groupId>com.azure</groupId>
      <artifactId>azure-monitor-opentelemetry-autoconfigure</artifactId>
      <version>1.4.0</version> <!-- {x-version-update;com.azure:azure-monitor-opentelemetry-autoconfigure;dependency} -->
    </dependency>

    <!-- Test dependencies -->
    <dependency>
      <groupId>org.junit.jupiter</groupId>
      <artifactId>junit-jupiter-api</artifactId>
      <version>5.13.4</version> <!-- {x-version-update;org.junit.jupiter:junit-jupiter-api;external_dependency} -->
      <scope>test</scope>
    </dependency>
    <dependency>
      <groupId>org.junit.jupiter</groupId>
      <artifactId>junit-jupiter-engine</artifactId>
      <version>5.13.4</version> <!-- {x-version-update;org.junit.jupiter:junit-jupiter-engine;external_dependency} -->
      <scope>test</scope>
    </dependency>
    <dependency>
      <groupId>org.assertj</groupId>
      <artifactId>assertj-core</artifactId>
      <version>3.22.0</version>  <!-- {x-version-update;org.assertj:assertj-core;external_dependency} -->
      <scope>test</scope>
    </dependency>
    <!--To allow Jacoco to work with Spring Boot 3:-->
    <dependency>
      <groupId>org.slf4j</groupId>
      <artifactId>slf4j-simple</artifactId>
      <version>2.0.17</version> <!-- {x-version-update;springboot3_org.slf4j:slf4j-simple;external_dependency} -->
      <scope>test</scope>
    </dependency>
    <dependency>
      <groupId>org.springframework.boot</groupId>
      <artifactId>spring-boot-starter-test</artifactId>
      <version>3.5.5</version> <!-- {x-version-update;springboot3_org.springframework.boot:spring-boot-starter-test;external_dependency} -->
      <scope>test</scope>
    </dependency>
    <!-- End of test dependencies -->

  </dependencies>

  <build>
    <plugins>
      <plugin>
        <groupId>org.apache.maven.plugins</groupId>
        <artifactId>maven-compiler-plugin</artifactId>
        <version>3.14.0</version> <!-- {x-version-update;springboot3_org.apache.maven.plugins:maven-compiler-plugin;external_dependency} -->
        <executions>
          <!-- disabled - the executing this after default-compile will generate module-info with major class version 55 (i.e Java 11) -->
          <execution>
            <id>base-modules-compile</id>
            <phase>none</phase>
          </execution>
          <!-- disabled - compile without module-info for Java 8 -->
          <execution>
            <id>base-compile</id>
            <phase>none</phase>
          </execution>
          <!-- disabled - compile with Java 8 -->
          <execution>
            <id>base-testCompile</id>
            <phase>none</phase>
          </execution>
          <!-- Ensure we compile with Java 17 -->
          <execution>
            <goals>
              <goal>compile</goal>
            </goals>
            <configuration>
              <release>17</release>
            </configuration>
          </execution>
        </executions>
      </plugin>
      <plugin>
        <groupId>org.apache.maven.plugins</groupId>
        <artifactId>maven-enforcer-plugin</artifactId>
        <version>3.6.1</version>  <!-- {x-version-update;org.apache.maven.plugins:maven-enforcer-plugin;external_dependency} -->
        <configuration>
          <rules>
            <bannedDependencies>
              <includes>
                <include>io.opentelemetry.instrumentation:opentelemetry-spring-boot-starter:[2.14.0]</include> <!-- {x-include-update;io.opentelemetry.instrumentation:opentelemetry-spring-boot-starter;external_dependency} -->
                <include>io.opentelemetry:opentelemetry-sdk-extension-autoconfigure:[1.49.0]</include> <!-- {x-include-update;io.opentelemetry:opentelemetry-sdk-extension-autoconfigure;external_dependency} -->
                <include>io.opentelemetry.instrumentation:opentelemetry-runtime-telemetry-java8:[2.14.0-alpha]</include> <!-- {x-include-update;io.opentelemetry.instrumentation:opentelemetry-runtime-telemetry-java8;external_dependency} -->
                <include>io.opentelemetry:opentelemetry-api:[1.49.0]</include> <!-- {x-include-update;io.opentelemetry:opentelemetry-api;external_dependency} -->
                <include>io.opentelemetry:opentelemetry-sdk:[1.49.0]</include> <!-- {x-include-update;io.opentelemetry:opentelemetry-sdk;external_dependency} -->
                <include>io.opentelemetry:opentelemetry-sdk-metrics:[1.49.0]</include> <!-- {x-include-update;io.opentelemetry:opentelemetry-sdk-metrics;external_dependency} -->
                <include>io.opentelemetry:opentelemetry-sdk-logs:[1.49.0]</include> <!-- {x-include-update;io.opentelemetry:opentelemetry-sdk-logs;external_dependency} -->
                <include>io.opentelemetry:opentelemetry-sdk-extension-autoconfigure-spi:[1.49.0]</include> <!-- {x-include-update;io.opentelemetry:opentelemetry-sdk-extension-autoconfigure-spi;external_dependency} -->
                <include>org.springframework.boot:spring-boot-starter:[3.5.5]</include> <!-- {x-include-update;springboot3_org.springframework.boot:spring-boot-starter;external_dependency} -->
              </includes>
            </bannedDependencies>
          </rules>
        </configuration>
      </plugin>

      <!-- START: Empty Java Doc -->
      <!-- The following code will generate an empty javadoc with just a README.md. This is necessary
          to pass the required checks on Maven. The way this works is by setting the classesDirectory
          to a directory that only contains the README.md, which we need to copy. If the classesDirectory
          is set to the root, where the README.md lives, it still won't have javadocs but the jar file
          will contain a bunch of files that shouldn't be there. The faux sources directory is deleted
          and recreated with the README.md being copied every time to guarantee that, when building locally,
          it'll have the latest copy of the README.md file.
      -->
      <plugin>
        <groupId>org.apache.maven.plugins</groupId>
        <artifactId>maven-javadoc-plugin</artifactId>
        <version>3.11.3</version> <!-- {x-version-update;org.apache.maven.plugins:maven-javadoc-plugin;external_dependency} -->
        <executions>
          <execution>
            <id>attach-javadocs</id>
            <goals>
              <goal>jar</goal>
            </goals>
            <configuration>
              <skip>true</skip>
            </configuration>
          </execution>
        </executions>
      </plugin>
      <plugin>
        <groupId>org.apache.maven.plugins</groupId>
        <artifactId>maven-jar-plugin</artifactId>
        <version>3.4.2</version> <!-- {x-version-update;org.apache.maven.plugins:maven-jar-plugin;external_dependency} -->
        <executions>
          <execution>
            <id>empty-javadoc-jar-with-readme</id>
            <phase>package</phase>
            <goals>
              <goal>jar</goal>
            </goals>
            <configuration>
              <classifier>javadoc</classifier>
              <classesDirectory>${project.basedir}/javadocTemp</classesDirectory>
            </configuration>
          </execution>
        </executions>
      </plugin>
      <plugin>
        <groupId>org.apache.maven.plugins</groupId>
        <artifactId>maven-antrun-plugin</artifactId>
        <version>3.1.0</version> <!-- {x-version-update;org.apache.maven.plugins:maven-antrun-plugin;external_dependency} -->
        <executions>
          <execution>
            <id>copy-readme-to-javadocTemp</id>
            <phase>prepare-package</phase>
            <configuration>
              <target>
                <echo>Deleting existing ${project.basedir}/javadocTemp</echo>
                <delete includeEmptyDirs="true" quiet="true">
                  <fileset dir="${project.basedir}/javadocTemp"/>
                </delete>
                <echo>Copying ${project.basedir}/README.md to
                  ${project.basedir}/javadocTemp/README.md
                </echo>
                <copy file="${project.basedir}/README.md" tofile="${project.basedir}/javadocTemp/README.md"/>
              </target>
            </configuration>
            <goals>
              <goal>run</goal>
            </goals>
          </execution>
        </executions>
      </plugin>
      <!-- END: Empty Java Doc -->
    </plugins>
  </build>

  <profiles>
    <!-- Library cannot build for Java 16 and below -->
    <profile>
      <id>below-java-17</id>
      <activation>
        <jdk>[,17)</jdk>
      </activation>
      <properties>
        <jacoco.skip>true</jacoco.skip>
        <skipCompile>true</skipCompile>
        <skipTestCompile>true</skipTestCompile>
        <codesnippet.skip>true</codesnippet.skip>
        <checkstyle.skip>true</checkstyle.skip>
        <spotbugs.skip>true</spotbugs.skip>
        <revapi.skip>true</revapi.skip>
        <maven.test.skip>true</maven.test.skip>
        <maven.javadoc.skip>true</maven.javadoc.skip>
      </properties>
    </profile>
  </profiles>
</project><|MERGE_RESOLUTION|>--- conflicted
+++ resolved
@@ -77,11 +77,7 @@
 
   <groupId>com.azure.spring</groupId>
   <artifactId>spring-cloud-azure-starter-monitor</artifactId>
-<<<<<<< HEAD
   <version>5.24.0-beta.1</version> <!-- {x-version-update;com.azure.spring:spring-cloud-azure-starter-monitor;current} -->
-=======
-  <version>6.1.0-beta.1</version> <!-- {x-version-update;com.azure.spring:spring-cloud-azure-starter-monitor;current} -->
->>>>>>> fad5e4f3
 
   <name>Azure Monitor OpenTelemetry Distro / Application Insights in Spring native Java application</name>
   <description>Spring Boot starter providing telemetry data to Azure Monitor for Spring Boot applications and GraalVM native images.</description>
@@ -91,7 +87,7 @@
     <dependency>
       <groupId>org.springframework.boot</groupId>
       <artifactId>spring-boot-starter</artifactId>
-      <version>3.5.5</version> <!-- {x-version-update;springboot3_org.springframework.boot:spring-boot-starter;external_dependency} -->
+      <version>3.5.4</version> <!-- {x-version-update;springboot3_org.springframework.boot:spring-boot-starter;external_dependency} -->
       <scope>provided</scope>
     </dependency>
 
@@ -170,7 +166,7 @@
     <dependency>
       <groupId>org.springframework.boot</groupId>
       <artifactId>spring-boot-starter-test</artifactId>
-      <version>3.5.5</version> <!-- {x-version-update;springboot3_org.springframework.boot:spring-boot-starter-test;external_dependency} -->
+      <version>3.5.4</version> <!-- {x-version-update;springboot3_org.springframework.boot:spring-boot-starter-test;external_dependency} -->
       <scope>test</scope>
     </dependency>
     <!-- End of test dependencies -->
@@ -226,7 +222,7 @@
                 <include>io.opentelemetry:opentelemetry-sdk-metrics:[1.49.0]</include> <!-- {x-include-update;io.opentelemetry:opentelemetry-sdk-metrics;external_dependency} -->
                 <include>io.opentelemetry:opentelemetry-sdk-logs:[1.49.0]</include> <!-- {x-include-update;io.opentelemetry:opentelemetry-sdk-logs;external_dependency} -->
                 <include>io.opentelemetry:opentelemetry-sdk-extension-autoconfigure-spi:[1.49.0]</include> <!-- {x-include-update;io.opentelemetry:opentelemetry-sdk-extension-autoconfigure-spi;external_dependency} -->
-                <include>org.springframework.boot:spring-boot-starter:[3.5.5]</include> <!-- {x-include-update;springboot3_org.springframework.boot:spring-boot-starter;external_dependency} -->
+                <include>org.springframework.boot:spring-boot-starter:[3.5.4]</include> <!-- {x-include-update;springboot3_org.springframework.boot:spring-boot-starter;external_dependency} -->
               </includes>
             </bannedDependencies>
           </rules>
