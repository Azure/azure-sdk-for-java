<?xml version="1.0" encoding="UTF-8"?>
<project xmlns="http://maven.apache.org/POM/4.0.0"
         xmlns:xsi="http://www.w3.org/2001/XMLSchema-instance"
         xsi:schemaLocation="http://maven.apache.org/POM/4.0.0 http://maven.apache.org/xsd/maven-4.0.0.xsd">
  <modelVersion>4.0.0</modelVersion>
  <parent>
    <groupId>com.azure</groupId>
    <artifactId>azure-client-sdk-parent</artifactId>
    <version>1.7.0</version> <!-- {x-version-update;com.azure:azure-client-sdk-parent;current} -->
    <relativePath>../../parents/azure-client-sdk-parent</relativePath>
  </parent>
  <scm>
    <connection>scm:git:git@github.com:Azure/azure-sdk-for-java.git</connection>
    <developerConnection>scm:git:ssh://git@github.com:Azure/azure-sdk-for-java.git</developerConnection>
    <url>https://github.com/Azure/azure-sdk-for-java</url>
  </scm>
  <issueManagement>
    <system>GitHub</system>
    <url>https://github.com/Azure/azure-sdk-for-java/issues</url>
  </issueManagement>

  <properties>
    <maven.compiler.source>17</maven.compiler.source>
    <maven.compiler.target>17</maven.compiler.target>
    <jacoco.skip>true</jacoco.skip> <!-- Most of the tests are done in the spring-cloud-azure-starter-monitor-test module. -->
    <spotless.skip>true</spotless.skip>
  </properties>

  <licenses>
    <license>
      <name>The MIT License (MIT)</name>
      <url>http://opensource.org/licenses/MIT</url>
      <distribution>repo</distribution>
    </license>
  </licenses>

  <!-- Repositories definitions -->
  <repositories>
    <repository>
      <id>ossrh</id>
      <name>Sonatype Snapshots</name>
      <url>https://oss.sonatype.org/content/repositories/snapshots/</url>
      <layout>default</layout>
      <snapshots>
        <enabled>true</enabled>
        <updatePolicy>daily</updatePolicy>
      </snapshots>
    </repository>
  </repositories>

  <pluginRepositories>
    <pluginRepository>
      <id>ossrh</id>
      <name>Sonatype Snapshots</name>
      <url>https://oss.sonatype.org/content/repositories/snapshots/</url>
      <layout>default</layout>
      <snapshots>
        <enabled>true</enabled>
        <updatePolicy>always</updatePolicy>
      </snapshots>
    </pluginRepository>
  </pluginRepositories>

  <distributionManagement>
    <snapshotRepository>
      <id>ossrh</id>
      <name>Sonatype Snapshots</name>
      <url>https://oss.sonatype.org/content/repositories/snapshots/</url>
      <uniqueVersion>true</uniqueVersion>
      <layout>default</layout>
    </snapshotRepository>
    <site>
      <id>azure-java-build-docs</id>
      <url>${site.url}/site/</url>
    </site>
  </distributionManagement>

  <groupId>com.azure.spring</groupId>
  <artifactId>spring-cloud-azure-starter-monitor</artifactId>
  <version>5.23.0-beta.1</version> <!-- {x-version-update;com.azure.spring:spring-cloud-azure-starter-monitor;current} -->

  <name>Azure Monitor OpenTelemetry Distro / Application Insights in Spring native Java application</name>
  <description>Spring Boot starter providing telemetry data to Azure Monitor for Spring Boot applications and GraalVM native images.</description>

  <dependencies>

    <dependency>
      <groupId>org.springframework.boot</groupId>
      <artifactId>spring-boot-starter</artifactId>
      <version>3.5.4</version> <!-- {x-version-update;springboot3_org.springframework.boot:spring-boot-starter;external_dependency} -->
      <scope>provided</scope>
    </dependency>

    <dependency>
      <groupId>io.opentelemetry.instrumentation</groupId>
      <artifactId>opentelemetry-spring-boot-starter</artifactId>
      <version>2.18.1</version> <!-- {x-version-update;io.opentelemetry.instrumentation:opentelemetry-spring-boot-starter;external_dependency} -->
    </dependency>

    <!-- Redeclaration of the OpenTelemetry Autoconfigure dependencies if Spring Monitor is released
     and the OpenTelemetry Autoconfigure on Maven has older OpenTelemetry versions -->
    <dependency>
      <groupId>io.opentelemetry</groupId>
      <artifactId>opentelemetry-api</artifactId>
      <version>1.52.0</version> <!-- {x-version-update;io.opentelemetry:opentelemetry-api;external_dependency} -->
    </dependency>
    <dependency>
      <groupId>io.opentelemetry</groupId>
      <artifactId>opentelemetry-sdk</artifactId>
      <version>1.52.0</version> <!-- {x-version-update;io.opentelemetry:opentelemetry-sdk;external_dependency} -->
    </dependency>
    <dependency>
      <groupId>io.opentelemetry</groupId>
      <artifactId>opentelemetry-sdk-metrics</artifactId>
      <version>1.52.0</version> <!-- {x-version-update;io.opentelemetry:opentelemetry-sdk-metrics;external_dependency} -->
    </dependency>
    <dependency>
      <groupId>io.opentelemetry</groupId>
      <artifactId>opentelemetry-sdk-logs</artifactId>
      <version>1.52.0</version> <!-- {x-version-update;io.opentelemetry:opentelemetry-sdk-logs;external_dependency} -->
    </dependency>
    <dependency>
      <groupId>io.opentelemetry</groupId>
      <artifactId>opentelemetry-sdk-extension-autoconfigure-spi</artifactId>
      <version>1.52.0</version> <!-- {x-version-update;io.opentelemetry:opentelemetry-sdk-extension-autoconfigure-spi;external_dependency} -->
    </dependency>
    <dependency>
      <groupId>io.opentelemetry</groupId>
      <artifactId>opentelemetry-sdk-extension-autoconfigure</artifactId>
      <version>1.52.0</version> <!-- {x-version-update;io.opentelemetry:opentelemetry-sdk-extension-autoconfigure;external_dependency} -->
    </dependency>
    <!-- End of redeclaration of the OpenTelemetry exporter dependencies -->

    <dependency>
      <groupId>com.azure</groupId>
      <artifactId>azure-monitor-opentelemetry-autoconfigure</artifactId>
      <version>1.2.0</version> <!-- {x-version-update;com.azure:azure-monitor-opentelemetry-autoconfigure;dependency} -->
    </dependency>

    <!-- Test dependencies -->
    <dependency>
      <groupId>org.junit.jupiter</groupId>
      <artifactId>junit-jupiter-api</artifactId>
      <version>5.13.1</version> <!-- {x-version-update;org.junit.jupiter:junit-jupiter-api;external_dependency} -->
      <scope>test</scope>
    </dependency>
    <dependency>
      <groupId>org.junit.jupiter</groupId>
      <artifactId>junit-jupiter-engine</artifactId>
      <version>5.13.1</version> <!-- {x-version-update;org.junit.jupiter:junit-jupiter-engine;external_dependency} -->
      <scope>test</scope>
    </dependency>
    <dependency>
      <groupId>org.assertj</groupId>
      <artifactId>assertj-core</artifactId>
      <version>3.22.0</version>  <!-- {x-version-update;org.assertj:assertj-core;external_dependency} -->
      <scope>test</scope>
    </dependency>
    <!--To allow Jacoco to work with Spring Boot 3:-->
    <dependency>
      <groupId>org.slf4j</groupId>
      <artifactId>slf4j-simple</artifactId>
      <version>2.0.17</version> <!-- {x-version-update;springboot3_org.slf4j:slf4j-simple;external_dependency} -->
      <scope>test</scope>
    </dependency>
    <dependency>
      <groupId>org.springframework.boot</groupId>
      <artifactId>spring-boot-starter-test</artifactId>
      <version>3.5.4</version> <!-- {x-version-update;springboot3_org.springframework.boot:spring-boot-starter-test;external_dependency} -->
      <scope>test</scope>
    </dependency>
    <!-- End of test dependencies -->

  </dependencies>

  <build>
    <plugins>
      <plugin>
        <groupId>org.apache.maven.plugins</groupId>
        <artifactId>maven-compiler-plugin</artifactId>
        <version>3.14.0</version> <!-- {x-version-update;springboot3_org.apache.maven.plugins:maven-compiler-plugin;external_dependency} -->
        <executions>
          <!-- disabled - the executing this after default-compile will generate module-info with major class version 55 (i.e Java 11) -->
          <execution>
            <id>base-modules-compile</id>
            <phase>none</phase>
          </execution>
          <!-- disabled - compile without module-info for Java 8 -->
          <execution>
            <id>base-compile</id>
            <phase>none</phase>
          </execution>
          <!-- disabled - compile with Java 8 -->
          <execution>
            <id>base-testCompile</id>
            <phase>none</phase>
          </execution>
          <!-- Ensure we compile with Java 17 -->
          <execution>
            <goals>
              <goal>compile</goal>
            </goals>
            <configuration>
              <release>17</release>
            </configuration>
          </execution>
        </executions>
      </plugin>
      <plugin>
        <groupId>org.apache.maven.plugins</groupId>
        <artifactId>maven-enforcer-plugin</artifactId>
        <version>3.5.0</version>  <!-- {x-version-update;org.apache.maven.plugins:maven-enforcer-plugin;external_dependency} -->
        <configuration>
          <rules>
            <bannedDependencies>
              <includes>
<<<<<<< HEAD
                <include>io.opentelemetry.instrumentation:opentelemetry-spring-boot-starter:[2.18.1]</include> <!-- {x-include-update;io.opentelemetry.instrumentation:opentelemetry-spring-boot-starter;external_dependency} -->
                <include>io.opentelemetry:opentelemetry-sdk-extension-autoconfigure:[1.52.0]</include> <!-- {x-include-update;io.opentelemetry:opentelemetry-sdk-extension-autoconfigure;external_dependency} -->
                <include>io.opentelemetry.instrumentation:opentelemetry-runtime-telemetry-java8:[2.18.1-alpha]</include> <!-- {x-include-update;io.opentelemetry.instrumentation:opentelemetry-runtime-telemetry-java8;external_dependency} -->
                <include>io.opentelemetry:opentelemetry-api:[1.52.0]</include> <!-- {x-include-update;io.opentelemetry:opentelemetry-api;external_dependency} -->
                <include>io.opentelemetry:opentelemetry-sdk:[1.52.0]</include> <!-- {x-include-update;io.opentelemetry:opentelemetry-sdk;external_dependency} -->
                <include>io.opentelemetry:opentelemetry-sdk-metrics:[1.52.0]</include> <!-- {x-include-update;io.opentelemetry:opentelemetry-sdk-metrics;external_dependency} -->
                <include>io.opentelemetry:opentelemetry-sdk-logs:[1.52.0]</include> <!-- {x-include-update;io.opentelemetry:opentelemetry-sdk-logs;external_dependency} -->
                <include>io.opentelemetry:opentelemetry-sdk-extension-autoconfigure-spi:[1.52.0]</include> <!-- {x-include-update;io.opentelemetry:opentelemetry-sdk-extension-autoconfigure-spi;external_dependency} -->
                <include>org.springframework.boot:spring-boot-starter:[3.5.3]</include> <!-- {x-include-update;springboot3_org.springframework.boot:spring-boot-starter;external_dependency} -->
=======
                <include>io.opentelemetry.instrumentation:opentelemetry-spring-boot-starter:[2.14.0]</include> <!-- {x-include-update;io.opentelemetry.instrumentation:opentelemetry-spring-boot-starter;external_dependency} -->
                <include>io.opentelemetry:opentelemetry-sdk-extension-autoconfigure:[1.49.0]</include> <!-- {x-include-update;io.opentelemetry:opentelemetry-sdk-extension-autoconfigure;external_dependency} -->
                <include>io.opentelemetry.instrumentation:opentelemetry-runtime-telemetry-java8:[2.14.0-alpha]</include> <!-- {x-include-update;io.opentelemetry.instrumentation:opentelemetry-runtime-telemetry-java8;external_dependency} -->
                <include>io.opentelemetry:opentelemetry-api:[1.49.0]</include> <!-- {x-include-update;io.opentelemetry:opentelemetry-api;external_dependency} -->
                <include>io.opentelemetry:opentelemetry-sdk:[1.49.0]</include> <!-- {x-include-update;io.opentelemetry:opentelemetry-sdk;external_dependency} -->
                <include>io.opentelemetry:opentelemetry-sdk-metrics:[1.49.0]</include> <!-- {x-include-update;io.opentelemetry:opentelemetry-sdk-metrics;external_dependency} -->
                <include>io.opentelemetry:opentelemetry-sdk-logs:[1.49.0]</include> <!-- {x-include-update;io.opentelemetry:opentelemetry-sdk-logs;external_dependency} -->
                <include>io.opentelemetry:opentelemetry-sdk-extension-autoconfigure-spi:[1.49.0]</include> <!-- {x-include-update;io.opentelemetry:opentelemetry-sdk-extension-autoconfigure-spi;external_dependency} -->
                <include>org.springframework.boot:spring-boot-starter:[3.5.4]</include> <!-- {x-include-update;springboot3_org.springframework.boot:spring-boot-starter;external_dependency} -->
>>>>>>> aee2a770
              </includes>
            </bannedDependencies>
          </rules>
        </configuration>
      </plugin>

      <!-- START: Empty Java Doc -->
      <!-- The following code will generate an empty javadoc with just a README.md. This is necessary
          to pass the required checks on Maven. The way this works is by setting the classesDirectory
          to a directory that only contains the README.md, which we need to copy. If the classesDirectory
          is set to the root, where the README.md lives, it still won't have javadocs but the jar file
          will contain a bunch of files that shouldn't be there. The faux sources directory is deleted
          and recreated with the README.md being copied every time to guarantee that, when building locally,
          it'll have the latest copy of the README.md file.
      -->
      <plugin>
        <groupId>org.apache.maven.plugins</groupId>
        <artifactId>maven-javadoc-plugin</artifactId>
        <version>3.10.1</version> <!-- {x-version-update;org.apache.maven.plugins:maven-javadoc-plugin;external_dependency} -->
        <executions>
          <execution>
            <id>attach-javadocs</id>
            <goals>
              <goal>jar</goal>
            </goals>
            <configuration>
              <skip>true</skip>
            </configuration>
          </execution>
        </executions>
      </plugin>
      <plugin>
        <groupId>org.apache.maven.plugins</groupId>
        <artifactId>maven-jar-plugin</artifactId>
        <version>3.4.2</version> <!-- {x-version-update;org.apache.maven.plugins:maven-jar-plugin;external_dependency} -->
        <executions>
          <execution>
            <id>empty-javadoc-jar-with-readme</id>
            <phase>package</phase>
            <goals>
              <goal>jar</goal>
            </goals>
            <configuration>
              <classifier>javadoc</classifier>
              <classesDirectory>${project.basedir}/javadocTemp</classesDirectory>
            </configuration>
          </execution>
        </executions>
      </plugin>
      <plugin>
        <groupId>org.apache.maven.plugins</groupId>
        <artifactId>maven-antrun-plugin</artifactId>
        <version>3.1.0</version> <!-- {x-version-update;org.apache.maven.plugins:maven-antrun-plugin;external_dependency} -->
        <executions>
          <execution>
            <id>copy-readme-to-javadocTemp</id>
            <phase>prepare-package</phase>
            <configuration>
              <target>
                <echo>Deleting existing ${project.basedir}/javadocTemp</echo>
                <delete includeEmptyDirs="true" quiet="true">
                  <fileset dir="${project.basedir}/javadocTemp"/>
                </delete>
                <echo>Copying ${project.basedir}/README.md to
                  ${project.basedir}/javadocTemp/README.md
                </echo>
                <copy file="${project.basedir}/README.md" tofile="${project.basedir}/javadocTemp/README.md"/>
              </target>
            </configuration>
            <goals>
              <goal>run</goal>
            </goals>
          </execution>
        </executions>
      </plugin>
      <!-- END: Empty Java Doc -->
    </plugins>
  </build>

  <profiles>
    <!-- Library cannot build for Java 16 and below -->
    <profile>
      <id>below-java-17</id>
      <activation>
        <jdk>[,17)</jdk>
      </activation>
      <properties>
        <jacoco.skip>true</jacoco.skip>
        <skipCompile>true</skipCompile>
        <skipTestCompile>true</skipTestCompile>
        <codesnippet.skip>true</codesnippet.skip>
        <checkstyle.skip>true</checkstyle.skip>
        <spotbugs.skip>true</spotbugs.skip>
        <revapi.skip>true</revapi.skip>
        <maven.test.skip>true</maven.test.skip>
        <maven.javadoc.skip>true</maven.javadoc.skip>
      </properties>
    </profile>
  </profiles>
</project><|MERGE_RESOLUTION|>--- conflicted
+++ resolved
@@ -214,7 +214,6 @@
           <rules>
             <bannedDependencies>
               <includes>
-<<<<<<< HEAD
                 <include>io.opentelemetry.instrumentation:opentelemetry-spring-boot-starter:[2.18.1]</include> <!-- {x-include-update;io.opentelemetry.instrumentation:opentelemetry-spring-boot-starter;external_dependency} -->
                 <include>io.opentelemetry:opentelemetry-sdk-extension-autoconfigure:[1.52.0]</include> <!-- {x-include-update;io.opentelemetry:opentelemetry-sdk-extension-autoconfigure;external_dependency} -->
                 <include>io.opentelemetry.instrumentation:opentelemetry-runtime-telemetry-java8:[2.18.1-alpha]</include> <!-- {x-include-update;io.opentelemetry.instrumentation:opentelemetry-runtime-telemetry-java8;external_dependency} -->
@@ -223,18 +222,7 @@
                 <include>io.opentelemetry:opentelemetry-sdk-metrics:[1.52.0]</include> <!-- {x-include-update;io.opentelemetry:opentelemetry-sdk-metrics;external_dependency} -->
                 <include>io.opentelemetry:opentelemetry-sdk-logs:[1.52.0]</include> <!-- {x-include-update;io.opentelemetry:opentelemetry-sdk-logs;external_dependency} -->
                 <include>io.opentelemetry:opentelemetry-sdk-extension-autoconfigure-spi:[1.52.0]</include> <!-- {x-include-update;io.opentelemetry:opentelemetry-sdk-extension-autoconfigure-spi;external_dependency} -->
-                <include>org.springframework.boot:spring-boot-starter:[3.5.3]</include> <!-- {x-include-update;springboot3_org.springframework.boot:spring-boot-starter;external_dependency} -->
-=======
-                <include>io.opentelemetry.instrumentation:opentelemetry-spring-boot-starter:[2.14.0]</include> <!-- {x-include-update;io.opentelemetry.instrumentation:opentelemetry-spring-boot-starter;external_dependency} -->
-                <include>io.opentelemetry:opentelemetry-sdk-extension-autoconfigure:[1.49.0]</include> <!-- {x-include-update;io.opentelemetry:opentelemetry-sdk-extension-autoconfigure;external_dependency} -->
-                <include>io.opentelemetry.instrumentation:opentelemetry-runtime-telemetry-java8:[2.14.0-alpha]</include> <!-- {x-include-update;io.opentelemetry.instrumentation:opentelemetry-runtime-telemetry-java8;external_dependency} -->
-                <include>io.opentelemetry:opentelemetry-api:[1.49.0]</include> <!-- {x-include-update;io.opentelemetry:opentelemetry-api;external_dependency} -->
-                <include>io.opentelemetry:opentelemetry-sdk:[1.49.0]</include> <!-- {x-include-update;io.opentelemetry:opentelemetry-sdk;external_dependency} -->
-                <include>io.opentelemetry:opentelemetry-sdk-metrics:[1.49.0]</include> <!-- {x-include-update;io.opentelemetry:opentelemetry-sdk-metrics;external_dependency} -->
-                <include>io.opentelemetry:opentelemetry-sdk-logs:[1.49.0]</include> <!-- {x-include-update;io.opentelemetry:opentelemetry-sdk-logs;external_dependency} -->
-                <include>io.opentelemetry:opentelemetry-sdk-extension-autoconfigure-spi:[1.49.0]</include> <!-- {x-include-update;io.opentelemetry:opentelemetry-sdk-extension-autoconfigure-spi;external_dependency} -->
                 <include>org.springframework.boot:spring-boot-starter:[3.5.4]</include> <!-- {x-include-update;springboot3_org.springframework.boot:spring-boot-starter;external_dependency} -->
->>>>>>> aee2a770
               </includes>
             </bannedDependencies>
           </rules>
