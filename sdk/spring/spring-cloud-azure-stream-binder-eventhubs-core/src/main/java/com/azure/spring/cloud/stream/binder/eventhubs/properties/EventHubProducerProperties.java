// Copyright (c) Microsoft Corporation. All rights reserved.
// Licensed under the MIT License.

package com.azure.spring.cloud.stream.binder.eventhubs.properties;

import com.azure.spring.eventhubs.properties.BatchableProducerProperties;

/**
 * @author Warren Zhu
 */
public class EventHubProducerProperties extends ProducerProperties {
    /**
     * Whether the producer should act in a synchronous manner with respect to sending messages into destination.
     * If true, the producer will wait for a response from Event Hub after a send operation before sending next message.
     * If false, the producer will keep sending without waiting response
     * <p>
     * Default: false
     */
    private boolean sync;

    /**
     * Effective only if sync is set to true.
     * The amount of time to wait for a response from Event Hub after a send operation, in milliseconds.
     * <p>
     * Default: 10000
     */
    private long sendTimeout = 10000;

<<<<<<< HEAD
    private final BatchableProducerProperties producer = new BatchableProducerProperties();


=======
>>>>>>> bf01df4c
    public boolean isSync() {
        return sync;
    }

    public void setSync(boolean sync) {
        this.sync = sync;
    }

    public long getSendTimeout() {
        return sendTimeout;
    }

    public void setSendTimeout(long sendTimeout) {
        this.sendTimeout = sendTimeout;
    }

<<<<<<< HEAD
    public BatchableProducerProperties getProducer() {
        return producer;
    }

=======
>>>>>>> bf01df4c
}<|MERGE_RESOLUTION|>--- conflicted
+++ resolved
@@ -8,7 +8,7 @@
 /**
  * @author Warren Zhu
  */
-public class EventHubProducerProperties extends ProducerProperties {
+public class EventHubProducerProperties extends BatchableProducerProperties {
     /**
      * Whether the producer should act in a synchronous manner with respect to sending messages into destination.
      * If true, the producer will wait for a response from Event Hub after a send operation before sending next message.
@@ -26,12 +26,6 @@
      */
     private long sendTimeout = 10000;
 
-<<<<<<< HEAD
-    private final BatchableProducerProperties producer = new BatchableProducerProperties();
-
-
-=======
->>>>>>> bf01df4c
     public boolean isSync() {
         return sync;
     }
@@ -48,11 +42,4 @@
         this.sendTimeout = sendTimeout;
     }
 
-<<<<<<< HEAD
-    public BatchableProducerProperties getProducer() {
-        return producer;
-    }
-
-=======
->>>>>>> bf01df4c
 }