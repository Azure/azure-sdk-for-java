<?xml version="1.0" encoding="UTF-8"?>
<project xmlns="http://maven.apache.org/POM/4.0.0"
         xmlns:xsi="http://www.w3.org/2001/XMLSchema-instance"
         xsi:schemaLocation="http://maven.apache.org/POM/4.0.0 http://maven.apache.org/xsd/maven-4.0.0.xsd">
  <parent>
    <groupId>com.azure</groupId>
    <artifactId>azure-client-sdk-parent</artifactId>
    <version>1.7.0</version> <!-- {x-version-update;com.azure:azure-client-sdk-parent;current} -->
    <relativePath>../../parents/azure-client-sdk-parent</relativePath>
  </parent>
  <modelVersion>4.0.0</modelVersion>

  <groupId>com.azure.spring</groupId>
  <artifactId>spring-cloud-azure-stream-binder-eventhubs-core</artifactId>
  <version>4.3.0-beta.1</version> <!-- {x-version-update;com.azure.spring:spring-cloud-azure-stream-binder-eventhubs-core;current} -->

  <name>Spring Cloud Azure Stream Binder Event Hubs Core</name>
  <description>Spring Cloud Azure Stream Binder Event Hubs Core</description>
  <url>https://microsoft.github.io/spring-cloud-azure</url>
  <developers>
    <developer>
      <name>Spring Cloud Azure</name>
      <email>SpringIntegSupport@microsoft.com</email>
    </developer>
  </developers>
  <scm>
    <connection>scm:git:git@github.com:Azure/azure-sdk-for-java.git</connection>
    <developerConnection>scm:git:ssh://git@github.com:Azure/azure-sdk-for-java.git</developerConnection>
    <url>https://github.com/Azure/azure-sdk-for-java</url>
  </scm>
  <issueManagement>
    <system>GitHub</system>
    <url>https://github.com/Azure/azure-sdk-for-java/issues</url>
  </issueManagement>

  <dependencies>
    <dependency>
      <groupId>org.springframework.cloud</groupId>
      <artifactId>spring-cloud-stream</artifactId>
      <exclusions>
        <exclusion>
          <groupId>org.springframework.integration</groupId>
          <artifactId>spring-integration-core</artifactId>
        </exclusion>
      </exclusions>
      <version>3.2.3</version> <!-- {x-version-update;org.springframework.cloud:spring-cloud-stream;external_dependency} -->
    </dependency>

    <dependency>
      <groupId>com.azure.spring</groupId>
      <artifactId>spring-integration-azure-eventhubs</artifactId>
      <version>4.3.0-beta.1</version> <!-- {x-version-update;com.azure.spring:spring-integration-azure-eventhubs;current} -->
    </dependency>

    <dependency>
      <groupId>org.springframework.boot</groupId>
      <artifactId>spring-boot-configuration-processor</artifactId>
      <version>2.6.7</version> <!-- {x-version-update;org.springframework.boot:spring-boot-configuration-processor;external_dependency} -->
      <optional>true</optional>
    </dependency>

    <dependency>
      <groupId>org.mockito</groupId>
      <artifactId>mockito-core</artifactId>
      <version>4.0.0</version><!-- {x-version-update;org.mockito:mockito-core;external_dependency} -->
      <scope>test</scope>
    </dependency>
    <dependency>
      <groupId>org.junit.jupiter</groupId>
      <artifactId>junit-jupiter</artifactId>
      <version>5.8.2</version> <!-- {x-version-update;org.junit.jupiter:junit-jupiter;external_dependency} -->
      <scope>test</scope>
    </dependency>
    <dependency>
      <groupId>org.springframework</groupId>
      <artifactId>spring-test</artifactId>
<<<<<<< HEAD
      <version>5.3.19</version> <!-- {x-version-update;org.springframework:spring-test;external_dependency} -->
=======
      <version>5.3.20</version> <!-- {x-version-update;org.springframework:spring-test;external_dependency} -->
>>>>>>> 8d609db9
      <scope>test</scope>
    </dependency>

    <!-- Added this dependency to include necessary annotations used by reactor core.
            Without this dependency, javadoc throws a warning as it cannot find enum When.MAYBE
            which is used in @Nullable annotation in reactor core classes -->
    <dependency>
      <groupId>com.google.code.findbugs</groupId>
      <artifactId>jsr305</artifactId>
      <version>3.0.2</version> <!-- {x-version-update;com.google.code.findbugs:jsr305;external_dependency} -->
      <scope>provided</scope>
    </dependency>
    <dependency>
        <groupId>org.springframework.boot</groupId>
        <artifactId>spring-boot-test</artifactId>
        <version>2.6.7</version> <!-- {x-version-update;org.springframework.boot:spring-boot-test;external_dependency} -->
        <scope>test</scope>
    </dependency>
    <dependency>
      <groupId>org.assertj</groupId>
      <artifactId>assertj-core</artifactId>
      <version>3.21.0</version> <!-- {x-version-update;org.assertj:assertj-core;external_dependency} -->
      <scope>test</scope>
    </dependency>
  </dependencies>
  <build>
    <plugins>
      <plugin>
        <groupId>org.apache.maven.plugins</groupId>
        <artifactId>maven-enforcer-plugin</artifactId>
        <version>3.0.0-M3</version> <!-- {x-version-update;org.apache.maven.plugins:maven-enforcer-plugin;external_dependency} -->
        <configuration>
          <rules>
            <bannedDependencies>
              <includes>
                <include>org.springframework.boot:spring-boot-configuration-processor:[2.6.7]</include> <!-- {x-include-update;org.springframework.boot:spring-boot-configuration-processor;external_dependency} -->
                <include>org.springframework.cloud:spring-cloud-stream:[3.2.3]</include> <!-- {x-include-update;org.springframework.cloud:spring-cloud-stream;external_dependency} -->
              </includes>
            </bannedDependencies>
          </rules>
        </configuration>
      </plugin>
      <plugin>
        <groupId>org.apache.maven.plugins</groupId>
        <artifactId>maven-jar-plugin</artifactId>
        <version>3.1.2</version> <!-- {x-version-update;org.apache.maven.plugins:maven-jar-plugin;external_dependency} -->
        <configuration>
          <archive>
            <manifestEntries>
              <Automatic-Module-Name>com.azure.spring.cloud.stream.binder.eventhubs.core</Automatic-Module-Name>
            </manifestEntries>
          </archive>
        </configuration>
      </plugin>
    </plugins>
  </build>
  <profiles>
    <!-- Generate "spring-configuration-metadata.json" by annotation process -->
    <profile>
      <id>annotation-process-for-java-8</id>
      <activation>
        <jdk>[1.8,9)</jdk>
      </activation>
      <build>
        <plugins>
          <plugin>
            <groupId>org.apache.maven.plugins</groupId>
            <artifactId>maven-compiler-plugin</artifactId>
            <version>3.8.1</version> <!-- {x-version-update;org.apache.maven.plugins:maven-compiler-plugin;external_dependency} -->
            <executions>
              <execution>
                <id>annotation-process-for-java-8</id>
                <goals>
                  <goal>compile</goal>
                </goals>
                <configuration>
                  <compilerArgs>
                    <arg>-proc:only</arg> <!-- Turn on annotation processing -->
                  </compilerArgs>
                </configuration>
              </execution>
            </executions>
          </plugin>
        </plugins>
      </build>
    </profile>
    <profile>
      <id>annotation-process-for-java-11</id>
      <activation>
        <jdk>[11,)</jdk>
      </activation>
      <build>
        <plugins>
          <plugin>
            <groupId>org.apache.maven.plugins</groupId>
            <artifactId>maven-compiler-plugin</artifactId>
            <version>3.8.1</version> <!-- {x-version-update;org.apache.maven.plugins:maven-compiler-plugin;external_dependency} -->
            <executions>
              <execution>
                <id>annotation-process-for-java-11</id>
                <goals>
                  <goal>compile</goal>
                </goals>
                <configuration>
                  <compilerArgs>
                    <arg>-proc:only</arg> <!-- Turn on annotation processing -->
                  </compilerArgs>
                  <release>11</release>
                </configuration>
              </execution>
            </executions>
          </plugin>
        </plugins>
      </build>
    </profile>
  </profiles>

</project><|MERGE_RESOLUTION|>--- conflicted
+++ resolved
@@ -74,11 +74,7 @@
     <dependency>
       <groupId>org.springframework</groupId>
       <artifactId>spring-test</artifactId>
-<<<<<<< HEAD
-      <version>5.3.19</version> <!-- {x-version-update;org.springframework:spring-test;external_dependency} -->
-=======
       <version>5.3.20</version> <!-- {x-version-update;org.springframework:spring-test;external_dependency} -->
->>>>>>> 8d609db9
       <scope>test</scope>
     </dependency>
 
