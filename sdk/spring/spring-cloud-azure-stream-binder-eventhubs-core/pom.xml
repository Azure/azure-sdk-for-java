--- conflicted
+++ resolved
@@ -55,11 +55,7 @@
     <dependency>
       <groupId>org.springframework.boot</groupId>
       <artifactId>spring-boot-configuration-processor</artifactId>
-<<<<<<< HEAD
-      <version>2.7.3</version> <!-- {x-version-update;org.springframework.boot:spring-boot-configuration-processor;external_dependency} -->
-=======
       <version>2.7.4</version> <!-- {x-version-update;org.springframework.boot:spring-boot-configuration-processor;external_dependency} -->
->>>>>>> 8a6962b0
       <optional>true</optional>
     </dependency>
 
@@ -94,11 +90,7 @@
     <dependency>
         <groupId>org.springframework.boot</groupId>
         <artifactId>spring-boot-test</artifactId>
-<<<<<<< HEAD
-        <version>2.7.3</version> <!-- {x-version-update;org.springframework.boot:spring-boot-test;external_dependency} -->
-=======
         <version>2.7.4</version> <!-- {x-version-update;org.springframework.boot:spring-boot-test;external_dependency} -->
->>>>>>> 8a6962b0
         <scope>test</scope>
     </dependency>
     <dependency>
@@ -118,13 +110,8 @@
           <rules>
             <bannedDependencies>
               <includes>
-<<<<<<< HEAD
-                <include>org.springframework.boot:spring-boot-configuration-processor:[2.7.3]</include> <!-- {x-include-update;org.springframework.boot:spring-boot-configuration-processor;external_dependency} -->
-                <include>org.springframework.cloud:spring-cloud-stream:[3.2.4]</include> <!-- {x-include-update;org.springframework.cloud:spring-cloud-stream;external_dependency} -->
-=======
                 <include>org.springframework.boot:spring-boot-configuration-processor:[2.7.4]</include> <!-- {x-include-update;org.springframework.boot:spring-boot-configuration-processor;external_dependency} -->
                 <include>org.springframework.cloud:spring-cloud-stream:[3.2.5]</include> <!-- {x-include-update;org.springframework.cloud:spring-cloud-stream;external_dependency} -->
->>>>>>> 8a6962b0
               </includes>
             </bannedDependencies>
           </rules>
