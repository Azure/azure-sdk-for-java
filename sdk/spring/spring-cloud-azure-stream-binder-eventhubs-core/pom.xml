--- conflicted
+++ resolved
@@ -63,11 +63,7 @@
     <dependency>
       <groupId>org.springframework.boot</groupId>
       <artifactId>spring-boot-configuration-processor</artifactId>
-<<<<<<< HEAD
       <version>2.7.0-M3</version> <!-- {x-version-update;org.springframework.boot:spring-boot-configuration-processor;external_dependency} -->
-=======
-      <version>2.6.6</version> <!-- {x-version-update;org.springframework.boot:spring-boot-configuration-processor;external_dependency} -->
->>>>>>> 31f08490
       <optional>true</optional>
     </dependency>
 
@@ -86,11 +82,7 @@
     <dependency>
       <groupId>org.springframework</groupId>
       <artifactId>spring-test</artifactId>
-<<<<<<< HEAD
-      <version>5.3.17</version> <!-- {x-version-update;org.springframework:spring-test;external_dependency} -->
-=======
       <version>5.3.18</version> <!-- {x-version-update;org.springframework:spring-test;external_dependency} -->
->>>>>>> 31f08490
       <scope>test</scope>
     </dependency>
 
@@ -106,11 +98,7 @@
     <dependency>
         <groupId>org.springframework.boot</groupId>
         <artifactId>spring-boot-test</artifactId>
-<<<<<<< HEAD
         <version>2.7.0-M3</version> <!-- {x-version-update;org.springframework.boot:spring-boot-test;external_dependency} -->
-=======
-        <version>2.6.6</version> <!-- {x-version-update;org.springframework.boot:spring-boot-test;external_dependency} -->
->>>>>>> 31f08490
         <scope>test</scope>
     </dependency>
     <dependency>
@@ -130,11 +118,7 @@
           <rules>
             <bannedDependencies>
               <includes>
-<<<<<<< HEAD
                 <include>org.springframework.boot:spring-boot-configuration-processor:[2.7.0-M3]</include> <!-- {x-include-update;org.springframework.boot:spring-boot-configuration-processor;external_dependency} -->
-=======
-                <include>org.springframework.boot:spring-boot-configuration-processor:[2.6.6]</include> <!-- {x-include-update;org.springframework.boot:spring-boot-configuration-processor;external_dependency} -->
->>>>>>> 31f08490
                 <include>org.springframework.cloud:spring-cloud-stream:[3.2.2]</include> <!-- {x-include-update;org.springframework.cloud:spring-cloud-stream;external_dependency} -->
                 <include>org.springframework.cloud:spring-cloud-function-context:[3.2.3]</include> <!-- {x-include-update;org.springframework.cloud:spring-cloud-function-context;external_dependency} -->
               </includes>
