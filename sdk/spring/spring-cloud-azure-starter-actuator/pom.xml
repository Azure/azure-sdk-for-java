--- conflicted
+++ resolved
@@ -6,11 +6,7 @@
 
   <groupId>com.azure.spring</groupId>
   <artifactId>spring-cloud-azure-starter-actuator</artifactId>
-<<<<<<< HEAD
-  <version>4.11.0-beta.1</version> <!-- {x-version-update;com.azure.spring:spring-cloud-azure-starter-actuator;current} -->
-=======
   <version>4.12.0-beta.1</version> <!-- {x-version-update;com.azure.spring:spring-cloud-azure-starter-actuator;current} -->
->>>>>>> 98d25d20
 
   <name>Spring Cloud Azure Starter Actuator</name>
   <description>Spring Cloud Azure Starter Actuator</description>
@@ -92,20 +88,12 @@
     <dependency>
       <groupId>com.azure.spring</groupId>
       <artifactId>spring-cloud-azure-starter</artifactId>
-<<<<<<< HEAD
-      <version>4.11.0-beta.1</version> <!-- {x-version-update;com.azure.spring:spring-cloud-azure-starter;current} -->
-=======
       <version>4.12.0-beta.1</version> <!-- {x-version-update;com.azure.spring:spring-cloud-azure-starter;current} -->
->>>>>>> 98d25d20
     </dependency>
     <dependency>
       <groupId>com.azure.spring</groupId>
       <artifactId>spring-cloud-azure-actuator-autoconfigure</artifactId>
-<<<<<<< HEAD
-      <version>4.11.0-beta.1</version> <!-- {x-version-update;com.azure.spring:spring-cloud-azure-actuator-autoconfigure;current} -->
-=======
       <version>4.12.0-beta.1</version> <!-- {x-version-update;com.azure.spring:spring-cloud-azure-actuator-autoconfigure;current} -->
->>>>>>> 98d25d20
     </dependency>
     <dependency>
       <groupId>org.springframework.boot</groupId>
