<?xml version="1.0" encoding="UTF-8"?>
<project xmlns:xsi="http://www.w3.org/2001/XMLSchema-instance"
         xmlns="http://maven.apache.org/POM/4.0.0"
         xsi:schemaLocation="http://maven.apache.org/POM/4.0.0 http://maven.apache.org/xsd/maven-4.0.0.xsd">
  <parent>
    <groupId>com.azure</groupId>
    <artifactId>azure-client-sdk-parent</artifactId>
    <version>1.7.0</version> <!-- {x-version-update;com.azure:azure-client-sdk-parent;current} -->
    <relativePath>../../parents/azure-client-sdk-parent</relativePath>
  </parent>
  <modelVersion>4.0.0</modelVersion>

  <groupId>com.azure.spring</groupId>
  <artifactId>spring-cloud-azure-autoconfigure</artifactId>
  <version>6.0.0-beta.3</version> <!-- {x-version-update;com.azure.spring:spring-cloud-azure-autoconfigure;current} -->

  <name>Spring Cloud Azure AutoConfigure</name>
  <description>Spring Cloud Azure AutoConfigure</description>
  <url>https://microsoft.github.io/spring-cloud-azure</url>
  <developers>
    <developer>
      <name>Spring Cloud Azure</name>
      <email>SpringIntegSupport@microsoft.com</email>
    </developer>
  </developers>
  <scm>
    <connection>scm:git:git@github.com:Azure/azure-sdk-for-java.git</connection>
    <developerConnection>scm:git:ssh://git@github.com:Azure/azure-sdk-for-java.git</developerConnection>
    <url>https://github.com/Azure/azure-sdk-for-java</url>
  </scm>
  <issueManagement>
    <system>GitHub</system>
    <url>https://github.com/Azure/azure-sdk-for-java/issues</url>
  </issueManagement>
  <properties>
    <!-- Set this to an empty value to enable the compiler to fail on usage of deprecated APIs. -->
    <compiler.failondeprecatedstatus></compiler.failondeprecatedstatus>
  </properties>
  <dependencies>
    <dependency>
      <groupId>com.azure.spring</groupId>
      <artifactId>spring-cloud-azure-service</artifactId>
      <version>6.0.0-beta.3</version> <!-- {x-version-update;com.azure.spring:spring-cloud-azure-service;current} -->
    </dependency>

    <dependency>
      <groupId>com.azure.spring</groupId>
      <artifactId>spring-cloud-azure-resourcemanager</artifactId>
      <version>6.0.0-beta.3</version> <!-- {x-version-update;com.azure.spring:spring-cloud-azure-resourcemanager;current} -->
      <optional>true</optional>
    </dependency>

    <!-- Azure Spring Integration   -->
		<!-- Event Hub -->
    <dependency>
      <groupId>com.azure.spring</groupId>
      <artifactId>spring-integration-azure-eventhubs</artifactId>
      <version>6.0.0-beta.3</version> <!-- {x-version-update;com.azure.spring:spring-integration-azure-eventhubs;current} -->
      <optional>true</optional>
    </dependency>
    <dependency>
      <groupId>com.azure</groupId>
      <artifactId>azure-messaging-eventhubs-checkpointstore-blob</artifactId>
      <version>1.16.0</version> <!-- {x-version-update;com.azure:azure-messaging-eventhubs-checkpointstore-blob;dependency} -->
      <optional>true</optional>
    </dependency>

		<!-- Service Bus -->
    <dependency>
      <groupId>com.azure.spring</groupId>
      <artifactId>spring-integration-azure-servicebus</artifactId>
      <version>6.0.0-beta.3</version> <!-- {x-version-update;com.azure.spring:spring-integration-azure-servicebus;current} -->
      <optional>true</optional>
    </dependency>

    <!-- Storage Queue -->
    <dependency>
      <groupId>com.azure.spring</groupId>
      <artifactId>spring-integration-azure-storage-queue</artifactId>
      <version>6.0.0-beta.3</version> <!-- {x-version-update;com.azure.spring:spring-integration-azure-storage-queue;current} -->
      <optional>true</optional>
    </dependency>

    <!-- Kafka -->
    <dependency>
      <groupId>org.springframework.kafka</groupId>
      <artifactId>spring-kafka</artifactId>
      <version>3.0.0-RC1</version> <!-- {x-version-update;org.springframework.kafka:spring-kafka;external_dependency} -->
      <optional>true</optional>
    </dependency>
    <dependency>
      <groupId>org.springframework.cloud</groupId>
      <artifactId>spring-cloud-starter-stream-kafka</artifactId>
      <version>4.0.0-RC1</version> <!-- {x-version-update;org.springframework.cloud:spring-cloud-starter-stream-kafka;external_dependency} -->
      <optional>true</optional>
    </dependency>
    <!-- Spring Data -->
		<!-- Redis -->
    <dependency>
      <groupId>org.springframework.data</groupId>
      <artifactId>spring-data-redis</artifactId>
      <version>3.0.0-RC1</version> <!-- {x-version-update;org.springframework.data:spring-data-redis;external_dependency} -->
      <optional>true</optional>
    </dependency>
    <dependency>
      <groupId>org.springframework</groupId>
      <artifactId>spring-tx</artifactId>
      <version>6.0.0-RC2</version> <!-- {x-version-update;org.springframework:spring-tx;external_dependency} -->
      <optional>true</optional>
    </dependency>

    <!--Spring JMS-->
    <dependency>
      <groupId>org.springframework</groupId>
      <artifactId>spring-jms</artifactId>
      <version>6.0.0-RC2</version> <!-- {x-version-update;org.springframework:spring-jms;external_dependency} -->
      <optional>true</optional>
    </dependency>
    <dependency>
      <groupId>org.apache.qpid</groupId>
      <artifactId>qpid-jms-client</artifactId>
      <version>2.0.0</version> <!-- {x-version-update;org.apache.qpid:qpid-jms-client;external_dependency} -->
      <optional>true</optional>
    </dependency>
    <dependency>
      <groupId>org.messaginghub</groupId>
      <artifactId>pooled-jms</artifactId>
      <version>3.0.0</version> <!-- {x-version-update;org.messaginghub:pooled-jms;external_dependency} -->
      <optional>true</optional>
    </dependency>

    <!-- Azure SDKs-->
    <!-- Explicitly referencing azure-core.  It's possible that the dependent versions below conflict with our
    currently released version and a lower version is resolved. -->
    <dependency>
      <groupId>com.azure</groupId>
      <artifactId>azure-core</artifactId>
      <version>1.33.0</version> <!-- {x-version-update;com.azure:azure-core;dependency} -->
      <optional>true</optional>
    </dependency>
    <dependency>
      <groupId>com.azure</groupId>
      <artifactId>azure-cosmos</artifactId>
      <version>4.38.1</version> <!-- {x-version-update;com.azure:azure-cosmos;dependency} -->
      <optional>true</optional>
    </dependency>
    <dependency>
      <groupId>com.azure</groupId>
      <artifactId>azure-data-appconfiguration</artifactId>
      <version>1.3.8</version> <!-- {x-version-update;com.azure:azure-data-appconfiguration;dependency} -->
      <optional>true</optional>
    </dependency>
    <dependency>
      <groupId>com.azure</groupId>
      <artifactId>azure-messaging-servicebus</artifactId>
      <version>7.12.1</version> <!-- {x-version-update;com.azure:azure-messaging-servicebus;dependency} -->
      <optional>true</optional>
    </dependency>
    <dependency>
      <groupId>com.azure</groupId>
      <artifactId>azure-messaging-eventhubs</artifactId>
      <version>5.14.0</version> <!-- {x-version-update;com.azure:azure-messaging-eventhubs;dependency} -->
      <optional>true</optional>
    </dependency>
    <dependency>
      <groupId>com.azure</groupId>
      <artifactId>azure-security-keyvault-certificates</artifactId>
      <version>4.4.1</version> <!-- {x-version-update;com.azure:azure-security-keyvault-certificates;dependency} -->
      <optional>true</optional>
    </dependency>
    <dependency>
      <groupId>com.azure</groupId>
      <artifactId>azure-security-keyvault-secrets</artifactId>
      <version>4.5.1</version> <!-- {x-version-update;com.azure:azure-security-keyvault-secrets;dependency} -->
      <optional>true</optional>
    </dependency>
    <dependency>
      <groupId>com.azure</groupId>
      <artifactId>azure-storage-blob</artifactId>
      <version>12.20.0</version>  <!-- {x-version-update;com.azure:azure-storage-blob;dependency} -->
      <optional>true</optional>
    </dependency>
    <dependency>
      <groupId>com.azure</groupId>
      <artifactId>azure-storage-file-share</artifactId>
      <version>12.16.0</version> <!-- {x-version-update;com.azure:azure-storage-file-share;dependency} -->
      <optional>true</optional>
    </dependency>
    <dependency>
      <groupId>com.azure</groupId>
      <artifactId>azure-storage-queue</artifactId>
      <version>12.15.0</version> <!-- {x-version-update;com.azure:azure-storage-queue;dependency} -->
      <optional>true</optional>
    </dependency>

    <!-- Spring -->
    <dependency>
      <groupId>org.springframework.boot</groupId>
      <artifactId>spring-boot-autoconfigure</artifactId>
      <version>3.0.0-RC1</version> <!-- {x-version-update;org.springframework.boot:spring-boot-autoconfigure;external_dependency} -->
    </dependency>
    <dependency>
      <groupId>org.springframework</groupId>
      <artifactId>spring-context-support</artifactId>
      <version>6.0.0-RC2</version> <!-- {x-version-update;org.springframework:spring-context-support;external_dependency} -->
      <optional>true</optional>
    </dependency>

    <dependency>
      <groupId>org.springframework.boot</groupId>
      <artifactId>spring-boot-actuator-autoconfigure</artifactId>
      <version>3.0.0-RC1</version> <!-- {x-version-update;org.springframework.boot:spring-boot-actuator-autoconfigure;external_dependency} -->
      <optional>true</optional>
    </dependency>
    <dependency>
      <groupId>org.springframework.boot</groupId>
      <artifactId>spring-boot-configuration-processor</artifactId>
      <version>3.0.0-RC1</version> <!-- {x-version-update;org.springframework.boot:spring-boot-configuration-processor;external_dependency} -->
      <optional>true</optional>
    </dependency>

    <!-- Spring Security-->
    <dependency>
      <groupId>org.springframework.security</groupId>
      <artifactId>spring-security-oauth2-client</artifactId>
      <version>6.0.0-RC1</version> <!-- {x-version-update;org.springframework.security:spring-security-oauth2-client;external_dependency} -->
      <optional>true</optional>
    </dependency>
    <dependency>
      <groupId>org.springframework.security</groupId>
      <artifactId>spring-security-oauth2-resource-server</artifactId>
      <version>6.0.0-RC1</version> <!-- {x-version-update;org.springframework.security:spring-security-oauth2-resource-server;external_dependency} -->
      <optional>true</optional>
    </dependency>
    <dependency>
      <groupId>org.springframework.security</groupId>
      <artifactId>spring-security-oauth2-jose</artifactId>
      <version>6.0.0-RC1</version> <!-- {x-version-update;org.springframework.security:spring-security-oauth2-jose;external_dependency} -->
      <optional>true</optional>
    </dependency>
    <dependency>
      <groupId>org.springframework.security</groupId>
      <artifactId>spring-security-config</artifactId>
      <version>6.0.0-RC1</version> <!-- {x-version-update;org.springframework.security:spring-security-config;external_dependency} -->
      <optional>true</optional>
    </dependency>

    <!-- Added this dependency to include necessary annotations used by reactor core.
        Without this dependency, javadoc throws a warning as it cannot find enum When.MAYBE
        which is used in @Nullable annotation in reactor core classes -->
    <dependency>
      <groupId>com.google.code.findbugs</groupId>
      <artifactId>jsr305</artifactId>
      <version>3.0.2</version> <!-- {x-version-update;com.google.code.findbugs:jsr305;external_dependency} -->
      <scope>provided</scope>
    </dependency>
    <dependency>
      <groupId>jakarta.servlet</groupId>
      <artifactId>jakarta.servlet-api</artifactId>
      <version>5.0.0</version> <!-- {x-version-update;jakarta.servlet:jakarta.servlet-api;external_dependency} -->
      <optional>true</optional>
    </dependency>
    <dependency>
      <groupId>org.hibernate.validator</groupId>
      <artifactId>hibernate-validator</artifactId>
      <version>7.0.5.Final</version> <!-- {x-version-update;org.hibernate.validator:hibernate-validator;external_dependency} -->
      <optional>true</optional>
    </dependency>

    <dependency>
      <groupId>jakarta.validation</groupId>
      <artifactId>jakarta.validation-api</artifactId>
      <version>3.0.2</version> <!-- {x-version-update;jakarta.validation:jakarta.validation-api;external_dependency} -->
    </dependency>

    <dependency>
      <groupId>com.azure</groupId>
      <artifactId>azure-identity-providers-jdbc-mysql</artifactId>
      <version>1.0.0-beta.2</version> <!-- {x-version-update;unreleased_com.azure:azure-identity-providers-jdbc-mysql;dependency} -->
      <optional>true</optional>
    </dependency>

    <dependency>
      <groupId>com.azure</groupId>
      <artifactId>azure-identity-providers-jdbc-postgresql</artifactId>
      <version>1.0.0-beta.2</version> <!-- {x-version-update;unreleased_com.azure:azure-identity-providers-jdbc-postgresql;dependency} -->
      <optional>true</optional>
    </dependency>

    <!-- TEST-->
    <dependency>
      <groupId>org.springframework.boot</groupId>
      <artifactId>spring-boot-starter-test</artifactId>
      <version>3.0.0-RC1</version> <!-- {x-version-update;org.springframework.boot:spring-boot-starter-test;external_dependency} -->
      <scope>test</scope>
    </dependency>
    <dependency>
      <groupId>org.springframework.boot</groupId>
      <artifactId>spring-boot-configuration-metadata</artifactId>
      <version>3.0.0-RC1</version> <!-- {x-version-update;org.springframework.boot:spring-boot-configuration-metadata;external_dependency} -->
      <scope>test</scope>
    </dependency>
    <dependency>
      <groupId>org.glassfish</groupId>
      <artifactId>jakarta.el</artifactId>
      <version>4.0.2</version> <!-- {x-version-update;org.glassfish:jakarta.el;external_dependency} -->
      <scope>test</scope>
    </dependency>

    <!-- for the samples   -->
    <dependency>
      <groupId>org.apache.httpcomponents</groupId>
      <artifactId>httpclient</artifactId>
      <version>4.5.13</version> <!-- {x-version-update;org.apache.httpcomponents:httpclient;external_dependency} -->
      <scope>test</scope>
    </dependency>

    <!-- used to test AzureJdbcAutoConfiguration -->
    <dependency>
      <groupId>mysql</groupId>
      <artifactId>mysql-connector-java</artifactId>
      <version>8.0.30</version> <!-- {x-version-update;mysql:mysql-connector-java;external_dependency} -->
      <scope>test</scope>
    </dependency>

    <dependency>
      <groupId>org.postgresql</groupId>
      <artifactId>postgresql</artifactId>
      <version>42.5.0</version> <!-- {x-version-update;org.postgresql:postgresql;external_dependency} -->
      <scope>test</scope>
    </dependency>

    <dependency>
      <groupId>org.springframework</groupId>
      <artifactId>spring-jdbc</artifactId>
      <version>6.0.0-M6</version> <!-- {x-version-update;org.springframework:spring-jdbc;external_dependency} -->
      <scope>test</scope>
    </dependency>

  </dependencies>

  <build>
    <plugins>
      <plugin>
        <groupId>org.apache.maven.plugins</groupId>
        <artifactId>maven-compiler-plugin</artifactId>
        <version>3.10.1</version> <!-- {x-version-update;org.apache.maven.plugins:maven-compiler-plugin;external_dependency} -->
        <executions>
          <!-- disabled - the executing this after default-compile will generate module-info with major class version 55 (i.e Java 11) -->
          <execution>
            <id>base-modules-compile</id>
            <phase>none</phase>
          </execution>
          <!-- disabled - compile without module-info for Java 8 -->
          <execution>
            <id>base-compile</id>
            <phase>none</phase>
          </execution>
          <!-- disabled - compile with Java 8 -->
          <execution>
            <id>base-testCompile</id>
            <phase>none</phase>
          </execution>
          <execution>
            <goals>
              <goal>compile</goal>
            </goals>
            <configuration>
              <compilerArgs>
                <arg>-proc:only</arg> <!-- Turn on annotation processing -->
              </compilerArgs>
              <release>17</release>
            </configuration>
          </execution>
        </executions>
      </plugin>
      <plugin>
        <groupId>org.apache.maven.plugins</groupId>
        <artifactId>maven-enforcer-plugin</artifactId>
        <version>3.0.0-M3</version> <!-- {x-version-update;org.apache.maven.plugins:maven-enforcer-plugin;external_dependency} -->
        <configuration>
          <rules>
            <bannedDependencies>
              <includes>
                <include>org.messaginghub:pooled-jms:[3.0.0]</include> <!-- {x-include-update;org.messaginghub:pooled-jms;external_dependency} -->
                <include>org.apache.qpid:qpid-jms-client:[2.0.0]</include> <!-- {x-include-update;org.apache.qpid:qpid-jms-client;external_dependency} -->
                <include>jakarta.servlet:jakarta.servlet-api:[5.0.0]</include> <!-- {x-include-update;jakarta.servlet:jakarta.servlet-api;external_dependency} -->
                <include>jakarta.validation:jakarta.validation-api:[3.0.2]</include> <!-- {x-include-update;jakarta.validation:jakarta.validation-api;external_dependency} -->
                <include>org.hibernate.validator:hibernate-validator:[7.0.5.Final]</include> <!-- {x-include-update;org.hibernate.validator:hibernate-validator;external_dependency} -->
<<<<<<< HEAD
                <include>org.springframework.boot:spring-boot-actuator-autoconfigure:[3.0.0-RC1]</include> <!-- {x-include-update;org.springframework.boot:spring-boot-actuator-autoconfigure;external_dependency} -->
                <include>org.springframework.boot:spring-boot-autoconfigure-processor:[3.0.0-RC1]</include> <!-- {x-include-update;org.springframework.boot:spring-boot-autoconfigure-processor;external_dependency} -->
                <include>org.springframework.boot:spring-boot-autoconfigure:[3.0.0-RC1]</include> <!-- {x-include-update;org.springframework.boot:spring-boot-autoconfigure;external_dependency} -->
                <include>org.springframework.boot:spring-boot-configuration-processor:[3.0.0-RC1]</include> <!-- {x-include-update;org.springframework.boot:spring-boot-configuration-processor;external_dependency} -->
                <include>org.springframework.data:spring-data-redis:[3.0.0-RC1]</include> <!-- {x-include-update;org.springframework.data:spring-data-redis;external_dependency} -->
                <include>org.springframework.kafka:spring-kafka:[3.0.0-RC1]</include> <!-- {x-include-update;org.springframework.kafka:spring-kafka;external_dependency} -->
                <include>org.springframework.cloud:spring-cloud-starter-stream-kafka:[4.0.0-RC1]</include> <!-- {x-include-update;org.springframework.cloud:spring-cloud-starter-stream-kafka;external_dependency} -->
                <include>org.springframework:spring-context-support:[6.0.0-RC2]</include> <!-- {x-include-update;org.springframework:spring-context-support;external_dependency} -->
                <include>org.springframework.security:spring-security-oauth2-client:[6.0.0-RC1]</include> <!-- {x-include-update;org.springframework.security:spring-security-oauth2-client;external_dependency} -->
                <include>org.springframework.security:spring-security-oauth2-resource-server:[6.0.0-RC1]</include> <!-- {x-include-update;org.springframework.security:spring-security-oauth2-resource-server;external_dependency} -->
                <include>org.springframework.security:spring-security-oauth2-jose:[6.0.0-RC1]</include> <!-- {x-include-update;org.springframework.security:spring-security-oauth2-jose;external_dependency} -->
                <include>org.springframework.security:spring-security-config:[6.0.0-RC1]</include> <!-- {x-include-update;org.springframework.security:spring-security-config;external_dependency} -->
                <include>org.springframework:spring-jms:[6.0.0-RC2]</include> <!-- {x-include-update;org.springframework:spring-jms;external_dependency} -->
                <include>org.springframework:spring-tx:[6.0.0-RC2]</include> <!-- {x-include-update;org.springframework:spring-tx;external_dependency} -->
=======
                <include>org.springframework.boot:spring-boot-actuator-autoconfigure:[3.0.0-M5]</include> <!-- {x-include-update;org.springframework.boot:spring-boot-actuator-autoconfigure;external_dependency} -->
                <include>org.springframework.boot:spring-boot-autoconfigure-processor:[3.0.0-M5]</include> <!-- {x-include-update;org.springframework.boot:spring-boot-autoconfigure-processor;external_dependency} -->
                <include>org.springframework.boot:spring-boot-autoconfigure:[3.0.0-M5]</include> <!-- {x-include-update;org.springframework.boot:spring-boot-autoconfigure;external_dependency} -->
                <include>org.springframework.boot:spring-boot-configuration-processor:[3.0.0-M5]</include> <!-- {x-include-update;org.springframework.boot:spring-boot-configuration-processor;external_dependency} -->
                <include>org.springframework.data:spring-data-redis:[3.0.0-M6]</include> <!-- {x-include-update;org.springframework.data:spring-data-redis;external_dependency} -->
                <include>org.springframework.kafka:spring-kafka:[3.0.0-M6]</include> <!-- {x-include-update;org.springframework.kafka:spring-kafka;external_dependency} -->
                <include>org.springframework.cloud:spring-cloud-starter-stream-kafka:[4.0.0-M5]</include> <!-- {x-include-update;org.springframework.cloud:spring-cloud-starter-stream-kafka;external_dependency} -->
                <include>org.springframework:spring-context-support:[6.0.0-M6]</include> <!-- {x-include-update;org.springframework:spring-context-support;external_dependency} -->
                <include>org.springframework.security:spring-security-oauth2-client:[6.0.0-M7]</include> <!-- {x-include-update;org.springframework.security:spring-security-oauth2-client;external_dependency} -->
                <include>org.springframework.security:spring-security-oauth2-resource-server:[6.0.0-M7]</include> <!-- {x-include-update;org.springframework.security:spring-security-oauth2-resource-server;external_dependency} -->
                <include>org.springframework.security:spring-security-oauth2-jose:[6.0.0-M7]</include> <!-- {x-include-update;org.springframework.security:spring-security-oauth2-jose;external_dependency} -->
                <include>org.springframework.security:spring-security-config:[6.0.0-M7]</include> <!-- {x-include-update;org.springframework.security:spring-security-config;external_dependency} -->
                <include>org.springframework:spring-jms:[6.0.0-M6]</include> <!-- {x-include-update;org.springframework:spring-jms;external_dependency} -->
                <include>org.springframework:spring-tx:[6.0.0-M6]</include> <!-- {x-include-update;org.springframework:spring-tx;external_dependency} -->
                <include>mysql:mysql-connector-java:[8.0.30]</include> <!-- {x-include-update;mysql:mysql-connector-java;external_dependency} -->
                <include>org.postgresql:postgresql:[42.5.0]</include> <!-- {x-include-update;org.postgresql:postgresql;external_dependency} -->
                <include>org.springframework:spring-jdbc:[6.0.0-M6]</include> <!-- {x-include-update;org.springframework:spring-jdbc;external_dependency} -->
>>>>>>> fe9e6f25
              </includes>
            </bannedDependencies>
          </rules>
        </configuration>
      </plugin>
      <plugin>
        <groupId>org.apache.maven.plugins</groupId>
        <artifactId>maven-jar-plugin</artifactId>
        <version>3.1.2</version> <!-- {x-version-update;org.apache.maven.plugins:maven-jar-plugin;external_dependency} -->
        <configuration>
          <archive>
            <manifestEntries>
              <Automatic-Module-Name>com.azure.spring.cloud.autoconfigure</Automatic-Module-Name>
            </manifestEntries>
          </archive>
        </configuration>
      </plugin>
    </plugins>
  </build>
</project><|MERGE_RESOLUTION|>--- conflicted
+++ resolved
@@ -387,7 +387,6 @@
                 <include>jakarta.servlet:jakarta.servlet-api:[5.0.0]</include> <!-- {x-include-update;jakarta.servlet:jakarta.servlet-api;external_dependency} -->
                 <include>jakarta.validation:jakarta.validation-api:[3.0.2]</include> <!-- {x-include-update;jakarta.validation:jakarta.validation-api;external_dependency} -->
                 <include>org.hibernate.validator:hibernate-validator:[7.0.5.Final]</include> <!-- {x-include-update;org.hibernate.validator:hibernate-validator;external_dependency} -->
-<<<<<<< HEAD
                 <include>org.springframework.boot:spring-boot-actuator-autoconfigure:[3.0.0-RC1]</include> <!-- {x-include-update;org.springframework.boot:spring-boot-actuator-autoconfigure;external_dependency} -->
                 <include>org.springframework.boot:spring-boot-autoconfigure-processor:[3.0.0-RC1]</include> <!-- {x-include-update;org.springframework.boot:spring-boot-autoconfigure-processor;external_dependency} -->
                 <include>org.springframework.boot:spring-boot-autoconfigure:[3.0.0-RC1]</include> <!-- {x-include-update;org.springframework.boot:spring-boot-autoconfigure;external_dependency} -->
@@ -402,25 +401,9 @@
                 <include>org.springframework.security:spring-security-config:[6.0.0-RC1]</include> <!-- {x-include-update;org.springframework.security:spring-security-config;external_dependency} -->
                 <include>org.springframework:spring-jms:[6.0.0-RC2]</include> <!-- {x-include-update;org.springframework:spring-jms;external_dependency} -->
                 <include>org.springframework:spring-tx:[6.0.0-RC2]</include> <!-- {x-include-update;org.springframework:spring-tx;external_dependency} -->
-=======
-                <include>org.springframework.boot:spring-boot-actuator-autoconfigure:[3.0.0-M5]</include> <!-- {x-include-update;org.springframework.boot:spring-boot-actuator-autoconfigure;external_dependency} -->
-                <include>org.springframework.boot:spring-boot-autoconfigure-processor:[3.0.0-M5]</include> <!-- {x-include-update;org.springframework.boot:spring-boot-autoconfigure-processor;external_dependency} -->
-                <include>org.springframework.boot:spring-boot-autoconfigure:[3.0.0-M5]</include> <!-- {x-include-update;org.springframework.boot:spring-boot-autoconfigure;external_dependency} -->
-                <include>org.springframework.boot:spring-boot-configuration-processor:[3.0.0-M5]</include> <!-- {x-include-update;org.springframework.boot:spring-boot-configuration-processor;external_dependency} -->
-                <include>org.springframework.data:spring-data-redis:[3.0.0-M6]</include> <!-- {x-include-update;org.springframework.data:spring-data-redis;external_dependency} -->
-                <include>org.springframework.kafka:spring-kafka:[3.0.0-M6]</include> <!-- {x-include-update;org.springframework.kafka:spring-kafka;external_dependency} -->
-                <include>org.springframework.cloud:spring-cloud-starter-stream-kafka:[4.0.0-M5]</include> <!-- {x-include-update;org.springframework.cloud:spring-cloud-starter-stream-kafka;external_dependency} -->
-                <include>org.springframework:spring-context-support:[6.0.0-M6]</include> <!-- {x-include-update;org.springframework:spring-context-support;external_dependency} -->
-                <include>org.springframework.security:spring-security-oauth2-client:[6.0.0-M7]</include> <!-- {x-include-update;org.springframework.security:spring-security-oauth2-client;external_dependency} -->
-                <include>org.springframework.security:spring-security-oauth2-resource-server:[6.0.0-M7]</include> <!-- {x-include-update;org.springframework.security:spring-security-oauth2-resource-server;external_dependency} -->
-                <include>org.springframework.security:spring-security-oauth2-jose:[6.0.0-M7]</include> <!-- {x-include-update;org.springframework.security:spring-security-oauth2-jose;external_dependency} -->
-                <include>org.springframework.security:spring-security-config:[6.0.0-M7]</include> <!-- {x-include-update;org.springframework.security:spring-security-config;external_dependency} -->
-                <include>org.springframework:spring-jms:[6.0.0-M6]</include> <!-- {x-include-update;org.springframework:spring-jms;external_dependency} -->
-                <include>org.springframework:spring-tx:[6.0.0-M6]</include> <!-- {x-include-update;org.springframework:spring-tx;external_dependency} -->
                 <include>mysql:mysql-connector-java:[8.0.30]</include> <!-- {x-include-update;mysql:mysql-connector-java;external_dependency} -->
                 <include>org.postgresql:postgresql:[42.5.0]</include> <!-- {x-include-update;org.postgresql:postgresql;external_dependency} -->
                 <include>org.springframework:spring-jdbc:[6.0.0-M6]</include> <!-- {x-include-update;org.springframework:spring-jdbc;external_dependency} -->
->>>>>>> fe9e6f25
               </includes>
             </bannedDependencies>
           </rules>
