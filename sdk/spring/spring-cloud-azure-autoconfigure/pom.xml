<?xml version="1.0" encoding="UTF-8"?>
<project xmlns:xsi="http://www.w3.org/2001/XMLSchema-instance"
         xmlns="http://maven.apache.org/POM/4.0.0"
         xsi:schemaLocation="http://maven.apache.org/POM/4.0.0 http://maven.apache.org/xsd/maven-4.0.0.xsd">
  <parent>
    <groupId>com.azure</groupId>
    <artifactId>azure-client-sdk-parent</artifactId>
    <version>1.7.0</version> <!-- {x-version-update;com.azure:azure-client-sdk-parent;current} -->
    <relativePath>../../parents/azure-client-sdk-parent</relativePath>
  </parent>
  <modelVersion>4.0.0</modelVersion>

  <groupId>com.azure.spring</groupId>
  <artifactId>spring-cloud-azure-autoconfigure</artifactId>
  <version>5.17.0-beta.1</version> <!-- {x-version-update;com.azure.spring:spring-cloud-azure-autoconfigure;current} -->

  <name>Spring Cloud Azure AutoConfigure</name>
  <description>Spring Cloud Azure AutoConfigure</description>
  <url>https://microsoft.github.io/spring-cloud-azure</url>
  <developers>
    <developer>
      <name>Spring Cloud Azure</name>
      <email>SpringIntegSupport@microsoft.com</email>
    </developer>
  </developers>
  <scm>
    <connection>scm:git:git@github.com:Azure/azure-sdk-for-java.git</connection>
    <developerConnection>scm:git:ssh://git@github.com:Azure/azure-sdk-for-java.git</developerConnection>
    <url>https://github.com/Azure/azure-sdk-for-java</url>
  </scm>
  <issueManagement>
    <system>GitHub</system>
    <url>https://github.com/Azure/azure-sdk-for-java/issues</url>
  </issueManagement>
  <properties>
    <!-- Enables fail on deprecated API usage. -->
    <compiler.failondeprecatedstatus/>
  </properties>
  <dependencies>
    <dependency>
      <groupId>com.azure.spring</groupId>
      <artifactId>spring-cloud-azure-service</artifactId>
      <version>5.17.0-beta.1</version> <!-- {x-version-update;com.azure.spring:spring-cloud-azure-service;current} -->
    </dependency>

    <dependency>
      <groupId>com.azure.spring</groupId>
      <artifactId>spring-cloud-azure-resourcemanager</artifactId>
      <version>5.17.0-beta.1</version> <!-- {x-version-update;com.azure.spring:spring-cloud-azure-resourcemanager;current} -->
      <optional>true</optional>
    </dependency>

    <!-- Azure Spring Integration   -->
		<!-- Event Hub -->
    <dependency>
      <groupId>com.azure.spring</groupId>
      <artifactId>spring-integration-azure-eventhubs</artifactId>
      <version>5.17.0-beta.1</version> <!-- {x-version-update;com.azure.spring:spring-integration-azure-eventhubs;current} -->
      <optional>true</optional>
    </dependency>
    <dependency>
      <groupId>com.azure</groupId>
      <artifactId>azure-messaging-eventhubs-checkpointstore-blob</artifactId>
      <version>1.20.0</version> <!-- {x-version-update;com.azure:azure-messaging-eventhubs-checkpointstore-blob;dependency} -->
      <optional>true</optional>
    </dependency>

		<!-- Service Bus -->
    <dependency>
      <groupId>com.azure.spring</groupId>
      <artifactId>spring-integration-azure-servicebus</artifactId>
      <version>5.17.0-beta.1</version> <!-- {x-version-update;com.azure.spring:spring-integration-azure-servicebus;current} -->
      <optional>true</optional>
    </dependency>

    <!-- Storage Queue -->
    <dependency>
      <groupId>com.azure.spring</groupId>
      <artifactId>spring-integration-azure-storage-queue</artifactId>
      <version>5.17.0-beta.1</version> <!-- {x-version-update;com.azure.spring:spring-integration-azure-storage-queue;current} -->
      <optional>true</optional>
    </dependency>

    <!-- Kafka -->
    <dependency>
      <groupId>org.springframework.kafka</groupId>
      <artifactId>spring-kafka</artifactId>
      <version>3.2.3</version> <!-- {x-version-update;springboot3_org.springframework.kafka:spring-kafka;external_dependency} -->
      <optional>true</optional>
    </dependency>
    <dependency>
      <groupId>org.springframework.cloud</groupId>
      <artifactId>spring-cloud-starter-stream-kafka</artifactId>
      <version>4.1.3</version> <!-- {x-version-update;springboot3_org.springframework.cloud:spring-cloud-starter-stream-kafka;external_dependency} -->
      <optional>true</optional>
    </dependency>
    <!-- Spring Data -->
		<!-- Redis -->
    <dependency>
      <groupId>io.lettuce</groupId>
      <artifactId>lettuce-core</artifactId>
      <version>6.3.2.RELEASE</version> <!-- {x-version-update;springboot3_io.lettuce:lettuce-core;external_dependency} -->
      <optional>true</optional>
    </dependency>
    <dependency>
      <groupId>org.springframework.data</groupId>
      <artifactId>spring-data-redis</artifactId>
      <version>3.3.3</version> <!-- {x-version-update;springboot3_org.springframework.data:spring-data-redis;external_dependency} -->
      <optional>true</optional>
    </dependency>
    <dependency>
      <groupId>org.springframework</groupId>
      <artifactId>spring-tx</artifactId>
      <version>6.1.12</version> <!-- {x-version-update;springboot3_org.springframework:spring-tx;external_dependency} -->
      <optional>true</optional>
    </dependency>

    <!-- Cosmos -->
    <dependency>
      <groupId>com.azure</groupId>
      <artifactId>azure-spring-data-cosmos</artifactId>
      <version>5.17.0-beta.1</version> <!-- {x-version-update;com.azure:azure-spring-data-cosmos;current} -->
      <optional>true</optional>
    </dependency>

    <!--Spring JMS-->
    <dependency>
      <groupId>org.springframework</groupId>
      <artifactId>spring-jms</artifactId>
      <version>6.1.12</version> <!-- {x-version-update;springboot3_org.springframework:spring-jms;external_dependency} -->
      <optional>true</optional>
    </dependency>
    <dependency>
      <groupId>org.apache.qpid</groupId>
      <artifactId>qpid-jms-client</artifactId>
      <version>2.0.0</version> <!-- {x-version-update;springboot3_org.apache.qpid:qpid-jms-client;external_dependency} -->
      <optional>true</optional>
    </dependency>
    <dependency>
      <groupId>org.messaginghub</groupId>
      <artifactId>pooled-jms</artifactId>
      <version>3.1.6</version> <!-- {x-version-update;springboot3_org.messaginghub:pooled-jms;external_dependency} -->
      <optional>true</optional>
    </dependency>

    <!-- Azure SDKs-->
    <!-- Explicitly referencing azure-core.  It's possible that the dependent versions below conflict with our
    currently released version and a lower version is resolved. -->
    <dependency>
      <groupId>com.azure</groupId>
      <artifactId>azure-core</artifactId>
      <version>1.52.0</version> <!-- {x-version-update;com.azure:azure-core;dependency} -->
      <optional>true</optional>
      <exclusions>
        <exclusion>
          <groupId>com.fasterxml.jackson.core</groupId>
          <artifactId>jackson-annotations</artifactId>
        </exclusion>
        <exclusion>
          <groupId>com.fasterxml.jackson.core</groupId>
          <artifactId>jackson-core</artifactId>
        </exclusion>
        <exclusion>
          <groupId>com.fasterxml.jackson.core</groupId>
          <artifactId>jackson-databind</artifactId>
        </exclusion>
        <exclusion>
          <groupId>com.fasterxml.jackson.datatype</groupId>
          <artifactId>jackson-datatype-jsr310</artifactId>
        </exclusion>
      </exclusions>
    </dependency>
    <dependency>
      <groupId>com.azure</groupId>
      <artifactId>azure-core-amqp</artifactId>
      <version>2.9.9</version> <!-- {x-version-update;com.azure:azure-core-amqp;dependency} -->
      <optional>true</optional>
    </dependency>
    <dependency>
      <groupId>com.azure</groupId>
      <artifactId>azure-identity</artifactId>
      <version>1.13.3</version> <!-- {x-version-update;com.azure:azure-identity;dependency} -->
      <optional>true</optional>
      <exclusions>
        <exclusion>
          <groupId>com.fasterxml.jackson.core</groupId>
          <artifactId>jackson-databind</artifactId>
        </exclusion>
      </exclusions>
    </dependency>
    <dependency>
      <groupId>com.azure</groupId>
      <artifactId>azure-cosmos</artifactId>
      <version>4.63.3</version> <!-- {x-version-update;com.azure:azure-cosmos;dependency} -->
      <optional>true</optional>
      <exclusions>
        <exclusion>
          <groupId>com.fasterxml.jackson.module</groupId>
          <artifactId>jackson-module-afterburner</artifactId>
        </exclusion>
      </exclusions>
    </dependency>
    <dependency>
      <groupId>com.azure</groupId>
      <artifactId>azure-data-appconfiguration</artifactId>
      <version>1.7.0</version> <!-- {x-version-update;com.azure:azure-data-appconfiguration;dependency} -->
      <optional>true</optional>
    </dependency>
    <dependency>
      <groupId>com.azure</groupId>
      <artifactId>azure-messaging-servicebus</artifactId>
<<<<<<< HEAD
      <version>7.17.4</version> <!-- {x-version-update;unreleased_com.azure:azure-messaging-servicebus;dependency} -->
=======
      <version>7.17.4</version> <!-- {x-version-update;com.azure:azure-messaging-servicebus;dependency} -->
>>>>>>> d2dbba0e
      <optional>true</optional>
      <exclusions>
        <exclusion>
          <groupId>com.fasterxml.jackson.dataformat</groupId>
          <artifactId>jackson-dataformat-xml</artifactId>
        </exclusion>
      </exclusions>
    </dependency>
    <dependency>
      <groupId>com.azure</groupId>
      <artifactId>azure-messaging-eventhubs</artifactId>
      <version>5.19.0</version> <!-- {x-version-update;com.azure:azure-messaging-eventhubs;dependency} -->
      <optional>true</optional>
    </dependency>
    <dependency>
      <groupId>com.azure</groupId>
      <artifactId>azure-messaging-eventgrid</artifactId>
      <version>4.25.0</version> <!-- {x-version-update;com.azure:azure-messaging-eventgrid;dependency} -->
      <optional>true</optional>
    </dependency>
    <dependency>
      <groupId>com.azure</groupId>
      <artifactId>azure-security-keyvault-certificates</artifactId>
      <version>4.6.6</version> <!-- {x-version-update;com.azure:azure-security-keyvault-certificates;dependency} -->
      <optional>true</optional>
    </dependency>
    <dependency>
      <groupId>com.azure</groupId>
      <artifactId>azure-security-keyvault-secrets</artifactId>
      <version>4.8.6</version> <!-- {x-version-update;com.azure:azure-security-keyvault-secrets;dependency} -->
      <optional>true</optional>
    </dependency>
    <dependency>
      <groupId>com.azure</groupId>
      <artifactId>azure-storage-blob</artifactId>
      <version>12.28.0</version>  <!-- {x-version-update;com.azure:azure-storage-blob;dependency} -->
      <optional>true</optional>
      <exclusions>
        <exclusion>
          <groupId>com.fasterxml.jackson.dataformat</groupId>
          <artifactId>jackson-dataformat-xml</artifactId>
        </exclusion>
      </exclusions>
    </dependency>
    <dependency>
      <groupId>com.azure</groupId>
      <artifactId>azure-storage-file-share</artifactId>
      <version>12.24.0</version> <!-- {x-version-update;com.azure:azure-storage-file-share;dependency} -->
      <optional>true</optional>
      <exclusions>
        <exclusion>
          <groupId>com.fasterxml.jackson.dataformat</groupId>
          <artifactId>jackson-dataformat-xml</artifactId>
        </exclusion>
      </exclusions>
    </dependency>
    <dependency>
      <groupId>com.azure</groupId>
      <artifactId>azure-storage-queue</artifactId>
      <version>12.23.0</version> <!-- {x-version-update;com.azure:azure-storage-queue;dependency} -->
      <optional>true</optional>
      <exclusions>
        <exclusion>
          <groupId>com.fasterxml.jackson.dataformat</groupId>
          <artifactId>jackson-dataformat-xml</artifactId>
        </exclusion>
      </exclusions>
    </dependency>

    <!-- Spring -->
    <dependency>
      <groupId>org.springframework.boot</groupId>
      <artifactId>spring-boot-autoconfigure</artifactId>
      <version>3.3.3</version> <!-- {x-version-update;springboot3_org.springframework.boot:spring-boot-autoconfigure;external_dependency} -->
    </dependency>
    <dependency>
      <groupId>org.springframework</groupId>
      <artifactId>spring-context-support</artifactId>
      <version>6.1.12</version> <!-- {x-version-update;springboot3_org.springframework:spring-context-support;external_dependency} -->
      <optional>true</optional>
    </dependency>

    <dependency>
      <groupId>org.springframework.boot</groupId>
      <artifactId>spring-boot-actuator-autoconfigure</artifactId>
      <version>3.3.3</version> <!-- {x-version-update;springboot3_org.springframework.boot:spring-boot-actuator-autoconfigure;external_dependency} -->
      <optional>true</optional>
    </dependency>
    <dependency>
      <groupId>org.springframework.boot</groupId>
      <artifactId>spring-boot-configuration-processor</artifactId>
      <version>3.3.3</version> <!-- {x-version-update;springboot3_org.springframework.boot:spring-boot-configuration-processor;external_dependency} -->
      <optional>true</optional>
    </dependency>

    <!-- Spring Security-->
    <dependency>
      <groupId>org.springframework.security</groupId>
      <artifactId>spring-security-oauth2-client</artifactId>
      <version>6.3.3</version> <!-- {x-version-update;springboot3_org.springframework.security:spring-security-oauth2-client;external_dependency} -->
      <optional>true</optional>
    </dependency>
    <dependency>
      <groupId>org.springframework.security</groupId>
      <artifactId>spring-security-oauth2-resource-server</artifactId>
      <version>6.3.3</version> <!-- {x-version-update;springboot3_org.springframework.security:spring-security-oauth2-resource-server;external_dependency} -->
      <optional>true</optional>
    </dependency>
    <dependency>
      <groupId>org.springframework.security</groupId>
      <artifactId>spring-security-oauth2-jose</artifactId>
      <version>6.3.3</version> <!-- {x-version-update;springboot3_org.springframework.security:spring-security-oauth2-jose;external_dependency} -->
      <optional>true</optional>
    </dependency>
    <dependency>
      <groupId>org.springframework.security</groupId>
      <artifactId>spring-security-config</artifactId>
      <version>6.3.3</version> <!-- {x-version-update;springboot3_org.springframework.security:spring-security-config;external_dependency} -->
      <optional>true</optional>
    </dependency>

    <!-- Added this dependency to include necessary annotations used by reactor core.
        Without this dependency, javadoc throws a warning as it cannot find enum When.MAYBE
        which is used in @Nullable annotation in reactor core classes -->
    <dependency>
      <groupId>com.google.code.findbugs</groupId>
      <artifactId>jsr305</artifactId>
      <version>3.0.2</version> <!-- {x-version-update;springboot3_com.google.code.findbugs:jsr305;external_dependency} -->
      <scope>provided</scope>
    </dependency>
    <dependency>
      <groupId>jakarta.servlet</groupId>
      <artifactId>jakarta.servlet-api</artifactId>
      <version>6.0.0</version> <!-- {x-version-update;springboot3_jakarta.servlet:jakarta.servlet-api;external_dependency} -->
      <optional>true</optional>
    </dependency>
    <dependency>
      <groupId>org.hibernate.validator</groupId>
      <artifactId>hibernate-validator</artifactId>
      <version>8.0.1.Final</version> <!-- {x-version-update;springboot3_org.hibernate.validator:hibernate-validator;external_dependency} -->
      <optional>true</optional>
    </dependency>

    <dependency>
      <groupId>jakarta.validation</groupId>
      <artifactId>jakarta.validation-api</artifactId>
      <version>3.0.2</version> <!-- {x-version-update;springboot3_jakarta.validation:jakarta.validation-api;external_dependency} -->
    </dependency>

    <dependency>
      <groupId>com.azure</groupId>
      <artifactId>azure-identity-extensions</artifactId>
      <version>1.1.19</version> <!-- {x-version-update;com.azure:azure-identity-extensions;dependency} -->
      <optional>true</optional>
    </dependency>

    <!--Remove after dependent jackson > 2.14, refer to https://github.com/spring-projects/spring-boot/issues/38634 -->
    <dependency>
      <groupId>com.fasterxml.jackson.core</groupId>
      <artifactId>jackson-databind</artifactId>
      <version>2.17.2</version> <!-- {x-version-update;springboot3_com.fasterxml.jackson.core:jackson-databind;external_dependency} -->
      <optional>true</optional>
    </dependency>
    <dependency>
      <groupId>com.fasterxml.jackson.core</groupId>
      <artifactId>jackson-core</artifactId>
      <version>2.17.2</version> <!-- {x-version-update;springboot3_com.fasterxml.jackson.core:jackson-core;external_dependency} -->
      <optional>true</optional>
    </dependency>
    <dependency>
      <groupId>com.fasterxml.jackson.core</groupId>
      <artifactId>jackson-annotations</artifactId>
      <version>2.17.2</version> <!-- {x-version-update;springboot3_com.fasterxml.jackson.core:jackson-annotations;external_dependency} -->
      <optional>true</optional>
    </dependency>
    <dependency>
      <groupId>com.fasterxml.jackson.dataformat</groupId>
      <artifactId>jackson-dataformat-xml</artifactId>
      <version>2.17.2</version> <!-- {x-version-update;springboot3_com.fasterxml.jackson.dataformat:jackson-dataformat-xml;external_dependency} -->
      <optional>true</optional>
    </dependency>
    <dependency>
      <groupId>com.fasterxml.jackson.datatype</groupId>
      <artifactId>jackson-datatype-jsr310</artifactId>
      <version>2.17.2</version> <!-- {x-version-update;springboot3_com.fasterxml.jackson.datatype:jackson-datatype-jsr310;external_dependency} -->
      <optional>true</optional>
    </dependency>
    <dependency>
      <groupId>com.fasterxml.jackson.module</groupId>
      <artifactId>jackson-module-afterburner</artifactId>
      <version>2.17.2</version> <!-- {x-version-update;springboot3_com.fasterxml.jackson.module:jackson-module-afterburner;external_dependency} -->
      <optional>true</optional>
    </dependency>

    <!-- TEST-->
    <dependency>
      <groupId>org.springframework.boot</groupId>
      <artifactId>spring-boot-starter-test</artifactId>
      <version>3.3.3</version> <!-- {x-version-update;springboot3_org.springframework.boot:spring-boot-starter-test;external_dependency} -->
      <scope>test</scope>
    </dependency>
    <dependency>
      <groupId>org.springframework</groupId>
      <artifactId>spring-core-test</artifactId>
      <version>6.1.12</version> <!-- {x-version-update;springboot3_org.springframework:spring-core-test;external_dependency} -->
      <scope>test</scope>
    </dependency>
    <dependency>
      <groupId>org.springframework.boot</groupId>
      <artifactId>spring-boot-configuration-metadata</artifactId>
      <version>3.3.3</version> <!-- {x-version-update;springboot3_org.springframework.boot:spring-boot-configuration-metadata;external_dependency} -->
      <scope>test</scope>
    </dependency>

    <!-- Add mockito-core 4.11.0 to work with Java 21 -->
    <dependency>
      <groupId>org.mockito</groupId>
      <artifactId>mockito-core</artifactId>
      <version>5.11.0</version> <!-- {x-version-update;springboot3_org.mockito:mockito-core;external_dependency} -->
      <scope>test</scope>
    </dependency>
    <!-- bytebuddy dependencies are required for mockito 4.11.0 to work with Java 21. Mockito 4.11.0 is the last release -->
    <!-- of Mockito supporting Java 8 as a baseline. -->
    <dependency>
      <groupId>net.bytebuddy</groupId>
      <artifactId>byte-buddy</artifactId>
      <version>1.14.19</version> <!-- {x-version-update;springboot3_net.bytebuddy:byte-buddy;external_dependency} -->
      <scope>test</scope>
    </dependency>
    <dependency>
      <groupId>net.bytebuddy</groupId>
      <artifactId>byte-buddy-agent</artifactId>
      <version>1.14.19</version> <!-- {x-version-update;springboot3_net.bytebuddy:byte-buddy-agent;external_dependency} -->
      <scope>test</scope>
    </dependency>
    <!-- used to test AzureJdbcAutoConfiguration -->
    <dependency>
      <groupId>com.mysql</groupId>
      <artifactId>mysql-connector-j</artifactId>
      <version>8.3.0</version> <!-- {x-version-update;springboot3_com.mysql:mysql-connector-j;external_dependency} -->
      <scope>test</scope>
    </dependency>

    <dependency>
      <groupId>org.postgresql</groupId>
      <artifactId>postgresql</artifactId>
      <version>42.7.3</version> <!-- {x-version-update;springboot3_org.postgresql:postgresql;external_dependency} -->
      <scope>test</scope>
    </dependency>

    <dependency>
      <groupId>org.springframework</groupId>
      <artifactId>spring-jdbc</artifactId>
      <version>6.1.12</version> <!-- {x-version-update;springboot3_org.springframework:spring-jdbc;external_dependency} -->
      <scope>test</scope>
    </dependency>

  </dependencies>

  <build>
    <plugins>
      <plugin>
        <groupId>org.apache.maven.plugins</groupId>
        <artifactId>maven-compiler-plugin</artifactId>
        <version>3.13.0</version> <!-- {x-version-update;springboot3_org.apache.maven.plugins:maven-compiler-plugin;external_dependency} -->
        <executions>
          <!-- disabled - the executing this after default-compile will generate module-info with major class version 55 (i.e Java 11) -->
          <execution>
            <id>base-modules-compile</id>
            <phase>none</phase>
          </execution>
          <!-- disabled - compile without module-info for Java 8 -->
          <execution>
            <id>base-compile</id>
            <phase>none</phase>
          </execution>
          <!-- disabled - compile with Java 8 -->
          <execution>
            <id>base-testCompile</id>
            <phase>none</phase>
          </execution>
          <!-- Ensure we compile with Java 17 -->
          <execution>
            <goals>
              <goal>compile</goal>
            </goals>
            <configuration>
              <release>17</release>
              <compilerArgs>
                <arg>-parameters</arg> <!-- https://github.com/spring-projects/spring-framework/wiki/Upgrading-to-Spring-Framework-6.x#parameter-name-retention -->
              </compilerArgs>
            </configuration>
          </execution>
          <execution>
            <id>annotation-process</id>
            <goals>
              <goal>compile</goal>
            </goals>
            <configuration>
              <compilerArgs>
                <arg>-proc:only</arg> <!-- Turn on annotation processing -->
              </compilerArgs>
              <release>17</release>
            </configuration>
          </execution>
        </executions>
      </plugin>
      <plugin>
        <groupId>org.apache.maven.plugins</groupId>
        <artifactId>maven-enforcer-plugin</artifactId>
        <version>3.4.1</version> <!-- {x-version-update;springboot3_org.apache.maven.plugins:maven-enforcer-plugin;external_dependency} -->
        <configuration>
          <rules>
            <bannedDependencies>
              <includes>
                <include>com.mysql:mysql-connector-j:[8.3.0]</include> <!-- {x-include-update;springboot3_com.mysql:mysql-connector-j;external_dependency} -->
                <include>com.fasterxml.jackson.core:jackson-annotations:[2.17.2]</include> <!-- {x-include-update;springboot3_com.fasterxml.jackson.core:jackson-annotations;external_dependency} -->
                <include>com.fasterxml.jackson.core:jackson-core:[2.17.2]</include> <!-- {x-include-update;springboot3_com.fasterxml.jackson.core:jackson-core;external_dependency} -->
                <include>com.fasterxml.jackson.core:jackson-databind:[2.17.2]</include> <!-- {x-include-update;springboot3_com.fasterxml.jackson.core:jackson-databind;external_dependency} -->
                <include>com.fasterxml.jackson.dataformat:jackson-dataformat-xml:[2.17.2]</include> <!-- {x-include-update;springboot3_com.fasterxml.jackson.dataformat:jackson-dataformat-xml;external_dependency} -->
                <include>com.fasterxml.jackson.datatype:jackson-datatype-jsr310:[2.17.2]</include> <!-- {x-include-update;springboot3_com.fasterxml.jackson.datatype:jackson-datatype-jsr310;external_dependency} -->
                <include>com.fasterxml.jackson.module:jackson-module-afterburner:[2.17.2]</include> <!-- {x-include-update;springboot3_com.fasterxml.jackson.module:jackson-module-afterburner;external_dependency} -->
                <include>io.lettuce:lettuce-core:[6.3.2.RELEASE]</include> <!-- {x-include-update;springboot3_io.lettuce:lettuce-core;external_dependency} -->
                <include>jakarta.servlet:jakarta.servlet-api:[6.0.0]</include> <!-- {x-include-update;springboot3_jakarta.servlet:jakarta.servlet-api;external_dependency} -->
                <include>jakarta.validation:jakarta.validation-api:[3.0.2]</include> <!-- {x-include-update;springboot3_jakarta.validation:jakarta.validation-api;external_dependency} -->
                <include>org.apache.qpid:qpid-jms-client:[2.0.0]</include> <!-- {x-include-update;springboot3_org.apache.qpid:qpid-jms-client;external_dependency} -->
                <include>org.hibernate.validator:hibernate-validator:[8.0.1.Final]</include> <!-- {x-include-update;springboot3_org.hibernate.validator:hibernate-validator;external_dependency} -->
                <include>org.messaginghub:pooled-jms:[3.1.6]</include> <!-- {x-include-update;springboot3_org.messaginghub:pooled-jms;external_dependency} -->
                <include>org.postgresql:postgresql:[42.7.3]</include> <!-- {x-include-update;springboot3_org.postgresql:postgresql;external_dependency} -->
                <include>org.springframework.boot:spring-boot-actuator-autoconfigure:[3.3.3]</include> <!-- {x-include-update;springboot3_org.springframework.boot:spring-boot-actuator-autoconfigure;external_dependency} -->
                <include>org.springframework.boot:spring-boot-autoconfigure:[3.3.3]</include> <!-- {x-include-update;springboot3_org.springframework.boot:spring-boot-autoconfigure;external_dependency} -->
                <include>org.springframework.boot:spring-boot-configuration-processor:[3.3.3]</include> <!-- {x-include-update;springboot3_org.springframework.boot:spring-boot-configuration-processor;external_dependency} -->
                <include>org.springframework.cloud:spring-cloud-starter-stream-kafka:[4.1.3]</include> <!-- {x-include-update;springboot3_org.springframework.cloud:spring-cloud-starter-stream-kafka;external_dependency} -->
                <include>org.springframework.data:spring-data-redis:[3.3.3]</include> <!-- {x-include-update;springboot3_org.springframework.data:spring-data-redis;external_dependency} -->
                <include>org.springframework.kafka:spring-kafka:[3.2.3]</include> <!-- {x-include-update;springboot3_org.springframework.kafka:spring-kafka;external_dependency} -->
                <include>org.springframework.security:spring-security-config:[6.3.3]</include> <!-- {x-include-update;springboot3_org.springframework.security:spring-security-config;external_dependency} -->
                <include>org.springframework.security:spring-security-oauth2-client:[6.3.3]</include> <!-- {x-include-update;springboot3_org.springframework.security:spring-security-oauth2-client;external_dependency} -->
                <include>org.springframework.security:spring-security-oauth2-jose:[6.3.3]</include> <!-- {x-include-update;springboot3_org.springframework.security:spring-security-oauth2-jose;external_dependency} -->
                <include>org.springframework.security:spring-security-oauth2-resource-server:[6.3.3]</include> <!-- {x-include-update;springboot3_org.springframework.security:spring-security-oauth2-resource-server;external_dependency} -->
                <include>org.springframework:spring-context-support:[6.1.12]</include> <!-- {x-include-update;springboot3_org.springframework:spring-context-support;external_dependency} -->
                <include>org.springframework:spring-jdbc:[6.1.12]</include> <!-- {x-include-update;springboot3_org.springframework:spring-jdbc;external_dependency} -->
                <include>org.springframework:spring-jms:[6.1.12]</include> <!-- {x-include-update;springboot3_org.springframework:spring-jms;external_dependency} -->
                <include>org.springframework:spring-tx:[6.1.12]</include> <!-- {x-include-update;springboot3_org.springframework:spring-tx;external_dependency} -->
              </includes>
            </bannedDependencies>
          </rules>
        </configuration>
      </plugin>
      <plugin>
        <groupId>org.apache.maven.plugins</groupId>
        <artifactId>maven-jar-plugin</artifactId>
        <version>3.4.2</version> <!-- {x-version-update;springboot3_org.apache.maven.plugins:maven-jar-plugin;external_dependency} -->
        <configuration>
          <archive>
            <manifestEntries>
              <Automatic-Module-Name>com.azure.spring.cloud.autoconfigure</Automatic-Module-Name>
            </manifestEntries>
          </archive>
        </configuration>
      </plugin>
    </plugins>
  </build>
</project><|MERGE_RESOLUTION|>--- conflicted
+++ resolved
@@ -209,11 +209,7 @@
     <dependency>
       <groupId>com.azure</groupId>
       <artifactId>azure-messaging-servicebus</artifactId>
-<<<<<<< HEAD
-      <version>7.17.4</version> <!-- {x-version-update;unreleased_com.azure:azure-messaging-servicebus;dependency} -->
-=======
       <version>7.17.4</version> <!-- {x-version-update;com.azure:azure-messaging-servicebus;dependency} -->
->>>>>>> d2dbba0e
       <optional>true</optional>
       <exclusions>
         <exclusion>
