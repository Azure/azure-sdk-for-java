<?xml version="1.0" encoding="UTF-8"?>
<project xmlns:xsi="http://www.w3.org/2001/XMLSchema-instance"
         xmlns="http://maven.apache.org/POM/4.0.0"
         xsi:schemaLocation="http://maven.apache.org/POM/4.0.0 http://maven.apache.org/xsd/maven-4.0.0.xsd">
  <parent>
    <groupId>com.azure</groupId>
    <artifactId>azure-client-sdk-parent</artifactId>
    <version>1.7.0</version> <!-- {x-version-update;com.azure:azure-client-sdk-parent;current} -->
    <relativePath>../../parents/azure-client-sdk-parent</relativePath>
  </parent>
  <modelVersion>4.0.0</modelVersion>

  <groupId>com.azure.spring</groupId>
  <artifactId>spring-cloud-azure-autoconfigure</artifactId>
  <version>5.13.0-beta.1</version> <!-- {x-version-update;com.azure.spring:spring-cloud-azure-autoconfigure;current} -->

  <name>Spring Cloud Azure AutoConfigure</name>
  <description>Spring Cloud Azure AutoConfigure</description>
  <url>https://microsoft.github.io/spring-cloud-azure</url>
  <developers>
    <developer>
      <name>Spring Cloud Azure</name>
      <email>SpringIntegSupport@microsoft.com</email>
    </developer>
  </developers>
  <scm>
    <connection>scm:git:git@github.com:Azure/azure-sdk-for-java.git</connection>
    <developerConnection>scm:git:ssh://git@github.com:Azure/azure-sdk-for-java.git</developerConnection>
    <url>https://github.com/Azure/azure-sdk-for-java</url>
  </scm>
  <issueManagement>
    <system>GitHub</system>
    <url>https://github.com/Azure/azure-sdk-for-java/issues</url>
  </issueManagement>
  <properties>
    <!-- Enables fail on deprecated API usage. -->
    <compiler.failondeprecatedstatus/>
  </properties>
  <dependencies>
    <dependency>
      <groupId>com.azure.spring</groupId>
      <artifactId>spring-cloud-azure-service</artifactId>
      <version>5.13.0-beta.1</version> <!-- {x-version-update;com.azure.spring:spring-cloud-azure-service;current} -->
    </dependency>

    <dependency>
      <groupId>com.azure.spring</groupId>
      <artifactId>spring-cloud-azure-resourcemanager</artifactId>
      <version>5.13.0-beta.1</version> <!-- {x-version-update;com.azure.spring:spring-cloud-azure-resourcemanager;current} -->
      <optional>true</optional>
    </dependency>

    <!-- Azure Spring Integration   -->
		<!-- Event Hub -->
    <dependency>
      <groupId>com.azure.spring</groupId>
      <artifactId>spring-integration-azure-eventhubs</artifactId>
      <version>5.13.0-beta.1</version> <!-- {x-version-update;com.azure.spring:spring-integration-azure-eventhubs;current} -->
      <optional>true</optional>
    </dependency>
    <dependency>
      <groupId>com.azure</groupId>
      <artifactId>azure-messaging-eventhubs-checkpointstore-blob</artifactId>
      <version>1.19.3</version> <!-- {x-version-update;com.azure:azure-messaging-eventhubs-checkpointstore-blob;dependency} -->
      <optional>true</optional>
    </dependency>

		<!-- Service Bus -->
    <dependency>
      <groupId>com.azure.spring</groupId>
      <artifactId>spring-integration-azure-servicebus</artifactId>
      <version>5.13.0-beta.1</version> <!-- {x-version-update;com.azure.spring:spring-integration-azure-servicebus;current} -->
      <optional>true</optional>
    </dependency>

    <!-- Storage Queue -->
    <dependency>
      <groupId>com.azure.spring</groupId>
      <artifactId>spring-integration-azure-storage-queue</artifactId>
      <version>5.13.0-beta.1</version> <!-- {x-version-update;com.azure.spring:spring-integration-azure-storage-queue;current} -->
      <optional>true</optional>
    </dependency>

    <!-- Kafka -->
    <dependency>
      <groupId>org.springframework.kafka</groupId>
      <artifactId>spring-kafka</artifactId>
      <version>3.2.0</version> <!-- {x-version-update;org.springframework.kafka:spring-kafka;external_dependency} -->
      <optional>true</optional>
    </dependency>
    <dependency>
      <groupId>org.springframework.cloud</groupId>
      <artifactId>spring-cloud-starter-stream-kafka</artifactId>
      <version>4.1.1</version> <!-- {x-version-update;org.springframework.cloud:spring-cloud-starter-stream-kafka;external_dependency} -->
      <optional>true</optional>
    </dependency>
    <!-- Spring Data -->
		<!-- Redis -->
    <dependency>
      <groupId>io.lettuce</groupId>
      <artifactId>lettuce-core</artifactId>
      <version>6.3.2.RELEASE</version> <!-- {x-version-update;io.lettuce:lettuce-core;external_dependency} -->
      <optional>true</optional>
    </dependency>
    <dependency>
      <groupId>org.springframework.data</groupId>
      <artifactId>spring-data-redis</artifactId>
      <version>3.3.0</version> <!-- {x-version-update;org.springframework.data:spring-data-redis;external_dependency} -->
      <optional>true</optional>
    </dependency>
    <dependency>
      <groupId>org.springframework</groupId>
      <artifactId>spring-tx</artifactId>
      <version>6.1.8</version> <!-- {x-version-update;org.springframework:spring-tx;external_dependency} -->
      <optional>true</optional>
    </dependency>

    <!-- Cosmos -->
    <dependency>
      <groupId>com.azure</groupId>
      <artifactId>azure-spring-data-cosmos</artifactId>
      <version>5.13.0-beta.1</version> <!-- {x-version-update;com.azure:azure-spring-data-cosmos;current} -->
      <optional>true</optional>
    </dependency>

    <!--Spring JMS-->
    <dependency>
      <groupId>org.springframework</groupId>
      <artifactId>spring-jms</artifactId>
      <version>6.1.8</version> <!-- {x-version-update;org.springframework:spring-jms;external_dependency} -->
      <optional>true</optional>
    </dependency>
    <dependency>
      <groupId>org.apache.qpid</groupId>
      <artifactId>qpid-jms-client</artifactId>
      <version>2.0.0</version> <!-- {x-version-update;org.apache.qpid:qpid-jms-client;external_dependency} -->
      <optional>true</optional>
    </dependency>
    <dependency>
      <groupId>org.messaginghub</groupId>
      <artifactId>pooled-jms</artifactId>
      <version>3.1.6</version> <!-- {x-version-update;org.messaginghub:pooled-jms;external_dependency} -->
      <optional>true</optional>
    </dependency>

    <!-- Azure SDKs-->
    <!-- Explicitly referencing azure-core.  It's possible that the dependent versions below conflict with our
    currently released version and a lower version is resolved. -->
    <dependency>
      <groupId>com.azure</groupId>
      <artifactId>azure-core</artifactId>
      <version>1.49.0</version> <!-- {x-version-update;com.azure:azure-core;dependency} -->
      <optional>true</optional>
      <exclusions>
        <exclusion>
          <groupId>com.fasterxml.jackson.core</groupId>
          <artifactId>jackson-annotations</artifactId>
        </exclusion>
        <exclusion>
          <groupId>com.fasterxml.jackson.core</groupId>
          <artifactId>jackson-core</artifactId>
        </exclusion>
        <exclusion>
          <groupId>com.fasterxml.jackson.core</groupId>
          <artifactId>jackson-databind</artifactId>
        </exclusion>
        <exclusion>
          <groupId>com.fasterxml.jackson.datatype</groupId>
          <artifactId>jackson-datatype-jsr310</artifactId>
        </exclusion>
      </exclusions>
    </dependency>
    <dependency>
      <groupId>com.azure</groupId>
      <artifactId>azure-identity</artifactId>
      <version>1.12.1</version> <!-- {x-version-update;com.azure:azure-identity;dependency} -->
      <optional>true</optional>
      <exclusions>
        <exclusion>
          <groupId>com.fasterxml.jackson.core</groupId>
          <artifactId>jackson-databind</artifactId>
        </exclusion>
      </exclusions>
    </dependency>
    <dependency>
      <groupId>com.azure</groupId>
      <artifactId>azure-cosmos</artifactId>
      <version>4.60.0</version> <!-- {x-version-update;com.azure:azure-cosmos;dependency} -->
      <optional>true</optional>
      <exclusions>
        <exclusion>
          <groupId>com.fasterxml.jackson.module</groupId>
          <artifactId>jackson-module-afterburner</artifactId>
        </exclusion>
      </exclusions>
    </dependency>
    <dependency>
      <groupId>com.azure</groupId>
      <artifactId>azure-data-appconfiguration</artifactId>
      <version>1.6.0</version> <!-- {x-version-update;com.azure:azure-data-appconfiguration;dependency} -->
      <optional>true</optional>
    </dependency>
    <dependency>
      <groupId>com.azure</groupId>
      <artifactId>azure-messaging-servicebus</artifactId>
      <version>7.17.0</version> <!-- {x-version-update;com.azure:azure-messaging-servicebus;dependency} -->
      <optional>true</optional>
      <exclusions>
        <exclusion>
          <groupId>com.fasterxml.jackson.dataformat</groupId>
          <artifactId>jackson-dataformat-xml</artifactId>
        </exclusion>
      </exclusions>
    </dependency>
    <dependency>
      <groupId>com.azure</groupId>
      <artifactId>azure-messaging-eventhubs</artifactId>
      <version>5.18.3</version> <!-- {x-version-update;com.azure:azure-messaging-eventhubs;dependency} -->
      <optional>true</optional>
    </dependency>
    <dependency>
      <groupId>com.azure</groupId>
      <artifactId>azure-messaging-eventgrid</artifactId>
      <version>4.22.1</version> <!-- {x-version-update;com.azure:azure-messaging-eventgrid;dependency} -->
      <optional>true</optional>
    </dependency>
    <dependency>
      <groupId>com.azure</groupId>
      <artifactId>azure-security-keyvault-certificates</artifactId>
      <version>4.6.3</version> <!-- {x-version-update;com.azure:azure-security-keyvault-certificates;dependency} -->
      <optional>true</optional>
    </dependency>
    <dependency>
      <groupId>com.azure</groupId>
      <artifactId>azure-security-keyvault-secrets</artifactId>
      <version>4.8.3</version> <!-- {x-version-update;com.azure:azure-security-keyvault-secrets;dependency} -->
      <optional>true</optional>
    </dependency>
    <dependency>
      <groupId>com.azure</groupId>
      <artifactId>azure-storage-blob</artifactId>
      <version>12.26.0</version>  <!-- {x-version-update;com.azure:azure-storage-blob;dependency} -->
      <optional>true</optional>
      <exclusions>
        <exclusion>
          <groupId>com.fasterxml.jackson.dataformat</groupId>
          <artifactId>jackson-dataformat-xml</artifactId>
        </exclusion>
      </exclusions>
    </dependency>
    <dependency>
      <groupId>com.azure</groupId>
      <artifactId>azure-storage-file-share</artifactId>
      <version>12.22.0</version> <!-- {x-version-update;com.azure:azure-storage-file-share;dependency} -->
      <optional>true</optional>
      <exclusions>
        <exclusion>
          <groupId>com.fasterxml.jackson.dataformat</groupId>
          <artifactId>jackson-dataformat-xml</artifactId>
        </exclusion>
      </exclusions>
    </dependency>
    <dependency>
      <groupId>com.azure</groupId>
      <artifactId>azure-storage-queue</artifactId>
      <version>12.21.0</version> <!-- {x-version-update;com.azure:azure-storage-queue;dependency} -->
      <optional>true</optional>
      <exclusions>
        <exclusion>
          <groupId>com.fasterxml.jackson.dataformat</groupId>
          <artifactId>jackson-dataformat-xml</artifactId>
        </exclusion>
      </exclusions>
    </dependency>

    <!-- Spring -->
    <dependency>
      <groupId>org.springframework.boot</groupId>
      <artifactId>spring-boot-autoconfigure</artifactId>
      <version>3.3.0</version> <!-- {x-version-update;org.springframework.boot:spring-boot-autoconfigure;external_dependency} -->
    </dependency>
    <dependency>
      <groupId>org.springframework</groupId>
      <artifactId>spring-context-support</artifactId>
      <version>6.1.8</version> <!-- {x-version-update;org.springframework:spring-context-support;external_dependency} -->
      <optional>true</optional>
    </dependency>

    <dependency>
      <groupId>org.springframework.boot</groupId>
      <artifactId>spring-boot-actuator-autoconfigure</artifactId>
      <version>3.3.0</version> <!-- {x-version-update;org.springframework.boot:spring-boot-actuator-autoconfigure;external_dependency} -->
      <optional>true</optional>
    </dependency>
    <dependency>
      <groupId>org.springframework.boot</groupId>
      <artifactId>spring-boot-configuration-processor</artifactId>
      <version>3.3.0</version> <!-- {x-version-update;org.springframework.boot:spring-boot-configuration-processor;external_dependency} -->
      <optional>true</optional>
    </dependency>

    <!-- Spring Security-->
    <dependency>
      <groupId>org.springframework.security</groupId>
      <artifactId>spring-security-oauth2-client</artifactId>
      <version>6.3.0</version> <!-- {x-version-update;org.springframework.security:spring-security-oauth2-client;external_dependency} -->
      <optional>true</optional>
    </dependency>
    <dependency>
      <groupId>org.springframework.security</groupId>
      <artifactId>spring-security-oauth2-resource-server</artifactId>
      <version>6.3.0</version> <!-- {x-version-update;org.springframework.security:spring-security-oauth2-resource-server;external_dependency} -->
      <optional>true</optional>
    </dependency>
    <dependency>
      <groupId>org.springframework.security</groupId>
      <artifactId>spring-security-oauth2-jose</artifactId>
      <version>6.3.0</version> <!-- {x-version-update;org.springframework.security:spring-security-oauth2-jose;external_dependency} -->
      <optional>true</optional>
    </dependency>
    <dependency>
      <groupId>org.springframework.security</groupId>
      <artifactId>spring-security-config</artifactId>
      <version>6.3.0</version> <!-- {x-version-update;org.springframework.security:spring-security-config;external_dependency} -->
      <optional>true</optional>
    </dependency>

    <!-- Added this dependency to include necessary annotations used by reactor core.
        Without this dependency, javadoc throws a warning as it cannot find enum When.MAYBE
        which is used in @Nullable annotation in reactor core classes -->
    <dependency>
      <groupId>com.google.code.findbugs</groupId>
      <artifactId>jsr305</artifactId>
      <version>3.0.2</version> <!-- {x-version-update;com.google.code.findbugs:jsr305;external_dependency} -->
      <scope>provided</scope>
    </dependency>
    <dependency>
      <groupId>jakarta.servlet</groupId>
      <artifactId>jakarta.servlet-api</artifactId>
      <version>6.0.0</version> <!-- {x-version-update;jakarta.servlet:jakarta.servlet-api;external_dependency} -->
      <optional>true</optional>
    </dependency>
    <dependency>
      <groupId>org.hibernate.validator</groupId>
      <artifactId>hibernate-validator</artifactId>
      <version>8.0.1.Final</version> <!-- {x-version-update;org.hibernate.validator:hibernate-validator;external_dependency} -->
      <optional>true</optional>
    </dependency>

    <dependency>
      <groupId>jakarta.validation</groupId>
      <artifactId>jakarta.validation-api</artifactId>
      <version>3.0.2</version> <!-- {x-version-update;jakarta.validation:jakarta.validation-api;external_dependency} -->
    </dependency>

    <dependency>
      <groupId>com.azure</groupId>
      <artifactId>azure-identity-extensions</artifactId>
      <version>1.1.15</version> <!-- {x-version-update;com.azure:azure-identity-extensions;dependency} -->
      <optional>true</optional>
    </dependency>

    <!--Remove after dependent jackson > 2.14, refer to https://github.com/spring-projects/spring-boot/issues/38634 -->
    <dependency>
      <groupId>com.fasterxml.jackson.core</groupId>
      <artifactId>jackson-databind</artifactId>
      <version>2.17.1</version> <!-- {x-version-update;com.fasterxml.jackson.core:jackson-databind;external_dependency} -->
      <optional>true</optional>
    </dependency>
    <dependency>
      <groupId>com.fasterxml.jackson.core</groupId>
      <artifactId>jackson-core</artifactId>
      <version>2.17.1</version> <!-- {x-version-update;com.fasterxml.jackson.core:jackson-core;external_dependency} -->
      <optional>true</optional>
    </dependency>
    <dependency>
      <groupId>com.fasterxml.jackson.core</groupId>
      <artifactId>jackson-annotations</artifactId>
      <version>2.17.1</version> <!-- {x-version-update;com.fasterxml.jackson.core:jackson-annotations;external_dependency} -->
      <optional>true</optional>
    </dependency>
    <dependency>
      <groupId>com.fasterxml.jackson.dataformat</groupId>
      <artifactId>jackson-dataformat-xml</artifactId>
      <version>2.17.1</version> <!-- {x-version-update;com.fasterxml.jackson.dataformat:jackson-dataformat-xml;external_dependency} -->
      <optional>true</optional>
    </dependency>
    <dependency>
      <groupId>com.fasterxml.jackson.datatype</groupId>
      <artifactId>jackson-datatype-jsr310</artifactId>
      <version>2.17.1</version> <!-- {x-version-update;com.fasterxml.jackson.datatype:jackson-datatype-jsr310;external_dependency} -->
      <optional>true</optional>
    </dependency>
    <dependency>
      <groupId>com.fasterxml.jackson.module</groupId>
      <artifactId>jackson-module-afterburner</artifactId>
      <version>2.17.1</version> <!-- {x-version-update;com.fasterxml.jackson.module:jackson-module-afterburner;external_dependency} -->
      <optional>true</optional>
    </dependency>

    <!-- TEST-->
    <dependency>
      <groupId>org.springframework.boot</groupId>
      <artifactId>spring-boot-starter-test</artifactId>
      <version>3.3.0</version> <!-- {x-version-update;org.springframework.boot:spring-boot-starter-test;external_dependency} -->
      <scope>test</scope>
    </dependency>
    <dependency>
      <groupId>org.springframework</groupId>
      <artifactId>spring-core-test</artifactId>
      <version>6.1.8</version> <!-- {x-version-update;org.springframework:spring-core-test;external_dependency} -->
      <scope>test</scope>
    </dependency>
    <dependency>
      <groupId>org.springframework.boot</groupId>
      <artifactId>spring-boot-configuration-metadata</artifactId>
      <version>3.3.0</version> <!-- {x-version-update;org.springframework.boot:spring-boot-configuration-metadata;external_dependency} -->
      <scope>test</scope>
    </dependency>

    <!-- Add mockito-core 4.11.0 to work with Java 21 -->
    <dependency>
      <groupId>org.mockito</groupId>
      <artifactId>mockito-core</artifactId>
      <version>5.11.0</version> <!-- {x-version-update;org.mockito:mockito-core;external_dependency} -->
      <scope>test</scope>
    </dependency>
    <!-- bytebuddy dependencies are required for mockito 4.11.0 to work with Java 21. Mockito 4.11.0 is the last release -->
    <!-- of Mockito supporting Java 8 as a baseline. -->
    <dependency>
      <groupId>net.bytebuddy</groupId>
      <artifactId>byte-buddy</artifactId>
      <version>1.14.16</version> <!-- {x-version-update;net.bytebuddy:byte-buddy;external_dependency} -->
      <scope>test</scope>
    </dependency>
    <dependency>
      <groupId>net.bytebuddy</groupId>
      <artifactId>byte-buddy-agent</artifactId>
      <version>1.14.16</version> <!-- {x-version-update;net.bytebuddy:byte-buddy-agent;external_dependency} -->
      <scope>test</scope>
    </dependency>
    <!-- used to test AzureJdbcAutoConfiguration -->
    <dependency>
      <groupId>com.mysql</groupId>
      <artifactId>mysql-connector-j</artifactId>
      <version>8.3.0</version> <!-- {x-version-update;com.mysql:mysql-connector-j;external_dependency} -->
      <scope>test</scope>
    </dependency>

    <dependency>
      <groupId>org.postgresql</groupId>
      <artifactId>postgresql</artifactId>
      <version>42.7.3</version> <!-- {x-version-update;org.postgresql:postgresql;external_dependency} -->
      <scope>test</scope>
    </dependency>

    <dependency>
      <groupId>org.springframework</groupId>
      <artifactId>spring-jdbc</artifactId>
      <version>6.1.8</version> <!-- {x-version-update;org.springframework:spring-jdbc;external_dependency} -->
      <scope>test</scope>
    </dependency>

  </dependencies>

  <build>
    <plugins>
      <plugin>
        <groupId>com.github.spotbugs</groupId>
        <artifactId>spotbugs-maven-plugin</artifactId>
        <version>4.8.2.0</version> <!-- {x-version-update;com.github.spotbugs:spotbugs-maven-plugin;external_dependency} -->
        <configuration>
          <skip>true</skip>
        </configuration>
      </plugin>
      <plugin>
        <groupId>com.diffplug.spotless</groupId>
        <artifactId>spotless-maven-plugin</artifactId>
        <version>2.30.0</version> <!-- {x-version-update;com.diffplug.spotless:spotless-maven-plugin;external_dependency} -->
        <configuration>
          <skip>true</skip>
        </configuration>
      </plugin>
      <plugin>
        <groupId>org.revapi</groupId>
        <artifactId>revapi-maven-plugin</artifactId>
        <version>0.14.6</version> <!-- {x-version-update;org.revapi:revapi-maven-plugin;external_dependency} -->
        <configuration>
          <skip>true</skip>
        </configuration>
      </plugin>
      <plugin>
        <groupId>com.azure.tools</groupId>
        <artifactId>codesnippet-maven-plugin</artifactId>
        <version>1.0.0-beta.10</version> <!-- {x-version-update;com.azure.tools:codesnippet-maven-plugin;external_dependency} -->
        <configuration>
          <skip>true</skip>
        </configuration>
      </plugin>
      <plugin>
        <groupId>org.apache.maven.plugins</groupId>
        <artifactId>maven-compiler-plugin</artifactId>
        <version>3.13.0</version> <!-- {x-version-update;org.apache.maven.plugins:maven-compiler-plugin;external_dependency} -->
        <executions>
          <!-- disabled - the executing this after default-compile will generate module-info with major class version 55 (i.e Java 11) -->
          <execution>
            <id>base-modules-compile</id>
            <phase>none</phase>
          </execution>
          <!-- disabled - compile without module-info for Java 8 -->
          <execution>
            <id>base-compile</id>
            <phase>none</phase>
          </execution>
          <!-- disabled - compile with Java 8 -->
          <execution>
            <id>base-testCompile</id>
            <phase>none</phase>
          </execution>
          <!-- Ensure we compile with Java 17 -->
          <execution>
            <goals>
              <goal>compile</goal>
            </goals>
            <configuration>
              <release>17</release>
            </configuration>
          </execution>
          <execution>
            <id>annotation-process</id>
            <goals>
              <goal>compile</goal>
            </goals>
            <configuration>
              <compilerArgs>
                <arg>-proc:only</arg> <!-- Turn on annotation processing -->
              </compilerArgs>
              <release>17</release>
            </configuration>
          </execution>
        </executions>
      </plugin>
      <plugin>
        <groupId>org.apache.maven.plugins</groupId>
        <artifactId>maven-enforcer-plugin</artifactId>
        <version>3.4.1</version> <!-- {x-version-update;org.apache.maven.plugins:maven-enforcer-plugin;external_dependency} -->
        <configuration>
          <rules>
            <bannedDependencies>
              <includes>
                <include>com.mysql:mysql-connector-j:[8.3.0]</include> <!-- {x-include-update;com.mysql:mysql-connector-j;external_dependency} -->
<<<<<<< HEAD
                <include>com.fasterxml.jackson.core:jackson-annotations:[2.17.1]</include> <!-- {x-include-update;com.fasterxml.jackson.core:jackson-annotations;external_dependency} -->
                <include>com.fasterxml.jackson.core:jackson-core:[2.17.1]</include> <!-- {x-include-update;com.fasterxml.jackson.core:jackson-core;external_dependency} -->
                <include>com.fasterxml.jackson.core:jackson-databind:[2.17.1]</include> <!-- {x-include-update;com.fasterxml.jackson.core:jackson-databind;external_dependency} -->
                <include>com.fasterxml.jackson.dataformat:jackson-dataformat-xml:[2.17.1]</include> <!-- {x-include-update;com.fasterxml.jackson.dataformat:jackson-dataformat-xml;external_dependency} -->
                <include>com.fasterxml.jackson.datatype:jackson-datatype-jsr310:[2.17.1]</include> <!-- {x-include-update;com.fasterxml.jackson.datatype:jackson-datatype-jsr310;external_dependency} -->
                <include>com.fasterxml.jackson.module:jackson-module-afterburner:[2.17.1]</include> <!-- {x-include-update;com.fasterxml.jackson.module:jackson-module-afterburner;external_dependency} -->
=======
                <include>com.fasterxml.jackson.core:jackson-annotations:[2.15.4]</include> <!-- {x-include-update;com.fasterxml.jackson.core:jackson-annotations;external_dependency} -->
                <include>com.fasterxml.jackson.core:jackson-core:[2.15.4]</include> <!-- {x-include-update;com.fasterxml.jackson.core:jackson-core;external_dependency} -->
                <include>com.fasterxml.jackson.core:jackson-databind:[2.15.4]</include> <!-- {x-include-update;com.fasterxml.jackson.core:jackson-databind;external_dependency} -->
                <include>com.fasterxml.jackson.dataformat:jackson-dataformat-xml:[2.15.4]</include> <!-- {x-include-update;com.fasterxml.jackson.dataformat:jackson-dataformat-xml;external_dependency} -->
                <include>com.fasterxml.jackson.datatype:jackson-datatype-jsr310:[2.15.4]</include> <!-- {x-include-update;com.fasterxml.jackson.datatype:jackson-datatype-jsr310;external_dependency} -->
                <include>com.fasterxml.jackson.module:jackson-module-afterburner:[2.15.4]</include> <!-- {x-include-update;com.fasterxml.jackson.module:jackson-module-afterburner;external_dependency} -->
                <include>io.lettuce:lettuce-core:[6.3.2.RELEASE]</include> <!-- {x-include-update;io.lettuce:lettuce-core;external_dependency} -->
>>>>>>> b5ffbf3b
                <include>jakarta.servlet:jakarta.servlet-api:[6.0.0]</include> <!-- {x-include-update;jakarta.servlet:jakarta.servlet-api;external_dependency} -->
                <include>jakarta.validation:jakarta.validation-api:[3.0.2]</include> <!-- {x-include-update;jakarta.validation:jakarta.validation-api;external_dependency} -->
                <include>org.apache.qpid:qpid-jms-client:[2.0.0]</include> <!-- {x-include-update;org.apache.qpid:qpid-jms-client;external_dependency} -->
                <include>org.hibernate.validator:hibernate-validator:[8.0.1.Final]</include> <!-- {x-include-update;org.hibernate.validator:hibernate-validator;external_dependency} -->
                <include>org.messaginghub:pooled-jms:[3.1.6]</include> <!-- {x-include-update;org.messaginghub:pooled-jms;external_dependency} -->
                <include>org.postgresql:postgresql:[42.7.3]</include> <!-- {x-include-update;org.postgresql:postgresql;external_dependency} -->
                <include>org.springframework.boot:spring-boot-actuator-autoconfigure:[3.3.0]</include> <!-- {x-include-update;org.springframework.boot:spring-boot-actuator-autoconfigure;external_dependency} -->
                <include>org.springframework.boot:spring-boot-autoconfigure-processor:[3.3.0]</include> <!-- {x-include-update;org.springframework.boot:spring-boot-autoconfigure-processor;external_dependency} -->
                <include>org.springframework.boot:spring-boot-autoconfigure:[3.3.0]</include> <!-- {x-include-update;org.springframework.boot:spring-boot-autoconfigure;external_dependency} -->
                <include>org.springframework.boot:spring-boot-configuration-processor:[3.3.0]</include> <!-- {x-include-update;org.springframework.boot:spring-boot-configuration-processor;external_dependency} -->
                <include>org.springframework.cloud:spring-cloud-starter-stream-kafka:[4.1.1]</include> <!-- {x-include-update;org.springframework.cloud:spring-cloud-starter-stream-kafka;external_dependency} -->
                <include>org.springframework.data:spring-data-redis:[3.3.0]</include> <!-- {x-include-update;org.springframework.data:spring-data-redis;external_dependency} -->
                <include>org.springframework.kafka:spring-kafka:[3.2.0]</include> <!-- {x-include-update;org.springframework.kafka:spring-kafka;external_dependency} -->
                <include>org.springframework.security:spring-security-config:[6.3.0]</include> <!-- {x-include-update;org.springframework.security:spring-security-config;external_dependency} -->
                <include>org.springframework.security:spring-security-oauth2-client:[6.3.0]</include> <!-- {x-include-update;org.springframework.security:spring-security-oauth2-client;external_dependency} -->
                <include>org.springframework.security:spring-security-oauth2-jose:[6.3.0]</include> <!-- {x-include-update;org.springframework.security:spring-security-oauth2-jose;external_dependency} -->
                <include>org.springframework.security:spring-security-oauth2-resource-server:[6.3.0]</include> <!-- {x-include-update;org.springframework.security:spring-security-oauth2-resource-server;external_dependency} -->
                <include>org.springframework:spring-context-support:[6.1.8]</include> <!-- {x-include-update;org.springframework:spring-context-support;external_dependency} -->
                <include>org.springframework:spring-jdbc:[6.1.8]</include> <!-- {x-include-update;org.springframework:spring-jdbc;external_dependency} -->
                <include>org.springframework:spring-jms:[6.1.8]</include> <!-- {x-include-update;org.springframework:spring-jms;external_dependency} -->
                <include>org.springframework:spring-tx:[6.1.8]</include> <!-- {x-include-update;org.springframework:spring-tx;external_dependency} -->
              </includes>
            </bannedDependencies>
          </rules>
        </configuration>
      </plugin>
      <plugin>
        <groupId>org.apache.maven.plugins</groupId>
        <artifactId>maven-jar-plugin</artifactId>
        <version>3.4.1</version> <!-- {x-version-update;org.apache.maven.plugins:maven-jar-plugin;external_dependency} -->
        <configuration>
          <archive>
            <manifestEntries>
              <Automatic-Module-Name>com.azure.spring.cloud.autoconfigure</Automatic-Module-Name>
            </manifestEntries>
          </archive>
        </configuration>
      </plugin>
    </plugins>
  </build>
</project><|MERGE_RESOLUTION|>--- conflicted
+++ resolved
@@ -549,22 +549,13 @@
             <bannedDependencies>
               <includes>
                 <include>com.mysql:mysql-connector-j:[8.3.0]</include> <!-- {x-include-update;com.mysql:mysql-connector-j;external_dependency} -->
-<<<<<<< HEAD
                 <include>com.fasterxml.jackson.core:jackson-annotations:[2.17.1]</include> <!-- {x-include-update;com.fasterxml.jackson.core:jackson-annotations;external_dependency} -->
                 <include>com.fasterxml.jackson.core:jackson-core:[2.17.1]</include> <!-- {x-include-update;com.fasterxml.jackson.core:jackson-core;external_dependency} -->
                 <include>com.fasterxml.jackson.core:jackson-databind:[2.17.1]</include> <!-- {x-include-update;com.fasterxml.jackson.core:jackson-databind;external_dependency} -->
                 <include>com.fasterxml.jackson.dataformat:jackson-dataformat-xml:[2.17.1]</include> <!-- {x-include-update;com.fasterxml.jackson.dataformat:jackson-dataformat-xml;external_dependency} -->
                 <include>com.fasterxml.jackson.datatype:jackson-datatype-jsr310:[2.17.1]</include> <!-- {x-include-update;com.fasterxml.jackson.datatype:jackson-datatype-jsr310;external_dependency} -->
                 <include>com.fasterxml.jackson.module:jackson-module-afterburner:[2.17.1]</include> <!-- {x-include-update;com.fasterxml.jackson.module:jackson-module-afterburner;external_dependency} -->
-=======
-                <include>com.fasterxml.jackson.core:jackson-annotations:[2.15.4]</include> <!-- {x-include-update;com.fasterxml.jackson.core:jackson-annotations;external_dependency} -->
-                <include>com.fasterxml.jackson.core:jackson-core:[2.15.4]</include> <!-- {x-include-update;com.fasterxml.jackson.core:jackson-core;external_dependency} -->
-                <include>com.fasterxml.jackson.core:jackson-databind:[2.15.4]</include> <!-- {x-include-update;com.fasterxml.jackson.core:jackson-databind;external_dependency} -->
-                <include>com.fasterxml.jackson.dataformat:jackson-dataformat-xml:[2.15.4]</include> <!-- {x-include-update;com.fasterxml.jackson.dataformat:jackson-dataformat-xml;external_dependency} -->
-                <include>com.fasterxml.jackson.datatype:jackson-datatype-jsr310:[2.15.4]</include> <!-- {x-include-update;com.fasterxml.jackson.datatype:jackson-datatype-jsr310;external_dependency} -->
-                <include>com.fasterxml.jackson.module:jackson-module-afterburner:[2.15.4]</include> <!-- {x-include-update;com.fasterxml.jackson.module:jackson-module-afterburner;external_dependency} -->
                 <include>io.lettuce:lettuce-core:[6.3.2.RELEASE]</include> <!-- {x-include-update;io.lettuce:lettuce-core;external_dependency} -->
->>>>>>> b5ffbf3b
                 <include>jakarta.servlet:jakarta.servlet-api:[6.0.0]</include> <!-- {x-include-update;jakarta.servlet:jakarta.servlet-api;external_dependency} -->
                 <include>jakarta.validation:jakarta.validation-api:[3.0.2]</include> <!-- {x-include-update;jakarta.validation:jakarta.validation-api;external_dependency} -->
                 <include>org.apache.qpid:qpid-jms-client:[2.0.0]</include> <!-- {x-include-update;org.apache.qpid:qpid-jms-client;external_dependency} -->
