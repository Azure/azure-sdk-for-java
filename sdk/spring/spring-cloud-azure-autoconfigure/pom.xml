<?xml version="1.0" encoding="UTF-8"?>
<project xmlns:xsi="http://www.w3.org/2001/XMLSchema-instance"
         xmlns="http://maven.apache.org/POM/4.0.0"
         xsi:schemaLocation="http://maven.apache.org/POM/4.0.0 http://maven.apache.org/xsd/maven-4.0.0.xsd">
  <parent>
    <groupId>com.azure</groupId>
    <artifactId>azure-client-sdk-parent</artifactId>
    <version>1.7.0</version> <!-- {x-version-update;com.azure:azure-client-sdk-parent;current} -->
    <relativePath>../../parents/azure-client-sdk-parent</relativePath>
  </parent>
  <modelVersion>4.0.0</modelVersion>

  <groupId>com.azure.spring</groupId>
  <artifactId>spring-cloud-azure-autoconfigure</artifactId>
  <version>5.21.0-beta.1</version> <!-- {x-version-update;com.azure.spring:spring-cloud-azure-autoconfigure;current} -->

  <name>Spring Cloud Azure AutoConfigure</name>
  <description>Spring Cloud Azure AutoConfigure</description>
  <url>https://microsoft.github.io/spring-cloud-azure</url>
  <developers>
    <developer>
      <name>Spring Cloud Azure</name>
      <email>SpringIntegSupport@microsoft.com</email>
    </developer>
  </developers>
  <scm>
    <connection>scm:git:git@github.com:Azure/azure-sdk-for-java.git</connection>
    <developerConnection>scm:git:ssh://git@github.com:Azure/azure-sdk-for-java.git</developerConnection>
    <url>https://github.com/Azure/azure-sdk-for-java</url>
  </scm>
  <issueManagement>
    <system>GitHub</system>
    <url>https://github.com/Azure/azure-sdk-for-java/issues</url>
  </issueManagement>
  <properties>
    <!-- Enables fail on deprecated API usage. -->
    <compiler.failondeprecatedstatus/>
    <spotless.skip>true</spotless.skip>
  </properties>
  <dependencies>
    <dependency>
      <groupId>com.azure.spring</groupId>
      <artifactId>spring-cloud-azure-service</artifactId>
      <version>5.21.0-beta.1</version> <!-- {x-version-update;com.azure.spring:spring-cloud-azure-service;current} -->
    </dependency>

    <dependency>
      <groupId>com.azure.spring</groupId>
      <artifactId>spring-cloud-azure-resourcemanager</artifactId>
      <version>5.21.0-beta.1</version> <!-- {x-version-update;com.azure.spring:spring-cloud-azure-resourcemanager;current} -->
      <optional>true</optional>
    </dependency>

    <!-- Azure Spring Integration   -->
		<!-- Event Hub -->
    <dependency>
      <groupId>com.azure.spring</groupId>
      <artifactId>spring-integration-azure-eventhubs</artifactId>
      <version>5.21.0-beta.1</version> <!-- {x-version-update;com.azure.spring:spring-integration-azure-eventhubs;current} -->
      <optional>true</optional>
    </dependency>
    <dependency>
      <groupId>com.azure</groupId>
      <artifactId>azure-messaging-eventhubs-checkpointstore-blob</artifactId>
      <version>1.20.3</version> <!-- {x-version-update;com.azure:azure-messaging-eventhubs-checkpointstore-blob;dependency} -->
      <optional>true</optional>
    </dependency>

		<!-- Service Bus -->
    <dependency>
      <groupId>com.azure.spring</groupId>
      <artifactId>spring-integration-azure-servicebus</artifactId>
      <version>5.21.0-beta.1</version> <!-- {x-version-update;com.azure.spring:spring-integration-azure-servicebus;current} -->
      <optional>true</optional>
    </dependency>

    <!-- Storage Queue -->
    <dependency>
      <groupId>com.azure.spring</groupId>
      <artifactId>spring-integration-azure-storage-queue</artifactId>
      <version>5.21.0-beta.1</version> <!-- {x-version-update;com.azure.spring:spring-integration-azure-storage-queue;current} -->
      <optional>true</optional>
    </dependency>

    <!-- Kafka -->
    <dependency>
      <groupId>org.springframework.kafka</groupId>
      <artifactId>spring-kafka</artifactId>
      <version>3.3.2</version> <!-- {x-version-update;springboot3_org.springframework.kafka:spring-kafka;external_dependency} -->
      <optional>true</optional>
    </dependency>
    <dependency>
      <groupId>org.springframework.cloud</groupId>
      <artifactId>spring-cloud-starter-stream-kafka</artifactId>
      <version>4.2.0</version> <!-- {x-version-update;springboot3_org.springframework.cloud:spring-cloud-starter-stream-kafka;external_dependency} -->
      <optional>true</optional>
    </dependency>
    <!-- Spring Data -->
		<!-- Redis -->
    <dependency>
      <groupId>io.lettuce</groupId>
      <artifactId>lettuce-core</artifactId>
      <version>6.4.2.RELEASE</version> <!-- {x-version-update;springboot3_io.lettuce:lettuce-core;external_dependency} -->
      <optional>true</optional>
    </dependency>
    <dependency>
      <groupId>org.springframework.data</groupId>
      <artifactId>spring-data-redis</artifactId>
      <version>3.4.2</version> <!-- {x-version-update;springboot3_org.springframework.data:spring-data-redis;external_dependency} -->
      <optional>true</optional>
    </dependency>
    <dependency>
      <groupId>org.springframework</groupId>
      <artifactId>spring-tx</artifactId>
      <version>6.2.2</version> <!-- {x-version-update;springboot3_org.springframework:spring-tx;external_dependency} -->
      <optional>true</optional>
    </dependency>

    <!-- Cosmos -->
    <dependency>
      <groupId>com.azure</groupId>
      <artifactId>azure-spring-data-cosmos</artifactId>
      <version>5.21.0-beta.1</version> <!-- {x-version-update;com.azure:azure-spring-data-cosmos;current} -->
      <optional>true</optional>
    </dependency>

    <!--Spring JMS-->
    <dependency>
      <groupId>org.springframework</groupId>
      <artifactId>spring-jms</artifactId>
      <version>6.2.2</version> <!-- {x-version-update;springboot3_org.springframework:spring-jms;external_dependency} -->
      <optional>true</optional>
    </dependency>
    <dependency>
      <groupId>org.messaginghub</groupId>
      <artifactId>pooled-jms</artifactId>
      <version>3.1.7</version> <!-- {x-version-update;springboot3_org.messaginghub:pooled-jms;external_dependency} -->
      <optional>true</optional>
    </dependency>
    <dependency>
      <groupId>com.azure</groupId>
      <artifactId>azure-servicebus-jms</artifactId>
      <version>2.0.0</version> <!-- {x-version-update;com.azure:azure-servicebus-jms;external_dependency} -->
      <optional>true</optional>
      <exclusions>
        <exclusion>
          <groupId>com.azure</groupId>
          <artifactId>azure-core</artifactId>
        </exclusion>
        <exclusion>
          <groupId>com.azure</groupId>
          <artifactId>azure-identity</artifactId>
        </exclusion>
      </exclusions>
    </dependency>

    <!-- Azure SDKs-->
    <!-- Explicitly referencing azure-core.  It's possible that the dependent versions below conflict with our
    currently released version and a lower version is resolved. -->
    <dependency>
      <groupId>com.azure</groupId>
      <artifactId>azure-core</artifactId>
      <version>1.55.1</version> <!-- {x-version-update;com.azure:azure-core;dependency} -->
      <optional>true</optional>
      <exclusions>
        <exclusion>
          <groupId>com.fasterxml.jackson.core</groupId>
          <artifactId>jackson-annotations</artifactId>
        </exclusion>
        <exclusion>
          <groupId>com.fasterxml.jackson.core</groupId>
          <artifactId>jackson-core</artifactId>
        </exclusion>
        <exclusion>
          <groupId>com.fasterxml.jackson.core</groupId>
          <artifactId>jackson-databind</artifactId>
        </exclusion>
        <exclusion>
          <groupId>com.fasterxml.jackson.datatype</groupId>
          <artifactId>jackson-datatype-jsr310</artifactId>
        </exclusion>
      </exclusions>
    </dependency>
    <dependency>
      <groupId>com.azure</groupId>
      <artifactId>azure-core-amqp</artifactId>
      <version>2.9.14</version> <!-- {x-version-update;com.azure:azure-core-amqp;dependency} -->
      <optional>true</optional>
    </dependency>
    <dependency>
      <groupId>com.azure</groupId>
      <artifactId>azure-identity</artifactId>
      <version>1.15.2</version> <!-- {x-version-update;com.azure:azure-identity;dependency} -->
      <optional>true</optional>
      <exclusions>
        <exclusion>
          <groupId>com.fasterxml.jackson.core</groupId>
          <artifactId>jackson-databind</artifactId>
        </exclusion>
      </exclusions>
    </dependency>
    <dependency>
      <groupId>com.azure</groupId>
      <artifactId>azure-cosmos</artifactId>
<<<<<<< HEAD
      <version>4.66.0</version> <!-- {x-version-update;com.azure:azure-cosmos;dependency} -->
=======
      <version>4.67.0</version> <!-- {x-version-update;com.azure:azure-cosmos;dependency} -->
>>>>>>> 792e9e20
      <optional>true</optional>
      <exclusions>
        <exclusion>
          <groupId>com.fasterxml.jackson.module</groupId>
          <artifactId>jackson-module-afterburner</artifactId>
        </exclusion>
      </exclusions>
    </dependency>
    <dependency>
      <groupId>com.azure</groupId>
      <artifactId>azure-data-appconfiguration</artifactId>
      <version>1.7.3</version> <!-- {x-version-update;com.azure:azure-data-appconfiguration;dependency} -->
      <optional>true</optional>
    </dependency>
    <dependency>
      <groupId>com.azure</groupId>
      <artifactId>azure-messaging-servicebus</artifactId>
      <version>7.17.8</version> <!-- {x-version-update;com.azure:azure-messaging-servicebus;dependency} -->
      <optional>true</optional>
      <exclusions>
        <exclusion>
          <groupId>com.fasterxml.jackson.dataformat</groupId>
          <artifactId>jackson-dataformat-xml</artifactId>
        </exclusion>
      </exclusions>
    </dependency>
    <dependency>
      <groupId>com.azure</groupId>
      <artifactId>azure-messaging-eventhubs</artifactId>
      <version>5.20.0</version> <!-- {x-version-update;com.azure:azure-messaging-eventhubs;dependency} -->
      <optional>true</optional>
    </dependency>
    <dependency>
      <groupId>com.azure</groupId>
      <artifactId>azure-messaging-eventgrid</artifactId>
<<<<<<< HEAD
      <version>4.27.0</version> <!-- {x-version-update;com.azure:azure-messaging-eventgrid;dependency} -->
=======
      <version>4.29.0</version> <!-- {x-version-update;com.azure:azure-messaging-eventgrid;dependency} -->
>>>>>>> 792e9e20
      <optional>true</optional>
    </dependency>
    <dependency>
      <groupId>com.azure</groupId>
      <artifactId>azure-security-keyvault-certificates</artifactId>
      <version>4.7.1</version> <!-- {x-version-update;com.azure:azure-security-keyvault-certificates;dependency} -->
      <optional>true</optional>
    </dependency>
    <dependency>
      <groupId>com.azure</groupId>
      <artifactId>azure-security-keyvault-secrets</artifactId>
      <version>4.9.1</version> <!-- {x-version-update;com.azure:azure-security-keyvault-secrets;dependency} -->
      <optional>true</optional>
    </dependency>
    <dependency>
      <groupId>com.azure</groupId>
      <artifactId>azure-storage-blob</artifactId>
      <version>12.29.0</version>  <!-- {x-version-update;com.azure:azure-storage-blob;dependency} -->
      <optional>true</optional>
      <exclusions>
        <exclusion>
          <groupId>com.fasterxml.jackson.dataformat</groupId>
          <artifactId>jackson-dataformat-xml</artifactId>
        </exclusion>
      </exclusions>
    </dependency>
    <dependency>
      <groupId>com.azure</groupId>
      <artifactId>azure-storage-file-share</artifactId>
      <version>12.25.1</version> <!-- {x-version-update;com.azure:azure-storage-file-share;dependency} -->
      <optional>true</optional>
      <exclusions>
        <exclusion>
          <groupId>com.fasterxml.jackson.dataformat</groupId>
          <artifactId>jackson-dataformat-xml</artifactId>
        </exclusion>
      </exclusions>
    </dependency>
    <dependency>
      <groupId>com.azure</groupId>
      <artifactId>azure-storage-queue</artifactId>
      <version>12.24.0</version> <!-- {x-version-update;com.azure:azure-storage-queue;dependency} -->
      <optional>true</optional>
      <exclusions>
        <exclusion>
          <groupId>com.fasterxml.jackson.dataformat</groupId>
          <artifactId>jackson-dataformat-xml</artifactId>
        </exclusion>
      </exclusions>
    </dependency>

    <!-- Spring -->
    <dependency>
      <groupId>org.springframework.boot</groupId>
      <artifactId>spring-boot-autoconfigure</artifactId>
      <version>3.4.2</version> <!-- {x-version-update;springboot3_org.springframework.boot:spring-boot-autoconfigure;external_dependency} -->
    </dependency>
    <dependency>
      <groupId>org.springframework</groupId>
      <artifactId>spring-context-support</artifactId>
      <version>6.2.2</version> <!-- {x-version-update;springboot3_org.springframework:spring-context-support;external_dependency} -->
      <optional>true</optional>
    </dependency>

    <dependency>
      <groupId>org.springframework.boot</groupId>
      <artifactId>spring-boot-actuator-autoconfigure</artifactId>
      <version>3.4.2</version> <!-- {x-version-update;springboot3_org.springframework.boot:spring-boot-actuator-autoconfigure;external_dependency} -->
      <optional>true</optional>
    </dependency>
    <dependency>
      <groupId>org.springframework.boot</groupId>
      <artifactId>spring-boot-configuration-processor</artifactId>
      <version>3.4.2</version> <!-- {x-version-update;springboot3_org.springframework.boot:spring-boot-configuration-processor;external_dependency} -->
      <optional>true</optional>
    </dependency>

    <!-- Spring Security-->
    <dependency>
      <groupId>org.springframework.security</groupId>
      <artifactId>spring-security-oauth2-client</artifactId>
      <version>6.4.2</version> <!-- {x-version-update;springboot3_org.springframework.security:spring-security-oauth2-client;external_dependency} -->
      <optional>true</optional>
    </dependency>
    <dependency>
      <groupId>org.springframework.security</groupId>
      <artifactId>spring-security-oauth2-resource-server</artifactId>
      <version>6.4.2</version> <!-- {x-version-update;springboot3_org.springframework.security:spring-security-oauth2-resource-server;external_dependency} -->
      <optional>true</optional>
    </dependency>
    <dependency>
      <groupId>org.springframework.security</groupId>
      <artifactId>spring-security-oauth2-jose</artifactId>
      <version>6.4.2</version> <!-- {x-version-update;springboot3_org.springframework.security:spring-security-oauth2-jose;external_dependency} -->
      <optional>true</optional>
    </dependency>
    <dependency>
      <groupId>org.springframework.security</groupId>
      <artifactId>spring-security-config</artifactId>
      <version>6.4.2</version> <!-- {x-version-update;springboot3_org.springframework.security:spring-security-config;external_dependency} -->
      <optional>true</optional>
    </dependency>

    <!-- Added this dependency to include necessary annotations used by reactor core.
        Without this dependency, javadoc throws a warning as it cannot find enum When.MAYBE
        which is used in @Nullable annotation in reactor core classes -->
    <dependency>
      <groupId>com.google.code.findbugs</groupId>
      <artifactId>jsr305</artifactId>
      <version>3.0.2</version> <!-- {x-version-update;springboot3_com.google.code.findbugs:jsr305;external_dependency} -->
      <scope>provided</scope>
    </dependency>
    <dependency>
      <groupId>jakarta.servlet</groupId>
      <artifactId>jakarta.servlet-api</artifactId>
      <version>6.0.0</version> <!-- {x-version-update;springboot3_jakarta.servlet:jakarta.servlet-api;external_dependency} -->
      <optional>true</optional>
    </dependency>
    <dependency>
      <groupId>org.hibernate.validator</groupId>
      <artifactId>hibernate-validator</artifactId>
      <version>8.0.2.Final</version> <!-- {x-version-update;springboot3_org.hibernate.validator:hibernate-validator;external_dependency} -->
      <optional>true</optional>
    </dependency>

    <dependency>
      <groupId>jakarta.validation</groupId>
      <artifactId>jakarta.validation-api</artifactId>
      <version>3.0.2</version> <!-- {x-version-update;springboot3_jakarta.validation:jakarta.validation-api;external_dependency} -->
    </dependency>

    <dependency>
      <groupId>com.azure</groupId>
      <artifactId>azure-identity-extensions</artifactId>
      <version>1.2.0</version> <!-- {x-version-update;com.azure:azure-identity-extensions;dependency} -->
      <optional>true</optional>
    </dependency>

    <!--Remove after dependent jackson > 2.14, refer to https://github.com/spring-projects/spring-boot/issues/38634 -->
    <dependency>
      <groupId>com.fasterxml.jackson.core</groupId>
      <artifactId>jackson-databind</artifactId>
      <version>2.18.2</version> <!-- {x-version-update;springboot3_com.fasterxml.jackson.core:jackson-databind;external_dependency} -->
      <optional>true</optional>
    </dependency>
    <dependency>
      <groupId>com.fasterxml.jackson.core</groupId>
      <artifactId>jackson-core</artifactId>
      <version>2.18.2</version> <!-- {x-version-update;springboot3_com.fasterxml.jackson.core:jackson-core;external_dependency} -->
      <optional>true</optional>
    </dependency>
    <dependency>
      <groupId>com.fasterxml.jackson.core</groupId>
      <artifactId>jackson-annotations</artifactId>
      <version>2.18.2</version> <!-- {x-version-update;springboot3_com.fasterxml.jackson.core:jackson-annotations;external_dependency} -->
      <optional>true</optional>
    </dependency>
    <dependency>
      <groupId>com.fasterxml.jackson.dataformat</groupId>
      <artifactId>jackson-dataformat-xml</artifactId>
      <version>2.18.2</version> <!-- {x-version-update;springboot3_com.fasterxml.jackson.dataformat:jackson-dataformat-xml;external_dependency} -->
      <optional>true</optional>
    </dependency>
    <dependency>
      <groupId>com.fasterxml.jackson.datatype</groupId>
      <artifactId>jackson-datatype-jsr310</artifactId>
      <version>2.18.2</version> <!-- {x-version-update;springboot3_com.fasterxml.jackson.datatype:jackson-datatype-jsr310;external_dependency} -->
      <optional>true</optional>
    </dependency>
    <dependency>
      <groupId>com.fasterxml.jackson.module</groupId>
      <artifactId>jackson-module-afterburner</artifactId>
      <version>2.18.2</version> <!-- {x-version-update;springboot3_com.fasterxml.jackson.module:jackson-module-afterburner;external_dependency} -->
      <optional>true</optional>
    </dependency>

    <!-- TEST-->
    <dependency>
      <groupId>org.springframework.boot</groupId>
      <artifactId>spring-boot-starter-test</artifactId>
      <version>3.4.2</version> <!-- {x-version-update;springboot3_org.springframework.boot:spring-boot-starter-test;external_dependency} -->
      <scope>test</scope>
    </dependency>
    <dependency>
      <groupId>org.springframework</groupId>
      <artifactId>spring-core-test</artifactId>
      <version>6.2.2</version> <!-- {x-version-update;springboot3_org.springframework:spring-core-test;external_dependency} -->
      <scope>test</scope>
    </dependency>
    <dependency>
      <groupId>org.springframework.boot</groupId>
      <artifactId>spring-boot-configuration-metadata</artifactId>
      <version>3.4.2</version> <!-- {x-version-update;springboot3_org.springframework.boot:spring-boot-configuration-metadata;external_dependency} -->
      <scope>test</scope>
    </dependency>

    <!-- Add mockito-core 4.11.0 to work with Java 21 -->
    <dependency>
      <groupId>org.mockito</groupId>
      <artifactId>mockito-core</artifactId>
      <version>5.14.2</version> <!-- {x-version-update;springboot3_org.mockito:mockito-core;external_dependency} -->
      <scope>test</scope>
    </dependency>
    <!-- bytebuddy dependencies are required for mockito 4.11.0 to work with Java 21. Mockito 4.11.0 is the last release -->
    <!-- of Mockito supporting Java 8 as a baseline. -->
    <dependency>
      <groupId>net.bytebuddy</groupId>
      <artifactId>byte-buddy</artifactId>
      <version>1.15.11</version> <!-- {x-version-update;springboot3_net.bytebuddy:byte-buddy;external_dependency} -->
      <scope>test</scope>
    </dependency>
    <dependency>
      <groupId>net.bytebuddy</groupId>
      <artifactId>byte-buddy-agent</artifactId>
      <version>1.15.11</version> <!-- {x-version-update;springboot3_net.bytebuddy:byte-buddy-agent;external_dependency} -->
      <scope>test</scope>
    </dependency>
    <!-- used to test AzureJdbcAutoConfiguration -->
    <dependency>
      <groupId>com.mysql</groupId>
      <artifactId>mysql-connector-j</artifactId>
      <version>9.1.0</version> <!-- {x-version-update;springboot3_com.mysql:mysql-connector-j;external_dependency} -->
      <scope>test</scope>
    </dependency>

    <dependency>
      <groupId>org.postgresql</groupId>
      <artifactId>postgresql</artifactId>
      <version>42.7.5</version> <!-- {x-version-update;springboot3_org.postgresql:postgresql;external_dependency} -->
      <scope>test</scope>
    </dependency>

    <dependency>
      <groupId>org.springframework</groupId>
      <artifactId>spring-jdbc</artifactId>
      <version>6.2.2</version> <!-- {x-version-update;springboot3_org.springframework:spring-jdbc;external_dependency} -->
      <scope>test</scope>
    </dependency>

  </dependencies>

  <build>
    <plugins>
      <plugin>
        <groupId>org.apache.maven.plugins</groupId>
        <artifactId>maven-compiler-plugin</artifactId>
        <version>3.13.0</version> <!-- {x-version-update;springboot3_org.apache.maven.plugins:maven-compiler-plugin;external_dependency} -->
        <executions>
          <!-- disabled - the executing this after default-compile will generate module-info with major class version 55 (i.e Java 11) -->
          <execution>
            <id>base-modules-compile</id>
            <phase>none</phase>
          </execution>
          <!-- disabled - compile without module-info for Java 8 -->
          <execution>
            <id>base-compile</id>
            <phase>none</phase>
          </execution>
          <!-- disabled - compile with Java 8 -->
          <execution>
            <id>base-testCompile</id>
            <phase>none</phase>
          </execution>
          <!-- Ensure we compile with Java 17 -->
          <execution>
            <goals>
              <goal>compile</goal>
            </goals>
            <configuration>
              <release>17</release>
              <compilerArgs>
                <arg>-parameters</arg> <!-- https://github.com/spring-projects/spring-framework/wiki/Upgrading-to-Spring-Framework-6.x#parameter-name-retention -->
              </compilerArgs>
            </configuration>
          </execution>
          <execution>
            <id>annotation-process</id>
            <goals>
              <goal>compile</goal>
            </goals>
            <configuration>
              <compilerArgs>
                <arg>-proc:only</arg> <!-- Turn on annotation processing -->
              </compilerArgs>
              <release>17</release>
            </configuration>
          </execution>
        </executions>
      </plugin>
      <plugin>
        <groupId>org.apache.maven.plugins</groupId>
        <artifactId>maven-enforcer-plugin</artifactId>
        <version>3.5.0</version> <!-- {x-version-update;springboot3_org.apache.maven.plugins:maven-enforcer-plugin;external_dependency} -->
        <configuration>
          <rules>
            <bannedDependencies>
              <includes>
                <include>com.azure:azure-servicebus-jms:[2.0.0]</include> <!-- {x-include-update;com.azure:azure-servicebus-jms;external_dependency} -->
                <include>com.mysql:mysql-connector-j:[9.1.0]</include> <!-- {x-include-update;springboot3_com.mysql:mysql-connector-j;external_dependency} -->
                <include>com.fasterxml.jackson.core:jackson-annotations:[2.18.2]</include> <!-- {x-include-update;springboot3_com.fasterxml.jackson.core:jackson-annotations;external_dependency} -->
                <include>com.fasterxml.jackson.core:jackson-core:[2.18.2]</include> <!-- {x-include-update;springboot3_com.fasterxml.jackson.core:jackson-core;external_dependency} -->
                <include>com.fasterxml.jackson.core:jackson-databind:[2.18.2]</include> <!-- {x-include-update;springboot3_com.fasterxml.jackson.core:jackson-databind;external_dependency} -->
                <include>com.fasterxml.jackson.dataformat:jackson-dataformat-xml:[2.18.2]</include> <!-- {x-include-update;springboot3_com.fasterxml.jackson.dataformat:jackson-dataformat-xml;external_dependency} -->
                <include>com.fasterxml.jackson.datatype:jackson-datatype-jsr310:[2.18.2]</include> <!-- {x-include-update;springboot3_com.fasterxml.jackson.datatype:jackson-datatype-jsr310;external_dependency} -->
                <include>com.fasterxml.jackson.module:jackson-module-afterburner:[2.18.2]</include> <!-- {x-include-update;springboot3_com.fasterxml.jackson.module:jackson-module-afterburner;external_dependency} -->
                <include>io.lettuce:lettuce-core:[6.4.2.RELEASE]</include> <!-- {x-include-update;springboot3_io.lettuce:lettuce-core;external_dependency} -->
                <include>jakarta.servlet:jakarta.servlet-api:[6.0.0]</include> <!-- {x-include-update;springboot3_jakarta.servlet:jakarta.servlet-api;external_dependency} -->
                <include>jakarta.validation:jakarta.validation-api:[3.0.2]</include> <!-- {x-include-update;springboot3_jakarta.validation:jakarta.validation-api;external_dependency} -->
                <include>org.hibernate.validator:hibernate-validator:[8.0.2.Final]</include> <!-- {x-include-update;springboot3_org.hibernate.validator:hibernate-validator;external_dependency} -->
                <include>org.messaginghub:pooled-jms:[3.1.7]</include> <!-- {x-include-update;springboot3_org.messaginghub:pooled-jms;external_dependency} -->
                <include>org.postgresql:postgresql:[42.7.5]</include> <!-- {x-include-update;springboot3_org.postgresql:postgresql;external_dependency} -->
                <include>org.springframework.boot:spring-boot-actuator-autoconfigure:[3.4.2]</include> <!-- {x-include-update;springboot3_org.springframework.boot:spring-boot-actuator-autoconfigure;external_dependency} -->
                <include>org.springframework.boot:spring-boot-autoconfigure:[3.4.2]</include> <!-- {x-include-update;springboot3_org.springframework.boot:spring-boot-autoconfigure;external_dependency} -->
                <include>org.springframework.boot:spring-boot-configuration-processor:[3.4.2]</include> <!-- {x-include-update;springboot3_org.springframework.boot:spring-boot-configuration-processor;external_dependency} -->
                <include>org.springframework.cloud:spring-cloud-starter-stream-kafka:[4.2.0]</include> <!-- {x-include-update;springboot3_org.springframework.cloud:spring-cloud-starter-stream-kafka;external_dependency} -->
                <include>org.springframework.data:spring-data-redis:[3.4.2]</include> <!-- {x-include-update;springboot3_org.springframework.data:spring-data-redis;external_dependency} -->
                <include>org.springframework.kafka:spring-kafka:[3.3.2]</include> <!-- {x-include-update;springboot3_org.springframework.kafka:spring-kafka;external_dependency} -->
                <include>org.springframework.security:spring-security-config:[6.4.2]</include> <!-- {x-include-update;springboot3_org.springframework.security:spring-security-config;external_dependency} -->
                <include>org.springframework.security:spring-security-oauth2-client:[6.4.2]</include> <!-- {x-include-update;springboot3_org.springframework.security:spring-security-oauth2-client;external_dependency} -->
                <include>org.springframework.security:spring-security-oauth2-jose:[6.4.2]</include> <!-- {x-include-update;springboot3_org.springframework.security:spring-security-oauth2-jose;external_dependency} -->
                <include>org.springframework.security:spring-security-oauth2-resource-server:[6.4.2]</include> <!-- {x-include-update;springboot3_org.springframework.security:spring-security-oauth2-resource-server;external_dependency} -->
                <include>org.springframework:spring-context-support:[6.2.2]</include> <!-- {x-include-update;springboot3_org.springframework:spring-context-support;external_dependency} -->
                <include>org.springframework:spring-jdbc:[6.2.2]</include> <!-- {x-include-update;springboot3_org.springframework:spring-jdbc;external_dependency} -->
                <include>org.springframework:spring-jms:[6.2.2]</include> <!-- {x-include-update;springboot3_org.springframework:spring-jms;external_dependency} -->
                <include>org.springframework:spring-tx:[6.2.2]</include> <!-- {x-include-update;springboot3_org.springframework:spring-tx;external_dependency} -->
              </includes>
            </bannedDependencies>
          </rules>
        </configuration>
      </plugin>
      <plugin>
        <groupId>org.apache.maven.plugins</groupId>
        <artifactId>maven-jar-plugin</artifactId>
        <version>3.4.2</version> <!-- {x-version-update;springboot3_org.apache.maven.plugins:maven-jar-plugin;external_dependency} -->
        <configuration>
          <archive>
            <manifestEntries>
              <Automatic-Module-Name>com.azure.spring.cloud.autoconfigure</Automatic-Module-Name>
            </manifestEntries>
          </archive>
        </configuration>
      </plugin>
    </plugins>
  </build>

  <profiles>
    <!-- Library cannot build for Java 16 and below -->
    <profile>
      <id>below-java-17</id>
      <activation>
        <jdk>[,17)</jdk>
      </activation>
      <properties>
        <jacoco.skip>true</jacoco.skip>
        <skipCompile>true</skipCompile>
        <skipTestCompile>true</skipTestCompile>
        <codesnippet.skip>true</codesnippet.skip>
        <checkstyle.skip>true</checkstyle.skip>
        <spotbugs.skip>true</spotbugs.skip>
        <revapi.skip>true</revapi.skip>
        <maven.test.skip>true</maven.test.skip>
        <maven.javadoc.skip>true</maven.javadoc.skip>
      </properties>
    </profile>
  </profiles>
</project><|MERGE_RESOLUTION|>--- conflicted
+++ resolved
@@ -160,7 +160,7 @@
     <dependency>
       <groupId>com.azure</groupId>
       <artifactId>azure-core</artifactId>
-      <version>1.55.1</version> <!-- {x-version-update;com.azure:azure-core;dependency} -->
+      <version>1.55.2</version> <!-- {x-version-update;com.azure:azure-core;dependency} -->
       <optional>true</optional>
       <exclusions>
         <exclusion>
@@ -184,13 +184,13 @@
     <dependency>
       <groupId>com.azure</groupId>
       <artifactId>azure-core-amqp</artifactId>
-      <version>2.9.14</version> <!-- {x-version-update;com.azure:azure-core-amqp;dependency} -->
+      <version>2.9.15</version> <!-- {x-version-update;com.azure:azure-core-amqp;dependency} -->
       <optional>true</optional>
     </dependency>
     <dependency>
       <groupId>com.azure</groupId>
       <artifactId>azure-identity</artifactId>
-      <version>1.15.2</version> <!-- {x-version-update;com.azure:azure-identity;dependency} -->
+      <version>1.15.3</version> <!-- {x-version-update;com.azure:azure-identity;dependency} -->
       <optional>true</optional>
       <exclusions>
         <exclusion>
@@ -202,11 +202,7 @@
     <dependency>
       <groupId>com.azure</groupId>
       <artifactId>azure-cosmos</artifactId>
-<<<<<<< HEAD
-      <version>4.66.0</version> <!-- {x-version-update;com.azure:azure-cosmos;dependency} -->
-=======
       <version>4.67.0</version> <!-- {x-version-update;com.azure:azure-cosmos;dependency} -->
->>>>>>> 792e9e20
       <optional>true</optional>
       <exclusions>
         <exclusion>
@@ -242,11 +238,7 @@
     <dependency>
       <groupId>com.azure</groupId>
       <artifactId>azure-messaging-eventgrid</artifactId>
-<<<<<<< HEAD
-      <version>4.27.0</version> <!-- {x-version-update;com.azure:azure-messaging-eventgrid;dependency} -->
-=======
       <version>4.29.0</version> <!-- {x-version-update;com.azure:azure-messaging-eventgrid;dependency} -->
->>>>>>> 792e9e20
       <optional>true</optional>
     </dependency>
     <dependency>
