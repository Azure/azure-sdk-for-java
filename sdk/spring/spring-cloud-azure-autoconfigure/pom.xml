<?xml version="1.0" encoding="UTF-8"?>
<project xmlns:xsi="http://www.w3.org/2001/XMLSchema-instance"
         xmlns="http://maven.apache.org/POM/4.0.0"
         xsi:schemaLocation="http://maven.apache.org/POM/4.0.0 http://maven.apache.org/xsd/maven-4.0.0.xsd">
  <parent>
    <groupId>com.azure</groupId>
    <artifactId>azure-client-sdk-parent</artifactId>
    <version>1.7.0</version> <!-- {x-version-update;com.azure:azure-client-sdk-parent;current} -->
    <relativePath>../../parents/azure-client-sdk-parent</relativePath>
  </parent>
  <modelVersion>4.0.0</modelVersion>

  <groupId>com.azure.spring</groupId>
  <artifactId>spring-cloud-azure-autoconfigure</artifactId>
  <version>4.3.0-beta.1</version> <!-- {x-version-update;com.azure.spring:spring-cloud-azure-autoconfigure;current} -->

  <name>Spring Cloud Azure AutoConfigure</name>
  <description>Spring Cloud Azure AutoConfigure</description>
  <url>https://microsoft.github.io/spring-cloud-azure</url>
  <developers>
    <developer>
      <name>Spring Cloud Azure</name>
      <email>SpringIntegSupport@microsoft.com</email>
    </developer>
  </developers>
  <scm>
    <connection>scm:git:git@github.com:Azure/azure-sdk-for-java.git</connection>
    <developerConnection>scm:git:ssh://git@github.com:Azure/azure-sdk-for-java.git</developerConnection>
    <url>https://github.com/Azure/azure-sdk-for-java</url>
  </scm>
  <issueManagement>
    <system>GitHub</system>
    <url>https://github.com/Azure/azure-sdk-for-java/issues</url>
  </issueManagement>

  <dependencies>
    <dependency>
      <groupId>com.azure.spring</groupId>
      <artifactId>spring-cloud-azure-service</artifactId>
      <version>4.3.0-beta.1</version> <!-- {x-version-update;com.azure.spring:spring-cloud-azure-service;current} -->
    </dependency>

    <dependency>
      <groupId>com.azure.spring</groupId>
      <artifactId>spring-cloud-azure-resourcemanager</artifactId>
      <version>4.3.0-beta.1</version> <!-- {x-version-update;com.azure.spring:spring-cloud-azure-resourcemanager;current} -->
      <optional>true</optional>
    </dependency>

    <dependency>
      <groupId>com.azure.spring</groupId>
      <artifactId>spring-cloud-azure-trace-sleuth</artifactId>
      <version>4.3.0-beta.1</version> <!-- {x-version-update;com.azure.spring:spring-cloud-azure-trace-sleuth;current} -->
      <optional>true</optional>
    </dependency>

    <!-- Azure Spring Integration   -->
		<!-- Event Hub -->
    <dependency>
      <groupId>com.azure.spring</groupId>
      <artifactId>spring-integration-azure-eventhubs</artifactId>
      <version>4.3.0-beta.1</version> <!-- {x-version-update;com.azure.spring:spring-integration-azure-eventhubs;current} -->
      <optional>true</optional>
    </dependency>
    <dependency>
      <groupId>com.azure</groupId>
      <artifactId>azure-messaging-eventhubs-checkpointstore-blob</artifactId>
<<<<<<< HEAD
      <version>1.12.1</version> <!-- {x-version-update;com.azure:azure-messaging-eventhubs-checkpointstore-blob;dependency} -->
=======
      <version>1.12.2</version> <!-- {x-version-update;com.azure:azure-messaging-eventhubs-checkpointstore-blob;dependency} -->
>>>>>>> 8d609db9
      <optional>true</optional>
    </dependency>

		<!-- Service Bus -->
    <dependency>
      <groupId>com.azure.spring</groupId>
      <artifactId>spring-integration-azure-servicebus</artifactId>
      <version>4.3.0-beta.1</version> <!-- {x-version-update;com.azure.spring:spring-integration-azure-servicebus;current} -->
      <optional>true</optional>
    </dependency>

    <!-- Storage Queue -->
    <dependency>
      <groupId>com.azure.spring</groupId>
      <artifactId>spring-integration-azure-storage-queue</artifactId>
      <version>4.3.0-beta.1</version> <!-- {x-version-update;com.azure.spring:spring-integration-azure-storage-queue;current} -->
      <optional>true</optional>
    </dependency>

    <!-- Kafka -->
    <dependency>
      <groupId>org.springframework.kafka</groupId>
      <artifactId>spring-kafka</artifactId>
      <version>2.8.5</version> <!-- {x-version-update;org.springframework.kafka:spring-kafka;external_dependency} -->
      <optional>true</optional>
    </dependency>

    <!-- Spring Data -->
		<!-- Redis -->
    <dependency>
      <groupId>org.springframework.data</groupId>
      <artifactId>spring-data-redis</artifactId>
      <version>2.6.4</version> <!-- {x-version-update;org.springframework.data:spring-data-redis;external_dependency} -->
      <optional>true</optional>
    </dependency>
    <!-- Cosmos -->
    <dependency>
      <groupId>com.azure</groupId>
      <artifactId>azure-spring-data-cosmos</artifactId>
<<<<<<< HEAD
      <version>3.20.0</version> <!-- {x-version-update;com.azure:azure-spring-data-cosmos;dependency} -->
=======
      <version>3.21.0</version> <!-- {x-version-update;com.azure:azure-spring-data-cosmos;dependency} -->
>>>>>>> 8d609db9
      <optional>true</optional>
    </dependency>

    <!--Spring JMS-->
    <dependency>
      <groupId>org.springframework</groupId>
      <artifactId>spring-jms</artifactId>
<<<<<<< HEAD
      <version>5.3.19</version> <!-- {x-version-update;org.springframework:spring-jms;external_dependency} -->
=======
      <version>5.3.20</version> <!-- {x-version-update;org.springframework:spring-jms;external_dependency} -->
>>>>>>> 8d609db9
      <optional>true</optional>
    </dependency>
    <dependency>
      <groupId>org.apache.qpid</groupId>
      <artifactId>qpid-jms-client</artifactId>
      <version>0.53.0</version> <!-- {x-version-update;org.apache.qpid:qpid-jms-client;external_dependency} -->
      <optional>true</optional>
    </dependency>
    <dependency>
      <groupId>org.messaginghub</groupId>
      <artifactId>pooled-jms</artifactId>
      <version>1.2.4</version> <!-- {x-version-update;org.messaginghub:pooled-jms;external_dependency} -->
      <optional>true</optional>
    </dependency>

    <!-- Azure SDKs-->
    <!-- Explicitly referencing azure-core.  It's possible that the dependent versions below conflict with our
    currently released version and a lower version is resolved. -->
    <dependency>
      <groupId>com.azure</groupId>
      <artifactId>azure-core</artifactId>
      <version>1.29.1</version> <!-- {x-version-update;com.azure:azure-core;dependency} -->
      <optional>true</optional>
    </dependency>
    <dependency>
      <groupId>com.azure</groupId>
      <artifactId>azure-cosmos</artifactId>
<<<<<<< HEAD
      <version>4.29.1</version> <!-- {x-version-update;com.azure:azure-cosmos;dependency} -->
=======
      <version>4.30.1</version> <!-- {x-version-update;com.azure:azure-cosmos;dependency} -->
>>>>>>> 8d609db9
      <optional>true</optional>
    </dependency>
    <dependency>
      <groupId>com.azure</groupId>
      <artifactId>azure-data-appconfiguration</artifactId>
<<<<<<< HEAD
      <version>1.3.2</version> <!-- {x-version-update;com.azure:azure-data-appconfiguration;dependency} -->
=======
      <version>1.3.3</version> <!-- {x-version-update;com.azure:azure-data-appconfiguration;dependency} -->
>>>>>>> 8d609db9
      <optional>true</optional>
    </dependency>
    <dependency>
      <groupId>com.azure</groupId>
      <artifactId>azure-messaging-servicebus</artifactId>
<<<<<<< HEAD
      <version>7.8.0</version> <!-- {x-version-update;com.azure:azure-messaging-servicebus;dependency} -->
=======
      <version>7.9.0</version> <!-- {x-version-update;com.azure:azure-messaging-servicebus;dependency} -->
>>>>>>> 8d609db9
      <optional>true</optional>
    </dependency>
    <dependency>
      <groupId>com.azure</groupId>
      <artifactId>azure-messaging-eventhubs</artifactId>
<<<<<<< HEAD
      <version>5.11.2</version> <!-- {x-version-update;com.azure:azure-messaging-eventhubs;dependency} -->
=======
      <version>5.12.0</version> <!-- {x-version-update;com.azure:azure-messaging-eventhubs;dependency} -->
>>>>>>> 8d609db9
      <optional>true</optional>
    </dependency>
    <dependency>
      <groupId>com.azure</groupId>
      <artifactId>azure-security-keyvault-certificates</artifactId>
<<<<<<< HEAD
      <version>4.3.1</version> <!-- {x-version-update;com.azure:azure-security-keyvault-certificates;dependency} -->
=======
      <version>4.3.2</version> <!-- {x-version-update;com.azure:azure-security-keyvault-certificates;dependency} -->
>>>>>>> 8d609db9
      <optional>true</optional>
    </dependency>
    <dependency>
      <groupId>com.azure</groupId>
      <artifactId>azure-security-keyvault-secrets</artifactId>
<<<<<<< HEAD
      <version>4.4.1</version> <!-- {x-version-update;com.azure:azure-security-keyvault-secrets;dependency} -->
=======
      <version>4.4.2</version> <!-- {x-version-update;com.azure:azure-security-keyvault-secrets;dependency} -->
>>>>>>> 8d609db9
      <optional>true</optional>
    </dependency>
    <dependency>
      <groupId>com.azure</groupId>
      <artifactId>azure-storage-blob</artifactId>
<<<<<<< HEAD
      <version>12.16.0</version>  <!-- {x-version-update;com.azure:azure-storage-blob;dependency} -->
=======
      <version>12.17.0</version>  <!-- {x-version-update;com.azure:azure-storage-blob;dependency} -->
>>>>>>> 8d609db9
      <optional>true</optional>
    </dependency>
    <dependency>
      <groupId>com.azure</groupId>
      <artifactId>azure-storage-file-share</artifactId>
<<<<<<< HEAD
      <version>12.12.1</version> <!-- {x-version-update;com.azure:azure-storage-file-share;dependency} -->
=======
      <version>12.13.0</version> <!-- {x-version-update;com.azure:azure-storage-file-share;dependency} -->
>>>>>>> 8d609db9
      <optional>true</optional>
    </dependency>
    <dependency>
      <groupId>com.azure</groupId>
      <artifactId>azure-storage-queue</artifactId>
<<<<<<< HEAD
      <version>12.12.1</version> <!-- {x-version-update;com.azure:azure-storage-queue;dependency} -->
=======
      <version>12.13.0</version> <!-- {x-version-update;com.azure:azure-storage-queue;dependency} -->
>>>>>>> 8d609db9
      <optional>true</optional>
    </dependency>

    <!-- Spring -->
    <dependency>
      <groupId>org.springframework.boot</groupId>
      <artifactId>spring-boot-autoconfigure</artifactId>
      <version>2.6.7</version> <!-- {x-version-update;org.springframework.boot:spring-boot-autoconfigure;external_dependency} -->
    </dependency>
    <dependency>
      <groupId>org.springframework</groupId>
      <artifactId>spring-context-support</artifactId>
<<<<<<< HEAD
      <version>5.3.19</version> <!-- {x-version-update;org.springframework:spring-context-support;external_dependency} -->
=======
      <version>5.3.20</version> <!-- {x-version-update;org.springframework:spring-context-support;external_dependency} -->
>>>>>>> 8d609db9
      <optional>true</optional>
    </dependency>

    <dependency>
      <groupId>org.springframework.boot</groupId>
      <artifactId>spring-boot-actuator-autoconfigure</artifactId>
      <version>2.6.7</version> <!-- {x-version-update;org.springframework.boot:spring-boot-actuator-autoconfigure;external_dependency} -->
      <optional>true</optional>
    </dependency>
    <dependency>
      <groupId>org.springframework.boot</groupId>
      <artifactId>spring-boot-configuration-processor</artifactId>
      <version>2.6.7</version> <!-- {x-version-update;org.springframework.boot:spring-boot-configuration-processor;external_dependency} -->
      <optional>true</optional>
    </dependency>

    <!-- Spring Security-->
    <dependency>
      <groupId>org.springframework.security</groupId>
      <artifactId>spring-security-oauth2-client</artifactId>
      <version>5.6.3</version> <!-- {x-version-update;org.springframework.security:spring-security-oauth2-client;external_dependency} -->
      <optional>true</optional>
    </dependency>
    <dependency>
      <groupId>org.springframework.security</groupId>
      <artifactId>spring-security-oauth2-resource-server</artifactId>
      <version>5.6.3</version> <!-- {x-version-update;org.springframework.security:spring-security-oauth2-resource-server;external_dependency} -->
      <optional>true</optional>
    </dependency>
    <dependency>
      <groupId>org.springframework.security</groupId>
      <artifactId>spring-security-oauth2-jose</artifactId>
      <version>5.6.3</version> <!-- {x-version-update;org.springframework.security:spring-security-oauth2-jose;external_dependency} -->
      <optional>true</optional>
    </dependency>
    <dependency>
      <groupId>org.springframework.security</groupId>
      <artifactId>spring-security-config</artifactId>
      <version>5.6.3</version> <!-- {x-version-update;org.springframework.security:spring-security-config;external_dependency} -->
      <optional>true</optional>
    </dependency>

    <!-- Added this dependency to include necessary annotations used by reactor core.
        Without this dependency, javadoc throws a warning as it cannot find enum When.MAYBE
        which is used in @Nullable annotation in reactor core classes -->
    <dependency>
      <groupId>com.google.code.findbugs</groupId>
      <artifactId>jsr305</artifactId>
      <version>3.0.2</version> <!-- {x-version-update;com.google.code.findbugs:jsr305;external_dependency} -->
      <scope>provided</scope>
    </dependency>
    <dependency>
      <groupId>javax.servlet</groupId>
      <artifactId>javax.servlet-api</artifactId>
      <version>4.0.1</version> <!-- {x-version-update;javax.servlet:javax.servlet-api;external_dependency} -->
      <optional>true</optional>
    </dependency>
    <dependency>
      <groupId>org.hibernate.validator</groupId>
      <artifactId>hibernate-validator</artifactId>
      <version>6.2.3.Final</version> <!-- {x-version-update;org.hibernate.validator:hibernate-validator;external_dependency} -->
      <optional>true</optional>
    </dependency>

    <dependency>
      <groupId>jakarta.validation</groupId>
      <artifactId>jakarta.validation-api</artifactId>
      <version>2.0.2</version> <!-- {x-version-update;jakarta.validation:jakarta.validation-api;external_dependency} -->
    </dependency>

    <!-- TEST-->
    <dependency>
      <groupId>org.springframework.boot</groupId>
      <artifactId>spring-boot-starter-test</artifactId>
      <version>2.6.7</version> <!-- {x-version-update;org.springframework.boot:spring-boot-starter-test;external_dependency} -->
<<<<<<< HEAD
      <scope>test</scope>
    </dependency>
    <dependency>
      <groupId>org.springframework.boot</groupId>
      <artifactId>spring-boot-configuration-metadata</artifactId>
      <version>2.6.7</version> <!-- {x-version-update;org.springframework.boot:spring-boot-configuration-metadata;external_dependency} -->
=======
>>>>>>> 8d609db9
      <scope>test</scope>
    </dependency>
    <dependency>
      <groupId>org.springframework.boot</groupId>
      <artifactId>spring-boot-configuration-metadata</artifactId>
      <version>2.6.7</version> <!-- {x-version-update;org.springframework.boot:spring-boot-configuration-metadata;external_dependency} -->
      <scope>test</scope>
    </dependency>
    <dependency>
      <groupId>com.github.tomakehurst</groupId>
      <artifactId>wiremock-jre8</artifactId>
      <version>2.33.2</version> <!-- {x-version-update;com.github.tomakehurst:wiremock-jre8;external_dependency} -->
      <scope>test</scope>
    </dependency>
    <dependency>
      <groupId>org.glassfish</groupId>
      <artifactId>jakarta.el</artifactId>
      <version>3.0.4</version> <!-- {x-version-update;org.glassfish:jakarta.el;external_dependency} -->
      <scope>test</scope>
    </dependency>

    <!-- for the samples   -->
    <dependency>
      <groupId>org.apache.httpcomponents</groupId>
      <artifactId>httpclient</artifactId>
      <version>4.5.13</version> <!-- {x-version-update;org.apache.httpcomponents:httpclient;external_dependency} -->
      <scope>test</scope>
    </dependency>

    <dependency>
      <groupId>org.springframework.cloud</groupId>
      <artifactId>spring-cloud-starter-sleuth</artifactId>
      <version>3.1.2</version> <!-- {x-version-update;org.springframework.cloud:spring-cloud-starter-sleuth;external_dependency} -->
      <scope>test</scope>
    </dependency>
  </dependencies>

  <build>
    <plugins>
      <plugin>
        <groupId>org.apache.maven.plugins</groupId>
        <artifactId>maven-enforcer-plugin</artifactId>
        <version>3.0.0-M3</version> <!-- {x-version-update;org.apache.maven.plugins:maven-enforcer-plugin;external_dependency} -->
        <configuration>
          <rules>
            <bannedDependencies>
              <includes>
                <include>com.microsoft.azure:msal4j:[1.12.0]</include> <!-- {x-include-update;com.microsoft.azure:msal4j;external_dependency} -->
                <include>com.nimbusds:nimbus-jose-jwt:[9.22]</include> <!-- {x-include-update;com.nimbusds:nimbus-jose-jwt;external_dependency} -->
                <include>org.messaginghub:pooled-jms:[1.2.4]</include> <!-- {x-include-update;org.messaginghub:pooled-jms;external_dependency} -->
                <include>org.apache.qpid:qpid-jms-client:[0.53.0]</include> <!-- {x-include-update;org.apache.qpid:qpid-jms-client;external_dependency} -->
                <include>jakarta.validation:jakarta.validation-api:[2.0.2]</include> <!-- {x-include-update;jakarta.validation:jakarta.validation-api;external_dependency} -->
                <include>javax.servlet:javax.servlet-api:[4.0.1]</include> <!-- {x-include-update;javax.servlet:javax.servlet-api;external_dependency} -->
                <include>org.hibernate.validator:hibernate-validator:[6.2.3.Final]</include> <!-- {x-include-update;org.hibernate.validator:hibernate-validator;external_dependency} -->
                <include>org.springframework.boot:spring-boot-actuator-autoconfigure:[2.6.7]</include> <!-- {x-include-update;org.springframework.boot:spring-boot-actuator-autoconfigure;external_dependency} -->
                <include>org.springframework.boot:spring-boot-autoconfigure-processor:[2.6.7]</include> <!-- {x-include-update;org.springframework.boot:spring-boot-autoconfigure-processor;external_dependency} -->
                <include>org.springframework.boot:spring-boot-autoconfigure:[2.6.7]</include> <!-- {x-include-update;org.springframework.boot:spring-boot-autoconfigure;external_dependency} -->
                <include>org.springframework.boot:spring-boot-configuration-processor:[2.6.7]</include> <!-- {x-include-update;org.springframework.boot:spring-boot-configuration-processor;external_dependency} -->
                <include>org.springframework.data:spring-data-mongodb:[3.3.4]</include> <!-- {x-include-update;org.springframework.data:spring-data-mongodb;external_dependency} -->
                <include>org.springframework.data:spring-data-redis:[2.6.4]</include> <!-- {x-include-update;org.springframework.data:spring-data-redis;external_dependency} -->
                <include>org.springframework.kafka:spring-kafka:[2.8.5]</include> <!-- {x-include-update;org.springframework.kafka:spring-kafka;external_dependency} -->
<<<<<<< HEAD
                <include>org.springframework:spring-context-support:[5.3.19]</include> <!-- {x-include-update;org.springframework:spring-context-support;external_dependency} -->
=======
                <include>org.springframework:spring-context-support:[5.3.20]</include> <!-- {x-include-update;org.springframework:spring-context-support;external_dependency} -->
>>>>>>> 8d609db9
                <include>org.springframework.security:spring-security-oauth2-client:[5.6.3]</include> <!-- {x-include-update;org.springframework.security:spring-security-oauth2-client;external_dependency} -->
                <include>org.springframework.security:spring-security-oauth2-resource-server:[5.6.3]</include> <!-- {x-include-update;org.springframework.security:spring-security-oauth2-resource-server;external_dependency} -->
                <include>org.springframework.security:spring-security-oauth2-jose:[5.6.3]</include> <!-- {x-include-update;org.springframework.security:spring-security-oauth2-jose;external_dependency} -->
                <include>org.springframework.security:spring-security-config:[5.6.3]</include> <!-- {x-include-update;org.springframework.security:spring-security-config;external_dependency} -->
<<<<<<< HEAD
                <include>org.springframework:spring-jms:[5.3.19]</include> <!-- {x-include-update;org.springframework:spring-jms;external_dependency} -->
=======
                <include>org.springframework:spring-jms:[5.3.20]</include> <!-- {x-include-update;org.springframework:spring-jms;external_dependency} -->
>>>>>>> 8d609db9
              </includes>
            </bannedDependencies>
          </rules>
        </configuration>
      </plugin>
      <plugin>
        <groupId>org.apache.maven.plugins</groupId>
        <artifactId>maven-jar-plugin</artifactId>
        <version>3.1.2</version> <!-- {x-version-update;org.apache.maven.plugins:maven-jar-plugin;external_dependency} -->
        <configuration>
          <archive>
            <manifestEntries>
              <Automatic-Module-Name>com.azure.spring.cloud.autoconfigure</Automatic-Module-Name>
            </manifestEntries>
          </archive>
        </configuration>
      </plugin>
    </plugins>

  </build>
  <profiles>
    <!-- Generate "spring-configuration-metadata.json" by annotation process -->
    <profile>
      <id>annotation-process-for-java-8</id>
      <activation>
        <jdk>[1.8,9)</jdk>
      </activation>
      <build>
        <plugins>
          <plugin>
            <groupId>org.apache.maven.plugins</groupId>
            <artifactId>maven-compiler-plugin</artifactId>
            <version>3.8.1</version> <!-- {x-version-update;org.apache.maven.plugins:maven-compiler-plugin;external_dependency} -->
            <executions>
              <execution>
                <id>annotation-process-for-java-8</id>
                <goals>
                  <goal>compile</goal>
                </goals>
                <configuration>
                  <compilerArgs>
                    <arg>-proc:only</arg> <!-- Turn on annotation processing -->
                  </compilerArgs>
                </configuration>
              </execution>
            </executions>
          </plugin>
        </plugins>
      </build>
    </profile>
    <profile>
      <id>annotation-process-for-java-11</id>
      <activation>
        <jdk>[11,)</jdk>
      </activation>
      <build>
        <plugins>
          <plugin>
            <groupId>org.apache.maven.plugins</groupId>
            <artifactId>maven-compiler-plugin</artifactId>
            <version>3.8.1</version> <!-- {x-version-update;org.apache.maven.plugins:maven-compiler-plugin;external_dependency} -->
            <executions>
              <execution>
                <id>annotation-process-for-java-11</id>
                <goals>
                  <goal>compile</goal>
                </goals>
                <configuration>
                  <compilerArgs>
                    <arg>-proc:only</arg> <!-- Turn on annotation processing -->
                  </compilerArgs>
                  <release>11</release>
                </configuration>
              </execution>
            </executions>
          </plugin>
        </plugins>
      </build>
    </profile>
  </profiles>
</project><|MERGE_RESOLUTION|>--- conflicted
+++ resolved
@@ -65,11 +65,7 @@
     <dependency>
       <groupId>com.azure</groupId>
       <artifactId>azure-messaging-eventhubs-checkpointstore-blob</artifactId>
-<<<<<<< HEAD
-      <version>1.12.1</version> <!-- {x-version-update;com.azure:azure-messaging-eventhubs-checkpointstore-blob;dependency} -->
-=======
       <version>1.12.2</version> <!-- {x-version-update;com.azure:azure-messaging-eventhubs-checkpointstore-blob;dependency} -->
->>>>>>> 8d609db9
       <optional>true</optional>
     </dependency>
 
@@ -109,11 +105,7 @@
     <dependency>
       <groupId>com.azure</groupId>
       <artifactId>azure-spring-data-cosmos</artifactId>
-<<<<<<< HEAD
-      <version>3.20.0</version> <!-- {x-version-update;com.azure:azure-spring-data-cosmos;dependency} -->
-=======
       <version>3.21.0</version> <!-- {x-version-update;com.azure:azure-spring-data-cosmos;dependency} -->
->>>>>>> 8d609db9
       <optional>true</optional>
     </dependency>
 
@@ -121,11 +113,7 @@
     <dependency>
       <groupId>org.springframework</groupId>
       <artifactId>spring-jms</artifactId>
-<<<<<<< HEAD
-      <version>5.3.19</version> <!-- {x-version-update;org.springframework:spring-jms;external_dependency} -->
-=======
       <version>5.3.20</version> <!-- {x-version-update;org.springframework:spring-jms;external_dependency} -->
->>>>>>> 8d609db9
       <optional>true</optional>
     </dependency>
     <dependency>
@@ -153,91 +141,55 @@
     <dependency>
       <groupId>com.azure</groupId>
       <artifactId>azure-cosmos</artifactId>
-<<<<<<< HEAD
-      <version>4.29.1</version> <!-- {x-version-update;com.azure:azure-cosmos;dependency} -->
-=======
       <version>4.30.1</version> <!-- {x-version-update;com.azure:azure-cosmos;dependency} -->
->>>>>>> 8d609db9
       <optional>true</optional>
     </dependency>
     <dependency>
       <groupId>com.azure</groupId>
       <artifactId>azure-data-appconfiguration</artifactId>
-<<<<<<< HEAD
-      <version>1.3.2</version> <!-- {x-version-update;com.azure:azure-data-appconfiguration;dependency} -->
-=======
       <version>1.3.3</version> <!-- {x-version-update;com.azure:azure-data-appconfiguration;dependency} -->
->>>>>>> 8d609db9
       <optional>true</optional>
     </dependency>
     <dependency>
       <groupId>com.azure</groupId>
       <artifactId>azure-messaging-servicebus</artifactId>
-<<<<<<< HEAD
-      <version>7.8.0</version> <!-- {x-version-update;com.azure:azure-messaging-servicebus;dependency} -->
-=======
       <version>7.9.0</version> <!-- {x-version-update;com.azure:azure-messaging-servicebus;dependency} -->
->>>>>>> 8d609db9
       <optional>true</optional>
     </dependency>
     <dependency>
       <groupId>com.azure</groupId>
       <artifactId>azure-messaging-eventhubs</artifactId>
-<<<<<<< HEAD
-      <version>5.11.2</version> <!-- {x-version-update;com.azure:azure-messaging-eventhubs;dependency} -->
-=======
       <version>5.12.0</version> <!-- {x-version-update;com.azure:azure-messaging-eventhubs;dependency} -->
->>>>>>> 8d609db9
       <optional>true</optional>
     </dependency>
     <dependency>
       <groupId>com.azure</groupId>
       <artifactId>azure-security-keyvault-certificates</artifactId>
-<<<<<<< HEAD
-      <version>4.3.1</version> <!-- {x-version-update;com.azure:azure-security-keyvault-certificates;dependency} -->
-=======
       <version>4.3.2</version> <!-- {x-version-update;com.azure:azure-security-keyvault-certificates;dependency} -->
->>>>>>> 8d609db9
       <optional>true</optional>
     </dependency>
     <dependency>
       <groupId>com.azure</groupId>
       <artifactId>azure-security-keyvault-secrets</artifactId>
-<<<<<<< HEAD
-      <version>4.4.1</version> <!-- {x-version-update;com.azure:azure-security-keyvault-secrets;dependency} -->
-=======
       <version>4.4.2</version> <!-- {x-version-update;com.azure:azure-security-keyvault-secrets;dependency} -->
->>>>>>> 8d609db9
       <optional>true</optional>
     </dependency>
     <dependency>
       <groupId>com.azure</groupId>
       <artifactId>azure-storage-blob</artifactId>
-<<<<<<< HEAD
-      <version>12.16.0</version>  <!-- {x-version-update;com.azure:azure-storage-blob;dependency} -->
-=======
       <version>12.17.0</version>  <!-- {x-version-update;com.azure:azure-storage-blob;dependency} -->
->>>>>>> 8d609db9
       <optional>true</optional>
     </dependency>
     <dependency>
       <groupId>com.azure</groupId>
       <artifactId>azure-storage-file-share</artifactId>
-<<<<<<< HEAD
-      <version>12.12.1</version> <!-- {x-version-update;com.azure:azure-storage-file-share;dependency} -->
-=======
       <version>12.13.0</version> <!-- {x-version-update;com.azure:azure-storage-file-share;dependency} -->
->>>>>>> 8d609db9
       <optional>true</optional>
     </dependency>
     <dependency>
       <groupId>com.azure</groupId>
       <artifactId>azure-storage-queue</artifactId>
-<<<<<<< HEAD
-      <version>12.12.1</version> <!-- {x-version-update;com.azure:azure-storage-queue;dependency} -->
-=======
       <version>12.13.0</version> <!-- {x-version-update;com.azure:azure-storage-queue;dependency} -->
->>>>>>> 8d609db9
       <optional>true</optional>
     </dependency>
 
@@ -250,11 +202,7 @@
     <dependency>
       <groupId>org.springframework</groupId>
       <artifactId>spring-context-support</artifactId>
-<<<<<<< HEAD
-      <version>5.3.19</version> <!-- {x-version-update;org.springframework:spring-context-support;external_dependency} -->
-=======
       <version>5.3.20</version> <!-- {x-version-update;org.springframework:spring-context-support;external_dependency} -->
->>>>>>> 8d609db9
       <optional>true</optional>
     </dependency>
 
@@ -330,15 +278,6 @@
       <groupId>org.springframework.boot</groupId>
       <artifactId>spring-boot-starter-test</artifactId>
       <version>2.6.7</version> <!-- {x-version-update;org.springframework.boot:spring-boot-starter-test;external_dependency} -->
-<<<<<<< HEAD
-      <scope>test</scope>
-    </dependency>
-    <dependency>
-      <groupId>org.springframework.boot</groupId>
-      <artifactId>spring-boot-configuration-metadata</artifactId>
-      <version>2.6.7</version> <!-- {x-version-update;org.springframework.boot:spring-boot-configuration-metadata;external_dependency} -->
-=======
->>>>>>> 8d609db9
       <scope>test</scope>
     </dependency>
     <dependency>
@@ -400,20 +339,12 @@
                 <include>org.springframework.data:spring-data-mongodb:[3.3.4]</include> <!-- {x-include-update;org.springframework.data:spring-data-mongodb;external_dependency} -->
                 <include>org.springframework.data:spring-data-redis:[2.6.4]</include> <!-- {x-include-update;org.springframework.data:spring-data-redis;external_dependency} -->
                 <include>org.springframework.kafka:spring-kafka:[2.8.5]</include> <!-- {x-include-update;org.springframework.kafka:spring-kafka;external_dependency} -->
-<<<<<<< HEAD
-                <include>org.springframework:spring-context-support:[5.3.19]</include> <!-- {x-include-update;org.springframework:spring-context-support;external_dependency} -->
-=======
                 <include>org.springframework:spring-context-support:[5.3.20]</include> <!-- {x-include-update;org.springframework:spring-context-support;external_dependency} -->
->>>>>>> 8d609db9
                 <include>org.springframework.security:spring-security-oauth2-client:[5.6.3]</include> <!-- {x-include-update;org.springframework.security:spring-security-oauth2-client;external_dependency} -->
                 <include>org.springframework.security:spring-security-oauth2-resource-server:[5.6.3]</include> <!-- {x-include-update;org.springframework.security:spring-security-oauth2-resource-server;external_dependency} -->
                 <include>org.springframework.security:spring-security-oauth2-jose:[5.6.3]</include> <!-- {x-include-update;org.springframework.security:spring-security-oauth2-jose;external_dependency} -->
                 <include>org.springframework.security:spring-security-config:[5.6.3]</include> <!-- {x-include-update;org.springframework.security:spring-security-config;external_dependency} -->
-<<<<<<< HEAD
-                <include>org.springframework:spring-jms:[5.3.19]</include> <!-- {x-include-update;org.springframework:spring-jms;external_dependency} -->
-=======
                 <include>org.springframework:spring-jms:[5.3.20]</include> <!-- {x-include-update;org.springframework:spring-jms;external_dependency} -->
->>>>>>> 8d609db9
               </includes>
             </bannedDependencies>
           </rules>
