<?xml version="1.0" encoding="UTF-8"?>
<project xmlns:xsi="http://www.w3.org/2001/XMLSchema-instance"
         xmlns="http://maven.apache.org/POM/4.0.0"
         xsi:schemaLocation="http://maven.apache.org/POM/4.0.0 http://maven.apache.org/xsd/maven-4.0.0.xsd">
  <parent>
    <groupId>com.azure</groupId>
    <artifactId>azure-client-sdk-parent</artifactId>
    <version>1.7.0</version> <!-- {x-version-update;com.azure:azure-client-sdk-parent;current} -->
    <relativePath>../../parents/azure-client-sdk-parent</relativePath>
  </parent>
  <modelVersion>4.0.0</modelVersion>

  <groupId>com.azure.spring</groupId>
  <artifactId>spring-cloud-azure-autoconfigure</artifactId>
<<<<<<< HEAD
  <version>5.10.0-beta.1</version> <!-- {x-version-update;com.azure.spring:spring-cloud-azure-autoconfigure;current} -->
=======
  <version>4.16.0-beta.1</version> <!-- {x-version-update;com.azure.spring:spring-cloud-azure-autoconfigure;current} -->
>>>>>>> c69f125a

  <name>Spring Cloud Azure AutoConfigure</name>
  <description>Spring Cloud Azure AutoConfigure</description>
  <url>https://microsoft.github.io/spring-cloud-azure</url>
  <developers>
    <developer>
      <name>Spring Cloud Azure</name>
      <email>SpringIntegSupport@microsoft.com</email>
    </developer>
  </developers>
  <scm>
    <connection>scm:git:git@github.com:Azure/azure-sdk-for-java.git</connection>
    <developerConnection>scm:git:ssh://git@github.com:Azure/azure-sdk-for-java.git</developerConnection>
    <url>https://github.com/Azure/azure-sdk-for-java</url>
  </scm>
  <issueManagement>
    <system>GitHub</system>
    <url>https://github.com/Azure/azure-sdk-for-java/issues</url>
  </issueManagement>
  <properties>
    <!-- Enables fail on deprecated API usage. -->
    <compiler.failondeprecatedstatus/>
  </properties>
  <dependencies>
    <dependency>
      <groupId>com.azure.spring</groupId>
      <artifactId>spring-cloud-azure-service</artifactId>
<<<<<<< HEAD
      <version>5.10.0-beta.1</version> <!-- {x-version-update;com.azure.spring:spring-cloud-azure-service;current} -->
=======
      <version>4.16.0-beta.1</version> <!-- {x-version-update;com.azure.spring:spring-cloud-azure-service;current} -->
>>>>>>> c69f125a
    </dependency>

    <dependency>
      <groupId>com.azure.spring</groupId>
      <artifactId>spring-cloud-azure-resourcemanager</artifactId>
<<<<<<< HEAD
      <version>5.10.0-beta.1</version> <!-- {x-version-update;com.azure.spring:spring-cloud-azure-resourcemanager;current} -->
=======
      <version>4.16.0-beta.1</version> <!-- {x-version-update;com.azure.spring:spring-cloud-azure-resourcemanager;current} -->
      <optional>true</optional>
    </dependency>

    <dependency>
      <groupId>com.azure.spring</groupId>
      <artifactId>spring-cloud-azure-trace-sleuth</artifactId>
      <version>4.16.0-beta.1</version> <!-- {x-version-update;com.azure.spring:spring-cloud-azure-trace-sleuth;current} -->
>>>>>>> c69f125a
      <optional>true</optional>
    </dependency>

    <!-- Azure Spring Integration   -->
		<!-- Event Hub -->
    <dependency>
      <groupId>com.azure.spring</groupId>
      <artifactId>spring-integration-azure-eventhubs</artifactId>
<<<<<<< HEAD
      <version>5.10.0-beta.1</version> <!-- {x-version-update;com.azure.spring:spring-integration-azure-eventhubs;current} -->
=======
      <version>4.16.0-beta.1</version> <!-- {x-version-update;com.azure.spring:spring-integration-azure-eventhubs;current} -->
>>>>>>> c69f125a
      <optional>true</optional>
    </dependency>
    <dependency>
      <groupId>com.azure</groupId>
      <artifactId>azure-messaging-eventhubs-checkpointstore-blob</artifactId>
      <version>1.19.0</version> <!-- {x-version-update;com.azure:azure-messaging-eventhubs-checkpointstore-blob;dependency} -->
      <optional>true</optional>
    </dependency>

		<!-- Service Bus -->
    <dependency>
      <groupId>com.azure.spring</groupId>
      <artifactId>spring-integration-azure-servicebus</artifactId>
<<<<<<< HEAD
      <version>5.10.0-beta.1</version> <!-- {x-version-update;com.azure.spring:spring-integration-azure-servicebus;current} -->
=======
      <version>4.16.0-beta.1</version> <!-- {x-version-update;com.azure.spring:spring-integration-azure-servicebus;current} -->
>>>>>>> c69f125a
      <optional>true</optional>
    </dependency>

    <!-- Storage Queue -->
    <dependency>
      <groupId>com.azure.spring</groupId>
      <artifactId>spring-integration-azure-storage-queue</artifactId>
<<<<<<< HEAD
      <version>5.10.0-beta.1</version> <!-- {x-version-update;com.azure.spring:spring-integration-azure-storage-queue;current} -->
=======
      <version>4.16.0-beta.1</version> <!-- {x-version-update;com.azure.spring:spring-integration-azure-storage-queue;current} -->
>>>>>>> c69f125a
      <optional>true</optional>
    </dependency>

    <!-- Kafka -->
    <dependency>
      <groupId>org.springframework.kafka</groupId>
      <artifactId>spring-kafka</artifactId>
      <version>3.1.0</version> <!-- {x-version-update;org.springframework.kafka:spring-kafka;external_dependency} -->
      <optional>true</optional>
    </dependency>
    <dependency>
      <groupId>org.springframework.cloud</groupId>
      <artifactId>spring-cloud-starter-stream-kafka</artifactId>
      <version>4.1.0</version> <!-- {x-version-update;org.springframework.cloud:spring-cloud-starter-stream-kafka;external_dependency} -->
      <optional>true</optional>
    </dependency>
    <!-- Spring Data -->
		<!-- Redis -->
    <dependency>
      <groupId>org.springframework.data</groupId>
      <artifactId>spring-data-redis</artifactId>
      <version>3.2.0</version> <!-- {x-version-update;org.springframework.data:spring-data-redis;external_dependency} -->
      <optional>true</optional>
    </dependency>
    <dependency>
      <groupId>org.springframework</groupId>
      <artifactId>spring-tx</artifactId>
      <version>6.1.1</version> <!-- {x-version-update;org.springframework:spring-tx;external_dependency} -->
      <optional>true</optional>
    </dependency>

    <!-- Cosmos -->
    <dependency>
      <groupId>com.azure</groupId>
      <artifactId>azure-spring-data-cosmos</artifactId>
<<<<<<< HEAD
      <version>5.10.0-beta.1</version> <!-- {x-version-update;com.azure:azure-spring-data-cosmos;current} -->
=======
      <version>3.43.0-beta.1</version> <!-- {x-version-update;com.azure:azure-spring-data-cosmos;current} -->
>>>>>>> c69f125a
      <optional>true</optional>
    </dependency>

    <!--Spring JMS-->
    <dependency>
      <groupId>org.springframework</groupId>
      <artifactId>spring-jms</artifactId>
      <version>6.1.1</version> <!-- {x-version-update;org.springframework:spring-jms;external_dependency} -->
      <optional>true</optional>
    </dependency>
    <dependency>
      <groupId>org.apache.qpid</groupId>
      <artifactId>qpid-jms-client</artifactId>
      <version>2.0.0</version> <!-- {x-version-update;org.apache.qpid:qpid-jms-client;external_dependency} -->
      <optional>true</optional>
    </dependency>
    <dependency>
      <groupId>org.messaginghub</groupId>
      <artifactId>pooled-jms</artifactId>
      <version>3.1.5</version> <!-- {x-version-update;org.messaginghub:pooled-jms;external_dependency} -->
      <optional>true</optional>
    </dependency>

    <!-- Azure SDKs-->
    <!-- Explicitly referencing azure-core.  It's possible that the dependent versions below conflict with our
    currently released version and a lower version is resolved. -->
    <dependency>
      <groupId>com.azure</groupId>
      <artifactId>azure-core</artifactId>
      <version>1.46.0</version> <!-- {x-version-update;com.azure:azure-core;dependency} -->
      <optional>true</optional>
      <exclusions>
        <exclusion>
          <groupId>com.fasterxml.jackson.core</groupId>
          <artifactId>jackson-annotations</artifactId>
        </exclusion>
        <exclusion>
          <groupId>com.fasterxml.jackson.core</groupId>
          <artifactId>jackson-core</artifactId>
        </exclusion>
        <exclusion>
          <groupId>com.fasterxml.jackson.core</groupId>
          <artifactId>jackson-databind</artifactId>
        </exclusion>
        <exclusion>
          <groupId>com.fasterxml.jackson.datatype</groupId>
          <artifactId>jackson-datatype-jsr310</artifactId>
        </exclusion>
      </exclusions>
    </dependency>
    <dependency>
      <groupId>com.azure</groupId>
      <artifactId>azure-identity</artifactId>
      <version>1.11.2</version> <!-- {x-version-update;com.azure:azure-identity;dependency} -->
      <optional>true</optional>
      <exclusions>
        <exclusion>
          <groupId>com.fasterxml.jackson.core</groupId>
          <artifactId>jackson-databind</artifactId>
        </exclusion>
      </exclusions>
    </dependency>
    <dependency>
      <groupId>com.azure</groupId>
      <artifactId>azure-cosmos</artifactId>
      <version>4.54.0</version> <!-- {x-version-update;com.azure:azure-cosmos;dependency} -->
      <optional>true</optional>
      <exclusions>
        <exclusion>
          <groupId>com.fasterxml.jackson.module</groupId>
          <artifactId>jackson-module-afterburner</artifactId>
        </exclusion>
      </exclusions>
    </dependency>
    <dependency>
      <groupId>com.azure</groupId>
      <artifactId>azure-data-appconfiguration</artifactId>
      <version>1.5.1</version> <!-- {x-version-update;com.azure:azure-data-appconfiguration;dependency} -->
      <optional>true</optional>
    </dependency>
    <dependency>
      <groupId>com.azure</groupId>
      <artifactId>azure-messaging-servicebus</artifactId>
      <version>7.15.0</version> <!-- {x-version-update;com.azure:azure-messaging-servicebus;dependency} -->
      <optional>true</optional>
      <exclusions>
        <exclusion>
          <groupId>com.fasterxml.jackson.dataformat</groupId>
          <artifactId>jackson-dataformat-xml</artifactId>
        </exclusion>
      </exclusions>
    </dependency>
    <dependency>
      <groupId>com.azure</groupId>
      <artifactId>azure-messaging-eventhubs</artifactId>
      <version>5.18.0</version> <!-- {x-version-update;com.azure:azure-messaging-eventhubs;dependency} -->
      <optional>true</optional>
    </dependency>
    <dependency>
      <groupId>com.azure</groupId>
      <artifactId>azure-messaging-eventgrid</artifactId>
      <version>4.20.1</version> <!-- {x-version-update;com.azure:azure-messaging-eventgrid;dependency} -->
      <optional>true</optional>
    </dependency>
    <dependency>
      <groupId>com.azure</groupId>
      <artifactId>azure-security-keyvault-certificates</artifactId>
      <version>4.5.9</version> <!-- {x-version-update;com.azure:azure-security-keyvault-certificates;dependency} -->
      <optional>true</optional>
    </dependency>
    <dependency>
      <groupId>com.azure</groupId>
      <artifactId>azure-security-keyvault-secrets</artifactId>
      <version>4.7.3</version> <!-- {x-version-update;com.azure:azure-security-keyvault-secrets;dependency} -->
      <optional>true</optional>
    </dependency>
    <dependency>
      <groupId>com.azure</groupId>
      <artifactId>azure-storage-blob</artifactId>
      <version>12.25.1</version>  <!-- {x-version-update;com.azure:azure-storage-blob;dependency} -->
      <optional>true</optional>
      <exclusions>
        <exclusion>
          <groupId>com.fasterxml.jackson.dataformat</groupId>
          <artifactId>jackson-dataformat-xml</artifactId>
        </exclusion>
      </exclusions>
    </dependency>
    <dependency>
      <groupId>com.azure</groupId>
      <artifactId>azure-storage-file-share</artifactId>
      <version>12.21.1</version> <!-- {x-version-update;com.azure:azure-storage-file-share;dependency} -->
      <optional>true</optional>
      <exclusions>
        <exclusion>
          <groupId>com.fasterxml.jackson.dataformat</groupId>
          <artifactId>jackson-dataformat-xml</artifactId>
        </exclusion>
      </exclusions>
    </dependency>
    <dependency>
      <groupId>com.azure</groupId>
      <artifactId>azure-storage-queue</artifactId>
      <version>12.20.1</version> <!-- {x-version-update;com.azure:azure-storage-queue;dependency} -->
      <optional>true</optional>
      <exclusions>
        <exclusion>
          <groupId>com.fasterxml.jackson.dataformat</groupId>
          <artifactId>jackson-dataformat-xml</artifactId>
        </exclusion>
      </exclusions>
    </dependency>

    <!-- Spring -->
    <dependency>
      <groupId>org.springframework.boot</groupId>
      <artifactId>spring-boot-autoconfigure</artifactId>
      <version>3.2.0</version> <!-- {x-version-update;org.springframework.boot:spring-boot-autoconfigure;external_dependency} -->
    </dependency>
    <dependency>
      <groupId>org.springframework</groupId>
      <artifactId>spring-context-support</artifactId>
      <version>6.1.1</version> <!-- {x-version-update;org.springframework:spring-context-support;external_dependency} -->
      <optional>true</optional>
    </dependency>

    <dependency>
      <groupId>org.springframework.boot</groupId>
      <artifactId>spring-boot-actuator-autoconfigure</artifactId>
      <version>3.2.0</version> <!-- {x-version-update;org.springframework.boot:spring-boot-actuator-autoconfigure;external_dependency} -->
      <optional>true</optional>
    </dependency>
    <dependency>
      <groupId>org.springframework.boot</groupId>
      <artifactId>spring-boot-configuration-processor</artifactId>
      <version>3.2.0</version> <!-- {x-version-update;org.springframework.boot:spring-boot-configuration-processor;external_dependency} -->
      <optional>true</optional>
    </dependency>

    <!-- Spring Security-->
    <dependency>
      <groupId>org.springframework.security</groupId>
      <artifactId>spring-security-oauth2-client</artifactId>
      <version>6.2.0</version> <!-- {x-version-update;org.springframework.security:spring-security-oauth2-client;external_dependency} -->
      <optional>true</optional>
    </dependency>
    <dependency>
      <groupId>org.springframework.security</groupId>
      <artifactId>spring-security-oauth2-resource-server</artifactId>
      <version>6.2.0</version> <!-- {x-version-update;org.springframework.security:spring-security-oauth2-resource-server;external_dependency} -->
      <optional>true</optional>
    </dependency>
    <dependency>
      <groupId>org.springframework.security</groupId>
      <artifactId>spring-security-oauth2-jose</artifactId>
      <version>6.2.0</version> <!-- {x-version-update;org.springframework.security:spring-security-oauth2-jose;external_dependency} -->
      <optional>true</optional>
    </dependency>
    <dependency>
      <groupId>org.springframework.security</groupId>
      <artifactId>spring-security-config</artifactId>
      <version>6.2.0</version> <!-- {x-version-update;org.springframework.security:spring-security-config;external_dependency} -->
      <optional>true</optional>
    </dependency>

    <!-- Added this dependency to include necessary annotations used by reactor core.
        Without this dependency, javadoc throws a warning as it cannot find enum When.MAYBE
        which is used in @Nullable annotation in reactor core classes -->
    <dependency>
      <groupId>com.google.code.findbugs</groupId>
      <artifactId>jsr305</artifactId>
      <version>3.0.2</version> <!-- {x-version-update;com.google.code.findbugs:jsr305;external_dependency} -->
      <scope>provided</scope>
    </dependency>
    <dependency>
      <groupId>jakarta.servlet</groupId>
      <artifactId>jakarta.servlet-api</artifactId>
      <version>6.0.0</version> <!-- {x-version-update;jakarta.servlet:jakarta.servlet-api;external_dependency} -->
      <optional>true</optional>
    </dependency>
    <dependency>
      <groupId>org.hibernate.validator</groupId>
      <artifactId>hibernate-validator</artifactId>
      <version>8.0.1.Final</version> <!-- {x-version-update;org.hibernate.validator:hibernate-validator;external_dependency} -->
      <optional>true</optional>
    </dependency>

    <dependency>
      <groupId>jakarta.validation</groupId>
      <artifactId>jakarta.validation-api</artifactId>
      <version>3.0.2</version> <!-- {x-version-update;jakarta.validation:jakarta.validation-api;external_dependency} -->
    </dependency>

    <dependency>
      <groupId>com.azure</groupId>
      <artifactId>azure-identity-extensions</artifactId>
      <version>1.1.12</version> <!-- {x-version-update;com.azure:azure-identity-extensions;dependency} -->
      <optional>true</optional>
    </dependency>

    <!--Remove after dependent jackson > 2.14, refer to https://github.com/spring-projects/spring-boot/issues/38634 -->
    <dependency>
      <groupId>com.fasterxml.jackson.core</groupId>
      <artifactId>jackson-databind</artifactId>
      <version>2.15.3</version> <!-- {x-version-update;com.fasterxml.jackson.core:jackson-databind;external_dependency} -->
      <optional>true</optional>
    </dependency>
    <dependency>
      <groupId>com.fasterxml.jackson.core</groupId>
      <artifactId>jackson-core</artifactId>
      <version>2.15.3</version> <!-- {x-version-update;com.fasterxml.jackson.core:jackson-core;external_dependency} -->
      <optional>true</optional>
    </dependency>
    <dependency>
      <groupId>com.fasterxml.jackson.core</groupId>
      <artifactId>jackson-annotations</artifactId>
      <version>2.15.3</version> <!-- {x-version-update;com.fasterxml.jackson.core:jackson-annotations;external_dependency} -->
      <optional>true</optional>
    </dependency>
    <dependency>
      <groupId>com.fasterxml.jackson.dataformat</groupId>
      <artifactId>jackson-dataformat-xml</artifactId>
      <version>2.15.3</version> <!-- {x-version-update;com.fasterxml.jackson.dataformat:jackson-dataformat-xml;external_dependency} -->
      <optional>true</optional>
    </dependency>
    <dependency>
      <groupId>com.fasterxml.jackson.datatype</groupId>
      <artifactId>jackson-datatype-jsr310</artifactId>
      <version>2.15.3</version> <!-- {x-version-update;com.fasterxml.jackson.datatype:jackson-datatype-jsr310;external_dependency} -->
      <optional>true</optional>
    </dependency>
    <dependency>
      <groupId>com.fasterxml.jackson.module</groupId>
      <artifactId>jackson-module-afterburner</artifactId>
      <version>2.15.3</version> <!-- {x-version-update;com.fasterxml.jackson.module:jackson-module-afterburner;external_dependency} -->
      <optional>true</optional>
    </dependency>

    <!-- TEST-->
    <dependency>
      <groupId>org.springframework.boot</groupId>
      <artifactId>spring-boot-starter-test</artifactId>
      <version>3.2.0</version> <!-- {x-version-update;org.springframework.boot:spring-boot-starter-test;external_dependency} -->
      <scope>test</scope>
    </dependency>
    <dependency>
      <groupId>org.springframework</groupId>
      <artifactId>spring-core-test</artifactId>
      <version>6.1.1</version> <!-- {x-version-update;org.springframework:spring-core-test;external_dependency} -->
      <scope>test</scope>
    </dependency>
    <dependency>
      <groupId>org.springframework.boot</groupId>
      <artifactId>spring-boot-configuration-metadata</artifactId>
      <version>3.2.0</version> <!-- {x-version-update;org.springframework.boot:spring-boot-configuration-metadata;external_dependency} -->
      <scope>test</scope>
    </dependency>

    <!-- Add mockito-core 4.11.0 to work with Java 21 -->
    <dependency>
      <groupId>org.mockito</groupId>
      <artifactId>mockito-core</artifactId>
      <version>4.11.0</version> <!-- {x-version-update;org.mockito:mockito-core;external_dependency} -->
      <scope>test</scope>
    </dependency>
    <!-- bytebuddy dependencies are required for mockito 4.11.0 to work with Java 21. Mockito 4.11.0 is the last release -->
    <!-- of Mockito supporting Java 8 as a baseline. -->
    <dependency>
      <groupId>net.bytebuddy</groupId>
      <artifactId>byte-buddy</artifactId>
      <version>1.14.10</version> <!-- {x-version-update;net.bytebuddy:byte-buddy;external_dependency} -->
      <scope>test</scope>
    </dependency>
    <dependency>
      <groupId>net.bytebuddy</groupId>
      <artifactId>byte-buddy-agent</artifactId>
      <version>1.14.10</version> <!-- {x-version-update;net.bytebuddy:byte-buddy-agent;external_dependency} -->
      <scope>test</scope>
    </dependency>
    <!-- used to test AzureJdbcAutoConfiguration -->
    <dependency>
      <groupId>com.mysql</groupId>
      <artifactId>mysql-connector-j</artifactId>
      <version>8.1.0</version> <!-- {x-version-update;com.mysql:mysql-connector-j;external_dependency} -->
      <scope>test</scope>
    </dependency>

    <dependency>
      <groupId>org.postgresql</groupId>
      <artifactId>postgresql</artifactId>
      <version>42.6.0</version> <!-- {x-version-update;org.postgresql:postgresql;external_dependency} -->
      <scope>test</scope>
    </dependency>

    <dependency>
      <groupId>org.springframework</groupId>
      <artifactId>spring-jdbc</artifactId>
      <version>6.1.1</version> <!-- {x-version-update;org.springframework:spring-jdbc;external_dependency} -->
      <scope>test</scope>
    </dependency>

  </dependencies>

  <build>
    <plugins>
      <plugin>
        <groupId>org.apache.maven.plugins</groupId>
        <artifactId>maven-compiler-plugin</artifactId>
        <version>3.11.0</version> <!-- {x-version-update;org.apache.maven.plugins:maven-compiler-plugin;external_dependency} -->
        <executions>
          <!-- disabled - the executing this after default-compile will generate module-info with major class version 55 (i.e Java 11) -->
          <execution>
            <id>base-modules-compile</id>
            <phase>none</phase>
          </execution>
          <!-- disabled - compile without module-info for Java 8 -->
          <execution>
            <id>base-compile</id>
            <phase>none</phase>
          </execution>
          <!-- disabled - compile with Java 8 -->
          <execution>
            <id>base-testCompile</id>
            <phase>none</phase>
          </execution>
          <!-- Ensure we compile with Java 17 -->
          <execution>
            <goals>
              <goal>compile</goal>
            </goals>
            <configuration>
              <release>17</release>
            </configuration>
          </execution>
          <execution>
            <id>annotation-process</id>
            <goals>
              <goal>compile</goal>
            </goals>
            <configuration>
              <compilerArgs>
                <arg>-proc:only</arg> <!-- Turn on annotation processing -->
              </compilerArgs>
              <release>17</release>
            </configuration>
          </execution>
        </executions>
      </plugin>
      <plugin>
        <groupId>org.apache.maven.plugins</groupId>
        <artifactId>maven-enforcer-plugin</artifactId>
        <version>3.4.1</version> <!-- {x-version-update;org.apache.maven.plugins:maven-enforcer-plugin;external_dependency} -->
        <configuration>
          <rules>
            <bannedDependencies>
              <includes>
                <include>com.mysql:mysql-connector-j:[8.1.0]</include> <!-- {x-include-update;com.mysql:mysql-connector-j;external_dependency} -->
                <include>com.fasterxml.jackson.core:jackson-annotations:[2.15.3]</include> <!-- {x-include-update;com.fasterxml.jackson.core:jackson-annotations;external_dependency} -->
                <include>com.fasterxml.jackson.core:jackson-core:[2.15.3]</include> <!-- {x-include-update;com.fasterxml.jackson.core:jackson-core;external_dependency} -->
                <include>com.fasterxml.jackson.core:jackson-databind:[2.15.3]</include> <!-- {x-include-update;com.fasterxml.jackson.core:jackson-databind;external_dependency} -->
                <include>com.fasterxml.jackson.dataformat:jackson-dataformat-xml:[2.15.3]</include> <!-- {x-include-update;com.fasterxml.jackson.dataformat:jackson-dataformat-xml;external_dependency} -->
                <include>com.fasterxml.jackson.datatype:jackson-datatype-jsr310:[2.15.3]</include> <!-- {x-include-update;com.fasterxml.jackson.datatype:jackson-datatype-jsr310;external_dependency} -->
                <include>com.fasterxml.jackson.module:jackson-module-afterburner:[2.15.3]</include> <!-- {x-include-update;com.fasterxml.jackson.module:jackson-module-afterburner;external_dependency} -->
                <include>jakarta.servlet:jakarta.servlet-api:[6.0.0]</include> <!-- {x-include-update;jakarta.servlet:jakarta.servlet-api;external_dependency} -->
                <include>jakarta.validation:jakarta.validation-api:[3.0.2]</include> <!-- {x-include-update;jakarta.validation:jakarta.validation-api;external_dependency} -->
                <include>org.apache.qpid:qpid-jms-client:[2.0.0]</include> <!-- {x-include-update;org.apache.qpid:qpid-jms-client;external_dependency} -->
                <include>org.hibernate.validator:hibernate-validator:[8.0.1.Final]</include> <!-- {x-include-update;org.hibernate.validator:hibernate-validator;external_dependency} -->
                <include>org.messaginghub:pooled-jms:[3.1.5]</include> <!-- {x-include-update;org.messaginghub:pooled-jms;external_dependency} -->
                <include>org.postgresql:postgresql:[42.6.0]</include> <!-- {x-include-update;org.postgresql:postgresql;external_dependency} -->
                <include>org.springframework.boot:spring-boot-actuator-autoconfigure:[3.2.0]</include> <!-- {x-include-update;org.springframework.boot:spring-boot-actuator-autoconfigure;external_dependency} -->
                <include>org.springframework.boot:spring-boot-autoconfigure-processor:[3.2.0]</include> <!-- {x-include-update;org.springframework.boot:spring-boot-autoconfigure-processor;external_dependency} -->
                <include>org.springframework.boot:spring-boot-autoconfigure:[3.2.0]</include> <!-- {x-include-update;org.springframework.boot:spring-boot-autoconfigure;external_dependency} -->
                <include>org.springframework.boot:spring-boot-configuration-processor:[3.2.0]</include> <!-- {x-include-update;org.springframework.boot:spring-boot-configuration-processor;external_dependency} -->
                <include>org.springframework.cloud:spring-cloud-starter-stream-kafka:[4.1.0]</include> <!-- {x-include-update;org.springframework.cloud:spring-cloud-starter-stream-kafka;external_dependency} -->
                <include>org.springframework.data:spring-data-redis:[3.2.0]</include> <!-- {x-include-update;org.springframework.data:spring-data-redis;external_dependency} -->
                <include>org.springframework.kafka:spring-kafka:[3.1.0]</include> <!-- {x-include-update;org.springframework.kafka:spring-kafka;external_dependency} -->
                <include>org.springframework.security:spring-security-config:[6.2.0]</include> <!-- {x-include-update;org.springframework.security:spring-security-config;external_dependency} -->
                <include>org.springframework.security:spring-security-oauth2-client:[6.2.0]</include> <!-- {x-include-update;org.springframework.security:spring-security-oauth2-client;external_dependency} -->
                <include>org.springframework.security:spring-security-oauth2-jose:[6.2.0]</include> <!-- {x-include-update;org.springframework.security:spring-security-oauth2-jose;external_dependency} -->
                <include>org.springframework.security:spring-security-oauth2-resource-server:[6.2.0]</include> <!-- {x-include-update;org.springframework.security:spring-security-oauth2-resource-server;external_dependency} -->
                <include>org.springframework:spring-context-support:[6.1.1]</include> <!-- {x-include-update;org.springframework:spring-context-support;external_dependency} -->
                <include>org.springframework:spring-jdbc:[6.1.1]</include> <!-- {x-include-update;org.springframework:spring-jdbc;external_dependency} -->
                <include>org.springframework:spring-jms:[6.1.1]</include> <!-- {x-include-update;org.springframework:spring-jms;external_dependency} -->
                <include>org.springframework:spring-tx:[6.1.1]</include> <!-- {x-include-update;org.springframework:spring-tx;external_dependency} -->
              </includes>
            </bannedDependencies>
          </rules>
        </configuration>
      </plugin>
      <plugin>
        <groupId>org.apache.maven.plugins</groupId>
        <artifactId>maven-jar-plugin</artifactId>
        <version>3.3.0</version> <!-- {x-version-update;org.apache.maven.plugins:maven-jar-plugin;external_dependency} -->
        <configuration>
          <archive>
            <manifestEntries>
              <Automatic-Module-Name>com.azure.spring.cloud.autoconfigure</Automatic-Module-Name>
            </manifestEntries>
          </archive>
        </configuration>
      </plugin>
    </plugins>
  </build>
</project><|MERGE_RESOLUTION|>--- conflicted
+++ resolved
@@ -12,11 +12,7 @@
 
   <groupId>com.azure.spring</groupId>
   <artifactId>spring-cloud-azure-autoconfigure</artifactId>
-<<<<<<< HEAD
   <version>5.10.0-beta.1</version> <!-- {x-version-update;com.azure.spring:spring-cloud-azure-autoconfigure;current} -->
-=======
-  <version>4.16.0-beta.1</version> <!-- {x-version-update;com.azure.spring:spring-cloud-azure-autoconfigure;current} -->
->>>>>>> c69f125a
 
   <name>Spring Cloud Azure AutoConfigure</name>
   <description>Spring Cloud Azure AutoConfigure</description>
@@ -44,28 +40,13 @@
     <dependency>
       <groupId>com.azure.spring</groupId>
       <artifactId>spring-cloud-azure-service</artifactId>
-<<<<<<< HEAD
       <version>5.10.0-beta.1</version> <!-- {x-version-update;com.azure.spring:spring-cloud-azure-service;current} -->
-=======
-      <version>4.16.0-beta.1</version> <!-- {x-version-update;com.azure.spring:spring-cloud-azure-service;current} -->
->>>>>>> c69f125a
     </dependency>
 
     <dependency>
       <groupId>com.azure.spring</groupId>
       <artifactId>spring-cloud-azure-resourcemanager</artifactId>
-<<<<<<< HEAD
       <version>5.10.0-beta.1</version> <!-- {x-version-update;com.azure.spring:spring-cloud-azure-resourcemanager;current} -->
-=======
-      <version>4.16.0-beta.1</version> <!-- {x-version-update;com.azure.spring:spring-cloud-azure-resourcemanager;current} -->
-      <optional>true</optional>
-    </dependency>
-
-    <dependency>
-      <groupId>com.azure.spring</groupId>
-      <artifactId>spring-cloud-azure-trace-sleuth</artifactId>
-      <version>4.16.0-beta.1</version> <!-- {x-version-update;com.azure.spring:spring-cloud-azure-trace-sleuth;current} -->
->>>>>>> c69f125a
       <optional>true</optional>
     </dependency>
 
@@ -74,11 +55,7 @@
     <dependency>
       <groupId>com.azure.spring</groupId>
       <artifactId>spring-integration-azure-eventhubs</artifactId>
-<<<<<<< HEAD
       <version>5.10.0-beta.1</version> <!-- {x-version-update;com.azure.spring:spring-integration-azure-eventhubs;current} -->
-=======
-      <version>4.16.0-beta.1</version> <!-- {x-version-update;com.azure.spring:spring-integration-azure-eventhubs;current} -->
->>>>>>> c69f125a
       <optional>true</optional>
     </dependency>
     <dependency>
@@ -92,11 +69,7 @@
     <dependency>
       <groupId>com.azure.spring</groupId>
       <artifactId>spring-integration-azure-servicebus</artifactId>
-<<<<<<< HEAD
       <version>5.10.0-beta.1</version> <!-- {x-version-update;com.azure.spring:spring-integration-azure-servicebus;current} -->
-=======
-      <version>4.16.0-beta.1</version> <!-- {x-version-update;com.azure.spring:spring-integration-azure-servicebus;current} -->
->>>>>>> c69f125a
       <optional>true</optional>
     </dependency>
 
@@ -104,11 +77,7 @@
     <dependency>
       <groupId>com.azure.spring</groupId>
       <artifactId>spring-integration-azure-storage-queue</artifactId>
-<<<<<<< HEAD
       <version>5.10.0-beta.1</version> <!-- {x-version-update;com.azure.spring:spring-integration-azure-storage-queue;current} -->
-=======
-      <version>4.16.0-beta.1</version> <!-- {x-version-update;com.azure.spring:spring-integration-azure-storage-queue;current} -->
->>>>>>> c69f125a
       <optional>true</optional>
     </dependency>
 
@@ -144,11 +113,7 @@
     <dependency>
       <groupId>com.azure</groupId>
       <artifactId>azure-spring-data-cosmos</artifactId>
-<<<<<<< HEAD
       <version>5.10.0-beta.1</version> <!-- {x-version-update;com.azure:azure-spring-data-cosmos;current} -->
-=======
-      <version>3.43.0-beta.1</version> <!-- {x-version-update;com.azure:azure-spring-data-cosmos;current} -->
->>>>>>> c69f125a
       <optional>true</optional>
     </dependency>
 
