--- conflicted
+++ resolved
@@ -110,11 +110,7 @@
     <dependency>
       <groupId>com.azure</groupId>
       <artifactId>azure-spring-data-cosmos</artifactId>
-<<<<<<< HEAD
-      <version>3.27.0</version> <!-- {x-version-update;com.azure:azure-spring-data-cosmos;dependency} -->
-=======
       <version>3.28.0</version> <!-- {x-version-update;com.azure:azure-spring-data-cosmos;dependency} -->
->>>>>>> 8a6962b0
       <optional>true</optional>
     </dependency>
 
@@ -150,11 +146,7 @@
     <dependency>
       <groupId>com.azure</groupId>
       <artifactId>azure-cosmos</artifactId>
-<<<<<<< HEAD
-      <version>4.36.0</version> <!-- {x-version-update;com.azure:azure-cosmos;dependency} -->
-=======
       <version>4.37.0</version> <!-- {x-version-update;com.azure:azure-cosmos;dependency} -->
->>>>>>> 8a6962b0
       <optional>true</optional>
     </dependency>
     <dependency>
@@ -210,11 +202,7 @@
     <dependency>
       <groupId>org.springframework.boot</groupId>
       <artifactId>spring-boot-autoconfigure</artifactId>
-<<<<<<< HEAD
-      <version>2.7.3</version> <!-- {x-version-update;org.springframework.boot:spring-boot-autoconfigure;external_dependency} -->
-=======
       <version>2.7.4</version> <!-- {x-version-update;org.springframework.boot:spring-boot-autoconfigure;external_dependency} -->
->>>>>>> 8a6962b0
     </dependency>
     <dependency>
       <groupId>org.springframework</groupId>
@@ -226,21 +214,13 @@
     <dependency>
       <groupId>org.springframework.boot</groupId>
       <artifactId>spring-boot-actuator-autoconfigure</artifactId>
-<<<<<<< HEAD
-      <version>2.7.3</version> <!-- {x-version-update;org.springframework.boot:spring-boot-actuator-autoconfigure;external_dependency} -->
-=======
       <version>2.7.4</version> <!-- {x-version-update;org.springframework.boot:spring-boot-actuator-autoconfigure;external_dependency} -->
->>>>>>> 8a6962b0
       <optional>true</optional>
     </dependency>
     <dependency>
       <groupId>org.springframework.boot</groupId>
       <artifactId>spring-boot-configuration-processor</artifactId>
-<<<<<<< HEAD
-      <version>2.7.3</version> <!-- {x-version-update;org.springframework.boot:spring-boot-configuration-processor;external_dependency} -->
-=======
       <version>2.7.4</version> <!-- {x-version-update;org.springframework.boot:spring-boot-configuration-processor;external_dependency} -->
->>>>>>> 8a6962b0
       <optional>true</optional>
     </dependency>
 
@@ -288,11 +268,7 @@
     <dependency>
       <groupId>org.hibernate.validator</groupId>
       <artifactId>hibernate-validator</artifactId>
-<<<<<<< HEAD
-      <version>6.2.4.Final</version> <!-- {x-version-update;org.hibernate.validator:hibernate-validator;external_dependency} -->
-=======
       <version>6.2.5.Final</version> <!-- {x-version-update;org.hibernate.validator:hibernate-validator;external_dependency} -->
->>>>>>> 8a6962b0
       <optional>true</optional>
     </dependency>
 
@@ -306,27 +282,13 @@
     <dependency>
       <groupId>org.springframework.boot</groupId>
       <artifactId>spring-boot-starter-test</artifactId>
-<<<<<<< HEAD
-      <version>2.7.3</version> <!-- {x-version-update;org.springframework.boot:spring-boot-starter-test;external_dependency} -->
-=======
       <version>2.7.4</version> <!-- {x-version-update;org.springframework.boot:spring-boot-starter-test;external_dependency} -->
->>>>>>> 8a6962b0
       <scope>test</scope>
     </dependency>
     <dependency>
       <groupId>org.springframework.boot</groupId>
       <artifactId>spring-boot-configuration-metadata</artifactId>
-<<<<<<< HEAD
-      <version>2.7.3</version> <!-- {x-version-update;org.springframework.boot:spring-boot-configuration-metadata;external_dependency} -->
-      <scope>test</scope>
-    </dependency>
-    <dependency>
-      <groupId>com.github.tomakehurst</groupId>
-      <artifactId>wiremock-jre8</artifactId>
-      <version>2.33.2</version> <!-- {x-version-update;com.github.tomakehurst:wiremock-jre8;external_dependency} -->
-=======
       <version>2.7.4</version> <!-- {x-version-update;org.springframework.boot:spring-boot-configuration-metadata;external_dependency} -->
->>>>>>> 8a6962b0
       <scope>test</scope>
     </dependency>
     <dependency>
@@ -367,18 +329,6 @@
                 <include>org.apache.qpid:qpid-jms-client:[0.53.0]</include> <!-- {x-include-update;org.apache.qpid:qpid-jms-client;external_dependency} -->
                 <include>jakarta.validation:jakarta.validation-api:[2.0.2]</include> <!-- {x-include-update;jakarta.validation:jakarta.validation-api;external_dependency} -->
                 <include>javax.servlet:javax.servlet-api:[4.0.1]</include> <!-- {x-include-update;javax.servlet:javax.servlet-api;external_dependency} -->
-<<<<<<< HEAD
-                <include>org.hibernate.validator:hibernate-validator:[6.2.4.Final]</include> <!-- {x-include-update;org.hibernate.validator:hibernate-validator;external_dependency} -->
-                <include>org.springframework.boot:spring-boot-actuator-autoconfigure:[2.7.3]</include> <!-- {x-include-update;org.springframework.boot:spring-boot-actuator-autoconfigure;external_dependency} -->
-                <include>org.springframework.boot:spring-boot-autoconfigure-processor:[2.7.3]</include> <!-- {x-include-update;org.springframework.boot:spring-boot-autoconfigure-processor;external_dependency} -->
-                <include>org.springframework.boot:spring-boot-autoconfigure:[2.7.3]</include> <!-- {x-include-update;org.springframework.boot:spring-boot-autoconfigure;external_dependency} -->
-                <include>org.springframework.boot:spring-boot-configuration-processor:[2.7.3]</include> <!-- {x-include-update;org.springframework.boot:spring-boot-configuration-processor;external_dependency} -->
-                <include>org.springframework.data:spring-data-mongodb:[3.4.2]</include> <!-- {x-include-update;org.springframework.data:spring-data-mongodb;external_dependency} -->
-                <include>org.springframework.data:spring-data-redis:[2.7.2]</include> <!-- {x-include-update;org.springframework.data:spring-data-redis;external_dependency} -->
-                <include>org.springframework.kafka:spring-kafka:[2.8.8]</include> <!-- {x-include-update;org.springframework.kafka:spring-kafka;external_dependency} -->
-                <include>org.springframework.cloud:spring-cloud-starter-stream-kafka:[3.2.4]</include> <!-- {x-include-update;org.springframework.cloud:spring-cloud-starter-stream-kafka;external_dependency} -->
-                <include>org.springframework:spring-context-support:[5.3.22]</include> <!-- {x-include-update;org.springframework:spring-context-support;external_dependency} -->
-=======
                 <include>org.hibernate.validator:hibernate-validator:[6.2.5.Final]</include> <!-- {x-include-update;org.hibernate.validator:hibernate-validator;external_dependency} -->
                 <include>org.springframework.boot:spring-boot-actuator-autoconfigure:[2.7.4]</include> <!-- {x-include-update;org.springframework.boot:spring-boot-actuator-autoconfigure;external_dependency} -->
                 <include>org.springframework.boot:spring-boot-autoconfigure-processor:[2.7.4]</include> <!-- {x-include-update;org.springframework.boot:spring-boot-autoconfigure-processor;external_dependency} -->
@@ -389,16 +339,11 @@
                 <include>org.springframework.kafka:spring-kafka:[2.8.9]</include> <!-- {x-include-update;org.springframework.kafka:spring-kafka;external_dependency} -->
                 <include>org.springframework.cloud:spring-cloud-starter-stream-kafka:[3.2.5]</include> <!-- {x-include-update;org.springframework.cloud:spring-cloud-starter-stream-kafka;external_dependency} -->
                 <include>org.springframework:spring-context-support:[5.3.23]</include> <!-- {x-include-update;org.springframework:spring-context-support;external_dependency} -->
->>>>>>> 8a6962b0
                 <include>org.springframework.security:spring-security-oauth2-client:[5.7.3]</include> <!-- {x-include-update;org.springframework.security:spring-security-oauth2-client;external_dependency} -->
                 <include>org.springframework.security:spring-security-oauth2-resource-server:[5.7.3]</include> <!-- {x-include-update;org.springframework.security:spring-security-oauth2-resource-server;external_dependency} -->
                 <include>org.springframework.security:spring-security-oauth2-jose:[5.7.3]</include> <!-- {x-include-update;org.springframework.security:spring-security-oauth2-jose;external_dependency} -->
                 <include>org.springframework.security:spring-security-config:[5.7.3]</include> <!-- {x-include-update;org.springframework.security:spring-security-config;external_dependency} -->
-<<<<<<< HEAD
-                <include>org.springframework:spring-jms:[5.3.22]</include> <!-- {x-include-update;org.springframework:spring-jms;external_dependency} -->
-=======
                 <include>org.springframework:spring-jms:[5.3.23]</include> <!-- {x-include-update;org.springframework:spring-jms;external_dependency} -->
->>>>>>> 8a6962b0
               </includes>
             </bannedDependencies>
           </rules>
