<?xml version="1.0" encoding="UTF-8"?>
<project xmlns:xsi="http://www.w3.org/2001/XMLSchema-instance"
         xmlns="http://maven.apache.org/POM/4.0.0"
         xsi:schemaLocation="http://maven.apache.org/POM/4.0.0 http://maven.apache.org/xsd/maven-4.0.0.xsd">
  <parent>
    <groupId>com.azure</groupId>
    <artifactId>azure-client-sdk-parent</artifactId>
    <version>1.7.0</version> <!-- {x-version-update;com.azure:azure-client-sdk-parent;current} -->
    <relativePath>../../parents/azure-client-sdk-parent</relativePath>
  </parent>
  <modelVersion>4.0.0</modelVersion>

  <groupId>com.azure.spring</groupId>
  <artifactId>spring-cloud-azure-autoconfigure</artifactId>
  <version>4.7.0-beta.1</version> <!-- {x-version-update;com.azure.spring:spring-cloud-azure-autoconfigure;current} -->

  <name>Spring Cloud Azure AutoConfigure</name>
  <description>Spring Cloud Azure AutoConfigure</description>
  <url>https://microsoft.github.io/spring-cloud-azure</url>
  <developers>
    <developer>
      <name>Spring Cloud Azure</name>
      <email>SpringIntegSupport@microsoft.com</email>
    </developer>
  </developers>
  <scm>
    <connection>scm:git:git@github.com:Azure/azure-sdk-for-java.git</connection>
    <developerConnection>scm:git:ssh://git@github.com:Azure/azure-sdk-for-java.git</developerConnection>
    <url>https://github.com/Azure/azure-sdk-for-java</url>
  </scm>
  <issueManagement>
    <system>GitHub</system>
    <url>https://github.com/Azure/azure-sdk-for-java/issues</url>
  </issueManagement>

  <dependencies>
    <dependency>
      <groupId>com.azure.spring</groupId>
      <artifactId>spring-cloud-azure-service</artifactId>
      <version>4.7.0-beta.1</version> <!-- {x-version-update;com.azure.spring:spring-cloud-azure-service;current} -->
    </dependency>

    <dependency>
      <groupId>com.azure.spring</groupId>
      <artifactId>spring-cloud-azure-resourcemanager</artifactId>
      <version>4.7.0-beta.1</version> <!-- {x-version-update;com.azure.spring:spring-cloud-azure-resourcemanager;current} -->
      <optional>true</optional>
    </dependency>

    <dependency>
      <groupId>com.azure.spring</groupId>
      <artifactId>spring-cloud-azure-trace-sleuth</artifactId>
      <version>4.7.0-beta.1</version> <!-- {x-version-update;com.azure.spring:spring-cloud-azure-trace-sleuth;current} -->
      <optional>true</optional>
    </dependency>

    <!-- Azure Spring Integration   -->
		<!-- Event Hub -->
    <dependency>
      <groupId>com.azure.spring</groupId>
      <artifactId>spring-integration-azure-eventhubs</artifactId>
      <version>4.7.0-beta.1</version> <!-- {x-version-update;com.azure.spring:spring-integration-azure-eventhubs;current} -->
      <optional>true</optional>
    </dependency>
    <dependency>
      <groupId>com.azure</groupId>
      <artifactId>azure-messaging-eventhubs-checkpointstore-blob</artifactId>
      <version>1.16.3</version> <!-- {x-version-update;com.azure:azure-messaging-eventhubs-checkpointstore-blob;dependency} -->
      <optional>true</optional>
    </dependency>

		<!-- Service Bus -->
    <dependency>
      <groupId>com.azure.spring</groupId>
      <artifactId>spring-integration-azure-servicebus</artifactId>
      <version>4.7.0-beta.1</version> <!-- {x-version-update;com.azure.spring:spring-integration-azure-servicebus;current} -->
      <optional>true</optional>
    </dependency>

    <!-- Storage Queue -->
    <dependency>
      <groupId>com.azure.spring</groupId>
      <artifactId>spring-integration-azure-storage-queue</artifactId>
      <version>4.7.0-beta.1</version> <!-- {x-version-update;com.azure.spring:spring-integration-azure-storage-queue;current} -->
      <optional>true</optional>
    </dependency>

    <!-- Kafka -->
    <dependency>
      <groupId>org.springframework.kafka</groupId>
      <artifactId>spring-kafka</artifactId>
      <version>2.8.11</version> <!-- {x-version-update;org.springframework.kafka:spring-kafka;external_dependency} -->
      <optional>true</optional>
    </dependency>
    <dependency>
      <groupId>org.springframework.cloud</groupId>
      <artifactId>spring-cloud-starter-stream-kafka</artifactId>
      <version>3.2.6</version> <!-- {x-version-update;org.springframework.cloud:spring-cloud-starter-stream-kafka;external_dependency} -->
      <optional>true</optional>
    </dependency>
    <!-- Spring Data -->
		<!-- Redis -->
    <dependency>
      <groupId>org.springframework.data</groupId>
      <artifactId>spring-data-redis</artifactId>
      <version>2.7.7</version> <!-- {x-version-update;org.springframework.data:spring-data-redis;external_dependency} -->
      <optional>true</optional>
    </dependency>

    <!-- Cosmos -->
    <dependency>
      <groupId>com.azure</groupId>
      <artifactId>azure-spring-data-cosmos</artifactId>
      <version>3.31.0</version> <!-- {x-version-update;com.azure:azure-spring-data-cosmos;dependency} -->
      <optional>true</optional>
    </dependency>

    <!--Spring JMS-->
    <dependency>
      <groupId>org.springframework</groupId>
      <artifactId>spring-jms</artifactId>
      <version>5.3.25</version> <!-- {x-version-update;org.springframework:spring-jms;external_dependency} -->
      <optional>true</optional>
    </dependency>
    <dependency>
      <groupId>org.apache.qpid</groupId>
      <artifactId>qpid-jms-client</artifactId>
      <version>0.53.0</version> <!-- {x-version-update;org.apache.qpid:qpid-jms-client;external_dependency} -->
      <optional>true</optional>
    </dependency>
    <dependency>
      <groupId>org.messaginghub</groupId>
      <artifactId>pooled-jms</artifactId>
      <version>1.2.4</version> <!-- {x-version-update;org.messaginghub:pooled-jms;external_dependency} -->
      <optional>true</optional>
    </dependency>

    <!-- Azure SDKs-->
    <!-- Explicitly referencing azure-core.  It's possible that the dependent versions below conflict with our
    currently released version and a lower version is resolved. -->
    <dependency>
      <groupId>com.azure</groupId>
      <artifactId>azure-core</artifactId>
      <version>1.36.0</version> <!-- {x-version-update;com.azure:azure-core;dependency} -->
      <optional>true</optional>
    </dependency>
    <dependency>
      <groupId>com.azure</groupId>
      <artifactId>azure-identity</artifactId>
      <version>1.8.0</version> <!-- {x-version-update;com.azure:azure-identity;dependency} -->
      <optional>true</optional>
    </dependency>
    <dependency>
      <groupId>com.azure</groupId>
      <artifactId>azure-cosmos</artifactId>
      <version>4.40.0</version> <!-- {x-version-update;com.azure:azure-cosmos;dependency} -->
      <optional>true</optional>
    </dependency>
    <dependency>
      <groupId>com.azure</groupId>
      <artifactId>azure-data-appconfiguration</artifactId>
      <version>1.4.1</version> <!-- {x-version-update;com.azure:azure-data-appconfiguration;dependency} -->
      <optional>true</optional>
    </dependency>
    <dependency>
      <groupId>com.azure</groupId>
      <artifactId>azure-messaging-servicebus</artifactId>
      <version>7.13.1</version> <!-- {x-version-update;com.azure:azure-messaging-servicebus;dependency} -->
      <optional>true</optional>
    </dependency>
    <dependency>
      <groupId>com.azure</groupId>
      <artifactId>azure-messaging-eventhubs</artifactId>
      <version>5.15.2</version> <!-- {x-version-update;com.azure:azure-messaging-eventhubs;dependency} -->
      <optional>true</optional>
    </dependency>
    <dependency>
      <groupId>com.azure</groupId>
      <artifactId>azure-security-keyvault-certificates</artifactId>
      <version>4.4.3</version> <!-- {x-version-update;com.azure:azure-security-keyvault-certificates;dependency} -->
      <optional>true</optional>
    </dependency>
    <dependency>
      <groupId>com.azure</groupId>
      <artifactId>azure-security-keyvault-secrets</artifactId>
      <version>4.5.3</version> <!-- {x-version-update;com.azure:azure-security-keyvault-secrets;dependency} -->
      <optional>true</optional>
    </dependency>
    <dependency>
      <groupId>com.azure</groupId>
      <artifactId>azure-storage-blob</artifactId>
      <version>12.20.3</version>  <!-- {x-version-update;com.azure:azure-storage-blob;dependency} -->
      <optional>true</optional>
    </dependency>
    <dependency>
      <groupId>com.azure</groupId>
      <artifactId>azure-storage-file-share</artifactId>
      <version>12.16.3</version> <!-- {x-version-update;com.azure:azure-storage-file-share;dependency} -->
      <optional>true</optional>
    </dependency>
    <dependency>
      <groupId>com.azure</groupId>
      <artifactId>azure-storage-queue</artifactId>
      <version>12.15.3</version> <!-- {x-version-update;com.azure:azure-storage-queue;dependency} -->
      <optional>true</optional>
    </dependency>

    <!-- Spring -->
    <dependency>
      <groupId>org.springframework.boot</groupId>
      <artifactId>spring-boot-autoconfigure</artifactId>
      <version>2.7.8</version> <!-- {x-version-update;org.springframework.boot:spring-boot-autoconfigure;external_dependency} -->
    </dependency>
    <dependency>
      <groupId>org.springframework</groupId>
      <artifactId>spring-context-support</artifactId>
      <version>5.3.25</version> <!-- {x-version-update;org.springframework:spring-context-support;external_dependency} -->
      <optional>true</optional>
    </dependency>

    <dependency>
      <groupId>org.springframework.boot</groupId>
      <artifactId>spring-boot-actuator-autoconfigure</artifactId>
      <version>2.7.8</version> <!-- {x-version-update;org.springframework.boot:spring-boot-actuator-autoconfigure;external_dependency} -->
      <optional>true</optional>
    </dependency>
    <dependency>
      <groupId>org.springframework.boot</groupId>
      <artifactId>spring-boot-configuration-processor</artifactId>
      <version>2.7.8</version> <!-- {x-version-update;org.springframework.boot:spring-boot-configuration-processor;external_dependency} -->
      <optional>true</optional>
    </dependency>

    <!-- Spring Security-->
    <dependency>
      <groupId>org.springframework.security</groupId>
      <artifactId>spring-security-oauth2-client</artifactId>
      <version>5.7.6</version> <!-- {x-version-update;org.springframework.security:spring-security-oauth2-client;external_dependency} -->
      <optional>true</optional>
    </dependency>
    <dependency>
      <groupId>org.springframework.security</groupId>
      <artifactId>spring-security-oauth2-resource-server</artifactId>
      <version>5.7.6</version> <!-- {x-version-update;org.springframework.security:spring-security-oauth2-resource-server;external_dependency} -->
      <optional>true</optional>
    </dependency>
    <dependency>
      <groupId>org.springframework.security</groupId>
      <artifactId>spring-security-oauth2-jose</artifactId>
      <version>5.7.6</version> <!-- {x-version-update;org.springframework.security:spring-security-oauth2-jose;external_dependency} -->
      <optional>true</optional>
    </dependency>
    <dependency>
      <groupId>org.springframework.security</groupId>
      <artifactId>spring-security-config</artifactId>
      <version>5.7.6</version> <!-- {x-version-update;org.springframework.security:spring-security-config;external_dependency} -->
      <optional>true</optional>
    </dependency>

    <!-- Added this dependency to include necessary annotations used by reactor core.
        Without this dependency, javadoc throws a warning as it cannot find enum When.MAYBE
        which is used in @Nullable annotation in reactor core classes -->
    <dependency>
      <groupId>com.google.code.findbugs</groupId>
      <artifactId>jsr305</artifactId>
      <version>3.0.2</version> <!-- {x-version-update;com.google.code.findbugs:jsr305;external_dependency} -->
      <scope>provided</scope>
    </dependency>
    <dependency>
      <groupId>javax.servlet</groupId>
      <artifactId>javax.servlet-api</artifactId>
      <version>4.0.1</version> <!-- {x-version-update;javax.servlet:javax.servlet-api;external_dependency} -->
      <optional>true</optional>
    </dependency>
    <dependency>
      <groupId>org.hibernate.validator</groupId>
      <artifactId>hibernate-validator</artifactId>
      <version>6.2.5.Final</version> <!-- {x-version-update;org.hibernate.validator:hibernate-validator;external_dependency} -->
      <optional>true</optional>
    </dependency>

    <dependency>
      <groupId>jakarta.validation</groupId>
      <artifactId>jakarta.validation-api</artifactId>
      <version>2.0.2</version> <!-- {x-version-update;jakarta.validation:jakarta.validation-api;external_dependency} -->
    </dependency>

    <dependency>
      <groupId>com.azure</groupId>
      <artifactId>azure-identity-extensions</artifactId>
      <version>1.1.1</version> <!-- {x-version-update;com.azure:azure-identity-extensions;dependency} -->
      <optional>true</optional>
    </dependency>

    <!-- TEST-->
    <dependency>
      <groupId>org.springframework.boot</groupId>
      <artifactId>spring-boot-starter-test</artifactId>
      <version>2.7.8</version> <!-- {x-version-update;org.springframework.boot:spring-boot-starter-test;external_dependency} -->
      <scope>test</scope>
    </dependency>
    <dependency>
      <groupId>org.springframework.boot</groupId>
      <artifactId>spring-boot-configuration-metadata</artifactId>
      <version>2.7.8</version> <!-- {x-version-update;org.springframework.boot:spring-boot-configuration-metadata;external_dependency} -->
      <scope>test</scope>
    </dependency>
    <dependency>
      <groupId>org.glassfish</groupId>
      <artifactId>jakarta.el</artifactId>
      <version>3.0.4</version> <!-- {x-version-update;org.glassfish:jakarta.el;external_dependency} -->
      <scope>test</scope>
    </dependency>

    <dependency>
      <groupId>org.springframework</groupId>
      <artifactId>spring-webflux</artifactId>
      <version>5.3.21</version> <!-- {x-version-update;org.springframework:spring-webflux;external_dependency} -->
      <scope>test</scope>
    </dependency>

    <!-- for the samples   -->
    <dependency>
      <groupId>org.apache.httpcomponents</groupId>
      <artifactId>httpclient</artifactId>
      <version>4.5.14</version> <!-- {x-version-update;org.apache.httpcomponents:httpclient;external_dependency} -->
      <scope>test</scope>
    </dependency>

    <dependency>
      <groupId>org.springframework.cloud</groupId>
      <artifactId>spring-cloud-starter-sleuth</artifactId>
      <version>3.1.5</version> <!-- {x-version-update;org.springframework.cloud:spring-cloud-starter-sleuth;external_dependency} -->
      <scope>test</scope>
    </dependency>

    <!-- Jedis -->
    <dependency>
      <groupId>redis.clients</groupId>
      <artifactId>jedis</artifactId>
      <version>3.8.0</version> <!-- {x-version-update;spring_redis.clients:jedis;external_dependency} -->
      <optional>true</optional>
    </dependency>

    <!-- used to test AzureJdbcAutoConfiguration -->
    <dependency>
      <groupId>com.mysql</groupId>
      <artifactId>mysql-connector-j</artifactId>
      <version>8.0.32</version> <!-- {x-version-update;com.mysql:mysql-connector-j;external_dependency} -->
      <scope>test</scope>
    </dependency>

    <dependency>
      <groupId>org.postgresql</groupId>
      <artifactId>postgresql</artifactId>
      <version>42.3.8</version> <!-- {x-version-update;org.postgresql:postgresql;external_dependency} -->
      <scope>test</scope>
    </dependency>

    <dependency>
      <groupId>org.springframework</groupId>
      <artifactId>spring-jdbc</artifactId>
      <version>5.3.25</version> <!-- {x-version-update;org.springframework:spring-jdbc;external_dependency} -->
      <scope>test</scope>
    </dependency>

    <!--testcontainers-->
    <dependency>
      <groupId>org.testcontainers</groupId>
      <artifactId>testcontainers</artifactId>
      <version>1.17.6</version> <!-- {x-version-update;org.testcontainers:testcontainers;external_dependency} -->
      <scope>test</scope>
    </dependency>

    <dependency>
      <groupId>org.testcontainers</groupId>
      <artifactId>junit-jupiter</artifactId>
      <version>1.17.6</version> <!-- {x-version-update;org.testcontainers:junit-jupiter;external_dependency} -->
      <scope>test</scope>
    </dependency>

  </dependencies>

  <build>
    <plugins>
      <plugin>
        <groupId>org.apache.maven.plugins</groupId>
        <artifactId>maven-enforcer-plugin</artifactId>
        <version>3.0.0-M3</version> <!-- {x-version-update;org.apache.maven.plugins:maven-enforcer-plugin;external_dependency} -->
        <configuration>
          <rules>
            <bannedDependencies>
              <includes>
                <include>com.nimbusds:nimbus-jose-jwt:[9.22]</include> <!-- {x-include-update;com.nimbusds:nimbus-jose-jwt;external_dependency} -->
                <include>org.messaginghub:pooled-jms:[1.2.4]</include> <!-- {x-include-update;org.messaginghub:pooled-jms;external_dependency} -->
                <include>org.apache.qpid:qpid-jms-client:[0.53.0]</include> <!-- {x-include-update;org.apache.qpid:qpid-jms-client;external_dependency} -->
                <include>jakarta.validation:jakarta.validation-api:[2.0.2]</include> <!-- {x-include-update;jakarta.validation:jakarta.validation-api;external_dependency} -->
                <include>javax.servlet:javax.servlet-api:[4.0.1]</include> <!-- {x-include-update;javax.servlet:javax.servlet-api;external_dependency} -->
<<<<<<< HEAD
                <include>org.hibernate.validator:hibernate-validator:[6.2.3.Final]</include> <!-- {x-include-update;org.hibernate.validator:hibernate-validator;external_dependency} -->
                <include>org.springframework.boot:spring-boot-actuator-autoconfigure:[2.7.1]</include> <!-- {x-include-update;org.springframework.boot:spring-boot-actuator-autoconfigure;external_dependency} -->
                <include>org.springframework.boot:spring-boot-autoconfigure-processor:[2.7.1]</include> <!-- {x-include-update;org.springframework.boot:spring-boot-autoconfigure-processor;external_dependency} -->
                <include>org.springframework.boot:spring-boot-autoconfigure:[2.7.1]</include> <!-- {x-include-update;org.springframework.boot:spring-boot-autoconfigure;external_dependency} -->
                <include>org.springframework.boot:spring-boot-configuration-processor:[2.7.1]</include> <!-- {x-include-update;org.springframework.boot:spring-boot-configuration-processor;external_dependency} -->
                <include>org.springframework.data:spring-data-mongodb:[3.4.1]</include> <!-- {x-include-update;org.springframework.data:spring-data-mongodb;external_dependency} -->
                <include>org.springframework.data:spring-data-redis:[2.7.1]</include> <!-- {x-include-update;org.springframework.data:spring-data-redis;external_dependency} -->
                <include>org.springframework.kafka:spring-kafka:[2.8.7]</include> <!-- {x-include-update;org.springframework.kafka:spring-kafka;external_dependency} -->
                <include>org.springframework.cloud:spring-cloud-starter-stream-kafka:[3.2.4]</include> <!-- {x-include-update;org.springframework.cloud:spring-cloud-starter-stream-kafka;external_dependency} -->
                <include>org.springframework:spring-context-support:[5.3.21]</include> <!-- {x-include-update;org.springframework:spring-context-support;external_dependency} -->
                <include>org.springframework.security:spring-security-oauth2-client:[5.7.2]</include> <!-- {x-include-update;org.springframework.security:spring-security-oauth2-client;external_dependency} -->
                <include>org.springframework.security:spring-security-oauth2-resource-server:[5.7.2]</include> <!-- {x-include-update;org.springframework.security:spring-security-oauth2-resource-server;external_dependency} -->
                <include>org.springframework.security:spring-security-oauth2-jose:[5.7.2]</include> <!-- {x-include-update;org.springframework.security:spring-security-oauth2-jose;external_dependency} -->
                <include>org.springframework.security:spring-security-config:[5.7.2]</include> <!-- {x-include-update;org.springframework.security:spring-security-config;external_dependency} -->
                <include>org.springframework:spring-jms:[5.3.21]</include> <!-- {x-include-update;org.springframework:spring-jms;external_dependency} -->
                <include>org.springframework:spring-webflux:[5.3.21]</include> <!-- {x-include-update;org.springframework:spring-webflux;external_dependency} -->
=======
                <include>org.hibernate.validator:hibernate-validator:[6.2.5.Final]</include> <!-- {x-include-update;org.hibernate.validator:hibernate-validator;external_dependency} -->
                <include>org.springframework.boot:spring-boot-actuator-autoconfigure:[2.7.8]</include> <!-- {x-include-update;org.springframework.boot:spring-boot-actuator-autoconfigure;external_dependency} -->
                <include>org.springframework.boot:spring-boot-autoconfigure-processor:[2.7.8]</include> <!-- {x-include-update;org.springframework.boot:spring-boot-autoconfigure-processor;external_dependency} -->
                <include>org.springframework.boot:spring-boot-autoconfigure:[2.7.8]</include> <!-- {x-include-update;org.springframework.boot:spring-boot-autoconfigure;external_dependency} -->
                <include>org.springframework.boot:spring-boot-configuration-processor:[2.7.8]</include> <!-- {x-include-update;org.springframework.boot:spring-boot-configuration-processor;external_dependency} -->
                <include>org.springframework.data:spring-data-mongodb:[3.4.7]</include> <!-- {x-include-update;org.springframework.data:spring-data-mongodb;external_dependency} -->
                <include>org.springframework.data:spring-data-redis:[2.7.7]</include> <!-- {x-include-update;org.springframework.data:spring-data-redis;external_dependency} -->
                <include>org.springframework.kafka:spring-kafka:[2.8.11]</include> <!-- {x-include-update;org.springframework.kafka:spring-kafka;external_dependency} -->
                <include>org.springframework.cloud:spring-cloud-starter-stream-kafka:[3.2.6]</include> <!-- {x-include-update;org.springframework.cloud:spring-cloud-starter-stream-kafka;external_dependency} -->
                <include>org.springframework:spring-context-support:[5.3.25]</include> <!-- {x-include-update;org.springframework:spring-context-support;external_dependency} -->
                <include>org.springframework.security:spring-security-oauth2-client:[5.7.6]</include> <!-- {x-include-update;org.springframework.security:spring-security-oauth2-client;external_dependency} -->
                <include>org.springframework.security:spring-security-oauth2-resource-server:[5.7.6]</include> <!-- {x-include-update;org.springframework.security:spring-security-oauth2-resource-server;external_dependency} -->
                <include>org.springframework.security:spring-security-oauth2-jose:[5.7.6]</include> <!-- {x-include-update;org.springframework.security:spring-security-oauth2-jose;external_dependency} -->
                <include>org.springframework.security:spring-security-config:[5.7.6]</include> <!-- {x-include-update;org.springframework.security:spring-security-config;external_dependency} -->
                <include>org.springframework:spring-jms:[5.3.25]</include> <!-- {x-include-update;org.springframework:spring-jms;external_dependency} -->
                <include>org.springframework:spring-jdbc:[5.3.25]</include> <!-- {x-include-update;org.springframework:spring-jdbc;external_dependency} -->
                <include>redis.clients:jedis:[3.8.0]</include> <!-- {x-include-update;spring_redis.clients:jedis;external_dependency} -->
>>>>>>> 4f67482b
              </includes>
            </bannedDependencies>
          </rules>
        </configuration>
      </plugin>
      <plugin>
        <groupId>org.apache.maven.plugins</groupId>
        <artifactId>maven-jar-plugin</artifactId>
        <version>3.1.2</version> <!-- {x-version-update;org.apache.maven.plugins:maven-jar-plugin;external_dependency} -->
        <configuration>
          <archive>
            <manifestEntries>
              <Automatic-Module-Name>com.azure.spring.cloud.autoconfigure</Automatic-Module-Name>
            </manifestEntries>
          </archive>
        </configuration>
      </plugin>
    </plugins>

  </build>
  <profiles>
    <!-- Generate "spring-configuration-metadata.json" by annotation process -->
    <profile>
      <id>annotation-process-for-java-8</id>
      <activation>
        <jdk>[1.8,9)</jdk>
      </activation>
      <build>
        <plugins>
          <plugin>
            <groupId>org.apache.maven.plugins</groupId>
            <artifactId>maven-compiler-plugin</artifactId>
            <version>3.10.1</version> <!-- {x-version-update;org.apache.maven.plugins:maven-compiler-plugin;external_dependency} -->
            <executions>
              <execution>
                <id>annotation-process-for-java-8</id>
                <goals>
                  <goal>compile</goal>
                </goals>
                <configuration>
                  <compilerArgs>
                    <arg>-proc:only</arg> <!-- Turn on annotation processing -->
                  </compilerArgs>
                </configuration>
              </execution>
            </executions>
          </plugin>
        </plugins>
      </build>
    </profile>
    <profile>
      <id>annotation-process-for-java-11</id>
      <activation>
        <jdk>[11,)</jdk>
      </activation>
      <build>
        <plugins>
          <plugin>
            <groupId>org.apache.maven.plugins</groupId>
            <artifactId>maven-compiler-plugin</artifactId>
            <version>3.10.1</version> <!-- {x-version-update;org.apache.maven.plugins:maven-compiler-plugin;external_dependency} -->
            <executions>
              <execution>
                <id>annotation-process-for-java-11</id>
                <goals>
                  <goal>compile</goal>
                </goals>
                <configuration>
                  <compilerArgs>
                    <arg>-proc:only</arg> <!-- Turn on annotation processing -->
                  </compilerArgs>
                  <release>11</release>
                </configuration>
              </execution>
            </executions>
          </plugin>
        </plugins>
      </build>
    </profile>
  </profiles>
</project><|MERGE_RESOLUTION|>--- conflicted
+++ resolved
@@ -396,24 +396,6 @@
                 <include>org.apache.qpid:qpid-jms-client:[0.53.0]</include> <!-- {x-include-update;org.apache.qpid:qpid-jms-client;external_dependency} -->
                 <include>jakarta.validation:jakarta.validation-api:[2.0.2]</include> <!-- {x-include-update;jakarta.validation:jakarta.validation-api;external_dependency} -->
                 <include>javax.servlet:javax.servlet-api:[4.0.1]</include> <!-- {x-include-update;javax.servlet:javax.servlet-api;external_dependency} -->
-<<<<<<< HEAD
-                <include>org.hibernate.validator:hibernate-validator:[6.2.3.Final]</include> <!-- {x-include-update;org.hibernate.validator:hibernate-validator;external_dependency} -->
-                <include>org.springframework.boot:spring-boot-actuator-autoconfigure:[2.7.1]</include> <!-- {x-include-update;org.springframework.boot:spring-boot-actuator-autoconfigure;external_dependency} -->
-                <include>org.springframework.boot:spring-boot-autoconfigure-processor:[2.7.1]</include> <!-- {x-include-update;org.springframework.boot:spring-boot-autoconfigure-processor;external_dependency} -->
-                <include>org.springframework.boot:spring-boot-autoconfigure:[2.7.1]</include> <!-- {x-include-update;org.springframework.boot:spring-boot-autoconfigure;external_dependency} -->
-                <include>org.springframework.boot:spring-boot-configuration-processor:[2.7.1]</include> <!-- {x-include-update;org.springframework.boot:spring-boot-configuration-processor;external_dependency} -->
-                <include>org.springframework.data:spring-data-mongodb:[3.4.1]</include> <!-- {x-include-update;org.springframework.data:spring-data-mongodb;external_dependency} -->
-                <include>org.springframework.data:spring-data-redis:[2.7.1]</include> <!-- {x-include-update;org.springframework.data:spring-data-redis;external_dependency} -->
-                <include>org.springframework.kafka:spring-kafka:[2.8.7]</include> <!-- {x-include-update;org.springframework.kafka:spring-kafka;external_dependency} -->
-                <include>org.springframework.cloud:spring-cloud-starter-stream-kafka:[3.2.4]</include> <!-- {x-include-update;org.springframework.cloud:spring-cloud-starter-stream-kafka;external_dependency} -->
-                <include>org.springframework:spring-context-support:[5.3.21]</include> <!-- {x-include-update;org.springframework:spring-context-support;external_dependency} -->
-                <include>org.springframework.security:spring-security-oauth2-client:[5.7.2]</include> <!-- {x-include-update;org.springframework.security:spring-security-oauth2-client;external_dependency} -->
-                <include>org.springframework.security:spring-security-oauth2-resource-server:[5.7.2]</include> <!-- {x-include-update;org.springframework.security:spring-security-oauth2-resource-server;external_dependency} -->
-                <include>org.springframework.security:spring-security-oauth2-jose:[5.7.2]</include> <!-- {x-include-update;org.springframework.security:spring-security-oauth2-jose;external_dependency} -->
-                <include>org.springframework.security:spring-security-config:[5.7.2]</include> <!-- {x-include-update;org.springframework.security:spring-security-config;external_dependency} -->
-                <include>org.springframework:spring-jms:[5.3.21]</include> <!-- {x-include-update;org.springframework:spring-jms;external_dependency} -->
-                <include>org.springframework:spring-webflux:[5.3.21]</include> <!-- {x-include-update;org.springframework:spring-webflux;external_dependency} -->
-=======
                 <include>org.hibernate.validator:hibernate-validator:[6.2.5.Final]</include> <!-- {x-include-update;org.hibernate.validator:hibernate-validator;external_dependency} -->
                 <include>org.springframework.boot:spring-boot-actuator-autoconfigure:[2.7.8]</include> <!-- {x-include-update;org.springframework.boot:spring-boot-actuator-autoconfigure;external_dependency} -->
                 <include>org.springframework.boot:spring-boot-autoconfigure-processor:[2.7.8]</include> <!-- {x-include-update;org.springframework.boot:spring-boot-autoconfigure-processor;external_dependency} -->
@@ -431,7 +413,7 @@
                 <include>org.springframework:spring-jms:[5.3.25]</include> <!-- {x-include-update;org.springframework:spring-jms;external_dependency} -->
                 <include>org.springframework:spring-jdbc:[5.3.25]</include> <!-- {x-include-update;org.springframework:spring-jdbc;external_dependency} -->
                 <include>redis.clients:jedis:[3.8.0]</include> <!-- {x-include-update;spring_redis.clients:jedis;external_dependency} -->
->>>>>>> 4f67482b
+                <include>org.springframework:spring-webflux:[5.3.25]</include> <!-- {x-include-update;org.springframework:spring-webflux;external_dependency} -->
               </includes>
             </bannedDependencies>
           </rules>
