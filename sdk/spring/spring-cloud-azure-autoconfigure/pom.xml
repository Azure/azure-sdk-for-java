<?xml version="1.0" encoding="UTF-8"?>
<project xmlns:xsi="http://www.w3.org/2001/XMLSchema-instance"
         xmlns="http://maven.apache.org/POM/4.0.0"
         xsi:schemaLocation="http://maven.apache.org/POM/4.0.0 http://maven.apache.org/xsd/maven-4.0.0.xsd">
  <parent>
    <groupId>com.azure</groupId>
    <artifactId>azure-client-sdk-parent</artifactId>
    <version>1.7.0</version> <!-- {x-version-update;com.azure:azure-client-sdk-parent;current} -->
    <relativePath>../../parents/azure-client-sdk-parent</relativePath>
  </parent>
  <modelVersion>4.0.0</modelVersion>

  <groupId>com.azure.spring</groupId>
  <artifactId>spring-cloud-azure-autoconfigure</artifactId>
  <version>4.5.0-beta.2</version> <!-- {x-version-update;com.azure.spring:spring-cloud-azure-autoconfigure;current} -->

  <name>Spring Cloud Azure AutoConfigure</name>
  <description>Spring Cloud Azure AutoConfigure</description>
  <url>https://microsoft.github.io/spring-cloud-azure</url>
  <developers>
    <developer>
      <name>Spring Cloud Azure</name>
      <email>SpringIntegSupport@microsoft.com</email>
    </developer>
  </developers>
  <scm>
    <connection>scm:git:git@github.com:Azure/azure-sdk-for-java.git</connection>
    <developerConnection>scm:git:ssh://git@github.com:Azure/azure-sdk-for-java.git</developerConnection>
    <url>https://github.com/Azure/azure-sdk-for-java</url>
  </scm>
  <issueManagement>
    <system>GitHub</system>
    <url>https://github.com/Azure/azure-sdk-for-java/issues</url>
  </issueManagement>

  <dependencies>
    <dependency>
      <groupId>com.azure.spring</groupId>
      <artifactId>spring-cloud-azure-service</artifactId>
      <version>4.5.0-beta.2</version> <!-- {x-version-update;com.azure.spring:spring-cloud-azure-service;current} -->
    </dependency>

    <dependency>
      <groupId>com.azure.spring</groupId>
      <artifactId>spring-cloud-azure-resourcemanager</artifactId>
      <version>4.5.0-beta.2</version> <!-- {x-version-update;com.azure.spring:spring-cloud-azure-resourcemanager;current} -->
      <optional>true</optional>
    </dependency>

    <dependency>
      <groupId>com.azure.spring</groupId>
      <artifactId>spring-cloud-azure-trace-sleuth</artifactId>
      <version>4.5.0-beta.2</version> <!-- {x-version-update;com.azure.spring:spring-cloud-azure-trace-sleuth;current} -->
      <optional>true</optional>
    </dependency>

    <!-- Azure Spring Integration   -->
		<!-- Event Hub -->
    <dependency>
      <groupId>com.azure.spring</groupId>
      <artifactId>spring-integration-azure-eventhubs</artifactId>
      <version>4.5.0-beta.2</version> <!-- {x-version-update;com.azure.spring:spring-integration-azure-eventhubs;current} -->
      <optional>true</optional>
    </dependency>
    <dependency>
      <groupId>com.azure</groupId>
      <artifactId>azure-messaging-eventhubs-checkpointstore-blob</artifactId>
      <version>1.16.1</version> <!-- {x-version-update;com.azure:azure-messaging-eventhubs-checkpointstore-blob;dependency} -->
      <optional>true</optional>
    </dependency>

		<!-- Service Bus -->
    <dependency>
      <groupId>com.azure.spring</groupId>
      <artifactId>spring-integration-azure-servicebus</artifactId>
      <version>4.5.0-beta.2</version> <!-- {x-version-update;com.azure.spring:spring-integration-azure-servicebus;current} -->
      <optional>true</optional>
    </dependency>

    <!-- Storage Queue -->
    <dependency>
      <groupId>com.azure.spring</groupId>
      <artifactId>spring-integration-azure-storage-queue</artifactId>
      <version>4.5.0-beta.2</version> <!-- {x-version-update;com.azure.spring:spring-integration-azure-storage-queue;current} -->
      <optional>true</optional>
    </dependency>

    <!-- Kafka -->
    <dependency>
      <groupId>org.springframework.kafka</groupId>
      <artifactId>spring-kafka</artifactId>
      <version>2.8.11</version> <!-- {x-version-update;org.springframework.kafka:spring-kafka;external_dependency} -->
      <optional>true</optional>
    </dependency>
    <dependency>
      <groupId>org.springframework.cloud</groupId>
      <artifactId>spring-cloud-starter-stream-kafka</artifactId>
      <version>3.2.6</version> <!-- {x-version-update;org.springframework.cloud:spring-cloud-starter-stream-kafka;external_dependency} -->
      <optional>true</optional>
    </dependency>
    <!-- Spring Data -->
		<!-- Redis -->
    <dependency>
      <groupId>org.springframework.data</groupId>
      <artifactId>spring-data-redis</artifactId>
      <version>2.7.6</version> <!-- {x-version-update;org.springframework.data:spring-data-redis;external_dependency} -->
      <optional>true</optional>
    </dependency>
    <!-- Cosmos -->
    <dependency>
      <groupId>com.azure</groupId>
      <artifactId>azure-spring-data-cosmos</artifactId>
      <version>3.30.0</version> <!-- {x-version-update;com.azure:azure-spring-data-cosmos;dependency} -->
      <optional>true</optional>
    </dependency>

    <!--Spring JMS-->
    <dependency>
      <groupId>org.springframework</groupId>
      <artifactId>spring-jms</artifactId>
      <version>5.3.24</version> <!-- {x-version-update;org.springframework:spring-jms;external_dependency} -->
      <optional>true</optional>
    </dependency>
    <dependency>
      <groupId>org.apache.qpid</groupId>
      <artifactId>qpid-jms-client</artifactId>
      <version>0.53.0</version> <!-- {x-version-update;org.apache.qpid:qpid-jms-client;external_dependency} -->
      <optional>true</optional>
    </dependency>
    <dependency>
      <groupId>org.messaginghub</groupId>
      <artifactId>pooled-jms</artifactId>
      <version>1.2.4</version> <!-- {x-version-update;org.messaginghub:pooled-jms;external_dependency} -->
      <optional>true</optional>
    </dependency>

    <!-- Azure SDKs-->
    <!-- Explicitly referencing azure-core.  It's possible that the dependent versions below conflict with our
    currently released version and a lower version is resolved. -->
    <dependency>
      <groupId>com.azure</groupId>
      <artifactId>azure-core</artifactId>
      <version>1.34.0</version> <!-- {x-version-update;com.azure:azure-core;dependency} -->
      <optional>true</optional>
    </dependency>
    <dependency>
      <groupId>com.azure</groupId>
      <artifactId>azure-cosmos</artifactId>
      <version>4.39.0</version> <!-- {x-version-update;com.azure:azure-cosmos;dependency} -->
      <optional>true</optional>
    </dependency>
    <dependency>
      <groupId>com.azure</groupId>
      <artifactId>azure-data-appconfiguration</artifactId>
      <version>1.3.9</version> <!-- {x-version-update;com.azure:azure-data-appconfiguration;dependency} -->
      <optional>true</optional>
    </dependency>
    <dependency>
      <groupId>com.azure</groupId>
      <artifactId>azure-messaging-servicebus</artifactId>
      <version>7.13.0</version> <!-- {x-version-update;com.azure:azure-messaging-servicebus;dependency} -->
      <optional>true</optional>
    </dependency>
    <dependency>
      <groupId>com.azure</groupId>
      <artifactId>azure-messaging-eventhubs</artifactId>
      <version>5.15.0</version> <!-- {x-version-update;com.azure:azure-messaging-eventhubs;dependency} -->
      <optional>true</optional>
    </dependency>
    <dependency>
      <groupId>com.azure</groupId>
      <artifactId>azure-security-keyvault-certificates</artifactId>
      <version>4.4.2</version> <!-- {x-version-update;com.azure:azure-security-keyvault-certificates;dependency} -->
      <optional>true</optional>
    </dependency>
    <dependency>
      <groupId>com.azure</groupId>
      <artifactId>azure-security-keyvault-secrets</artifactId>
      <version>4.5.2</version> <!-- {x-version-update;com.azure:azure-security-keyvault-secrets;dependency} -->
      <optional>true</optional>
    </dependency>
    <dependency>
      <groupId>com.azure</groupId>
      <artifactId>azure-storage-blob</artifactId>
      <version>12.20.1</version>  <!-- {x-version-update;com.azure:azure-storage-blob;dependency} -->
      <optional>true</optional>
    </dependency>
    <dependency>
      <groupId>com.azure</groupId>
      <artifactId>azure-storage-file-share</artifactId>
      <version>12.16.1</version> <!-- {x-version-update;com.azure:azure-storage-file-share;dependency} -->
      <optional>true</optional>
    </dependency>
    <dependency>
      <groupId>com.azure</groupId>
      <artifactId>azure-storage-queue</artifactId>
      <version>12.15.1</version> <!-- {x-version-update;com.azure:azure-storage-queue;dependency} -->
      <optional>true</optional>
    </dependency>

    <!-- Spring -->
    <dependency>
      <groupId>org.springframework.boot</groupId>
      <artifactId>spring-boot-autoconfigure</artifactId>
      <version>2.7.6</version> <!-- {x-version-update;org.springframework.boot:spring-boot-autoconfigure;external_dependency} -->
    </dependency>
    <dependency>
      <groupId>org.springframework</groupId>
      <artifactId>spring-context-support</artifactId>
      <version>5.3.24</version> <!-- {x-version-update;org.springframework:spring-context-support;external_dependency} -->
      <optional>true</optional>
    </dependency>

    <dependency>
      <groupId>org.springframework.boot</groupId>
      <artifactId>spring-boot-actuator-autoconfigure</artifactId>
      <version>2.7.6</version> <!-- {x-version-update;org.springframework.boot:spring-boot-actuator-autoconfigure;external_dependency} -->
      <optional>true</optional>
    </dependency>
    <dependency>
      <groupId>org.springframework.boot</groupId>
      <artifactId>spring-boot-configuration-processor</artifactId>
      <version>2.7.6</version> <!-- {x-version-update;org.springframework.boot:spring-boot-configuration-processor;external_dependency} -->
      <optional>true</optional>
    </dependency>

    <!-- Spring Security-->
    <dependency>
      <groupId>org.springframework.security</groupId>
      <artifactId>spring-security-oauth2-client</artifactId>
      <version>5.7.5</version> <!-- {x-version-update;org.springframework.security:spring-security-oauth2-client;external_dependency} -->
      <optional>true</optional>
    </dependency>
    <dependency>
      <groupId>org.springframework.security</groupId>
      <artifactId>spring-security-oauth2-resource-server</artifactId>
      <version>5.7.5</version> <!-- {x-version-update;org.springframework.security:spring-security-oauth2-resource-server;external_dependency} -->
      <optional>true</optional>
    </dependency>
    <dependency>
      <groupId>org.springframework.security</groupId>
      <artifactId>spring-security-oauth2-jose</artifactId>
      <version>5.7.5</version> <!-- {x-version-update;org.springframework.security:spring-security-oauth2-jose;external_dependency} -->
      <optional>true</optional>
    </dependency>
    <dependency>
      <groupId>org.springframework.security</groupId>
      <artifactId>spring-security-config</artifactId>
      <version>5.7.5</version> <!-- {x-version-update;org.springframework.security:spring-security-config;external_dependency} -->
      <optional>true</optional>
    </dependency>

    <!-- Added this dependency to include necessary annotations used by reactor core.
        Without this dependency, javadoc throws a warning as it cannot find enum When.MAYBE
        which is used in @Nullable annotation in reactor core classes -->
    <dependency>
      <groupId>com.google.code.findbugs</groupId>
      <artifactId>jsr305</artifactId>
      <version>3.0.2</version> <!-- {x-version-update;com.google.code.findbugs:jsr305;external_dependency} -->
      <scope>provided</scope>
    </dependency>
    <dependency>
      <groupId>javax.servlet</groupId>
      <artifactId>javax.servlet-api</artifactId>
      <version>4.0.1</version> <!-- {x-version-update;javax.servlet:javax.servlet-api;external_dependency} -->
      <optional>true</optional>
    </dependency>
    <dependency>
      <groupId>org.hibernate.validator</groupId>
      <artifactId>hibernate-validator</artifactId>
      <version>6.2.5.Final</version> <!-- {x-version-update;org.hibernate.validator:hibernate-validator;external_dependency} -->
      <optional>true</optional>
    </dependency>

    <dependency>
      <groupId>jakarta.validation</groupId>
      <artifactId>jakarta.validation-api</artifactId>
      <version>2.0.2</version> <!-- {x-version-update;jakarta.validation:jakarta.validation-api;external_dependency} -->
    </dependency>

    <dependency>
      <groupId>com.azure</groupId>
<<<<<<< HEAD
      <artifactId>azure-identity-extensions</artifactId>
      <version>1.0.0</version> <!-- {x-version-update;unreleased_com.azure:azure-identity-extensions;dependency} -->
=======
      <artifactId>azure-identity-providers-jdbc-mysql</artifactId>
      <version>1.0.0</version> <!-- {x-version-update;unreleased_com.azure:azure-identity-providers-jdbc-mysql;dependency} -->
      <optional>true</optional>
    </dependency>

    <dependency>
      <groupId>com.azure</groupId>
      <artifactId>azure-identity-providers-jdbc-postgresql</artifactId>
      <version>1.0.0</version> <!-- {x-version-update;unreleased_com.azure:azure-identity-providers-jdbc-postgresql;dependency} -->
>>>>>>> c3814590
      <optional>true</optional>
    </dependency>

    <!-- TEST-->
    <dependency>
      <groupId>org.springframework.boot</groupId>
      <artifactId>spring-boot-starter-test</artifactId>
      <version>2.7.6</version> <!-- {x-version-update;org.springframework.boot:spring-boot-starter-test;external_dependency} -->
      <scope>test</scope>
    </dependency>
    <dependency>
      <groupId>org.springframework.boot</groupId>
      <artifactId>spring-boot-configuration-metadata</artifactId>
      <version>2.7.6</version> <!-- {x-version-update;org.springframework.boot:spring-boot-configuration-metadata;external_dependency} -->
      <scope>test</scope>
    </dependency>
    <dependency>
      <groupId>org.glassfish</groupId>
      <artifactId>jakarta.el</artifactId>
      <version>3.0.4</version> <!-- {x-version-update;org.glassfish:jakarta.el;external_dependency} -->
      <scope>test</scope>
    </dependency>

    <!-- for the samples   -->
    <dependency>
      <groupId>org.apache.httpcomponents</groupId>
      <artifactId>httpclient</artifactId>
      <version>4.5.13</version> <!-- {x-version-update;org.apache.httpcomponents:httpclient;external_dependency} -->
      <scope>test</scope>
    </dependency>

    <dependency>
      <groupId>org.springframework.cloud</groupId>
      <artifactId>spring-cloud-starter-sleuth</artifactId>
      <version>3.1.5</version> <!-- {x-version-update;org.springframework.cloud:spring-cloud-starter-sleuth;external_dependency} -->
      <scope>test</scope>
    </dependency>

    <!-- used to test AzureJdbcAutoConfiguration -->
    <dependency>
      <groupId>com.mysql</groupId>
      <artifactId>mysql-connector-j</artifactId>
      <version>8.0.31</version> <!-- {x-version-update;com.mysql:mysql-connector-j;external_dependency} -->
      <scope>test</scope>
    </dependency>

    <dependency>
      <groupId>org.postgresql</groupId>
      <artifactId>postgresql</artifactId>
      <version>42.3.8</version> <!-- {x-version-update;org.postgresql:postgresql;external_dependency} -->
      <scope>test</scope>
    </dependency>

    <dependency>
      <groupId>org.springframework</groupId>
      <artifactId>spring-jdbc</artifactId>
      <version>5.3.24</version> <!-- {x-version-update;org.springframework:spring-jdbc;external_dependency} -->
      <scope>test</scope>
    </dependency>

  </dependencies>

  <build>
    <plugins>
      <plugin>
        <groupId>org.apache.maven.plugins</groupId>
        <artifactId>maven-enforcer-plugin</artifactId>
        <version>3.0.0-M3</version> <!-- {x-version-update;org.apache.maven.plugins:maven-enforcer-plugin;external_dependency} -->
        <configuration>
          <rules>
            <bannedDependencies>
              <includes>
                <include>com.nimbusds:nimbus-jose-jwt:[9.22]</include> <!-- {x-include-update;com.nimbusds:nimbus-jose-jwt;external_dependency} -->
                <include>org.messaginghub:pooled-jms:[1.2.4]</include> <!-- {x-include-update;org.messaginghub:pooled-jms;external_dependency} -->
                <include>org.apache.qpid:qpid-jms-client:[0.53.0]</include> <!-- {x-include-update;org.apache.qpid:qpid-jms-client;external_dependency} -->
                <include>jakarta.validation:jakarta.validation-api:[2.0.2]</include> <!-- {x-include-update;jakarta.validation:jakarta.validation-api;external_dependency} -->
                <include>javax.servlet:javax.servlet-api:[4.0.1]</include> <!-- {x-include-update;javax.servlet:javax.servlet-api;external_dependency} -->
                <include>org.hibernate.validator:hibernate-validator:[6.2.5.Final]</include> <!-- {x-include-update;org.hibernate.validator:hibernate-validator;external_dependency} -->
                <include>org.springframework.boot:spring-boot-actuator-autoconfigure:[2.7.6]</include> <!-- {x-include-update;org.springframework.boot:spring-boot-actuator-autoconfigure;external_dependency} -->
                <include>org.springframework.boot:spring-boot-autoconfigure-processor:[2.7.6]</include> <!-- {x-include-update;org.springframework.boot:spring-boot-autoconfigure-processor;external_dependency} -->
                <include>org.springframework.boot:spring-boot-autoconfigure:[2.7.6]</include> <!-- {x-include-update;org.springframework.boot:spring-boot-autoconfigure;external_dependency} -->
                <include>org.springframework.boot:spring-boot-configuration-processor:[2.7.6]</include> <!-- {x-include-update;org.springframework.boot:spring-boot-configuration-processor;external_dependency} -->
                <include>org.springframework.data:spring-data-mongodb:[3.4.6]</include> <!-- {x-include-update;org.springframework.data:spring-data-mongodb;external_dependency} -->
                <include>org.springframework.data:spring-data-redis:[2.7.6]</include> <!-- {x-include-update;org.springframework.data:spring-data-redis;external_dependency} -->
                <include>org.springframework.kafka:spring-kafka:[2.8.11]</include> <!-- {x-include-update;org.springframework.kafka:spring-kafka;external_dependency} -->
                <include>org.springframework.cloud:spring-cloud-starter-stream-kafka:[3.2.6]</include> <!-- {x-include-update;org.springframework.cloud:spring-cloud-starter-stream-kafka;external_dependency} -->
                <include>org.springframework:spring-context-support:[5.3.24]</include> <!-- {x-include-update;org.springframework:spring-context-support;external_dependency} -->
                <include>org.springframework.security:spring-security-oauth2-client:[5.7.5]</include> <!-- {x-include-update;org.springframework.security:spring-security-oauth2-client;external_dependency} -->
                <include>org.springframework.security:spring-security-oauth2-resource-server:[5.7.5]</include> <!-- {x-include-update;org.springframework.security:spring-security-oauth2-resource-server;external_dependency} -->
                <include>org.springframework.security:spring-security-oauth2-jose:[5.7.5]</include> <!-- {x-include-update;org.springframework.security:spring-security-oauth2-jose;external_dependency} -->
                <include>org.springframework.security:spring-security-config:[5.7.5]</include> <!-- {x-include-update;org.springframework.security:spring-security-config;external_dependency} -->
                <include>org.springframework:spring-jms:[5.3.24]</include> <!-- {x-include-update;org.springframework:spring-jms;external_dependency} -->
                <include>org.springframework:spring-jdbc:[5.3.24]</include> <!-- {x-include-update;org.springframework:spring-jdbc;external_dependency} -->
              </includes>
            </bannedDependencies>
          </rules>
        </configuration>
      </plugin>
      <plugin>
        <groupId>org.apache.maven.plugins</groupId>
        <artifactId>maven-jar-plugin</artifactId>
        <version>3.1.2</version> <!-- {x-version-update;org.apache.maven.plugins:maven-jar-plugin;external_dependency} -->
        <configuration>
          <archive>
            <manifestEntries>
              <Automatic-Module-Name>com.azure.spring.cloud.autoconfigure</Automatic-Module-Name>
            </manifestEntries>
          </archive>
        </configuration>
      </plugin>
    </plugins>

  </build>
  <profiles>
    <!-- Generate "spring-configuration-metadata.json" by annotation process -->
    <profile>
      <id>annotation-process-for-java-8</id>
      <activation>
        <jdk>[1.8,9)</jdk>
      </activation>
      <build>
        <plugins>
          <plugin>
            <groupId>org.apache.maven.plugins</groupId>
            <artifactId>maven-compiler-plugin</artifactId>
            <version>3.10.1</version> <!-- {x-version-update;org.apache.maven.plugins:maven-compiler-plugin;external_dependency} -->
            <executions>
              <execution>
                <id>annotation-process-for-java-8</id>
                <goals>
                  <goal>compile</goal>
                </goals>
                <configuration>
                  <compilerArgs>
                    <arg>-proc:only</arg> <!-- Turn on annotation processing -->
                  </compilerArgs>
                </configuration>
              </execution>
            </executions>
          </plugin>
        </plugins>
      </build>
    </profile>
    <profile>
      <id>annotation-process-for-java-11</id>
      <activation>
        <jdk>[11,)</jdk>
      </activation>
      <build>
        <plugins>
          <plugin>
            <groupId>org.apache.maven.plugins</groupId>
            <artifactId>maven-compiler-plugin</artifactId>
            <version>3.10.1</version> <!-- {x-version-update;org.apache.maven.plugins:maven-compiler-plugin;external_dependency} -->
            <executions>
              <execution>
                <id>annotation-process-for-java-11</id>
                <goals>
                  <goal>compile</goal>
                </goals>
                <configuration>
                  <compilerArgs>
                    <arg>-proc:only</arg> <!-- Turn on annotation processing -->
                  </compilerArgs>
                  <release>11</release>
                </configuration>
              </execution>
            </executions>
          </plugin>
        </plugins>
      </build>
    </profile>
  </profiles>
</project><|MERGE_RESOLUTION|>--- conflicted
+++ resolved
@@ -280,20 +280,8 @@
 
     <dependency>
       <groupId>com.azure</groupId>
-<<<<<<< HEAD
       <artifactId>azure-identity-extensions</artifactId>
       <version>1.0.0</version> <!-- {x-version-update;unreleased_com.azure:azure-identity-extensions;dependency} -->
-=======
-      <artifactId>azure-identity-providers-jdbc-mysql</artifactId>
-      <version>1.0.0</version> <!-- {x-version-update;unreleased_com.azure:azure-identity-providers-jdbc-mysql;dependency} -->
-      <optional>true</optional>
-    </dependency>
-
-    <dependency>
-      <groupId>com.azure</groupId>
-      <artifactId>azure-identity-providers-jdbc-postgresql</artifactId>
-      <version>1.0.0</version> <!-- {x-version-update;unreleased_com.azure:azure-identity-providers-jdbc-postgresql;dependency} -->
->>>>>>> c3814590
       <optional>true</optional>
     </dependency>
 
