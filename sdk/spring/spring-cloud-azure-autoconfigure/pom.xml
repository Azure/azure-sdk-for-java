--- conflicted
+++ resolved
@@ -547,7 +547,6 @@
           <rules>
             <bannedDependencies>
               <includes>
-<<<<<<< HEAD
                 <include>com.azure:azure-servicebus-jms:[2.0.0]</include> <!-- {x-include-update;com.azure:azure-servicebus-jms;external_dependency} -->
                 <include>com.mysql:mysql-connector-j:[9.5.0]</include> <!-- {x-include-update;springboot4_com.mysql:mysql-connector-j;external_dependency} -->
                 <include>com.fasterxml.jackson.datatype:jackson-datatype-jsr310:[2.20.1]</include> <!-- {x-include-update;springboot4_com.fasterxml.jackson.datatype:jackson-datatype-jsr310;external_dependency} -->
@@ -575,36 +574,6 @@
                 <include>org.springframework.security:spring-security-oauth2-resource-server:[7.0.0]</include> <!-- {x-include-update;springboot4_org.springframework.security:spring-security-oauth2-resource-server;external_dependency} -->
                 <include>org.springframework:spring-context-support:[7.0.1]</include> <!-- {x-include-update;springboot4_org.springframework:spring-context-support;external_dependency} -->
                 <include>org.springframework:spring-tx:[7.0.1]</include> <!-- {x-include-update;springboot4_org.springframework:spring-tx;external_dependency} -->
-=======
-                <include>com.azure:azure-servicebus-jms:[2.1.0]</include> <!-- {x-include-update;com.azure:azure-servicebus-jms;external_dependency} -->
-                <include>com.mysql:mysql-connector-j:[9.4.0]</include> <!-- {x-include-update;springboot3_com.mysql:mysql-connector-j;external_dependency} -->
-                <include>com.fasterxml.jackson.core:jackson-annotations:[2.19.2]</include> <!-- {x-include-update;springboot3_com.fasterxml.jackson.core:jackson-annotations;external_dependency} -->
-                <include>com.fasterxml.jackson.core:jackson-core:[2.19.2]</include> <!-- {x-include-update;springboot3_com.fasterxml.jackson.core:jackson-core;external_dependency} -->
-                <include>com.fasterxml.jackson.core:jackson-databind:[2.19.2]</include> <!-- {x-include-update;springboot3_com.fasterxml.jackson.core:jackson-databind;external_dependency} -->
-                <include>com.fasterxml.jackson.dataformat:jackson-dataformat-xml:[2.19.2]</include> <!-- {x-include-update;springboot3_com.fasterxml.jackson.dataformat:jackson-dataformat-xml;external_dependency} -->
-                <include>com.fasterxml.jackson.datatype:jackson-datatype-jsr310:[2.19.2]</include> <!-- {x-include-update;springboot3_com.fasterxml.jackson.datatype:jackson-datatype-jsr310;external_dependency} -->
-                <include>com.fasterxml.jackson.module:jackson-module-afterburner:[2.19.2]</include> <!-- {x-include-update;springboot3_com.fasterxml.jackson.module:jackson-module-afterburner;external_dependency} -->
-                <include>io.lettuce:lettuce-core:[6.6.0.RELEASE]</include> <!-- {x-include-update;springboot3_io.lettuce:lettuce-core;external_dependency} -->
-                <include>jakarta.servlet:jakarta.servlet-api:[6.0.0]</include> <!-- {x-include-update;springboot3_jakarta.servlet:jakarta.servlet-api;external_dependency} -->
-                <include>jakarta.validation:jakarta.validation-api:[3.0.2]</include> <!-- {x-include-update;springboot3_jakarta.validation:jakarta.validation-api;external_dependency} -->
-                <include>org.hibernate.validator:hibernate-validator:[8.0.3.Final]</include> <!-- {x-include-update;springboot3_org.hibernate.validator:hibernate-validator;external_dependency} -->
-                <include>org.messaginghub:pooled-jms:[3.1.7]</include> <!-- {x-include-update;springboot3_org.messaginghub:pooled-jms;external_dependency} -->
-                <include>org.postgresql:postgresql:[42.7.7]</include> <!-- {x-include-update;springboot3_org.postgresql:postgresql;external_dependency} -->
-                <include>org.springframework.boot:spring-boot-actuator-autoconfigure:[3.5.5]</include> <!-- {x-include-update;springboot3_org.springframework.boot:spring-boot-actuator-autoconfigure;external_dependency} -->
-                <include>org.springframework.boot:spring-boot-autoconfigure:[3.5.5]</include> <!-- {x-include-update;springboot3_org.springframework.boot:spring-boot-autoconfigure;external_dependency} -->
-                <include>org.springframework.boot:spring-boot-configuration-processor:[3.5.5]</include> <!-- {x-include-update;springboot3_org.springframework.boot:spring-boot-configuration-processor;external_dependency} -->
-                <include>org.springframework.cloud:spring-cloud-starter-stream-kafka:[4.3.0]</include> <!-- {x-include-update;springboot3_org.springframework.cloud:spring-cloud-starter-stream-kafka;external_dependency} -->
-                <include>org.springframework.data:spring-data-redis:[3.5.3]</include> <!-- {x-include-update;springboot3_org.springframework.data:spring-data-redis;external_dependency} -->
-                <include>org.springframework.kafka:spring-kafka:[3.3.9]</include> <!-- {x-include-update;springboot3_org.springframework.kafka:spring-kafka;external_dependency} -->
-                <include>org.springframework.security:spring-security-config:[6.5.3]</include> <!-- {x-include-update;springboot3_org.springframework.security:spring-security-config;external_dependency} -->
-                <include>org.springframework.security:spring-security-oauth2-client:[6.5.3]</include> <!-- {x-include-update;springboot3_org.springframework.security:spring-security-oauth2-client;external_dependency} -->
-                <include>org.springframework.security:spring-security-oauth2-jose:[6.5.3]</include> <!-- {x-include-update;springboot3_org.springframework.security:spring-security-oauth2-jose;external_dependency} -->
-                <include>org.springframework.security:spring-security-oauth2-resource-server:[6.5.3]</include> <!-- {x-include-update;springboot3_org.springframework.security:spring-security-oauth2-resource-server;external_dependency} -->
-                <include>org.springframework:spring-context-support:[6.2.10]</include> <!-- {x-include-update;springboot3_org.springframework:spring-context-support;external_dependency} -->
-                <include>org.springframework:spring-jdbc:[6.2.10]</include> <!-- {x-include-update;springboot3_org.springframework:spring-jdbc;external_dependency} -->
-                <include>org.springframework:spring-jms:[6.2.10]</include> <!-- {x-include-update;springboot3_org.springframework:spring-jms;external_dependency} -->
-                <include>org.springframework:spring-tx:[6.2.10]</include> <!-- {x-include-update;springboot3_org.springframework:spring-tx;external_dependency} -->
->>>>>>> 7a1fa56b
               </includes>
             </bannedDependencies>
           </rules>
