--- conflicted
+++ resolved
@@ -345,7 +345,7 @@
     <dependency>
       <groupId>org.springframework</groupId>
       <artifactId>spring-jdbc</artifactId>
-      <version>5.3.22</version> <!-- {x-version-update;org.springframework:spring-jdbc;external_dependency} -->
+      <version>5.3.23</version> <!-- {x-version-update;org.springframework:spring-jdbc;external_dependency} -->
       <scope>test</scope>
     </dependency>
 
@@ -380,14 +380,10 @@
                 <include>org.springframework.security:spring-security-oauth2-resource-server:[5.7.3]</include> <!-- {x-include-update;org.springframework.security:spring-security-oauth2-resource-server;external_dependency} -->
                 <include>org.springframework.security:spring-security-oauth2-jose:[5.7.3]</include> <!-- {x-include-update;org.springframework.security:spring-security-oauth2-jose;external_dependency} -->
                 <include>org.springframework.security:spring-security-config:[5.7.3]</include> <!-- {x-include-update;org.springframework.security:spring-security-config;external_dependency} -->
-<<<<<<< HEAD
                 <include>org.springframework:spring-jms:[5.3.23]</include> <!-- {x-include-update;org.springframework:spring-jms;external_dependency} -->
-=======
-                <include>org.springframework:spring-jms:[5.3.22]</include> <!-- {x-include-update;org.springframework:spring-jms;external_dependency} -->
                 <include>mysql:mysql-connector-java:[8.0.30]</include> <!-- {x-include-update;mysql:mysql-connector-java;external_dependency} -->
                 <include>org.postgresql:postgresql:[42.3.6]</include> <!-- {x-include-update;org.postgresql:postgresql;external_dependency} -->
-                <include>org.springframework:spring-jdbc:[5.3.22]</include> <!-- {x-include-update;org.springframework:spring-jdbc;external_dependency} -->
->>>>>>> 1740f4e0
+                <include>org.springframework:spring-jdbc:[5.3.23]</include> <!-- {x-include-update;org.springframework:spring-jdbc;external_dependency} -->
               </includes>
             </bannedDependencies>
           </rules>
