--- conflicted
+++ resolved
@@ -344,22 +344,13 @@
                 <include>org.springframework.data:spring-data-mongodb:[3.3.4]</include> <!-- {x-include-update;org.springframework.data:spring-data-mongodb;external_dependency} -->
                 <include>org.springframework.data:spring-data-redis:[2.6.4]</include> <!-- {x-include-update;org.springframework.data:spring-data-redis;external_dependency} -->
                 <include>org.springframework.kafka:spring-kafka:[2.8.5]</include> <!-- {x-include-update;org.springframework.kafka:spring-kafka;external_dependency} -->
-<<<<<<< HEAD
                 <include>org.springframework.cloud:spring-cloud-starter-stream-kafka:[3.2.3]</include> <!-- {x-include-update;org.springframework.cloud:spring-cloud-starter-stream-kafka;external_dependency} -->
-                <include>org.springframework:spring-context-support:[5.3.19]</include> <!-- {x-include-update;org.springframework:spring-context-support;external_dependency} -->
-                <include>org.springframework.security:spring-security-oauth2-client:[5.6.3]</include> <!-- {x-include-update;org.springframework.security:spring-security-oauth2-client;external_dependency} -->
-                <include>org.springframework.security:spring-security-oauth2-resource-server:[5.6.3]</include> <!-- {x-include-update;org.springframework.security:spring-security-oauth2-resource-server;external_dependency} -->
-                <include>org.springframework.security:spring-security-oauth2-jose:[5.6.3]</include> <!-- {x-include-update;org.springframework.security:spring-security-oauth2-jose;external_dependency} -->
-                <include>org.springframework.security:spring-security-config:[5.6.3]</include> <!-- {x-include-update;org.springframework.security:spring-security-config;external_dependency} -->
-                <include>org.springframework:spring-jms:[5.3.19]</include> <!-- {x-include-update;org.springframework:spring-jms;external_dependency} -->
-=======
                 <include>org.springframework:spring-context-support:[5.3.20]</include> <!-- {x-include-update;org.springframework:spring-context-support;external_dependency} -->
                 <include>org.springframework.security:spring-security-oauth2-client:[5.6.4]</include> <!-- {x-include-update;org.springframework.security:spring-security-oauth2-client;external_dependency} -->
                 <include>org.springframework.security:spring-security-oauth2-resource-server:[5.6.4]</include> <!-- {x-include-update;org.springframework.security:spring-security-oauth2-resource-server;external_dependency} -->
                 <include>org.springframework.security:spring-security-oauth2-jose:[5.6.4]</include> <!-- {x-include-update;org.springframework.security:spring-security-oauth2-jose;external_dependency} -->
                 <include>org.springframework.security:spring-security-config:[5.6.4]</include> <!-- {x-include-update;org.springframework.security:spring-security-config;external_dependency} -->
                 <include>org.springframework:spring-jms:[5.3.20]</include> <!-- {x-include-update;org.springframework:spring-jms;external_dependency} -->
->>>>>>> d05f7e4e
               </includes>
             </bannedDependencies>
           </rules>
