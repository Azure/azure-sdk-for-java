--- conflicted
+++ resolved
@@ -32,6 +32,7 @@
     <system>GitHub</system>
     <url>https://github.com/Azure/azure-sdk-for-java/issues</url>
   </issueManagement>
+
   <dependencies>
     <dependency>
       <groupId>com.azure.spring</groupId>
@@ -106,15 +107,9 @@
       <optional>true</optional>
     </dependency>
     <dependency>
-<<<<<<< HEAD
       <groupId>org.springframework</groupId>
       <artifactId>spring-tx</artifactId>
       <version>6.0.0-M5</version> <!-- {x-version-update;org.springframework:spring-tx;external_dependency} -->
-=======
-      <groupId>com.azure</groupId>
-      <artifactId>azure-spring-data-cosmos</artifactId>
-      <version>3.27.0</version> <!-- {x-version-update;com.azure:azure-spring-data-cosmos;dependency} -->
->>>>>>> 585f23ff
       <optional>true</optional>
     </dependency>
 
@@ -292,25 +287,11 @@
     <dependency>
       <groupId>org.springframework.boot</groupId>
       <artifactId>spring-boot-configuration-metadata</artifactId>
+      <version>2.7.3</version> <!-- {x-version-update;org.springframework.boot:spring-boot-configuration-metadata;external_dependency} -->
       <version>3.0.0-M4</version> <!-- {x-version-update;org.springframework.boot:spring-boot-configuration-metadata;external_dependency} -->
       <scope>test</scope>
     </dependency>
     <dependency>
-<<<<<<< HEAD
-      <groupId>com.github.tomakehurst</groupId>
-      <artifactId>wiremock-jre8</artifactId>
-      <version>2.33.2</version> <!-- {x-version-update;com.github.tomakehurst:wiremock-jre8;external_dependency} -->
-      <scope>test</scope>
-      <exclusions>
-        <exclusion>
-          <groupId>javax.servlet</groupId>
-          <artifactId>javax.servlet-api</artifactId>
-        </exclusion>
-      </exclusions>
-    </dependency>
-    <dependency>
-=======
->>>>>>> 585f23ff
       <groupId>org.glassfish</groupId>
       <artifactId>jakarta.el</artifactId>
       <version>4.0.2</version> <!-- {x-version-update;org.glassfish:jakarta.el;external_dependency} -->
