<?xml version="1.0" encoding="UTF-8"?>
<project xmlns:xsi="http://www.w3.org/2001/XMLSchema-instance"
         xmlns="http://maven.apache.org/POM/4.0.0"
         xsi:schemaLocation="http://maven.apache.org/POM/4.0.0 http://maven.apache.org/xsd/maven-4.0.0.xsd">
  <parent>
    <groupId>com.azure</groupId>
    <artifactId>azure-client-sdk-parent</artifactId>
    <version>1.7.0</version> <!-- {x-version-update;com.azure:azure-client-sdk-parent;current} -->
    <relativePath>../../parents/azure-client-sdk-parent</relativePath>
  </parent>
  <modelVersion>4.0.0</modelVersion>

  <groupId>com.azure.spring</groupId>
  <artifactId>spring-cloud-azure-autoconfigure</artifactId>
  <version>4.4.0-beta.1</version> <!-- {x-version-update;com.azure.spring:spring-cloud-azure-autoconfigure;current} -->

  <name>Spring Cloud Azure AutoConfigure</name>
  <description>Spring Cloud Azure AutoConfigure</description>
  <url>https://microsoft.github.io/spring-cloud-azure</url>
  <developers>
    <developer>
      <name>Spring Cloud Azure</name>
      <email>SpringIntegSupport@microsoft.com</email>
    </developer>
  </developers>
  <scm>
    <connection>scm:git:git@github.com:Azure/azure-sdk-for-java.git</connection>
    <developerConnection>scm:git:ssh://git@github.com:Azure/azure-sdk-for-java.git</developerConnection>
    <url>https://github.com/Azure/azure-sdk-for-java</url>
  </scm>
  <issueManagement>
    <system>GitHub</system>
    <url>https://github.com/Azure/azure-sdk-for-java/issues</url>
  </issueManagement>

  <dependencies>
    <dependency>
      <groupId>com.azure.spring</groupId>
      <artifactId>spring-cloud-azure-service</artifactId>
      <version>4.4.0-beta.1</version> <!-- {x-version-update;com.azure.spring:spring-cloud-azure-service;current} -->
    </dependency>

    <dependency>
      <groupId>com.azure.spring</groupId>
      <artifactId>spring-cloud-azure-resourcemanager</artifactId>
      <version>4.4.0-beta.1</version> <!-- {x-version-update;com.azure.spring:spring-cloud-azure-resourcemanager;current} -->
      <optional>true</optional>
    </dependency>

    <dependency>
      <groupId>com.azure.spring</groupId>
      <artifactId>spring-cloud-azure-trace-sleuth</artifactId>
      <version>4.4.0-beta.1</version> <!-- {x-version-update;com.azure.spring:spring-cloud-azure-trace-sleuth;current} -->
      <optional>true</optional>
    </dependency>

    <!-- Azure Spring Integration   -->
		<!-- Event Hub -->
    <dependency>
      <groupId>com.azure.spring</groupId>
      <artifactId>spring-integration-azure-eventhubs</artifactId>
      <version>4.4.0-beta.1</version> <!-- {x-version-update;com.azure.spring:spring-integration-azure-eventhubs;current} -->
      <optional>true</optional>
    </dependency>
    <dependency>
      <groupId>com.azure</groupId>
      <artifactId>azure-messaging-eventhubs-checkpointstore-blob</artifactId>
      <version>1.14.0</version> <!-- {x-version-update;com.azure:azure-messaging-eventhubs-checkpointstore-blob;dependency} -->
      <optional>true</optional>
    </dependency>

		<!-- Service Bus -->
    <dependency>
      <groupId>com.azure.spring</groupId>
      <artifactId>spring-integration-azure-servicebus</artifactId>
      <version>4.4.0-beta.1</version> <!-- {x-version-update;com.azure.spring:spring-integration-azure-servicebus;current} -->
      <optional>true</optional>
    </dependency>

    <!-- Storage Queue -->
    <dependency>
      <groupId>com.azure.spring</groupId>
      <artifactId>spring-integration-azure-storage-queue</artifactId>
      <version>4.4.0-beta.1</version> <!-- {x-version-update;com.azure.spring:spring-integration-azure-storage-queue;current} -->
      <optional>true</optional>
    </dependency>

    <!-- Kafka -->
    <dependency>
      <groupId>org.springframework.kafka</groupId>
      <artifactId>spring-kafka</artifactId>
      <version>2.8.8</version> <!-- {x-version-update;org.springframework.kafka:spring-kafka;external_dependency} -->
      <optional>true</optional>
    </dependency>
    <dependency>
      <groupId>org.springframework.cloud</groupId>
      <artifactId>spring-cloud-starter-stream-kafka</artifactId>
      <version>3.2.4</version> <!-- {x-version-update;org.springframework.cloud:spring-cloud-starter-stream-kafka;external_dependency} -->
      <optional>true</optional>
    </dependency>
    <!-- Spring Data -->
		<!-- Redis -->
    <dependency>
      <groupId>org.springframework.data</groupId>
      <artifactId>spring-data-redis</artifactId>
      <version>2.7.2</version> <!-- {x-version-update;org.springframework.data:spring-data-redis;external_dependency} -->
      <optional>true</optional>
    </dependency>
    <!-- Cosmos -->
    <dependency>
      <groupId>com.azure</groupId>
      <artifactId>azure-spring-data-cosmos</artifactId>
      <version>3.25.0</version> <!-- {x-version-update;com.azure:azure-spring-data-cosmos;dependency} -->
      <optional>true</optional>
    </dependency>

    <!--Spring JMS-->
    <dependency>
      <groupId>org.springframework</groupId>
      <artifactId>spring-jms</artifactId>
      <version>5.3.22</version> <!-- {x-version-update;org.springframework:spring-jms;external_dependency} -->
      <optional>true</optional>
    </dependency>
    <dependency>
      <groupId>org.apache.qpid</groupId>
      <artifactId>qpid-jms-client</artifactId>
      <version>0.53.0</version> <!-- {x-version-update;org.apache.qpid:qpid-jms-client;external_dependency} -->
      <optional>true</optional>
    </dependency>
    <dependency>
      <groupId>org.messaginghub</groupId>
      <artifactId>pooled-jms</artifactId>
      <version>1.2.4</version> <!-- {x-version-update;org.messaginghub:pooled-jms;external_dependency} -->
      <optional>true</optional>
    </dependency>

    <!-- Azure SDKs-->
    <!-- Explicitly referencing azure-core.  It's possible that the dependent versions below conflict with our
    currently released version and a lower version is resolved. -->
    <dependency>
      <groupId>com.azure</groupId>
      <artifactId>azure-core</artifactId>
      <version>1.30.0</version> <!-- {x-version-update;com.azure:azure-core;dependency} -->
      <optional>true</optional>
    </dependency>
    <dependency>
      <groupId>com.azure</groupId>
      <artifactId>azure-cosmos</artifactId>
      <version>4.33.1</version> <!-- {x-version-update;com.azure:azure-cosmos;dependency} -->
      <optional>true</optional>
    </dependency>
    <dependency>
      <groupId>com.azure</groupId>
      <artifactId>azure-data-appconfiguration</artifactId>
      <version>1.3.5</version> <!-- {x-version-update;com.azure:azure-data-appconfiguration;dependency} -->
      <optional>true</optional>
    </dependency>
    <dependency>
      <groupId>com.azure</groupId>
      <artifactId>azure-messaging-servicebus</artifactId>
      <version>7.10.0</version> <!-- {x-version-update;com.azure:azure-messaging-servicebus;dependency} -->
      <optional>true</optional>
    </dependency>
    <dependency>
      <groupId>com.azure</groupId>
      <artifactId>azure-messaging-eventhubs</artifactId>
      <version>5.12.2</version> <!-- {x-version-update;com.azure:azure-messaging-eventhubs;dependency} -->
      <optional>true</optional>
    </dependency>
    <dependency>
      <groupId>com.azure</groupId>
      <artifactId>azure-security-keyvault-certificates</artifactId>
      <version>4.3.4</version> <!-- {x-version-update;com.azure:azure-security-keyvault-certificates;dependency} -->
      <optional>true</optional>
    </dependency>
    <dependency>
      <groupId>com.azure</groupId>
      <artifactId>azure-security-keyvault-secrets</artifactId>
      <version>4.4.4</version> <!-- {x-version-update;com.azure:azure-security-keyvault-secrets;dependency} -->
      <optional>true</optional>
    </dependency>
    <dependency>
      <groupId>com.azure</groupId>
      <artifactId>azure-storage-blob</artifactId>
      <version>12.18.0</version>  <!-- {x-version-update;com.azure:azure-storage-blob;dependency} -->
      <optional>true</optional>
    </dependency>
    <dependency>
      <groupId>com.azure</groupId>
      <artifactId>azure-storage-file-share</artifactId>
      <version>12.14.0</version> <!-- {x-version-update;com.azure:azure-storage-file-share;dependency} -->
      <optional>true</optional>
    </dependency>
    <dependency>
      <groupId>com.azure</groupId>
      <artifactId>azure-storage-queue</artifactId>
      <version>12.14.0</version> <!-- {x-version-update;com.azure:azure-storage-queue;dependency} -->
      <optional>true</optional>
    </dependency>

    <!-- Spring -->
    <dependency>
      <groupId>org.springframework.boot</groupId>
      <artifactId>spring-boot-autoconfigure</artifactId>
      <version>2.7.2</version> <!-- {x-version-update;org.springframework.boot:spring-boot-autoconfigure;external_dependency} -->
    </dependency>
    <dependency>
      <groupId>org.springframework</groupId>
      <artifactId>spring-context-support</artifactId>
      <version>5.3.22</version> <!-- {x-version-update;org.springframework:spring-context-support;external_dependency} -->
      <optional>true</optional>
    </dependency>

    <dependency>
      <groupId>org.springframework.boot</groupId>
      <artifactId>spring-boot-actuator-autoconfigure</artifactId>
      <version>2.7.2</version> <!-- {x-version-update;org.springframework.boot:spring-boot-actuator-autoconfigure;external_dependency} -->
      <optional>true</optional>
    </dependency>
    <dependency>
      <groupId>org.springframework.boot</groupId>
      <artifactId>spring-boot-configuration-processor</artifactId>
      <version>2.7.2</version> <!-- {x-version-update;org.springframework.boot:spring-boot-configuration-processor;external_dependency} -->
      <optional>true</optional>
    </dependency>

    <!-- Spring Security-->
    <dependency>
      <groupId>org.springframework.security</groupId>
      <artifactId>spring-security-oauth2-client</artifactId>
      <version>5.7.2</version> <!-- {x-version-update;org.springframework.security:spring-security-oauth2-client;external_dependency} -->
      <optional>true</optional>
    </dependency>
    <dependency>
      <groupId>org.springframework.security</groupId>
      <artifactId>spring-security-oauth2-resource-server</artifactId>
      <version>5.7.2</version> <!-- {x-version-update;org.springframework.security:spring-security-oauth2-resource-server;external_dependency} -->
      <optional>true</optional>
    </dependency>
    <dependency>
      <groupId>org.springframework.security</groupId>
      <artifactId>spring-security-oauth2-jose</artifactId>
      <version>5.7.2</version> <!-- {x-version-update;org.springframework.security:spring-security-oauth2-jose;external_dependency} -->
      <optional>true</optional>
    </dependency>
    <dependency>
      <groupId>org.springframework.security</groupId>
      <artifactId>spring-security-config</artifactId>
      <version>5.7.2</version> <!-- {x-version-update;org.springframework.security:spring-security-config;external_dependency} -->
      <optional>true</optional>
    </dependency>

    <!-- Added this dependency to include necessary annotations used by reactor core.
        Without this dependency, javadoc throws a warning as it cannot find enum When.MAYBE
        which is used in @Nullable annotation in reactor core classes -->
    <dependency>
      <groupId>com.google.code.findbugs</groupId>
      <artifactId>jsr305</artifactId>
      <version>3.0.2</version> <!-- {x-version-update;com.google.code.findbugs:jsr305;external_dependency} -->
      <scope>provided</scope>
    </dependency>
    <dependency>
      <groupId>javax.servlet</groupId>
      <artifactId>javax.servlet-api</artifactId>
      <version>4.0.1</version> <!-- {x-version-update;javax.servlet:javax.servlet-api;external_dependency} -->
      <optional>true</optional>
    </dependency>
    <dependency>
      <groupId>org.hibernate.validator</groupId>
      <artifactId>hibernate-validator</artifactId>
      <version>6.2.3.Final</version> <!-- {x-version-update;org.hibernate.validator:hibernate-validator;external_dependency} -->
      <optional>true</optional>
    </dependency>

    <dependency>
      <groupId>jakarta.validation</groupId>
      <artifactId>jakarta.validation-api</artifactId>
      <version>2.0.2</version> <!-- {x-version-update;jakarta.validation:jakarta.validation-api;external_dependency} -->
    </dependency>

    <!-- jdbc   -->
    <dependency>
      <groupId>com.microsoft.sqlserver</groupId>
      <artifactId>mssql-jdbc</artifactId>
      <version>10.2.0.jre11</version> <!-- {x-version-update;com.microsoft.sqlserver:mssql-jdbc;external_dependency} -->
      <scope>provided</scope>
    </dependency>

    <!-- TEST-->
    <dependency>
      <groupId>org.springframework.boot</groupId>
      <artifactId>spring-boot-starter-test</artifactId>
      <version>2.7.2</version> <!-- {x-version-update;org.springframework.boot:spring-boot-starter-test;external_dependency} -->
      <scope>test</scope>
    </dependency>
    <dependency>
      <groupId>org.springframework.boot</groupId>
      <artifactId>spring-boot-configuration-metadata</artifactId>
      <version>2.7.2</version> <!-- {x-version-update;org.springframework.boot:spring-boot-configuration-metadata;external_dependency} -->
      <scope>test</scope>
    </dependency>
    <dependency>
      <groupId>com.github.tomakehurst</groupId>
      <artifactId>wiremock-jre8</artifactId>
      <version>2.33.2</version> <!-- {x-version-update;com.github.tomakehurst:wiremock-jre8;external_dependency} -->
      <scope>test</scope>
    </dependency>
    <dependency>
      <groupId>org.glassfish</groupId>
      <artifactId>jakarta.el</artifactId>
      <version>3.0.4</version> <!-- {x-version-update;org.glassfish:jakarta.el;external_dependency} -->
      <scope>test</scope>
    </dependency>

    <!-- for the samples   -->
    <dependency>
      <groupId>org.apache.httpcomponents</groupId>
      <artifactId>httpclient</artifactId>
      <version>4.5.13</version> <!-- {x-version-update;org.apache.httpcomponents:httpclient;external_dependency} -->
      <scope>test</scope>
    </dependency>

    <dependency>
      <groupId>org.springframework.cloud</groupId>
      <artifactId>spring-cloud-starter-sleuth</artifactId>
      <version>3.1.3</version> <!-- {x-version-update;org.springframework.cloud:spring-cloud-starter-sleuth;external_dependency} -->
      <scope>test</scope>
    </dependency>
  </dependencies>

  <build>
    <plugins>
      <plugin>
        <groupId>org.apache.maven.plugins</groupId>
        <artifactId>maven-enforcer-plugin</artifactId>
        <version>3.0.0-M3</version> <!-- {x-version-update;org.apache.maven.plugins:maven-enforcer-plugin;external_dependency} -->
        <configuration>
          <rules>
            <bannedDependencies>
              <includes>
                <include>com.nimbusds:nimbus-jose-jwt:[9.22]</include> <!-- {x-include-update;com.nimbusds:nimbus-jose-jwt;external_dependency} -->
                <include>org.messaginghub:pooled-jms:[1.2.4]</include> <!-- {x-include-update;org.messaginghub:pooled-jms;external_dependency} -->
                <include>org.apache.qpid:qpid-jms-client:[0.53.0]</include> <!-- {x-include-update;org.apache.qpid:qpid-jms-client;external_dependency} -->
                <include>jakarta.validation:jakarta.validation-api:[2.0.2]</include> <!-- {x-include-update;jakarta.validation:jakarta.validation-api;external_dependency} -->
                <include>javax.servlet:javax.servlet-api:[4.0.1]</include> <!-- {x-include-update;javax.servlet:javax.servlet-api;external_dependency} -->
                <include>org.hibernate.validator:hibernate-validator:[6.2.3.Final]</include> <!-- {x-include-update;org.hibernate.validator:hibernate-validator;external_dependency} -->
                <include>org.springframework.boot:spring-boot-actuator-autoconfigure:[2.7.2]</include> <!-- {x-include-update;org.springframework.boot:spring-boot-actuator-autoconfigure;external_dependency} -->
                <include>org.springframework.boot:spring-boot-autoconfigure-processor:[2.7.2]</include> <!-- {x-include-update;org.springframework.boot:spring-boot-autoconfigure-processor;external_dependency} -->
                <include>org.springframework.boot:spring-boot-autoconfigure:[2.7.2]</include> <!-- {x-include-update;org.springframework.boot:spring-boot-autoconfigure;external_dependency} -->
                <include>org.springframework.boot:spring-boot-configuration-processor:[2.7.2]</include> <!-- {x-include-update;org.springframework.boot:spring-boot-configuration-processor;external_dependency} -->
                <include>org.springframework.data:spring-data-mongodb:[3.4.2]</include> <!-- {x-include-update;org.springframework.data:spring-data-mongodb;external_dependency} -->
                <include>org.springframework.data:spring-data-redis:[2.7.2]</include> <!-- {x-include-update;org.springframework.data:spring-data-redis;external_dependency} -->
                <include>org.springframework.kafka:spring-kafka:[2.8.8]</include> <!-- {x-include-update;org.springframework.kafka:spring-kafka;external_dependency} -->
                <include>org.springframework.cloud:spring-cloud-starter-stream-kafka:[3.2.4]</include> <!-- {x-include-update;org.springframework.cloud:spring-cloud-starter-stream-kafka;external_dependency} -->
                <include>org.springframework:spring-context-support:[5.3.22]</include> <!-- {x-include-update;org.springframework:spring-context-support;external_dependency} -->
                <include>org.springframework.security:spring-security-oauth2-client:[5.7.2]</include> <!-- {x-include-update;org.springframework.security:spring-security-oauth2-client;external_dependency} -->
                <include>org.springframework.security:spring-security-oauth2-resource-server:[5.7.2]</include> <!-- {x-include-update;org.springframework.security:spring-security-oauth2-resource-server;external_dependency} -->
                <include>org.springframework.security:spring-security-oauth2-jose:[5.7.2]</include> <!-- {x-include-update;org.springframework.security:spring-security-oauth2-jose;external_dependency} -->
                <include>org.springframework.security:spring-security-config:[5.7.2]</include> <!-- {x-include-update;org.springframework.security:spring-security-config;external_dependency} -->
<<<<<<< HEAD
                <include>org.springframework:spring-jms:[5.3.21]</include> <!-- {x-include-update;org.springframework:spring-jms;external_dependency} -->
                <include>mysql:mysql-connector-java:[8.0.29]</include> <!-- {x-include-update;mysql:mysql-connector-java;external_dependency} -->
                <include>com.microsoft.sqlserver:mssql-jdbc:[10.2.0.jre11]</include> <!-- {x-include-update;com.microsoft.sqlserver:mssql-jdbc;external_dependency} -->
                <include>org.postgresql:postgresql:[42.3.4]</include> <!-- {x-include-update;org.postgresql:postgresql;external_dependency} -->
=======
                <include>org.springframework:spring-jms:[5.3.22]</include> <!-- {x-include-update;org.springframework:spring-jms;external_dependency} -->
>>>>>>> 12d0c569
              </includes>
            </bannedDependencies>
          </rules>
        </configuration>
      </plugin>
      <plugin>
        <groupId>org.apache.maven.plugins</groupId>
        <artifactId>maven-jar-plugin</artifactId>
        <version>3.1.2</version> <!-- {x-version-update;org.apache.maven.plugins:maven-jar-plugin;external_dependency} -->
        <configuration>
          <archive>
            <manifestEntries>
              <Automatic-Module-Name>com.azure.spring.cloud.autoconfigure</Automatic-Module-Name>
            </manifestEntries>
          </archive>
        </configuration>
      </plugin>
    </plugins>

  </build>
  <profiles>
    <!-- Generate "spring-configuration-metadata.json" by annotation process -->
    <profile>
      <id>annotation-process-for-java-8</id>
      <activation>
        <jdk>[1.8,9)</jdk>
      </activation>
      <build>
        <plugins>
          <plugin>
            <groupId>org.apache.maven.plugins</groupId>
            <artifactId>maven-compiler-plugin</artifactId>
            <version>3.10.1</version> <!-- {x-version-update;org.apache.maven.plugins:maven-compiler-plugin;external_dependency} -->
            <executions>
              <execution>
                <id>annotation-process-for-java-8</id>
                <goals>
                  <goal>compile</goal>
                </goals>
                <configuration>
                  <compilerArgs>
                    <arg>-proc:only</arg> <!-- Turn on annotation processing -->
                  </compilerArgs>
                </configuration>
              </execution>
            </executions>
          </plugin>
        </plugins>
      </build>
    </profile>
    <profile>
      <id>annotation-process-for-java-11</id>
      <activation>
        <jdk>[11,)</jdk>
      </activation>
      <build>
        <plugins>
          <plugin>
            <groupId>org.apache.maven.plugins</groupId>
            <artifactId>maven-compiler-plugin</artifactId>
            <version>3.10.1</version> <!-- {x-version-update;org.apache.maven.plugins:maven-compiler-plugin;external_dependency} -->
            <executions>
              <execution>
                <id>annotation-process-for-java-11</id>
                <goals>
                  <goal>compile</goal>
                </goals>
                <configuration>
                  <compilerArgs>
                    <arg>-proc:only</arg> <!-- Turn on annotation processing -->
                  </compilerArgs>
                  <release>11</release>
                </configuration>
              </execution>
            </executions>
          </plugin>
        </plugins>
      </build>
    </profile>
  </profiles>
</project><|MERGE_RESOLUTION|>--- conflicted
+++ resolved
@@ -276,14 +276,6 @@
       <groupId>jakarta.validation</groupId>
       <artifactId>jakarta.validation-api</artifactId>
       <version>2.0.2</version> <!-- {x-version-update;jakarta.validation:jakarta.validation-api;external_dependency} -->
-    </dependency>
-
-    <!-- jdbc   -->
-    <dependency>
-      <groupId>com.microsoft.sqlserver</groupId>
-      <artifactId>mssql-jdbc</artifactId>
-      <version>10.2.0.jre11</version> <!-- {x-version-update;com.microsoft.sqlserver:mssql-jdbc;external_dependency} -->
-      <scope>provided</scope>
     </dependency>
 
     <!-- TEST-->
@@ -357,14 +349,7 @@
                 <include>org.springframework.security:spring-security-oauth2-resource-server:[5.7.2]</include> <!-- {x-include-update;org.springframework.security:spring-security-oauth2-resource-server;external_dependency} -->
                 <include>org.springframework.security:spring-security-oauth2-jose:[5.7.2]</include> <!-- {x-include-update;org.springframework.security:spring-security-oauth2-jose;external_dependency} -->
                 <include>org.springframework.security:spring-security-config:[5.7.2]</include> <!-- {x-include-update;org.springframework.security:spring-security-config;external_dependency} -->
-<<<<<<< HEAD
-                <include>org.springframework:spring-jms:[5.3.21]</include> <!-- {x-include-update;org.springframework:spring-jms;external_dependency} -->
-                <include>mysql:mysql-connector-java:[8.0.29]</include> <!-- {x-include-update;mysql:mysql-connector-java;external_dependency} -->
-                <include>com.microsoft.sqlserver:mssql-jdbc:[10.2.0.jre11]</include> <!-- {x-include-update;com.microsoft.sqlserver:mssql-jdbc;external_dependency} -->
-                <include>org.postgresql:postgresql:[42.3.4]</include> <!-- {x-include-update;org.postgresql:postgresql;external_dependency} -->
-=======
                 <include>org.springframework:spring-jms:[5.3.22]</include> <!-- {x-include-update;org.springframework:spring-jms;external_dependency} -->
->>>>>>> 12d0c569
               </includes>
             </bannedDependencies>
           </rules>
