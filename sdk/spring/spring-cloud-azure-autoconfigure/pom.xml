<?xml version="1.0" encoding="UTF-8"?>
<project xmlns:xsi="http://www.w3.org/2001/XMLSchema-instance"
         xmlns="http://maven.apache.org/POM/4.0.0"
         xsi:schemaLocation="http://maven.apache.org/POM/4.0.0 http://maven.apache.org/xsd/maven-4.0.0.xsd">
  <parent>
    <groupId>com.azure</groupId>
    <artifactId>azure-client-sdk-parent</artifactId>
    <version>1.7.0</version> <!-- {x-version-update;com.azure:azure-client-sdk-parent;current} -->
    <relativePath>../../parents/azure-client-sdk-parent</relativePath>
  </parent>
  <modelVersion>4.0.0</modelVersion>

  <groupId>com.azure.spring</groupId>
  <artifactId>spring-cloud-azure-autoconfigure</artifactId>
  <version>4.13.0-beta.1</version> <!-- {x-version-update;com.azure.spring:spring-cloud-azure-autoconfigure;current} -->

  <name>Spring Cloud Azure AutoConfigure</name>
  <description>Spring Cloud Azure AutoConfigure</description>
  <url>https://microsoft.github.io/spring-cloud-azure</url>
  <developers>
    <developer>
      <name>Spring Cloud Azure</name>
      <email>SpringIntegSupport@microsoft.com</email>
    </developer>
  </developers>
  <scm>
    <connection>scm:git:git@github.com:Azure/azure-sdk-for-java.git</connection>
    <developerConnection>scm:git:ssh://git@github.com:Azure/azure-sdk-for-java.git</developerConnection>
    <url>https://github.com/Azure/azure-sdk-for-java</url>
  </scm>
  <issueManagement>
    <system>GitHub</system>
    <url>https://github.com/Azure/azure-sdk-for-java/issues</url>
  </issueManagement>

  <dependencies>
    <dependency>
      <groupId>com.azure.spring</groupId>
      <artifactId>spring-cloud-azure-service</artifactId>
      <version>4.13.0-beta.1</version> <!-- {x-version-update;com.azure.spring:spring-cloud-azure-service;current} -->
    </dependency>

    <dependency>
      <groupId>com.azure.spring</groupId>
      <artifactId>spring-cloud-azure-resourcemanager</artifactId>
      <version>4.13.0-beta.1</version> <!-- {x-version-update;com.azure.spring:spring-cloud-azure-resourcemanager;current} -->
      <optional>true</optional>
    </dependency>

    <dependency>
      <groupId>com.azure.spring</groupId>
      <artifactId>spring-cloud-azure-trace-sleuth</artifactId>
      <version>4.13.0-beta.1</version> <!-- {x-version-update;com.azure.spring:spring-cloud-azure-trace-sleuth;current} -->
      <optional>true</optional>
    </dependency>

    <!-- Azure Spring Integration   -->
		<!-- Event Hub -->
    <dependency>
      <groupId>com.azure.spring</groupId>
      <artifactId>spring-integration-azure-eventhubs</artifactId>
      <version>4.13.0-beta.1</version> <!-- {x-version-update;com.azure.spring:spring-integration-azure-eventhubs;current} -->
      <optional>true</optional>
    </dependency>
    <dependency>
      <groupId>com.azure</groupId>
      <artifactId>azure-messaging-eventhubs-checkpointstore-blob</artifactId>
      <version>1.17.1</version> <!-- {x-version-update;com.azure:azure-messaging-eventhubs-checkpointstore-blob;dependency} -->
      <optional>true</optional>
    </dependency>

		<!-- Service Bus -->
    <dependency>
      <groupId>com.azure.spring</groupId>
      <artifactId>spring-integration-azure-servicebus</artifactId>
      <version>4.13.0-beta.1</version> <!-- {x-version-update;com.azure.spring:spring-integration-azure-servicebus;current} -->
      <optional>true</optional>
    </dependency>

    <!-- Storage Queue -->
    <dependency>
      <groupId>com.azure.spring</groupId>
      <artifactId>spring-integration-azure-storage-queue</artifactId>
      <version>4.13.0-beta.1</version> <!-- {x-version-update;com.azure.spring:spring-integration-azure-storage-queue;current} -->
      <optional>true</optional>
    </dependency>

    <!-- Kafka -->
    <dependency>
      <groupId>org.springframework.kafka</groupId>
      <artifactId>spring-kafka</artifactId>
      <version>2.9.11</version> <!-- {x-version-update;org.springframework.kafka:spring-kafka;external_dependency} -->
      <optional>true</optional>
    </dependency>
    <dependency>
      <groupId>org.springframework.cloud</groupId>
      <artifactId>spring-cloud-starter-stream-kafka</artifactId>
      <version>3.2.9</version> <!-- {x-version-update;org.springframework.cloud:spring-cloud-starter-stream-kafka;external_dependency} -->
      <optional>true</optional>
    </dependency>
    <!-- Spring Data -->
		<!-- Redis -->
    <dependency>
      <groupId>org.springframework.data</groupId>
      <artifactId>spring-data-redis</artifactId>
      <version>2.7.17</version> <!-- {x-version-update;org.springframework.data:spring-data-redis;external_dependency} -->
      <optional>true</optional>
    </dependency>

    <!-- Cosmos -->
    <dependency>
      <groupId>com.azure</groupId>
      <artifactId>azure-spring-data-cosmos</artifactId>
      <version>3.40.0-beta.1</version> <!-- {x-version-update;com.azure:azure-spring-data-cosmos;current} -->
      <optional>true</optional>
    </dependency>

    <!--Spring JMS-->
    <dependency>
      <groupId>org.springframework</groupId>
      <artifactId>spring-jms</artifactId>
      <version>5.3.30</version> <!-- {x-version-update;org.springframework:spring-jms;external_dependency} -->
      <optional>true</optional>
    </dependency>
    <dependency>
      <groupId>com.microsoft.azure</groupId>
      <artifactId>azure-servicebus-jms</artifactId>
      <version>1.0.0</version> <!-- {x-version-update;com.microsoft.azure:azure-servicebus-jms;external_dependency} -->
      <exclusions>
        <exclusion>
          <groupId>com.azure</groupId>
          <artifactId>azure-core</artifactId>
        </exclusion>
        <exclusion>
          <groupId>com.azure</groupId>
          <artifactId>azure-identity</artifactId>
        </exclusion>
      </exclusions>
    </dependency>
    <dependency>
      <groupId>org.messaginghub</groupId>
      <artifactId>pooled-jms</artifactId>
      <version>1.2.5</version> <!-- {x-version-update;org.messaginghub:pooled-jms;external_dependency} -->
      <optional>true</optional>
    </dependency>

    <!-- Azure SDKs-->
    <!-- Explicitly referencing azure-core.  It's possible that the dependent versions below conflict with our
    currently released version and a lower version is resolved. -->
    <dependency>
      <groupId>com.azure</groupId>
      <artifactId>azure-core</artifactId>
      <version>1.45.0</version> <!-- {x-version-update;com.azure:azure-core;dependency} -->
      <optional>true</optional>
    </dependency>
    <dependency>
      <groupId>com.azure</groupId>
      <artifactId>azure-identity</artifactId>
      <version>1.10.4</version> <!-- {x-version-update;com.azure:azure-identity;dependency} -->
      <optional>true</optional>
    </dependency>
    <dependency>
      <groupId>com.azure</groupId>
      <artifactId>azure-cosmos</artifactId>
      <version>4.52.0</version> <!-- {x-version-update;com.azure:azure-cosmos;dependency} -->
      <optional>true</optional>
    </dependency>
    <dependency>
      <groupId>com.azure</groupId>
      <artifactId>azure-data-appconfiguration</artifactId>
      <version>1.4.10</version> <!-- {x-version-update;com.azure:azure-data-appconfiguration;dependency} -->
      <optional>true</optional>
    </dependency>
    <dependency>
      <groupId>com.azure</groupId>
      <artifactId>azure-messaging-servicebus</artifactId>
      <version>7.14.5</version> <!-- {x-version-update;com.azure:azure-messaging-servicebus;dependency} -->
      <optional>true</optional>
    </dependency>
    <dependency>
      <groupId>com.azure</groupId>
      <artifactId>azure-messaging-eventhubs</artifactId>
      <version>5.16.1</version> <!-- {x-version-update;com.azure:azure-messaging-eventhubs;dependency} -->
      <optional>true</optional>
    </dependency>
    <dependency>
      <groupId>com.azure</groupId>
      <artifactId>azure-messaging-eventgrid</artifactId>
      <version>4.19.0</version> <!-- {x-version-update;com.azure:azure-messaging-eventgrid;dependency} -->
      <optional>true</optional>
    </dependency>
    <dependency>
      <groupId>com.azure</groupId>
      <artifactId>azure-security-keyvault-certificates</artifactId>
      <version>4.5.7</version> <!-- {x-version-update;com.azure:azure-security-keyvault-certificates;dependency} -->
      <optional>true</optional>
    </dependency>
    <dependency>
      <groupId>com.azure</groupId>
      <artifactId>azure-security-keyvault-secrets</artifactId>
      <version>4.7.1</version> <!-- {x-version-update;com.azure:azure-security-keyvault-secrets;dependency} -->
      <optional>true</optional>
    </dependency>
    <dependency>
      <groupId>com.azure</groupId>
      <artifactId>azure-storage-blob</artifactId>
      <version>12.24.1</version>  <!-- {x-version-update;com.azure:azure-storage-blob;dependency} -->
      <optional>true</optional>
    </dependency>
    <dependency>
      <groupId>com.azure</groupId>
      <artifactId>azure-storage-file-share</artifactId>
      <version>12.20.1</version> <!-- {x-version-update;com.azure:azure-storage-file-share;dependency} -->
      <optional>true</optional>
    </dependency>
    <dependency>
      <groupId>com.azure</groupId>
      <artifactId>azure-storage-queue</artifactId>
      <version>12.19.1</version> <!-- {x-version-update;com.azure:azure-storage-queue;dependency} -->
      <optional>true</optional>
    </dependency>

    <!-- Spring -->
    <dependency>
      <groupId>org.springframework.boot</groupId>
      <artifactId>spring-boot-autoconfigure</artifactId>
      <version>2.7.17</version> <!-- {x-version-update;org.springframework.boot:spring-boot-autoconfigure;external_dependency} -->
    </dependency>
    <dependency>
      <groupId>org.springframework</groupId>
      <artifactId>spring-context-support</artifactId>
      <version>5.3.30</version> <!-- {x-version-update;org.springframework:spring-context-support;external_dependency} -->
      <optional>true</optional>
    </dependency>

    <dependency>
      <groupId>org.springframework.boot</groupId>
      <artifactId>spring-boot-actuator-autoconfigure</artifactId>
      <version>2.7.17</version> <!-- {x-version-update;org.springframework.boot:spring-boot-actuator-autoconfigure;external_dependency} -->
      <optional>true</optional>
    </dependency>
    <dependency>
      <groupId>org.springframework.boot</groupId>
      <artifactId>spring-boot-configuration-processor</artifactId>
      <version>2.7.17</version> <!-- {x-version-update;org.springframework.boot:spring-boot-configuration-processor;external_dependency} -->
      <optional>true</optional>
    </dependency>

    <!-- Spring Security-->
    <dependency>
      <groupId>org.springframework.security</groupId>
      <artifactId>spring-security-oauth2-client</artifactId>
      <version>5.7.11</version> <!-- {x-version-update;org.springframework.security:spring-security-oauth2-client;external_dependency} -->
      <optional>true</optional>
    </dependency>
    <dependency>
      <groupId>org.springframework.security</groupId>
      <artifactId>spring-security-oauth2-resource-server</artifactId>
      <version>5.7.11</version> <!-- {x-version-update;org.springframework.security:spring-security-oauth2-resource-server;external_dependency} -->
      <optional>true</optional>
    </dependency>
    <dependency>
      <groupId>org.springframework.security</groupId>
      <artifactId>spring-security-oauth2-jose</artifactId>
      <version>5.7.11</version> <!-- {x-version-update;org.springframework.security:spring-security-oauth2-jose;external_dependency} -->
      <optional>true</optional>
    </dependency>
    <dependency>
      <groupId>org.springframework.security</groupId>
      <artifactId>spring-security-config</artifactId>
      <version>5.7.11</version> <!-- {x-version-update;org.springframework.security:spring-security-config;external_dependency} -->
      <optional>true</optional>
    </dependency>

    <!-- Added this dependency to include necessary annotations used by reactor core.
        Without this dependency, javadoc throws a warning as it cannot find enum When.MAYBE
        which is used in @Nullable annotation in reactor core classes -->
    <dependency>
      <groupId>com.google.code.findbugs</groupId>
      <artifactId>jsr305</artifactId>
      <version>3.0.2</version> <!-- {x-version-update;com.google.code.findbugs:jsr305;external_dependency} -->
      <scope>provided</scope>
    </dependency>
    <dependency>
      <groupId>javax.servlet</groupId>
      <artifactId>javax.servlet-api</artifactId>
      <version>4.0.1</version> <!-- {x-version-update;javax.servlet:javax.servlet-api;external_dependency} -->
      <optional>true</optional>
    </dependency>
    <dependency>
      <groupId>org.hibernate.validator</groupId>
      <artifactId>hibernate-validator</artifactId>
      <version>6.2.5.Final</version> <!-- {x-version-update;org.hibernate.validator:hibernate-validator;external_dependency} -->
      <optional>true</optional>
    </dependency>

    <dependency>
      <groupId>jakarta.validation</groupId>
      <artifactId>jakarta.validation-api</artifactId>
      <version>2.0.2</version> <!-- {x-version-update;jakarta.validation:jakarta.validation-api;external_dependency} -->
    </dependency>

    <dependency>
      <groupId>com.azure</groupId>
      <artifactId>azure-identity-extensions</artifactId>
      <version>1.1.9</version> <!-- {x-version-update;com.azure:azure-identity-extensions;dependency} -->
      <optional>true</optional>
    </dependency>

    <!-- TEST-->
    <dependency>
      <groupId>org.springframework.boot</groupId>
      <artifactId>spring-boot-starter-test</artifactId>
      <version>2.7.17</version> <!-- {x-version-update;org.springframework.boot:spring-boot-starter-test;external_dependency} -->
      <scope>test</scope>
    </dependency>
    <dependency>
      <groupId>org.mockito</groupId>
      <artifactId>mockito-core</artifactId>
      <version>4.11.0</version> <!-- {x-version-update;org.mockito:mockito-core;external_dependency} -->
      <scope>test</scope>
    </dependency>
    <dependency>
      <groupId>org.springframework.boot</groupId>
      <artifactId>spring-boot-configuration-metadata</artifactId>
      <version>2.7.17</version> <!-- {x-version-update;org.springframework.boot:spring-boot-configuration-metadata;external_dependency} -->
      <scope>test</scope>
    </dependency>
    <dependency>
      <groupId>org.glassfish</groupId>
      <artifactId>jakarta.el</artifactId>
      <version>3.0.4</version> <!-- {x-version-update;org.glassfish:jakarta.el;external_dependency} -->
      <scope>test</scope>
    </dependency>

    <!-- for the samples   -->
    <dependency>
      <groupId>org.apache.httpcomponents</groupId>
      <artifactId>httpclient</artifactId>
      <version>4.5.14</version> <!-- {x-version-update;org.apache.httpcomponents:httpclient;external_dependency} -->
      <scope>test</scope>
    </dependency>

    <dependency>
      <groupId>org.springframework.cloud</groupId>
      <artifactId>spring-cloud-starter-sleuth</artifactId>
      <version>3.1.9</version> <!-- {x-version-update;org.springframework.cloud:spring-cloud-starter-sleuth;external_dependency} -->
      <scope>test</scope>
    </dependency>

    <!-- Jedis -->
    <dependency>
      <groupId>redis.clients</groupId>
      <artifactId>jedis</artifactId>
      <version>3.8.0</version> <!-- {x-version-update;spring_redis.clients:jedis;external_dependency} -->
      <optional>true</optional>
    </dependency>

    <!-- used to test AzureJdbcAutoConfiguration -->
    <dependency>
      <groupId>com.mysql</groupId>
      <artifactId>mysql-connector-j</artifactId>
      <version>8.0.33</version> <!-- {x-version-update;com.mysql:mysql-connector-j;external_dependency} -->
      <scope>test</scope>
    </dependency>

    <dependency>
      <groupId>org.postgresql</groupId>
      <artifactId>postgresql</artifactId>
      <version>42.3.8</version> <!-- {x-version-update;org.postgresql:postgresql;external_dependency} -->
      <scope>test</scope>
    </dependency>

    <dependency>
      <groupId>org.springframework</groupId>
      <artifactId>spring-jdbc</artifactId>
      <version>5.3.30</version> <!-- {x-version-update;org.springframework:spring-jdbc;external_dependency} -->
      <scope>test</scope>
    </dependency>

    <!--testcontainers-->
    <dependency>
      <groupId>org.testcontainers</groupId>
      <artifactId>testcontainers</artifactId>
      <version>1.17.6</version> <!-- {x-version-update;org.testcontainers:testcontainers;external_dependency} -->
      <scope>test</scope>
    </dependency>

    <dependency>
      <groupId>org.testcontainers</groupId>
      <artifactId>junit-jupiter</artifactId>
      <version>1.17.6</version> <!-- {x-version-update;org.testcontainers:junit-jupiter;external_dependency} -->
      <scope>test</scope>
    </dependency>

  </dependencies>

  <build>
    <plugins>
      <plugin>
        <groupId>org.apache.maven.plugins</groupId>
        <artifactId>maven-enforcer-plugin</artifactId>
        <version>3.0.0-M3</version> <!-- {x-version-update;org.apache.maven.plugins:maven-enforcer-plugin;external_dependency} -->
        <configuration>
          <rules>
            <bannedDependencies>
              <includes>
<<<<<<< HEAD
                <include>com.microsoft.azure:azure-servicebus-jms:[1.0.0]</include> <!-- {x-include-update;com.microsoft.azure:azure-servicebus-jms;external_dependency} -->
                <include>org.messaginghub:pooled-jms:[1.2.4]</include> <!-- {x-include-update;org.messaginghub:pooled-jms;external_dependency} -->
=======
                <include>org.messaginghub:pooled-jms:[1.2.5]</include> <!-- {x-include-update;org.messaginghub:pooled-jms;external_dependency} -->
                <include>org.apache.qpid:qpid-jms-client:[0.53.0]</include> <!-- {x-include-update;org.apache.qpid:qpid-jms-client;external_dependency} -->
>>>>>>> fbbe23a8
                <include>jakarta.validation:jakarta.validation-api:[2.0.2]</include> <!-- {x-include-update;jakarta.validation:jakarta.validation-api;external_dependency} -->
                <include>javax.servlet:javax.servlet-api:[4.0.1]</include> <!-- {x-include-update;javax.servlet:javax.servlet-api;external_dependency} -->
                <include>org.hibernate.validator:hibernate-validator:[6.2.5.Final]</include> <!-- {x-include-update;org.hibernate.validator:hibernate-validator;external_dependency} -->
                <include>org.springframework.boot:spring-boot-actuator-autoconfigure:[2.7.17]</include> <!-- {x-include-update;org.springframework.boot:spring-boot-actuator-autoconfigure;external_dependency} -->
                <include>org.springframework.boot:spring-boot-autoconfigure-processor:[2.7.17]</include> <!-- {x-include-update;org.springframework.boot:spring-boot-autoconfigure-processor;external_dependency} -->
                <include>org.springframework.boot:spring-boot-autoconfigure:[2.7.17]</include> <!-- {x-include-update;org.springframework.boot:spring-boot-autoconfigure;external_dependency} -->
                <include>org.springframework.boot:spring-boot-configuration-processor:[2.7.17]</include> <!-- {x-include-update;org.springframework.boot:spring-boot-configuration-processor;external_dependency} -->
                <include>org.springframework.data:spring-data-mongodb:[3.4.17]</include> <!-- {x-include-update;org.springframework.data:spring-data-mongodb;external_dependency} -->
                <include>org.springframework.data:spring-data-redis:[2.7.17]</include> <!-- {x-include-update;org.springframework.data:spring-data-redis;external_dependency} -->
                <include>org.springframework.kafka:spring-kafka:[2.9.11]</include> <!-- {x-include-update;org.springframework.kafka:spring-kafka;external_dependency} -->
                <include>org.springframework.cloud:spring-cloud-starter-stream-kafka:[3.2.9]</include> <!-- {x-include-update;org.springframework.cloud:spring-cloud-starter-stream-kafka;external_dependency} -->
                <include>org.springframework:spring-context-support:[5.3.30]</include> <!-- {x-include-update;org.springframework:spring-context-support;external_dependency} -->
                <include>org.springframework.security:spring-security-oauth2-client:[5.7.11]</include> <!-- {x-include-update;org.springframework.security:spring-security-oauth2-client;external_dependency} -->
                <include>org.springframework.security:spring-security-oauth2-resource-server:[5.7.11]</include> <!-- {x-include-update;org.springframework.security:spring-security-oauth2-resource-server;external_dependency} -->
                <include>org.springframework.security:spring-security-oauth2-jose:[5.7.11]</include> <!-- {x-include-update;org.springframework.security:spring-security-oauth2-jose;external_dependency} -->
                <include>org.springframework.security:spring-security-config:[5.7.11]</include> <!-- {x-include-update;org.springframework.security:spring-security-config;external_dependency} -->
                <include>org.springframework:spring-jms:[5.3.30]</include> <!-- {x-include-update;org.springframework:spring-jms;external_dependency} -->
                <include>org.springframework:spring-jdbc:[5.3.30]</include> <!-- {x-include-update;org.springframework:spring-jdbc;external_dependency} -->
                <include>redis.clients:jedis:[3.8.0]</include> <!-- {x-include-update;spring_redis.clients:jedis;external_dependency} -->
              </includes>
            </bannedDependencies>
          </rules>
        </configuration>
      </plugin>
      <plugin>
        <groupId>org.apache.maven.plugins</groupId>
        <artifactId>maven-jar-plugin</artifactId>
        <version>3.2.2</version> <!-- {x-version-update;org.apache.maven.plugins:maven-jar-plugin;external_dependency} -->
        <configuration>
          <archive>
            <manifestEntries>
              <Automatic-Module-Name>com.azure.spring.cloud.autoconfigure</Automatic-Module-Name>
            </manifestEntries>
          </archive>
        </configuration>
      </plugin>
    </plugins>

  </build>
  <profiles>
    <!-- Generate "spring-configuration-metadata.json" by annotation process -->
    <profile>
      <id>annotation-process-for-java-8</id>
      <activation>
        <jdk>[1.8,9)</jdk>
      </activation>
      <build>
        <plugins>
          <plugin>
            <groupId>org.apache.maven.plugins</groupId>
            <artifactId>maven-compiler-plugin</artifactId>
            <version>3.10.1</version> <!-- {x-version-update;org.apache.maven.plugins:maven-compiler-plugin;external_dependency} -->
            <executions>
              <execution>
                <id>annotation-process-for-java-8</id>
                <goals>
                  <goal>compile</goal>
                </goals>
                <configuration>
                  <compilerArgs>
                    <arg>-proc:only</arg> <!-- Turn on annotation processing -->
                  </compilerArgs>
                </configuration>
              </execution>
            </executions>
          </plugin>
        </plugins>
      </build>
    </profile>
    <profile>
      <id>annotation-process-for-java-11</id>
      <activation>
        <jdk>[11,)</jdk>
      </activation>
      <build>
        <plugins>
          <plugin>
            <groupId>org.apache.maven.plugins</groupId>
            <artifactId>maven-compiler-plugin</artifactId>
            <version>3.10.1</version> <!-- {x-version-update;org.apache.maven.plugins:maven-compiler-plugin;external_dependency} -->
            <executions>
              <execution>
                <id>annotation-process-for-java-11</id>
                <goals>
                  <goal>compile</goal>
                </goals>
                <configuration>
                  <compilerArgs>
                    <arg>-proc:only</arg> <!-- Turn on annotation processing -->
                  </compilerArgs>
                  <release>11</release>
                </configuration>
              </execution>
            </executions>
          </plugin>
        </plugins>
      </build>
    </profile>
  </profiles>
</project><|MERGE_RESOLUTION|>--- conflicted
+++ resolved
@@ -405,13 +405,8 @@
           <rules>
             <bannedDependencies>
               <includes>
-<<<<<<< HEAD
                 <include>com.microsoft.azure:azure-servicebus-jms:[1.0.0]</include> <!-- {x-include-update;com.microsoft.azure:azure-servicebus-jms;external_dependency} -->
-                <include>org.messaginghub:pooled-jms:[1.2.4]</include> <!-- {x-include-update;org.messaginghub:pooled-jms;external_dependency} -->
-=======
                 <include>org.messaginghub:pooled-jms:[1.2.5]</include> <!-- {x-include-update;org.messaginghub:pooled-jms;external_dependency} -->
-                <include>org.apache.qpid:qpid-jms-client:[0.53.0]</include> <!-- {x-include-update;org.apache.qpid:qpid-jms-client;external_dependency} -->
->>>>>>> fbbe23a8
                 <include>jakarta.validation:jakarta.validation-api:[2.0.2]</include> <!-- {x-include-update;jakarta.validation:jakarta.validation-api;external_dependency} -->
                 <include>javax.servlet:javax.servlet-api:[4.0.1]</include> <!-- {x-include-update;javax.servlet:javax.servlet-api;external_dependency} -->
                 <include>org.hibernate.validator:hibernate-validator:[6.2.5.Final]</include> <!-- {x-include-update;org.hibernate.validator:hibernate-validator;external_dependency} -->
