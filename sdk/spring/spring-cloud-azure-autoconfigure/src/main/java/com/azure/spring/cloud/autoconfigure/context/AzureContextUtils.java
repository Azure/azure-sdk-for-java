// Copyright (c) Microsoft Corporation. All rights reserved.
// Licensed under the MIT License.

package com.azure.spring.cloud.autoconfigure.context;

/**
 * Azure Context utilities.
 */
public abstract class AzureContextUtils {

    private AzureContextUtils() {

    }

    /**
     * Default token credential bean name.
     */
    public static final String DEFAULT_TOKEN_CREDENTIAL_BEAN_NAME = "springCloudAzureDefaultCredential";

<<<<<<< HEAD
    /**
     * Event Hubs client builder factory bean name.
     */
=======
    public static final String DEFAULT_CREDENTIAL_TASK_EXECUTOR_BEAN_NAME = "springCloudAzureCredentialTaskExecutor";

    public static final String DEFAULT_CREDENTIAL_THREAD_NAME_PREFIX = "az-identity-";

>>>>>>> bb4cb257
    public static final String EVENT_HUB_CLIENT_BUILDER_FACTORY_BEAN_NAME =
        "springCloudAzureEventHubsClientBuilderFactory";

    /**
     * Event Hubs consumer client builder factory bean name.
     */
    public static final String EVENT_HUB_CONSUMER_CLIENT_BUILDER_FACTORY_BEAN_NAME =
        "springCloudAzureEventHubsConsumerClientBuilderFactory";

    /**
     * Event Hubs consumer client builder bean name.
     */
    public static final String EVENT_HUB_CONSUMER_CLIENT_BUILDER_BEAN_NAME =
        "springCloudAzureEventHubsConsumerClientBuilder";

    /**
     * Event Hubs producer client builder factory bean name.
     */
    public static final String EVENT_HUB_PRODUCER_CLIENT_BUILDER_FACTORY_BEAN_NAME =
        "springCloudAzureEventHubsProducerClientBuilderFactory";

    /**
     * Event Hubs producer client builder bean name.
     */
    public static final String EVENT_HUB_PRODUCER_CLIENT_BUILDER_BEAN_NAME =
        "springCloudAzureEventHubsProducerClientBuilder";

    /**
     * Azure global properties bean name.
     */
    public static final String AZURE_GLOBAL_PROPERTY_BEAN_NAME =
        "springCloudAzureGlobalProperties";

    /**
     * Event Hubs processor checkpoint store storage client builder factory bean name.
     */
    public static final String EVENT_HUB_PROCESSOR_CHECKPOINT_STORE_STORAGE_CLIENT_BUILDER_FACTORY_BEAN_NAME =
        "springCloudAzureEventHubsProcessorCheckpointStoreStorageClientBuilderFactory";

    /**
     * Event Hubs processor checkpoint store storage client builder bean name.
     */
    public static final String EVENT_HUB_PROCESSOR_CHECKPOINT_STORE_STORAGE_CLIENT_BUILDER_BEAN_NAME =
        "springCloudAzureEventHubsProcessorCheckpointStoreStorageClientBuilder";

    /**
     * Storage blob client builder factory bean name.
     */
    public static final String STORAGE_BLOB_CLIENT_BUILDER_FACTORY_BEAN_NAME =
        "springCloudAzureStorageBlobClientBuilderFactory";

    /**
     * Storage blob client builder bean name.
     */
    public static final String STORAGE_BLOB_CLIENT_BUILDER_BEAN_NAME =
        "springCloudAzureStorageBlobClientBuilder";
}<|MERGE_RESOLUTION|>--- conflicted
+++ resolved
@@ -17,16 +17,19 @@
      */
     public static final String DEFAULT_TOKEN_CREDENTIAL_BEAN_NAME = "springCloudAzureDefaultCredential";
 
-<<<<<<< HEAD
+    /**
+     * Default credential task executory bean name.
+     */
+    public static final String DEFAULT_CREDENTIAL_TASK_EXECUTOR_BEAN_NAME = "springCloudAzureCredentialTaskExecutor";
+
+    /**
+     * Default credential thread name prefix.
+     */
+    public static final String DEFAULT_CREDENTIAL_THREAD_NAME_PREFIX = "az-identity-";
+
     /**
      * Event Hubs client builder factory bean name.
      */
-=======
-    public static final String DEFAULT_CREDENTIAL_TASK_EXECUTOR_BEAN_NAME = "springCloudAzureCredentialTaskExecutor";
-
-    public static final String DEFAULT_CREDENTIAL_THREAD_NAME_PREFIX = "az-identity-";
-
->>>>>>> bb4cb257
     public static final String EVENT_HUB_CLIENT_BUILDER_FACTORY_BEAN_NAME =
         "springCloudAzureEventHubsClientBuilderFactory";
 
