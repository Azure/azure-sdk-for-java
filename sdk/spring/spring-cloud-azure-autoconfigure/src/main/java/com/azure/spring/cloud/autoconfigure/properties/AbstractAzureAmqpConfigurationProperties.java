// Copyright (c) Microsoft Corporation. All rights reserved.
// Licensed under the MIT License.

package com.azure.spring.cloud.autoconfigure.properties;

<<<<<<< HEAD
import com.azure.spring.core.properties.retry.HttpRetryProperties;
import com.azure.spring.core.properties.retry.RetryProperties;
=======
import com.azure.spring.core.properties.proxy.ProxyProperties;
>>>>>>> 876e9afa
import org.springframework.boot.context.properties.NestedConfigurationProperty;

/**
 *
 */
public abstract class AbstractAzureAmqpConfigurationProperties extends AbstractAzureServiceConfigurationProperties {

    @NestedConfigurationProperty
    protected final AmqpClientConfigurationProperties client = new AmqpClientConfigurationProperties();

    @NestedConfigurationProperty
<<<<<<< HEAD
    protected final RetryProperties retry = new RetryProperties();
=======
    protected final ProxyProperties proxy = new ProxyProperties();
>>>>>>> 876e9afa

    @Override
    public AmqpClientConfigurationProperties getClient() {
        return client;
    }

    @Override
<<<<<<< HEAD
    public RetryProperties getRetry() {
        return retry;
=======
    public ProxyProperties getProxy() {
        return proxy;
>>>>>>> 876e9afa
    }
}<|MERGE_RESOLUTION|>--- conflicted
+++ resolved
@@ -3,12 +3,8 @@
 
 package com.azure.spring.cloud.autoconfigure.properties;
 
-<<<<<<< HEAD
-import com.azure.spring.core.properties.retry.HttpRetryProperties;
 import com.azure.spring.core.properties.retry.RetryProperties;
-=======
 import com.azure.spring.core.properties.proxy.ProxyProperties;
->>>>>>> 876e9afa
 import org.springframework.boot.context.properties.NestedConfigurationProperty;
 
 /**
@@ -20,11 +16,10 @@
     protected final AmqpClientConfigurationProperties client = new AmqpClientConfigurationProperties();
 
     @NestedConfigurationProperty
-<<<<<<< HEAD
     protected final RetryProperties retry = new RetryProperties();
-=======
+
+    @NestedConfigurationProperty
     protected final ProxyProperties proxy = new ProxyProperties();
->>>>>>> 876e9afa
 
     @Override
     public AmqpClientConfigurationProperties getClient() {
@@ -32,12 +27,12 @@
     }
 
     @Override
-<<<<<<< HEAD
     public RetryProperties getRetry() {
         return retry;
-=======
+    }
+
+    @Override
     public ProxyProperties getProxy() {
         return proxy;
->>>>>>> 876e9afa
     }
 }