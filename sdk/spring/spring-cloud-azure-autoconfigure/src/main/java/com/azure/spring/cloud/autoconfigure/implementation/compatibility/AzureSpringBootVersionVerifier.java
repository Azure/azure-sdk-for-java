// Copyright (c) Microsoft Corporation. All rights reserved.
// Licensed under the MIT License.

package com.azure.spring.cloud.autoconfigure.implementation.compatibility;

import org.slf4j.Logger;
import org.slf4j.LoggerFactory;
import org.springframework.boot.SpringBootVersion;
import org.springframework.util.StringUtils;

import java.io.FileNotFoundException;
import java.util.ArrayList;
import java.util.Collections;
import java.util.HashMap;
import java.util.List;
import java.util.Map;

public class AzureSpringBootVersionVerifier {
    private static final Logger LOGGER = LoggerFactory.getLogger(AzureSpringBootVersionVerifier.class);

    static final String SPRINGBOOT_CONDITIONAL_CLASS_NAME_OF_2_5 = "org.springframework.boot.context.properties.bind.Bindable.BindRestriction";

    static final String SPRINGBOOT_CONDITIONAL_CLASS_NAME_OF_2_6 = "org.springframework.boot.autoconfigure.data.redis.ClientResourcesBuilderCustomizer";
    /**
     * Versions supported by Spring Cloud Azure, for present is [2.5, 2.6]. Update this value if needed.
     */
    private final Map<String, String> supportedVersions = new HashMap<>();

    /**
     * Versionsspecified in the configuration or environment.
     */
    private final List<String> acceptedVersions;

    private final ClassNameResolverPredicate classNameResolver;

    public AzureSpringBootVersionVerifier(List<String> acceptedVersions, ClassNameResolverPredicate classNameResolver) {
        this.acceptedVersions = acceptedVersions;
        this.classNameResolver = classNameResolver;
        initDefaultSupportedBootVersionCheckMeta();
    }


    /**
     * Init default supported Spring Boot Version compatibility check meta data.
     */
    private void initDefaultSupportedBootVersionCheckMeta() {
        supportedVersions.put("2.5", SPRINGBOOT_CONDITIONAL_CLASS_NAME_OF_2_5);
        supportedVersions.put("2.6", SPRINGBOOT_CONDITIONAL_CLASS_NAME_OF_2_6);
    }

    /**
     * Verify the current spring-boot version
     *
     * @return Verification result of spring-boot version
     * @throws AzureCompatibilityNotMetException thrown if using an unsupported spring-boot version
     */
    public VerificationResult verify() {
        if (this.springBootVersionMatches()) {
            return VerificationResult.compatible();
        } else {
            List<VerificationResult> errors =
                new ArrayList<>(Collections.singleton(VerificationResult.notCompatible(this.errorDescription(),
                    this.action())));
            throw new AzureCompatibilityNotMetException(errors);
        }
    }

    private String errorDescription() {
        String versionFromManifest = this.getVersionFromManifest();
<<<<<<< HEAD
        return StringUtils.hasText(versionFromManifest) ? String.format("Spring Boot [%s] is not compatible with this Spring Cloud Azure release", versionFromManifest) : "Spring Boot is not compatible with this Spring Cloud Azure release";
    }

    private String action() {
        return String.format("Change Spring Boot version to one of the following versions %s.%n"
                + "You can find the latest Spring Boot versions here [%s]. %n"
                + "If you want to learn more about the Spring Cloud Azure compatibility, "
                + "you can visit this page [%s] and check the [Which Version of Spring Cloud Azure Should I Use] section.%n"
                + "If you want to disable this check, "
                + "just set the property [spring.cloud.azure.compatibility-verifier.enabled=false].",
            this.acceptedVersions, "https://spring.io/projects/spring-boot#learn",
            "https://github.com/Azure/azure-sdk-for-java/wiki/Spring-Versions-Mapping");
=======
        return StringUtils.hasText(versionFromManifest) ? String.format("Spring Boot [%s] is not compatible with this"
            + " Spring Cloud Azure release train", versionFromManifest) : "Spring Boot is not compatible with this "
            + "Spring Cloud Azure release train";
    }

    private String action() {
        return String.format("Change Spring Boot version to one of the following versions %s .%n"
                + "You can find the latest Spring Boot versions here [%s]. %n"
                + "If you want to learn more about the Spring Cloud Azure Release train compatibility, "
                + "you can visit this page [%s] and check the [Release Trains] section.%nIf you want to disable this "
                + "check, just set the property [spring.cloud.azure.compatibility-verifier.enabled=false]",
            this.acceptedVersions,
            "https://spring.io/projects/spring-boot#learn", "https://github.com/Azure/azure-sdk-for-java/wiki/Spring"
                + "-Versions-Mapping");
>>>>>>> 849bdd8f
    }

    String getVersionFromManifest() {
        return SpringBootVersion.getVersion();
    }

    private boolean springBootVersionMatches() {
        for (String acceptedVersion : acceptedVersions) {
            try {
                if (this.matchSpringBootVersionFromManifest(acceptedVersion)) {
                    return true;
                }
            } catch (FileNotFoundException e) {
<<<<<<< HEAD
                CompatibilityPredicate predicate = this.supportedVersions.get(stripWildCardFromVersion(acceptedVersion));
                if (predicate != null && predicate.isCompatible()) {
                    LOGGER.debug("Predicate [{}] was matched", predicate);
=======
                String versionString = stripWildCardFromVersion(acceptedVersion);
                String fullyQuallifiedClassName = this.supportedVersions.get(versionString);

                if (classNameResolver.resolve(fullyQuallifiedClassName)) {
                    if (LOGGER.isDebugEnabled()) {
                        LOGGER.debug("Predicate for Spring Boot Version of [" + versionString + "] was matched");
                    }

>>>>>>> 849bdd8f
                    return true;
                }
            }
        }

        return false;
    }

    private boolean matchSpringBootVersionFromManifest(String acceptedVersion) throws FileNotFoundException {
        String version = this.getVersionFromManifest();
        LOGGER.debug("Version found in Boot manifest [{}]", version);
        if (!StringUtils.hasText(version)) {
            LOGGER.info("Cannot check Boot version from manifest");
            throw new FileNotFoundException("Spring Boot version not found");
        } else {
            return version.startsWith(stripWildCardFromVersion(acceptedVersion));
        }
    }

    private static String stripWildCardFromVersion(String version) {
        return version.endsWith(".x") ? version.substring(0, version.indexOf(".x")) : version;
    }

}<|MERGE_RESOLUTION|>--- conflicted
+++ resolved
@@ -67,20 +67,6 @@
 
     private String errorDescription() {
         String versionFromManifest = this.getVersionFromManifest();
-<<<<<<< HEAD
-        return StringUtils.hasText(versionFromManifest) ? String.format("Spring Boot [%s] is not compatible with this Spring Cloud Azure release", versionFromManifest) : "Spring Boot is not compatible with this Spring Cloud Azure release";
-    }
-
-    private String action() {
-        return String.format("Change Spring Boot version to one of the following versions %s.%n"
-                + "You can find the latest Spring Boot versions here [%s]. %n"
-                + "If you want to learn more about the Spring Cloud Azure compatibility, "
-                + "you can visit this page [%s] and check the [Which Version of Spring Cloud Azure Should I Use] section.%n"
-                + "If you want to disable this check, "
-                + "just set the property [spring.cloud.azure.compatibility-verifier.enabled=false].",
-            this.acceptedVersions, "https://spring.io/projects/spring-boot#learn",
-            "https://github.com/Azure/azure-sdk-for-java/wiki/Spring-Versions-Mapping");
-=======
         return StringUtils.hasText(versionFromManifest) ? String.format("Spring Boot [%s] is not compatible with this"
             + " Spring Cloud Azure release train", versionFromManifest) : "Spring Boot is not compatible with this "
             + "Spring Cloud Azure release train";
@@ -95,7 +81,6 @@
             this.acceptedVersions,
             "https://spring.io/projects/spring-boot#learn", "https://github.com/Azure/azure-sdk-for-java/wiki/Spring"
                 + "-Versions-Mapping");
->>>>>>> 849bdd8f
     }
 
     String getVersionFromManifest() {
@@ -109,11 +94,6 @@
                     return true;
                 }
             } catch (FileNotFoundException e) {
-<<<<<<< HEAD
-                CompatibilityPredicate predicate = this.supportedVersions.get(stripWildCardFromVersion(acceptedVersion));
-                if (predicate != null && predicate.isCompatible()) {
-                    LOGGER.debug("Predicate [{}] was matched", predicate);
-=======
                 String versionString = stripWildCardFromVersion(acceptedVersion);
                 String fullyQuallifiedClassName = this.supportedVersions.get(versionString);
 
@@ -122,7 +102,6 @@
                         LOGGER.debug("Predicate for Spring Boot Version of [" + versionString + "] was matched");
                     }
 
->>>>>>> 849bdd8f
                     return true;
                 }
             }
