--- conflicted
+++ resolved
@@ -21,11 +21,8 @@
     static final String SPRINGBOOT_CONDITIONAL_CLASS_NAME_OF_2_5 = "org.springframework.boot.context.properties.bind.Bindable.BindRestriction";
 
     static final String SPRINGBOOT_CONDITIONAL_CLASS_NAME_OF_2_6 = "org.springframework.boot.autoconfigure.data.redis.ClientResourcesBuilderCustomizer";
-<<<<<<< HEAD
-=======
 
     static final String SPRINGBOOT_CONDITIONAL_CLASS_NAME_OF_2_7 = "org.springframework.boot.autoconfigure.amqp.RabbitStreamTemplateConfigurer";
->>>>>>> 8d609db9
     /**
      * Versions supported by Spring Cloud Azure, for present is [2.5, 2.6]. Update this value if needed.
      */
@@ -51,10 +48,7 @@
     private void initDefaultSupportedBootVersionCheckMeta() {
         supportedVersions.put("2.5", SPRINGBOOT_CONDITIONAL_CLASS_NAME_OF_2_5);
         supportedVersions.put("2.6", SPRINGBOOT_CONDITIONAL_CLASS_NAME_OF_2_6);
-<<<<<<< HEAD
-=======
         supportedVersions.put("2.7", SPRINGBOOT_CONDITIONAL_CLASS_NAME_OF_2_7);
->>>>>>> 8d609db9
     }
 
     /**
