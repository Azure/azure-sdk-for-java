--- conflicted
+++ resolved
@@ -9,11 +9,7 @@
 import com.azure.spring.cloud.autoconfigure.aad.properties.AadAuthenticationProperties;
 import org.springframework.beans.factory.ObjectProvider;
 import org.springframework.beans.factory.annotation.Autowired;
-<<<<<<< HEAD
-import org.springframework.beans.factory.annotation.Qualifier;
-=======
 import org.springframework.boot.web.client.RestTemplateBuilder;
->>>>>>> 8a6962b0
 import org.springframework.security.config.annotation.web.builders.HttpSecurity;
 import org.springframework.security.config.annotation.web.configuration.WebSecurityConfigurerAdapter;
 import org.springframework.security.oauth2.client.endpoint.DefaultAuthorizationCodeTokenResponseClient;
@@ -28,15 +24,10 @@
 import org.springframework.security.oauth2.core.oidc.user.OidcUser;
 import org.springframework.security.web.authentication.logout.LogoutSuccessHandler;
 import org.springframework.util.StringUtils;
-import org.springframework.web.client.RestOperations;
 
 import javax.servlet.Filter;
 
-<<<<<<< HEAD
-import static com.azure.spring.cloud.autoconfigure.aad.implementation.AadOauth2ClientRestOperationConfiguration.AAD_OAUTH_2_CLIENT_REST_OPERATION_BEAN_NAME;
-=======
 import static com.azure.spring.cloud.autoconfigure.aad.implementation.AadRestTemplateCreator.createOAuth2AccessTokenResponseClientRestTemplate;
->>>>>>> 8a6962b0
 
 /**
  * Abstract configuration class, used to make AzureClientRegistrationRepository and AuthzCodeGrantRequestEntityConverter
@@ -54,18 +45,10 @@
 
 
     /**
-<<<<<<< HEAD
-     * RestOperations bean used to get access token from Azure AD.
-     */
-    @Autowired
-    @Qualifier(AAD_OAUTH_2_CLIENT_REST_OPERATION_BEAN_NAME)
-    protected RestOperations restOperations;
-=======
      * restTemplateBuilder bean used to create RestTemplate for Azure AD related http request.
      */
     @Autowired
     protected RestTemplateBuilder restTemplateBuilder;
->>>>>>> 8a6962b0
 
     /**
      * OIDC user service.
@@ -149,11 +132,7 @@
      */
     protected OAuth2AccessTokenResponseClient<OAuth2AuthorizationCodeGrantRequest> accessTokenResponseClient() {
         DefaultAuthorizationCodeTokenResponseClient result = new DefaultAuthorizationCodeTokenResponseClient();
-<<<<<<< HEAD
-        result.setRestOperations(restOperations);
-=======
         result.setRestOperations(createOAuth2AccessTokenResponseClientRestTemplate(restTemplateBuilder));
->>>>>>> 8a6962b0
         if (repo instanceof AadClientRegistrationRepository) {
             AadOAuth2AuthorizationCodeGrantRequestEntityConverter converter =
                 new AadOAuth2AuthorizationCodeGrantRequestEntityConverter(
