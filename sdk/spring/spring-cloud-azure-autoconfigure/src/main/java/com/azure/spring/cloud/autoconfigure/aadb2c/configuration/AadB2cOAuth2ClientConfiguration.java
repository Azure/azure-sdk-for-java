// Copyright (c) Microsoft Corporation. All rights reserved.
// Licensed under the MIT License.
package com.azure.spring.cloud.autoconfigure.aadb2c.configuration;

import com.azure.spring.cloud.autoconfigure.aad.implementation.AadOauth2ClientRestOperationConfiguration;
import com.azure.spring.cloud.autoconfigure.aadb2c.implementation.AadB2cClientRegistrationRepository;
import com.azure.spring.cloud.autoconfigure.aadb2c.implementation.AadB2cConditions;
import com.azure.spring.cloud.autoconfigure.aadb2c.implementation.AadB2cUrl;
import com.azure.spring.cloud.autoconfigure.aadb2c.properties.AadB2cProperties;
import com.azure.spring.cloud.autoconfigure.aadb2c.properties.AuthorizationClientProperties;
import org.slf4j.Logger;
import org.slf4j.LoggerFactory;
import org.springframework.beans.factory.annotation.Qualifier;
import org.springframework.boot.autoconfigure.condition.ConditionalOnClass;
import org.springframework.boot.autoconfigure.condition.ConditionalOnMissingBean;
import org.springframework.boot.autoconfigure.condition.ConditionalOnProperty;
import org.springframework.boot.web.client.RestTemplateBuilder;
import org.springframework.context.annotation.Bean;
import org.springframework.context.annotation.Conditional;
import org.springframework.context.annotation.Configuration;
import org.springframework.context.annotation.Import;
import org.springframework.security.oauth2.client.ClientCredentialsOAuth2AuthorizedClientProvider;
import org.springframework.security.oauth2.client.OAuth2AuthorizedClientManager;
import org.springframework.security.oauth2.client.OAuth2AuthorizedClientProvider;
import org.springframework.security.oauth2.client.OAuth2AuthorizedClientProviderBuilder;
import org.springframework.security.oauth2.client.PasswordOAuth2AuthorizedClientProvider;
import org.springframework.security.oauth2.client.RefreshTokenOAuth2AuthorizedClientProvider;
import org.springframework.security.oauth2.client.endpoint.DefaultClientCredentialsTokenResponseClient;
import org.springframework.security.oauth2.client.endpoint.DefaultPasswordTokenResponseClient;
import org.springframework.security.oauth2.client.endpoint.DefaultRefreshTokenTokenResponseClient;
import org.springframework.security.oauth2.client.registration.ClientRegistration;
import org.springframework.security.oauth2.client.registration.ClientRegistrationRepository;
import org.springframework.security.oauth2.client.web.DefaultOAuth2AuthorizedClientManager;
import org.springframework.security.oauth2.client.web.OAuth2AuthorizedClientRepository;
import org.springframework.security.oauth2.client.web.OAuth2LoginAuthenticationFilter;
import org.springframework.security.oauth2.core.AuthorizationGrantType;
import org.springframework.security.oauth2.core.ClientAuthenticationMethod;
import org.springframework.web.client.RestOperations;

import java.util.List;
import java.util.Map;
import java.util.stream.Collectors;
import java.util.stream.Stream;

<<<<<<< HEAD
import static com.azure.spring.cloud.autoconfigure.aad.implementation.AadOauth2ClientRestOperationConfiguration.AAD_OAUTH_2_CLIENT_REST_OPERATION_BEAN_NAME;
=======
import static com.azure.spring.cloud.autoconfigure.aad.implementation.AadRestTemplateCreator.createOAuth2AccessTokenResponseClientRestTemplate;
>>>>>>> 8a6962b0

/**
 * Configuration for AAD B2C OAuth2 client support, when depends on the Spring OAuth2 Client module.
 */
@Configuration(proxyBeanMethods = false)
@ConditionalOnProperty(value = "spring.cloud.azure.active-directory.b2c.enabled", havingValue = "true")
@Conditional(AadB2cConditions.ClientRegistrationCondition.class)
@Import({AadB2cPropertiesConfiguration.class, AadOauth2ClientRestOperationConfiguration.class})
@ConditionalOnClass({ OAuth2LoginAuthenticationFilter.class })
public class AadB2cOAuth2ClientConfiguration {

    private static final Logger LOGGER = LoggerFactory.getLogger(AadB2cOAuth2ClientConfiguration.class);
    private final AadB2cProperties properties;
<<<<<<< HEAD
    private final RestOperations restOperations;
=======
    private final RestTemplateBuilder restTemplateBuilder;
>>>>>>> 8a6962b0

    /**
     * Creates a new instance of {@link AadB2cOAuth2ClientConfiguration}.
     *
     * @param properties the AAD B2C properties
<<<<<<< HEAD
     * @param restOperations the RestOperations
     */
    public AadB2cOAuth2ClientConfiguration(
            AadB2cProperties properties,
            @Qualifier(AAD_OAUTH_2_CLIENT_REST_OPERATION_BEAN_NAME) RestOperations restOperations) {
        this.properties = properties;
        this.restOperations = restOperations;
=======
     * @param restTemplateBuilder the restTemplateBuilder
     */
    public AadB2cOAuth2ClientConfiguration(AadB2cProperties properties, RestTemplateBuilder restTemplateBuilder) {
        this.properties = properties;
        this.restTemplateBuilder = restTemplateBuilder;
>>>>>>> 8a6962b0
    }

    /**
     * Declare ClientRegistrationRepository bean.
     * @return ClientRegistrationRepository bean
     */
    @Bean
    @ConditionalOnMissingBean
    public ClientRegistrationRepository clientRegistrationRepository() {
        Stream<ClientRegistration> clientRegistrationStream = properties.getUserFlows()
                                                                        .entrySet()
                                                                        .stream()
                                                                        .map(this::buildUserFlowClientRegistration);

        Stream<ClientRegistration> authorizationClientRegistrations = properties.getAuthorizationClients()
                                                                                .entrySet()
                                                                                .stream()
                                                                                .map(this::buildClientRegistration);
        final List<ClientRegistration> clientRegistrations = Stream.concat(clientRegistrationStream,
                                                                       authorizationClientRegistrations)
                                                                   .collect(Collectors.toList());
        return new AadB2cClientRegistrationRepository(properties.getLoginFlow(), clientRegistrations);
    }

    /**
     * Build user flow client registration.
     * @param client user flow properties
     * @return ClientRegistration
     */
    private ClientRegistration buildUserFlowClientRegistration(Map.Entry<String, String> client) {
        return ClientRegistration.withRegistrationId(client.getValue()) // Use flow as registration ID.
                                 .clientName(client.getKey())
                                 .clientId(properties.getCredential().getClientId())
                                 .clientSecret(properties.getCredential().getClientSecret())
                                 .clientAuthenticationMethod(ClientAuthenticationMethod.POST)
                                 .authorizationGrantType(AuthorizationGrantType.AUTHORIZATION_CODE)
                                 .redirectUri(properties.getReplyUrl())
                                 .scope(properties.getCredential().getClientId(), "openid", "offline_access")
                                 .authorizationUri(AadB2cUrl.getAuthorizationUrl(properties.getBaseUri()))
                                 .tokenUri(AadB2cUrl.getTokenUrl(properties.getBaseUri(), client.getValue()))
                                 .jwkSetUri(AadB2cUrl.getJwkSetUrl(properties.getBaseUri(), client.getValue()))
                                 .userNameAttributeName(properties.getUserNameAttributeName())
                                 .build();
    }

    /**
     * Create client registration, only support OAuth2 client credentials.
     *
     * @param client each client properties
     * @return ClientRegistration
     */
    private ClientRegistration buildClientRegistration(Map.Entry<String, AuthorizationClientProperties> client) {
        AuthorizationGrantType authGrantType = client.getValue().getAuthorizationGrantType();
        if (!AuthorizationGrantType.CLIENT_CREDENTIALS.equals(authGrantType)) {
            LOGGER.warn("The authorization type of the {} client registration is not supported.", client.getKey());
        }
        return ClientRegistration.withRegistrationId(client.getKey())
                                 .clientName(client.getKey())
                                 .clientId(properties.getCredential().getClientId())
                                 .clientSecret(properties.getCredential().getClientSecret())
                                 .clientAuthenticationMethod(ClientAuthenticationMethod.POST)
                                 .authorizationGrantType(authGrantType)
                                 .scope(client.getValue().getScopes())
                                 .tokenUri(AadB2cUrl.getAADTokenUrl(properties.getProfile().getTenantId()))
                                 .jwkSetUri(AadB2cUrl.getAADJwkSetUrl(properties.getProfile().getTenantId()))
                                 .build();
    }

    /**
     * Declare OAuth2AuthorizedClientManager bean.
     *
     * @param clients the client registration repository
     * @param authorizedClients the OAuth2 authorized client repository
     * @return OAuth2AuthorizedClientManager bean
     */
    @Bean
    @ConditionalOnMissingBean
    public OAuth2AuthorizedClientManager authorizedClientManager(
            ClientRegistrationRepository clients,
            OAuth2AuthorizedClientRepository authorizedClients) {
        OAuth2AuthorizedClientProvider authorizedClientProvider = OAuth2AuthorizedClientProviderBuilder.builder()
                .authorizationCode()
                .provider(azureRefreshTokenProvider())
                .provider(azureClientCredentialProvider())
                .provider(azurePasswordProvider())
                .build();
        DefaultOAuth2AuthorizedClientManager manager = new DefaultOAuth2AuthorizedClientManager(clients, authorizedClients);
        manager.setAuthorizedClientProvider(authorizedClientProvider);
        return manager;
    }

    private RefreshTokenOAuth2AuthorizedClientProvider azureRefreshTokenProvider() {
        RefreshTokenOAuth2AuthorizedClientProvider provider = new RefreshTokenOAuth2AuthorizedClientProvider();
        DefaultRefreshTokenTokenResponseClient responseClient = new DefaultRefreshTokenTokenResponseClient();
<<<<<<< HEAD
        responseClient.setRestOperations(restOperations);
=======
        responseClient.setRestOperations(createOAuth2AccessTokenResponseClientRestTemplate(restTemplateBuilder));
>>>>>>> 8a6962b0
        provider.setAccessTokenResponseClient(responseClient);
        return provider;
    }

    private ClientCredentialsOAuth2AuthorizedClientProvider azureClientCredentialProvider() {
        ClientCredentialsOAuth2AuthorizedClientProvider provider = new ClientCredentialsOAuth2AuthorizedClientProvider();
        DefaultClientCredentialsTokenResponseClient responseClient = new DefaultClientCredentialsTokenResponseClient();
<<<<<<< HEAD
        responseClient.setRestOperations(restOperations);
=======
        responseClient.setRestOperations(createOAuth2AccessTokenResponseClientRestTemplate(restTemplateBuilder));
>>>>>>> 8a6962b0
        provider.setAccessTokenResponseClient(responseClient);
        return provider;
    }

    private PasswordOAuth2AuthorizedClientProvider azurePasswordProvider() {
        PasswordOAuth2AuthorizedClientProvider provider = new PasswordOAuth2AuthorizedClientProvider();
        DefaultPasswordTokenResponseClient responseClient = new DefaultPasswordTokenResponseClient();
<<<<<<< HEAD
        responseClient.setRestOperations(restOperations);
=======
        responseClient.setRestOperations(createOAuth2AccessTokenResponseClientRestTemplate(restTemplateBuilder));
>>>>>>> 8a6962b0
        provider.setAccessTokenResponseClient(responseClient);
        return provider;
    }
}<|MERGE_RESOLUTION|>--- conflicted
+++ resolved
@@ -2,7 +2,6 @@
 // Licensed under the MIT License.
 package com.azure.spring.cloud.autoconfigure.aadb2c.configuration;
 
-import com.azure.spring.cloud.autoconfigure.aad.implementation.AadOauth2ClientRestOperationConfiguration;
 import com.azure.spring.cloud.autoconfigure.aadb2c.implementation.AadB2cClientRegistrationRepository;
 import com.azure.spring.cloud.autoconfigure.aadb2c.implementation.AadB2cConditions;
 import com.azure.spring.cloud.autoconfigure.aadb2c.implementation.AadB2cUrl;
@@ -10,7 +9,6 @@
 import com.azure.spring.cloud.autoconfigure.aadb2c.properties.AuthorizationClientProperties;
 import org.slf4j.Logger;
 import org.slf4j.LoggerFactory;
-import org.springframework.beans.factory.annotation.Qualifier;
 import org.springframework.boot.autoconfigure.condition.ConditionalOnClass;
 import org.springframework.boot.autoconfigure.condition.ConditionalOnMissingBean;
 import org.springframework.boot.autoconfigure.condition.ConditionalOnProperty;
@@ -35,18 +33,13 @@
 import org.springframework.security.oauth2.client.web.OAuth2LoginAuthenticationFilter;
 import org.springframework.security.oauth2.core.AuthorizationGrantType;
 import org.springframework.security.oauth2.core.ClientAuthenticationMethod;
-import org.springframework.web.client.RestOperations;
 
 import java.util.List;
 import java.util.Map;
 import java.util.stream.Collectors;
 import java.util.stream.Stream;
 
-<<<<<<< HEAD
-import static com.azure.spring.cloud.autoconfigure.aad.implementation.AadOauth2ClientRestOperationConfiguration.AAD_OAUTH_2_CLIENT_REST_OPERATION_BEAN_NAME;
-=======
 import static com.azure.spring.cloud.autoconfigure.aad.implementation.AadRestTemplateCreator.createOAuth2AccessTokenResponseClientRestTemplate;
->>>>>>> 8a6962b0
 
 /**
  * Configuration for AAD B2C OAuth2 client support, when depends on the Spring OAuth2 Client module.
@@ -54,37 +47,23 @@
 @Configuration(proxyBeanMethods = false)
 @ConditionalOnProperty(value = "spring.cloud.azure.active-directory.b2c.enabled", havingValue = "true")
 @Conditional(AadB2cConditions.ClientRegistrationCondition.class)
-@Import({AadB2cPropertiesConfiguration.class, AadOauth2ClientRestOperationConfiguration.class})
+@Import(AadB2cPropertiesConfiguration.class)
 @ConditionalOnClass({ OAuth2LoginAuthenticationFilter.class })
 public class AadB2cOAuth2ClientConfiguration {
 
     private static final Logger LOGGER = LoggerFactory.getLogger(AadB2cOAuth2ClientConfiguration.class);
     private final AadB2cProperties properties;
-<<<<<<< HEAD
-    private final RestOperations restOperations;
-=======
     private final RestTemplateBuilder restTemplateBuilder;
->>>>>>> 8a6962b0
 
     /**
      * Creates a new instance of {@link AadB2cOAuth2ClientConfiguration}.
      *
      * @param properties the AAD B2C properties
-<<<<<<< HEAD
-     * @param restOperations the RestOperations
-     */
-    public AadB2cOAuth2ClientConfiguration(
-            AadB2cProperties properties,
-            @Qualifier(AAD_OAUTH_2_CLIENT_REST_OPERATION_BEAN_NAME) RestOperations restOperations) {
-        this.properties = properties;
-        this.restOperations = restOperations;
-=======
      * @param restTemplateBuilder the restTemplateBuilder
      */
     public AadB2cOAuth2ClientConfiguration(AadB2cProperties properties, RestTemplateBuilder restTemplateBuilder) {
         this.properties = properties;
         this.restTemplateBuilder = restTemplateBuilder;
->>>>>>> 8a6962b0
     }
 
     /**
@@ -179,11 +158,7 @@
     private RefreshTokenOAuth2AuthorizedClientProvider azureRefreshTokenProvider() {
         RefreshTokenOAuth2AuthorizedClientProvider provider = new RefreshTokenOAuth2AuthorizedClientProvider();
         DefaultRefreshTokenTokenResponseClient responseClient = new DefaultRefreshTokenTokenResponseClient();
-<<<<<<< HEAD
-        responseClient.setRestOperations(restOperations);
-=======
         responseClient.setRestOperations(createOAuth2AccessTokenResponseClientRestTemplate(restTemplateBuilder));
->>>>>>> 8a6962b0
         provider.setAccessTokenResponseClient(responseClient);
         return provider;
     }
@@ -191,11 +166,7 @@
     private ClientCredentialsOAuth2AuthorizedClientProvider azureClientCredentialProvider() {
         ClientCredentialsOAuth2AuthorizedClientProvider provider = new ClientCredentialsOAuth2AuthorizedClientProvider();
         DefaultClientCredentialsTokenResponseClient responseClient = new DefaultClientCredentialsTokenResponseClient();
-<<<<<<< HEAD
-        responseClient.setRestOperations(restOperations);
-=======
         responseClient.setRestOperations(createOAuth2AccessTokenResponseClientRestTemplate(restTemplateBuilder));
->>>>>>> 8a6962b0
         provider.setAccessTokenResponseClient(responseClient);
         return provider;
     }
@@ -203,11 +174,7 @@
     private PasswordOAuth2AuthorizedClientProvider azurePasswordProvider() {
         PasswordOAuth2AuthorizedClientProvider provider = new PasswordOAuth2AuthorizedClientProvider();
         DefaultPasswordTokenResponseClient responseClient = new DefaultPasswordTokenResponseClient();
-<<<<<<< HEAD
-        responseClient.setRestOperations(restOperations);
-=======
         responseClient.setRestOperations(createOAuth2AccessTokenResponseClientRestTemplate(restTemplateBuilder));
->>>>>>> 8a6962b0
         provider.setAccessTokenResponseClient(responseClient);
         return provider;
     }
