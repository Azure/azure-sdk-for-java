--- conflicted
+++ resolved
@@ -15,10 +15,7 @@
 import com.nimbusds.jose.util.ResourceRetriever;
 import com.nimbusds.jwt.JWTClaimsSet;
 import com.nimbusds.jwt.proc.JWTClaimsSetAwareJWSKeySelector;
-<<<<<<< HEAD
-=======
 import org.springframework.boot.web.client.RestTemplateBuilder;
->>>>>>> 8a6962b0
 import org.springframework.web.client.RestOperations;
 
 import java.net.URL;
@@ -46,17 +43,10 @@
      *
      * @param trustedIssuerRepo the AAD trusted issuer repository
      */
-<<<<<<< HEAD
-    public AadIssuerJwsKeySelector(RestOperations restOperations,
-                                   AadTrustedIssuerRepository trustedIssuerRepo,
-                                   ResourceRetriever resourceRetriever) {
-        this.restOperations = restOperations;
-=======
     public AadIssuerJwsKeySelector(RestTemplateBuilder restTemplateBuilder,
                                    AadTrustedIssuerRepository trustedIssuerRepo,
                                    ResourceRetriever resourceRetriever) {
         this.restOperations = createRestTemplate(restTemplateBuilder);
->>>>>>> 8a6962b0
         this.trustedIssuerRepo = trustedIssuerRepo;
         this.resourceRetriever = resourceRetriever;
     }
