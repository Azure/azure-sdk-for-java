// Copyright (c) Microsoft Corporation. All rights reserved.
// Licensed under the MIT License.

package com.azure.spring.cloud.autoconfigure.servicebus;

import com.azure.messaging.servicebus.ServiceBusClientBuilder;
import com.azure.messaging.servicebus.ServiceBusSenderAsyncClient;
import com.azure.messaging.servicebus.ServiceBusSenderClient;
import com.azure.spring.cloud.autoconfigure.servicebus.properties.AzureServiceBusProperties;
<<<<<<< HEAD
import com.azure.spring.core.ApplicationId;
import com.azure.spring.service.servicebus.factory.ServiceBusSenderClientBuilderFactory;
import org.springframework.beans.factory.ObjectProvider;
=======
import com.azure.spring.core.AzureSpringIdentifier;
import com.azure.spring.core.connectionstring.StaticConnectionStringProvider;
import com.azure.spring.core.service.AzureServiceType;
import com.azure.spring.service.servicebus.ServiceBusClientBuilderFactory;
import org.slf4j.Logger;
import org.slf4j.LoggerFactory;
import org.springframework.beans.factory.annotation.Qualifier;
import org.springframework.boot.autoconfigure.condition.ConditionalOnBean;
>>>>>>> bf01df4c
import org.springframework.boot.autoconfigure.condition.ConditionalOnMissingBean;
import org.springframework.boot.autoconfigure.condition.ConditionalOnProperty;
import org.springframework.context.annotation.Bean;
import org.springframework.context.annotation.Configuration;
import org.springframework.util.StringUtils;

/**
 * Configuration for a {@link ServiceBusSenderClient} and a {@link ServiceBusSenderAsyncClient}.
 */
@Configuration(proxyBeanMethods = false)
@ConditionalOnProperty(prefix = "spring.cloud.azure.servicebus.producer", name = { "name", "type" })
class AzureServiceBusProducerClientConfiguration {

    @Bean
    @ConditionalOnMissingBean
    public ServiceBusSenderClientBuilderFactory serviceBusSenderClientBuilderFactory(
        AzureServiceBusProperties serviceBusProperties,
        ObjectProvider<ServiceBusClientBuilder> serviceBusClientBuilders) {

        ServiceBusSenderClientBuilderFactory builderFactory;
        if (isDedicatedConnection(serviceBusProperties.getProducer())) {
            builderFactory = new ServiceBusSenderClientBuilderFactory(serviceBusProperties.buildProducerProperties());
        } else {
            builderFactory = new ServiceBusSenderClientBuilderFactory(
                serviceBusClientBuilders.getIfAvailable(), serviceBusProperties.buildProducerProperties());
        }
        builderFactory.setSpringIdentifier(ApplicationId.AZURE_SPRING_SERVICE_BUS);
        return builderFactory;
    }

<<<<<<< HEAD
    @Bean
    @ConditionalOnMissingBean
    public ServiceBusClientBuilder.ServiceBusSenderClientBuilder serviceBusSenderClientBuilder(
        ServiceBusSenderClientBuilderFactory builderFactory) {
        return builderFactory.build();
=======
    @ConditionalOnAnyProperty(prefix = "spring.cloud.azure.servicebus.producer", name = { "connection-string", "namespace" })
    @Configuration(proxyBeanMethods = false)
    static class DedicatedProducerConnectionConfiguration {

        private final AzureServiceBusProperties.Producer producerProperties;

        DedicatedProducerConnectionConfiguration(AzureServiceBusProperties serviceBusProperties) {
            this.producerProperties = serviceBusProperties.buildProducerProperties();
        }

        @Bean(SERVICE_BUS_PRODUCER_CLIENT_BUILDER_FACTORY_BEAN_NAME)
        @ConditionalOnMissingBean(name = SERVICE_BUS_PRODUCER_CLIENT_BUILDER_FACTORY_BEAN_NAME)
        public ServiceBusClientBuilderFactory serviceBusClientBuilderFactoryForProducer() {
            final ServiceBusClientBuilderFactory builderFactory = new ServiceBusClientBuilderFactory(this.producerProperties);

            builderFactory.setConnectionStringProvider(new StaticConnectionStringProvider<>(AzureServiceType.SERVICE_BUS,
                this.producerProperties.getConnectionString()));
            builderFactory.setSpringIdentifier(AzureSpringIdentifier.AZURE_SPRING_SERVICE_BUS);

            return builderFactory;
        }

        @Bean(SERVICE_BUS_PRODUCER_CLIENT_BUILDER_BEAN_NAME)
        @ConditionalOnMissingBean(name = SERVICE_BUS_PRODUCER_CLIENT_BUILDER_BEAN_NAME)
        public ServiceBusClientBuilder serviceBusClientBuilderForProducer(
            @Qualifier(SERVICE_BUS_PRODUCER_CLIENT_BUILDER_FACTORY_BEAN_NAME) ServiceBusClientBuilderFactory clientBuilderFactory) {

            return clientBuilderFactory.build();
        }

        @Bean
        @ConditionalOnMissingBean
        public ServiceBusClientBuilder.ServiceBusSenderClientBuilder serviceBusSenderClientBuilderForProducer(
            @Qualifier(SERVICE_BUS_PRODUCER_CLIENT_BUILDER_BEAN_NAME) ServiceBusClientBuilder serviceBusClientBuilder) {

            return buildServiceBusSenderClientBuilder(this.producerProperties, serviceBusClientBuilder);
        }

>>>>>>> bf01df4c
    }

    @Bean
    @ConditionalOnMissingBean
    public ServiceBusSenderAsyncClient serviceBusSenderAsyncClient(
        ServiceBusClientBuilder.ServiceBusSenderClientBuilder senderClientBuilder) {
        return senderClientBuilder.buildAsyncClient();
    }

    @Bean
    @ConditionalOnMissingBean
    public ServiceBusSenderClient serviceBusSenderClient(
        ServiceBusClientBuilder.ServiceBusSenderClientBuilder senderClientBuilder) {
        return senderClientBuilder.buildClient();
    }

    private boolean isDedicatedConnection(AzureServiceBusProperties.Producer producer) {
        return StringUtils.hasText(producer.getNamespace()) || StringUtils.hasText(producer.getConnectionString());
    }
}<|MERGE_RESOLUTION|>--- conflicted
+++ resolved
@@ -7,20 +7,9 @@
 import com.azure.messaging.servicebus.ServiceBusSenderAsyncClient;
 import com.azure.messaging.servicebus.ServiceBusSenderClient;
 import com.azure.spring.cloud.autoconfigure.servicebus.properties.AzureServiceBusProperties;
-<<<<<<< HEAD
-import com.azure.spring.core.ApplicationId;
+import com.azure.spring.core.AzureSpringIdentifier;
 import com.azure.spring.service.servicebus.factory.ServiceBusSenderClientBuilderFactory;
 import org.springframework.beans.factory.ObjectProvider;
-=======
-import com.azure.spring.core.AzureSpringIdentifier;
-import com.azure.spring.core.connectionstring.StaticConnectionStringProvider;
-import com.azure.spring.core.service.AzureServiceType;
-import com.azure.spring.service.servicebus.ServiceBusClientBuilderFactory;
-import org.slf4j.Logger;
-import org.slf4j.LoggerFactory;
-import org.springframework.beans.factory.annotation.Qualifier;
-import org.springframework.boot.autoconfigure.condition.ConditionalOnBean;
->>>>>>> bf01df4c
 import org.springframework.boot.autoconfigure.condition.ConditionalOnMissingBean;
 import org.springframework.boot.autoconfigure.condition.ConditionalOnProperty;
 import org.springframework.context.annotation.Bean;
@@ -47,56 +36,15 @@
             builderFactory = new ServiceBusSenderClientBuilderFactory(
                 serviceBusClientBuilders.getIfAvailable(), serviceBusProperties.buildProducerProperties());
         }
-        builderFactory.setSpringIdentifier(ApplicationId.AZURE_SPRING_SERVICE_BUS);
+        builderFactory.setSpringIdentifier(AzureSpringIdentifier.AZURE_SPRING_SERVICE_BUS);
         return builderFactory;
     }
 
-<<<<<<< HEAD
     @Bean
     @ConditionalOnMissingBean
     public ServiceBusClientBuilder.ServiceBusSenderClientBuilder serviceBusSenderClientBuilder(
         ServiceBusSenderClientBuilderFactory builderFactory) {
         return builderFactory.build();
-=======
-    @ConditionalOnAnyProperty(prefix = "spring.cloud.azure.servicebus.producer", name = { "connection-string", "namespace" })
-    @Configuration(proxyBeanMethods = false)
-    static class DedicatedProducerConnectionConfiguration {
-
-        private final AzureServiceBusProperties.Producer producerProperties;
-
-        DedicatedProducerConnectionConfiguration(AzureServiceBusProperties serviceBusProperties) {
-            this.producerProperties = serviceBusProperties.buildProducerProperties();
-        }
-
-        @Bean(SERVICE_BUS_PRODUCER_CLIENT_BUILDER_FACTORY_BEAN_NAME)
-        @ConditionalOnMissingBean(name = SERVICE_BUS_PRODUCER_CLIENT_BUILDER_FACTORY_BEAN_NAME)
-        public ServiceBusClientBuilderFactory serviceBusClientBuilderFactoryForProducer() {
-            final ServiceBusClientBuilderFactory builderFactory = new ServiceBusClientBuilderFactory(this.producerProperties);
-
-            builderFactory.setConnectionStringProvider(new StaticConnectionStringProvider<>(AzureServiceType.SERVICE_BUS,
-                this.producerProperties.getConnectionString()));
-            builderFactory.setSpringIdentifier(AzureSpringIdentifier.AZURE_SPRING_SERVICE_BUS);
-
-            return builderFactory;
-        }
-
-        @Bean(SERVICE_BUS_PRODUCER_CLIENT_BUILDER_BEAN_NAME)
-        @ConditionalOnMissingBean(name = SERVICE_BUS_PRODUCER_CLIENT_BUILDER_BEAN_NAME)
-        public ServiceBusClientBuilder serviceBusClientBuilderForProducer(
-            @Qualifier(SERVICE_BUS_PRODUCER_CLIENT_BUILDER_FACTORY_BEAN_NAME) ServiceBusClientBuilderFactory clientBuilderFactory) {
-
-            return clientBuilderFactory.build();
-        }
-
-        @Bean
-        @ConditionalOnMissingBean
-        public ServiceBusClientBuilder.ServiceBusSenderClientBuilder serviceBusSenderClientBuilderForProducer(
-            @Qualifier(SERVICE_BUS_PRODUCER_CLIENT_BUILDER_BEAN_NAME) ServiceBusClientBuilder serviceBusClientBuilder) {
-
-            return buildServiceBusSenderClientBuilder(this.producerProperties, serviceBusClientBuilder);
-        }
-
->>>>>>> bf01df4c
     }
 
     @Bean
