--- conflicted
+++ resolved
@@ -127,28 +127,15 @@
         OAuth2ClientAuthenticationJwkResolver jwkResolver = jwkResolvers.getIfUnique();
         // @formatter:off
         OAuth2AuthorizedClientProvider providers =
-<<<<<<< HEAD
-            OAuth2AuthorizedClientProviderBuilder
-                .builder()
-                .authorizationCode()
-                .clientCredentials(builder ->
-                    clientCredentialsGrantBuilderAccessTokenResponseClientCustomizer(builder, jwkResolver))
-                .provider(refreshTokenProvider)
-                .provider(jwtBearerProvider)
-                .provider(azureDelegatedOAuth2AuthorizedClientProvider(refreshTokenProvider, authorizedClients))
-                .build();
-=======
                 OAuth2AuthorizedClientProviderBuilder
                         .builder()
                         .authorizationCode()
                         .clientCredentials(builder ->
                                 clientCredentialsGrantBuilderAccessTokenResponseClientCustomizer(builder, jwkResolver))
-                        .password(builder -> passwordGrantBuilderAccessTokenResponseClientCustomizer(builder, jwkResolver))
                         .provider(refreshTokenProvider)
                         .provider(jwtBearerProvider)
                         .provider(azureDelegatedOAuth2AuthorizedClientProvider(refreshTokenProvider, authorizedClients))
                         .build();
->>>>>>> 5c2c4af3
         // @formatter:on
         manager.setAuthorizedClientProvider(providers);
         return manager;
@@ -188,8 +175,6 @@
         return provider;
     }
 
-<<<<<<< HEAD
-=======
     /**
      * Provide {@link JwtDecoderFactory} used in {@link OAuth2LoginConfigurer#init}. The {@link JwtDecoder} created by
      * current {@link JwtDecoderFactory} will use {@link RestTemplate} created by {@link RestTemplateBuilder} bean.
@@ -206,20 +191,6 @@
         return new AadOidcIdTokenDecoderFactory(endpoints.getJwkSetEndpoint(), createRestTemplate(restTemplateBuilder));
     }
 
-    private void passwordGrantBuilderAccessTokenResponseClientCustomizer(
-            OAuth2AuthorizedClientProviderBuilder.PasswordGrantBuilder builder,
-            OAuth2ClientAuthenticationJwkResolver resolver) {
-        DefaultPasswordTokenResponseClient client = new DefaultPasswordTokenResponseClient();
-        client.setRestOperations(createOAuth2AccessTokenResponseClientRestTemplate(restTemplateBuilder));
-        if (resolver != null) {
-            OAuth2PasswordGrantRequestEntityConverter converter = new OAuth2PasswordGrantRequestEntityConverter();
-            converter.addParametersConverter(new AadJwtClientAuthenticationParametersConverter<>(resolver::resolve));
-            client.setRequestEntityConverter(converter);
-        }
-        builder.accessTokenResponseClient(client);
-    }
-
->>>>>>> 5c2c4af3
     private void clientCredentialsGrantBuilderAccessTokenResponseClientCustomizer(
             OAuth2AuthorizedClientProviderBuilder.ClientCredentialsGrantBuilder builder,
             OAuth2ClientAuthenticationJwkResolver resolver) {
