--- conflicted
+++ resolved
@@ -602,21 +602,12 @@
             LOGGER.debug("The client '{}' sets the default value of AADAuthorizationGrantType to '{}'.", grantType,
                 registrationId);
         }
-<<<<<<< HEAD
 
         // Extract validated scopes from properties
         List<String> scopes = extractValidatedScopes(registrationId, properties);
         addNecessaryScopesForAuhtorizationCodeClients(properties, scopes);
     }
 
-=======
-
-        // Extract validated scopes from properties
-        List<String> scopes = extractValidatedScopes(registrationId, properties);
-        addNecessaryScopesForAuhtorizationCodeClients(properties, scopes);
-    }
-
->>>>>>> 8d609db9
     /**
      * Add necessary scopes for authorization_code clients.
      *
