--- conflicted
+++ resolved
@@ -9,20 +9,10 @@
 import com.azure.messaging.servicebus.ServiceBusSessionReceiverAsyncClient;
 import com.azure.messaging.servicebus.ServiceBusSessionReceiverClient;
 import com.azure.spring.cloud.autoconfigure.servicebus.properties.AzureServiceBusProperties;
-<<<<<<< HEAD
-import com.azure.spring.core.ApplicationId;
+import com.azure.spring.core.AzureSpringIdentifier;
 import com.azure.spring.service.servicebus.factory.ServiceBusReceiverClientBuilderFactory;
 import com.azure.spring.service.servicebus.factory.ServiceBusSessionReceiverClientBuilderFactory;
 import org.springframework.beans.factory.ObjectProvider;
-=======
-import com.azure.spring.core.AzureSpringIdentifier;
-import com.azure.spring.core.connectionstring.StaticConnectionStringProvider;
-import com.azure.spring.core.service.AzureServiceType;
-import com.azure.spring.service.servicebus.ServiceBusClientBuilderFactory;
-import org.slf4j.Logger;
-import org.slf4j.LoggerFactory;
-import org.springframework.beans.factory.annotation.Qualifier;
->>>>>>> bf01df4c
 import org.springframework.boot.autoconfigure.condition.ConditionalOnMissingBean;
 import org.springframework.boot.autoconfigure.condition.ConditionalOnProperty;
 import org.springframework.context.annotation.Bean;
@@ -43,48 +33,9 @@
 class AzureServiceBusConsumerClientConfiguration {
 
     @Configuration(proxyBeanMethods = false)
-<<<<<<< HEAD
     @ConditionalOnProperty(value = "spring.cloud.azure.servicebus.consumer.session-aware", havingValue = "false",
         matchIfMissing = true)
     static class NoneSessionConsumerClientConfiguration {
-=======
-    static class DedicatedConsumerConnectionConfiguration {
-
-        private final AzureServiceBusProperties.Consumer consumerProperties;
-
-        DedicatedConsumerConnectionConfiguration(AzureServiceBusProperties serviceBusProperties) {
-            this.consumerProperties = serviceBusProperties.buildConsumerProperties();
-        }
-
-        @Bean(SERVICE_BUS_CONSUMER_CLIENT_BUILDER_FACTORY_BEAN_NAME)
-        @ConditionalOnMissingBean(name = SERVICE_BUS_CONSUMER_CLIENT_BUILDER_FACTORY_BEAN_NAME)
-        public ServiceBusClientBuilderFactory serviceBusClientBuilderFactoryForConsumer() {
-
-            final ServiceBusClientBuilderFactory builderFactory = new ServiceBusClientBuilderFactory(this.consumerProperties);
-
-            builderFactory.setConnectionStringProvider(new StaticConnectionStringProvider<>(AzureServiceType.SERVICE_BUS,
-                this.consumerProperties.getConnectionString()));
-            builderFactory.setSpringIdentifier(AzureSpringIdentifier.AZURE_SPRING_SERVICE_BUS);
-            return builderFactory;
-        }
-
-        @Bean(SERVICE_BUS_CONSUMER_CLIENT_BUILDER_BEAN_NAME)
-        @ConditionalOnMissingBean(name = SERVICE_BUS_CONSUMER_CLIENT_BUILDER_BEAN_NAME)
-        public ServiceBusClientBuilder serviceBusClientBuilderForConsumer(
-            @Qualifier(SERVICE_BUS_CONSUMER_CLIENT_BUILDER_FACTORY_BEAN_NAME) ServiceBusClientBuilderFactory clientBuilderFactory) {
-
-            return clientBuilderFactory.build();
-        }
-
-        @Bean
-        @ConditionalOnMissingBean
-        @ServiceBusSessionDisabled
-        public ServiceBusClientBuilder.ServiceBusReceiverClientBuilder serviceBusReceiverClientBuilderForConsumer(
-            @Qualifier(SERVICE_BUS_CONSUMER_CLIENT_BUILDER_BEAN_NAME) ServiceBusClientBuilder serviceBusClientBuilder) {
-
-            return buildReceiverClientBuilder(consumerProperties, serviceBusClientBuilder);
-        }
->>>>>>> bf01df4c
 
         @Bean
         @ConditionalOnMissingBean
@@ -99,7 +50,7 @@
                 builderFactory = new ServiceBusReceiverClientBuilderFactory(
                     serviceBusClientBuilders.getIfAvailable(), serviceBusProperties.buildConsumerProperties());
             }
-            builderFactory.setSpringIdentifier(ApplicationId.AZURE_SPRING_SERVICE_BUS);
+            builderFactory.setSpringIdentifier(AzureSpringIdentifier.AZURE_SPRING_SERVICE_BUS);
             return builderFactory;
         }
 
@@ -144,7 +95,7 @@
                     serviceBusClientBuilders.getIfAvailable(), serviceBusProperties.buildConsumerProperties());
             }
 
-            builderFactory.setSpringIdentifier(ApplicationId.AZURE_SPRING_SERVICE_BUS);
+            builderFactory.setSpringIdentifier(AzureSpringIdentifier.AZURE_SPRING_SERVICE_BUS);
             return builderFactory;
         }
 
