--- conflicted
+++ resolved
@@ -21,70 +21,40 @@
     private String microsoftGraphEndpoint;
 
     /**
-<<<<<<< HEAD
-     * Get active directory endpoint.
-     *
-     * @return activeDirectoryEndpoint the active directory endpoint
-=======
      *
      * @return The Active Directory Endpoint.
->>>>>>> a4941b0a
      */
     public String getActiveDirectoryEndpoint() {
         return activeDirectoryEndpoint;
     }
 
     /**
-<<<<<<< HEAD
-     * Set active directory endpoint.
-     *
-     * @param activeDirectoryEndpoint the active directory endpoint
-=======
      *
      * @param activeDirectoryEndpoint The Active Directory Endpoint.
->>>>>>> a4941b0a
      */
     public void setActiveDirectoryEndpoint(String activeDirectoryEndpoint) {
         this.activeDirectoryEndpoint = addSlash(activeDirectoryEndpoint);
     }
 
     /**
-<<<<<<< HEAD
-     * Get microsoft graph endpoint.
-     *
-     * @return microsoftGraphEndpoint microsoft graph endpoint
-=======
      *
      * @return The Microsoft Graph endpoint.
->>>>>>> a4941b0a
      */
     public String getMicrosoftGraphEndpoint() {
         return microsoftGraphEndpoint;
     }
 
     /**
-<<<<<<< HEAD
-     * set microsoft graph endpoint.
-     *
-     * @param  microsoftGraphEndpoint microsoft graph endpoint
-=======
      *
      * @param microsoftGraphEndpoint The Microsoft Graph endpoint.
->>>>>>> a4941b0a
      */
     public void setMicrosoftGraphEndpoint(String microsoftGraphEndpoint) {
         this.microsoftGraphEndpoint = addSlash(microsoftGraphEndpoint);
     }
 
     /**
-<<<<<<< HEAD
-     * Update properties by cloud type
-     *
-     * @param cloudType the cloud type
-=======
      *
      * @param cloudType The cloud type.
->>>>>>> a4941b0a
      */
     public void updatePropertiesByCloudType(AzureProfileAware.CloudType cloudType) {
         KnownAzureEnvironment knownAzureEnvironment = new KnownAzureEnvironment(cloudType);
