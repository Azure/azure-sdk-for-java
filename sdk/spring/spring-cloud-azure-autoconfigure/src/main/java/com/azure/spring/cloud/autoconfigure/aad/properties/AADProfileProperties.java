// Copyright (c) Microsoft Corporation. All rights reserved.
// Licensed under the MIT License.

package com.azure.spring.cloud.autoconfigure.aad.properties;

import com.azure.spring.core.aware.AzureProfileAware;

/**
 * Profile of Azure cloud environment.
 */
public class AADProfileProperties {
    /**
     * Azure Tenant ID.
     */
    private String tenantId; // tenantId can not set to "common" here, otherwise we can not know whether it's set by customer or it is the default value.
    /**
     * Name of the Azure cloud to connect to.
     * Supported types are: AZURE, AZURE_CHINA, AZURE_GERMANY, AZURE_US_GOVERNMENT, OTHER.
     */
    private AzureProfileAware.CloudType cloud;
    /**
     * Properties to Azure Active Directory endpoints.
     */
    private AADProfileEnvironmentProperties environment = new AADProfileEnvironmentProperties();

    /**
<<<<<<< HEAD
     * Get tenant id.
     *
     * @return tenantId the tenant id
=======
     *
     * @return The tenant id.
>>>>>>> a4941b0a
     */
    public String getTenantId() {
        return tenantId;
    }

    /**
<<<<<<< HEAD
     * Set tenant id.
     *
     * @param tenantId the tenant id
=======
     *
     * @param tenantId The tenant id.
>>>>>>> a4941b0a
     */
    public void setTenantId(String tenantId) {
        this.tenantId = tenantId;
    }

    /**
<<<<<<< HEAD
     * Get cloud.
     *
     * @return cloud the cloud
=======
     *
     * @return The clout type.
>>>>>>> a4941b0a
     */
    public AzureProfileAware.CloudType getCloud() {
        return cloud;
    }

    /**
<<<<<<< HEAD
     * Set tenant id.
     *
     * @param cloud the cloud
=======
     *
     * @param cloud The cloud type.
>>>>>>> a4941b0a
     */
    public void setCloud(AzureProfileAware.CloudType cloud) {
        this.cloud = cloud;
        environment.updatePropertiesByCloudType(cloud);
    }

    /**
<<<<<<< HEAD
     * Get environment.
     *
     * @return environment the environment
=======
     *
     * @return The AADProfileEnvironmentProperties.
>>>>>>> a4941b0a
     */
    public AADProfileEnvironmentProperties getEnvironment() {
        return environment;
    }

    /**
<<<<<<< HEAD
     * Set environment.
     *
     * @param environment the environment
=======
     *
     * @param environment The AADProfileEnvironmentProperties.
>>>>>>> a4941b0a
     */
    public void setEnvironment(AADProfileEnvironmentProperties environment) {
        this.environment = environment;
    }
}<|MERGE_RESOLUTION|>--- conflicted
+++ resolved
@@ -24,56 +24,32 @@
     private AADProfileEnvironmentProperties environment = new AADProfileEnvironmentProperties();
 
     /**
-<<<<<<< HEAD
-     * Get tenant id.
-     *
-     * @return tenantId the tenant id
-=======
      *
      * @return The tenant id.
->>>>>>> a4941b0a
      */
     public String getTenantId() {
         return tenantId;
     }
 
     /**
-<<<<<<< HEAD
-     * Set tenant id.
-     *
-     * @param tenantId the tenant id
-=======
      *
      * @param tenantId The tenant id.
->>>>>>> a4941b0a
      */
     public void setTenantId(String tenantId) {
         this.tenantId = tenantId;
     }
 
     /**
-<<<<<<< HEAD
-     * Get cloud.
-     *
-     * @return cloud the cloud
-=======
      *
      * @return The clout type.
->>>>>>> a4941b0a
      */
     public AzureProfileAware.CloudType getCloud() {
         return cloud;
     }
 
     /**
-<<<<<<< HEAD
-     * Set tenant id.
-     *
-     * @param cloud the cloud
-=======
      *
      * @param cloud The cloud type.
->>>>>>> a4941b0a
      */
     public void setCloud(AzureProfileAware.CloudType cloud) {
         this.cloud = cloud;
@@ -81,28 +57,16 @@
     }
 
     /**
-<<<<<<< HEAD
-     * Get environment.
-     *
-     * @return environment the environment
-=======
      *
      * @return The AADProfileEnvironmentProperties.
->>>>>>> a4941b0a
      */
     public AADProfileEnvironmentProperties getEnvironment() {
         return environment;
     }
 
     /**
-<<<<<<< HEAD
-     * Set environment.
-     *
-     * @param environment the environment
-=======
      *
      * @param environment The AADProfileEnvironmentProperties.
->>>>>>> a4941b0a
      */
     public void setEnvironment(AADProfileEnvironmentProperties environment) {
         this.environment = environment;
