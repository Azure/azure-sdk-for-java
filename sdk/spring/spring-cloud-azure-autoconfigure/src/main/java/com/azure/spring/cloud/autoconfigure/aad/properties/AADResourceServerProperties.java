// Copyright (c) Microsoft Corporation. All rights reserved.
// Licensed under the MIT License.

package com.azure.spring.cloud.autoconfigure.aad.properties;

import com.azure.spring.cloud.autoconfigure.aad.implementation.constants.AADTokenClaim;
import com.azure.spring.cloud.autoconfigure.aad.implementation.constants.AuthorityPrefix;
import org.springframework.beans.factory.InitializingBean;
import org.springframework.util.StringUtils;

import java.util.Collections;
import java.util.HashMap;
import java.util.Map;

/**
 * Configuration properties for Azure Active Directory B2C.
 */
public class AADResourceServerProperties implements InitializingBean {

<<<<<<< HEAD
    public static final String PREFIX = "spring.cloud.azure.active-directory.resource-server";
=======
    /**
     * Default claim to authority prefix map
     */
>>>>>>> 41baf77a
    public static final Map<String, String> DEFAULT_CLAIM_TO_AUTHORITY_PREFIX_MAP;

    static {
        Map<String, String> claimAuthorityMap = new HashMap<>();
        claimAuthorityMap.put(AADTokenClaim.SCP, AuthorityPrefix.SCOPE);
        claimAuthorityMap.put(AADTokenClaim.ROLES, AuthorityPrefix.APP_ROLE);
        DEFAULT_CLAIM_TO_AUTHORITY_PREFIX_MAP = Collections.unmodifiableMap(claimAuthorityMap);
    }

    /**
     * <pre>
     * Configure which claim in access token be returned in AuthenticatedPrincipal#getName.
     * Default value is "sub".
     *
     * Example:
     * If use the default value, and the access_token's "sub" scope value is "testValue",
     * then AuthenticatedPrincipal#getName will return "testValue".
     * </pre>
     * @see org.springframework.security.core.AuthenticatedPrincipal#getName
     */
    private String principalClaimName;
    /**
     * <pre>
     * Configure which claim will be used to build GrantedAuthority, and prefix of the GrantedAuthority's string value.
     * Default value is: "scp" -> "SCOPE_", "roles" -> "APPROLE_".
     *
     * Example:
     * If use the default value, and the access_token's "scp" scope value is "testValue",
     * then GrantedAuthority with "SCOPE_testValue" will be created..
     * </pre>
     * @see org.springframework.security.core.GrantedAuthority
     */
    private Map<String, String> claimToAuthorityPrefixMap;

    /**
     * Gets the principal claim name.
     *
     * @return the principal claim name
     */
    public String getPrincipalClaimName() {
        return principalClaimName;
    }

    /**
     * Sets the principal claim name.
     *
     * @param principalClaimName the principal claim name
     */
    public void setPrincipalClaimName(String principalClaimName) {
        this.principalClaimName = principalClaimName;
    }

    /**
     * Gets the claim to authority prefix map.
     *
     * @return the claim to authority prefix map
     */
    public Map<String, String> getClaimToAuthorityPrefixMap() {
        return claimToAuthorityPrefixMap;
    }

    /**
     * Sets the claim to authority prefix map.
     *
     * @param claimToAuthorityPrefixMap the claim to authority prefix map
     */
    public void setClaimToAuthorityPrefixMap(Map<String, String> claimToAuthorityPrefixMap) {
        this.claimToAuthorityPrefixMap = claimToAuthorityPrefixMap;
    }

    @Override
    public void afterPropertiesSet() {
        if (!StringUtils.hasText(principalClaimName)) {
            principalClaimName = AADTokenClaim.SUB;
        }
        if (claimToAuthorityPrefixMap == null || claimToAuthorityPrefixMap.isEmpty()) {
            claimToAuthorityPrefixMap = DEFAULT_CLAIM_TO_AUTHORITY_PREFIX_MAP;
        }
    }

}<|MERGE_RESOLUTION|>--- conflicted
+++ resolved
@@ -17,13 +17,11 @@
  */
 public class AADResourceServerProperties implements InitializingBean {
 
-<<<<<<< HEAD
     public static final String PREFIX = "spring.cloud.azure.active-directory.resource-server";
-=======
+
     /**
      * Default claim to authority prefix map
      */
->>>>>>> 41baf77a
     public static final Map<String, String> DEFAULT_CLAIM_TO_AUTHORITY_PREFIX_MAP;
 
     static {
