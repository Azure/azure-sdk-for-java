// Copyright (c) Microsoft Corporation. All rights reserved.
// Licensed under the MIT License.

package com.azure.spring.cloud.autoconfigure.condition;

import com.azure.spring.cloud.core.implementation.util.AzureStringUtils;
import org.springframework.boot.autoconfigure.condition.ConditionMessage;
import org.springframework.boot.autoconfigure.condition.ConditionOutcome;
import org.springframework.core.annotation.AnnotationAttributes;
import org.springframework.core.env.PropertyResolver;
import org.springframework.util.Assert;
import org.springframework.util.StringUtils;

import java.util.ArrayList;
import java.util.Arrays;
import java.util.HashSet;
import java.util.List;
import java.util.Map;
import java.util.Set;
import java.util.stream.Collectors;

class OnAnyPropertyCondition extends PropertyCondition {

    @Override
    protected String getAnnotationName() {
        return ConditionalOnAnyProperty.class.getName();
    }

    protected ConditionOutcome determineOutcome(AnnotationAttributes annotationAttributes, PropertyResolver resolver) {
        OnAnyPropertyCondition.Spec spec = new OnAnyPropertyCondition.Spec(annotationAttributes);
        List<String> missingProperties = new ArrayList<>();
        List<String> nonMatchingProperties = new ArrayList<>();
        List<String> matchingProperties = new ArrayList<>();
        spec.collectProperties(resolver, missingProperties, nonMatchingProperties, matchingProperties);

        if (matchingProperties.isEmpty()) {
            if (!missingProperties.isEmpty()) {
                return ConditionOutcome.noMatch(ConditionMessage.forCondition(ConditionalOnAnyProperty.class, spec)
                                                                .didNotFind("property", "properties")
                                                                .items(ConditionMessage.Style.QUOTE, missingProperties));
            }
            if (!nonMatchingProperties.isEmpty()) {
                return ConditionOutcome.noMatch(ConditionMessage.forCondition(ConditionalOnAnyProperty.class, spec)
                                                                .found("different value in property", "different "
                                                                    + "value in properties")
                                                                .items(ConditionMessage.Style.QUOTE,
                                                                    nonMatchingProperties));
            }
        }

        return ConditionOutcome
            .match(ConditionMessage.forCondition(ConditionalOnAnyProperty.class, spec).because("matched"));
    }

    private static class Spec {

        private final Set<String> prefixes;

        private final String havingValue;

        private final String[] names;

        private final boolean matchIfMissing;

        Spec(AnnotationAttributes annotationAttributes) {
<<<<<<< HEAD
            String prefixAttr = annotationAttributes.getString("prefix");
            prefix = AzureStringUtils.ensureEndsWithSuffix(prefixAttr.trim(), PROPERTY_SUFFIX);
=======
            this.prefixes = getPrefixes(annotationAttributes);
>>>>>>> 8d609db9
            this.havingValue = annotationAttributes.getString("havingValue");
            this.names = getNames(annotationAttributes);
            this.matchIfMissing = annotationAttributes.getBoolean("matchIfMissing");
        }

        private String[] getNames(Map<String, Object> annotationAttributes) {
            String[] value = (String[]) annotationAttributes.get("value");
            String[] name = (String[]) annotationAttributes.get("name");
            Assert.state(value.length > 0 || name.length > 0,
                "The name or value attribute of @ConditionalOnAnyProperty must be specified");
            Assert.state(value.length == 0 || name.length == 0,
                "The name and value attributes of @ConditionalOnAnyProperty are exclusive");
            return (value.length > 0) ? value : name;
        }

        private Set<String> getPrefixes(AnnotationAttributes annotationAttributes) {
            Set<String> prefixSet = new HashSet<>();
            prefixSet.add(annotationAttributes.getString("prefix"));
            prefixSet.addAll(Arrays.asList(annotationAttributes.getStringArray("prefixes")));
            return prefixSet.stream()
                .filter(item -> !item.isEmpty())
                .map(p -> AzureStringUtils.ensureEndsWithSuffix(p.trim(), PROPERTY_SUFFIX))
                .collect(Collectors.toSet());
        }

        private void collectProperties(PropertyResolver resolver, List<String> missing, List<String> nonMatching,
                                       List<String> matching) {
            if (this.prefixes.isEmpty()) {
                this.prefixes.add("");
            }
            for (String prefix : this.prefixes) {
                for (String name : this.names) {
                    String key = prefix + name;
                    if (resolver.containsProperty(key)) {
                        if (!isMatch(resolver.getProperty(key), this.havingValue)) {
                            nonMatching.add(name);
                        } else {
                            matching.add(name);
                        }
                    } else {
                        if (!this.matchIfMissing) {
                            missing.add(name);
                        } else {
                            matching.add(name);
                        }
                    }
                }
            }
        }

        private boolean isMatch(String value, String requiredValue) {
            if (StringUtils.hasLength(requiredValue)) {
                return requiredValue.equalsIgnoreCase(value);
            }
            return !"false".equalsIgnoreCase(value);
        }

        @Override
        public String toString() {
            StringBuilder result = new StringBuilder();
            result.append("(");
            if (this.prefixes.size() > 0) {
                if (this.prefixes.size() == 1) {
                    result.append(this.prefixes.iterator().next());
                } else {
                    result.append("[");
                    result.append(StringUtils.collectionToCommaDelimitedString(this.prefixes));
                    result.append("]");
                }
            }
            if (this.names.length == 1) {
                result.append(this.names[0]);
            } else {
                result.append("[");
                result.append(StringUtils.arrayToCommaDelimitedString(this.names));
                result.append("]");
            }
            if (StringUtils.hasLength(this.havingValue)) {
                result.append("=").append(this.havingValue);
            }
            result.append(")");
            return result.toString();
        }

    }

}<|MERGE_RESOLUTION|>--- conflicted
+++ resolved
@@ -63,12 +63,7 @@
         private final boolean matchIfMissing;
 
         Spec(AnnotationAttributes annotationAttributes) {
-<<<<<<< HEAD
-            String prefixAttr = annotationAttributes.getString("prefix");
-            prefix = AzureStringUtils.ensureEndsWithSuffix(prefixAttr.trim(), PROPERTY_SUFFIX);
-=======
             this.prefixes = getPrefixes(annotationAttributes);
->>>>>>> 8d609db9
             this.havingValue = annotationAttributes.getString("havingValue");
             this.names = getNames(annotationAttributes);
             this.matchIfMissing = annotationAttributes.getBoolean("matchIfMissing");
