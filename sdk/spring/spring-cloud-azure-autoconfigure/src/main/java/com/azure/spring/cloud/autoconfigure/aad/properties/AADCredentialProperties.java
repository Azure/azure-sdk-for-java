// Copyright (c) Microsoft Corporation. All rights reserved.
// Licensed under the MIT License.

package com.azure.spring.cloud.autoconfigure.aad.properties;

/**
 * Properties used for authorize.
 */
public class AADCredentialProperties {

    /**
     * Client id to use when performing service principal authentication with Azure.
     */
    private String clientId;

    /**
     * Client secret to use when performing service principal authentication with Azure.
     */
    private String clientSecret;

    /**
<<<<<<< HEAD
     * Get client id.
     *
     * @return clientId the client id
=======
     *
     * @return The client id.
>>>>>>> a4941b0a
     */
    public String getClientId() {
        return clientId;
    }

    /**
<<<<<<< HEAD
     * Set client id.
     *
     * @param clientId the client id
=======
     *
     * @param clientId The client id.
>>>>>>> a4941b0a
     */
    public void setClientId(String clientId) {
        this.clientId = clientId;
    }

    /**
<<<<<<< HEAD
     * Get client secret.
     *
     * @return clientSecret the client secret
=======
     *
     * @return The client secret.
>>>>>>> a4941b0a
     */
    public String getClientSecret() {
        return clientSecret;
    }

    /**
<<<<<<< HEAD
     * Set client secret.
     *
     * @param clientSecret the client secret
=======
     *
     * @param clientSecret The client secret.
>>>>>>> a4941b0a
     */
    public void setClientSecret(String clientSecret) {
        this.clientSecret = clientSecret;
    }
}<|MERGE_RESOLUTION|>--- conflicted
+++ resolved
@@ -19,56 +19,32 @@
     private String clientSecret;
 
     /**
-<<<<<<< HEAD
-     * Get client id.
-     *
-     * @return clientId the client id
-=======
      *
      * @return The client id.
->>>>>>> a4941b0a
      */
     public String getClientId() {
         return clientId;
     }
 
     /**
-<<<<<<< HEAD
-     * Set client id.
-     *
-     * @param clientId the client id
-=======
      *
      * @param clientId The client id.
->>>>>>> a4941b0a
      */
     public void setClientId(String clientId) {
         this.clientId = clientId;
     }
 
     /**
-<<<<<<< HEAD
-     * Get client secret.
-     *
-     * @return clientSecret the client secret
-=======
      *
      * @return The client secret.
->>>>>>> a4941b0a
      */
     public String getClientSecret() {
         return clientSecret;
     }
 
     /**
-<<<<<<< HEAD
-     * Set client secret.
-     *
-     * @param clientSecret the client secret
-=======
      *
      * @param clientSecret The client secret.
->>>>>>> a4941b0a
      */
     public void setClientSecret(String clientSecret) {
         this.clientSecret = clientSecret;
