--- conflicted
+++ resolved
@@ -297,11 +297,7 @@
     {
       "name": "spring.cloud.azure.keyvault.secret.property-sources[0].profile.cloud-type",
       "type": "com.azure.spring.cloud.core.provider.AzureProfileOptionsProvider$CloudType",
-<<<<<<< HEAD
-      "description": "Name of the Azure cloud to connect to. Supported types are: AZURE, AZURE_CHINA, AZURE_GERMANY, AZURE_US_GOVERNMENT, OTHER. The default value is `AZURE`.",
-=======
       "description": "Name of the Azure cloud to connect to. Supported types are: AZURE, AZURE_CHINA, AZURE_US_GOVERNMENT, OTHER. The default value is `AZURE`.",
->>>>>>> d86c7506
       "sourceType": "com.azure.spring.cloud.autoconfigure.implementation.properties.core.profile.AzureProfileConfigurationProperties"
     },
     {
@@ -590,11 +586,7 @@
     {
       "name": "spring.datasource.azure.profile.cloud-type",
       "type": "java.lang.String",
-<<<<<<< HEAD
-      "description": "Name of the Azure cloud to connect to. Supported types are: AZURE, AZURE_CHINA, AZURE_GERMANY, AZURE_US_GOVERNMENT, OTHER. The default value is `AZURE`.",
-=======
       "description": "Name of the Azure cloud to connect to. Supported types are: AZURE, AZURE_CHINA, AZURE_US_GOVERNMENT, OTHER. The default value is `AZURE`.",
->>>>>>> d86c7506
       "sourceType": "com.azure.spring.cloud.service.implementation.passwordless.AzurePasswordlessProperties"
     },
     {
