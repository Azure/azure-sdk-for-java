// Copyright (c) Microsoft Corporation. All rights reserved.
// Licensed under the MIT License.

package com.azure.spring.cloud.autoconfigure.context;

import com.azure.core.credential.TokenCredential;
import com.azure.identity.ClientCertificateCredential;
import com.azure.identity.ClientSecretCredential;
import com.azure.identity.DefaultAzureCredential;
import com.azure.identity.DefaultAzureCredentialBuilder;
import com.azure.identity.ManagedIdentityCredential;
import com.azure.identity.UsernamePasswordCredential;
import com.azure.messaging.eventhubs.EventHubClientBuilder;
import com.azure.spring.cloud.autoconfigure.TestBuilderCustomizer;
import com.azure.spring.cloud.autoconfigure.implementation.cosmos.properties.AzureCosmosProperties;
import com.azure.spring.cloud.core.credential.AzureCredentialResolver;
import com.azure.spring.cloud.core.implementation.credential.resolver.AzureTokenCredentialResolver;
import com.azure.spring.cloud.core.implementation.factory.credential.ClientCertificateCredentialBuilderFactory;
import com.azure.spring.cloud.core.implementation.factory.credential.ClientSecretCredentialBuilderFactory;
import com.azure.spring.cloud.core.implementation.factory.credential.DefaultAzureCredentialBuilderFactory;
import com.azure.spring.cloud.core.implementation.factory.credential.ManagedIdentityCredentialBuilderFactory;
import com.azure.spring.cloud.core.implementation.factory.credential.UsernamePasswordCredentialBuilderFactory;
import com.azure.spring.cloud.service.implementation.cosmos.CosmosClientBuilderFactory;
import com.azure.spring.cloud.service.implementation.cosmos.CosmosClientProperties;
import org.junit.jupiter.api.Assertions;
import org.junit.jupiter.api.Test;
import org.springframework.boot.autoconfigure.AutoConfigurations;
import org.springframework.boot.autoconfigure.AutoConfigureAfter;
import org.springframework.boot.autoconfigure.AutoConfigureBefore;
import org.springframework.boot.autoconfigure.task.TaskExecutionAutoConfiguration;
import org.springframework.boot.test.context.runner.ApplicationContextRunner;
import org.springframework.context.annotation.Bean;
import org.springframework.context.annotation.Configuration;
import org.springframework.context.annotation.Primary;
import org.springframework.scheduling.concurrent.ThreadPoolTaskExecutor;
import org.springframework.test.util.ReflectionTestUtils;

import java.time.Duration;

import static com.azure.spring.cloud.autoconfigure.context.AzureContextUtils.DEFAULT_CREDENTIAL_TASK_EXECUTOR_BEAN_NAME;
import static org.assertj.core.api.Assertions.assertThat;
<<<<<<< HEAD
=======
import static org.junit.jupiter.api.Assertions.assertEquals;
>>>>>>> 8d609db9
import static org.junit.jupiter.api.Assertions.assertTrue;

/**
 *
 */
class AzureTokenCredentialAutoConfigurationTests {

    private final ApplicationContextRunner contextRunner = new ApplicationContextRunner()
        .withConfiguration(AutoConfigurations.of(AzureTokenCredentialAutoConfiguration.class));

    @Test
    void byDefaultShouldConfigure() {
        contextRunner
            .withBean(AzureGlobalProperties.class, AzureGlobalProperties::new)
            .run(context -> {
                assertThat(context).hasSingleBean(DefaultAzureCredentialBuilderFactory.class);
                assertThat(context).hasSingleBean(TokenCredential.class);

                final TokenCredential credential = context.getBean(TokenCredential.class);
                assertTrue(credential instanceof DefaultAzureCredential);

            });
    }

    @Test
    void customizerShouldBeCalled() {
        DefaultTokenCredentialBuilderCustomizer customizer = new DefaultTokenCredentialBuilderCustomizer();
        this.contextRunner
            .withBean(AzureGlobalProperties.class, AzureGlobalProperties::new)
            .withBean("customizer1", DefaultTokenCredentialBuilderCustomizer.class, () -> customizer)
            .withBean("customizer2", DefaultTokenCredentialBuilderCustomizer.class, () -> customizer)
            .run(context -> assertThat(customizer.getCustomizedTimes()).isEqualTo(2));
    }

    @Test
    void otherCustomizerShouldNotBeCalled() {
        DefaultTokenCredentialBuilderCustomizer customizer = new DefaultTokenCredentialBuilderCustomizer();
        OtherBuilderCustomizer otherBuilderCustomizer = new OtherBuilderCustomizer();
        this.contextRunner
            .withBean(AzureGlobalProperties.class, AzureGlobalProperties::new)
            .withBean("customizer1", DefaultTokenCredentialBuilderCustomizer.class, () -> customizer)
            .withBean("customizer2", DefaultTokenCredentialBuilderCustomizer.class, () -> customizer)
            .withBean("customizer3", OtherBuilderCustomizer.class, () -> otherBuilderCustomizer)
            .run(context -> {
                assertThat(customizer.getCustomizedTimes()).isEqualTo(2);
                assertThat(otherBuilderCustomizer.getCustomizedTimes()).isEqualTo(0);
            });
    }

    @Test
    void httpClientOptionsShouldConfigure() {
        AzureGlobalProperties azureGlobalProperties = new AzureGlobalProperties();
        azureGlobalProperties.getClient().getHttp().setConnectTimeout(Duration.ofSeconds(2));
        contextRunner
            .withBean(AzureGlobalProperties.class, () -> azureGlobalProperties)
            .run(context -> {
                assertThat(context).hasSingleBean(AzureTokenCredentialAutoConfiguration.class);

                AzureTokenCredentialAutoConfiguration configuration = context.getBean(AzureTokenCredentialAutoConfiguration.class);
                AzureTokenCredentialAutoConfiguration.IdentityClientProperties identityClientProperties = (AzureTokenCredentialAutoConfiguration.IdentityClientProperties) ReflectionTestUtils.getField(configuration, "identityClientProperties");
                assertThat(identityClientProperties).isNotNull();
                assertThat(identityClientProperties.getClient().getConnectTimeout()).isEqualTo(Duration.ofSeconds(2));
            });
    }

    @Test
    void httpRetryOptionsShouldConfigure() {
        AzureGlobalProperties azureGlobalProperties = new AzureGlobalProperties();
        azureGlobalProperties.getRetry().getExponential().setMaxRetries(2);
        contextRunner
            .withBean(AzureGlobalProperties.class, () -> azureGlobalProperties)
            .run(context -> {
                assertThat(context).hasSingleBean(AzureTokenCredentialAutoConfiguration.class);

                AzureTokenCredentialAutoConfiguration configuration = context.getBean(AzureTokenCredentialAutoConfiguration.class);
                AzureTokenCredentialAutoConfiguration.IdentityClientProperties identityClientProperties = (AzureTokenCredentialAutoConfiguration.IdentityClientProperties) ReflectionTestUtils.getField(configuration, "identityClientProperties");
                assertThat(identityClientProperties).isNotNull();
                assertThat(identityClientProperties.getRetry().getExponential().getMaxRetries()).isEqualTo(2);
            });
    }

    @Test
    void httpProxyOptionsShouldConfigure() {
        AzureGlobalProperties azureGlobalProperties = new AzureGlobalProperties();

        azureGlobalProperties.getProxy().setHostname("test-host");
        azureGlobalProperties.getProxy().getHttp().setNonProxyHosts("test-non-proxy-host");
        contextRunner
            .withBean(AzureGlobalProperties.class, () -> azureGlobalProperties)
            .run(context -> {
                assertThat(context).hasSingleBean(AzureTokenCredentialAutoConfiguration.class);

                AzureTokenCredentialAutoConfiguration configuration = context.getBean(AzureTokenCredentialAutoConfiguration.class);
                AzureTokenCredentialAutoConfiguration.IdentityClientProperties identityClientProperties = (AzureTokenCredentialAutoConfiguration.IdentityClientProperties) ReflectionTestUtils.getField(configuration, "identityClientProperties");
                assertThat(identityClientProperties).isNotNull();
                assertThat(identityClientProperties.getProxy().getHostname()).isEqualTo("test-host");
                assertThat(identityClientProperties.getProxy().getNonProxyHosts()).isEqualTo("test-non-proxy-host");
            });
    }


    @Test
    void emptyPropertiesShouldNotResolve() {
        AzureGlobalProperties properties = new AzureGlobalProperties();

        contextRunner
            .withBean(AzureGlobalProperties.class, () -> properties)
                .run(context -> {
                    assertThat(context).hasSingleBean(AzureTokenCredentialResolver.class);
                    AzureTokenCredentialResolver resolver = context.getBean(AzureTokenCredentialResolver.class);
                    Assertions.assertNull(resolver.resolve(properties));
                });
    }

    @Test
    void shouldResolveClientSecretTokenCredential() {
        AzureGlobalProperties properties = new AzureGlobalProperties();
        properties.getCredential().setClientId("test-client-id");
        properties.getCredential().setClientSecret("test-client-secret");
        properties.getProfile().setTenantId("test-tenant-id");
        contextRunner
            .withBean(AzureGlobalProperties.class, () -> properties)
            .run(context -> {
                assertThat(context).hasSingleBean(AzureTokenCredentialResolver.class);
                AzureTokenCredentialResolver resolver = context.getBean(AzureTokenCredentialResolver.class);
                assertEquals(ClientSecretCredential.class, resolver.resolve(properties).getClass());
            });
    }

    @Test
    void shouldResolveClientCertificateTokenCredential() {
        AzureGlobalProperties properties = new AzureGlobalProperties();
        properties.getCredential().setClientId("test-client-id");
        properties.getCredential().setClientCertificatePath("test-client-cert-path");
        properties.getProfile().setTenantId("test-tenant-id");
        contextRunner
            .withBean(AzureGlobalProperties.class, () -> properties)
            .run(context -> {
                assertThat(context).hasSingleBean(AzureTokenCredentialResolver.class);
                AzureTokenCredentialResolver resolver = context.getBean(AzureTokenCredentialResolver.class);
                assertEquals(ClientCertificateCredential.class, resolver.resolve(properties).getClass());
            });
    }

    @Test
    void shouldResolveUserAssignedMITokenCredential() {
        AzureGlobalProperties properties = new AzureGlobalProperties();
        properties.getCredential().setClientId("test-mi-client-id");
        properties.getCredential().setManagedIdentityEnabled(true);
        contextRunner
            .withBean(AzureGlobalProperties.class, () -> properties)
            .run(context -> {
                assertThat(context).hasSingleBean(AzureTokenCredentialResolver.class);
                AzureTokenCredentialResolver resolver = context.getBean(AzureTokenCredentialResolver.class);
                assertEquals(ManagedIdentityCredential.class, resolver.resolve(properties).getClass());
            });
    }

    @Test
    void shouldResolveSystemAssignedMITokenCredential() {
        AzureGlobalProperties properties = new AzureGlobalProperties();
        properties.getCredential().setManagedIdentityEnabled(true);
        contextRunner
            .withBean(AzureGlobalProperties.class, () -> properties)
            .run(context -> {
                assertThat(context).hasSingleBean(AzureTokenCredentialResolver.class);
                AzureTokenCredentialResolver resolver = context.getBean(AzureTokenCredentialResolver.class);
                assertEquals(ManagedIdentityCredential.class, resolver.resolve(properties).getClass());
            });
    }

    @Test
    void shouldResolveUsernamePasswordTokenCredential() {
        AzureGlobalProperties properties = new AzureGlobalProperties();
        properties.getCredential().setUsername("test-username");
        properties.getCredential().setPassword("test-password");
        properties.getCredential().setClientId("test-client-id");
        contextRunner
            .withBean(AzureGlobalProperties.class, () -> properties)
            .run(context -> {
                assertThat(context).hasSingleBean(AzureTokenCredentialResolver.class);
                AzureTokenCredentialResolver resolver = context.getBean(AzureTokenCredentialResolver.class);
                assertEquals(UsernamePasswordCredential.class, resolver.resolve(properties).getClass());
            });
    }

    @Test
    void credentialBuilderFactoriesConfigured() {
        AzureGlobalProperties properties = new AzureGlobalProperties();
        contextRunner
            .withBean(AzureGlobalProperties.class, () -> properties)
            .run(context -> {
                assertThat(context).hasSingleBean(AzureTokenCredentialResolver.class);
                assertThat(context).hasSingleBean(ClientSecretCredentialBuilderFactory.class);
                assertThat(context).hasSingleBean(ClientCertificateCredentialBuilderFactory.class);
                assertThat(context).hasSingleBean(UsernamePasswordCredentialBuilderFactory.class);
                assertThat(context).hasSingleBean(ManagedIdentityCredentialBuilderFactory.class);
            });
    }

    @Test
    void defaultCredentialThreadPoolShouldConfigureWhenMultiExecutorBeans() {
        contextRunner
            .withConfiguration(AutoConfigurations.of(MultiExecutorConfiguration.class))
            .withBean(AzureGlobalProperties.class, AzureGlobalProperties::new)
            .run(context -> {
                assertThat(context).hasBean(DEFAULT_CREDENTIAL_TASK_EXECUTOR_BEAN_NAME);
                assertThat(context).hasSingleBean(DefaultAzureCredentialBuilderFactory.class);
                assertThat(context).hasSingleBean(ClientSecretCredentialBuilderFactory.class);
                assertThat(context).hasSingleBean(ClientCertificateCredentialBuilderFactory.class);
            });
    }

    @Test
    void defaultCredentialThreadPoolShouldNotConfigureWhenOverride() {
        contextRunner
            .withConfiguration(AutoConfigurations.of(CredentialThreadPoolConfiguration.class))
            .withBean(AzureGlobalProperties.class, AzureGlobalProperties::new)
            .run(context -> {
                ThreadPoolTaskExecutor credentialTaskExecutor = (ThreadPoolTaskExecutor) context.getBean(DEFAULT_CREDENTIAL_TASK_EXECUTOR_BEAN_NAME);
                assertTrue(credentialTaskExecutor instanceof ThreadPoolTaskExecutorExtend);
                assertThat(context).hasSingleBean(DefaultAzureCredentialBuilderFactory.class);
                assertThat(context).hasSingleBean(ClientSecretCredentialBuilderFactory.class);
                assertThat(context).hasSingleBean(ClientCertificateCredentialBuilderFactory.class);
            });
    }

<<<<<<< HEAD
=======
    @Test
    void defaultAzureCredentialSetToBuilderFactories() {
        CosmosClientBuilderFactoryExt builderFactory = new CosmosClientBuilderFactoryExt(new AzureCosmosProperties());
        contextRunner
            .withBean(AzureGlobalProperties.class, AzureGlobalProperties::new)
            .withBean(CosmosClientBuilderFactoryExt.class, () -> builderFactory)
            .run(context -> {
                assertThat(context).hasSingleBean(AzureTokenCredentialAutoConfiguration.AzureServiceClientBuilderFactoryPostProcessor.class);
                assertThat(context).hasSingleBean(TokenCredential.class);

                TokenCredential tokenCredential = context.getBean(TokenCredential.class);
                assertTrue(tokenCredential instanceof DefaultAzureCredential);
                assertEquals(builderFactory.getDefaultTokenCredential(), tokenCredential);
            });
    }

    @Test
    void defaultAzureCredentialResolverSetToBuilderFactories() {
        CosmosClientBuilderFactoryExt builderFactory = new CosmosClientBuilderFactoryExt(new AzureCosmosProperties());
        contextRunner
            .withBean(AzureGlobalProperties.class, AzureGlobalProperties::new)
            .withBean(CosmosClientBuilderFactoryExt.class, () -> builderFactory)
            .run(context -> {
                assertThat(context).hasSingleBean(AzureTokenCredentialAutoConfiguration.AzureServiceClientBuilderFactoryPostProcessor.class);
                assertThat(context).hasSingleBean(AzureTokenCredentialResolver.class);

                AzureTokenCredentialResolver tokenCredentialResolver = context.getBean(AzureTokenCredentialResolver.class);
                assertEquals(builderFactory.getAzureTokenCredentialResolver(), tokenCredentialResolver);
            });
    }

>>>>>>> 8d609db9
    @Configuration
    static class MultiExecutorConfiguration {

        @Bean
        public ThreadPoolTaskExecutor executor1() {
            ThreadPoolTaskExecutor executor = new ThreadPoolTaskExecutor();
            executor.setMaxPoolSize(1);
            executor.setCorePoolSize(1);
            executor.initialize();
            return executor;
        }

        @Primary
        @Bean
        public ThreadPoolTaskExecutor executor2() {
            ThreadPoolTaskExecutor executor = new ThreadPoolTaskExecutor();
            executor.setMaxPoolSize(1);
            executor.setCorePoolSize(1);
            executor.initialize();
            return executor;
        }
    }

    @Configuration
    @AutoConfigureBefore(AzureTokenCredentialAutoConfiguration.class)
    @AutoConfigureAfter(TaskExecutionAutoConfiguration.class)
    static class CredentialThreadPoolConfiguration {

        @Bean(name = DEFAULT_CREDENTIAL_TASK_EXECUTOR_BEAN_NAME)
        public ThreadPoolTaskExecutor credentialTaskExecutor() {
            ThreadPoolTaskExecutor executor = new ThreadPoolTaskExecutorExtend();
            executor.setMaxPoolSize(1);
            executor.setCorePoolSize(1);
            executor.initialize();
            return executor;
        }

    }

    static class ThreadPoolTaskExecutorExtend extends ThreadPoolTaskExecutor {

    }

    private static class DefaultTokenCredentialBuilderCustomizer extends TestBuilderCustomizer<DefaultAzureCredentialBuilder> {

    }

    private static class OtherBuilderCustomizer extends TestBuilderCustomizer<EventHubClientBuilder> {

    }

    private static class CosmosClientBuilderFactoryExt extends CosmosClientBuilderFactory {

        private TokenCredential defaultTokenCredential;
        private AzureCredentialResolver<TokenCredential> azureTokenCredentialResolver;

        CosmosClientBuilderFactoryExt(CosmosClientProperties cosmosClientProperties) {
            super(cosmosClientProperties);
        }

        @Override
        public void setDefaultTokenCredential(TokenCredential defaultTokenCredential) {
            this.defaultTokenCredential = defaultTokenCredential;
        }

        @Override
        public void setTokenCredentialResolver(AzureCredentialResolver<TokenCredential> tokenCredentialResolver) {
            this.azureTokenCredentialResolver = tokenCredentialResolver;
        }

        TokenCredential getDefaultTokenCredential() {
            return defaultTokenCredential;
        }

        AzureCredentialResolver<TokenCredential> getAzureTokenCredentialResolver() {
            return azureTokenCredentialResolver;
        }
    }

}<|MERGE_RESOLUTION|>--- conflicted
+++ resolved
@@ -39,10 +39,7 @@
 
 import static com.azure.spring.cloud.autoconfigure.context.AzureContextUtils.DEFAULT_CREDENTIAL_TASK_EXECUTOR_BEAN_NAME;
 import static org.assertj.core.api.Assertions.assertThat;
-<<<<<<< HEAD
-=======
 import static org.junit.jupiter.api.Assertions.assertEquals;
->>>>>>> 8d609db9
 import static org.junit.jupiter.api.Assertions.assertTrue;
 
 /**
@@ -270,8 +267,6 @@
             });
     }
 
-<<<<<<< HEAD
-=======
     @Test
     void defaultAzureCredentialSetToBuilderFactories() {
         CosmosClientBuilderFactoryExt builderFactory = new CosmosClientBuilderFactoryExt(new AzureCosmosProperties());
@@ -303,7 +298,6 @@
             });
     }
 
->>>>>>> 8d609db9
     @Configuration
     static class MultiExecutorConfiguration {
 
