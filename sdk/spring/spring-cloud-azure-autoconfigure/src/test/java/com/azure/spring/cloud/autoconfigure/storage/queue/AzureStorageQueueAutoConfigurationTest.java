// Copyright (c) Microsoft Corporation. All rights reserved.
// Licensed under the MIT License.

package com.azure.spring.cloud.autoconfigure.storage.queue;

import com.azure.data.appconfiguration.ConfigurationClientBuilder;
import com.azure.spring.cloud.autoconfigure.TestBuilderCustomizer;
import com.azure.spring.cloud.autoconfigure.properties.AzureGlobalProperties;
import com.azure.spring.cloud.autoconfigure.storage.queue.properties.AzureStorageQueueProperties;
<<<<<<< HEAD
import com.azure.spring.service.implementation.storage.queue.QueueServiceClientBuilderFactory;
=======
import com.azure.spring.service.storage.queue.QueueServiceClientBuilderFactory;
import com.azure.storage.queue.QueueAsyncClient;
import com.azure.storage.queue.QueueClient;
>>>>>>> 2b38ab0f
import com.azure.storage.queue.QueueServiceAsyncClient;
import com.azure.storage.queue.QueueServiceClient;
import com.azure.storage.queue.QueueServiceClientBuilder;
import org.junit.jupiter.api.Test;
import org.springframework.boot.autoconfigure.AutoConfigurations;
import org.springframework.boot.test.context.FilteredClassLoader;
import org.springframework.boot.test.context.runner.ApplicationContextRunner;

import static org.assertj.core.api.Assertions.assertThat;

class AzureStorageQueueAutoConfigurationTest {

    private final ApplicationContextRunner contextRunner = new ApplicationContextRunner()
        .withConfiguration(AutoConfigurations.of(AzureStorageQueueAutoConfiguration.class));

    @Test
    void configureWithoutQueueServiceClientBuilder() {
        this.contextRunner
            .withClassLoader(new FilteredClassLoader(QueueServiceClientBuilder.class))
            .withPropertyValues("spring.cloud.azure.storage.queue.account-name=sa")
            .run(context -> assertThat(context).doesNotHaveBean(AzureStorageQueueAutoConfiguration.class));
    }

    @Test
    void configureWithStorageQueueDisabled() {
        this.contextRunner
            .withPropertyValues(
                "spring.cloud.azure.storage.queue.enabled=false",
                "spring.cloud.azure.storage.queue.account-name=sa"
            )
            .run(context -> assertThat(context).doesNotHaveBean(AzureStorageQueueAutoConfiguration.class));
    }

    @Test
    void accountNameSetShouldConfigure() {
        this.contextRunner
            .withPropertyValues("spring.cloud.azure.storage.queue.account-name=sa")
            .withBean(AzureGlobalProperties.class, AzureGlobalProperties::new)
            .run(context -> {
                assertThat(context).hasSingleBean(AzureStorageQueueAutoConfiguration.class);
                assertThat(context).hasSingleBean(AzureStorageQueueProperties.class);
                assertThat(context).hasSingleBean(QueueServiceClient.class);
                assertThat(context).hasSingleBean(QueueServiceAsyncClient.class);
                assertThat(context).hasSingleBean(QueueServiceClientBuilder.class);
                assertThat(context).hasSingleBean(QueueServiceClientBuilderFactory.class);
            });
    }

<<<<<<< HEAD
=======
    @Test
    void queueNameSetShouldConfigureQueueClient() {
        this.contextRunner
            .withPropertyValues(
                "spring.cloud.azure.storage.queue.account-name=sa",
                "spring.cloud.azure.storage.queue.queue-name=queue1"
            )
            .withBean(AzureGlobalProperties.class, AzureGlobalProperties::new)
            .run(context -> {
                assertThat(context).hasSingleBean(QueueClient.class);
                assertThat(context).hasSingleBean(QueueAsyncClient.class);
            });
    }

    @Test
    void queueNameNotSetShouldNotConfigureQueueClient() {
        this.contextRunner
            .withPropertyValues(
                "spring.cloud.azure.storage.queue.account-name=sa"
            )
            .withBean(AzureGlobalProperties.class, AzureGlobalProperties::new)
            .run(context -> {
                assertThat(context).doesNotHaveBean(QueueClient.class);
                assertThat(context).doesNotHaveBean(QueueAsyncClient.class);
            });
    }

>>>>>>> 2b38ab0f
    @Test
    void customizerShouldBeCalled() {
        QueueServiceClientBuilderCustomizer customizer = new QueueServiceClientBuilderCustomizer();
        this.contextRunner
            .withPropertyValues("spring.cloud.azure.storage.queue.account-name=sa")
            .withBean(AzureGlobalProperties.class, AzureGlobalProperties::new)
            .withBean("customizer1", QueueServiceClientBuilderCustomizer.class, () -> customizer)
            .withBean("customizer2", QueueServiceClientBuilderCustomizer.class, () -> customizer)
            .run(context -> assertThat(customizer.getCustomizedTimes()).isEqualTo(2));
    }

    @Test
    void otherCustomizerShouldNotBeCalled() {
        QueueServiceClientBuilderCustomizer customizer = new QueueServiceClientBuilderCustomizer();
        OtherBuilderCustomizer otherBuilderCustomizer = new OtherBuilderCustomizer();
        this.contextRunner
            .withPropertyValues("spring.cloud.azure.storage.queue.account-name=sa")
            .withBean(AzureGlobalProperties.class, AzureGlobalProperties::new)
            .withBean("customizer1", QueueServiceClientBuilderCustomizer.class, () -> customizer)
            .withBean("customizer2", QueueServiceClientBuilderCustomizer.class, () -> customizer)
            .withBean("customizer3", OtherBuilderCustomizer.class, () -> otherBuilderCustomizer)
            .run(context -> {
                assertThat(customizer.getCustomizedTimes()).isEqualTo(2);
                assertThat(otherBuilderCustomizer.getCustomizedTimes()).isEqualTo(0);
            });
    }

    private static class QueueServiceClientBuilderCustomizer extends TestBuilderCustomizer<QueueServiceClientBuilder> {

    }

    private static class OtherBuilderCustomizer extends TestBuilderCustomizer<ConfigurationClientBuilder> {

    }
}<|MERGE_RESOLUTION|>--- conflicted
+++ resolved
@@ -7,13 +7,9 @@
 import com.azure.spring.cloud.autoconfigure.TestBuilderCustomizer;
 import com.azure.spring.cloud.autoconfigure.properties.AzureGlobalProperties;
 import com.azure.spring.cloud.autoconfigure.storage.queue.properties.AzureStorageQueueProperties;
-<<<<<<< HEAD
 import com.azure.spring.service.implementation.storage.queue.QueueServiceClientBuilderFactory;
-=======
-import com.azure.spring.service.storage.queue.QueueServiceClientBuilderFactory;
 import com.azure.storage.queue.QueueAsyncClient;
 import com.azure.storage.queue.QueueClient;
->>>>>>> 2b38ab0f
 import com.azure.storage.queue.QueueServiceAsyncClient;
 import com.azure.storage.queue.QueueServiceClient;
 import com.azure.storage.queue.QueueServiceClientBuilder;
@@ -62,8 +58,6 @@
             });
     }
 
-<<<<<<< HEAD
-=======
     @Test
     void queueNameSetShouldConfigureQueueClient() {
         this.contextRunner
@@ -91,7 +85,6 @@
             });
     }
 
->>>>>>> 2b38ab0f
     @Test
     void customizerShouldBeCalled() {
         QueueServiceClientBuilderCustomizer customizer = new QueueServiceClientBuilderCustomizer();
