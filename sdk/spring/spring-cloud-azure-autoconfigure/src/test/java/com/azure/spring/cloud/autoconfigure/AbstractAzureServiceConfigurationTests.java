// Copyright (c) Microsoft Corporation. All rights reserved.
// Licensed under the MIT License.

package com.azure.spring.cloud.autoconfigure;

import com.azure.core.credential.TokenCredential;
import com.azure.identity.AzureAuthorityHosts;
import com.azure.identity.ClientCertificateCredential;
import com.azure.identity.ClientSecretCredential;
import com.azure.identity.UsernamePasswordCredential;
import com.azure.identity.implementation.IdentityClient;
import com.azure.spring.cloud.autoconfigure.context.AzureGlobalPropertiesAutoConfiguration;
import com.azure.spring.cloud.autoconfigure.context.AzureTokenCredentialAutoConfiguration;
import com.azure.spring.cloud.core.implementation.credential.resolver.AzureTokenCredentialResolver;
import com.azure.spring.cloud.core.implementation.factory.AbstractAzureServiceClientBuilderFactory;
import com.azure.spring.cloud.core.properties.AzureProperties;
import org.junit.jupiter.api.Assertions;
import org.junit.jupiter.api.Test;
import org.springframework.boot.autoconfigure.AutoConfigurations;
import org.springframework.boot.test.context.assertj.AssertableApplicationContext;
import org.springframework.boot.test.context.runner.ApplicationContextRunner;

import static com.azure.spring.cloud.core.implementation.util.ReflectionUtils.getField;
import static org.assertj.core.api.Assertions.assertThat;

public abstract class AbstractAzureServiceConfigurationTests<T extends AbstractAzureServiceClientBuilderFactory<?>,
        P extends AzureProperties> {

    protected abstract ApplicationContextRunner getMinimalContextRunner();

    protected abstract String getPropertyPrefix();

    protected abstract Class<T> getBuilderFactoryType();

    protected abstract Class<P> getConfigurationPropertiesType();

    @Test
    protected void usGovCloudShouldWorkWithClientSecretCredential() {
        getMinimalContextRunner()
                .withPropertyValues(
                        getPropertyPrefix() + ".profile.cloud-type=AZURE_US_GOVERNMENT",
                        getPropertyPrefix() + ".profile.tenant-id=fake-tenant-id",
                        getPropertyPrefix() + ".credential.client-id=fake-client-id",
                        getPropertyPrefix() + ".credential.client-secret=fake-client-secret"
                )
                .withConfiguration(AutoConfigurations.of(
                        AzureTokenCredentialAutoConfiguration.class,
                        AzureGlobalPropertiesAutoConfiguration.class
                ))
                .run(context -> {
                    assertSovereignCloudsSetInCredential(context, ClientSecretCredential.class);
                });
    }

    @Test
    protected void usGovCloudShouldWorkWithClientCertificateCredential() {
        getMinimalContextRunner()
                .withPropertyValues(
                        getPropertyPrefix() + ".profile.cloud-type=AZURE_US_GOVERNMENT",
                        getPropertyPrefix() + ".profile.tenant-id=fake-tenant-id",
                        getPropertyPrefix() + ".credential.client-id=fake-client-id",
                        getPropertyPrefix() + ".credential.client-certificate-path=fake-client-cert-path"
                )
                .withConfiguration(AutoConfigurations.of(
                        AzureTokenCredentialAutoConfiguration.class,
                        AzureGlobalPropertiesAutoConfiguration.class
                ))
                .run(context -> {
                    assertSovereignCloudsSetInCredential(context, ClientCertificateCredential.class);
                });
    }

    @Test
    protected void usGovCloudShouldWorkWithUsernamePasswordCredential() {
        getMinimalContextRunner()
                .withPropertyValues(
                        getPropertyPrefix() + ".profile.cloud-type=AZURE_US_GOVERNMENT",
                        getPropertyPrefix() + ".credential.client-id=fake-client-id",
                        getPropertyPrefix() + ".credential.username=123",
                        getPropertyPrefix() + ".credential.password=123"
                )
                .withConfiguration(AutoConfigurations.of(
                        AzureTokenCredentialAutoConfiguration.class,
                        AzureGlobalPropertiesAutoConfiguration.class
                ))
                .run(context -> {
                    assertSovereignCloudsSetInCredential(context, UsernamePasswordCredential.class);
                });
    }

    private <C> void assertSovereignCloudsSetInCredential(AssertableApplicationContext context, Class<C> credentialType) {
        assertThat(context).hasSingleBean(getBuilderFactoryType());
        T builderFactory = context.getBean(getBuilderFactoryType());

        assertThat(context).hasSingleBean(getConfigurationPropertiesType());
        P properties = context.getBean(getConfigurationPropertiesType());

        AzureTokenCredentialResolver tokenCredentialResolver = getAzureTokenCredentialResolver(builderFactory);

        TokenCredential tokenCredential = tokenCredentialResolver.resolve(properties);
        Assertions.assertTrue(credentialType.isAssignableFrom(tokenCredential.getClass()));

        IdentityClient identityClient = getIdentityClient(tokenCredential);
        Assertions.assertEquals(AzureAuthorityHosts.AZURE_GOVERNMENT, identityClient.getIdentityClientOptions().getAuthorityHost());
    }

    private AzureTokenCredentialResolver getAzureTokenCredentialResolver(T builderFactory) {
        return (AzureTokenCredentialResolver) getField(getBuilderFactoryType(),
<<<<<<< HEAD
            "tokenCredentialResolver", builderFactory);
=======
                "tokenCredentialResolver", builderFactory);
>>>>>>> 97238712
    }

    private IdentityClient getIdentityClient(TokenCredential credential) {
        return (IdentityClient) getField(credential.getClass(), "identityClient", credential);
    }

}<|MERGE_RESOLUTION|>--- conflicted
+++ resolved
@@ -106,11 +106,7 @@
 
     private AzureTokenCredentialResolver getAzureTokenCredentialResolver(T builderFactory) {
         return (AzureTokenCredentialResolver) getField(getBuilderFactoryType(),
-<<<<<<< HEAD
-            "tokenCredentialResolver", builderFactory);
-=======
                 "tokenCredentialResolver", builderFactory);
->>>>>>> 97238712
     }
 
     private IdentityClient getIdentityClient(TokenCredential credential) {
