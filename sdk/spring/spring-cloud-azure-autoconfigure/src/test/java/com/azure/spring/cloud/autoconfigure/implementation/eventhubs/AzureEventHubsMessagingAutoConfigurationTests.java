// Copyright (c) Microsoft Corporation. All rights reserved.
// Licensed under the MIT License.

package com.azure.spring.cloud.autoconfigure.implementation.eventhubs;

import com.azure.core.credential.TokenCredential;
import com.azure.messaging.eventhubs.CheckpointStore;
import com.azure.spring.cloud.autoconfigure.implementation.context.AzureGlobalPropertiesAutoConfiguration;
import com.azure.spring.cloud.autoconfigure.implementation.context.AzureTokenCredentialAutoConfiguration;
import com.azure.spring.cloud.autoconfigure.implementation.eventhubs.configuration.TestCheckpointStore;
import com.azure.spring.cloud.autoconfigure.implementation.eventhubs.properties.AzureEventHubsProperties;
import com.azure.spring.cloud.core.credential.AzureCredentialResolver;
import com.azure.spring.messaging.eventhubs.core.EventHubsProcessorFactory;
import com.azure.spring.messaging.eventhubs.core.EventHubsProducerFactory;
import com.azure.spring.messaging.eventhubs.core.EventHubsTemplate;
import com.azure.spring.messaging.eventhubs.implementation.support.converter.EventHubsMessageConverter;
import com.fasterxml.jackson.databind.ObjectMapper;
import org.junit.jupiter.api.Test;
import org.springframework.boot.autoconfigure.AutoConfigurations;
import org.springframework.boot.jackson2.autoconfigure.Jackson2AutoConfiguration;
import org.springframework.boot.test.context.FilteredClassLoader;
import org.springframework.boot.test.context.runner.ApplicationContextRunner;
import org.springframework.context.annotation.Bean;
import org.springframework.context.annotation.Configuration;

import java.lang.reflect.Field;

import static com.azure.spring.cloud.autoconfigure.implementation.eventhubs.EventHubsTestUtils.CONNECTION_STRING_FORMAT;
import static org.assertj.core.api.Assertions.assertThat;
import static org.assertj.core.api.Assertions.assertThatIllegalStateException;
import static org.mockito.Mockito.mock;

class AzureEventHubsMessagingAutoConfigurationTests {

    private final ApplicationContextRunner contextRunner = new ApplicationContextRunner()
        .withConfiguration(AutoConfigurations.of(AzureEventHubsMessagingAutoConfiguration.class));

    @Test
    void disableEventHubsShouldNotConfigure() {
        this.contextRunner
            .withPropertyValues(
                "spring.cloud.azure.eventhubs.enabled=false",
                "spring.cloud.azure.eventhubs.namespace=test-namespace"
            )
            .run(context -> assertThat(context).doesNotHaveBean(AzureEventHubsMessagingAutoConfiguration.ProcessorContainerConfiguration.class));
    }

    @Test
    void withoutEventHubsTemplateShouldNotConfigure() {
        this.contextRunner
            .withClassLoader(new FilteredClassLoader(EventHubsTemplate.class))
            .withPropertyValues(
                "spring.cloud.azure.eventhubs.namespace=test-namespace"
            )
            .run(context -> assertThat(context).doesNotHaveBean(AzureEventHubsMessagingAutoConfiguration.ProcessorContainerConfiguration.class));
    }

    @Test
    void withoutEventHubConnectionShouldNotConfigure() {
        this.contextRunner
            .withUserConfiguration(AzureEventHubsPropertiesTestConfiguration.class)
            .withBean(CheckpointStore.class, TestCheckpointStore::new)
            .run(context -> assertThat(context).doesNotHaveBean(AzureEventHubsMessagingAutoConfiguration.ProcessorContainerConfiguration.class));
    }

    @Test
    void withoutCheckpointStoreShouldConfigure() {
        this.contextRunner
            .withPropertyValues(
                "spring.cloud.azure.eventhubs.connection-string=" + String.format(CONNECTION_STRING_FORMAT, "test-namespace")
            )
            .withUserConfiguration(AzureEventHubsPropertiesTestConfiguration.class)
            .run(context -> assertThat(context).doesNotHaveBean(AzureEventHubsMessagingAutoConfiguration.ProcessorContainerConfiguration.class));
    }

    @Test
    void connectionInfoAndCheckpointStoreProvidedShouldConfigure() {
        this.contextRunner
            .withPropertyValues(
                "spring.cloud.azure.eventhubs.connection-string=" + String.format(CONNECTION_STRING_FORMAT, "test-namespace")
            )
            .withUserConfiguration(AzureEventHubsPropertiesTestConfiguration.class)
            .withBean(CheckpointStore.class, TestCheckpointStore::new)
            .run(context -> {
                assertThat(context).hasSingleBean(EventHubsProcessorFactory.class);
                assertThat(context).hasSingleBean(AzureEventHubsMessagingAutoConfiguration.ProcessorContainerConfiguration.class);
            });
    }

    @Test
    @SuppressWarnings("removal")
    void withoutObjectMapperShouldNotConfigure() {
        this.contextRunner
            .withClassLoader(new FilteredClassLoader(ObjectMapper.class))
            .withConfiguration(AutoConfigurations.of(Jackson2AutoConfiguration.class))
            .withPropertyValues(
            "spring.cloud.azure.eventhubs.connection-string=" + String.format(CONNECTION_STRING_FORMAT, "test-namespace")
        )
            .withUserConfiguration(AzureEventHubsPropertiesTestConfiguration.class)
            .run(context -> assertThatIllegalStateException());
    }

    @Test
    @SuppressWarnings("removal")
    void withIsolatedObjectMapper() {
        this.contextRunner
            .withPropertyValues("spring.cloud.azure.eventhubs.connection-string=" + String.format(CONNECTION_STRING_FORMAT, "test-namespace"))
            .withUserConfiguration(AzureEventHubsPropertiesTestConfiguration.class)
            .withConfiguration(AutoConfigurations.of(Jackson2AutoConfiguration.class))
            .run(context -> {
                assertThat(context).hasBean("defaultEventHubsMessageConverter");
                assertThat(context).hasSingleBean(EventHubsMessageConverter.class);
                assertThat(context).doesNotHaveBean("eventHubsMessageConverter");
            });
    }

    @Test
    @SuppressWarnings("removal")
    void withNonIsolatedObjectMapper() {
        this.contextRunner
            .withPropertyValues("spring.cloud.azure.eventhubs.connection-string=" + String.format(CONNECTION_STRING_FORMAT, "test-namespace"),
                "spring.cloud.azure.message-converter.isolated-object-mapper=false")
            .withUserConfiguration(AzureEventHubsPropertiesTestConfiguration.class)
            .withConfiguration(AutoConfigurations.of(Jackson2AutoConfiguration.class))
            .run(context -> {
                assertThat(context).hasBean("eventHubsMessageConverter");
                assertThat(context).hasSingleBean(EventHubsMessageConverter.class);
                assertThat(context).doesNotHaveBean("defaultEventHubsMessageConverter");
            });
    }

    @Test
    @SuppressWarnings("removal")
    void withUserProvidedObjectMapper() {
        this.contextRunner
            .withPropertyValues("spring.cloud.azure.eventhubs.connection-string=" + String.format(CONNECTION_STRING_FORMAT, "test-namespace"),
                "spring.cloud.azure.message-converter.isolated-object-mapper=false")
            .withUserConfiguration(AzureEventHubsPropertiesTestConfiguration.class)
<<<<<<< HEAD
            .withBean("userObjectMapper", ObjectMapper.class, () -> new ObjectMapper())
            .withConfiguration(AutoConfigurations.of(Jackson2AutoConfiguration.class))
=======
            .withBean("userObjectMapper", ObjectMapper.class, ObjectMapper::new)
            .withConfiguration(AutoConfigurations.of(JacksonAutoConfiguration.class))
>>>>>>> 272013b9
            .run(context -> {
                assertThat(context).hasBean("userObjectMapper");
                assertThat(context).hasSingleBean(ObjectMapper.class);
                assertThat(context).hasSingleBean(EventHubsMessageConverter.class);
            });
    }

    @Test
    void testCustomTokenCredentialConfiguration() {
        this.contextRunner
            .withConfiguration(AutoConfigurations.of(CustomTokenCredentialConfiguration.class,
                AzureTokenCredentialAutoConfiguration.class,
                AzureGlobalPropertiesAutoConfiguration.class))
            .withBean(EventHubsMessageConverter.class, EventHubsMessageConverter::new)
            .withPropertyValues(
                "spring.cloud.azure.eventhubs.connection-string=" + String.format(CONNECTION_STRING_FORMAT, "test-namespace"),
                "spring.cloud.azure.eventhubs.credential.token-credential-bean-name=customTokenCredential"
            )
            .withUserConfiguration(AzureEventHubsPropertiesTestConfiguration.class)
            .run(context -> {

                // Verify that the properties contain the correct credential bean name
                AzureEventHubsProperties eventHubsProperties = context.getBean(AzureEventHubsProperties.class);
                assertThat(eventHubsProperties).isNotNull();
                assertThat(eventHubsProperties.getCredential()).isNotNull();
                assertThat(eventHubsProperties.getCredential().getTokenCredentialBeanName())
                    .as("The token-credential-bean-name property should be set to customTokenCredential")
                    .isEqualTo("customTokenCredential");

                // Verify that the custom token credential bean exists
                assertThat(context).hasBean("customTokenCredential");
                TokenCredential customCredential = context.getBean("customTokenCredential", TokenCredential.class);
                assertThat(customCredential).isNotNull();

                // Verify the EventHubsProducerFactory has the tokenCredentialResolver configured
                assertThat(context).hasSingleBean(EventHubsProducerFactory.class);
                EventHubsProducerFactory producerFactory = context.getBean(EventHubsProducerFactory.class);
                assertThat(producerFactory).isNotNull();

                // Verify tokenCredentialResolver resolves to the custom credential
                Field tokenCredentialResolverField = producerFactory.getClass().getDeclaredField("tokenCredentialResolver");
                tokenCredentialResolverField.setAccessible(true);
                Object tokenCredentialResolver = tokenCredentialResolverField.get(producerFactory);
                assertThat(tokenCredentialResolver).as("TokenCredentialResolver should be configured").isNotNull();

                // Cast to AzureCredentialResolver and invoke resolve() to verify it returns customTokenCredential
                @SuppressWarnings("unchecked")
                AzureCredentialResolver<TokenCredential> resolver =
                    (AzureCredentialResolver<TokenCredential>) tokenCredentialResolver;
                TokenCredential resolvedCredential = resolver.resolve(eventHubsProperties);
                assertThat(resolvedCredential)
                    .as("The resolved credential should be the customTokenCredential bean")
                    .isSameAs(customCredential);
            });
    }

    @Configuration
    public static class CustomTokenCredentialConfiguration {
        @Bean
        public TokenCredential customTokenCredential() {
            return mock(TokenCredential.class);
        }
    }

}<|MERGE_RESOLUTION|>--- conflicted
+++ resolved
@@ -136,13 +136,8 @@
             .withPropertyValues("spring.cloud.azure.eventhubs.connection-string=" + String.format(CONNECTION_STRING_FORMAT, "test-namespace"),
                 "spring.cloud.azure.message-converter.isolated-object-mapper=false")
             .withUserConfiguration(AzureEventHubsPropertiesTestConfiguration.class)
-<<<<<<< HEAD
             .withBean("userObjectMapper", ObjectMapper.class, () -> new ObjectMapper())
             .withConfiguration(AutoConfigurations.of(Jackson2AutoConfiguration.class))
-=======
-            .withBean("userObjectMapper", ObjectMapper.class, ObjectMapper::new)
-            .withConfiguration(AutoConfigurations.of(JacksonAutoConfiguration.class))
->>>>>>> 272013b9
             .run(context -> {
                 assertThat(context).hasBean("userObjectMapper");
                 assertThat(context).hasSingleBean(ObjectMapper.class);
