// Copyright (c) Microsoft Corporation. All rights reserved.
// Licensed under the MIT License.

package com.azure.spring.cloud.autoconfigure.cloudfoundry;

import com.azure.spring.cloud.autoconfigure.eventhubs.properties.AzureEventHubsProperties;
import com.azure.spring.cloud.autoconfigure.servicebus.properties.AzureServiceBusProperties;
import com.azure.spring.cloud.autoconfigure.storage.blob.properties.AzureStorageBlobProperties;
import org.junit.jupiter.api.Test;
import org.springframework.boot.autoconfigure.data.redis.RedisProperties;
import org.springframework.boot.context.properties.EnableConfigurationProperties;
import org.springframework.boot.test.context.assertj.AssertableApplicationContext;
import org.springframework.boot.test.context.runner.ApplicationContextRunner;
import org.springframework.context.annotation.Configuration;
import org.springframework.core.io.ClassPathResource;

import java.io.IOException;
import java.nio.file.Files;

import static org.assertj.core.api.Assertions.assertThat;

/**
 *
 */
class AzureCloudFoundryEnvironmentPostProcessorTests {

    private final ApplicationContextRunner contextRunner = new ApplicationContextRunner()
        .withInitializer(
            context -> new AzureCloudFoundryEnvironmentPostProcessor()
                .postProcessEnvironment(context.getEnvironment(), null)
        )
        .withUserConfiguration(AzureCfEnvPPTestConfiguration.class);

    @Test
    public void testConfigurationProperties() throws IOException {
        String vcapFileContents = new String(Files.readAllBytes(new ClassPathResource("VCAP_SERVICES").getFile()
                                                                                                      .toPath()));
        this.contextRunner
            .withSystemProperties("VCAP_SERVICES=" + vcapFileContents)
            .run(context -> {
                assertThat(context).hasSingleBean(AzureProperties.class);
                AzureProperties azureProperties = context.getBean(AzureProperties.class);
                assertServiceBus(azureProperties.getServicebus());
                assertStorage(azureProperties.getStorage().getBlob());
                assertEventhub(azureProperties.getEventhubs());
                assertRedis(context);
            });
    }

    private void assertRedis(AssertableApplicationContext context) {
        RedisProperties redisProperties = context.getBean(RedisProperties.class);
        assertThat(redisProperties.getHost()).isEqualTo("fake.redis.cache.windows.net");
        assertThat(redisProperties.getPassword()).isEqualTo("fakepwd=");
        assertThat(redisProperties.getPort()).isEqualTo(6379);
    }

    private void assertStorage(AzureStorageBlobProperties storageProperties) {
        assertThat(storageProperties.getAccountName()).isEqualTo("fake");
        assertThat(storageProperties.getAccountKey()).isEqualTo("fakekey==");
    }

    private void assertEventhub(AzureEventHubsProperties eventHubProperties) {
        assertThat(eventHubProperties.getProcessor().getCheckpointStore().getAccountName()).isEqualTo("fake");
        assertThat(eventHubProperties.getProcessor().getCheckpointStore().getAccountKey()).isEqualTo("fakekey==");
        assertThat(eventHubProperties.getConnectionString()).isEqualTo(
            "Endpoint=sb://fake.servicebus.windows.net/;"
                + "SharedAccessKeyName=RootManageSharedAccessKey;SharedAccessKey=fakelongstring=");
    }

    private void assertServiceBus(AzureServiceBusProperties serviceBusProperties) {
        assertThat(serviceBusProperties.getConnectionString()).isEqualTo(
            "Endpoint=sb://fake.servicebus.windows.net/;"
                + "SharedAccessKeyName=RootManageSharedAccessKey;SharedAccessKey=fakekey=");
    }

    @EnableConfigurationProperties(RedisProperties.class)
    @Configuration
    static class AzureCfEnvPPTestConfiguration {

<<<<<<< HEAD
//        @ConfigurationProperties(prefix = AzureServiceBusProperties.PREFIX)
//        @Bean
//        AzureServiceBusProperties azureServiceBusProperties() {
//            return new AzureServiceBusProperties();
//        }
//
//        @ConfigurationProperties(prefix = AzureEventHubsProperties.PREFIX)
//        @Bean
//        AzureEventHubsProperties azureEventHubsProperties() {
//            return new AzureEventHubsProperties();
//        }
//
//        @ConfigurationProperties(prefix = AzureStorageBlobProperties.PREFIX)
//        @Bean
//        AzureStorageBlobProperties azureStorageBlobProperties() {
//            return new AzureStorageBlobProperties();
//        }
=======
        @Bean
        AzureProperties azureProperties() {
            return new AzureProperties();
        }
    }

    @ConfigurationProperties(prefix = "spring.cloud.azure")
    static class AzureProperties {
        private final AzureServiceBusProperties servicebus = new AzureServiceBusProperties();
        private final AzureEventHubsProperties eventhubs = new AzureEventHubsProperties();
        private final Storage storage = new Storage();

        static class Storage {
            private final AzureStorageBlobProperties blob = new AzureStorageBlobProperties();

            public AzureStorageBlobProperties getBlob() {
                return blob;
            }
        }

        public AzureServiceBusProperties getServicebus() {
            return servicebus;
        }

        public AzureEventHubsProperties getEventhubs() {
            return eventhubs;
        }

        public Storage getStorage() {
            return storage;
        }
>>>>>>> ff40a0ab
    }
}<|MERGE_RESOLUTION|>--- conflicted
+++ resolved
@@ -8,9 +8,11 @@
 import com.azure.spring.cloud.autoconfigure.storage.blob.properties.AzureStorageBlobProperties;
 import org.junit.jupiter.api.Test;
 import org.springframework.boot.autoconfigure.data.redis.RedisProperties;
+import org.springframework.boot.context.properties.ConfigurationProperties;
 import org.springframework.boot.context.properties.EnableConfigurationProperties;
 import org.springframework.boot.test.context.assertj.AssertableApplicationContext;
 import org.springframework.boot.test.context.runner.ApplicationContextRunner;
+import org.springframework.context.annotation.Bean;
 import org.springframework.context.annotation.Configuration;
 import org.springframework.core.io.ClassPathResource;
 
@@ -77,25 +79,6 @@
     @Configuration
     static class AzureCfEnvPPTestConfiguration {
 
-<<<<<<< HEAD
-//        @ConfigurationProperties(prefix = AzureServiceBusProperties.PREFIX)
-//        @Bean
-//        AzureServiceBusProperties azureServiceBusProperties() {
-//            return new AzureServiceBusProperties();
-//        }
-//
-//        @ConfigurationProperties(prefix = AzureEventHubsProperties.PREFIX)
-//        @Bean
-//        AzureEventHubsProperties azureEventHubsProperties() {
-//            return new AzureEventHubsProperties();
-//        }
-//
-//        @ConfigurationProperties(prefix = AzureStorageBlobProperties.PREFIX)
-//        @Bean
-//        AzureStorageBlobProperties azureStorageBlobProperties() {
-//            return new AzureStorageBlobProperties();
-//        }
-=======
         @Bean
         AzureProperties azureProperties() {
             return new AzureProperties();
@@ -127,6 +110,5 @@
         public Storage getStorage() {
             return storage;
         }
->>>>>>> ff40a0ab
     }
 }