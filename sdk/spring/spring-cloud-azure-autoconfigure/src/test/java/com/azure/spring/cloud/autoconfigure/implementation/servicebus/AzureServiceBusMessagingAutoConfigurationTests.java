// Copyright (c) Microsoft Corporation. All rights reserved.
// Licensed under the MIT License.

package com.azure.spring.cloud.autoconfigure.implementation.servicebus;

import com.azure.core.credential.TokenCredential;
import com.azure.spring.cloud.autoconfigure.implementation.context.AzureGlobalPropertiesAutoConfiguration;
import com.azure.spring.cloud.autoconfigure.implementation.context.AzureTokenCredentialAutoConfiguration;
import com.azure.spring.cloud.autoconfigure.implementation.servicebus.properties.AzureServiceBusProperties;
import com.azure.spring.cloud.core.credential.AzureCredentialResolver;
import com.azure.spring.messaging.servicebus.core.ServiceBusProcessorFactory;
import com.azure.spring.messaging.servicebus.core.ServiceBusProducerFactory;
import com.azure.spring.messaging.servicebus.core.ServiceBusTemplate;
import com.azure.spring.messaging.servicebus.implementation.support.converter.ServiceBusMessageConverter;
import com.fasterxml.jackson.databind.ObjectMapper;
import org.junit.jupiter.api.Test;
import org.springframework.boot.autoconfigure.AutoConfigurations;
import org.springframework.boot.jackson2.autoconfigure.Jackson2AutoConfiguration;
import org.springframework.boot.test.context.FilteredClassLoader;
import org.springframework.boot.test.context.runner.ApplicationContextRunner;
import org.springframework.context.annotation.Bean;
import org.springframework.context.annotation.Configuration;

import java.lang.reflect.Field;

import static com.azure.spring.cloud.autoconfigure.implementation.util.TestServiceBusUtils.CONNECTION_STRING_FORMAT;
import static org.assertj.core.api.Assertions.assertThat;
import static org.assertj.core.api.Assertions.assertThatIllegalStateException;
import static org.mockito.Mockito.mock;

class AzureServiceBusMessagingAutoConfigurationTests {

    private final ApplicationContextRunner contextRunner = new ApplicationContextRunner()
        .withConfiguration(AutoConfigurations.of(AzureServiceBusMessagingAutoConfiguration.class));

    @Test
    void disableServiceBusShouldNotConfigure() {
        this.contextRunner
            .withPropertyValues(
                "spring.cloud.azure.servicebus.enabled=false",
                "spring.cloud.azure.servicebus.namespace=test-namespace"
            )
            .run(context -> {
                assertThat(context).doesNotHaveBean(AzureServiceBusMessagingAutoConfiguration.ProcessorContainerConfiguration.class);
                assertThat(context).doesNotHaveBean(AzureServiceBusMessagingAutoConfiguration.ConsumerContainerConfiguration.class);
            });
    }

    @Test
    void withoutServiceBusTemplateShouldNotConfigure() {
        this.contextRunner
            .withClassLoader(new FilteredClassLoader(ServiceBusTemplate.class))
            .withPropertyValues(
                "spring.cloud.azure.servicebus.namespace=test-namespace"
            )
            .run(context -> {
                assertThat(context).doesNotHaveBean(AzureServiceBusMessagingAutoConfiguration.ProcessorContainerConfiguration.class);
                assertThat(context).doesNotHaveBean(AzureServiceBusMessagingAutoConfiguration.ConsumerContainerConfiguration.class);
            });
    }

    @Test
    void withoutServiceBusConnectionShouldNotConfigure() {
        this.contextRunner
            .withUserConfiguration(AzureServiceBusPropertiesTestConfiguration.class)
            .run(context -> {
                assertThat(context).doesNotHaveBean(AzureServiceBusMessagingAutoConfiguration.ProcessorContainerConfiguration.class);
                assertThat(context).doesNotHaveBean(AzureServiceBusMessagingAutoConfiguration.ConsumerContainerConfiguration.class);
            });
    }

    @Test
    void connectionInfoProvidedShouldConfigure() {
        this.contextRunner
            .withPropertyValues(
                "spring.cloud.azure.servicebus.connection-string=" + String.format(CONNECTION_STRING_FORMAT, "test-namespace")
            )
            .withUserConfiguration(AzureServiceBusPropertiesTestConfiguration.class)
            .run(context -> {
                assertThat(context).hasSingleBean(ServiceBusProcessorFactory.class);
                assertThat(context).hasSingleBean(AzureServiceBusMessagingAutoConfiguration.ProcessorContainerConfiguration.class);
                assertThat(context).hasSingleBean(AzureServiceBusMessagingAutoConfiguration.ConsumerContainerConfiguration.class);
            });
    }

    @Test
    @SuppressWarnings("removal")
    void withoutObjectMapperShouldNotConfigure() {
        this.contextRunner
            .withClassLoader(new FilteredClassLoader(ObjectMapper.class))
            .withPropertyValues(
                "spring.cloud.azure.servicebus.connection-string=" + String.format(CONNECTION_STRING_FORMAT, "test-namespace")
            )
            .withConfiguration(AutoConfigurations.of(Jackson2AutoConfiguration.class))
            .withUserConfiguration(AzureServiceBusPropertiesTestConfiguration.class)
            .run(context -> assertThatIllegalStateException());
    }

    @Test
    @SuppressWarnings("removal")
    void withIsolatedObjectMapper() {
        this.contextRunner
            .withPropertyValues("spring.cloud.azure.servicebus.connection-string=" + String.format(CONNECTION_STRING_FORMAT, "test-namespace"))
            .withUserConfiguration(AzureServiceBusPropertiesTestConfiguration.class)
            .withConfiguration(AutoConfigurations.of(Jackson2AutoConfiguration.class))
            .run(context -> {
                assertThat(context).hasBean("defaultServiceBusMessageConverter");
                assertThat(context).hasSingleBean(ServiceBusMessageConverter.class);
                assertThat(context).doesNotHaveBean("serviceBusMessageConverter");
            });
    }

    @Test
    @SuppressWarnings("removal")
    void withNonIsolatedObjectMapper() {
        this.contextRunner
            .withPropertyValues("spring.cloud.azure.servicebus.connection-string=" + String.format(CONNECTION_STRING_FORMAT, "test-namespace"),
                "spring.cloud.azure.message-converter.isolated-object-mapper=false")
            .withUserConfiguration(AzureServiceBusPropertiesTestConfiguration.class)
            .withConfiguration(AutoConfigurations.of(Jackson2AutoConfiguration.class))
            .run(context -> {
                assertThat(context).hasBean("serviceBusMessageConverter");
                assertThat(context).hasSingleBean(ServiceBusMessageConverter.class);
                assertThat(context).doesNotHaveBean("defaultServiceBusMessageConverter");
            });
    }

    @Test
    @SuppressWarnings("removal")
    void withUserProvidedObjectMapper() {
        this.contextRunner
            .withPropertyValues("spring.cloud.azure.servicebus.connection-string=" + String.format(CONNECTION_STRING_FORMAT, "test-namespace"),
                "spring.cloud.azure.message-converter.isolated-object-mapper=false")
            .withUserConfiguration(AzureServiceBusPropertiesTestConfiguration.class)
<<<<<<< HEAD
            .withBean("userObjectMapper", ObjectMapper.class, () -> new ObjectMapper())
            .withConfiguration(AutoConfigurations.of(Jackson2AutoConfiguration.class))
=======
            .withBean("userObjectMapper", ObjectMapper.class, ObjectMapper::new)
            .withConfiguration(AutoConfigurations.of(JacksonAutoConfiguration.class))
>>>>>>> 272013b9
            .run(context -> {
                assertThat(context).hasBean("userObjectMapper");
                assertThat(context).hasSingleBean(ObjectMapper.class);
                assertThat(context).hasSingleBean(ServiceBusMessageConverter.class);
            });
    }

    @Test
    void testCustomTokenCredentialConfiguration() {
        this.contextRunner
            .withConfiguration(AutoConfigurations.of(CustomTokenCredentialConfiguration.class,
                AzureTokenCredentialAutoConfiguration.class,
                AzureGlobalPropertiesAutoConfiguration.class))
            .withBean(ServiceBusMessageConverter.class, () -> mock(ServiceBusMessageConverter.class))
            .withPropertyValues(
                "spring.cloud.azure.servicebus.connection-string=" + String.format(CONNECTION_STRING_FORMAT, "test-namespace"),
                "spring.cloud.azure.servicebus.credential.token-credential-bean-name=customTokenCredential"
            )
            .withUserConfiguration(AzureServiceBusPropertiesTestConfiguration.class)
            .run(context -> {

                // Verify that the properties contain the correct credential bean name
                AzureServiceBusProperties serviceBusProperties = context.getBean(AzureServiceBusProperties.class);
                assertThat(serviceBusProperties).isNotNull();
                assertThat(serviceBusProperties.getCredential()).isNotNull();
                assertThat(serviceBusProperties.getCredential().getTokenCredentialBeanName())
                    .as("The token-credential-bean-name property should be set to customTokenCredential")
                    .isEqualTo("customTokenCredential");

                // Verify that the custom token credential bean exists
                assertThat(context).hasBean("customTokenCredential");
                TokenCredential customCredential = context.getBean("customTokenCredential", TokenCredential.class);
                assertThat(customCredential).isNotNull();

                // Verify the ServiceBusProducerFactory has the tokenCredentialResolver configured
                assertThat(context).hasSingleBean(ServiceBusProducerFactory.class);
                ServiceBusProducerFactory producerFactory = context.getBean(ServiceBusProducerFactory.class);
                assertThat(producerFactory).isNotNull();

                // Verify tokenCredentialResolver resolves to the custom credential
                Field tokenCredentialResolverField =
                    producerFactory.getClass().getDeclaredField("tokenCredentialResolver");
                tokenCredentialResolverField.setAccessible(true);
                Object tokenCredentialResolver = tokenCredentialResolverField.get(producerFactory);
                assertThat(tokenCredentialResolver)
                    .as("TokenCredentialResolver should be configured").isNotNull();

                // Cast to AzureCredentialResolver and invoke resolve() to verify it returns customTokenCredential
                @SuppressWarnings("unchecked")
                AzureCredentialResolver<TokenCredential> resolver =
                    (AzureCredentialResolver<TokenCredential>) tokenCredentialResolver;
                TokenCredential resolvedCredential = resolver.resolve(serviceBusProperties);
                assertThat(resolvedCredential)
                    .as("The resolved credential should be the customTokenCredential bean")
                    .isSameAs(customCredential);
            });
    }

    @Configuration
    public static class CustomTokenCredentialConfiguration {
        @Bean
        public TokenCredential customTokenCredential() {
            return mock(TokenCredential.class);
        }
    }

}<|MERGE_RESOLUTION|>--- conflicted
+++ resolved
@@ -132,13 +132,8 @@
             .withPropertyValues("spring.cloud.azure.servicebus.connection-string=" + String.format(CONNECTION_STRING_FORMAT, "test-namespace"),
                 "spring.cloud.azure.message-converter.isolated-object-mapper=false")
             .withUserConfiguration(AzureServiceBusPropertiesTestConfiguration.class)
-<<<<<<< HEAD
             .withBean("userObjectMapper", ObjectMapper.class, () -> new ObjectMapper())
             .withConfiguration(AutoConfigurations.of(Jackson2AutoConfiguration.class))
-=======
-            .withBean("userObjectMapper", ObjectMapper.class, ObjectMapper::new)
-            .withConfiguration(AutoConfigurations.of(JacksonAutoConfiguration.class))
->>>>>>> 272013b9
             .run(context -> {
                 assertThat(context).hasBean("userObjectMapper");
                 assertThat(context).hasSingleBean(ObjectMapper.class);
