--- conflicted
+++ resolved
@@ -48,11 +48,7 @@
     <dependency>
       <groupId>com.azure</groupId>
       <artifactId>azure-messaging-servicebus</artifactId>
-<<<<<<< HEAD
-      <version>7.8.0</version> <!-- {x-version-update;com.azure:azure-messaging-servicebus;dependency} -->
-=======
       <version>7.9.0</version> <!-- {x-version-update;com.azure:azure-messaging-servicebus;dependency} -->
->>>>>>> 8d609db9
     </dependency>
     <dependency>
       <groupId>org.springframework.boot</groupId>
@@ -76,11 +72,7 @@
     <dependency>
       <groupId>org.springframework</groupId>
       <artifactId>spring-test</artifactId>
-<<<<<<< HEAD
-      <version>5.3.19</version> <!-- {x-version-update;org.springframework:spring-test;external_dependency} -->
-=======
       <version>5.3.20</version> <!-- {x-version-update;org.springframework:spring-test;external_dependency} -->
->>>>>>> 8d609db9
       <scope>test</scope>
     </dependency>
 
