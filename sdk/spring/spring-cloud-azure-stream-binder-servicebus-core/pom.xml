--- conflicted
+++ resolved
@@ -12,11 +12,7 @@
 
   <groupId>com.azure.spring</groupId>
   <artifactId>spring-cloud-azure-stream-binder-servicebus-core</artifactId>
-<<<<<<< HEAD
   <version>5.24.0-beta.1</version> <!-- {x-version-update;com.azure.spring:spring-cloud-azure-stream-binder-servicebus-core;current} -->
-=======
-  <version>6.1.0-beta.1</version> <!-- {x-version-update;com.azure.spring:spring-cloud-azure-stream-binder-servicebus-core;current} -->
->>>>>>> fad5e4f3
 
   <name>Spring Cloud Azure Stream Binder Service Bus Core</name>
   <description>Spring Cloud Azure Stream Binder Service Bus Core</description>
@@ -51,11 +47,7 @@
     <dependency>
       <groupId>com.azure.spring</groupId>
       <artifactId>spring-integration-azure-servicebus</artifactId>
-<<<<<<< HEAD
       <version>5.24.0-beta.1</version> <!-- {x-version-update;com.azure.spring:spring-integration-azure-servicebus;current} -->
-=======
-      <version>6.1.0-beta.1</version> <!-- {x-version-update;com.azure.spring:spring-integration-azure-servicebus;current} -->
->>>>>>> fad5e4f3
     </dependency>
     <dependency>
       <groupId>com.azure</groupId>
@@ -65,7 +57,7 @@
     <dependency>
       <groupId>org.springframework.boot</groupId>
       <artifactId>spring-boot-configuration-processor</artifactId>
-      <version>3.5.5</version> <!-- {x-version-update;springboot3_org.springframework.boot:spring-boot-configuration-processor;external_dependency} -->
+      <version>3.5.4</version> <!-- {x-version-update;springboot3_org.springframework.boot:spring-boot-configuration-processor;external_dependency} -->
       <optional>true</optional>
     </dependency>
 
@@ -80,13 +72,13 @@
     <dependency>
       <groupId>net.bytebuddy</groupId>
       <artifactId>byte-buddy</artifactId>
-      <version>1.17.7</version> <!-- {x-version-update;springboot3_net.bytebuddy:byte-buddy;external_dependency} -->
+      <version>1.17.6</version> <!-- {x-version-update;springboot3_net.bytebuddy:byte-buddy;external_dependency} -->
       <scope>test</scope>
     </dependency>
     <dependency>
       <groupId>net.bytebuddy</groupId>
       <artifactId>byte-buddy-agent</artifactId>
-      <version>1.17.7</version> <!-- {x-version-update;springboot3_net.bytebuddy:byte-buddy-agent;external_dependency} -->
+      <version>1.17.6</version> <!-- {x-version-update;springboot3_net.bytebuddy:byte-buddy-agent;external_dependency} -->
       <scope>test</scope>
     </dependency>
     <dependency>
@@ -98,7 +90,7 @@
     <dependency>
       <groupId>org.springframework</groupId>
       <artifactId>spring-test</artifactId>
-      <version>6.2.10</version> <!-- {x-version-update;springboot3_org.springframework:spring-test;external_dependency} -->
+      <version>6.2.9</version> <!-- {x-version-update;springboot3_org.springframework:spring-test;external_dependency} -->
       <scope>test</scope>
     </dependency>
 
@@ -114,13 +106,13 @@
     <dependency>
       <groupId>org.springframework.boot</groupId>
       <artifactId>spring-boot-test</artifactId>
-      <version>3.5.5</version> <!-- {x-version-update;springboot3_org.springframework.boot:spring-boot-test;external_dependency} -->
+      <version>3.5.4</version> <!-- {x-version-update;springboot3_org.springframework.boot:spring-boot-test;external_dependency} -->
       <scope>test</scope>
     </dependency>
     <dependency>
       <groupId>org.assertj</groupId>
       <artifactId>assertj-core</artifactId>
-      <version>3.27.4</version> <!-- {x-version-update;springboot3_org.assertj:assertj-core;external_dependency} -->
+      <version>3.27.3</version> <!-- {x-version-update;springboot3_org.assertj:assertj-core;external_dependency} -->
       <scope>test</scope>
     </dependency>
   </dependencies>
@@ -178,7 +170,7 @@
           <rules>
             <bannedDependencies>
               <includes>
-                <include>org.springframework.boot:spring-boot-configuration-processor:[3.5.5]</include> <!-- {x-include-update;springboot3_org.springframework.boot:spring-boot-configuration-processor;external_dependency} -->
+                <include>org.springframework.boot:spring-boot-configuration-processor:[3.5.4]</include> <!-- {x-include-update;springboot3_org.springframework.boot:spring-boot-configuration-processor;external_dependency} -->
                 <include>org.springframework.cloud:spring-cloud-stream:[4.3.0]</include> <!-- {x-include-update;springboot3_org.springframework.cloud:spring-cloud-stream;external_dependency} -->
               </includes>
             </bannedDependencies>
