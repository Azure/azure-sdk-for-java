<?xml version="1.0" encoding="UTF-8"?>
<project xmlns="http://maven.apache.org/POM/4.0.0"
         xmlns:xsi="http://www.w3.org/2001/XMLSchema-instance"
         xsi:schemaLocation="http://maven.apache.org/POM/4.0.0 http://maven.apache.org/xsd/maven-4.0.0.xsd">
  <parent>
    <groupId>com.azure</groupId>
    <artifactId>azure-client-sdk-parent</artifactId>
    <version>1.7.0</version> <!-- {x-version-update;com.azure:azure-client-sdk-parent;current} -->
    <relativePath>../../parents/azure-client-sdk-parent</relativePath>
  </parent>
  <modelVersion>4.0.0</modelVersion>

  <groupId>com.azure.spring</groupId>
  <artifactId>spring-integration-azure-servicebus</artifactId>
<<<<<<< HEAD
  <version>5.1.0-beta.1</version> <!-- {x-version-update;com.azure.spring:spring-integration-azure-servicebus;current} -->
=======
  <version>5.2.0-beta.1</version> <!-- {x-version-update;com.azure.spring:spring-integration-azure-servicebus;current} -->
>>>>>>> d86c7506

  <name>Spring Integration Azure Service Bus</name>
  <description>Spring Integration Azure Service Bus</description>
  <url>https://microsoft.github.io/spring-cloud-azure</url>
  <developers>
    <developer>
      <name>Spring Cloud Azure</name>
      <email>SpringIntegSupport@microsoft.com</email>
    </developer>
  </developers>
  <scm>
    <connection>scm:git:git@github.com:Azure/azure-sdk-for-java.git</connection>
    <developerConnection>scm:git:ssh://git@github.com:Azure/azure-sdk-for-java.git</developerConnection>
    <url>https://github.com/Azure/azure-sdk-for-java</url>
  </scm>
  <issueManagement>
    <system>GitHub</system>
    <url>https://github.com/Azure/azure-sdk-for-java/issues</url>
  </issueManagement>
  <properties>
    <!-- Enables fail on deprecated API usage. -->
    <compiler.failondeprecatedstatus/>
  </properties>
  <dependencies>
    <dependency>
      <groupId>com.azure.spring</groupId>
      <artifactId>spring-integration-azure-core</artifactId>
<<<<<<< HEAD
      <version>5.1.0-beta.1</version> <!-- {x-version-update;com.azure.spring:spring-integration-azure-core;current} -->
=======
      <version>5.2.0-beta.1</version> <!-- {x-version-update;com.azure.spring:spring-integration-azure-core;current} -->
>>>>>>> d86c7506
    </dependency>
    <dependency>
      <groupId>com.azure.spring</groupId>
      <artifactId>spring-integration-azure-core</artifactId>
<<<<<<< HEAD
      <version>5.1.0-beta.1</version> <!-- {x-version-update;com.azure.spring:spring-integration-azure-core;current} -->
=======
      <version>5.2.0-beta.1</version> <!-- {x-version-update;com.azure.spring:spring-integration-azure-core;current} -->
>>>>>>> d86c7506
      <type>test-jar</type>
      <scope>test</scope>
    </dependency>
    <dependency>
      <groupId>com.azure.spring</groupId>
      <artifactId>spring-messaging-azure-servicebus</artifactId>
<<<<<<< HEAD
      <version>5.1.0-beta.1</version> <!-- {x-version-update;com.azure.spring:spring-messaging-azure-servicebus;current} -->
=======
      <version>5.2.0-beta.1</version> <!-- {x-version-update;com.azure.spring:spring-messaging-azure-servicebus;current} -->
>>>>>>> d86c7506
    </dependency>
    <dependency>
      <groupId>com.azure.spring</groupId>
      <artifactId>spring-messaging-azure-servicebus</artifactId>
<<<<<<< HEAD
      <version>5.1.0-beta.1</version> <!-- {x-version-update;com.azure.spring:spring-messaging-azure-servicebus;current} -->
=======
      <version>5.2.0-beta.1</version> <!-- {x-version-update;com.azure.spring:spring-messaging-azure-servicebus;current} -->
>>>>>>> d86c7506
      <type>test-jar</type>
      <scope>test</scope>
    </dependency>
    <!-- Added this dependency to include necessary annotations used by reactor core.
      Without this dependency, javadoc throws a warning as it cannot find enum When.MAYBE
      which is used in @Nullable annotation in reactor core classes -->
    <dependency>
      <groupId>com.google.code.findbugs</groupId>
      <artifactId>jsr305</artifactId>
      <version>3.0.2</version> <!-- {x-version-update;com.google.code.findbugs:jsr305;external_dependency} -->
      <scope>provided</scope>
    </dependency>
    <dependency>
      <groupId>com.azure</groupId>
      <artifactId>azure-core-serializer-json-jackson</artifactId>
      <version>1.3.1</version> <!-- {x-version-update;com.azure:azure-core-serializer-json-jackson;dependency} -->
      <scope>test</scope>
    </dependency>
    <dependency>
      <groupId>org.mockito</groupId>
      <artifactId>mockito-core</artifactId>
      <version>4.8.1</version> <!-- {x-version-update;org.mockito:mockito-core;external_dependency} -->
      <scope>test</scope>
    </dependency>
    <dependency>
      <groupId>org.junit.jupiter</groupId>
      <artifactId>junit-jupiter</artifactId>
      <version>5.9.2</version> <!-- {x-version-update;org.junit.jupiter:junit-jupiter;external_dependency} -->
      <scope>test</scope>
    </dependency>
    <dependency>
      <groupId>org.springframework</groupId>
      <artifactId>spring-test</artifactId>
      <version>6.0.7</version> <!-- {x-version-update;org.springframework:spring-test;external_dependency} -->
      <scope>test</scope>
    </dependency>
    <dependency>
      <groupId>org.assertj</groupId>
      <artifactId>assertj-core</artifactId>
      <version>3.23.1</version> <!-- {x-version-update;org.assertj:assertj-core;external_dependency} -->
      <scope>test</scope>
    </dependency>
  </dependencies>

  <build>
    <plugins>
      <plugin>
        <groupId>org.apache.maven.plugins</groupId>
        <artifactId>maven-compiler-plugin</artifactId>
        <version>3.10.1</version> <!-- {x-version-update;org.apache.maven.plugins:maven-compiler-plugin;external_dependency} -->
        <executions>
          <!-- disabled - the executing this after default-compile will generate module-info with major class version 55 (i.e Java 11) -->
          <execution>
            <id>base-modules-compile</id>
            <phase>none</phase>
          </execution>
          <!-- disabled - compile without module-info for Java 8 -->
          <execution>
            <id>base-compile</id>
            <phase>none</phase>
          </execution>
          <!-- disabled - compile with Java 8 -->
          <execution>
            <id>base-testCompile</id>
            <phase>none</phase>
          </execution>
        </executions>
      </plugin>
      <plugin>
        <groupId>org.apache.maven.plugins</groupId>
        <artifactId>maven-jar-plugin</artifactId>
        <version>3.1.2</version> <!-- {x-version-update;org.apache.maven.plugins:maven-jar-plugin;external_dependency} -->
        <configuration>
          <archive>
            <manifestEntries>
              <Automatic-Module-Name>com.azure.spring.integration.servicebus</Automatic-Module-Name>
            </manifestEntries>
          </archive>
        </configuration>
      </plugin>
    </plugins>
  </build>

</project><|MERGE_RESOLUTION|>--- conflicted
+++ resolved
@@ -12,11 +12,7 @@
 
   <groupId>com.azure.spring</groupId>
   <artifactId>spring-integration-azure-servicebus</artifactId>
-<<<<<<< HEAD
-  <version>5.1.0-beta.1</version> <!-- {x-version-update;com.azure.spring:spring-integration-azure-servicebus;current} -->
-=======
   <version>5.2.0-beta.1</version> <!-- {x-version-update;com.azure.spring:spring-integration-azure-servicebus;current} -->
->>>>>>> d86c7506
 
   <name>Spring Integration Azure Service Bus</name>
   <description>Spring Integration Azure Service Bus</description>
@@ -44,40 +40,24 @@
     <dependency>
       <groupId>com.azure.spring</groupId>
       <artifactId>spring-integration-azure-core</artifactId>
-<<<<<<< HEAD
-      <version>5.1.0-beta.1</version> <!-- {x-version-update;com.azure.spring:spring-integration-azure-core;current} -->
-=======
       <version>5.2.0-beta.1</version> <!-- {x-version-update;com.azure.spring:spring-integration-azure-core;current} -->
->>>>>>> d86c7506
     </dependency>
     <dependency>
       <groupId>com.azure.spring</groupId>
       <artifactId>spring-integration-azure-core</artifactId>
-<<<<<<< HEAD
-      <version>5.1.0-beta.1</version> <!-- {x-version-update;com.azure.spring:spring-integration-azure-core;current} -->
-=======
       <version>5.2.0-beta.1</version> <!-- {x-version-update;com.azure.spring:spring-integration-azure-core;current} -->
->>>>>>> d86c7506
       <type>test-jar</type>
       <scope>test</scope>
     </dependency>
     <dependency>
       <groupId>com.azure.spring</groupId>
       <artifactId>spring-messaging-azure-servicebus</artifactId>
-<<<<<<< HEAD
-      <version>5.1.0-beta.1</version> <!-- {x-version-update;com.azure.spring:spring-messaging-azure-servicebus;current} -->
-=======
       <version>5.2.0-beta.1</version> <!-- {x-version-update;com.azure.spring:spring-messaging-azure-servicebus;current} -->
->>>>>>> d86c7506
     </dependency>
     <dependency>
       <groupId>com.azure.spring</groupId>
       <artifactId>spring-messaging-azure-servicebus</artifactId>
-<<<<<<< HEAD
-      <version>5.1.0-beta.1</version> <!-- {x-version-update;com.azure.spring:spring-messaging-azure-servicebus;current} -->
-=======
       <version>5.2.0-beta.1</version> <!-- {x-version-update;com.azure.spring:spring-messaging-azure-servicebus;current} -->
->>>>>>> d86c7506
       <type>test-jar</type>
       <scope>test</scope>
     </dependency>
