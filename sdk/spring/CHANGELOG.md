--- conflicted
+++ resolved
@@ -3,16 +3,12 @@
 ## 6.0.0-beta.4 (Unreleased)
 Upgrade Spring Boot dependencies version to 3.0.0-RC2 and Spring Cloud dependencies version to 2022.0.0-RC2.
 
-<<<<<<< HEAD
 ### Spring Cloud Azure Autoconfigure
 This section includes changes in `spring-cloud-azure-autoconfigure` module.
 
 #### Features Added
+- Remove warning logs of Kafka passwordless autoconfiguration. [#31182](https://github.com/Azure/azure-sdk-for-java/issues/31182)
 - Enhance the Azure AD Resource Server configurer to accept the custom jwt granted authorities converter. [#28665](https://github.com/Azure/azure-sdk-for-java/issues/28665)
-=======
-#### Features Added
-- Remove warning logs of Kafka passwordless autoconfiguration. [#31182](https://github.com/Azure/azure-sdk-for-java/issues/31182)
->>>>>>> 1ea1fd01
 
 ## 6.0.0-beta.3 (2022-11-04)
 Upgrade Spring Boot dependencies version to 3.0.0-RC1 and Spring Cloud dependencies version to 2022.0.0-RC1.
