# Release History

## 5.15.0 (Unreleased)

<<<<<<< HEAD
### Spring Cloud Azure Dependencies (BOM)

#### Dependency Updates
 - Added a new dependency: `spring-cloud-azure-testcontainers`.

### Spring Cloud Azure Autoconfigure
This section includes changes in `spring-cloud-azure-autoconfigure` module.

#### Features Added
- Add `ConnectionDetails` for Cosmos, Storage Blob and Storage Queue. For more information about `ConnectionDetails`, please refer to [Spring Boot 3.1's ConnectionDetails abstraction](https://spring.io/blog/2023/06/19/spring-boot-31-connectiondetails-abstraction).
=======
#### Bugs Fixed
- Fix bug: DLQ reason and description not work in spring-cloud-azure-stream-binder-servicebus. [40951](https://github.com/Azure/azure-sdk-for-java/issues/40951).
>>>>>>> 77dd626b

## 5.14.0 (2024-07-05)
- This release is compatible with Spring Boot 3.0.0-3.0.13, 3.1.0-3.1.12, 3.2.0-3.2.7, 3.3.0-3.3.1. (Note: 3.0.x (x>13), 3.1.y (y>12), 3.2.z (z>7) and 3.3.m (m>1) should be supported, but they aren't tested with this release.)
- This release is compatible with Spring Cloud 2022.0.0-2022.0.5, 2023.0.0-2023.0.2. (Note: 2022.0.x (x>5) and 2023.0.y (y>2) should be supported, but they aren't tested with this release.)

### Spring Cloud Azure Dependencies (BOM)

#### Dependency Updates
- Upgrade `azure-sdk-bom` to 1.2.25.

### Spring Cloud Azure Appconfiguration Config
This section includes changes in `spring-cloud-azure-starter-appconfiguration-config`, `spring-cloud-azure-appconfiguration-config*`, and `spring-cloud-azure-feature-management*` modules.

#### Bugs Fixed
- Add "Recurrence" parameter for TimeWindowFilter to support config feature flag recur periodically [#40093](https://github.com/Azure/azure-sdk-for-java/pull/40093).

### Azure Spring Data Cosmos
This section includes changes in `azure-spring-data-cosmos` module.
Please refer to [azure-spring-data-cosmos/CHANGELOG.md](https://github.com/Azure/azure-sdk-for-java/blob/main/sdk/spring/azure-spring-data-cosmos/CHANGELOG.md#5140-2024-07-05) for more details.

## 5.13.0 (2024-06-06)
- This release is compatible with Spring Boot 3.0.0-3.0.13, 3.1.0-3.1.8, 3.2.0-3.2.6. (Note: 3.0.x (x>13), 3.1.y (y>8) and 3.2.z (z>5) should be supported, but they aren't tested with this release.)
- This release is compatible with Spring Cloud 2022.0.0-2022.0.5, 2023.0.0-2023.0.1. (Note: 2022.0.x (x>5) and 2023.0.y (y>1) should be supported, but they aren't tested with this release.)
- Now, Spring Boot 3.3 is compatible with this release.

### Spring Cloud Azure Dependencies (BOM)

#### Features Added
- Added the following artifacts into current bom file: `spring-cloud-azure-starter-data-redis-lettuce` [#40287](https://github.com/Azure/azure-sdk-for-java/pull/40287).

#### Dependency Updates
- Upgrade `azure-sdk-bom` to 1.2.24.

### Spring Cloud Azure Autoconfigure
This section includes changes in `spring-cloud-azure-autoconfigure` module.

#### Features Added
- Add `AzureLettucePasswordlessAutoConfiguration` to support redis passwordless [#40287](https://github.com/Azure/azure-sdk-for-java/pull/40287).

#### Bugs Fixed
- Fixed `IllegalArgumentException: Subscription cannot be null` error when only configured one subscription name of `AzureServiceBusConsumerClient` or `AzureServiceBusProcessorClient` [#40264](https://github.com/Azure/azure-sdk-for-java/pull/40264).

#### Other Changes
- Disable compatibility verifier by default [#40407](https://github.com/Azure/azure-sdk-for-java/pull/40407).

### Spring Cloud Azure Appconfiguration Config
This section includes changes in `spring-cloud-azure-starter-appconfiguration-config`, `spring-cloud-azure-appconfiguration-config*`, and `spring-cloud-azure-feature-management*` modules.

#### Bugs Fixed
- Fixing App Configuration expose the value of key in error message when parsing invalid JSON [#40132](https://github.com/Azure/azure-sdk-for-java/pull/40132).
- Remove final from App Configuration refresh endpoints, which caused errors when creating Spring AOP Aspects [#40452](https://github.com/Azure/azure-sdk-for-java/pull/40452).

### Spring Cloud Azure Starter Data Redis with Lettuce
This section includes changes in `spring-cloud-azure-starter-data-redis-lettuce` module.

#### Features Added
- Provide `spring-cloud-azure-starter-data-redis-lettuce` to support redis passwordless [#40287](https://github.com/Azure/azure-sdk-for-java/pull/40287).

### Azure Spring Data Cosmos
This section includes changes in `azure-spring-data-cosmos` module.
Please refer to [azure-spring-data-cosmos/CHANGELOG.md](https://github.com/Azure/azure-sdk-for-java/blob/main/sdk/spring/azure-spring-data-cosmos/CHANGELOG.md#5130-2024-06-06) for more details.

## 4.19.0 (2024-06-03)
- This release is compatible with Spring Boot 2.5.0-2.5.15, 2.6.0-2.6.15, 2.7.0-2.7.18. (Note: 2.5.x (x>15), 2.6.y (y>15) and 2.7.z (z>18) should be supported, but they aren't tested with this release.)
- This release is compatible with Spring Cloud 2020.0.3-2020.0.6, 2021.0.0-2021.0.9. (Note: 2020.0.x (x>6) and 2021.0.y (y>9) should be supported, but they aren't tested with this release.)

### Spring Cloud Azure Dependencies (BOM)

#### Dependency Updates
- Upgrade `azure-sdk-bom` to 1.2.24.

### Spring Cloud Azure Autoconfigure
This section includes changes in `spring-cloud-azure-autoconfigure` module.

#### Bugs Fixed
- Fixed `IllegalArgumentException: Subscription cannot be null` error when only configured one subscription name of `AzureServiceBusConsumerClient` or `AzureServiceBusProcessorClient` [#40283](https://github.com/Azure/azure-sdk-for-java/pull/40283).

### Spring Cloud Azure Service
This section includes changes in `spring-cloud-azure-service` module.

#### Bugs Fixed
- Update `REDIS_SCOPE_AZURE` to the latest [#40494](https://github.com/Azure/azure-sdk-for-java/pull/40494).

### Azure Spring Data Cosmos
This section includes changes in `azure-spring-data-cosmos` module.
Please refer to [azure-spring-data-cosmos/CHANGELOG.md](https://github.com/Azure/azure-sdk-for-java/blob/main/sdk/spring/azure-spring-data-cosmos/CHANGELOG.md#3460-2024-06-03) for more details.

## 5.12.0 (2024-05-09)
- This release is compatible with Spring Boot 3.0.0-3.0.13, 3.1.0-3.1.8, 3.2.0-3.2.5. (Note: 3.0.x (x>13), 3.1.y (y>8) and 3.2.z (z>5) should be supported, but they aren't tested with this release.)
- This release is compatible with Spring Cloud 2022.0.0-2022.0.5, 2023.0.0-2023.0.1. (Note: 2022.0.x (x>5) and 2023.0.y (y>1) should be supported, but they aren't tested with this release.)

### Spring Cloud Azure Dependencies (BOM)

#### Dependency Updates
- Upgrade `azure-sdk-bom` to 1.2.23.

### Azure Spring Data Cosmos
This section includes changes in `azure-spring-data-cosmos` module.
Please refer to [azure-spring-data-cosmos/CHANGELOG.md](https://github.com/Azure/azure-sdk-for-java/blob/main/sdk/spring/azure-spring-data-cosmos/CHANGELOG.md#5120-2024-05-09) for more details.

## 4.18.0 (2024-05-07)
- This release is compatible with Spring Boot 2.5.0-2.5.15, 2.6.0-2.6.15, 2.7.0-2.7.18. (Note: 2.5.x (x>15), 2.6.y (y>15) and 2.7.z (z>18) should be supported, but they aren't tested with this release.)
- This release is compatible with Spring Cloud 2020.0.3-2020.0.6, 2021.0.0-2021.0.9. (Note: 2020.0.x (x>6) and 2021.0.y (y>9) should be supported, but they aren't tested with this release.)

### Spring Cloud Azure Dependencies (BOM)

#### Dependency Updates
- Upgrade `azure-sdk-bom` to 1.2.23.

### Azure Spring Data Cosmos
This section includes changes in `azure-spring-data-cosmos` module.
Please refer to [azure-spring-data-cosmos/CHANGELOG.md](https://github.com/Azure/azure-sdk-for-java/blob/main/sdk/spring/azure-spring-data-cosmos/CHANGELOG.md#3450-2024-05-07) for more details.

## 5.12.0-beta.1 (2024-04-10)
- This release is compatible with Spring Boot 3.0.0-3.0.13, 3.1.0-3.1.8, 3.2.0-3.2.4. (Note: 3.0.x (x>13), 3.1.y (y>8) and 3.2.z (z>4) should be supported, but they aren't tested with this release.)
- This release is compatible with Spring Cloud 2022.0.0-2022.0.5, 2023.0.0-2023.0.0. (Note: 2022.0.x (x>5) and 2023.0.y (y>0) should be supported, but they aren't tested with this release.)

### Spring Cloud Azure Autoconfigure
This section includes changes in `spring-cloud-azure-autoconfigure` module.

#### Other Changes
- Switch to use `ServiceBusJmsConnectionFactory` from `azure-servicebus-jms` [#39612](https://github.com/Azure/azure-sdk-for-java/pull/39612).

## 5.11.0 (2024-03-29)
- This release is compatible with Spring Boot 3.0.0-3.0.13, 3.1.0-3.1.8, 3.2.0-3.2.4. (Note: 3.0.x (x>13), 3.1.y (y>8) and 3.2.z (z>4) should be supported, but they aren't tested with this release.)
- This release is compatible with Spring Cloud 2022.0.0-2022.0.5, 2023.0.0-2023.0.0. (Note: 2022.0.x (x>5) and 2023.0.y (y>0) should be supported, but they aren't tested with this release.)

### Spring Cloud Azure Dependencies (BOM)

#### Dependency Updates
- Upgrade `azure-sdk-bom` to 1.2.22.

### Spring Cloud Azure Appconfiguration Config
This section includes changes in `spring-cloud-azure-starter-appconfiguration-config`, `spring-cloud-azure-appconfiguration-config*`, and `spring-cloud-azure-feature-management*` modules.

#### Features Added
- Add telemetry schema[#38933](https://github.com/Azure/azure-sdk-for-java/pull/38933).
- Added Auto fail over support. Will automatically find Azure App Configuration replica stores for provided store. The found replica stores will be used as fail over stores after all provided replicas have failed [#38534](https://github.com/Azure/azure-sdk-for-java/pull/38534).
- Added property to disable auto fail over support `spring.cloud.azure.appconfiguration.stores[0].replica-discovery-enabled` [#38534](https://github.com/Azure/azure-sdk-for-java/pull/38534).

### Spring Cloud Stream Event Hubs Binder
This section includes changes in `spring-cloud-azure-stream-binder-eventhubs` module.

#### Features Added
- Support setting values for all channels by using the `spring.cloud.stream.eventhubs.default.consumer.<property>=<value>` and `spring.cloud.stream.eventhubs.default.producer.<property>=<value>` properties [#39317](https://github.com/Azure/azure-sdk-for-java/pull/39317).

### Spring Cloud Stream Service Bus Binder
This section includes changes in `spring-cloud-azure-stream-binder-servicebus` module.

#### Features Added
- Support setting values for all channels by using the `spring.cloud.stream.servicebus.default.consumer.<property>=<value>` and `spring.cloud.stream.servicebus.default.producer.<property>=<value>` properties [#39317](https://github.com/Azure/azure-sdk-for-java/pull/39317).

### Azure Spring Data Cosmos
This section includes changes in `azure-spring-data-cosmos` module.
Please refer to [azure-spring-data-cosmos/CHANGELOG.md](https://github.com/Azure/azure-sdk-for-java/blob/main/sdk/spring/azure-spring-data-cosmos/CHANGELOG.md#5110-2024-03-29) for more details.

## 4.17.0 (2024-03-28)
- This release is compatible with Spring Boot 2.5.0-2.5.15, 2.6.0-2.6.15, 2.7.0-2.7.18. (Note: 2.5.x (x>15), 2.6.y (y>15) and 2.7.z (z>18) should be supported, but they aren't tested with this release.)
- This release is compatible with Spring Cloud 2020.0.3-2020.0.6, 2021.0.0-2021.0.9. (Note: 2020.0.x (x>6) and 2021.0.y (y>9) should be supported, but they aren't tested with this release.)

### Spring Cloud Azure Dependencies (BOM)

#### Dependency Updates
- Upgrade `azure-sdk-bom` to 1.2.22.

### Spring Cloud Stream Event Hubs Binder
This section includes changes in `spring-cloud-azure-stream-binder-eventhubs` module.

#### Features Added
- Support setting values for all channels by using the `spring.cloud.stream.eventhubs.default.consumer.<property>=<value>` and `spring.cloud.stream.eventhubs.default.producer.<property>=<value>` properties [#39362](https://github.com/Azure/azure-sdk-for-java/pull/39362).

### Spring Cloud Stream Service Bus Binder
This section includes changes in `spring-cloud-azure-stream-binder-servicebus` module.

#### Features Added
- Support setting values for all channels by using the `spring.cloud.stream.servicebus.default.consumer.<property>=<value>` and `spring.cloud.stream.servicebus.default.producer.<property>=<value>` properties [#39362](https://github.com/Azure/azure-sdk-for-java/pull/39362).

### Azure Spring Data Cosmos
This section includes changes in `azure-spring-data-cosmos` module.
Please refer to [azure-spring-data-cosmos/CHANGELOG.md](https://github.com/Azure/azure-sdk-for-java/blob/main/sdk/spring/azure-spring-data-cosmos/CHANGELOG.md#3440-2024-03-28) for more details.

## 5.10.0 (2024-03-01)
- This release is compatible with Spring Boot 3.0.0-3.0.13, 3.1.0-3.1.8, 3.2.0-3.2.3. (Note: 3.0.x (x>13), 3.1.y (y>8) and 3.2.z (z>3) should be supported, but they aren't tested with this release.)
- This release is compatible with Spring Cloud 2022.0.0-2022.0.5, 2023.0.0-2023.0.0. (Note: 2022.0.x (x>5) and 2023.0.y (y>0) should be supported, but they aren't tested with this release.)

### Spring Cloud Azure Dependencies (BOM)

#### Dependency Updates
- Upgrade `azure-sdk-bom` to 1.2.21.

### Azure Spring Data Cosmos
This section includes changes in `azure-spring-data-cosmos` module.
Please refer to [azure-spring-data-cosmos/CHANGELOG.md](https://github.com/Azure/azure-sdk-for-java/blob/main/sdk/spring/azure-spring-data-cosmos/CHANGELOG.md#5100-2024-03-01) for more details.

## 4.16.0 (2024-02-28)
- This release is compatible with Spring Boot 2.5.0-2.5.15, 2.6.0-2.6.15, 2.7.0-2.7.18. (Note: 2.5.x (x>15), 2.6.y (y>15) and 2.7.z (z>18) should be supported, but they aren't tested with this release.)
- This release is compatible with Spring Cloud 2020.0.3-2020.0.6, 2021.0.0-2021.0.9. (Note: 2020.0.x (x>6) and 2021.0.y (y>9) should be supported, but they aren't tested with this release.)

### Spring Cloud Azure Dependencies (BOM)

#### Dependency Updates
- Upgrade `azure-sdk-bom` to 1.2.21.

### Azure Spring Data Cosmos
This section includes changes in `azure-spring-data-cosmos` module.
Please refer to [azure-spring-data-cosmos/CHANGELOG.md](https://github.com/Azure/azure-sdk-for-java/blob/main/sdk/spring/azure-spring-data-cosmos/CHANGELOG.md#3430-2024-02-28) for more details.

## 5.9.1 (2024-02-08)
- This release is compatible with Spring Boot 3.0.0-3.0.13, 3.1.0-3.1.8, 3.2.0-3.2.2. (Note: 3.0.x (x>13), 3.1.y (y>8) and 3.2.z (z>2) should be supported, but they aren't tested with this release.)
- This release is compatible with Spring Cloud 2022.0.0-2022.0.4, 2023.0.0-2023.0.0. (Note: 2022.0.x (x>4) and 2023.0.y (y>0) should be supported, but they aren't tested with this release.)

### Spring Cloud Azure

#### Bugs Fixed
- Fixed issue where running on versions older than Java 21 would throw a `UnsupportedClassVersionError` [#38690](https://github.com/Azure/azure-sdk-for-java/pull/38690).

### Azure Spring Data Cosmos
This section includes changes in `azure-spring-data-cosmos` module.
Please refer to [azure-spring-data-cosmos/CHANGELOG.md](https://github.com/Azure/azure-sdk-for-java/blob/main/sdk/spring/azure-spring-data-cosmos/CHANGELOG.md#591-2024-02-08) for more details.

## 5.9.0 (2024-02-04)
- This release is compatible with Spring Boot 3.0.0-3.0.13, 3.1.0-3.1.8, 3.2.0-3.2.2. (Note: 3.0.x (x>13), 3.1.y (y>8) and 3.2.z (z>2) should be supported, but they aren't tested with this release.)
- This release is compatible with Spring Cloud 2022.0.0-2022.0.4, 2023.0.0-2023.0.0. (Note: 2022.0.x (x>4) and 2023.0.y (y>0) should be supported, but they aren't tested with this release.)

### Spring Cloud Azure Dependencies (BOM)

#### Dependency Updates
- Upgrade `azure-sdk-bom` to 1.2.20.

### Spring Cloud Azure Autoconfigure
This section includes changes in `spring-cloud-azure-autoconfigure` module.

#### Other Changes
- Unsupported basic tier for Service Bus JMS because of the [limitation of Azure Service Bus](https://learn.microsoft.com/azure/service-bus-messaging/jms-developer-guide?tabs=JMS-20%2Csystem-assigned-managed-identity-backed-authentication#java-message-service-jms-programming-model) [#38167](https://github.com/Azure/azure-sdk-for-java/pull/38167).

### Spring Cloud Azure Appconfiguration Config
This section includes changes in `spring-cloud-azure-starter-appconfiguration-config`, `spring-cloud-azure-appconfiguration-config*`, and `spring-cloud-azure-feature-management*` modules.

#### Features Added
- Support backend schema[#38134](https://github.com/Azure/azure-sdk-for-java/pull/38134).

### Azure Spring Data Cosmos
This section includes changes in `azure-spring-data-cosmos` module.
Please refer to [azure-spring-data-cosmos/CHANGELOG.md](https://github.com/Azure/azure-sdk-for-java/blob/main/sdk/spring/azure-spring-data-cosmos/CHANGELOG.md#590-2024-02-04) for more details.

## 4.15.0 (2024-02-02)
- This release is compatible with Spring Boot 2.5.0-2.5.15, 2.6.0-2.6.15, 2.7.0-2.7.18. (Note: 2.5.x (x>15), 2.6.y (y>15) and 2.7.z (z>18) should be supported, but they aren't tested with this release.)
- This release is compatible with Spring Cloud 2020.0.3-2020.0.6, 2021.0.0-2021.0.9. (Note: 2020.0.x (x>6) and 2021.0.y (y>9) should be supported, but they aren't tested with this release.)

### Spring Cloud Azure Dependencies (BOM)

#### Dependency Updates
- Upgrade `azure-sdk-bom` to 1.2.20.

### Spring Cloud Azure Autoconfigure
This section includes changes in `spring-cloud-azure-autoconfigure` module.

#### Bugs Fixed
- Fix CVE-2023-34062 [#38066](https://github.com/Azure/azure-sdk-for-java/issues/38066).

#### Other Changes
- Unsupported basic tier for Service Bus JMS because of the [limitation of Azure Service Bus](https://learn.microsoft.com/azure/service-bus-messaging/jms-developer-guide?tabs=JMS-20%2Csystem-assigned-managed-identity-backed-authentication#java-message-service-jms-programming-model) [#38164](https://github.com/Azure/azure-sdk-for-java/pull/38164).

### Azure Spring Data Cosmos
This section includes changes in `azure-spring-data-cosmos` module.
Please refer to [azure-spring-data-cosmos/CHANGELOG.md](https://github.com/Azure/azure-sdk-for-java/blob/main/sdk/spring/azure-spring-data-cosmos/CHANGELOG.md#3420-2024-02-02) for more details.

## 5.8.0 (2023-12-14)
- This release is compatible with Spring Boot 3.0.0-3.0.13, 3.1.0-3.1.6, 3.2.0-3.2.0. (Note: 3.0.x (x>13), 3.1.y (y>6) and 3.2.z (z>0) should be supported, but they aren't tested with this release.)
- This release is compatible with Spring Cloud 2022.0.0-2022.0.4, 2023.0.0-2023.0.0. (Note: 2022.0.x (x>4) and 2023.0.y (y>0) should be supported, but they aren't tested with this release.)

### Spring Cloud Azure Dependencies (BOM)

#### Dependency Updates
- Upgrade `azure-sdk-bom` to 1.2.19.

### Spring Cloud Azure Appconfiguration Config
This section includes changes in `spring-cloud-azure-starter-appconfiguration-config`, `spring-cloud-azure-appconfiguration-config*`, and `spring-cloud-azure-feature-management*` modules.

#### Features Added
- Snapshot support using, `spring.cloud.azure.appconfiguration.stores[0].selects[0].snapshot-name`.
- Support for trimming prefixes from keys, default value is the key-filter when key-filter is used. `spring.cloud.azure.appconfiguration.stores[0].trim-key-prefix` [#37598](https://github.com/Azure/azure-sdk-for-java/pull/37598).

### Azure Spring Data Cosmos
This section includes changes in `azure-spring-data-cosmos` module.
Please refer to [azure-spring-data-cosmos/CHANGELOG.md](https://github.com/Azure/azure-sdk-for-java/blob/main/sdk/spring/azure-spring-data-cosmos/CHANGELOG.md#580-2023-12-14) for more details.

## 4.14.0 (2023-12-14)
- This release is compatible with Spring Boot 2.5.0-2.5.15, 2.6.0-2.6.15, 2.7.0-2.7.18. (Note: 2.5.x (x>15), 2.6.y (y>15) and 2.7.z (z>18) should be supported, but they aren't tested with this release.)
- This release is compatible with Spring Cloud 2020.0.3-2020.0.6, 2021.0.0-2021.0.8. (Note: 2020.0.x (x>6) and 2021.0.y (y>8) should be supported, but they aren't tested with this release.)

### Spring Cloud Azure Dependencies (BOM)

#### Dependency Updates
- Upgrade `azure-sdk-bom` to 1.2.19.

### Spring Cloud Azure Autoconfigure
This section includes changes in `spring-cloud-azure-autoconfigure` module.

#### Other Changes
- Switch to use `ServiceBusJmsConnectionFactory` from `azure-servicebus-jms` [#37369](https://github.com/Azure/azure-sdk-for-java/pull/37369).

### Spring Cloud Azure Appconfiguration Config
This section includes changes in `spring-cloud-azure-starter-appconfiguration-config`, `spring-cloud-azure-appconfiguration-config*`, and `spring-cloud-azure-feature-management*` modules.

#### Features Added
- Snapshot support using, `spring.cloud.azure.appconfiguration.stores[0].selects[0].snapshot-name`.
- Support for trimming prefixes from keys, default value is the key-filter when key-filter is used. `spring.cloud.azure.appconfiguration.stores[0].trim-key-prefix` [#37470](https://github.com/Azure/azure-sdk-for-java/pull/37470).

### Azure Spring Data Cosmos
This section includes changes in `azure-spring-data-cosmos` module.
Please refer to [azure-spring-data-cosmos/CHANGELOG.md](https://github.com/Azure/azure-sdk-for-java/blob/main/sdk/spring/azure-spring-data-cosmos/CHANGELOG.md#3410-2023-12-14) for more details.

## 5.7.0 (2023-11-07)
- This release is compatible with Spring Boot 3.0.0-3.1.5. (Note: 3.1.x (x>3) should be supported, but they aren't tested with this release.)
- This release is compatible with Spring Cloud 2022.0.0-2022.0.4. (Note: 2022.0.x (x>4) should be supported, but they aren't tested with this release.)
- Now, Spring Boot 3.2.0-RC1 and Spring Cloud 2023.0.0-RC1 are compatible with this release.

### Spring Cloud Azure Dependencies (BOM)

#### Dependency Updates
- Upgrade `azure-sdk-bom` to 1.2.18.

### Spring Cloud Azure Autoconfigure
This section includes changes in `spring-cloud-azure-autoconfigure` module.

#### Bugs Fixed
- Use a new name Microsoft Entra ID instead of the old name Azure Active Directory in the Spring configuration metadata file [#37149](https://github.com/Azure/azure-sdk-for-java/pull/37149).

### Spring Cloud Stream Binder Service Bus

#### Features Added
- Support two topic or queue creation options (maxSizeInMegabytes, defaultMessageTimeToLive) in Service Bus channel namespace properties [#37151](https://github.com/Azure/azure-sdk-for-java/pull/37151).

#### Breaking Changes
- Deprecated APIs `ServiceBusChannelProvisioner.validateOrCreateForConsumer`, `ServiceBusChannelProvisioner.validateOrCreateForProducer` [#37151](https://github.com/Azure/azure-sdk-for-java/pull/37151).

### Spring Azure Resource Manager

#### Breaking Changes
- Deprecated APIs `ServiceBusProvisioner.provisionQueue`, `ServiceBusProvisioner.provisionTopic`, `ServiceBusProvisioner.provisionSubscription` [#37151](https://github.com/Azure/azure-sdk-for-java/pull/37151).
- Add new methods to provision queue and topic with entity properties [#37151](https://github.com/Azure/azure-sdk-for-java/pull/37151).

### Azure Spring Data Cosmos
This section includes changes in `azure-spring-data-cosmos` module.
Please refer to [azure-spring-data-cosmos/CHANGELOG.md](https://github.com/Azure/azure-sdk-for-java/blob/main/sdk/spring/azure-spring-data-cosmos/CHANGELOG.md#570-2023-11-07) for more details.

## 4.13.0 (2023-11-07)
- This release is compatible with Spring Boot 2.5.0-2.5.15, 2.6.0-2.6.15, 2.7.0-2.7.17. (Note: 2.5.x (x>15), 2.6.y (y>15) and 2.7.z (z>17) should be supported, but they aren't tested with this release.)
- This release is compatible with Spring Cloud 2020.0.3-2020.0.6, 2021.0.0-2021.0.8. (Note: 2020.0.x (x>6) and 2021.0.y (y>8) should be supported, but they aren't tested with this release.)

### Spring Cloud Azure Dependencies (BOM)

#### Dependency Updates
- Upgrade `azure-sdk-bom` to 1.2.18.

### Spring Cloud Azure Autoconfigure
This section includes changes in `spring-cloud-azure-autoconfigure` module.

#### Bugs Fixed
- Use a new name Microsoft Entra ID instead of the old name Azure Active Directory in the Spring configuration metadata file [#37093](https://github.com/Azure/azure-sdk-for-java/pull/37093).

### Spring Cloud Stream Binder Service Bus

#### Features Added
- Support two topic or queue creation options (maxSizeInMegabytes, defaultMessageTimeToLive) in Service Bus channel namespace properties [#36996](https://github.com/Azure/azure-sdk-for-java/pull/36996).

#### Breaking Changes
- Deprecated APIs `ServiceBusChannelProvisioner.validateOrCreateForConsumer`, `ServiceBusChannelProvisioner.validateOrCreateForProducer` [#36996](https://github.com/Azure/azure-sdk-for-java/pull/36996).

### Spring Azure Resource Manager

#### Breaking Changes
- Deprecated APIs `ServiceBusProvisioner.provisionQueue`, `ServiceBusProvisioner.provisionTopic`, `ServiceBusProvisioner.provisionSubscription` [#36996](https://github.com/Azure/azure-sdk-for-java/pull/36996).
- Add new methods to provision queue and topic with entity properties [#36996](https://github.com/Azure/azure-sdk-for-java/pull/36996).

### Azure Spring Data Cosmos
This section includes changes in `azure-spring-data-cosmos` module.
Please refer to [azure-spring-data-cosmos/CHANGELOG.md](https://github.com/Azure/azure-sdk-for-java/blob/main/sdk/spring/azure-spring-data-cosmos/CHANGELOG.md#3400-2023-11-07) for more details.


## 5.6.0 (2023-10-24)
- This release is compatible with Spring Boot 3.0.0-3.1.3. (Note: 3.1.x (x>3) should be supported, but they aren't tested with this release.)
- This release is compatible with Spring Cloud 2022.0.0-2022.0.4. (Note: 2022.0.x (x>4) should be supported, but they aren't tested with this release.)

### Spring Cloud Azure Dependencies (BOM)

#### Dependency Updates
- Upgrade `azure-sdk-bom` to 1.2.17.

### Spring Cloud Azure AppConfiguration Config
This section includes changes in `spring-cloud-azure-starter-appconfiguration-config` and `spring-cloud-azure-appconfiguration-config-web`

### Bug Fixed
- Fixes an issue where Web Hook authorization was validated incorrectly, resulting in an Unauthorized error [#37141](https://github.com/Azure/azure-sdk-for-java/pull/37141).

### Spring Cloud Azure Autoconfigure
This section includes changes in `spring-cloud-azure-autoconfigure` module.

#### Bugs Fixed
- Fix the issue that prevented the `disableChallengeResourceVerification` property of the AKV `SecretClient` to be configured [#36561](https://github.com/Azure/azure-sdk-for-java/issues/36561).

### Spring Integration Azure Event Hubs
This section includes changes in the `spring-integration-azure-eventhubs` module.

#### Bugs Fixed
- Fix NPE in the error handler of `EventHubsInboundChannelAdapter` when `instrumentationManager` or `instrumentationId` is null [#36930](https://github.com/Azure/azure-sdk-for-java/pull/36930).

### Spring Integration Azure Service Bus
This section includes changes in the `spring-integration-azure-servicebus` module.

#### Bugs Fixed
- Fix NPE in the error handler of `ServiceBusInboundChannelAdapter` when `instrumentationManager` or `instrumentationId` is null [#36930](https://github.com/Azure/azure-sdk-for-java/pull/36930).

### Azure Spring Data Cosmos
This section includes changes in `azure-spring-data-cosmos` module.
Please refer to [azure-spring-data-cosmos/CHANGELOG.md](https://github.com/Azure/azure-sdk-for-java/blob/main/sdk/spring/azure-spring-data-cosmos/CHANGELOG.md#560-2023-10-24) for more details.

## 4.12.0 (2023-10-23)
- This release is compatible with Spring Boot 2.5.0-2.5.15, 2.6.0-2.6.15, 2.7.0-2.7.16. (Note: 2.5.x (x>15), 2.6.y (y>15) and 2.7.z (z>16) should be supported, but they aren't tested with this release.)
- This release is compatible with Spring Cloud 2020.0.3-2020.0.6, 2021.0.0-2021.0.8. (Note: 2020.0.x (x>6) and 2021.0.y (y>8) should be supported, but they aren't tested with this release.)

### Spring Cloud Azure Dependencies (BOM)

#### Dependency Updates
- Upgrade `azure-sdk-bom` to 1.2.17.

### Spring Cloud Azure AppConfiguration Config
This section includes changes in `spring-cloud-azure-starter-appconfiguration-config` and `spring-cloud-azure-appconfiguration-config-web`

### Bug Fixed
- Fixes an issue where Web Hook authorization was validated incorrectly, resulting in an Unauthorized error [#37141](https://github.com/Azure/azure-sdk-for-java/pull/37141).

### Spring Cloud Azure Autoconfigure
This section includes changes in `spring-cloud-azure-autoconfigure` module.

#### Bugs Fixed
- Fix the issue that prevented the `disableChallengeResourceVerification` property of the AKV `SecretClient` to be configured [#36628](https://github.com/Azure/azure-sdk-for-java/pull/36628).

### Spring Integration Azure Event Hubs
This section includes changes in the `spring-integration-azure-eventhubs` module.

#### Bugs Fixed
- Fix NPE in the error handler of `EventHubsInboundChannelAdapter` when `instrumentationManager` or `instrumentationId` is null [#36927](https://github.com/Azure/azure-sdk-for-java/pull/36927).

### Spring Integration Azure Service Bus
This section includes changes in the `spring-integration-azure-servicebus` module.

#### Bugs Fixed
- Fix NPE in the error handler of `ServiceBusInboundChannelAdapter` when `instrumentationManager` or `instrumentationId` is null [#36927](https://github.com/Azure/azure-sdk-for-java/pull/36927).

### Azure Spring Data Cosmos
This section includes changes in `azure-spring-data-cosmos` module.
Please refer to [azure-spring-data-cosmos/CHANGELOG.md](https://github.com/Azure/azure-sdk-for-java/blob/main/sdk/spring/azure-spring-data-cosmos/CHANGELOG.md#3390-2023-10-23) for more details.

## 5.5.0 (2023-08-28)
- This release is compatible with Spring Boot 3.0.0-3.1.2. (Note: 3.1.x (x>2) should be supported, but they aren't tested with this release.)
- This release is compatible with Spring Cloud 2022.0.0-2022.0.4. (Note: 2022.0.x (x>4) should be supported, but they aren't tested with this release.)

### Spring Cloud Azure Dependencies (BOM)

#### Dependency Updates
- Upgrade `azure-sdk-bom` to 1.2.16.

### Azure Spring Data Cosmos
This section includes changes in `azure-spring-data-cosmos` module.
Please refer to [azure-spring-data-cosmos/CHANGELOG.md](https://github.com/Azure/azure-sdk-for-java/blob/main/sdk/spring/azure-spring-data-cosmos/CHANGELOG.md#550-2023-08-28) for more details.

## 4.11.0 (2023-08-25)
- This release is compatible with Spring Boot 2.5.0-2.5.15, 2.6.0-2.6.15, 2.7.0-2.7.14. (Note: 2.5.x (x>15), 2.6.y (y>15) and 2.7.z (z>14) should be supported, but they aren't tested with this release.)
- This release is compatible with Spring Cloud 2020.0.3-2020.0.6, 2021.0.0-2021.0.8. (Note: 2020.0.x (x>6) and 2021.0.y (y>8) should be supported, but they aren't tested with this release.)

### Spring Cloud Azure Dependencies (BOM)

#### Dependency Updates
- Upgrade `azure-sdk-bom` to 1.2.16.

### Azure Spring Data Cosmos
This section includes changes in `azure-spring-data-cosmos` module.
Please refer to [azure-spring-data-cosmos/CHANGELOG.md](https://github.com/Azure/azure-sdk-for-java/blob/main/sdk/spring/azure-spring-data-cosmos/CHANGELOG.md#3380-2023-08-24) for more details.

## 5.4.0 (2023-08-02)
- This release is compatible with Spring Boot 3.0.0-3.1.0. (Note: 3.0.x (x>1) should be supported, but they aren't tested with this release.)
- This release is compatible with Spring Cloud 2022.0.0-2022.0.3. (Note: 2022.0.x (x>0) should be supported, but they aren't tested with this release.)

### Spring Cloud Azure Dependencies (BOM)

#### Dependency Updates
- Upgrade `azure-sdk-bom` to 1.2.15.
- Upgrade `azure-resourcemanager` to 2.29.0.

### Spring Cloud Azure Autoconfigure
This section includes changes in `spring-cloud-azure-autoconfigure` module.

#### Bugs Fixed
- Fix the issue that `AzureMessagingListenerAutoConfiguration` not included in `spring/org.springframework.boot.autoconfigure.AutoConfiguration.imports` [#34690](https://github.com/Azure/azure-sdk-for-java/issues/34690), [#35717](https://github.com/Azure/azure-sdk-for-java/pull/35717).
- Improve default AAD configuration condition [#36126](https://github.com/Azure/azure-sdk-for-java/pull/36126).
- Exclude unsupported bean `AzureGlobalProperties` from AOT processing and registration [#36001](https://github.com/Azure/azure-sdk-for-java/issues/36001).

### Spring Cloud Azure Appconfiguration Config
This section includes changes in `spring-cloud-azure-starter-appconfiguration-config`, `spring-cloud-azure-appconfiguration-config*`, and `spring-cloud-azure-feature-management*` modules.

### Bugs Fixed
- Fixes a bug where exclusions from the portal don't map correctly resulting in a `java.lang.ClassCastException` [#35823](https://github.com/Azure/azure-sdk-for-java/issues/35823)

### Azure Spring Data Cosmos
This section includes changes in `azure-spring-data-cosmos` module.
Please refer to [azure-spring-data-cosmos/CHANGELOG.md](https://github.com/Azure/azure-sdk-for-java/blob/main/sdk/spring/azure-spring-data-cosmos/CHANGELOG.md#540-2023-08-02) for more details.

## 4.10.0 (2023-08-01)
- This release is compatible with Spring Boot 2.5.0-2.5.15, 2.6.0-2.6.15, 2.7.0-2.7.13. (Note: 2.5.x (x>15), 2.6.y (y>15) and 2.7.z (z>11) should be supported, but they aren't tested with this release.)
- This release is compatible with Spring Cloud 2020.0.3-2020.0.6, 2021.0.0-2021.0.7. (Note: 2020.0.x (x>6) and 2021.0.y (y>7) should be supported, but they aren't tested with this release.)

### Spring Cloud Azure Dependencies (BOM)

#### Dependency Updates
- Upgrade `azure-sdk-bom` to 1.2.15.
- Upgrade `azure-resourcemanager` to 2.29.0.

### Spring Cloud Azure Autoconfigure
This section includes changes in `spring-cloud-azure-autoconfigure` module.

#### Bugs Fixed
- Fix the issue that `AzureMessagingListenerAutoConfiguration` not included in spring.factories [#34690](https://github.com/Azure/azure-sdk-for-java/issues/34690), [#35716](https://github.com/Azure/azure-sdk-for-java/pull/35716).
- Fix default AAD configuration could be activated multiple times [#36124](https://github.com/Azure/azure-sdk-for-java/pull/36124).

### Azure Spring Data Cosmos
This section includes changes in `azure-spring-data-cosmos` module.
Please refer to [azure-spring-data-cosmos/CHANGELOG.md](https://github.com/Azure/azure-sdk-for-java/blob/main/sdk/spring/azure-spring-data-cosmos/CHANGELOG.md#3370-2023-08-01) for more details.

## 4.9.0 (2023-06-29)
- This release is compatible with Spring Boot 2.5.0-2.5.15, 2.6.0-2.6.15, 2.7.0-2.7.11. (Note: 2.5.x (x>15), 2.6.y (y>15) and 2.7.z (z>11) should be supported, but they aren't tested with this release.)
- This release is compatible with Spring Cloud 2020.0.3-2020.0.6, 2021.0.0-2021.0.7. (Note: 2020.0.x (x>6) and 2021.0.y (y>7) should be supported, but they aren't tested with this release.)

### Spring Cloud Azure Dependencies (BOM)

#### Dependency Updates
- Upgrade `azure-sdk-bom` to 1.2.14.
- Upgrade `azure-resourcemanager` to 2.28.0.

#### Features Added
- Added `spring-cloud-azure-starter-eventgrid` into current bom file.

### Spring Cloud Azure Autoconfigure
This section includes changes in `spring-cloud-azure-autoconfigure` module.

#### Features Added
- Added autoconfiguration for the Event Grid client [#35537](https://github.com/Azure/azure-sdk-for-java/pull/35537).

### Azure Spring Data Cosmos
This section includes changes in `azure-spring-data-cosmos` module.
Please refer to [azure-spring-data-cosmos/CHANGELOG.md](https://github.com/Azure/azure-sdk-for-java/blob/main/sdk/spring/azure-spring-data-cosmos/CHANGELOG.md#3360-2023-06-29) for more details.

## 4.9.0-beta.1 (2023-06-28)
- This release is compatible with Spring Boot 2.5.0-2.5.15, 2.6.0-2.6.15, 2.7.0-2.7.11. (Note: 2.5.x (x>15), 2.6.y (y>15) and 2.7.z (z>11) should be supported, but they aren't tested with this release.)
- This release is compatible with Spring Cloud 2020.0.3-2020.0.6, 2021.0.0-2021.0.7. (Note: 2020.0.x (x>6) and 2021.0.y (y>7) should be supported, but they aren't tested with this release.)

### Spring Cloud Azure Dependencies (BOM)

#### Features Added
- Added the following artifacts into current bom file:
    - spring-cloud-azure-starter-openai

### Azure Spring Data Cosmos
This section includes changes in `azure-spring-data-cosmos` module.
Please refer to [azure-spring-data-cosmos/CHANGELOG.md](https://github.com/Azure/azure-sdk-for-java/blob/main/sdk/spring/azure-spring-data-cosmos/CHANGELOG.md#3360-beta1-2023-06-28) for more details.

## 5.3.0 (2023-06-28)
- This release is compatible with Spring Boot 3.0.0-3.1.0. (Note: 3.0.x (x>1) should be supported, but they aren't tested with this release.)
- This release is compatible with Spring Cloud 2022.0.0-2022.0.3. (Note: 2022.0.x (x>0) should be supported, but they aren't tested with this release.)

### Spring Cloud Azure Dependencies (BOM)

#### Dependency Updates
- Upgrade `azure-sdk-bom` to 1.2.14.
- Upgrade `azure-resourcemanager` to 2.28.0.

#### Features Added
- Added the following artifacts into current bom file:
    - spring-cloud-azure-starter-data-cosmos
    - azure-spring-data-cosmos
    - spring-cloud-azure-starter-eventgrid

### Spring Cloud Azure Autoconfigure
This section includes changes in `spring-cloud-azure-autoconfigure` module.

#### Features Added
- Support passwordless connections for JMS ServiceBus in Spring Boot 3. [#35608](https://github.com/Azure/azure-sdk-for-java/pull/35608).
- Added autoconfiguration for the Event Grid client [#35613](https://github.com/Azure/azure-sdk-for-java/pull/35613).

### Azure Spring Data Cosmos
This section includes changes in `azure-spring-data-cosmos` module.
Please refer to [azure-spring-data-cosmos/CHANGELOG.md](https://github.com/Azure/azure-sdk-for-java/blob/main/sdk/spring/azure-spring-data-cosmos/CHANGELOG.md#530-2023-06-28) for more details.

## 5.2.0 (2023-06-02)
- This release is compatible with Spring Boot 3.0.0-3.0.5. (Note: 3.0.x (x>1) should be supported, but they aren't tested with this release.)
- This release is compatible with Spring Cloud 2022.0.0-2022.0.2. (Note: 2022.0.x (x>0) should be supported, but they aren't tested with this release.)

### Spring Cloud Azure Dependencies (BOM)

#### Dependency Updates
- Upgrade `azure-sdk-bom` to 1.2.13.
- Upgrade `azure-resourcemanager` to 2.27.0.

#### Features Added
- Added the following artifacts into current bom file:
    - spring-cloud-azure-starter-appconfiguration-config
    - spring-cloud-azure-appconfiguration-config
    - spring-cloud-azure-appconfiguration-config-web
    - spring-cloud-azure-feature-management
    - spring-cloud-azure-feature-management-web

### Spring Cloud Azure Actuator Autoconfigure
This section includes changes in `spring-cloud-azure-actuator-autoconfigure` module.

#### Bugs Fixed
- Make `spring-cloud-azure-appconfiguration-config-web` optional [#34980](https://github.com/Azure/azure-sdk-for-java/pull/34980).

### Spring Cloud Azure Appconfiguration Config
This section includes changes in `spring-cloud-azure-starter-appconfiguration-config`, `spring-cloud-azure-appconfiguration-config*`, and `spring-cloud-azure-feature-management*` modules.

#### Features Added
* Added Deny List for Targeting Filter [#34437](https://github.com/Azure/azure-sdk-for-java/pull/34437).
```yml
feature-management:
  TargetingTest:
    enabled-for:
      -
        name: Microsoft.Targeting
        parameters:
          users:
            - Jeff
            - Alicia
          groups:
            -
              name: Ring0
              rolloutPercentage: 100
            -
              name: Ring1
              rolloutPercentage: 100
          defaultRolloutPercentage: 50
          exclusion:
            users:
              - Ross
```

#### Bugs Fixed

- Fixes issue where credential from Azure Spring global properties was being overridden [#34694](https://github.com/Azure/azure-sdk-for-java/pull/34694).
- Fixes bug where Http Response wasn't checked before trying to use response [#35086](https://github.com/Azure/azure-sdk-for-java/pull/35086).
- Fixes Tracing info for ContainerApp [#35086](https://github.com/Azure/azure-sdk-for-java/pull/35086).

## 4.8.0 (2023-05-25)
- This release is compatible with Spring Boot 2.5.0-2.5.15, 2.6.0-2.6.15, 2.7.0-2.7.11. (Note: 2.5.x (x>15), 2.6.y (y>15) and 2.7.z (z>11) should be supported, but they aren't tested with this release.)
- This release is compatible with Spring Cloud 2020.0.3-2020.0.6, 2021.0.0-2021.0.7. (Note: 2020.0.x (x>6) and 2021.0.y (y>7) should be supported, but they aren't tested with this release.)

### Spring Cloud Azure Dependencies (BOM)

#### Dependency Updates
- Upgrade `azure-sdk-bom` to 1.2.13.
- Upgrade `azure-resourcemanager` to 2.26.0.

### Spring Cloud Azure Core
This section includes changes in `spring-cloud-azure-core`, `spring-cloud-azure-service`, and `spring-cloud-azure-resourcemanager` modules.

#### Breaking Changes
- Deprecated `CloudType.AZURE_GERMANY`, `JDBC_SCOPE_AZURE_GERMANY`, `REDIS_SCOPE_AZURE_GERMANY`, `AzureEnvironmentProperties.AZURE_GERMANY` [#34682](https://github.com/Azure/azure-sdk-for-java/pull/34682).

### Spring Cloud Azure Autoconfigure
This section includes changes in `spring-cloud-azure-autoconfigure` module.

#### Breaking Changes
- Deprecated `SERVICE_BUS_SCOPE_AZURE_GERMANY` [#34682](https://github.com/Azure/azure-sdk-for-java/pull/34682).

### Spring Cloud Azure Actuator Autoconfigure
This section includes changes in `spring-cloud-azure-actuator-autoconfigure` module.

#### Bugs Fixed
- Make `spring-cloud-azure-appconfiguration-config-web` optional [#34980](https://github.com/Azure/azure-sdk-for-java/pull/34980).

### Spring Cloud Azure Appconfiguration Config
This section includes changes in `spring-cloud-azure-starter-appconfiguration-config`, `spring-cloud-azure-appconfiguration-config*`, and `spring-cloud-azure-feature-management*` modules.

#### Features Added
* Added Deny List for Targeting Filter [#34437](https://github.com/Azure/azure-sdk-for-java/pull/34437).
```yml
feature-management:
  TargetingTest:
    enabled-for:
      -
        name: Microsoft.Targeting
        parameters:
          users:
            - Jeff
            - Alicia
          groups:
            -
              name: Ring0
              rolloutPercentage: 100
            -
              name: Ring1
              rolloutPercentage: 100
          defaultRolloutPercentage: 50
          exclusion:
            users:
              - Ross
```

#### Bugs Fixed
- Fixes issue where credential from Azure Spring global properties was being overridden [#34694](https://github.com/Azure/azure-sdk-for-java/pull/34694).
- Fixes bug where Http Response wasn't checked before trying to use response [#35086](https://github.com/Azure/azure-sdk-for-java/pull/35086).
- Fixes Tracing info for ContainerApp [#35086](https://github.com/Azure/azure-sdk-for-java/pull/35086).

## 5.1.0 (2023-04-26)
- This release is compatible with Spring Boot 3.0.0-3.0.5. (Note: 3.0.x (x>1) should be supported, but they aren't tested with this release.)
- This release is compatible with Spring Cloud 2022.0.0-2022.0.2. (Note: 2022.0.x (x>0) should be supported, but they aren't tested with this release.)

### Spring Cloud Azure Dependencies (BOM)

#### Dependency Updates
- Upgrade `azure-sdk-bom` to 1.2.12.
- Upgrade `azure-resourcemanager` to 2.25.0.

### Spring Cloud Azure Autoconfigure
This section includes changes in `spring-cloud-azure-autoconfigure` module.

#### Features Added
- Make the domain-name option optional when configuring Event Hubs/Service Bus in non-public Azure cloud [#32034](https://github.com/Azure/azure-sdk-for-java/issues/32034).

#### Bugs Fixed
- Fixed `GraphClient` exceptions handling when switching `HttpURLConnection` to `RestTemplate`. [#32779](https://github.com/Azure/azure-sdk-for-java/issues/32779)

#### Breaking Changes
- Deprecated properties for AAD and AAD B2C. [#33751](https://github.com/Azure/azure-sdk-for-java/pull/33751).
    - Deprecated properties `spring.cloud.azure.active-directory.jwt-connect-timeout`, `spring.cloud.azure.active-directory.jwt-read-timeout`, `spring.cloud.azure.active-directory.jwt-size-limit`, if you want to configure them, please provide a RestOperations bean.
    - Deprecated properties `spring.cloud.azure.active-directory.b2c.jwt-connect-timeout`, `spring.cloud.azure.active-directory.b2c.jwt-read-timeout`, `spring.cloud.azure.active-directory.b2c.jwt-size-limit`, if you want to configure them, please provide a RestOperations bean.

### Spring Messaging Event Hubs
This section includes changes in `spring-messaging-azure-eventhubs` module.

#### Bugs Fixed
- Fixed Event Hubs Message header `source-type` from `kafka` to `amqp` when using `StreamBridge#send`. [#32777](https://github.com/Azure/azure-sdk-for-java/issues/32777)

### Spring Cloud Stream Event Hubs Binder
This section includes changes in `spring-cloud-azure-stream-binder-eventhubs` module.

#### Breaking Changes
- Make the default partition behavior of Spring Cloud Azure EventHubs binder be a round-robin assignment to align with Event Hubs.[#32816](https://github.com/Azure/azure-sdk-for-java/pull/32816).

### Spring Cloud Azure Native Reachability
This library is deprecated, and all the reachability metadata have been incorporated into each Spring Cloud Azure library's source code directly.

### Spring Cloud Azure Core
This section includes changes in `spring-cloud-azure-core`, `spring-cloud-azure-service`, and `spring-cloud-azure-resourcemanager` modules.

#### Breaking Changes
- Deprecated `CloudType.AZURE_GERMANY` and remove `AzureEnvironmentProperties.AZURE_GERMANY` [#34663](https://github.com/Azure/azure-sdk-for-java/pull/34663).

### Spring Cloud Azure Appconfiguration Config
This section includes changes in `spring-cloud-azure-starter-appconfiguration-config`, `spring-cloud-azure-appconfiguration-config*`, and `spring-cloud-azure-feature-management*` modules.

#### Features Added
First release of the Spring Cloud Azure Appconfiguration Config, to support Spring Boot 3. The modules are:
  - spring-cloud-azure-starter-appconfiguration-config
  - spring-cloud-azure-appconfiguration-config
  - spring-cloud-azure-appconfiguration-config-web
  - spring-cloud-azure-feature-management
  - spring-cloud-azure-feature-management-web

#### Bugs Fixed
- Fixes issue where credential from Azure Spring global properties was being overridden [#34695](https://github.com/Azure/azure-sdk-for-java/pull/34695).

## 4.7.0 (2023-03-23)
- This release is compatible with Spring Boot 2.5.0-2.5.14, 2.6.0-2.6.14, 2.7.0-2.7.9. (Note: 2.5.x (x>14), 2.6.y (y>14) and 2.7.z (z>9) should be supported, but they aren't tested with this release.)
- This release is compatible with Spring Cloud 2020.0.3-2020.0.6, 2021.0.0-2021.0.5. (Note: 2020.0.x (x>6) and 2021.0.y (y>5) should be supported, but they aren't tested with this release.)

### Spring Cloud Azure Dependencies (BOM)

#### Dependency Updates
- Upgrade `azure-sdk-bom` to 1.2.11.
- Upgrade `azure-spring-data-cosmos` to 3.33.0.
- Upgrade `azure-resourcemanager` to 2.24.0.

#### Features Added
- Added the following artifacts into current bom file:
  - spring-cloud-azure-starter-appconfiguration-config
  - spring-cloud-azure-appconfiguration-config
  - spring-cloud-azure-appconfiguration-config-web
  - spring-cloud-azure-feature-management
  - spring-cloud-azure-feature-management-web

#### Features Added
- The module `azure-spring-data-cosmos` was moved from sdk/cosmos to sdk/spring - See [PR 33905](https://github.com/Azure/azure-sdk-for-java/pull/33905)

### Spring Messaging Event Hubs
This section includes changes in `spring-messaging-azure-eventhubs` module.

#### Bugs Fixed
- Fixed Event Hubs Message header `source-type` from `kafka` to `amqp` when using `StreamBridge#send`. [#32777](https://github.com/Azure/azure-sdk-for-java/issues/32777)

### Spring Cloud Stream Event Hubs Binder
This section includes changes in `spring-cloud-azure-stream-binder-eventhubs` module.

#### Breaking Changes
- Make the default partition behavior of Spring Cloud Azure EventHubs binder be a round-robin assignment to align with Event Hubs.[#32816](https://github.com/Azure/azure-sdk-for-java/pull/32816).

### Spring Cloud Azure Autoconfigure
This section includes changes in `spring-cloud-azure-autoconfigure` module.

#### Features Added
- Support passwordless connections for JMS ServiceBus in Spring. [#33489](https://github.com/Azure/azure-sdk-for-java/pull/33489)

#### Breaking Changes
- Deprecated properties for AAD and AAD B2C. [#33538](https://github.com/Azure/azure-sdk-for-java/pull/33538).
  - Deprecated properties `spring.cloud.azure.active-directory.jwt-connect-timeout`, `spring.cloud.azure.active-directory.jwt-read-timeout`, `spring.cloud.azure.active-directory.jwt-size-limit`, if you want to configure them, please provide a RestOperations bean.
  - Deprecated properties `spring.cloud.azure.active-directory.b2c.jwt-connect-timeout`, `spring.cloud.azure.active-directory.b2c.jwt-read-timeout`, `spring.cloud.azure.active-directory.b2c.jwt-size-limit`, if you want to configure them, please provide a RestOperations bean.

## 4.6.0 (2023-02-07)
- This release is compatible with Spring Boot 2.5.0-2.5.14, 2.6.0-2.6.14, 2.7.0-2.7.8. (Note: 2.5.x (x>14), 2.6.y (y>14) and 2.7.z (z>8) should be supported, but they aren't tested with this release.)
- This release is compatible with Spring Cloud 2020.0.3-2020.0.6, 2021.0.0-2021.0.5. (Note: 2020.0.x (x>6) and 2021.0.y (y>5) should be supported, but they aren't tested with this release.)

#### Features Added
- Release the `spring-cloud-azure-starter-redis`. This starter supports Azure hosted Redis service authenticating with Azure AD.

### Spring Cloud Azure Autoconfigure
This section includes changes in `spring-cloud-azure-autoconfigure` module.

#### Features Added
- Enhance the Event Hubs/Service Bus/Storage Queue message converter to support Spring autoconfiguration-pattern. [#30741](https://github.com/Azure/azure-sdk-for-java/issues/30741)
- Support the PROPERTY_AZURE_CLIENT_CERTIFICATE_PASSWORD property. [#30252](https://github.com/Azure/azure-sdk-for-java/issues/30252)
- Make the domain-name option optional when configuring Event Hubs/Service Bus in non-public Azure cloud [#32034](https://github.com/Azure/azure-sdk-for-java/issues/32034).

#### Breaking Changes
- Delete properties: `spring.jms.serviebus.username`, `spring.jms.serviebus.password` and `spring.jms.serviebus.remote-uri` [#32467](https://github.com/Azure/azure-sdk-for-java/pull/32467).
- Change the default value of `spring.jms.servicebus.idle-timeout` from 30 minutes to 2 minutes [#32799](https://github.com/Azure/azure-sdk-for-java/pull/32799).
- Change the default value of `spring.cloud.azure.eventhubs.processor.load-balancing.strategy` from `BALANCED` to `GREEDY` [#32897](https://github.com/Azure/azure-sdk-for-java/pull/32897).

#### Bugs Fixed
- Fixed `GraphClient` exceptions handling when switching `HttpURLConnection` to `RestTemplate`. [#32779](https://github.com/Azure/azure-sdk-for-java/issues/32779)

#### Dependency Updates
- Upgrade Azure SDK BOM to 1.2.9.
- Upgrade Azure Spring Data Cosmos to 3.31.0.
- Upgrade Azure Resource Manager to 2.23.0.

### Spring Cloud Azure Core
This section includes changes in `spring-cloud-azure-core`, `spring-cloud-azure-service`, and `spring-cloud-azure-resourcemanager` modules.

#### Bugs Fixed
- Remove warning logs about client properties while using Kafka passwordless. [#32235](https://github.com/Azure/azure-sdk-for-java/issues/32235)

### Spring Messaging Event Hubs
This section includes changes in `spring-messaging-azure-eventhubs` module.

#### Breaking Changes
- Change the default load-balancing strategy from `BALANCED` to `GREEDY` [#32897](https://github.com/Azure/azure-sdk-for-java/pull/32897).

### Spring Cloud Stream Event Hubs Binder
This section includes changes in `spring-cloud-azure-stream-binder-eventhubs` module.

#### Breaking Changes
- Change the default value of `spring.cloud.stream.eventhubs.bindings.<binding-name>.consumer.load-balancing.strategy` from `BALANCED` to `GREEDY` [#32897](https://github.com/Azure/azure-sdk-for-java/pull/32897).

## 5.0.0 (2023-01-17)
- This release is compatible with Spring Boot 3.0.0-3.0.1. (Note: 3.0.x (x>1) should be supported, but they aren't tested with this release.)
- This release is compatible with Spring Cloud 2022.0.0. (Note: 2022.0.x (x>0) should be supported, but they aren't tested with this release.)

### Breaking Changes
- Update some classes package path, and reduce the number of public APIs [#32552](https://github.com/Azure/azure-sdk-for-java/pull/32552), [#32582](https://github.com/Azure/azure-sdk-for-java/pull/32582), [#32597](https://github.com/Azure/azure-sdk-for-java/pull/32597), [#32616](https://github.com/Azure/azure-sdk-for-java/pull/32616), [#32712](https://github.com/Azure/azure-sdk-for-java/pull/32712), [#32716](https://github.com/Azure/azure-sdk-for-java/pull/32716).
- Remove Spring AOT support [#32742](https://github.com/Azure/azure-sdk-for-java/pull/32742).
- Decrease the major version of Spring Cloud Azure to 5.0 [#32947](https://github.com/Azure/azure-sdk-for-java/pull/32947).

### Spring Cloud Azure Autoconfigure
This section includes changes in `spring-cloud-azure-autoconfigure` module.

#### Features Added
- Enhance the Event Hubs/Service Bus/Storage Queue message converter to support Spring autoconfiguration-pattern [#30741](https://github.com/Azure/azure-sdk-for-java/issues/30741).
- Support the PROPERTY_AZURE_CLIENT_CERTIFICATE_PASSWORD property [#32720](https://github.com/Azure/azure-sdk-for-java/pull/32720).

#### Breaking Changes
- Remove the `public` access modifier from bean methods [#32514](https://github.com/Azure/azure-sdk-for-java/pull/32514).
- Remove Cloud Foundry support [#32616](https://github.com/Azure/azure-sdk-for-java/pull/32616).
- Change the default value of `spring.jms.servicebus.idle-timeout` from 30 minutes to 2 minutes [#32817](https://github.com/Azure/azure-sdk-for-java/pull/32817).
- Change the default value of `spring.cloud.azure.eventhubs.processor.load-balancing.strategy` from `BALANCED` to `GREEDY` [#32913](https://github.com/Azure/azure-sdk-for-java/pull/32913).

#### Bugs Fixed
- Remove unused class `RestTemplateProxyCustomizerConfiguration` [#32616](https://github.com/Azure/azure-sdk-for-java/pull/32616)

### Spring Messaging Azure
This section includes changes in `spring-messaging-azure` module.

#### Breaking Changes
- Rename class `AbstractAzureMessageConverter` to `AbstractJacksonAzureMessageConverter` [#32716](https://github.com/Azure/azure-sdk-for-java/pull/32716).

### Spring Cloud Azure Core
This section includes changes in `spring-cloud-azure-core`, `spring-cloud-azure-service`, and `spring-cloud-azure-resourcemanager` modules.

#### Bugs Fixed
- Remove warning logs about client properties while using Kafka passwordless. [#32235](https://github.com/Azure/azure-sdk-for-java/issues/32235)

### Spring Messaging Event Hubs
This section includes changes in `spring-messaging-azure-eventhubs` module.

#### Breaking Changes
- Change the default load-balancing strategy from `BALANCED` to `GREEDY` [#32913](https://github.com/Azure/azure-sdk-for-java/pull/32913).

### Spring Cloud Stream Event Hubs Binder
This section includes changes in `spring-cloud-azure-stream-binder-eventhubs` module.

#### Breaking Changes
- Change the default value of `spring.cloud.stream.eventhubs.bindings.<binding-name>.consumer.load-balancing.strategy` from `BALANCED` to `GREEDY` [#32913](https://github.com/Azure/azure-sdk-for-java/pull/32913).

## 6.0.0-beta.4 (2022-12-07)
Upgrade Spring Boot dependencies version to 3.0.0-RC2 and Spring Cloud dependencies version to 2022.0.0-RC2.

### Spring Cloud Azure Autoconfigure
This section includes changes in `spring-cloud-azure-autoconfigure` module.

#### Features Added
- Remove warning logs of Kafka passwordless autoconfiguration. [#31182](https://github.com/Azure/azure-sdk-for-java/issues/31182).
- Enhance the Azure AD Resource Server configurer to accept the custom jwt granted authorities converter. [#28665](https://github.com/Azure/azure-sdk-for-java/issues/28665).

#### Breaking Changes
- Move Key Vault environment classes for internal usage to the implementation package [#32428](https://github.com/Azure/azure-sdk-for-java/pull/32428).
- Delete properties: `spring.jms.serviebus.username`, `spring.jms.serviebus.password` and `spring.jms.serviebus.remote-uri` [#32465](https://github.com/Azure/azure-sdk-for-java/pull/32465).

#### Dependency Updates
- Upgrade Azure SDK BOM to 1.2.8.
- Upgrade Azure Identity to 1.7.1.
- Upgrade Azure Identity Extensions to 1.0.0.
- Upgrade Azure Resource Manager to 2.21.0.

## 4.5.0 (2022-12-06)
- This release is compatible with Spring Boot 2.5.0-2.5.14, 2.6.0-2.6.14, 2.7.0-2.7.6. (Note: 2.5.x (x>14), 2.6.y (y>14) and 2.7.z (z>6) should be supported, but they aren't tested with this release.)
- This release is compatible with Spring Cloud 2020.0.3-2020.0.6, 2021.0.0-2021.0.5. (Note: 2020.0.x (x>6) and 2021.0.y (y>5) should be supported, but they aren't tested with this release.)

### Spring Cloud Azure Starter
This section includes changes in `spring-cloud-azure-starter` module.

#### Features Added
- GA the `spring-cloud-azure-starter-jdbc-mysql`. This starter supports Azure hosted MySQL service authenticating with Azure AD.
- GA the `spring-cloud-azure-starter-jdbc-postgresql`. This starter supports Azure hosted PostgreSQL service authenticating with Azure AD.

### Spring Cloud Azure Autoconfigure
This section includes changes in `spring-cloud-azure-autoconfigure` module.

#### Features Added
- Remove warning logs of Kafka passwordless autoconfiguration. [#31182](https://github.com/Azure/azure-sdk-for-java/issues/31182)
- Enhance the token authentication converter and Azure AD Resource Server configurer adapter to accept the custom jwt granted authorities converter. [#28665](https://github.com/Azure/azure-sdk-for-java/issues/28665)

#### Dependency Updates
- Upgrade spring-security to 5.7.5 to address [CVE-2022-31690](https://tanzu.vmware.com/security/cve-2022-31690) [#32145](https://github.com/Azure/azure-sdk-for-java/pull/32145).
- Upgrade Azure SDK BOM to 1.2.8.
- Upgrade Azure Identity to 1.7.1.
- Upgrade Azure Identity Extensions to 1.0.0.
- Upgrade Azure Spring Data Cosmos to 3.30.0.
- Upgrade Azure Resource Manager to 2.21.0.

## 6.0.0-beta.3 (2022-11-04)
Upgrade Spring Boot dependencies version to 3.0.0-RC1 and Spring Cloud dependencies version to 2022.0.0-RC1.

#### Breaking Changes
- Delete the artifact `spring-cloud-azure-trace-sleuth`[#31543](https://github.com/Azure/azure-sdk-for-java/pull/31543).

### Spring Cloud Azure Autoconfigure
This section includes changes in `spring-cloud-azure-autoconfigure` module.

#### Breaking Changes
- Delete the class `com.azure.spring.cloud.autoconfigure.aad.implementation.oauth2.AadOAuth2AuthenticatedPrincipal`[#31543](https://github.com/Azure/azure-sdk-for-java/pull/31543).
- Delete the class `com.azure.spring.cloud.autoconfigure.aad.implementation.webapi.AadOboOAuth2AuthorizedClientProvider`[#31543](https://github.com/Azure/azure-sdk-for-java/pull/31543).
- Delete the class `com.azure.spring.cloud.autoconfigure.aad.properties.AadAuthorizationGrantType`[#31543](https://github.com/Azure/azure-sdk-for-java/pull/31543).
- Delete the class `com.azure.spring.cloud.autoconfigure.aad.AadJwtBearerTokenAuthenticationConverter`[#31543](https://github.com/Azure/azure-sdk-for-java/pull/31543).
- Delete the `AuthorizationGrantType.PASSWORD` support[#31543](https://github.com/Azure/azure-sdk-for-java/pull/31543).
- Delete the auto configuration for Spring Cloud Sleuth support[#31543](https://github.com/Azure/azure-sdk-for-java/pull/31543).
- Use the `com.nimbusds.jwt.proc.DefaultJWTClaimsVerifier#DefaultJWTClaimsVerifier(com.nimbusds.jwt.JWTClaimsSet, java.util.Set<java.lang.String>)` instead of `com.nimbusds.jwt.proc.DefaultJWTClaimsVerifier#DefaultJWTClaimsVerifier()`[#31543](https://github.com/Azure/azure-sdk-for-java/pull/31543).
- Use the `org.springframework.http.ResponseEntity#getStatusCode` instead of `org.springframework.http.ResponseEntity#getStatusCodeValue`[#31543](https://github.com/Azure/azure-sdk-for-java/pull/31543).
- Use an abstract configurer `AbstractHttpConfigurer` instead of `org.springframework.security.config.annotation.web.configuration.WebSecurityConfigurerAdapter`[#31543](https://github.com/Azure/azure-sdk-for-java/pull/31543).
- Use the annotation `org.springframework.security.config.annotation.method.configuration.EnableMethodSecurity` instead the `org.springframework.security.config.annotation.method.configuration.EnableGlobalMethodSecurity`[#31808](https://github.com/Azure/azure-sdk-for-java/pull/31808).
- Use the class `org.springframework.security.oauth2.server.resource.authentication.BearerTokenAuthenticationToken` instead of `org.springframework.security.oauth2.server.resource.BearerTokenAuthenticationToken`[#31808](https://github.com/Azure/azure-sdk-for-java/pull/31808).

#### Bugs Fixed
- Fix bug: Put a value into Collections.emptyMap(). [#31190](https://github.com/Azure/azure-sdk-for-java/issues/31190).
- Fix bug: RestTemplate used to get access token should only contain 2 converters. [#31482](https://github.com/Azure/azure-sdk-for-java/issues/31482).
- Fix bug: RestOperations is not well configured when jwkResolver is null. [#31218](https://github.com/Azure/azure-sdk-for-java/issues/31218).
- Fix bug: Duplicated "scope" parameter. [#31191](https://github.com/Azure/azure-sdk-for-java/issues/31191).
- Fix bug: NimbusJwtDecoder still uses `RestTemplate()` instead `RestTemplateBuilder` [#31233](https://github.com/Azure/azure-sdk-for-java/issues/31233)
- Fix bug: Proxy setting not work in Azure AD B2C web application. [31593](https://github.com/Azure/azure-sdk-for-java/issues/31593)
- Fix Bug: NoClassDefFoundError for JSONArray. [31716](https://github.com/Azure/azure-sdk-for-java/issues/31716)
- Fix bug: `spring.main.sources` configuration from Spring Cloud Stream Kafka binder cannot take effect. [#31715](https://github.com/Azure/azure-sdk-for-java/pull/31715)

## 4.4.1 (2022-10-31)

### Spring Cloud Azure Autoconfigure
This section includes changes in `spring-cloud-azure-autoconfigure` module.

#### Bugs Fixed
- Fix bug: Put a value into Collections.emptyMap(). [#31190](https://github.com/Azure/azure-sdk-for-java/issues/31190).
- Fix bug: RestTemplate used to get access token should only contain 2 converters. [#31482](https://github.com/Azure/azure-sdk-for-java/issues/31482).
- Fix bug: RestOperations is not well configured when jwkResolver is null. [#31218](https://github.com/Azure/azure-sdk-for-java/issues/31218).
- Fix bug: Duplicated "scope" parameter. [#31191](https://github.com/Azure/azure-sdk-for-java/issues/31191).
- Fix bug: NimbusJwtDecoder still uses `RestTemplate()` instead `RestTemplateBuilder` [#31233](https://github.com/Azure/azure-sdk-for-java/issues/31233)
- Fix bug: Proxy setting not work in Azure AD B2C web application. [31593](https://github.com/Azure/azure-sdk-for-java/issues/31593)
- Fix Bug: NoClassDefFoundError for JSONArray. [31716](https://github.com/Azure/azure-sdk-for-java/issues/31716)
- Fix bug: `spring.main.sources` configuration from Spring Cloud Stream Kafka binder cannot take effect. [#31715](https://github.com/Azure/azure-sdk-for-java/pull/31715)

## 6.0.0-beta.2 (2022-09-30)
Upgrade Spring Boot dependencies version to 3.0.0-M4 and Spring Cloud dependencies version to 2022.0.0-M4.

### Spring Cloud Azure Autoconfigure
This section includes changes in `spring-cloud-azure-autoconfigure` module.

#### Features Added
- Support auto start-up for the auto-configured Service Bus Processor Client by enabling a new property of `spring.cloud.azure.servicebus.processor.auto-startup`. [#29997](https://github.com/Azure/azure-sdk-for-java/issues/29997)
- Configure the `spring.main.sources` with `AzureKafkaSpringCloudStreamConfiguration` class for Spring Cloud Stream Kafka Binder context, which helps developers omit customizing the property manually when leveraging Azure Identity with Kafka [#29976](https://github.com/Azure/azure-sdk-for-java/issues/29976).
- Provide the property of `spring.cloud.azure.eventhubs.kafka.enabled` to turn of/off the OAuth2 support of Spring Cloud Azure for Event Hubs for Kafka [#30574](https://github.com/Azure/azure-sdk-for-java/issues/30574).
- Support connecting to Azure AD via proxy. To achieve this, customer need provide a custom `RestTemplateCustomizer` bean. [#26493](https://github.com/Azure/azure-sdk-for-java/issues/26493).

#### Bugs Fixed
- Fix bug: Cannot configure "azure" authorization client. [#30354](https://github.com/Azure/azure-sdk-for-java/issues/30354).
- Fix parameter `requested_token_use` missing when using On behalf of process [#30359](https://github.com/Azure/azure-sdk-for-java/issues/30359).
- Fix the invalid user agent for Apache Kafka [#30574](https://github.com/Azure/azure-sdk-for-java/pull/30933).
- Fix Kafka `OAuth2AuthenticateCallbackHandler` cannot work with Kafka refreshing login mechanism [#30719](https://github.com/Azure/azure-sdk-for-java/issues/30719).
- Fix the cloud type cannot be configured for a consumer/producer/processor of Service Bus / Event Hubs bug [#30936](https://github.com/Azure/azure-sdk-for-java/issues/30936).

### Spring Cloud Stream Event Hubs Binder
#### Bugs Fixed
- Fix the cloud type cannot be configured for Event Hubs Binder bug [#30936](https://github.com/Azure/azure-sdk-for-java/issues/30936).

### Spring Cloud Stream Service Bus Binder
#### Breaking Changes
- Removed Spring Data Cosmos Auto Configuration support as Spring Data 3 is currently not supported.

#### Bugs Fixed
- Fix the Service Bus Binder cannot automatically create Topic/Subscriptions from consumer bug. [#30722](https://github.com/Azure/azure-sdk-for-java/pull/30722).
- Fix the cloud type cannot be configured for Service Bus Binder bug [#30936](https://github.com/Azure/azure-sdk-for-java/issues/30936).

## 4.4.0 (2022-09-26)
Upgrade Spring Boot dependencies version to 2.7.3 and Spring Cloud dependencies version to 2021.0.3
Upgrade Spring Boot dependencies version to 2.7.2 and Spring Cloud dependencies version to 2021.0.3.

### Spring Cloud Azure Autoconfigure
This section includes changes in `spring-cloud-azure-autoconfigure` module.

#### Bugs Fixed
- Fix bug: Cannot configure "azure" authorization client. [#30354](https://github.com/Azure/azure-sdk-for-java/issues/30354).
- Fix parameter `requested_token_use` missing when using On behalf of process [#30359](https://github.com/Azure/azure-sdk-for-java/issues/30359).
- Fix the invalid user agent for Apache Kafka [#30574](https://github.com/Azure/azure-sdk-for-java/pull/30933).
- Fix Kafka `OAuth2AuthenticateCallbackHandler` cannot work with Kafka refreshing login mechanism [#30719](https://github.com/Azure/azure-sdk-for-java/issues/30719).
- Fix the cloud type cannot be configured for a consumer/producer/processor of Service Bus / Event Hubs bug [#30936](https://github.com/Azure/azure-sdk-for-java/issues/30936).

#### Features Added
- Support auto start-up for the auto-configured Service Bus Processor Client by enabling a new property of `spring.cloud.azure.servicebus.processor.auto-startup`. [#29997](https://github.com/Azure/azure-sdk-for-java/issues/29997)
- Configure the `spring.main.sources` with `AzureKafkaSpringCloudStreamConfiguration` class for Spring Cloud Stream Kafka Binder context, which helps developers omit customizing the property manually when leveraging Azure Identity with Kafka [#29976](https://github.com/Azure/azure-sdk-for-java/issues/29976).
- Provide the property of `spring.cloud.azure.eventhubs.kafka.enabled` to turn of/off the OAuth2 support of Spring Cloud Azure for Event Hubs for Kafka [#30574](https://github.com/Azure/azure-sdk-for-java/issues/30574).
- Support connecting to Azure AD via proxy. To achieve this, customer need provide a custom `RestTemplateCustomizer` bean. [#26493](https://github.com/Azure/azure-sdk-for-java/issues/26493).

### Spring Cloud Stream Event Hubs Binder
#### Bugs Fixed
- Fix the cloud type cannot be configured for Event Hubs Binder bug [#30936](https://github.com/Azure/azure-sdk-for-java/issues/30936).

### Spring Cloud Stream Service Bus Binder
#### Bugs Fixed
- Fix the Service Bus Binder cannot automatically create Topic/Subscriptions from consumer bug. [#30722](https://github.com/Azure/azure-sdk-for-java/pull/30722).
- Fix the cloud type cannot be configured for Service Bus Binder bug [#30936](https://github.com/Azure/azure-sdk-for-java/issues/30936).

## 4.5.0-beta.1 (2022-09-23)
- This release is compatible with Spring Boot 2.5.0-2.5.14, 2.6.0-2.6.11, 2.7.0-2.7.3. (Note: 2.5.x (x>14), 2.6.y (y>11) and 2.7.z (z>3) should be supported, but they aren't tested with this release.)
- This release is compatible with Spring Cloud 2020.0.3-2020.0.6, 2021.0.0-2021.0.3. (Note: 2020.0.x (x>6) and 2021.0.y (y>3) should be supported, but they aren't tested with this release.)

### Spring Cloud Azure Starter
This section includes changes in `spring-cloud-azure-starter` module.
#### Features Added
+ Support Azure hosted PostgreSQL and MySQL services authenticating with Azure AD [#30024](https://github.com/Azure/azure-sdk-for-java/pull/30024).

## 4.3.0 (2022-06-29)
- This release is compatible with Spring Boot 2.5.0-2.5.14, 2.6.0-2.6.9, 2.7.0-2.7.1. (Note: 2.5.x (x>14), 2.6.y (y>9) and 2.7.z (z>1) should be supported, but they aren't tested with this release.)
- This release is compatible with Spring Cloud 2020.0.3-2020.0.5, 2021.0.0-2021.0.3. (Note: 2020.0.x (x>5) and 2021.0.y (y>3) should be supported, but they aren't tested with this release.)

### Features Added
- GA the `spring-cloud-azure-starter-storage`. This starter supports all features of Azure Storage.
- GA the `spring-cloud-azure-starter-keyvault`. This starter supports all features of Azure Key Vault.
- Support Jwt Client authentication for Azure AD Starter.

### Spring Cloud Azure Dependencies (BOM)
#### Dependency Updates
- Upgrade `azure-sdk-bom` to 1.2.3.
- Upgrade `azure-spring-data-cosmos` to 3.23.0.

### Spring Cloud Azure Autoconfigure
This section includes changes in `spring-cloud-azure-autoconfigure` module.

#### Features Added
+ Add `AzureStorageConfiguration` to make Azure storage service share common property configuration [#29094](https://github.com/Azure/azure-sdk-for-java/pull/29094).
    +  Add properties `spring.cloud.azure.storage.endpoint`, `spring.cloud.azure.storage.account-key`, `spring.cloud.azure.storage.sas-token`, `spring.cloud.azure.storage.connection-string`, `spring.cloud.azure.storage.account-name`.
+ Add `AzureKeyVaultConfiguration` to make Azure Key Vault service share common property configuration [#29306](https://github.com/Azure/azure-sdk-for-java/pull/29306).
    + Add properties `spring.cloud.azure.keyvault`.
+ Support OAuth2 authentication configuration for Spring ecosystems of Kafka [#29404](https://github.com/Azure/azure-sdk-for-java/pull/29404).

#### Breaking Changes
- Deprecate support of connection string or Azure Resource Manager based authentication for Spring ecosystems of Kafka [#29404](https://github.com/Azure/azure-sdk-for-java/pull/29404).

#### Dependency Updates
- Upgrade spring-security to 5.6.4 to address [CVE-2022-22978](https://spring.io/blog/2022/05/15/cve-2022-22978-authorization-bypass-in-regexrequestmatcher) [#29304](https://github.com/Azure/azure-sdk-for-java/pull/29304).
- Upgrade `azure-spring-data-cosmos` to 3.23.0. [#29679](https://github.com/Azure/azure-sdk-for-java/pull/29679)
- Upgrade `azure-cosmos` to 4.32.0. [#29679](https://github.com/Azure/azure-sdk-for-java/pull/29679)

#### Features Added
- Add `enabled` option in `AzureServiceBusJmsProperties` [#29232](https://github.com/Azure/azure-sdk-for-java/issues/29232).

#### Bugs Fixed
- Fix the Service Bus JMS autoconfiguration logic error [#29313](https://github.com/Azure/azure-sdk-for-java/pull/29313).
- Fix the authority host of azure identity client not configured bug [#29398](https://github.com/Azure/azure-sdk-for-java/issues/29398).

### Spring Messaging Azure Service Bus
This section includes changes in the `spring-messaging-azure-servicebus` module.

#### Bugs Fixed
- Fix the `ServiceBusContainerProperties` constructor with overriding the default field values [#29095](https://github.com/Azure/azure-sdk-for-java/pull/29095).
- Restrict the concurrency value to be int format in `ServiceBusListener` [#29095](https://github.com/Azure/azure-sdk-for-java/pull/29095).

### Spring Cloud Azure Starter Active Directory
This section includes changes in `spring-cloud-azure-starter-active-directory` module.

#### Dependency Updates
- Upgrade spring-security to 5.6.4 to address [CVE-2022-22978](https://spring.io/blog/2022/05/15/cve-2022-22978-authorization-bypass-in-regexrequestmatcher) [#29304](https://github.com/Azure/azure-sdk-for-java/pull/29304).

#### Features Added
+ Support Jwt Client authentication [#29471](https://github.com/Azure/azure-sdk-for-java/pull/29471).

#### Breaking Changes
+ Deprecated classes and properties type changed [#29471](https://github.com/Azure/azure-sdk-for-java/pull/29471).
    + Deprecated ~~AadAuthorizationGrantType~~, use `AuthorizationGrantType` instead.
    + Deprecated ~~AadOAuth2AuthenticatedPrincipal~~, ~~AadJwtBearerTokenAuthenticationConverter~~, use the default converter `JwtAuthenticationConverter` instead in `AadResourceServerWebSecurityConfigurerAdapter`.
    + The type of property *authorizationGrantType* is changed to `AuthorizationGrantType` in `AuthorizationClientProperties` class.
    + Deprecated ~~AadOboOAuth2AuthorizedClientProvider~~, use `JwtBearerOAuth2AuthorizedClientProvider` instead.

### Spring Cloud Azure Starter Active Directory B2C
This section includes changes in `spring-cloud-azure-starter-active-directory-b2c` module.

#### Dependency Updates
- Upgrade spring-security to 5.6.4 to address [CVE-2022-22978](https://spring.io/blog/2022/05/15/cve-2022-22978-authorization-bypass-in-regexrequestmatcher) [#29304](https://github.com/Azure/azure-sdk-for-java/pull/29304).

### Spring Integration Azure Storage Queue
This section includes changes in `spring-integration-azure-storage-queue` module.

#### Features Added
- Add configurable visibility timeout to `StorageQueueMessageSource` to allow configuring visibility timeout of message source at startup [#29567](https://github.com/Azure/azure-sdk-for-java/pull/29567).

#### Breaking Changes
+ Deprecated classes and properties type changed [#29471](https://github.com/Azure/azure-sdk-for-java/pull/29471).
    + Deprecated *~~AadAuthorizationGrantType~~*, use `AuthorizationGrantType` instead.
    + The type of property *authorizationGrantType* is changed to `AuthorizationGrantType` in `AuthorizationClientProperties` class.

## 4.2.0 (2022-05-26)

- This release is compatible with Spring Boot 2.5.0-2.5.14, 2.6.0-2.6.8, 2.7.0. (Note: 2.5.x (x>14), 2.6.y (y>8) and 2.7.z (z>0) should be supported, but they aren't tested with this release.)
- This release is compatible with Spring Cloud 2020.0.3-2020.0.5, 2021.0.0-2021.0.2. (Note: 2020.0.x (x>5) and 2021.0.y (y>2) should be supported, but they aren't tested with this release.)

### Spring Cloud Azure Dependencies (BOM)
#### Dependency Updates
- Upgrade `azure-sdk-bom` to 1.2.2.
- Upgrade `azure-spring-data-cosmos` to 3.21.0.

## 4.1.0 (2022-05-05)
- This release is compatible with Spring Boot 2.5.0-2.5.13, 2.6.0-2.6.7. (Note: 2.5.x (x>13) and 2.6.y (y>7) should be supported, but they aren't tested with this release.)
- This release is compatible with Spring Cloud 2020.0.3-2020.0.5, 2021.0.0-2021.0.2. (Note: 2020.0.x (x>5) and 2021.0.y (y>2) should be supported, but they aren't tested with this release.)
- Upgrade Spring Cloud to 2021.0.2 to address [CVE-2022-22963](https://github.com/advisories/GHSA-6v73-fgf6-w5j7) [#28179](https://github.com/Azure/azure-sdk-for-java/issues/28179).
- Upgrade Spring Boot to 2.6.6 to address [CVE-2022-22965](https://github.com/advisories/GHSA-36p3-wjmg-h94x) [#28280](https://github.com/Azure/azure-sdk-for-java/pull/28280).

### Features Added
- GA the `spring-cloud-azure-starter-keyvault-certificates`. This starter supports the auto-configuration of Azure Key Vault `CertificateClient` and `CertificateAsyncClient`.

### Spring Cloud Azure Dependencies (BOM)
#### Dependency Updates
- Upgrade `azure-resourcemanager` to 2.14.0.
- Upgrade `azure-sdk-bom` to 1.2.1 [#28586](https://github.com/Azure/azure-sdk-for-java/pull/28586).
- Use `azure-cosmos:4.29.1` instead of the version `4.28.1` in `azure-sdk-bom` [#28555](https://github.com/Azure/azure-sdk-for-java/pull/28555).

### Spring Cloud Azure Autoconfigure
This section includes changes in `spring-cloud-azure-autoconfigure` module.

#### Bugs Fixed
- Fix the bean `AzureTokenCredentialAutoConfiguration` initialization exception when the multiple ThreadPoolTaskExecutors beans exist [#28525](https://github.com/Azure/azure-sdk-for-java/issues/28525).
- Fix incorrect bean name `staticStorageBlobConnectionStringProvider` in the auto-configuration of `AzureStorageFileShareAutoConfiguration` [#28464](https://github.com/Azure/azure-sdk-for-java/issues/28464).
- Fix application startup issue by changing property names in configuration metadata from camel-case to kebab-case [#28312](https://github.com/Azure/azure-sdk-for-java/issues/28312).

## 4.0.0 (2022-03-28)
- This release is compatible with Spring Boot 2.5.0-2.5.11, 2.6.0-2.6.5. (Note: 2.5.x (x>11) and 2.6.y (y>5) should be supported, but they aren't tested with this release.)
- This release is compatible with Spring Cloud 2020.0.3-2020.0.5, 2021.0.0-2021.0.1. (Note: 2020.0.x (x>5) and 2021.0.y (y>1) should be supported, but they aren't tested with this release.)

### Dependency Updates
- Upgrade dependency according to spring-boot-dependencies:2.6.3 and spring-cloud-dependencies:2021.0.0.

### Features Added
- Add `Automatic-Module-Name` for all Spring Cloud Azure modules and change the root package names to match the module names [#27350](https://github.com/Azure/azure-sdk-for-java/issues/27350), [#27420](https://github.com/Azure/azure-sdk-for-java/pull/27420).

### Spring Cloud Azure Dependencies (BOM)
#### Dependency Updates
- Delete the direct reference of following Azure SDKs [#27850](https://github.com/Azure/azure-sdk-for-java/pull/27850):
  + azure-core
  + azure-core-management
  + azure-core-amqp
  + azure-cosmos
  + azure-data-appconfiguration
  + azure-identity
  + azure-messaging-eventhubs
  + azure-messaging-eventhubs-checkpointstore-blob
  + azure-messaging-servicebus
  + azure-security-keyvault-certificates
  + azure-security-keyvault-secrets
  + azure-storage-blob
  + azure-storage-file-share
  + azure-storage-queue
  + azure-core-serializer-json-jackson
- Import `azure-sdk-bom:1.2.0` [#27850](https://github.com/Azure/azure-sdk-for-java/pull/27850).
- Use `azure-cosmos:4.28.0` instead of the version `4.27.0` in `azure-sdk-bom` [#27850](https://github.com/Azure/azure-sdk-for-java/pull/27850).
- Upgrade `azure-resourcemanager` to 2.13.0.
- Upgrade `azure-spring-data-cosmos` to 3.19.0.

### Spring Cloud Azure Starter Active Directory
This section includes changes in `spring-cloud-azure-starter-active-directory` module.

#### Breaking Changes
- Delete the AAD conditional access filter. [#27727](https://github.com/Azure/azure-sdk-for-java/pull/27727)
- Rename classes and methods [#27273](https://github.com/Azure/azure-sdk-for-java/pull/27273), [#27579](https://github.com/Azure/azure-sdk-for-java/pull/27579):
  + Rename classes from `AAD/AADB2C` to `Aad/AadB2c`.
  + Rename method in `UserPrincipal` from `getKid` to `getKeyId`.
  + Rename methods in `AADAuthenticationProperties` from `allowedGroupIdsConfigured/allowedGroupNamesConfigured` to `isAllowedGroupIdsConfigured/isAllowedGroupNamesConfigured`.
  + Rename methods in `AADAuthorizationServerEndpoints` from `authorizationEndpoint/endSessionEndpoint/jwkSetEndpoint/tokenEndpoint` to `getAuthorizationEndpoint/getEndSessionEndpoint/getJwkSetEndpoint/getTokenEndpoint`.
  + Rename method in `UserGroupProperties` from `getUseTransitiveMembers` to `isUseTransitiveMembers`.
- Improve `AadJwt*Validator` and `AadTokenClaim` [#27365](https://github.com/Azure/azure-sdk-for-java/pull/27365):
  + Delete `AadJwtClaimValidator` and use `JwtClaimValidator` instead.
  + Delete `AadJwtAudienceValidator` and use `JwtClaimValidator` instead.
  + Rename `AadTokenClaim` to `AadJwtClaimNames`.

#### Features Added
- Support constructing `AadOAuth2AuthorizationRequestResolver` with `authorizationRequestBaseUri` [#26494](https://github.com/Azure/azure-sdk-for-java/issues/26494).
- Make `AadWebSecurityConfigurerAdapter` more configurable [#27802](https://github.com/Azure/azure-sdk-for-java/pull/27802).

#### Dependency Updates
- Delete the dependencies `org.springframework.boot:spring-boot-starter-webflux`, `com.fasterxml.jackson.core:jackson-databind`, `io.projectreactor.netty:reactor-netty` [#27727](https://github.com/Azure/azure-sdk-for-java/pull/27727).

### Spring Cloud Azure Autoconfigure
This section includes changes in `spring-cloud-azure-autoconfigure` module.

#### Breaking Changes
- Refactor retry options [#27332](https://github.com/Azure/azure-sdk-for-java/pull/27332), [#27586](https://github.com/Azure/azure-sdk-for-java/pull/27586).
  + Delete properties `spring.cloud.azure.retry.timeout` and `spring.cloud.azure.<azure-service>.retry.timeout`.
  + Add properties `spring.cloud.azure.retry.amqp.try-timeout` and `spring.cloud.azure.<azure-amqp-service>.retry.try-timeout` instead. (`<azure-amqp-service>` means this option only applies to AMQP-based service clients).
  + Delete properties `spring.cloud.azure.retry.back-off.max-attempts`, `spring.cloud.azure.retry.back-off.delay`, `spring.cloud.azure.retry.back-off.max-delay`, and `spring.cloud.azure.retry.backoff.multiplier`.
  + Delete properties `spring.cloud.azure.<azure-service>.retry.back-off.max-attempts`, `spring.cloud.azure.<azure-service>.retry.back-off.delay`, `spring.cloud.azure.<azure-service>.retry.back-off..max-delay`, and `spring.cloud.azure.<azure-service>.retry.backoff.multiplier`.
  + Add properties `spring.cloud.azure.retry.mode`, `spring.cloud.azure.<azure-service>.retry.mode`, `spring.cloud.azure.retry.exponential.*`, `spring.cloud.azure.<azure-service>.retry.exponential.*`, `spring.cloud.azure.retry.fixed*`, and `spring.cloud.azure.<azure-service>.retry.fixed.*` instead:
    - `spring.cloud.azure.retry.exponential.base-delay`.
    - `spring.cloud.azure.retry.exponential.max-delay`.
    - `spring.cloud.azure.retry.exponential.max-retries`.
    - `spring.cloud.azure.retry.fixed.delay`.
    - `spring.cloud.azure.retry.fixed.max-retries`.
- Refactor proxy options [#27402](https://github.com/Azure/azure-sdk-for-java/pull/27402):
  + Change `spring.cloud.azure.<azure-service>.proxy.authentication-type` to `spring.cloud.azure.<azure-amqp-service>.proxy.authentication-type`. (`<azure-amqp-service>` means this property only applies to AMQP-based service clients).
  + Delete `spring.cloud.azure.proxy.authentication-type` and add `spring.cloud.azure.proxy.amqp.authentication-type` instead.
- Refactor client options [#27402](https://github.com/Azure/azure-sdk-for-java/pull/27511):
  + Change `spring.cloud.azure.<azure-service>.client.headers` to `spring.cloud.azure.<azure-http-service>.client.headers`. (`<azure-http-service>` means this property only applies to HTTP-based service clients).
  + Delete `spring.cloud.azure.client.headers` and add `spring.cloud.azure.client.http.headers` instead.
- Rename properties `spring.cloud.azure.profile.cloud` and `spring.cloud.azure.<azure-service>.cloud` to `spring.cloud.azure.profile.cloud-type` and `spring.cloud.azure.<azure-service>.cloud-type` [#27258](https://github.com/Azure/azure-sdk-for-java/pull/27258).
- Delete properties `spring.cloud.azure.credential.managed-identity-client-id` and `spring.cloud.azure.<azure-service>.credential.managed-identity-client-id`. Add `spring.cloud.azure.credential.managed-identity-enabled` and `spring.cloud.azure.<azure-service>.credential.managed-identity-enabled` instead [#27118](https://github.com/Azure/azure-sdk-for-java/pull/27118), [#27258](https://github.com/Azure/azure-sdk-for-java/pull/27258).
- Change type of JWK/JWT time duration properties from `int/long` to `Duration` [#27579](https://github.com/Azure/azure-sdk-for-java/pull/27579):
  + `spring.cloud.azure.active-directory.jwt-connect-timeout` and `spring.cloud.azure.active-directory.b2c.jwt-connect-timeout`.
  + `spring.cloud.azure.active-directory.jwt-read-timeout` and `spring.cloud.azure.active-directory.b2c.jwt-read-timeout`.
  + `spring.cloud.azure.active-directory.jwk-set-cache-lifespan`.
  + `spring.cloud.azure.active-directory.jwk-set-cache-refresh-time`.
- Delete deprecated properties for AAD [#26598](https://github.com/Azure/azure-sdk-for-java/pull/26598):
  + `spring.cloud.azure.active-directory.allow-telemetry`.
  + `spring.cloud.azure.active-directory.active-directory-groups`.
  + `spring.cloud.azure.active-directory.authorization-clients.graph.on-demand`
  + `spring.cloud.azure.active-directory.user-group.allowed-groups`.
  + `spring.cloud.azure.active-directory.user-group.enable-full-list`.
- Delete deprecated properties for AAD B2C [#26598](https://github.com/Azure/azure-sdk-for-java/pull/26598):
  + `spring.cloud.azure.active-directory.b2c.allow-telemetry`.
  + `spring.cloud.azure.active-directory.b2c.tenant`.
- Delete properties `spring.cloud.azure.cosmos.permissions`. Please use the builder customizer instead. [#27236](https://github.com/Azure/azure-sdk-for-java/pull/27236).
- Delete properties `spring.cloud.azure.cosmos.gateway-connection.proxy`. Please use `spring.cloud.azure.cosmos.proxy` instead [#27241](https://github.com/Azure/azure-sdk-for-java/pull/27241).
- Rename property `spring.cloud.azure.eventhubs.processor.partition-ownership-expiration-interval` to `spring.cloud.azure.eventhubs.processor.load-balancing.partition-ownership-expiration-interval` [#27331](https://github.com/Azure/azure-sdk-for-java/pull/27331).
- Change `KeyVaultPropertySource`'s configuration properties [27651](https://github.com/Azure/azure-sdk-for-java/pull/27651):
  + Property `spring.cloud.azure.keyvault.secret.enabled` only used to disable autoconfigure `SecretClient` bean, it can't be used to disable inserting `KeyVaultPropertySource`. Use `spring.cloud.azure.keyvault.secret.property-source-enabled` to disable inserting `KeyVaultPropertySource`.
  + Property `spring.cloud.azure.keyvault.secret.endpoint` only used to autoconfigure `SecretClient` bean, it can't be used to configure `KeyVaultPropertySource`. Use `spring.cloud.azure.keyvault.secret.property-sources[].endpoint` to configure `KeyVaultPropertySource`.
  + For properties like `credential`, `profile`, `client`, `proxy`, `retry`, if `spring.cloud.azure.keyvault.secret.property-sources[].xxx` is not configured, it will only take value from `spring.cloud.azure.xxx`, not take value from `spring.cloud.azure.keyvault.secret.xxx` anymore.
  + Conclusion:
    - Here are all `SecretClient` bean related properties: `spring.cloud.azure.keyvault.secret.enabled`, `spring.cloud.azure.keyvault.secret.xxx`, `spring.cloud.azure.xxx`.
    - Here are all `KeyVaultPropertySource` related properties: `spring.cloud.azure.keyvault.secret.property-source-enabled`, `spring.cloud.azure.keyvault.secret.property-sources[].xxx`, `spring.cloud.azure.xxx`.
- Enhance autoconfiguration for a Storage File Share client [#26645](https://github.com/Azure/azure-sdk-for-java/pull/26645):
  + Add auto-configuration for File Share directory client.
  + Rename property `spring.cloud.azure.storage.fileshare.file-name` to `spring.cloud.azure.storage.fileshare.file-path`.
  + Add property `spring.cloud.azure.storage.fileshare.directory-path`.
- Delete `EventHubsInitializationContextConsumer`, `EventHubsCloseContextConsumer`, `EventHubsErrorContextConsumer` and `ServiceBusErrorContextConsumer`. Please use `Consumer<>` directly if you want to configure them [#27288](https://github.com/Azure/azure-sdk-for-java/pull/27288).
- Delete the bean of `EventHubsProcessorContainer` in the autoconfiguration for Event Hubs Spring Messaging support. When needed, a user-defined `EventHubsMessageListenerContainer` bean should be provided for the replacement [#27216](https://github.com/Azure/azure-sdk-for-java/pull/27216).
- Delete the bean of `ServiceBusProcessorContainer` in the autoconfiguration for Service Bus Spring Messaging support. When needed, a user-defined `ServiceBusMessageListenerContainer` bean should be provided for the replacement [#27216](https://github.com/Azure/azure-sdk-for-java/pull/27216).
- Rename Beans in `AadAuthenticationFilterAutoConfiguration` from `azureADJwtTokenFilter\getJWTResourceRetriever\getJWKSetCache` to `aadAuthenticationFilter\jwtResourceRetriever\jwkSetCache` [#27301](https://github.com/Azure/azure-sdk-for-java/pull/27301).
- Rename Bean in `AadB2cResourceServerAutoConfiguration` from `aadIssuerJWSKeySelector` to `aadIssuerJwsKeySelector` [#27301](https://github.com/Azure/azure-sdk-for-java/pull/27301).
- Change non-SDK defined boolean configuration properties from `Boolean` to `boolean` [#27321](https://github.com/Azure/azure-sdk-for-java/pull/27321).
- Delete unused API from `KeyVaultOperation` and `KeyVaultPropertySource` [#27722](https://github.com/Azure/azure-sdk-for-java/pull/27722).
- Delete `Propagator` from the constructor of `SleuthHttpPolicy` [#27621](https://github.com/Azure/azure-sdk-for-java/pull/27621).
- Move classes for internal usage to the implementation package [#27113](https://github.com/Azure/azure-sdk-for-java/issues/27113).

#### Features Added
- Add a compatibility verifier for Spring Cloud Azure [#25437](https://github.com/Azure/azure-sdk-for-java/issues/25437).
- Support configuring an `AzureTokenCredentialResolver` for each `*ClientBuilderFactory` [#26792](https://github.com/Azure/azure-sdk-for-java/pull/26792).
- Add more hints for configuration properties in `additional-spring-configuration-metadata.json` file [#26600](https://github.com/Azure/azure-sdk-for-java/issues/26600).
- Add descriptions and logs for `namespace` property of Service Bus and Event Hubs [#27053](https://github.com/Azure/azure-sdk-for-java/issues/27053).

#### Bugs Fixed
- Fix AAD autoconfiguration activated when no web dependencies on the classpath [#26915](https://github.com/Azure/azure-sdk-for-java/issues/26915).
- Fix inconsistency between `getPropertyNames()` and `containsProperty(String name)` in `KeyVaultPropertySource` [#23815](https://github.com/Azure/azure-sdk-for-java/issues/23815).
- Fix Cosmos direct/gateway connection properties cannot be configured bug [#27241](https://github.com/Azure/azure-sdk-for-java/pull/27241).
- Fix Cosmos default connection mode not being set bug [#27236](https://github.com/Azure/azure-sdk-for-java/pull/27236).
- Fix `DefaultAzureCredential` still being used when global credential properties `spring.cloud.azure.credential.*` provided bug [#27626](https://github.com/Azure/azure-sdk-for-java/pull/27626).
- Fix connection strings retrieved from Azure Resource Manager not being used for Spring Messaging Azure components' autoconfiguration bug [#27831](https://github.com/Azure/azure-sdk-for-java/issues/27831).
- Fix `Azure*ResourceManagerAutoconfigure` being activated when `azure-resourcemanager` is on classpath but service sdk isn't bug [#27703](https://github.com/Azure/azure-sdk-for-java/pull/27703).
- Fix User-Agent for Spring Cloud Azure not loading correctly bug [#27303](https://github.com/Azure/azure-sdk-for-java/issues/27303).


### Spring Cloud Azure Actuator
This section includes changes in `spring-cloud-azure-actuator` module.

#### Breaking Changes
- Move classes for internal usage to the implementation package [#27263](https://github.com/Azure/azure-sdk-for-java/pull/27263).
#### Features Added
- Add health indicator for Key Vault Certificate client [#27706](https://github.com/Azure/azure-sdk-for-java/pull/27706).

### Spring Cloud Stream Event Hubs Binder
This section includes changes in `spring-cloud-azure-stream-binder-eventhubs` module.

#### Breaking Changes
- Change the type of the binding producer property of `send-timeout` from `long` to `Duration` [#26625](https://github.com/Azure/azure-sdk-for-java/pull/26625).
- Change the message header prefix from `azure_eventhub` to `azure_eventhubs_` [#27746](https://github.com/Azure/azure-sdk-for-java/pull/27746).

#### Features Added
- Support `EventHubsProducerFactoryCustomizer` and `EventHubsProcessorFactoryCustomizer` in `EventHubsMessageChannelBinder` [#27351](https://github.com/Azure/azure-sdk-for-java/issues/27351), [#27653](https://github.com/Azure/azure-sdk-for-java/pull/27653), [#27775](https://github.com/Azure/azure-sdk-for-java/pull/27775).

#### Bugs Fixed
- Fix exception when trying to send a message that was received as part of a batch [#26213](https://github.com/Azure/azure-sdk-for-java/issues/26213).
- Fix bug when provisioning an Event Hubs consumer group not uses the correct consumer group name [#26622](https://github.com/Azure/azure-sdk-for-java/pull/26622).

### Spring Cloud Stream Service Bus Binder
This section includes changes in `spring-cloud-azure-stream-binder-servicebus` module.

#### Breaking Changes
- Change the type of the binding producer property `send-timeout` from `long` to `Duration` [#26625](https://github.com/Azure/azure-sdk-for-java/pull/26625).
- Rename property `spring.cloud.stream.servicebus.bindings.<binding-name>.consumer.session-aware` to `spring.cloud.stream.servicebus.bindings.<binding-name>.consumer.session-enabled` [#27331](https://github.com/Azure/azure-sdk-for-java/pull/27331).
- Delete message header of `AzureHeaders.RAW_ID`. Please use `ServiceBusMessageHeaders.MESSAGE_ID` instead [#27675](https://github.com/Azure/azure-sdk-for-java/pull/27675).
- Delete property `spring.cloud.stream.servicebus.bindings.<binding-name>.consumer.checkpoint-mode`. Please use `spring.cloud.stream.servicebus.bindings.<binding-name>.consumer.auto-complete` instead. To disable the auto-complete mode is equivalent to `MANUAL` checkpoint mode and to enable it will trigger the `RECORD` mode [#27615](https://github.com/Azure/azure-sdk-for-java/pull/27615), [#27646](https://github.com/Azure/azure-sdk-for-java/pull/27646).

#### Features Added
- Support converting all headers and properties exposed directly by `ServiceBusReceivedMessage` when receiving messages [#27675](https://github.com/Azure/azure-sdk-for-java/pull/27675), newly supported headers and properties can be get according to the keys of:
  * ServiceBusMessageHeaders.DEAD_LETTER_ERROR_DESCRIPTION
  * ServiceBusMessageHeaders.DEAD_LETTER_REASON
  * ServiceBusMessageHeaders.DEAD_LETTER_SOURCE
  * ServiceBusMessageHeaders.DELIVERY_COUNT
  * ServiceBusMessageHeaders.ENQUEUED_SEQUENCE_NUMBER
  * ServiceBusMessageHeaders.ENQUEUED_TIME
  * ServiceBusMessageHeaders.EXPIRES_AT
  * ServiceBusMessageHeaders.LOCK_TOKEN
  * ServiceBusMessageHeaders.LOCKED_UNTIL
  * ServiceBusMessageHeaders.SEQUENCE_NUMBER
  * ServiceBusMessageHeaders.STATE
  * ServiceBusMessageHeaders.SUBJECT
- Support the message header of `ServiceBusMessageHeaders.SUBJECT` to specify the AMQP property of `subject` when sending messages [#27675](https://github.com/Azure/azure-sdk-for-java/pull/27675).
- Support `ServiceBusProducerFactoryCustomizer` and `ServiceBusProcessorFactoryCustomizer` in `ServiceBusMessageChannelBinder` [#27351](https://github.com/Azure/azure-sdk-for-java/issues/27351), [#27653](https://github.com/Azure/azure-sdk-for-java/pull/27653), [#27775](https://github.com/Azure/azure-sdk-for-java/pull/27775).

### Spring Integration Azure Event Hubs
This section includes changes in the `spring-integration-azure-eventhubs` module.

#### Breaking Changes
- Move classes for internal usage to the implementation package [#27281](https://github.com/Azure/azure-sdk-for-java/pull/27281).
- Change the message header prefix from `azure_eventhub` to `azure_eventhubs_` [#27746](https://github.com/Azure/azure-sdk-for-java/pull/27746).
- Refactor the constructors of `EventHubsInboundChannelAdapter` to `EventHubsInboundChannelAdapter(EventHubsMessageListenerContainer)` and `EventHubsInboundChannelAdapter(EventHubsMessageListenerContainer, ListenerMode)` [#27216](https://github.com/Azure/azure-sdk-for-java/pull/27216), [#27421](https://github.com/Azure/azure-sdk-for-java/pull/27421).

### Spring Integration Azure Service Bus
This section includes changes in the `spring-integration-azure-servicebus` module.

#### Breaking Changes
- Move classes for internal usage to the implementation package [#27281](https://github.com/Azure/azure-sdk-for-java/pull/27281).
- Delete message header of `AzureHeaders.RAW_ID`. Please use `ServiceBusMessageHeaders.MESSAGE_ID` instead [#27675](https://github.com/Azure/azure-sdk-for-java/pull/27675).
- Delete class `CheckpointConfig`. Please use `ServiceBusContainerProperties#setAutoComplete` instead. To disable the auto-complete mode is 
equivalent to `MANUAL` checkpoint mode and to enable it will trigger the `RECORD` mode [#27615](https://github.com/Azure/azure-sdk-for-java/pull/27615), [#27646](https://github.com/Azure/azure-sdk-for-java/pull/27646).
- Refactor the constructors of `ServiceBusInboundChannelAdapter` to `ServiceBusInboundChannelAdapter(ServiceBusMessageListenerContainer)` and `ServiceBusInboundChannelAdapter(ServiceBusMessageListenerContainer, ListenerMode)` [#27216](https://github.com/Azure/azure-sdk-for-java/pull/27216), [#27421](https://github.com/Azure/azure-sdk-for-java/pull/27421).

#### Features Added
- Support converting all headers and properties exposed directly by `ServiceBusReceivedMessage` when receiving messages [#27675](https://github.com/Azure/azure-sdk-for-java/pull/27675), newly supported headers and properties can be get according to the keys of:
  * ServiceBusMessageHeaders.DEAD_LETTER_ERROR_DESCRIPTION
  * ServiceBusMessageHeaders.DEAD_LETTER_REASON
  * ServiceBusMessageHeaders.DEAD_LETTER_SOURCE
  * ServiceBusMessageHeaders.DELIVERY_COUNT
  * ServiceBusMessageHeaders.ENQUEUED_SEQUENCE_NUMBER
  * ServiceBusMessageHeaders.ENQUEUED_TIME
  * ServiceBusMessageHeaders.EXPIRES_AT
  * ServiceBusMessageHeaders.LOCK_TOKEN
  * ServiceBusMessageHeaders.LOCKED_UNTIL
  * ServiceBusMessageHeaders.SEQUENCE_NUMBER
  * ServiceBusMessageHeaders.STATE
  * ServiceBusMessageHeaders.SUBJECT
- Support the message header of `ServiceBusMessageHeaders.SUBJECT` to specify the AMQP property of `subject` when sending messages [#27675](https://github.com/Azure/azure-sdk-for-java/pull/27675).

### Spring Messaging Azure
This section includes changes in the `spring-messaging-azure` module.

#### Breaking Changes
- Move class `com.azure.spring.messaging.PartitionSupplier` to library `com.azure.spring:spring-messaging-azure-eventhubs` [#27422](https://github.com/Azure/azure-sdk-for-java/issues/27422).
- Delete unused interfaces: `ReceiveOperation` and `SubscribeOperation` [#27265](https://github.com/Azure/azure-sdk-for-java/pull/27265).
- Refactor the `*MessageListenerContainer` [#27216](https://github.com/Azure/azure-sdk-for-java/pull/27216), [#27543](https://github.com/Azure/azure-sdk-for-java/pull/27543):
  + Add `MessagingMessageListenerAdapter` to adapt Spring Messaging listeners.
  + Rename `*ProcessingListener` to `*MessageListener`.
- Delete `getter/setter` methods from `AzureCheckpointer` [#27672](https://github.com/Azure/azure-sdk-for-java/pull/27672).  

### Spring Messaging Azure Event Hubs
This section includes changes in the `spring-messaging-azure-eventhubs` module.

#### Breaking Changes
- Move classes for internal usage to the implementation package [#27396](https://github.com/Azure/azure-sdk-for-java/pull/27396).
- Move class `PartitionSupplier` from package `com.azure.spring.messaging` to `com.azure.spring.messaging.eventhubs.core` [#27422](https://github.com/Azure/azure-sdk-for-java/issues/27422).
- Delete parameter of `PartitionSupplier` from the sending API for a single message in `EventHubsTemplate` [#27422](https://github.com/Azure/azure-sdk-for-java/pull/27422). Please use message headers of `com.azure.spring.messaging.AzureHeaders.PARTITION_ID` and `com.azure.spring.messaging.AzureHeaders.PARTITION_KEY` instead [#27422](https://github.com/Azure/azure-sdk-for-java/issues/27422).
- Change the message header prefix from `azure_eventhub` to `azure_eventhubs_` [#27746](https://github.com/Azure/azure-sdk-for-java/pull/27746).
- Refactor the `EventHubsMessageListenerContainer` [#27216](https://github.com/Azure/azure-sdk-for-java/pull/27216), [#27543](https://github.com/Azure/azure-sdk-for-java/pull/27543):
  + Change `EventHubsProcessorContainer` to `EventHubsMessageListenerContainer`.
  + Add class `EventHubsContainerProperties` for constructing a `EventHubsMessageListenerContainer`.
  + Add `EventHubsErrorHandler` for `EventHubsMessageListenerContainer`.
  + Rename `BatchEventProcessingListener` and `RecordEventProcessingListener` to `EventHubsBatchMessageListener` and `EventHubsRecordMessageListener`.

#### Features Added
- Support adding builder customizers in `DefaultEventHubsNamespaceProducerFactory` and `DefaultEventHubsNamespaceProcessorFactory` [#27452](https://github.com/Azure/azure-sdk-for-java/pull/27452).

### Spring Messaging Azure Service Bus
This section includes changes in the `spring-messaging-azure-servicebus` module.

#### Breaking Changes
- Delete parameter of `PartitionSupplier` from the sending API for a single message in `ServiceBusTemplate` [#27349](https://github.com/Azure/azure-sdk-for-java/issues/27349).
Please use message header of `com.azure.spring.messaging.AzureHeaders.PARTITION_KEY` instead [#27422](https://github.com/Azure/azure-sdk-for-java/issues/27422).
- Delete message header of `AzureHeaders.RAW_ID`. Please use `ServiceBusMessageHeaders.MESSAGE_ID` instead [#27675](https://github.com/Azure/azure-sdk-for-java/pull/27675), [#27820](https://github.com/Azure/azure-sdk-for-java/pull/27820).
- Refactor the `ServiceBusMessageListenerContainer` [#27216](https://github.com/Azure/azure-sdk-for-java/pull/27216), [#27543](https://github.com/Azure/azure-sdk-for-java/pull/27543):
  + Change `ServiceBusProcessorContainer` to `ServiceBusMessageListenerContainer`.
  + Add class `ServiceBusContainerProperties` for constructing a `ServiceBusMessageListenerContainer`.
  + Add `ServiceBusErrorHandler` for `ServiceBusMessageListenerContainer`.
  + Rename `MessageProcessingListener` to `ServiceBusRecordMessageListener`.
- Change APIs in `ServiceBusProcessorFactory.Listener` [#27770](https://github.com/Azure/azure-sdk-for-java/pull/27770):
  + Change from `processorAdded(String name, String subscription, ServiceBusProcessorClient client)` to `processorAdded(String name, ServiceBusProcessorClient client)`.
  + Change from `processorRemoved(String name, String subscription, ServiceBusProcessorClient client)` to `processorRemoved(String name, ServiceBusProcessorClient client)`.

#### Features Added
- Support converting all headers and properties exposed directly by `ServiceBusReceivedMessage` when receiving messages [#27832](https://github.com/Azure/azure-sdk-for-java/issues/27832), newly supported headers and properties can be get according to the keys of:
  * ServiceBusMessageHeaders.DEAD_LETTER_ERROR_DESCRIPTION
  * ServiceBusMessageHeaders.DEAD_LETTER_REASON
  * ServiceBusMessageHeaders.DEAD_LETTER_SOURCE
  * ServiceBusMessageHeaders.DELIVERY_COUNT
  * ServiceBusMessageHeaders.ENQUEUED_SEQUENCE_NUMBER
  * ServiceBusMessageHeaders.ENQUEUED_TIME
  * ServiceBusMessageHeaders.EXPIRES_AT
  * ServiceBusMessageHeaders.LOCK_TOKEN
  * ServiceBusMessageHeaders.LOCKED_UNTIL
  * ServiceBusMessageHeaders.SEQUENCE_NUMBER
  * ServiceBusMessageHeaders.STATE
  * ServiceBusMessageHeaders.SUBJECT
- Support the message header of `ServiceBusMessageHeaders.SUBJECT` to specify the AMQP property of `subject` when sending messages [#27675](https://github.com/Azure/azure-sdk-for-java/pull/27675).
- Support adding builder customizers in `DefaultServiceBusNamespaceProducerFactory` and `DefaultServiceBusNamespaceProcessorFactory` [#27452](https://github.com/Azure/azure-sdk-for-java/pull/27452), [#27820](https://github.com/Azure/azure-sdk-for-java/pull/27820).

### Spring Messaging Azure Storage Queue
This section includes changes in `spring-messaging-azure-storage-queue` module.

#### Dependency Updates
- Delete the dependencies `com.fasterxml.jackson.core:jackson-databind`. [#27727](https://github.com/Azure/azure-sdk-for-java/pull/27727)

#### Breaking Changes
- Delete parameter of `PartitionSupplier` from the sending API for a single message in `StorageQueueTemplate` [#27422](https://github.com/Azure/azure-sdk-for-java/issues/27422).


## 4.0.0-beta.3 (2022-01-18)
Please refer to [Spring Cloud Azure Migration Guide for 4.0](https://microsoft.github.io/spring-cloud-azure/4.0.0-beta.3/4.0.0-beta.3/reference/html/appendix.html#migration-guide-for-4-0) to learn how to migrate to version 4.0.

- Support Spring Boot version: 2.5.5+ and 2.6.0 - 2.6.1.
- Support Spring Cloud version: 2020.0.3+ and 2021.0.0.

### Dependency Updates
Upgrade dependency according to spring-boot-dependencies:2.6.1 and spring-cloud-dependencies:2021.0.0.

### Spring Cloud Azure AutoConfigure
This section includes changes in the `spring-cloud-azure-autoconfigure` module.

#### Features Added
- Enable `Caching` and `Pooling` ConnectionFactory autoconfiguration for Service Bus JMS [#26072](https://github.com/Azure/azure-sdk-for-java/issues/26072).
- Support all configuration options of the initial position when processing an event hub [#26434](https://github.com/Azure/azure-sdk-for-java/issues/26434).
- Support autoconfiguration of `QueueClient` by adding configuration property `spring.cloud.azure.storage.queue.queue-name` [#26382](https://github.com/Azure/azure-sdk-for-java/pull/26382).
- Improve the `spring-configuration-metadata.json` [#26292](https://github.com/Azure/azure-sdk-for-java/issues/26292), [#26274](https://github.com/Azure/azure-sdk-for-java/pull/26274).
- Support `StorageQueueMessageConverter` as a bean to support customize ObjectMapper [#26200](https://github.com/Azure/azure-sdk-for-java/pull/26200).
- Support `EventHubsMessageConverter` as a bean to support customize ObjectMapper [#26200](https://github.com/Azure/azure-sdk-for-java/pull/26200).

#### Breaking Changes
- Change AAD configuration properties to use the namespace for credential and environment properties [#25646](https://github.com/Azure/azure-sdk-for-java/issues/25646).
  * Property name "spring.cloud.azure.active-directory.tenant-id" changed to "spring.cloud.azure.active-directory.profile.tenant-id".
  * Property name "spring.cloud.azure.active-directory.client-id" changed to "spring.cloud.azure.active-directory.credential.client-id".
  * Property name "spring.cloud.azure.active-directory.client-secret" changed to "spring.cloud.azure.active-directory.credential.client-secret".
  * Property name "spring.cloud.azure.active-directory.base-uri" changed to "spring.cloud.azure.active-directory.profile.environment.active-directory-endpoint".
  * Property name "spring.cloud.azure.active-directory.graph-base-uri" changed to "spring.cloud.azure.active-directory.profile.environment.microsoft-graph-endpoint".
  * Property name "spring.cloud.azure.active-directory.graph-membership-uri" changed to "spring.cloud.azure.active-directory.profile.environment.microsoft-graph-endpoint" and "spring.cloud.azure.active-directory.user-group.use-transitive-members".
- Change AAD B2C configuration properties to use the namespace for credential and environment properties [#25799](https://github.com/Azure/azure-sdk-for-java/pull/25799).
- Change Event Hubs processor configuration properties `spring.cloud.azure.eventhubs.processor.partition-ownership-expiration-interval` to `spring.cloud.azure.eventhubs.processor.load-balancing.partition-ownership-expiration-interval` [#25851](https://github.com/Azure/azure-sdk-for-java/pull/25851).
- Change Event Hubs configuration properties `spring.cloud.azure.eventhubs.fqdn` to `spring.cloud.azure.eventhubs.fully-qualified-namespace` [#25851](https://github.com/Azure/azure-sdk-for-java/pull/25851).
- Rename all `*CP` classes to `*ConfigurationProperties` [#26209](https://github.com/Azure/azure-sdk-for-java/pull/26209).

#### Bugs Fixed
- Fix global HTTP client properties `spring.cloud.azure.client.http.*` not set correctly [#26190](https://github.com/Azure/azure-sdk-for-java/issues/26190).
- Fix Cosmos properties `spring.cloud.azure.cosmos.proxy.*` not set correctly [#25690](https://github.com/Azure/azure-sdk-for-java/issues/25690).
- Fix `PoolAcquirePendingLimitException` when using `EventProcessorClient` or `spring-cloud-azure-stream-binder-eventhubs` [#26027](https://github.com/Azure/azure-sdk-for-java/issues/26027).

### Spring Cloud Stream Event Hubs Binder
This section includes changes in `spring-cloud-azure-stream-binder-eventhubs` module.

#### Breaking Changes
- For the batch consuming mode, change the message header names converted from batched messages [#26291](https://github.com/Azure/azure-sdk-for-java/pull/26291).
  * Change message header from `azure_eventhub_enqueued_time` to `azure_eventhub_batch_converted_enqueued_time`.
  * Change message header from `azure_eventhub_offset` to `azure_eventhub_batch_converted_offset`.
  * Change message header from `azure_eventhub_sequence_number` to `azure_eventhub_batch_converted_sequence_number`.
  * Change message header from `azure_partition_key` to `azure_batch_converted_partition_key`.
- When publish messages to Event Hubs, ignore all message headers converted from batched messages [#26213](https://github.com/Azure/azure-sdk-for-java/issues/26213).

  Headers include:
  * `azure_eventhub_batch_converted_enqueued_time`
  * `azure_eventhub_batch_converted_offset`
  * `azure_eventhub_batch_converted_sequence_number`
  * `azure_batch_converted_partition_key`
  * `azure_eventhub_batch_converted_system_properties`
  * `azure_eventhub_batch_converted_application_properties`
- Expose message header `azure_eventhub_last_enqueued_event_properties` [#25960](https://github.com/Azure/azure-sdk-for-java/issues/25960).
- Improve logging information when converting between `com.azure.messaging.eventhubs.EventData` and `org.springframework.messaging.Message` [#26291](https://github.com/Azure/azure-sdk-for-java/pull/26291).
- Fix `PoolAcquirePendingLimitException` when using `EventHubsProcessorContainer` [#26027](https://github.com/Azure/azure-sdk-for-java/issues/26027).
### Spring Integration Event Hubs

This section includes changes in `spring-messaging-azure-eventhubs` and `spring-integration-azure-eventhubs` modules.

#### Features Added
- Expose message header `azure_eventhub_last_enqueued_event_properties` in `spring-integration-azure-eventhubs` module [#25960](https://github.com/Azure/azure-sdk-for-java/issues/25960).

#### Breaking Changes
- Refactor `spring-messaging-azure-eventhubs` message converter [#26291](https://github.com/Azure/azure-sdk-for-java/pull/26291).
  * Rename `EventHubBatchMessageConverter` to `EventHubsBatchMessageConverter`.
  * Refactor `EventHubsBatchMessageConverter` by disabling the ability of converting Spring Message to EventData.
  * Improve logging information when converting between `com.azure.messaging.eventhubs.EventData` and `org.springframework.messaging.Message`.
- Change `DefaultEventHubsNamespaceProcessorFactory` constructor parameter type from `PropertiesSupplier<Tuple2<String, String>, ProcessorProperties>` to `PropertiesSupplier<ConsumerIdentifier, ProcessorProperties>` [#26200](https://github.com/Azure/azure-sdk-for-java/pull/26200).

#### Bugs Fixed
- Fix `PoolAcquirePendingLimitException` when using `EventHubsProcessorContainer` [#26027](https://github.com/Azure/azure-sdk-for-java/issues/26027).
- Fix `EventHubsTemplate` not sending all messages in a collection [#24445](https://github.com/Azure/azure-sdk-for-java/issues/24445).


### Spring Integration Service Bus

This section includes changes in `spring-messaging-azure-servicebus` and `spring-integration-azure-servicebus` modules.

#### Breaking Changes
- Change `DefaultServiceBusNamespaceProcessorFactory` constructor parameter type from `PropertiesSupplier<Tuple2<String, String>, ProcessorProperties>` to `PropertiesSupplier<ConsumerIdentifier, ProcessorProperties>` [#26200](https://github.com/Azure/azure-sdk-for-java/pull/26200).
- Refactor `ServiceBusInboundChannelAdapter` constructors [#26200](https://github.com/Azure/azure-sdk-for-java/pull/26200).

### Spring Integration Storage Queue
This section includes changes in `spring-messaging-azure-storage-queue` and `spring-integration-azure-storage-queue` modules.

#### Breaking Changes

- Refactor `spring-messaging-azure-storage-queue` module [#26273](https://github.com/Azure/azure-sdk-for-java/issues/26273).
  * Remove `StorageQueueOperation`.
  * Remove configuration of checkpoint mode for `StorageQueueTemplate`, and support only MANUAL mode.
  * Remove auto creating Storage Queue when send/receive messages via `StorageQueueTemplate`.

### Spring Cloud Azure Core

This section includes changes in `spring-cloud-azure-core`, `spring-cloud-azure-service`, and `spring-cloud-azure-resourcemanager` modules.

#### Breaking Changes
- Refactor `spring-cloud-azure-core` module [#25851](https://github.com/Azure/azure-sdk-for-java/pull/25851).
  * Support JPMS.
- Refactor `spring-cloud-azure-service` module [#25851](https://github.com/Azure/azure-sdk-for-java/pull/25851).
  * Move all `*BuilderFactory` to `*.implementation.*` packages [#26404](https://github.com/Azure/azure-sdk-for-java/issues/26404).
  * Support JPMS [#25851](https://github.com/Azure/azure-sdk-for-java/pull/25851).
- Refactor `spring-cloud-azure-resourcemanager` module [#25851](https://github.com/Azure/azure-sdk-for-java/pull/25851).
  * Rename `com.azure.spring.resourcemanager.provisioner` to `com.azure.spring.resourcemanager.provisioning` [#26472](https://github.com/Azure/azure-sdk-for-java/pull/26472).
  * Support JPMS [#25851](https://github.com/Azure/azure-sdk-for-java/pull/25851).

#### Bugs Fixed
- Fix exception thrown by `AzureStorageFileProtocolResolver` and `AzureStorageBlobProtocolResolver` when target file, directory or container does not exist [#25916](https://github.com/Azure/azure-sdk-for-java/issues/25916).

### Other Changes
- Refactor the test structure and increase the test coverage [#23773](https://github.com/Azure/azure-sdk-for-java/issues/23773), [#26175](https://github.com/Azure/azure-sdk-for-java/issues/26175).
- Improve Java code documentation [#24332](https://github.com/Azure/azure-sdk-for-java/issues/24332).
- Improve User-Agent headers for Spring Cloud Azure libraries [#25892](https://github.com/Azure/azure-sdk-for-java/issues/25892), [#26122](https://github.com/Azure/azure-sdk-for-java/pull/26122).
- Improve [Sample Projects](https://github.com/Azure-Samples/azure-spring-boot-samples/tree/spring-cloud-azure_4.0.0-beta.3).
  * Switch to `DefaultAzureCredential` [#25652](https://github.com/Azure/azure-sdk-for-java/issues/25652).
  * Provision resources using **Terraform** [#25652](https://github.com/Azure/azure-sdk-for-java/issues/25652).
  * Unify names of Sample Projects [#26308](https://github.com/Azure/azure-sdk-for-java/issues/26308).
- Improve [Spring Cloud Azure Reference Doc](https://microsoft.github.io/spring-cloud-azure/4.0.0-beta.3/4.0.0-beta.3/reference/html/index.html).
  * Make sure all contents were in original README files are included [#25921](https://github.com/Azure/azure-sdk-for-java/issues/25921).
  * Add RBAC description [#25973](https://github.com/Azure/azure-sdk-for-java/issues/25973).

## 4.0.0-beta.2 (2021-11-22)

Please refer to [Spring Cloud Azure Migration Guide for 4.0][Spring-Cloud-Azure-Migration-Guide-for-4.0] to learn how to migrate to version 4.0.

### Spring Cloud Azure Autoconfigure
This section includes changes in `spring-cloud-azure-autoconfigure` module.

#### Breaking Changes
- Remove the health indicator for `KeyVaultEnvironmentPostProcessor` [#24309](https://github.com/Azure/azure-sdk-for-java/pull/24309).

### spring-cloud-azure-stream-binder-eventhubs

#### Features Added

- Support batch consumers.

#### Breaking Changes

- Change artifact id from `azure-spring-cloud-stream-binder-eventhubs` to `spring-cloud-azure-stream-binder-eventhubs`.
- Change the binder type from `eventhub` to `eventhubs`.
- Change the Spring Cloud Stream Binding extended properties prefix from `spring.cloud.stream.eventhub` to `spring.cloud.stream.eventhubs`.
- BATCH checkpoint-mode only works in batch-consuming mode.

### spring-cloud-azure-stream-binder-servicebus

#### Breaking Changes

- Combine libraries of `azure-spring-cloud-stream-binder-servicebus-queue` and `azure-spring-cloud-stream-binder-servicebus-topic` to `spring-cloud-azure-stream-binder-servicebus` with new binder type as `servicebus`.
- When using the binder to send messages, one of the following two attributes must be provided:
  - spring.cloud.stream.servicebus.bindings.{channel-name}.producer.entity-type
  - spring.cloud.azure.servicebus.producer.entity-type

#### Features Added

- Provide the ability of interacting with both queue and topic.

### spring-cloud-azure-starter-integration-eventhubs

#### Breaking Changes

- Change artifact id from `azure-spring-cloud-starter-eventhubs` to
  `spring-cloud-azure-starter-integration-eventhubs`.
- Annotation of `@AzureMessageListeners`, `@AzureMessageListener` and `@EnableAzureMessaging` are dropped.
- Drop `RxJava` support of `EventHubRxOperation` and `EventHubRxTemplate` and support `Reactor` only.
- Drop `EventHubOperation`, and move its `subscribe` API to class of `EventHubsProcessorContainer`.
- Rename `EventHubsInboundChannelAdapter` as `EventHubsInboundChannelAdapter` to keep consistent with the service of
  Azure
  Event Hubs, and change constructor signature as well.

* Change `CheckpointConfig` instantiation style to simple constructor instead of build style.

### spring-integration-azure-eventhubs

#### Breaking Changes

- Change artifact id from `azure-spring-integration-eventhubs` to
  `spring-integration-azure-eventhubs`.
- Annotation of `@AzureMessageListeners`, `@AzureMessageListener` and `@EnableAzureMessaging` are dropped.
- Drop `RxJava` support of `EventHubRxOperation` and `EventHubRxTemplate` and support `Reactor` only.
- Drop `EventHubOperation`, and move its `subscribe` API to class of `EventHubsProcessorContainer`.
- Rename `EventHubsInboundChannelAdapter` as `EventHubsInboundChannelAdapter` to keep consistent with the service of
  Azure
  Event Hubs, and change constructor signature as well.

* Change `CheckpointConfig` instantiation style to simple constructor instead of build style.

### spring-cloud-azure-starter-integration-servicebus

#### Breaking Changes

- Change artifact id from `azure-spring-cloud-starter-servicebus` to `spring-cloud-azure-starter-integration-servicebus`.
- Combine the original `ServiceBusQueueTemplate#sendAsync` and `ServiceBusTopicTemplate#sendAsync` as `ServiceBusTemplate#sendAsync` and drop classes of `ServiceBusQueueTemplate` and `ServiceBusTopicTemplate`.
- Drop `CompletableFuture` support of ServiceBusTemplate and support `Reactor` instead.
- Drop interface of `ServiceBusQueueOperation` and `ServiceBusTopicOperation`.
- Drop API of `ServiceBusQueueOperation#abandon` and `ServiceBusQueueOperation#deadletter`.
- Combine the original `ServiceBusQueueTemplate#subscribe` and `ServiceBusTopicTemplate#subscribe` as `ServiceBusProcessorClient#subscribe`.
- Deprecate the interface of `SubscribeOperation`.
- Add new API of `setDefaultEntityType` for ServiceBusTemplate, the default entity type of `ServiceBusTemplate` is required when no bean of `PropertiesSupplier<String, ProducerProperties>` is provided for the `ProducerProperties#entityType`.
- Drop class of `ServiceBusQueueInboundChannelAdapter` and `ServiceBusTopicInboundChannelAdapter` and combine them as `ServiceBusInboundChannelAdapter`.
- Class of `DefaultMessageHandler` is moved from `com.azure.spring.integration.core` to package `com.azure.spring.integration.handler`

#### Features Added

- Provide the ability to connect to multiple Azure Service Bus entities in different namespaces.

### spring-integration-azure-servicebus

#### Breaking Changes

- Change artifact id from `azure-spring-integration-servicebus` to `spring-integration-azure-servicebus`.
- Combine the original `ServiceBusQueueTemplate#sendAsync` and `ServiceBusTopicTemplate#sendAsync` as `ServiceBusTemplate#sendAsync` and drop classes of `ServiceBusQueueTemplate` and `ServiceBusTopicTemplate`.
- Drop and `CompletableFuture` support of ServiceBusTemplate and support `Reactor` instead.
- Drop interface of `ServiceBusQueueOperation` and `ServiceBusTopicOperation`.
- Drop API of `ServiceBusQueueOperation#abandon` and `ServiceBusQueueOperation#deadletter`.
- Combine the original `ServiceBusQueueTemplate#subscribe` and `ServiceBusTopicTemplate#subscribe` as `ServiceBusProcessorClient#subscribe`.
- Deprecate the interface of `SubscribeOperation`.
- Add new API of `setDefaultEntityType` for ServiceBusTemplate, the default entity type of `ServiceBusTemplate` is required when no bean of `PropertiesSupplier<String, ProducerProperties>` is provided for the `ProducerProperties#entityType`.
- Drop class of `ServiceBusQueueInboundChannelAdapter` and `ServiceBusTopicInboundChannelAdapter` and combine them as `ServiceBusInboundChannelAdapter`.
- Class of `DefaultMessageHandler` is moved from `com.azure.spring.integration.core` to package `com.azure.spring.integration.handler`

#### Features Added

- Provide the ability to connect to multiple Azure Service Bus entities in different namespaces.

### spring-messaging-azure

#### Breaking Changes

- Annotation of `@AzureMessageListeners`, `@AzureMessageListener` and `@EnableAzureMessaging` are dropped.
- Change artifact id from `azure-spring-cloud-messaging` to `spring-messaging-azure`.

### spring-cloud-azure-starter-servicebus-jms

#### Breaking Changes

- Change artifact id from `azure-spring-boot-starter-servicebus-jms` to `spring-cloud-azure-starter-servicebus-jms`.

### spring-integration-azure-storage-queue

#### Breaking Changes

- Change artifact id from `azure-spring-integration-storage-queue` to `spring-integration-azure-storage-queue`.
- Class of `DefaultMessageHandler` is moved from `com.azure.spring.integration.core` to package `com.azure.spring.integration.handler`.
- Class of `StorageQueueMessageSource` is moved from `com.azure.spring.integration.core` to package `com.azure.spring.integration.storage.queue.inbound.StorageQueueMessageSource`.
- Class of `StorageQueueOperation` is moved from `com.azure.spring.integration.storage.queue.StorageQueueOperation` to package `com.azure.spring.storage.queue.core.StorageQueueOperation`.
- Class of `StorageQueueTemplate` is moved from `com.azure.spring.integration.storage.queue.StorageQueueTemplate` to package `com.azure.spring.storage.queue.core.StorageQueueTemplate`.

### spring-cloud-azure-starter-integration-storage-queue

#### Breaking Changes

- Change artifact id from `azure-spring-cloud-starter-storage-queue` to `spring-cloud-azure-starter-integration-storage-queue`.
- Class of `DefaultMessageHandler` is moved from `com.azure.spring.integration.core` to package `com.azure.spring.integration.handler`.
- Class of `StorageQueueMessageSource` is moved from `com.azure.spring.integration.storage.queue.inbound` to package `com.azure.spring.integration.storage.queue.inbound.StorageQueueMessageSource`.
- Class of `StorageQueueOperation` is moved from `com.azure.spring.integration.storage.queue.StorageQueueOperation` to package `com.azure.spring.storage.queue.core.StorageQueueOperation`.
- Class of `StorageQueueTemplate` is moved from `com.azure.spring.integration.storage.queue.StorageQueueTemplate` to package `com.azure.spring.storage.queue.core.StorageQueueTemplate`.

### spring-cloud-azure-trace-sleuth

#### Features Added

- Support http pipeline policy implemented by Spring Cloud Sleuth API. ([#24192])

[Spring-Cloud-Azure-Migration-Guide-for-4.0]: https://microsoft.github.io/spring-cloud-azure/docs/4.0.0-beta.2/reference/html/appendix.html#migration-guide-for-4-0
[#24192]: https://github.com/Azure/azure-sdk-for-java/pull/24192<|MERGE_RESOLUTION|>--- conflicted
+++ resolved
@@ -2,7 +2,6 @@
 
 ## 5.15.0 (Unreleased)
 
-<<<<<<< HEAD
 ### Spring Cloud Azure Dependencies (BOM)
 
 #### Dependency Updates
@@ -13,10 +12,9 @@
 
 #### Features Added
 - Add `ConnectionDetails` for Cosmos, Storage Blob and Storage Queue. For more information about `ConnectionDetails`, please refer to [Spring Boot 3.1's ConnectionDetails abstraction](https://spring.io/blog/2023/06/19/spring-boot-31-connectiondetails-abstraction).
-=======
+
 #### Bugs Fixed
 - Fix bug: DLQ reason and description not work in spring-cloud-azure-stream-binder-servicebus. [40951](https://github.com/Azure/azure-sdk-for-java/issues/40951).
->>>>>>> 77dd626b
 
 ## 5.14.0 (2024-07-05)
 - This release is compatible with Spring Boot 3.0.0-3.0.13, 3.1.0-3.1.12, 3.2.0-3.2.7, 3.3.0-3.3.1. (Note: 3.0.x (x>13), 3.1.y (y>12), 3.2.z (z>7) and 3.3.m (m>1) should be supported, but they aren't tested with this release.)
