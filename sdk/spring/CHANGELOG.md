--- conflicted
+++ resolved
@@ -5,11 +5,8 @@
 
 #### Bugs Fixed
 - Fix bug: Put a value into Collections.emptyMap(). [#31190](https://github.com/Azure/azure-sdk-for-java/issues/31190).
-<<<<<<< HEAD
 - Fix bug: RestTemplate used to get access token should only contain 2 converters. [#31482](https://github.com/Azure/azure-sdk-for-java/issues/31482).
-=======
 - Fix bug: Duplicated "scope" parameter. [#31191](https://github.com/Azure/azure-sdk-for-java/issues/31191).
->>>>>>> 27c0e8cf
 
 ## 4.4.0 (2022-09-26)
 Upgrade Spring Boot dependencies version to 2.7.3 and Spring Cloud dependencies version to 2021.0.3
