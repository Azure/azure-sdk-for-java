# Release History

## 6.0.0-beta.5 (Unreleased)
Upgrade Spring Boot dependencies version to 3.0.0 and Spring Cloud dependencies version to 2022.0.0-RC3.

#### Breaking Changes
 - Remove the `public` access modifier from bean methods [#32514](https://github.com/Azure/azure-sdk-for-java/pull/32514). 
 - Move Cloud Foundry classes to the implementation package [#32549](https://github.com/Azure/azure-sdk-for-java/pull/32549).
<<<<<<< HEAD
 - Move some JMS configuration classes into implementation, and reduce the number of public APIs [#32552](https://github.com/Azure/azure-sdk-for-java/pull/32552).
=======
>>>>>>> 96ac9e01

## 6.0.0-beta.4 (2022-12-07)
Upgrade Spring Boot dependencies version to 3.0.0-RC2 and Spring Cloud dependencies version to 2022.0.0-RC2.

### Spring Cloud Azure Autoconfigure
This section includes changes in `spring-cloud-azure-autoconfigure` module.

#### Features Added
- Remove warning logs of Kafka passwordless autoconfiguration. [#31182](https://github.com/Azure/azure-sdk-for-java/issues/31182).
- Enhance the Azure AD Resource Server configurer to accept the custom jwt granted authorities converter. [#28665](https://github.com/Azure/azure-sdk-for-java/issues/28665).

#### Breaking Changes
- Move Key Vault environment classes for internal usage to the implementation package [#32428](https://github.com/Azure/azure-sdk-for-java/pull/32428).
- Delete properties: `spring.jms.serviebus.username`, `spring.jms.serviebus.password` and `spring.jms.serviebus.remote-uri` [#32465](https://github.com/Azure/azure-sdk-for-java/pull/32465).

## 6.0.0-beta.3 (2022-11-04)
Upgrade Spring Boot dependencies version to 3.0.0-RC1 and Spring Cloud dependencies version to 2022.0.0-RC1.

#### Breaking Changes
- Delete the artifact `spring-cloud-azure-trace-sleuth`[#31543](https://github.com/Azure/azure-sdk-for-java/pull/31543).

### Spring Cloud Azure Autoconfigure
This section includes changes in `spring-cloud-azure-autoconfigure` module.

#### Breaking Changes
- Delete the class `com.azure.spring.cloud.autoconfigure.aad.implementation.oauth2.AadOAuth2AuthenticatedPrincipal`[#31543](https://github.com/Azure/azure-sdk-for-java/pull/31543).
- Delete the class `com.azure.spring.cloud.autoconfigure.aad.implementation.webapi.AadOboOAuth2AuthorizedClientProvider`[#31543](https://github.com/Azure/azure-sdk-for-java/pull/31543).
- Delete the class `com.azure.spring.cloud.autoconfigure.aad.properties.AadAuthorizationGrantType`[#31543](https://github.com/Azure/azure-sdk-for-java/pull/31543).
- Delete the class `com.azure.spring.cloud.autoconfigure.aad.AadJwtBearerTokenAuthenticationConverter`[#31543](https://github.com/Azure/azure-sdk-for-java/pull/31543).
- Delete the `AuthorizationGrantType.PASSWORD` support[#31543](https://github.com/Azure/azure-sdk-for-java/pull/31543).
- Delete the auto configuration for Spring Cloud Sleuth support[#31543](https://github.com/Azure/azure-sdk-for-java/pull/31543).
- Use the `com.nimbusds.jwt.proc.DefaultJWTClaimsVerifier#DefaultJWTClaimsVerifier(com.nimbusds.jwt.JWTClaimsSet, java.util.Set<java.lang.String>)` instead of `com.nimbusds.jwt.proc.DefaultJWTClaimsVerifier#DefaultJWTClaimsVerifier()`[#31543](https://github.com/Azure/azure-sdk-for-java/pull/31543).
- Use the `org.springframework.http.ResponseEntity#getStatusCode` instead of `org.springframework.http.ResponseEntity#getStatusCodeValue`[#31543](https://github.com/Azure/azure-sdk-for-java/pull/31543).
- Use an abstract configurer `AbstractHttpConfigurer` instead of `org.springframework.security.config.annotation.web.configuration.WebSecurityConfigurerAdapter`[#31543](https://github.com/Azure/azure-sdk-for-java/pull/31543).
- Use the annotation `org.springframework.security.config.annotation.method.configuration.EnableMethodSecurity` instead the `org.springframework.security.config.annotation.method.configuration.EnableGlobalMethodSecurity`[#31808](https://github.com/Azure/azure-sdk-for-java/pull/31808).
- Use the class `org.springframework.security.oauth2.server.resource.authentication.BearerTokenAuthenticationToken` instead of `org.springframework.security.oauth2.server.resource.BearerTokenAuthenticationToken`[#31808](https://github.com/Azure/azure-sdk-for-java/pull/31808).

#### Bugs Fixed
- Fix bug: Put a value into Collections.emptyMap(). [#31190](https://github.com/Azure/azure-sdk-for-java/issues/31190).
- Fix bug: RestTemplate used to get access token should only contain 2 converters. [#31482](https://github.com/Azure/azure-sdk-for-java/issues/31482).
- Fix bug: RestOperations is not well configured when jwkResolver is null. [#31218](https://github.com/Azure/azure-sdk-for-java/issues/31218).
- Fix bug: Duplicated "scope" parameter. [#31191](https://github.com/Azure/azure-sdk-for-java/issues/31191).
- Fix bug: NimbusJwtDecoder still uses `RestTemplate()` instead `RestTemplateBuilder` [#31233](https://github.com/Azure/azure-sdk-for-java/issues/31233)
- Fix bug: Proxy setting not work in Azure AD B2C web application. [31593](https://github.com/Azure/azure-sdk-for-java/issues/31593)
- Fix Bug: NoClassDefFoundError for JSONArray. [31716](https://github.com/Azure/azure-sdk-for-java/issues/31716)
- Fix bug: `spring.main.sources` configuration from Spring Cloud Stream Kafka binder cannot take effect. [#31715](https://github.com/Azure/azure-sdk-for-java/pull/31715)

## 6.0.0-beta.2 (2022-09-30)
Upgrade Spring Boot dependencies version to 3.0.0-M4 and Spring Cloud dependencies version to 2022.0.0-M4.

### Spring Cloud Azure Autoconfigure
This section includes changes in `spring-cloud-azure-autoconfigure` module.

#### Features Added
- Support auto start-up for the auto-configured Service Bus Processor Client by enabling a new property of `spring.cloud.azure.servicebus.processor.auto-startup`. [#29997](https://github.com/Azure/azure-sdk-for-java/issues/29997)
- Configure the `spring.main.sources` with `AzureKafkaSpringCloudStreamConfiguration` class for Spring Cloud Stream Kafka Binder context, which helps developers omit customizing the property manually when leveraging Azure Identity with Kafka [#29976](https://github.com/Azure/azure-sdk-for-java/issues/29976).
- Provide the property of `spring.cloud.azure.eventhubs.kafka.enabled` to turn of/off the OAuth2 support of Spring Cloud Azure for Event Hubs for Kafka [#30574](https://github.com/Azure/azure-sdk-for-java/issues/30574).
- Support connecting to Azure AD via proxy. To achieve this, customer need provide a custom `RestTemplateCustomizer` bean. [#26493](https://github.com/Azure/azure-sdk-for-java/issues/26493).

#### Bugs Fixed
- Fix bug: Cannot configure "azure" authorization client. [#30354](https://github.com/Azure/azure-sdk-for-java/issues/30354).
- Fix parameter `requested_token_use` missing when using On behalf of process [#30359](https://github.com/Azure/azure-sdk-for-java/issues/30359).
- Fix the invalid user agent for Apache Kafka [#30574](https://github.com/Azure/azure-sdk-for-java/pull/30933).
- Fix Kafka `OAuth2AuthenticateCallbackHandler` cannot work with Kafka refreshing login mechanism [#30719](https://github.com/Azure/azure-sdk-for-java/issues/30719).
- Fix the cloud type cannot be configured for a consumer/producer/processor of Service Bus / Event Hubs bug [#30936](https://github.com/Azure/azure-sdk-for-java/issues/30936).

### Spring Cloud Stream Event Hubs Binder
#### Bugs Fixed
- Fix the cloud type cannot be configured for Event Hubs Binder bug [#30936](https://github.com/Azure/azure-sdk-for-java/issues/30936).

### Spring Cloud Stream Service Bus Binder
#### Breaking Changes
- Removed Spring Data Cosmos Auto Configuration support as Spring Data 3 is currently not supported.

#### Bugs Fixed
- Fix the Service Bus Binder cannot automatically create Topic/Subscriptions from consumer bug. [#30722](https://github.com/Azure/azure-sdk-for-java/pull/30722).
- Fix the cloud type cannot be configured for Service Bus Binder bug [#30936](https://github.com/Azure/azure-sdk-for-java/issues/30936).

## 4.3.0 (2022-06-29)
- This release is compatible with Spring Boot 2.5.0-2.5.14, 2.6.0-2.6.9, 2.7.0-2.7.1. (Note: 2.5.x (x>14), 2.6.y (y>9) and 2.7.z (z>1) should be supported, but they aren't tested with this release.)
- This release is compatible with Spring Cloud 2020.0.3-2020.0.5, 2021.0.0-2021.0.3. (Note: 2020.0.x (x>5) and 2021.0.y (y>3) should be supported, but they aren't tested with this release.)

### Features Added
- GA the `spring-cloud-azure-starter-storage`. This starter supports all features of Azure Storage.
- GA the `spring-cloud-azure-starter-keyvault`. This starter supports all features of Azure Key Vault.
- Support Jwt Client authentication for Azure AD Starter.

### Spring Cloud Azure Dependencies (BOM)
#### Dependency Updates
- Upgrade `azure-sdk-bom` to 1.2.3.
- Upgrade `azure-spring-data-cosmos` to 3.23.0.

### Spring Cloud Azure Autoconfigure
This section includes changes in `spring-cloud-azure-autoconfigure` module.

#### Features Added
+ Add `AzureStorageConfiguration` to make Azure storage service share common property configuration [#29094](https://github.com/Azure/azure-sdk-for-java/pull/29094).
    +  Add properties `spring.cloud.azure.storage.endpoint`, `spring.cloud.azure.storage.account-key`, `spring.cloud.azure.storage.sas-token`, `spring.cloud.azure.storage.connection-string`, `spring.cloud.azure.storage.account-name`.
+ Add `AzureKeyVaultConfiguration` to make Azure Key Vault service share common property configuration [#29306](https://github.com/Azure/azure-sdk-for-java/pull/29306).
    + Add properties `spring.cloud.azure.keyvault`.
+ Support OAuth2 authentication configuration for Spring ecosystems of Kafka [#29404](https://github.com/Azure/azure-sdk-for-java/pull/29404).

#### Breaking Changes
- Deprecate support of connection string or Azure Resource Manager based authentication for Spring ecosystems of Kafka [#29404](https://github.com/Azure/azure-sdk-for-java/pull/29404).

#### Dependency Updates
- Upgrade spring-security to 5.6.4 to address [CVE-2022-22978](https://spring.io/blog/2022/05/15/cve-2022-22978-authorization-bypass-in-regexrequestmatcher) [#29304](https://github.com/Azure/azure-sdk-for-java/pull/29304).
- Upgrade `azure-spring-data-cosmos` to 3.23.0. [#29679](https://github.com/Azure/azure-sdk-for-java/pull/29679)
- Upgrade `azure-cosmos` to 4.32.0. [#29679](https://github.com/Azure/azure-sdk-for-java/pull/29679)

#### Features Added
- Add `enabled` option in `AzureServiceBusJmsProperties` [#29232](https://github.com/Azure/azure-sdk-for-java/issues/29232).

#### Bugs Fixed
- Fix the Service Bus JMS autoconfiguration logic error [#29313](https://github.com/Azure/azure-sdk-for-java/pull/29313).
- Fix the authority host of azure identity client not configured bug [#29398](https://github.com/Azure/azure-sdk-for-java/issues/29398).

### Spring Messaging Azure Service Bus
This section includes changes in the `spring-messaging-azure-servicebus` module.

#### Bugs Fixed
- Fix the `ServiceBusContainerProperties` constructor with overriding the default field values [#29095](https://github.com/Azure/azure-sdk-for-java/pull/29095).
- Restrict the concurrency value to be int format in `ServiceBusListener` [#29095](https://github.com/Azure/azure-sdk-for-java/pull/29095).

### Spring Cloud Azure Starter Active Directory
This section includes changes in `spring-cloud-azure-starter-active-directory` module.

#### Dependency Updates
- Upgrade spring-security to 5.6.4 to address [CVE-2022-22978](https://spring.io/blog/2022/05/15/cve-2022-22978-authorization-bypass-in-regexrequestmatcher) [#29304](https://github.com/Azure/azure-sdk-for-java/pull/29304).

#### Features Added
+ Support Jwt Client authentication [#29471](https://github.com/Azure/azure-sdk-for-java/pull/29471).

#### Breaking Changes
+ Deprecated classes and properties type changed [#29471](https://github.com/Azure/azure-sdk-for-java/pull/29471).
    + Deprecated ~~AadAuthorizationGrantType~~, use `AuthorizationGrantType` instead.
    + Deprecated ~~AadOAuth2AuthenticatedPrincipal~~, ~~AadJwtBearerTokenAuthenticationConverter~~, use the default converter `JwtAuthenticationConverter` instead in `AadResourceServerWebSecurityConfigurerAdapter`.
    + The type of property *authorizationGrantType* is changed to `AuthorizationGrantType` in `AuthorizationClientProperties` class.
    + Deprecated ~~AadOboOAuth2AuthorizedClientProvider~~, use `JwtBearerOAuth2AuthorizedClientProvider` instead.

### Spring Cloud Azure Starter Active Directory B2C
This section includes changes in `spring-cloud-azure-starter-active-directory-b2c` module.

#### Dependency Updates
- Upgrade spring-security to 5.6.4 to address [CVE-2022-22978](https://spring.io/blog/2022/05/15/cve-2022-22978-authorization-bypass-in-regexrequestmatcher) [#29304](https://github.com/Azure/azure-sdk-for-java/pull/29304).

### Spring Integration Azure Storage Queue
This section includes changes in `spring-integration-azure-storage-queue` module.

#### Features Added
- Add configurable visibility timeout to `StorageQueueMessageSource` to allow configuring visibility timeout of message source at startup [#29567](https://github.com/Azure/azure-sdk-for-java/pull/29567).

#### Breaking Changes
+ Deprecated classes and properties type changed [#29471](https://github.com/Azure/azure-sdk-for-java/pull/29471).
    + Deprecated *~~AadAuthorizationGrantType~~*, use `AuthorizationGrantType` instead.
    + The type of property *authorizationGrantType* is changed to `AuthorizationGrantType` in `AuthorizationClientProperties` class.

## 4.2.0 (2022-05-26)

- This release is compatible with Spring Boot 2.5.0-2.5.14, 2.6.0-2.6.8, 2.7.0. (Note: 2.5.x (x>14), 2.6.y (y>8) and 2.7.z (z>0) should be supported, but they aren't tested with this release.)
- This release is compatible with Spring Cloud 2020.0.3-2020.0.5, 2021.0.0-2021.0.2. (Note: 2020.0.x (x>5) and 2021.0.y (y>2) should be supported, but they aren't tested with this release.)

### Spring Cloud Azure Dependencies (BOM)
#### Dependency Updates
- Upgrade `azure-sdk-bom` to 1.2.2.
- Upgrade `azure-spring-data-cosmos` to 3.21.0.

## 4.1.0 (2022-05-05)
- This release is compatible with Spring Boot 2.5.0-2.5.13, 2.6.0-2.6.7. (Note: 2.5.x (x>13) and 2.6.y (y>7) should be supported, but they aren't tested with this release.)
- This release is compatible with Spring Cloud 2020.0.3-2020.0.5, 2021.0.0-2021.0.2. (Note: 2020.0.x (x>5) and 2021.0.y (y>2) should be supported, but they aren't tested with this release.)
- Upgrade Spring Cloud to 2021.0.2 to address [CVE-2022-22963](https://github.com/advisories/GHSA-6v73-fgf6-w5j7) [#28179](https://github.com/Azure/azure-sdk-for-java/issues/28179).
- Upgrade Spring Boot to 2.6.6 to address [CVE-2022-22965](https://github.com/advisories/GHSA-36p3-wjmg-h94x) [#28280](https://github.com/Azure/azure-sdk-for-java/pull/28280).

### Features Added
- GA the `spring-cloud-azure-starter-keyvault-certificates`. This starter supports the auto-configuration of Azure Key Vault `CertificateClient` and `CertificateAsyncClient`.

### Spring Cloud Azure Dependencies (BOM)
#### Dependency Updates
- Upgrade `azure-resourcemanager` to 2.14.0.
- Upgrade `azure-sdk-bom` to 1.2.1 [#28586](https://github.com/Azure/azure-sdk-for-java/pull/28586).
- Use `azure-cosmos:4.29.1` instead of the version `4.28.1` in `azure-sdk-bom` [#28555](https://github.com/Azure/azure-sdk-for-java/pull/28555).

### Spring Cloud Azure Autoconfigure
This section includes changes in `spring-cloud-azure-autoconfigure` module.

#### Bugs Fixed
- Fix the bean `AzureTokenCredentialAutoConfiguration` initialization exception when the multiple ThreadPoolTaskExecutors beans exist [#28525](https://github.com/Azure/azure-sdk-for-java/issues/28525).
- Fix incorrect bean name `staticStorageBlobConnectionStringProvider` in the auto-configuration of `AzureStorageFileShareAutoConfiguration` [#28464](https://github.com/Azure/azure-sdk-for-java/issues/28464).
- Fix application startup issue by changing property names in configuration metadata from camel-case to kebab-case [#28312](https://github.com/Azure/azure-sdk-for-java/issues/28312).

## 4.0.0 (2022-03-28)
- This release is compatible with Spring Boot 2.5.0-2.5.11, 2.6.0-2.6.5. (Note: 2.5.x (x>11) and 2.6.y (y>5) should be supported, but they aren't tested with this release.)
- This release is compatible with Spring Cloud 2020.0.3-2020.0.5, 2021.0.0-2021.0.1. (Note: 2020.0.x (x>5) and 2021.0.y (y>1) should be supported, but they aren't tested with this release.)

### Dependency Updates
- Upgrade dependency according to spring-boot-dependencies:2.6.3 and spring-cloud-dependencies:2021.0.0.

### Features Added
- Add `Automatic-Module-Name` for all Spring Cloud Azure modules and change the root package names to match the module names [#27350](https://github.com/Azure/azure-sdk-for-java/issues/27350), [#27420](https://github.com/Azure/azure-sdk-for-java/pull/27420).

### Spring Cloud Azure Dependencies (BOM)
#### Dependency Updates
- Delete the direct reference of following Azure SDKs [#27850](https://github.com/Azure/azure-sdk-for-java/pull/27850):
  + azure-core
  + azure-core-management
  + azure-core-amqp
  + azure-cosmos
  + azure-data-appconfiguration
  + azure-identity
  + azure-messaging-eventhubs
  + azure-messaging-eventhubs-checkpointstore-blob
  + azure-messaging-servicebus
  + azure-security-keyvault-certificates
  + azure-security-keyvault-secrets
  + azure-storage-blob
  + azure-storage-file-share
  + azure-storage-queue
  + azure-core-serializer-json-jackson
- Import `azure-sdk-bom:1.2.0` [#27850](https://github.com/Azure/azure-sdk-for-java/pull/27850).
- Use `azure-cosmos:4.28.0` instead of the version `4.27.0` in `azure-sdk-bom` [#27850](https://github.com/Azure/azure-sdk-for-java/pull/27850).
- Upgrade `azure-resourcemanager` to 2.13.0.
- Upgrade `azure-spring-data-cosmos` to 3.19.0.

### Spring Cloud Azure Starter Active Directory
This section includes changes in `spring-cloud-azure-starter-active-directory` module.

#### Breaking Changes
- Delete the AAD conditional access filter. [#27727](https://github.com/Azure/azure-sdk-for-java/pull/27727)
- Rename classes and methods [#27273](https://github.com/Azure/azure-sdk-for-java/pull/27273), [#27579](https://github.com/Azure/azure-sdk-for-java/pull/27579):
  + Rename classes from `AAD/AADB2C` to `Aad/AadB2c`.
  + Rename method in `UserPrincipal` from `getKid` to `getKeyId`.
  + Rename methods in `AADAuthenticationProperties` from `allowedGroupIdsConfigured/allowedGroupNamesConfigured` to `isAllowedGroupIdsConfigured/isAllowedGroupNamesConfigured`.
  + Rename methods in `AADAuthorizationServerEndpoints` from `authorizationEndpoint/endSessionEndpoint/jwkSetEndpoint/tokenEndpoint` to `getAuthorizationEndpoint/getEndSessionEndpoint/getJwkSetEndpoint/getTokenEndpoint`.
  + Rename method in `UserGroupProperties` from `getUseTransitiveMembers` to `isUseTransitiveMembers`.
- Improve `AadJwt*Validator` and `AadTokenClaim` [#27365](https://github.com/Azure/azure-sdk-for-java/pull/27365):
  + Delete `AadJwtClaimValidator` and use `JwtClaimValidator` instead.
  + Delete `AadJwtAudienceValidator` and use `JwtClaimValidator` instead.
  + Rename `AadTokenClaim` to `AadJwtClaimNames`.

#### Features Added
- Support constructing `AadOAuth2AuthorizationRequestResolver` with `authorizationRequestBaseUri` [#26494](https://github.com/Azure/azure-sdk-for-java/issues/26494).
- Make `AadWebSecurityConfigurerAdapter` more configurable [#27802](https://github.com/Azure/azure-sdk-for-java/pull/27802).

#### Dependency Updates
- Delete the dependencies `org.springframework.boot:spring-boot-starter-webflux`, `com.fasterxml.jackson.core:jackson-databind`, `io.projectreactor.netty:reactor-netty` [#27727](https://github.com/Azure/azure-sdk-for-java/pull/27727).

### Spring Cloud Azure Autoconfigure
This section includes changes in `spring-cloud-azure-autoconfigure` module.

#### Breaking Changes
- Refactor retry options [#27332](https://github.com/Azure/azure-sdk-for-java/pull/27332), [#27586](https://github.com/Azure/azure-sdk-for-java/pull/27586).
  + Delete properties `spring.cloud.azure.retry.timeout` and `spring.cloud.azure.<azure-service>.retry.timeout`.
  + Add properties `spring.cloud.azure.retry.amqp.try-timeout` and `spring.cloud.azure.<azure-amqp-service>.retry.try-timeout` instead. (`<azure-amqp-service>` means this option only applies to AMQP-based service clients).
  + Delete properties `spring.cloud.azure.retry.back-off.max-attempts`, `spring.cloud.azure.retry.back-off.delay`, `spring.cloud.azure.retry.back-off.max-delay`, and `spring.cloud.azure.retry.backoff.multiplier`.
  + Delete properties `spring.cloud.azure.<azure-service>.retry.back-off.max-attempts`, `spring.cloud.azure.<azure-service>.retry.back-off.delay`, `spring.cloud.azure.<azure-service>.retry.back-off..max-delay`, and `spring.cloud.azure.<azure-service>.retry.backoff.multiplier`.
  + Add properties `spring.cloud.azure.retry.mode`, `spring.cloud.azure.<azure-service>.retry.mode`, `spring.cloud.azure.retry.exponential.*`, `spring.cloud.azure.<azure-service>.retry.exponential.*`, `spring.cloud.azure.retry.fixed*`, and `spring.cloud.azure.<azure-service>.retry.fixed.*` instead:
    - `spring.cloud.azure.retry.exponential.base-delay`.
    - `spring.cloud.azure.retry.exponential.max-delay`.
    - `spring.cloud.azure.retry.exponential.max-retries`.
    - `spring.cloud.azure.retry.fixed.delay`.
    - `spring.cloud.azure.retry.fixed.max-retries`.
- Refactor proxy options [#27402](https://github.com/Azure/azure-sdk-for-java/pull/27402):
  + Change `spring.cloud.azure.<azure-service>.proxy.authentication-type` to `spring.cloud.azure.<azure-amqp-service>.proxy.authentication-type`. (`<azure-amqp-service>` means this property only applies to AMQP-based service clients).
  + Delete `spring.cloud.azure.proxy.authentication-type` and add `spring.cloud.azure.proxy.amqp.authentication-type` instead.
- Refactor client options [#27402](https://github.com/Azure/azure-sdk-for-java/pull/27511):
  + Change `spring.cloud.azure.<azure-service>.client.headers` to `spring.cloud.azure.<azure-http-service>.client.headers`. (`<azure-http-service>` means this property only applies to HTTP-based service clients).
  + Delete `spring.cloud.azure.client.headers` and add `spring.cloud.azure.client.http.headers` instead.
- Rename properties `spring.cloud.azure.profile.cloud` and `spring.cloud.azure.<azure-service>.cloud` to `spring.cloud.azure.profile.cloud-type` and `spring.cloud.azure.<azure-service>.cloud-type` [#27258](https://github.com/Azure/azure-sdk-for-java/pull/27258).
- Delete properties `spring.cloud.azure.credential.managed-identity-client-id` and `spring.cloud.azure.<azure-service>.credential.managed-identity-client-id`. Add `spring.cloud.azure.credential.managed-identity-enabled` and `spring.cloud.azure.<azure-service>.credential.managed-identity-enabled` instead [#27118](https://github.com/Azure/azure-sdk-for-java/pull/27118), [#27258](https://github.com/Azure/azure-sdk-for-java/pull/27258).
- Change type of JWK/JWT time duration properties from `int/long` to `Duration` [#27579](https://github.com/Azure/azure-sdk-for-java/pull/27579):
  + `spring.cloud.azure.active-directory.jwt-connect-timeout` and `spring.cloud.azure.active-directory.b2c.jwt-connect-timeout`.
  + `spring.cloud.azure.active-directory.jwt-read-timeout` and `spring.cloud.azure.active-directory.b2c.jwt-read-timeout`.
  + `spring.cloud.azure.active-directory.jwk-set-cache-lifespan`.
  + `spring.cloud.azure.active-directory.jwk-set-cache-refresh-time`.
- Delete deprecated properties for AAD [#26598](https://github.com/Azure/azure-sdk-for-java/pull/26598):
  + `spring.cloud.azure.active-directory.allow-telemetry`.
  + `spring.cloud.azure.active-directory.active-directory-groups`.
  + `spring.cloud.azure.active-directory.authorization-clients.graph.on-demand`
  + `spring.cloud.azure.active-directory.user-group.allowed-groups`.
  + `spring.cloud.azure.active-directory.user-group.enable-full-list`.
- Delete deprecated properties for AAD B2C [#26598](https://github.com/Azure/azure-sdk-for-java/pull/26598):
  + `spring.cloud.azure.active-directory.b2c.allow-telemetry`.
  + `spring.cloud.azure.active-directory.b2c.tenant`.
- Delete properties `spring.cloud.azure.cosmos.permissions`. Please use the builder customizer instead. [#27236](https://github.com/Azure/azure-sdk-for-java/pull/27236).
- Delete properties `spring.cloud.azure.cosmos.gateway-connection.proxy`. Please use `spring.cloud.azure.cosmos.proxy` instead [#27241](https://github.com/Azure/azure-sdk-for-java/pull/27241).
- Rename property `spring.cloud.azure.eventhubs.processor.partition-ownership-expiration-interval` to `spring.cloud.azure.eventhubs.processor.load-balancing.partition-ownership-expiration-interval` [#27331](https://github.com/Azure/azure-sdk-for-java/pull/27331).
- Change `KeyVaultPropertySource`'s configuration properties [27651](https://github.com/Azure/azure-sdk-for-java/pull/27651):
  + Property `spring.cloud.azure.keyvault.secret.enabled` only used to disable autoconfigure `SecretClient` bean, it can't be used to disable inserting `KeyVaultPropertySource`. Use `spring.cloud.azure.keyvault.secret.property-source-enabled` to disable inserting `KeyVaultPropertySource`.
  + Property `spring.cloud.azure.keyvault.secret.endpoint` only used to autoconfigure `SecretClient` bean, it can't be used to configure `KeyVaultPropertySource`. Use `spring.cloud.azure.keyvault.secret.property-sources[].endpoint` to configure `KeyVaultPropertySource`.
  + For properties like `credential`, `profile`, `client`, `proxy`, `retry`, if `spring.cloud.azure.keyvault.secret.property-sources[].xxx` is not configured, it will only take value from `spring.cloud.azure.xxx`, not take value from `spring.cloud.azure.keyvault.secret.xxx` anymore.
  + Conclusion:
    - Here are all `SecretClient` bean related properties: `spring.cloud.azure.keyvault.secret.enabled`, `spring.cloud.azure.keyvault.secret.xxx`, `spring.cloud.azure.xxx`.
    - Here are all `KeyVaultPropertySource` related properties: `spring.cloud.azure.keyvault.secret.property-source-enabled`, `spring.cloud.azure.keyvault.secret.property-sources[].xxx`, `spring.cloud.azure.xxx`.
- Enhance autoconfiguration for a Storage File Share client [#26645](https://github.com/Azure/azure-sdk-for-java/pull/26645):
  + Add auto-configuration for File Share directory client.
  + Rename property `spring.cloud.azure.storage.fileshare.file-name` to `spring.cloud.azure.storage.fileshare.file-path`.
  + Add property `spring.cloud.azure.storage.fileshare.directory-path`.
- Delete `EventHubsInitializationContextConsumer`, `EventHubsCloseContextConsumer`, `EventHubsErrorContextConsumer` and `ServiceBusErrorContextConsumer`. Please use `Consumer<>` directly if you want to configure them [#27288](https://github.com/Azure/azure-sdk-for-java/pull/27288).
- Delete the bean of `EventHubsProcessorContainer` in the autoconfiguration for Event Hubs Spring Messaging support. When needed, a user-defined `EventHubsMessageListenerContainer` bean should be provided for the replacement [#27216](https://github.com/Azure/azure-sdk-for-java/pull/27216).
- Delete the bean of `ServiceBusProcessorContainer` in the autoconfiguration for Service Bus Spring Messaging support. When needed, a user-defined `ServiceBusMessageListenerContainer` bean should be provided for the replacement [#27216](https://github.com/Azure/azure-sdk-for-java/pull/27216).
- Rename Beans in `AadAuthenticationFilterAutoConfiguration` from `azureADJwtTokenFilter\getJWTResourceRetriever\getJWKSetCache` to `aadAuthenticationFilter\jwtResourceRetriever\jwkSetCache` [#27301](https://github.com/Azure/azure-sdk-for-java/pull/27301).
- Rename Bean in `AadB2cResourceServerAutoConfiguration` from `aadIssuerJWSKeySelector` to `aadIssuerJwsKeySelector` [#27301](https://github.com/Azure/azure-sdk-for-java/pull/27301).
- Change non-SDK defined boolean configuration properties from `Boolean` to `boolean` [#27321](https://github.com/Azure/azure-sdk-for-java/pull/27321).
- Delete unused API from `KeyVaultOperation` and `KeyVaultPropertySource` [#27722](https://github.com/Azure/azure-sdk-for-java/pull/27722).
- Delete `Propagator` from the constructor of `SleuthHttpPolicy` [#27621](https://github.com/Azure/azure-sdk-for-java/pull/27621).
- Move classes for internal usage to the implementation package [#27113](https://github.com/Azure/azure-sdk-for-java/issues/27113).

#### Features Added
- Add a compatibility verifier for Spring Cloud Azure [#25437](https://github.com/Azure/azure-sdk-for-java/issues/25437).
- Support configuring an `AzureTokenCredentialResolver` for each `*ClientBuilderFactory` [#26792](https://github.com/Azure/azure-sdk-for-java/pull/26792).
- Add more hints for configuration properties in `additional-spring-configuration-metadata.json` file [#26600](https://github.com/Azure/azure-sdk-for-java/issues/26600).
- Add descriptions and logs for `namespace` property of Service Bus and Event Hubs [#27053](https://github.com/Azure/azure-sdk-for-java/issues/27053).

#### Bugs Fixed
- Fix AAD autoconfiguration activated when no web dependencies on the classpath [#26915](https://github.com/Azure/azure-sdk-for-java/issues/26915).
- Fix inconsistency between `getPropertyNames()` and `containsProperty(String name)` in `KeyVaultPropertySource` [#23815](https://github.com/Azure/azure-sdk-for-java/issues/23815).
- Fix Cosmos direct/gateway connection properties cannot be configured bug [#27241](https://github.com/Azure/azure-sdk-for-java/pull/27241).
- Fix Cosmos default connection mode not being set bug [#27236](https://github.com/Azure/azure-sdk-for-java/pull/27236).
- Fix `DefaultAzureCredential` still being used when global credential properties `spring.cloud.azure.credential.*` provided bug [#27626](https://github.com/Azure/azure-sdk-for-java/pull/27626).
- Fix connection strings retrieved from Azure Resource Manager not being used for Spring Messaging Azure components' autoconfiguration bug [#27831](https://github.com/Azure/azure-sdk-for-java/issues/27831).
- Fix `Azure*ResourceManagerAutoconfigure` being activated when `azure-resourcemanager` is on classpath but service sdk isn't bug [#27703](https://github.com/Azure/azure-sdk-for-java/pull/27703).
- Fix User-Agent for Spring Cloud Azure not loading correctly bug [#27303](https://github.com/Azure/azure-sdk-for-java/issues/27303).


### Spring Cloud Azure Actuator
This section includes changes in `spring-cloud-azure-actuator` module.

#### Breaking Changes
- Move classes for internal usage to the implementation package [#27263](https://github.com/Azure/azure-sdk-for-java/pull/27263).
#### Features Added
- Add health indicator for Key Vault Certificate client [#27706](https://github.com/Azure/azure-sdk-for-java/pull/27706).

### Spring Cloud Stream Event Hubs Binder
This section includes changes in `spring-cloud-azure-stream-binder-eventhubs` module.

#### Breaking Changes
- Change the type of the binding producer property of `send-timeout` from `long` to `Duration` [#26625](https://github.com/Azure/azure-sdk-for-java/pull/26625).
- Change the message header prefix from `azure_eventhub` to `azure_eventhubs_` [#27746](https://github.com/Azure/azure-sdk-for-java/pull/27746).

#### Features Added
- Support `EventHubsProducerFactoryCustomizer` and `EventHubsProcessorFactoryCustomizer` in `EventHubsMessageChannelBinder` [#27351](https://github.com/Azure/azure-sdk-for-java/issues/27351), [#27653](https://github.com/Azure/azure-sdk-for-java/pull/27653), [#27775](https://github.com/Azure/azure-sdk-for-java/pull/27775).

#### Bugs Fixed
- Fix exception when trying to send a message that was received as part of a batch [#26213](https://github.com/Azure/azure-sdk-for-java/issues/26213).
- Fix bug when provisioning an Event Hubs consumer group not uses the correct consumer group name [#26622](https://github.com/Azure/azure-sdk-for-java/pull/26622).

### Spring Cloud Stream Service Bus Binder
This section includes changes in `spring-cloud-azure-stream-binder-servicebus` module.

#### Breaking Changes
- Change the type of the binding producer property `send-timeout` from `long` to `Duration` [#26625](https://github.com/Azure/azure-sdk-for-java/pull/26625).
- Rename property `spring.cloud.stream.servicebus.bindings.<binding-name>.consumer.session-aware` to `spring.cloud.stream.servicebus.bindings.<binding-name>.consumer.session-enabled` [#27331](https://github.com/Azure/azure-sdk-for-java/pull/27331).
- Delete message header of `AzureHeaders.RAW_ID`. Please use `ServiceBusMessageHeaders.MESSAGE_ID` instead [#27675](https://github.com/Azure/azure-sdk-for-java/pull/27675).
- Delete property `spring.cloud.stream.servicebus.bindings.<binding-name>.consumer.checkpoint-mode`. Please use `spring.cloud.stream.servicebus.bindings.<binding-name>.consumer.auto-complete` instead. To disable the auto-complete mode is equivalent to `MANUAL` checkpoint mode and to enable it will trigger the `RECORD` mode [#27615](https://github.com/Azure/azure-sdk-for-java/pull/27615), [#27646](https://github.com/Azure/azure-sdk-for-java/pull/27646).

#### Features Added
- Support converting all headers and properties exposed directly by `ServiceBusReceivedMessage` when receiving messages [#27675](https://github.com/Azure/azure-sdk-for-java/pull/27675), newly supported headers and properties can be get according to the keys of:
  * ServiceBusMessageHeaders.DEAD_LETTER_ERROR_DESCRIPTION
  * ServiceBusMessageHeaders.DEAD_LETTER_REASON
  * ServiceBusMessageHeaders.DEAD_LETTER_SOURCE
  * ServiceBusMessageHeaders.DELIVERY_COUNT
  * ServiceBusMessageHeaders.ENQUEUED_SEQUENCE_NUMBER
  * ServiceBusMessageHeaders.ENQUEUED_TIME
  * ServiceBusMessageHeaders.EXPIRES_AT
  * ServiceBusMessageHeaders.LOCK_TOKEN
  * ServiceBusMessageHeaders.LOCKED_UNTIL
  * ServiceBusMessageHeaders.SEQUENCE_NUMBER
  * ServiceBusMessageHeaders.STATE
  * ServiceBusMessageHeaders.SUBJECT
- Support the message header of `ServiceBusMessageHeaders.SUBJECT` to specify the AMQP property of `subject` when sending messages [#27675](https://github.com/Azure/azure-sdk-for-java/pull/27675).
- Support `ServiceBusProducerFactoryCustomizer` and `ServiceBusProcessorFactoryCustomizer` in `ServiceBusMessageChannelBinder` [#27351](https://github.com/Azure/azure-sdk-for-java/issues/27351), [#27653](https://github.com/Azure/azure-sdk-for-java/pull/27653), [#27775](https://github.com/Azure/azure-sdk-for-java/pull/27775).

### Spring Integration Azure Event Hubs
This section includes changes in the `spring-integration-azure-eventhubs` module.

#### Breaking Changes
- Move classes for internal usage to the implementation package [#27281](https://github.com/Azure/azure-sdk-for-java/pull/27281).
- Change the message header prefix from `azure_eventhub` to `azure_eventhubs_` [#27746](https://github.com/Azure/azure-sdk-for-java/pull/27746).
- Refactor the constructors of `EventHubsInboundChannelAdapter` to `EventHubsInboundChannelAdapter(EventHubsMessageListenerContainer)` and `EventHubsInboundChannelAdapter(EventHubsMessageListenerContainer, ListenerMode)` [#27216](https://github.com/Azure/azure-sdk-for-java/pull/27216), [#27421](https://github.com/Azure/azure-sdk-for-java/pull/27421).

### Spring Integration Azure Service Bus
This section includes changes in the `spring-integration-azure-servicebus` module.

#### Breaking Changes
- Move classes for internal usage to the implementation package [#27281](https://github.com/Azure/azure-sdk-for-java/pull/27281).
- Delete message header of `AzureHeaders.RAW_ID`. Please use `ServiceBusMessageHeaders.MESSAGE_ID` instead [#27675](https://github.com/Azure/azure-sdk-for-java/pull/27675).
- Delete class `CheckpointConfig`. Please use `ServiceBusContainerProperties#setAutoComplete` instead. To disable the auto-complete mode is 
equivalent to `MANUAL` checkpoint mode and to enable it will trigger the `RECORD` mode [#27615](https://github.com/Azure/azure-sdk-for-java/pull/27615), [#27646](https://github.com/Azure/azure-sdk-for-java/pull/27646).
- Refactor the constructors of `ServiceBusInboundChannelAdapter` to `ServiceBusInboundChannelAdapter(ServiceBusMessageListenerContainer)` and `ServiceBusInboundChannelAdapter(ServiceBusMessageListenerContainer, ListenerMode)` [#27216](https://github.com/Azure/azure-sdk-for-java/pull/27216), [#27421](https://github.com/Azure/azure-sdk-for-java/pull/27421).

#### Features Added
- Support converting all headers and properties exposed directly by `ServiceBusReceivedMessage` when receiving messages [#27675](https://github.com/Azure/azure-sdk-for-java/pull/27675), newly supported headers and properties can be get according to the keys of:
  * ServiceBusMessageHeaders.DEAD_LETTER_ERROR_DESCRIPTION
  * ServiceBusMessageHeaders.DEAD_LETTER_REASON
  * ServiceBusMessageHeaders.DEAD_LETTER_SOURCE
  * ServiceBusMessageHeaders.DELIVERY_COUNT
  * ServiceBusMessageHeaders.ENQUEUED_SEQUENCE_NUMBER
  * ServiceBusMessageHeaders.ENQUEUED_TIME
  * ServiceBusMessageHeaders.EXPIRES_AT
  * ServiceBusMessageHeaders.LOCK_TOKEN
  * ServiceBusMessageHeaders.LOCKED_UNTIL
  * ServiceBusMessageHeaders.SEQUENCE_NUMBER
  * ServiceBusMessageHeaders.STATE
  * ServiceBusMessageHeaders.SUBJECT
- Support the message header of `ServiceBusMessageHeaders.SUBJECT` to specify the AMQP property of `subject` when sending messages [#27675](https://github.com/Azure/azure-sdk-for-java/pull/27675).

### Spring Messaging Azure
This section includes changes in the `spring-messaging-azure` module.

#### Breaking Changes
- Move class `com.azure.spring.messaging.PartitionSupplier` to library `com.azure.spring:spring-messaging-azure-eventhubs` [#27422](https://github.com/Azure/azure-sdk-for-java/issues/27422).
- Delete unused interfaces: `ReceiveOperation` and `SubscribeOperation` [#27265](https://github.com/Azure/azure-sdk-for-java/pull/27265).
- Refactor the `*MessageListenerContainer` [#27216](https://github.com/Azure/azure-sdk-for-java/pull/27216), [#27543](https://github.com/Azure/azure-sdk-for-java/pull/27543):
  + Add `MessagingMessageListenerAdapter` to adapt Spring Messaging listeners.
  + Rename `*ProcessingListener` to `*MessageListener`.
- Delete `getter/setter` methods from `AzureCheckpointer` [#27672](https://github.com/Azure/azure-sdk-for-java/pull/27672).  

### Spring Messaging Azure Event Hubs
This section includes changes in the `spring-messaging-azure-eventhubs` module.

#### Breaking Changes
- Move classes for internal usage to the implementation package [#27396](https://github.com/Azure/azure-sdk-for-java/pull/27396).
- Move class `PartitionSupplier` from package `com.azure.spring.messaging` to `com.azure.spring.messaging.eventhubs.core` [#27422](https://github.com/Azure/azure-sdk-for-java/issues/27422).
- Delete parameter of `PartitionSupplier` from the sending API for a single message in `EventHubsTemplate` [#27422](https://github.com/Azure/azure-sdk-for-java/pull/27422). Please use message headers of `com.azure.spring.messaging.AzureHeaders.PARTITION_ID` and `com.azure.spring.messaging.AzureHeaders.PARTITION_KEY` instead [#27422](https://github.com/Azure/azure-sdk-for-java/issues/27422).
- Change the message header prefix from `azure_eventhub` to `azure_eventhubs_` [#27746](https://github.com/Azure/azure-sdk-for-java/pull/27746).
- Refactor the `EventHubsMessageListenerContainer` [#27216](https://github.com/Azure/azure-sdk-for-java/pull/27216), [#27543](https://github.com/Azure/azure-sdk-for-java/pull/27543):
  + Change `EventHubsProcessorContainer` to `EventHubsMessageListenerContainer`.
  + Add class `EventHubsContainerProperties` for constructing a `EventHubsMessageListenerContainer`.
  + Add `EventHubsErrorHandler` for `EventHubsMessageListenerContainer`.
  + Rename `BatchEventProcessingListener` and `RecordEventProcessingListener` to `EventHubsBatchMessageListener` and `EventHubsRecordMessageListener`.

#### Features Added
- Support adding builder customizers in `DefaultEventHubsNamespaceProducerFactory` and `DefaultEventHubsNamespaceProcessorFactory` [#27452](https://github.com/Azure/azure-sdk-for-java/pull/27452).

### Spring Messaging Azure Service Bus
This section includes changes in the `spring-messaging-azure-servicebus` module.

#### Breaking Changes
- Delete parameter of `PartitionSupplier` from the sending API for a single message in `ServiceBusTemplate` [#27349](https://github.com/Azure/azure-sdk-for-java/issues/27349).
Please use message header of `com.azure.spring.messaging.AzureHeaders.PARTITION_KEY` instead [#27422](https://github.com/Azure/azure-sdk-for-java/issues/27422).
- Delete message header of `AzureHeaders.RAW_ID`. Please use `ServiceBusMessageHeaders.MESSAGE_ID` instead [#27675](https://github.com/Azure/azure-sdk-for-java/pull/27675), [#27820](https://github.com/Azure/azure-sdk-for-java/pull/27820).
- Refactor the `ServiceBusMessageListenerContainer` [#27216](https://github.com/Azure/azure-sdk-for-java/pull/27216), [#27543](https://github.com/Azure/azure-sdk-for-java/pull/27543):
  + Change `ServiceBusProcessorContainer` to `ServiceBusMessageListenerContainer`.
  + Add class `ServiceBusContainerProperties` for constructing a `ServiceBusMessageListenerContainer`.
  + Add `ServiceBusErrorHandler` for `ServiceBusMessageListenerContainer`.
  + Rename `MessageProcessingListener` to `ServiceBusRecordMessageListener`.
- Change APIs in `ServiceBusProcessorFactory.Listener` [#27770](https://github.com/Azure/azure-sdk-for-java/pull/27770):
  + Change from `processorAdded(String name, String subscription, ServiceBusProcessorClient client)` to `processorAdded(String name, ServiceBusProcessorClient client)`.
  + Change from `processorRemoved(String name, String subscription, ServiceBusProcessorClient client)` to `processorRemoved(String name, ServiceBusProcessorClient client)`.

#### Features Added
- Support converting all headers and properties exposed directly by `ServiceBusReceivedMessage` when receiving messages [#27832](https://github.com/Azure/azure-sdk-for-java/issues/27832), newly supported headers and properties can be get according to the keys of:
  * ServiceBusMessageHeaders.DEAD_LETTER_ERROR_DESCRIPTION
  * ServiceBusMessageHeaders.DEAD_LETTER_REASON
  * ServiceBusMessageHeaders.DEAD_LETTER_SOURCE
  * ServiceBusMessageHeaders.DELIVERY_COUNT
  * ServiceBusMessageHeaders.ENQUEUED_SEQUENCE_NUMBER
  * ServiceBusMessageHeaders.ENQUEUED_TIME
  * ServiceBusMessageHeaders.EXPIRES_AT
  * ServiceBusMessageHeaders.LOCK_TOKEN
  * ServiceBusMessageHeaders.LOCKED_UNTIL
  * ServiceBusMessageHeaders.SEQUENCE_NUMBER
  * ServiceBusMessageHeaders.STATE
  * ServiceBusMessageHeaders.SUBJECT
- Support the message header of `ServiceBusMessageHeaders.SUBJECT` to specify the AMQP property of `subject` when sending messages [#27675](https://github.com/Azure/azure-sdk-for-java/pull/27675).
- Support adding builder customizers in `DefaultServiceBusNamespaceProducerFactory` and `DefaultServiceBusNamespaceProcessorFactory` [#27452](https://github.com/Azure/azure-sdk-for-java/pull/27452), [#27820](https://github.com/Azure/azure-sdk-for-java/pull/27820).

### Spring Messaging Azure Storage Queue
This section includes changes in `spring-messaging-azure-storage-queue` module.

#### Dependency Updates
- Delete the dependencies `com.fasterxml.jackson.core:jackson-databind`. [#27727](https://github.com/Azure/azure-sdk-for-java/pull/27727)

#### Breaking Changes
- Delete parameter of `PartitionSupplier` from the sending API for a single message in `StorageQueueTemplate` [#27422](https://github.com/Azure/azure-sdk-for-java/issues/27422).


## 4.0.0-beta.3 (2022-01-18)
Please refer to [Spring Cloud Azure Migration Guide for 4.0](https://microsoft.github.io/spring-cloud-azure/4.0.0-beta.3/4.0.0-beta.3/reference/html/appendix.html#migration-guide-for-4-0) to learn how to migrate to version 4.0.

- Support Spring Boot version: 2.5.5+ and 2.6.0 - 2.6.1.
- Support Spring Cloud version: 2020.0.3+ and 2021.0.0.

### Dependency Updates
Upgrade dependency according to spring-boot-dependencies:2.6.1 and spring-cloud-dependencies:2021.0.0.

### Spring Cloud Azure AutoConfigure
This section includes changes in the `spring-cloud-azure-autoconfigure` module.

#### Features Added
- Enable `Caching` and `Pooling` ConnectionFactory autoconfiguration for Service Bus JMS [#26072](https://github.com/Azure/azure-sdk-for-java/issues/26072).
- Support all configuration options of the initial position when processing an event hub [#26434](https://github.com/Azure/azure-sdk-for-java/issues/26434).
- Support autoconfiguration of `QueueClient` by adding configuration property `spring.cloud.azure.storage.queue.queue-name` [#26382](https://github.com/Azure/azure-sdk-for-java/pull/26382).
- Improve the `spring-configuration-metadata.json` [#26292](https://github.com/Azure/azure-sdk-for-java/issues/26292), [#26274](https://github.com/Azure/azure-sdk-for-java/pull/26274).
- Support `StorageQueueMessageConverter` as a bean to support customize ObjectMapper [#26200](https://github.com/Azure/azure-sdk-for-java/pull/26200).
- Support `EventHubsMessageConverter` as a bean to support customize ObjectMapper [#26200](https://github.com/Azure/azure-sdk-for-java/pull/26200).

#### Breaking Changes
- Change AAD configuration properties to use the namespace for credential and environment properties [#25646](https://github.com/Azure/azure-sdk-for-java/issues/25646).
  * Property name "spring.cloud.azure.active-directory.tenant-id" changed to "spring.cloud.azure.active-directory.profile.tenant-id".
  * Property name "spring.cloud.azure.active-directory.client-id" changed to "spring.cloud.azure.active-directory.credential.client-id".
  * Property name "spring.cloud.azure.active-directory.client-secret" changed to "spring.cloud.azure.active-directory.credential.client-secret".
  * Property name "spring.cloud.azure.active-directory.base-uri" changed to "spring.cloud.azure.active-directory.profile.environment.active-directory-endpoint".
  * Property name "spring.cloud.azure.active-directory.graph-base-uri" changed to "spring.cloud.azure.active-directory.profile.environment.microsoft-graph-endpoint".
  * Property name "spring.cloud.azure.active-directory.graph-membership-uri" changed to "spring.cloud.azure.active-directory.profile.environment.microsoft-graph-endpoint" and "spring.cloud.azure.active-directory.user-group.use-transitive-members".
- Change AAD B2C configuration properties to use the namespace for credential and environment properties [#25799](https://github.com/Azure/azure-sdk-for-java/pull/25799).
- Change Event Hubs processor configuration properties `spring.cloud.azure.eventhubs.processor.partition-ownership-expiration-interval` to `spring.cloud.azure.eventhubs.processor.load-balancing.partition-ownership-expiration-interval` [#25851](https://github.com/Azure/azure-sdk-for-java/pull/25851).
- Change Event Hubs configuration properties `spring.cloud.azure.eventhubs.fqdn` to `spring.cloud.azure.eventhubs.fully-qualified-namespace` [#25851](https://github.com/Azure/azure-sdk-for-java/pull/25851).
- Rename all `*CP` classes to `*ConfigurationProperties` [#26209](https://github.com/Azure/azure-sdk-for-java/pull/26209).

#### Bugs Fixed
- Fix global HTTP client properties `spring.cloud.azure.client.http.*` not set correctly [#26190](https://github.com/Azure/azure-sdk-for-java/issues/26190).
- Fix Cosmos properties `spring.cloud.azure.cosmos.proxy.*` not set correctly [#25690](https://github.com/Azure/azure-sdk-for-java/issues/25690).
- Fix `PoolAcquirePendingLimitException` when using `EventProcessorClient` or `spring-cloud-azure-stream-binder-eventhubs` [#26027](https://github.com/Azure/azure-sdk-for-java/issues/26027).

### Spring Cloud Stream Event Hubs Binder
This section includes changes in `spring-cloud-azure-stream-binder-eventhubs` module.

#### Breaking Changes
- For the batch consuming mode, change the message header names converted from batched messages [#26291](https://github.com/Azure/azure-sdk-for-java/pull/26291).
  * Change message header from `azure_eventhub_enqueued_time` to `azure_eventhub_batch_converted_enqueued_time`.
  * Change message header from `azure_eventhub_offset` to `azure_eventhub_batch_converted_offset`.
  * Change message header from `azure_eventhub_sequence_number` to `azure_eventhub_batch_converted_sequence_number`.
  * Change message header from `azure_partition_key` to `azure_batch_converted_partition_key`.
- When publish messages to Event Hubs, ignore all message headers converted from batched messages [#26213](https://github.com/Azure/azure-sdk-for-java/issues/26213).

  Headers include:
  * `azure_eventhub_batch_converted_enqueued_time`
  * `azure_eventhub_batch_converted_offset`
  * `azure_eventhub_batch_converted_sequence_number`
  * `azure_batch_converted_partition_key`
  * `azure_eventhub_batch_converted_system_properties`
  * `azure_eventhub_batch_converted_application_properties`
- Expose message header `azure_eventhub_last_enqueued_event_properties` [#25960](https://github.com/Azure/azure-sdk-for-java/issues/25960).
- Improve logging information when converting between `com.azure.messaging.eventhubs.EventData` and `org.springframework.messaging.Message` [#26291](https://github.com/Azure/azure-sdk-for-java/pull/26291).
- Fix `PoolAcquirePendingLimitException` when using `EventHubsProcessorContainer` [#26027](https://github.com/Azure/azure-sdk-for-java/issues/26027).
### Spring Integration Event Hubs

This section includes changes in `spring-messaging-azure-eventhubs` and `spring-integration-azure-eventhubs` modules.

#### Features Added
- Expose message header `azure_eventhub_last_enqueued_event_properties` in `spring-integration-azure-eventhubs` module [#25960](https://github.com/Azure/azure-sdk-for-java/issues/25960).

#### Breaking Changes
- Refactor `spring-messaging-azure-eventhubs` message converter [#26291](https://github.com/Azure/azure-sdk-for-java/pull/26291).
  * Rename `EventHubBatchMessageConverter` to `EventHubsBatchMessageConverter`.
  * Refactor `EventHubsBatchMessageConverter` by disabling the ability of converting Spring Message to EventData.
  * Improve logging information when converting between `com.azure.messaging.eventhubs.EventData` and `org.springframework.messaging.Message`.
- Change `DefaultEventHubsNamespaceProcessorFactory` constructor parameter type from `PropertiesSupplier<Tuple2<String, String>, ProcessorProperties>` to `PropertiesSupplier<ConsumerIdentifier, ProcessorProperties>` [#26200](https://github.com/Azure/azure-sdk-for-java/pull/26200).

#### Bugs Fixed
- Fix `PoolAcquirePendingLimitException` when using `EventHubsProcessorContainer` [#26027](https://github.com/Azure/azure-sdk-for-java/issues/26027).
- Fix `EventHubsTemplate` not sending all messages in a collection [#24445](https://github.com/Azure/azure-sdk-for-java/issues/24445).


### Spring Integration Service Bus

This section includes changes in `spring-messaging-azure-servicebus` and `spring-integration-azure-servicebus` modules.

#### Breaking Changes
- Change `DefaultServiceBusNamespaceProcessorFactory` constructor parameter type from `PropertiesSupplier<Tuple2<String, String>, ProcessorProperties>` to `PropertiesSupplier<ConsumerIdentifier, ProcessorProperties>` [#26200](https://github.com/Azure/azure-sdk-for-java/pull/26200).
- Refactor `ServiceBusInboundChannelAdapter` constructors [#26200](https://github.com/Azure/azure-sdk-for-java/pull/26200).

### Spring Integration Storage Queue
This section includes changes in `spring-messaging-azure-storage-queue` and `spring-integration-azure-storage-queue` modules.

#### Breaking Changes

- Refactor `spring-messaging-azure-storage-queue` module [#26273](https://github.com/Azure/azure-sdk-for-java/issues/26273).
  * Remove `StorageQueueOperation`.
  * Remove configuration of checkpoint mode for `StorageQueueTemplate`, and support only MANUAL mode.
  * Remove auto creating Storage Queue when send/receive messages via `StorageQueueTemplate`.

### Spring Cloud Azure Core

This section includes changes in `spring-cloud-azure-core`, `spring-cloud-azure-service`, and `spring-cloud-azure-resourcemanager` modules.

#### Breaking Changes
- Refactor `spring-cloud-azure-core` module [#25851](https://github.com/Azure/azure-sdk-for-java/pull/25851).
  * Support JPMS.
- Refactor `spring-cloud-azure-service` module [#25851](https://github.com/Azure/azure-sdk-for-java/pull/25851).
  * Move all `*BuilderFactory` to `*.implementation.*` packages [#26404](https://github.com/Azure/azure-sdk-for-java/issues/26404).
  * Support JPMS [#25851](https://github.com/Azure/azure-sdk-for-java/pull/25851).
- Refactor `spring-cloud-azure-resourcemanager` module [#25851](https://github.com/Azure/azure-sdk-for-java/pull/25851).
  * Rename `com.azure.spring.resourcemanager.provisioner` to `com.azure.spring.resourcemanager.provisioning` [#26472](https://github.com/Azure/azure-sdk-for-java/pull/26472).
  * Support JPMS [#25851](https://github.com/Azure/azure-sdk-for-java/pull/25851).

#### Bugs Fixed
- Fix exception thrown by `AzureStorageFileProtocolResolver` and `AzureStorageBlobProtocolResolver` when target file, directory or container does not exist [#25916](https://github.com/Azure/azure-sdk-for-java/issues/25916).

### Other Changes
- Refactor the test structure and increase the test coverage [#23773](https://github.com/Azure/azure-sdk-for-java/issues/23773), [#26175](https://github.com/Azure/azure-sdk-for-java/issues/26175).
- Improve Java code documentation [#24332](https://github.com/Azure/azure-sdk-for-java/issues/24332).
- Improve User-Agent headers for Spring Cloud Azure libraries [#25892](https://github.com/Azure/azure-sdk-for-java/issues/25892), [#26122](https://github.com/Azure/azure-sdk-for-java/pull/26122).
- Improve [Sample Projects](https://github.com/Azure-Samples/azure-spring-boot-samples/tree/spring-cloud-azure_4.0.0-beta.3).
  * Switch to `DefaultAzureCredential` [#25652](https://github.com/Azure/azure-sdk-for-java/issues/25652).
  * Provision resources using **Terraform** [#25652](https://github.com/Azure/azure-sdk-for-java/issues/25652).
  * Unify names of Sample Projects [#26308](https://github.com/Azure/azure-sdk-for-java/issues/26308).
- Improve [Spring Cloud Azure Reference Doc](https://microsoft.github.io/spring-cloud-azure/4.0.0-beta.3/4.0.0-beta.3/reference/html/index.html).
  * Make sure all contents were in original README files are included [#25921](https://github.com/Azure/azure-sdk-for-java/issues/25921).
  * Add RBAC description [#25973](https://github.com/Azure/azure-sdk-for-java/issues/25973).

## 4.0.0-beta.2 (2021-11-22)

Please refer to [Spring Cloud Azure Migration Guide for 4.0][Spring-Cloud-Azure-Migration-Guide-for-4.0] to learn how to migrate to version 4.0.

### Spring Cloud Azure Autoconfigure
This section includes changes in `spring-cloud-azure-autoconfigure` module.

#### Breaking Changes
- Remove the health indicator for `KeyVaultEnvironmentPostProcessor` [#24309](https://github.com/Azure/azure-sdk-for-java/pull/24309).

### spring-cloud-azure-stream-binder-eventhubs

#### Features Added

- Support batch consumers.

#### Breaking Changes

- Change artifact id from `azure-spring-cloud-stream-binder-eventhubs` to `spring-cloud-azure-stream-binder-eventhubs`.
- Change the binder type from `eventhub` to `eventhubs`.
- Change the Spring Cloud Stream Binding extended properties prefix from `spring.cloud.stream.eventhub` to `spring.cloud.stream.eventhubs`.
- BATCH checkpoint-mode only works in batch-consuming mode.

### spring-cloud-azure-stream-binder-servicebus

#### Breaking Changes

- Combine libraries of `azure-spring-cloud-stream-binder-servicebus-queue` and `azure-spring-cloud-stream-binder-servicebus-topic` to `spring-cloud-azure-stream-binder-servicebus` with new binder type as `servicebus`.
- When using the binder to send messages, one of the following two attributes must be provided:
  - spring.cloud.stream.servicebus.bindings.{channel-name}.producer.entity-type
  - spring.cloud.azure.servicebus.producer.entity-type

#### Features Added

- Provide the ability of interacting with both queue and topic.

### spring-cloud-azure-starter-integration-eventhubs

#### Breaking Changes

- Change artifact id from `azure-spring-cloud-starter-eventhubs` to
  `spring-cloud-azure-starter-integration-eventhubs`.
- Annotation of `@AzureMessageListeners`, `@AzureMessageListener` and `@EnableAzureMessaging` are dropped.
- Drop `RxJava` support of `EventHubRxOperation` and `EventHubRxTemplate` and support `Reactor` only.
- Drop `EventHubOperation`, and move its `subscribe` API to class of `EventHubsProcessorContainer`.
- Rename `EventHubsInboundChannelAdapter` as `EventHubsInboundChannelAdapter` to keep consistent with the service of
  Azure
  Event Hubs, and change constructor signature as well.

* Change `CheckpointConfig` instantiation style to simple constructor instead of build style.

### spring-integration-azure-eventhubs

#### Breaking Changes

- Change artifact id from `azure-spring-integration-eventhubs` to
  `spring-integration-azure-eventhubs`.
- Annotation of `@AzureMessageListeners`, `@AzureMessageListener` and `@EnableAzureMessaging` are dropped.
- Drop `RxJava` support of `EventHubRxOperation` and `EventHubRxTemplate` and support `Reactor` only.
- Drop `EventHubOperation`, and move its `subscribe` API to class of `EventHubsProcessorContainer`.
- Rename `EventHubsInboundChannelAdapter` as `EventHubsInboundChannelAdapter` to keep consistent with the service of
  Azure
  Event Hubs, and change constructor signature as well.

* Change `CheckpointConfig` instantiation style to simple constructor instead of build style.

### spring-cloud-azure-starter-integration-servicebus

#### Breaking Changes

- Change artifact id from `azure-spring-cloud-starter-servicebus` to `spring-cloud-azure-starter-integration-servicebus`.
- Combine the original `ServiceBusQueueTemplate#sendAsync` and `ServiceBusTopicTemplate#sendAsync` as `ServiceBusTemplate#sendAsync` and drop classes of `ServiceBusQueueTemplate` and `ServiceBusTopicTemplate`.
- Drop `CompletableFuture` support of ServiceBusTemplate and support `Reactor` instead.
- Drop interface of `ServiceBusQueueOperation` and `ServiceBusTopicOperation`.
- Drop API of `ServiceBusQueueOperation#abandon` and `ServiceBusQueueOperation#deadletter`.
- Combine the original `ServiceBusQueueTemplate#subscribe` and `ServiceBusTopicTemplate#subscribe` as `ServiceBusProcessorClient#subscribe`.
- Deprecate the interface of `SubscribeOperation`.
- Add new API of `setDefaultEntityType` for ServiceBusTemplate, the default entity type of `ServiceBusTemplate` is required when no bean of `PropertiesSupplier<String, ProducerProperties>` is provided for the `ProducerProperties#entityType`.
- Drop class of `ServiceBusQueueInboundChannelAdapter` and `ServiceBusTopicInboundChannelAdapter` and combine them as `ServiceBusInboundChannelAdapter`.
- Class of `DefaultMessageHandler` is moved from `com.azure.spring.integration.core` to package `com.azure.spring.integration.handler`

#### Features Added

- Provide the ability to connect to multiple Azure Service Bus entities in different namespaces.

### spring-integration-azure-servicebus

#### Breaking Changes

- Change artifact id from `azure-spring-integration-servicebus` to `spring-integration-azure-servicebus`.
- Combine the original `ServiceBusQueueTemplate#sendAsync` and `ServiceBusTopicTemplate#sendAsync` as `ServiceBusTemplate#sendAsync` and drop classes of `ServiceBusQueueTemplate` and `ServiceBusTopicTemplate`.
- Drop and `CompletableFuture` support of ServiceBusTemplate and support `Reactor` instead.
- Drop interface of `ServiceBusQueueOperation` and `ServiceBusTopicOperation`.
- Drop API of `ServiceBusQueueOperation#abandon` and `ServiceBusQueueOperation#deadletter`.
- Combine the original `ServiceBusQueueTemplate#subscribe` and `ServiceBusTopicTemplate#subscribe` as `ServiceBusProcessorClient#subscribe`.
- Deprecate the interface of `SubscribeOperation`.
- Add new API of `setDefaultEntityType` for ServiceBusTemplate, the default entity type of `ServiceBusTemplate` is required when no bean of `PropertiesSupplier<String, ProducerProperties>` is provided for the `ProducerProperties#entityType`.
- Drop class of `ServiceBusQueueInboundChannelAdapter` and `ServiceBusTopicInboundChannelAdapter` and combine them as `ServiceBusInboundChannelAdapter`.
- Class of `DefaultMessageHandler` is moved from `com.azure.spring.integration.core` to package `com.azure.spring.integration.handler`

#### Features Added

- Provide the ability to connect to multiple Azure Service Bus entities in different namespaces.

### spring-messaging-azure

#### Breaking Changes

- Annotation of `@AzureMessageListeners`, `@AzureMessageListener` and `@EnableAzureMessaging` are dropped.
- Change artifact id from `azure-spring-cloud-messaging` to `spring-messaging-azure`.

### spring-cloud-azure-starter-servicebus-jms

#### Breaking Changes

- Change artifact id from `azure-spring-boot-starter-servicebus-jms` to `spring-cloud-azure-starter-servicebus-jms`.

### spring-integration-azure-storage-queue

#### Breaking Changes

- Change artifact id from `azure-spring-integration-storage-queue` to `spring-integration-azure-storage-queue`.
- Class of `DefaultMessageHandler` is moved from `com.azure.spring.integration.core` to package `com.azure.spring.integration.handler`.
- Class of `StorageQueueMessageSource` is moved from `com.azure.spring.integration.core` to package `com.azure.spring.integration.storage.queue.inbound.StorageQueueMessageSource`.
- Class of `StorageQueueOperation` is moved from `com.azure.spring.integration.storage.queue.StorageQueueOperation` to package `com.azure.spring.storage.queue.core.StorageQueueOperation`.
- Class of `StorageQueueTemplate` is moved from `com.azure.spring.integration.storage.queue.StorageQueueTemplate` to package `com.azure.spring.storage.queue.core.StorageQueueTemplate`.

### spring-cloud-azure-starter-integration-storage-queue

#### Breaking Changes

- Change artifact id from `azure-spring-cloud-starter-storage-queue` to `spring-cloud-azure-starter-integration-storage-queue`.
- Class of `DefaultMessageHandler` is moved from `com.azure.spring.integration.core` to package `com.azure.spring.integration.handler`.
- Class of `StorageQueueMessageSource` is moved from `com.azure.spring.integration.storage.queue.inbound` to package `com.azure.spring.integration.storage.queue.inbound.StorageQueueMessageSource`.
- Class of `StorageQueueOperation` is moved from `com.azure.spring.integration.storage.queue.StorageQueueOperation` to package `com.azure.spring.storage.queue.core.StorageQueueOperation`.
- Class of `StorageQueueTemplate` is moved from `com.azure.spring.integration.storage.queue.StorageQueueTemplate` to package `com.azure.spring.storage.queue.core.StorageQueueTemplate`.

### spring-cloud-azure-trace-sleuth

#### Features Added

- Support http pipeline policy implemented by Spring Cloud Sleuth API. ([#24192])

[Spring-Cloud-Azure-Migration-Guide-for-4.0]: https://microsoft.github.io/spring-cloud-azure/docs/4.0.0-beta.2/reference/html/appendix.html#migration-guide-for-4-0
[#24192]: https://github.com/Azure/azure-sdk-for-java/pull/24192<|MERGE_RESOLUTION|>--- conflicted
+++ resolved
@@ -6,11 +6,8 @@
 #### Breaking Changes
  - Remove the `public` access modifier from bean methods [#32514](https://github.com/Azure/azure-sdk-for-java/pull/32514). 
  - Move Cloud Foundry classes to the implementation package [#32549](https://github.com/Azure/azure-sdk-for-java/pull/32549).
-<<<<<<< HEAD
  - Move some JMS configuration classes into implementation, and reduce the number of public APIs [#32552](https://github.com/Azure/azure-sdk-for-java/pull/32552).
-=======
->>>>>>> 96ac9e01
-
+ 
 ## 6.0.0-beta.4 (2022-12-07)
 Upgrade Spring Boot dependencies version to 3.0.0-RC2 and Spring Cloud dependencies version to 2022.0.0-RC2.
 
