--- conflicted
+++ resolved
@@ -1,6 +1,4 @@
 # Release History
-# (Unreleased)
-Upgrade Spring Boot dependencies version to 3.3.5 and Spring Cloud dependencies version to 2023.0.3
 
 ## 5.18.0 (2024-11-05)
 - This release is compatible with Spring Boot 3.0.0-3.0.13, 3.1.0-3.1.12, 3.2.0-3.2.11, 3.3.0-3.3.5. (Note: 3.0.x (x>13), 3.1.y (y>12), 3.2.z (z>11) and 3.3.m (m>5) should be supported, but they aren't tested with this release.)
@@ -31,13 +29,10 @@
 #### Features Added
 - Support propagating the custom beans for Event Hubs binder. [#42771](https://github.com/Azure/azure-sdk-for-java/pull/42771).
 
-<<<<<<< HEAD
-=======
 ### Azure Spring Data Cosmos
 This section includes changes in `azure-spring-data-cosmos` module.
 Please refer to [azure-spring-data-cosmos/CHANGELOG.md](https://github.com/Azure/azure-sdk-for-java/blob/main/sdk/spring/azure-spring-data-cosmos/CHANGELOG.md#5180-2024-11-05) for more details.
 
->>>>>>> 05bdbdce
 ## 5.17.1 (2024-10-11)
 - This release is compatible with Spring Boot 3.0.0-3.0.13, 3.1.0-3.1.12, 3.2.0-3.2.10, 3.3.0-3.3.4. (Note: 3.0.x (x>13), 3.1.y (y>12), 3.2.z (z>10) and 3.3.m (m>4) should be supported, but they aren't tested with this release.)
 - This release is compatible with Spring Cloud 2022.0.0-2022.0.5, 2023.0.0-2023.0.3. (Note: 2022.0.x (x>5) and 2023.0.y (y>3) should be supported, but they aren't tested with this release.)
