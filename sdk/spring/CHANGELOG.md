--- conflicted
+++ resolved
@@ -4,14 +4,12 @@
 Upgrade Spring Boot dependencies version to 2.7.5 and Spring Cloud dependencies version to 2021.0.4
 Upgrade Spring Boot dependencies version to 2.7.4 and Spring Cloud dependencies version to 2021.0.4
 
-<<<<<<< HEAD
 ### Spring Cloud Azure Starter JDBC MySQL
 #### Dependency Updates
 - Upgrade `mysql:mysql-connector-java:[8.0.30]` to `com.mysql:mysql-connector-j:[8.0.31]`
-=======
+
 ### Spring Cloud Azure Autoconfigure
 This section includes changes in `spring-cloud-azure-autoconfigure` module.
->>>>>>> 10193369
 
 #### Bugs Fixed
 - Fix bug: Put a value into Collections.emptyMap(). [#31190](https://github.com/Azure/azure-sdk-for-java/issues/31190).
