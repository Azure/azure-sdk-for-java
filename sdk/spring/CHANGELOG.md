# Release History
<<<<<<< HEAD

## 5.14.0 (Unreleased)

### Spring Cloud Azure Dependencies (BOM)

#### Dependency Updates
 - Added a new dependency: `spring-cloud-azure-testcontainers`.

### Spring Cloud Azure Autoconfigure
This section includes changes in `spring-cloud-azure-autoconfigure` module.

#### Features Added
- Add `ConnectionDetails` for Cosmos, Storage Blob and Storage Queue. For more information about `ConnectionDetails`, please refer to [Spring Boot 3.1's ConnectionDetails abstraction](https://spring.io/blog/2023/06/19/spring-boot-31-connectiondetails-abstraction).

=======
# (Unreleased)
Upgrade Spring Boot dependencies version to 3.3.1 and Spring Cloud dependencies version to 2023.0.2
>>>>>>> f1a1a213
## 5.13.0 (2024-06-06)
- This release is compatible with Spring Boot 3.0.0-3.0.13, 3.1.0-3.1.8, 3.2.0-3.2.6. (Note: 3.0.x (x>13), 3.1.y (y>8) and 3.2.z (z>5) should be supported, but they aren't tested with this release.)
- This release is compatible with Spring Cloud 2022.0.0-2022.0.5, 2023.0.0-2023.0.1. (Note: 2022.0.x (x>5) and 2023.0.y (y>1) should be supported, but they aren't tested with this release.)
- Now, Spring Boot 3.3 is compatible with this release.

### Spring Cloud Azure Dependencies (BOM)

#### Features Added
- Added the following artifacts into current bom file: `spring-cloud-azure-starter-data-redis-lettuce` [#40287](https://github.com/Azure/azure-sdk-for-java/pull/40287).

#### Dependency Updates
- Upgrade `azure-sdk-bom` to 1.2.24.

### Spring Cloud Azure Autoconfigure
This section includes changes in `spring-cloud-azure-autoconfigure` module.

#### Features Added
- Add `AzureLettucePasswordlessAutoConfiguration` to support redis passwordless [#40287](https://github.com/Azure/azure-sdk-for-java/pull/40287).

#### Bugs Fixed
- Fixed `IllegalArgumentException: Subscription cannot be null` error when only configured one subscription name of `AzureServiceBusConsumerClient` or `AzureServiceBusProcessorClient` [#40264](https://github.com/Azure/azure-sdk-for-java/pull/40264).

#### Other Changes
- Disable compatibility verifier by default [#40407](https://github.com/Azure/azure-sdk-for-java/pull/40407).

### Spring Cloud Azure Appconfiguration Config
This section includes changes in `spring-cloud-azure-starter-appconfiguration-config`, `spring-cloud-azure-appconfiguration-config*`, and `spring-cloud-azure-feature-management*` modules.

#### Bugs Fixed
- Fixing App Configuration expose the value of key in error message when parsing invalid JSON [#40132](https://github.com/Azure/azure-sdk-for-java/pull/40132).
- Remove final from App Configuration refresh endpoints, which caused errors when creating Spring AOP Aspects [#40452](https://github.com/Azure/azure-sdk-for-java/pull/40452).

### Spring Cloud Azure Starter Data Redis with Lettuce
This section includes changes in `spring-cloud-azure-starter-data-redis-lettuce` module.

#### Features Added
- Provide `spring-cloud-azure-starter-data-redis-lettuce` to support redis passwordless [#40287](https://github.com/Azure/azure-sdk-for-java/pull/40287).

### Azure Spring Data Cosmos
This section includes changes in `azure-spring-data-cosmos` module.
Please refer to [azure-spring-data-cosmos/CHANGELOG.md](https://github.com/Azure/azure-sdk-for-java/blob/main/sdk/spring/azure-spring-data-cosmos/CHANGELOG.md#5130-2024-06-06) for more details.

## 5.12.0 (2024-05-09)
- This release is compatible with Spring Boot 3.0.0-3.0.13, 3.1.0-3.1.8, 3.2.0-3.2.5. (Note: 3.0.x (x>13), 3.1.y (y>8) and 3.2.z (z>5) should be supported, but they aren't tested with this release.)
- This release is compatible with Spring Cloud 2022.0.0-2022.0.5, 2023.0.0-2023.0.1. (Note: 2022.0.x (x>5) and 2023.0.y (y>1) should be supported, but they aren't tested with this release.)

### Spring Cloud Azure Dependencies (BOM)

#### Dependency Updates
- Upgrade `azure-sdk-bom` to 1.2.23.

### Azure Spring Data Cosmos
This section includes changes in `azure-spring-data-cosmos` module.
Please refer to [azure-spring-data-cosmos/CHANGELOG.md](https://github.com/Azure/azure-sdk-for-java/blob/main/sdk/spring/azure-spring-data-cosmos/CHANGELOG.md#5120-2024-05-09) for more details.

## 5.12.0-beta.1 (2024-04-10)
- This release is compatible with Spring Boot 3.0.0-3.0.13, 3.1.0-3.1.8, 3.2.0-3.2.4. (Note: 3.0.x (x>13), 3.1.y (y>8) and 3.2.z (z>4) should be supported, but they aren't tested with this release.)
- This release is compatible with Spring Cloud 2022.0.0-2022.0.5, 2023.0.0-2023.0.0. (Note: 2022.0.x (x>5) and 2023.0.y (y>0) should be supported, but they aren't tested with this release.)

### Spring Cloud Azure Autoconfigure
This section includes changes in `spring-cloud-azure-autoconfigure` module.

#### Other Changes
- Switch to use `ServiceBusJmsConnectionFactory` from `azure-servicebus-jms` [#39612](https://github.com/Azure/azure-sdk-for-java/pull/39612).

## 5.11.0 (2024-03-29)
- This release is compatible with Spring Boot 3.0.0-3.0.13, 3.1.0-3.1.8, 3.2.0-3.2.4. (Note: 3.0.x (x>13), 3.1.y (y>8) and 3.2.z (z>4) should be supported, but they aren't tested with this release.)
- This release is compatible with Spring Cloud 2022.0.0-2022.0.5, 2023.0.0-2023.0.0. (Note: 2022.0.x (x>5) and 2023.0.y (y>0) should be supported, but they aren't tested with this release.)

### Spring Cloud Azure Dependencies (BOM)

#### Dependency Updates
- Upgrade `azure-sdk-bom` to 1.2.22.

### Spring Cloud Azure Appconfiguration Config
This section includes changes in `spring-cloud-azure-starter-appconfiguration-config`, `spring-cloud-azure-appconfiguration-config*`, and `spring-cloud-azure-feature-management*` modules.

#### Features Added
- Add telemetry schema[#38933](https://github.com/Azure/azure-sdk-for-java/pull/38933).
- Added Auto fail over support. Will automatically find Azure App Configuration replica stores for provided store. The found replica stores will be used as fail over stores after all provided replicas have failed [#38534](https://github.com/Azure/azure-sdk-for-java/pull/38534).
- Added property to disable auto fail over support `spring.cloud.azure.appconfiguration.stores[0].replica-discovery-enabled` [#38534](https://github.com/Azure/azure-sdk-for-java/pull/38534).

### Spring Cloud Stream Event Hubs Binder
This section includes changes in `spring-cloud-azure-stream-binder-eventhubs` module.

#### Features Added
- Support setting values for all channels by using the `spring.cloud.stream.eventhubs.default.consumer.<property>=<value>` and `spring.cloud.stream.eventhubs.default.producer.<property>=<value>` properties [#39317](https://github.com/Azure/azure-sdk-for-java/pull/39317).

### Spring Cloud Stream Service Bus Binder
This section includes changes in `spring-cloud-azure-stream-binder-servicebus` module.

#### Features Added
- Support setting values for all channels by using the `spring.cloud.stream.servicebus.default.consumer.<property>=<value>` and `spring.cloud.stream.servicebus.default.producer.<property>=<value>` properties [#39317](https://github.com/Azure/azure-sdk-for-java/pull/39317).

### Azure Spring Data Cosmos
This section includes changes in `azure-spring-data-cosmos` module.
Please refer to [azure-spring-data-cosmos/CHANGELOG.md](https://github.com/Azure/azure-sdk-for-java/blob/main/sdk/spring/azure-spring-data-cosmos/CHANGELOG.md#5110-2024-03-29) for more details.

## 5.10.0 (2024-03-01)
- This release is compatible with Spring Boot 3.0.0-3.0.13, 3.1.0-3.1.8, 3.2.0-3.2.3. (Note: 3.0.x (x>13), 3.1.y (y>8) and 3.2.z (z>3) should be supported, but they aren't tested with this release.)
- This release is compatible with Spring Cloud 2022.0.0-2022.0.5, 2023.0.0-2023.0.0. (Note: 2022.0.x (x>5) and 2023.0.y (y>0) should be supported, but they aren't tested with this release.)

### Spring Cloud Azure Dependencies (BOM)

#### Dependency Updates
- Upgrade `azure-sdk-bom` to 1.2.21.

### Azure Spring Data Cosmos
This section includes changes in `azure-spring-data-cosmos` module.
Please refer to [azure-spring-data-cosmos/CHANGELOG.md](https://github.com/Azure/azure-sdk-for-java/blob/main/sdk/spring/azure-spring-data-cosmos/CHANGELOG.md#5100-2024-03-01) for more details.

## 5.9.1 (2024-02-08)
- This release is compatible with Spring Boot 3.0.0-3.0.13, 3.1.0-3.1.8, 3.2.0-3.2.2. (Note: 3.0.x (x>13), 3.1.y (y>8) and 3.2.z (z>2) should be supported, but they aren't tested with this release.)
- This release is compatible with Spring Cloud 2022.0.0-2022.0.4, 2023.0.0-2023.0.0. (Note: 2022.0.x (x>4) and 2023.0.y (y>0) should be supported, but they aren't tested with this release.)

### Spring Cloud Azure

#### Bugs Fixed
- Fixed issue where running on versions older than Java 21 would throw a `UnsupportedClassVersionError` [#38690](https://github.com/Azure/azure-sdk-for-java/pull/38690).

### Azure Spring Data Cosmos
This section includes changes in `azure-spring-data-cosmos` module.
Please refer to [azure-spring-data-cosmos/CHANGELOG.md](https://github.com/Azure/azure-sdk-for-java/blob/main/sdk/spring/azure-spring-data-cosmos/CHANGELOG.md#591-2024-02-08) for more details.

## 5.9.0 (2024-02-04)
- This release is compatible with Spring Boot 3.0.0-3.0.13, 3.1.0-3.1.8, 3.2.0-3.2.2. (Note: 3.0.x (x>13), 3.1.y (y>8) and 3.2.z (z>2) should be supported, but they aren't tested with this release.)
- This release is compatible with Spring Cloud 2022.0.0-2022.0.4, 2023.0.0-2023.0.0. (Note: 2022.0.x (x>4) and 2023.0.y (y>0) should be supported, but they aren't tested with this release.)

### Spring Cloud Azure Dependencies (BOM)

#### Dependency Updates
- Upgrade `azure-sdk-bom` to 1.2.20.

### Spring Cloud Azure Autoconfigure
This section includes changes in `spring-cloud-azure-autoconfigure` module.

#### Other Changes
- Unsupported basic tier for Service Bus JMS because of the [limitation of Azure Service Bus](https://learn.microsoft.com/azure/service-bus-messaging/jms-developer-guide?tabs=JMS-20%2Csystem-assigned-managed-identity-backed-authentication#java-message-service-jms-programming-model) [#38167](https://github.com/Azure/azure-sdk-for-java/pull/38167).

### Spring Cloud Azure Appconfiguration Config
This section includes changes in `spring-cloud-azure-starter-appconfiguration-config`, `spring-cloud-azure-appconfiguration-config*`, and `spring-cloud-azure-feature-management*` modules.

#### Features Added
- Support backend schema[#38134](https://github.com/Azure/azure-sdk-for-java/pull/38134).

### Azure Spring Data Cosmos
This section includes changes in `azure-spring-data-cosmos` module.
Please refer to [azure-spring-data-cosmos/CHANGELOG.md](https://github.com/Azure/azure-sdk-for-java/blob/main/sdk/spring/azure-spring-data-cosmos/CHANGELOG.md#590-2024-02-04) for more details.

## 5.8.0 (2023-12-14)
- This release is compatible with Spring Boot 3.0.0-3.0.13, 3.1.0-3.1.6, 3.2.0-3.2.0. (Note: 3.0.x (x>13), 3.1.y (y>6) and 3.2.z (z>0) should be supported, but they aren't tested with this release.)
- This release is compatible with Spring Cloud 2022.0.0-2022.0.4, 2023.0.0-2023.0.0. (Note: 2022.0.x (x>4) and 2023.0.y (y>0) should be supported, but they aren't tested with this release.)

### Spring Cloud Azure Dependencies (BOM)

#### Dependency Updates
- Upgrade `azure-sdk-bom` to 1.2.19.

### Spring Cloud Azure Appconfiguration Config
This section includes changes in `spring-cloud-azure-starter-appconfiguration-config`, `spring-cloud-azure-appconfiguration-config*`, and `spring-cloud-azure-feature-management*` modules.

#### Features Added
- Snapshot support using, `spring.cloud.azure.appconfiguration.stores[0].selects[0].snapshot-name`.
- Support for trimming prefixes from keys, default value is the key-filter when key-filter is used. `spring.cloud.azure.appconfiguration.stores[0].trim-key-prefix` [#37598](https://github.com/Azure/azure-sdk-for-java/pull/37598).

### Azure Spring Data Cosmos
This section includes changes in `azure-spring-data-cosmos` module.
Please refer to [azure-spring-data-cosmos/CHANGELOG.md](https://github.com/Azure/azure-sdk-for-java/blob/main/sdk/spring/azure-spring-data-cosmos/CHANGELOG.md#580-2023-12-14) for more details.

## 5.7.0 (2023-11-07)
- This release is compatible with Spring Boot 3.0.0-3.1.5. (Note: 3.1.x (x>3) should be supported, but they aren't tested with this release.)
- This release is compatible with Spring Cloud 2022.0.0-2022.0.4. (Note: 2022.0.x (x>4) should be supported, but they aren't tested with this release.)
- Now, Spring Boot 3.2.0-RC1 and Spring Cloud 2023.0.0-RC1 are compatible with this release.

### Spring Cloud Azure Dependencies (BOM)

#### Dependency Updates
- Upgrade `azure-sdk-bom` to 1.2.18.

### Spring Cloud Azure Autoconfigure
This section includes changes in `spring-cloud-azure-autoconfigure` module.

#### Bugs Fixed
- Use a new name Microsoft Entra ID instead of the old name Azure Active Directory in the Spring configuration metadata file [#37149](https://github.com/Azure/azure-sdk-for-java/pull/37149).

### Spring Cloud Stream Binder Service Bus

#### Features Added
- Support two topic or queue creation options (maxSizeInMegabytes, defaultMessageTimeToLive) in Service Bus channel namespace properties [#37151](https://github.com/Azure/azure-sdk-for-java/pull/37151).

#### Breaking Changes
- Deprecated APIs `ServiceBusChannelProvisioner.validateOrCreateForConsumer`, `ServiceBusChannelProvisioner.validateOrCreateForProducer` [#37151](https://github.com/Azure/azure-sdk-for-java/pull/37151).

### Spring Azure Resource Manager

#### Breaking Changes
- Deprecated APIs `ServiceBusProvisioner.provisionQueue`, `ServiceBusProvisioner.provisionTopic`, `ServiceBusProvisioner.provisionSubscription` [#37151](https://github.com/Azure/azure-sdk-for-java/pull/37151).
- Add new methods to provision queue and topic with entity properties [#37151](https://github.com/Azure/azure-sdk-for-java/pull/37151).

### Azure Spring Data Cosmos
This section includes changes in `azure-spring-data-cosmos` module.
Please refer to [azure-spring-data-cosmos/CHANGELOG.md](https://github.com/Azure/azure-sdk-for-java/blob/main/sdk/spring/azure-spring-data-cosmos/CHANGELOG.md#570-2023-11-07) for more details.

## 5.6.0 (2023-10-24)
- This release is compatible with Spring Boot 3.0.0-3.1.3. (Note: 3.1.x (x>3) should be supported, but they aren't tested with this release.)
- This release is compatible with Spring Cloud 2022.0.0-2022.0.4. (Note: 2022.0.x (x>4) should be supported, but they aren't tested with this release.)

### Spring Cloud Azure Dependencies (BOM)

#### Dependency Updates
- Upgrade `azure-sdk-bom` to 1.2.17.

### Spring Cloud Azure AppConfiguration Config
This section includes changes in `spring-cloud-azure-starter-appconfiguration-config` and `spring-cloud-azure-appconfiguration-config-web`

### Bug Fixed
- Fixes an issue where Web Hook authorization was validated incorrectly, resulting in an Unauthorized error [#37141](https://github.com/Azure/azure-sdk-for-java/pull/37141).

### Spring Cloud Azure Autoconfigure
This section includes changes in `spring-cloud-azure-autoconfigure` module.

#### Bugs Fixed
- Fix the issue that prevented the `disableChallengeResourceVerification` property of the AKV `SecretClient` to be configured [#36561](https://github.com/Azure/azure-sdk-for-java/issues/36561).

### Spring Integration Azure Event Hubs
This section includes changes in the `spring-integration-azure-eventhubs` module.

#### Bugs Fixed
- Fix NPE in the error handler of `EventHubsInboundChannelAdapter` when `instrumentationManager` or `instrumentationId` is null [#36930](https://github.com/Azure/azure-sdk-for-java/pull/36930).

### Spring Integration Azure Service Bus
This section includes changes in the `spring-integration-azure-servicebus` module.

#### Bugs Fixed
- Fix NPE in the error handler of `ServiceBusInboundChannelAdapter` when `instrumentationManager` or `instrumentationId` is null [#36930](https://github.com/Azure/azure-sdk-for-java/pull/36930).

### Azure Spring Data Cosmos
This section includes changes in `azure-spring-data-cosmos` module.
Please refer to [azure-spring-data-cosmos/CHANGELOG.md](https://github.com/Azure/azure-sdk-for-java/blob/main/sdk/spring/azure-spring-data-cosmos/CHANGELOG.md#560-2023-10-24) for more details.

## 5.5.0 (2023-08-28)
- This release is compatible with Spring Boot 3.0.0-3.1.2. (Note: 3.1.x (x>2) should be supported, but they aren't tested with this release.)
- This release is compatible with Spring Cloud 2022.0.0-2022.0.4. (Note: 2022.0.x (x>4) should be supported, but they aren't tested with this release.)

### Spring Cloud Azure Dependencies (BOM)

#### Dependency Updates
- Upgrade `azure-sdk-bom` to 1.2.16.

### Azure Spring Data Cosmos
This section includes changes in `azure-spring-data-cosmos` module.
Please refer to [azure-spring-data-cosmos/CHANGELOG.md](https://github.com/Azure/azure-sdk-for-java/blob/main/sdk/spring/azure-spring-data-cosmos/CHANGELOG.md#550-2023-08-28) for more details.

## 5.4.0 (2023-08-02)
- This release is compatible with Spring Boot 3.0.0-3.1.0. (Note: 3.0.x (x>1) should be supported, but they aren't tested with this release.)
- This release is compatible with Spring Cloud 2022.0.0-2022.0.3. (Note: 2022.0.x (x>0) should be supported, but they aren't tested with this release.)

### Spring Cloud Azure Dependencies (BOM)

#### Dependency Updates
- Upgrade `azure-sdk-bom` to 1.2.15.
- Upgrade `azure-resourcemanager` to 2.29.0.

### Spring Cloud Azure Autoconfigure
This section includes changes in `spring-cloud-azure-autoconfigure` module.

#### Bugs Fixed
- Fix the issue that `AzureMessagingListenerAutoConfiguration` not included in spring.factories [#34690](https://github.com/Azure/azure-sdk-for-java/issues/34690), [#35717](https://github.com/Azure/azure-sdk-for-java/pull/35717).
- Improve default AAD configuration condition [#36126](https://github.com/Azure/azure-sdk-for-java/pull/36126).
- Exclude unsupported bean `AzureGlobalProperties` from AOT processing and registration [#36001](https://github.com/Azure/azure-sdk-for-java/issues/36001).

### Spring Cloud Azure Appconfiguration Config
This section includes changes in `spring-cloud-azure-starter-appconfiguration-config`, `spring-cloud-azure-appconfiguration-config*`, and `spring-cloud-azure-feature-management*` modules.

### Bugs Fixed
- Fixes a bug where exclusions from the portal don't map correctly resulting in a `java.lang.ClassCastException` [#35823](https://github.com/Azure/azure-sdk-for-java/issues/35823)

### Azure Spring Data Cosmos
This section includes changes in `azure-spring-data-cosmos` module.
Please refer to [azure-spring-data-cosmos/CHANGELOG.md](https://github.com/Azure/azure-sdk-for-java/blob/main/sdk/spring/azure-spring-data-cosmos/CHANGELOG.md#540-2023-08-02) for more details.

## 5.3.0 (2023-06-28)
- This release is compatible with Spring Boot 3.0.0-3.1.0. (Note: 3.0.x (x>1) should be supported, but they aren't tested with this release.)
- This release is compatible with Spring Cloud 2022.0.0-2022.0.3. (Note: 2022.0.x (x>0) should be supported, but they aren't tested with this release.)

### Spring Cloud Azure Dependencies (BOM)

#### Dependency Updates
- Upgrade `azure-sdk-bom` to 1.2.14.
- Upgrade `azure-resourcemanager` to 2.28.0.

#### Features Added
- Added the following artifacts into current bom file:
    - spring-cloud-azure-starter-data-cosmos
    - azure-spring-data-cosmos
    - spring-cloud-azure-starter-eventgrid

### Spring Cloud Azure Autoconfigure
This section includes changes in `spring-cloud-azure-autoconfigure` module.

#### Features Added
- Support passwordless connections for JMS ServiceBus in Spring Boot 3. [#35608](https://github.com/Azure/azure-sdk-for-java/pull/35608).
- Added autoconfiguration for the Event Grid client [#35613](https://github.com/Azure/azure-sdk-for-java/pull/35613).

### Azure Spring Data Cosmos
This section includes changes in `azure-spring-data-cosmos` module.
Please refer to [azure-spring-data-cosmos/CHANGELOG.md](https://github.com/Azure/azure-sdk-for-java/blob/main/sdk/spring/azure-spring-data-cosmos/CHANGELOG.md#530-2023-06-28) for more details.

## 5.2.0 (2023-06-02)
- This release is compatible with Spring Boot 3.0.0-3.0.5. (Note: 3.0.x (x>1) should be supported, but they aren't tested with this release.)
- This release is compatible with Spring Cloud 2022.0.0-2022.0.2. (Note: 2022.0.x (x>0) should be supported, but they aren't tested with this release.)

### Spring Cloud Azure Dependencies (BOM)

#### Dependency Updates
- Upgrade `azure-sdk-bom` to 1.2.13.
- Upgrade `azure-resourcemanager` to 2.27.0.

#### Features Added
- Added the following artifacts into current bom file:
    - spring-cloud-azure-starter-appconfiguration-config
    - spring-cloud-azure-appconfiguration-config
    - spring-cloud-azure-appconfiguration-config-web
    - spring-cloud-azure-feature-management
    - spring-cloud-azure-feature-management-web

### Spring Cloud Azure Actuator Autoconfigure
This section includes changes in `spring-cloud-azure-actuator-autoconfigure` module.

#### Bugs Fixed
- Make `spring-cloud-azure-appconfiguration-config-web` optional [#34980](https://github.com/Azure/azure-sdk-for-java/pull/34980).

### Spring Cloud Azure Appconfiguration Config
This section includes changes in `spring-cloud-azure-starter-appconfiguration-config`, `spring-cloud-azure-appconfiguration-config*`, and `spring-cloud-azure-feature-management*` modules.

#### Features Added
* Added Deny List for Targeting Filter [#34437](https://github.com/Azure/azure-sdk-for-java/pull/34437).
```yml
feature-management:
  TargetingTest:
    enabled-for:
      -
        name: Microsoft.Targeting
        parameters:
          users:
            - Jeff
            - Alicia
          groups:
            -
              name: Ring0
              rolloutPercentage: 100
            -
              name: Ring1
              rolloutPercentage: 100
          defaultRolloutPercentage: 50
          exclusion:
            users:
              - Ross
```

#### Bugs Fixed

- Fixes issue where credential from Azure Spring global properties was being overridden [#34694](https://github.com/Azure/azure-sdk-for-java/pull/34694).
- Fixes bug where Http Response wasn't checked before trying to use response [#35086](https://github.com/Azure/azure-sdk-for-java/pull/35086).
- Fixes Tracing info for ContainerApp [#35086](https://github.com/Azure/azure-sdk-for-java/pull/35086).

## 5.1.0 (2023-04-26)
- This release is compatible with Spring Boot 3.0.0-3.0.5. (Note: 3.0.x (x>1) should be supported, but they aren't tested with this release.)
- This release is compatible with Spring Cloud 2022.0.0-2022.0.2. (Note: 2022.0.x (x>0) should be supported, but they aren't tested with this release.)

### Spring Cloud Azure Dependencies (BOM)

#### Dependency Updates
- Upgrade `azure-sdk-bom` to 1.2.12.
- Upgrade `azure-resourcemanager` to 2.25.0.

### Spring Cloud Azure Autoconfigure
This section includes changes in `spring-cloud-azure-autoconfigure` module.

#### Features Added
- Make the domain-name option optional when configuring Event Hubs/Service Bus in non-public Azure cloud [#32034](https://github.com/Azure/azure-sdk-for-java/issues/32034).

#### Bugs Fixed
- Fixed `GraphClient` exceptions handling when switching `HttpURLConnection` to `RestTemplate`. [#32779](https://github.com/Azure/azure-sdk-for-java/issues/32779)

#### Breaking Changes
- Deprecated properties for AAD and AAD B2C. [#33751](https://github.com/Azure/azure-sdk-for-java/pull/33751).
  - Deprecated properties `spring.cloud.azure.active-directory.jwt-connect-timeout`, `spring.cloud.azure.active-directory.jwt-read-timeout`, `spring.cloud.azure.active-directory.jwt-size-limit`, if you want to configure them, please provide a RestOperations bean.
  - Deprecated properties `spring.cloud.azure.active-directory.b2c.jwt-connect-timeout`, `spring.cloud.azure.active-directory.b2c.jwt-read-timeout`, `spring.cloud.azure.active-directory.b2c.jwt-size-limit`, if you want to configure them, please provide a RestOperations bean.

### Spring Messaging Event Hubs
This section includes changes in `spring-messaging-azure-eventhubs` module.

#### Bugs Fixed
- Fixed Event Hubs Message header `source-type` from `kafka` to `amqp` when using `StreamBridge#send`. [#32777](https://github.com/Azure/azure-sdk-for-java/issues/32777)

### Spring Cloud Stream Event Hubs Binder
This section includes changes in `spring-cloud-azure-stream-binder-eventhubs` module.

#### Breaking Changes
- Make the default partition behavior of Spring Cloud Azure EventHubs binder be a round-robin assignment to align with Event Hubs.[#32816](https://github.com/Azure/azure-sdk-for-java/pull/32816).

### Spring Cloud Azure Native Reachability
This library is deprecated, and all the reachability metadata have been incorporated into each Spring Cloud Azure library's source code directly.

### Spring Cloud Azure Core
This section includes changes in `spring-cloud-azure-core`, `spring-cloud-azure-service`, and `spring-cloud-azure-resourcemanager` modules.

#### Breaking Changes
- Deprecated `CloudType.AZURE_GERMANY` and remove `AzureEnvironmentProperties.AZURE_GERMANY` [#34663](https://github.com/Azure/azure-sdk-for-java/pull/34663).

### Spring Cloud Azure Appconfiguration Config
This section includes changes in `spring-cloud-azure-starter-appconfiguration-config`, `spring-cloud-azure-appconfiguration-config*`, and `spring-cloud-azure-feature-management*` modules.

#### Features Added
First release of the Spring Cloud Azure Appconfiguration Config, to support Spring Boot 3. The modules are:
  - spring-cloud-azure-starter-appconfiguration-config
  - spring-cloud-azure-appconfiguration-config
  - spring-cloud-azure-appconfiguration-config-web
  - spring-cloud-azure-feature-management
  - spring-cloud-azure-feature-management-web

#### Bugs Fixed
- Fixes issue where credential from Azure Spring global properties was being overridden [#34695](https://github.com/Azure/azure-sdk-for-java/pull/34695).

## 4.7.0 (2023-03-23)
- This release is compatible with Spring Boot 2.5.0-2.5.14, 2.6.0-2.6.14, 2.7.0-2.7.9. (Note: 2.5.x (x>14), 2.6.y (y>14) and 2.7.z (z>9) should be supported, but they aren't tested with this release.)
- This release is compatible with Spring Cloud 2020.0.3-2020.0.6, 2021.0.0-2021.0.5. (Note: 2020.0.x (x>6) and 2021.0.y (y>5) should be supported, but they aren't tested with this release.)

### Spring Cloud Azure Dependencies (BOM)

#### Dependency Updates
- Upgrade `azure-sdk-bom` to 1.2.11.
- Upgrade `azure-spring-data-cosmos` to 3.33.0.
- Upgrade `azure-resourcemanager` to 2.24.0.

#### Features Added
- Added the following artifacts into current bom file:
  - spring-cloud-azure-starter-appconfiguration-config
  - spring-cloud-azure-appconfiguration-config
  - spring-cloud-azure-appconfiguration-config-web
  - spring-cloud-azure-feature-management
  - spring-cloud-azure-feature-management-web

#### Features Added
- The module `azure-spring-data-cosmos` was moved from sdk/cosmos to sdk/spring - See [PR 33905](https://github.com/Azure/azure-sdk-for-java/pull/33905)

### Spring Messaging Event Hubs
This section includes changes in `spring-messaging-azure-eventhubs` module.

#### Bugs Fixed
- Fixed Event Hubs Message header `source-type` from `kafka` to `amqp` when using `StreamBridge#send`. [#32777](https://github.com/Azure/azure-sdk-for-java/issues/32777)

### Spring Cloud Stream Event Hubs Binder
This section includes changes in `spring-cloud-azure-stream-binder-eventhubs` module.

#### Breaking Changes
- Make the default partition behavior of Spring Cloud Azure EventHubs binder be a round-robin assignment to align with Event Hubs.[#32816](https://github.com/Azure/azure-sdk-for-java/pull/32816).

### Spring Cloud Azure Autoconfigure
This section includes changes in `spring-cloud-azure-autoconfigure` module.

#### Features Added
- Support passwordless connections for JMS ServiceBus in Spring. [#33489](https://github.com/Azure/azure-sdk-for-java/pull/33489)

#### Breaking Changes
- Deprecated properties for AAD and AAD B2C. [#33538](https://github.com/Azure/azure-sdk-for-java/pull/33538).
  - Deprecated properties `spring.cloud.azure.active-directory.jwt-connect-timeout`, `spring.cloud.azure.active-directory.jwt-read-timeout`, `spring.cloud.azure.active-directory.jwt-size-limit`, if you want to configure them, please provide a RestOperations bean.
  - Deprecated properties `spring.cloud.azure.active-directory.b2c.jwt-connect-timeout`, `spring.cloud.azure.active-directory.b2c.jwt-read-timeout`, `spring.cloud.azure.active-directory.b2c.jwt-size-limit`, if you want to configure them, please provide a RestOperations bean.

## 4.6.0 (2023-02-07)
- This release is compatible with Spring Boot 2.5.0-2.5.14, 2.6.0-2.6.14, 2.7.0-2.7.8. (Note: 2.5.x (x>14), 2.6.y (y>14) and 2.7.z (z>8) should be supported, but they aren't tested with this release.)
- This release is compatible with Spring Cloud 2020.0.3-2020.0.6, 2021.0.0-2021.0.5. (Note: 2020.0.x (x>6) and 2021.0.y (y>5) should be supported, but they aren't tested with this release.)

#### Features Added
- Release the `spring-cloud-azure-starter-redis`. This starter supports Azure hosted Redis service authenticating with Azure AD.

### Spring Cloud Azure Autoconfigure
This section includes changes in `spring-cloud-azure-autoconfigure` module.

#### Features Added
- Enhance the Event Hubs/Service Bus/Storage Queue message converter to support Spring autoconfiguration-pattern. [#30741](https://github.com/Azure/azure-sdk-for-java/issues/30741)
- Support the PROPERTY_AZURE_CLIENT_CERTIFICATE_PASSWORD property. [#30252](https://github.com/Azure/azure-sdk-for-java/issues/30252)
- Make the domain-name option optional when configuring Event Hubs/Service Bus in non-public Azure cloud [#32034](https://github.com/Azure/azure-sdk-for-java/issues/32034).

#### Breaking Changes
- Delete properties: `spring.jms.serviebus.username`, `spring.jms.serviebus.password` and `spring.jms.serviebus.remote-uri` [#32467](https://github.com/Azure/azure-sdk-for-java/pull/32467).
- Change the default value of `spring.jms.servicebus.idle-timeout` from 30 minutes to 2 minutes [#32799](https://github.com/Azure/azure-sdk-for-java/pull/32799).
- Change the default value of `spring.cloud.azure.eventhubs.processor.load-balancing.strategy` from `BALANCED` to `GREEDY` [#32897](https://github.com/Azure/azure-sdk-for-java/pull/32897).

#### Bugs Fixed
- Fixed `GraphClient` exceptions handling when switching `HttpURLConnection` to `RestTemplate`. [#32779](https://github.com/Azure/azure-sdk-for-java/issues/32779)

#### Dependency Updates
- Upgrade Azure SDK BOM to 1.2.9.
- Upgrade Azure Spring Data Cosmos to 3.31.0.
- Upgrade Azure Resource Manager to 2.23.0.

### Spring Cloud Azure Core
This section includes changes in `spring-cloud-azure-core`, `spring-cloud-azure-service`, and `spring-cloud-azure-resourcemanager` modules.

#### Bugs Fixed
- Remove warning logs about client properties while using Kafka passwordless. [#32235](https://github.com/Azure/azure-sdk-for-java/issues/32235)

### Spring Messaging Event Hubs
This section includes changes in `spring-messaging-azure-eventhubs` module.

#### Breaking Changes
- Change the default load-balancing strategy from `BALANCED` to `GREEDY` [#32897](https://github.com/Azure/azure-sdk-for-java/pull/32897).

### Spring Cloud Stream Event Hubs Binder
This section includes changes in `spring-cloud-azure-stream-binder-eventhubs` module.

#### Breaking Changes
- Change the default value of `spring.cloud.stream.eventhubs.bindings.<binding-name>.consumer.load-balancing.strategy` from `BALANCED` to `GREEDY` [#32897](https://github.com/Azure/azure-sdk-for-java/pull/32897).

## 5.0.0 (2023-01-17)
- This release is compatible with Spring Boot 3.0.0-3.0.1. (Note: 3.0.x (x>1) should be supported, but they aren't tested with this release.)
- This release is compatible with Spring Cloud 2022.0.0. (Note: 2022.0.x (x>0) should be supported, but they aren't tested with this release.)

### Breaking Changes
- Update some classes package path, and reduce the number of public APIs [#32552](https://github.com/Azure/azure-sdk-for-java/pull/32552), [#32582](https://github.com/Azure/azure-sdk-for-java/pull/32582), [#32597](https://github.com/Azure/azure-sdk-for-java/pull/32597), [#32616](https://github.com/Azure/azure-sdk-for-java/pull/32616), [#32712](https://github.com/Azure/azure-sdk-for-java/pull/32712), [#32716](https://github.com/Azure/azure-sdk-for-java/pull/32716).
- Remove Spring AOT support [#32742](https://github.com/Azure/azure-sdk-for-java/pull/32742).
- Decrease the major version of Spring Cloud Azure to 5.0 [#32947](https://github.com/Azure/azure-sdk-for-java/pull/32947).

### Spring Cloud Azure Autoconfigure
This section includes changes in `spring-cloud-azure-autoconfigure` module.

#### Features Added
- Enhance the Event Hubs/Service Bus/Storage Queue message converter to support Spring autoconfiguration-pattern [#30741](https://github.com/Azure/azure-sdk-for-java/issues/30741).
- Support the PROPERTY_AZURE_CLIENT_CERTIFICATE_PASSWORD property [#32720](https://github.com/Azure/azure-sdk-for-java/pull/32720).

#### Breaking Changes
- Remove the `public` access modifier from bean methods [#32514](https://github.com/Azure/azure-sdk-for-java/pull/32514).
- Remove Cloud Foundry support [#32616](https://github.com/Azure/azure-sdk-for-java/pull/32616).
- Change the default value of `spring.jms.servicebus.idle-timeout` from 30 minutes to 2 minutes [#32817](https://github.com/Azure/azure-sdk-for-java/pull/32817).
- Change the default value of `spring.cloud.azure.eventhubs.processor.load-balancing.strategy` from `BALANCED` to `GREEDY` [#32913](https://github.com/Azure/azure-sdk-for-java/pull/32913).

#### Bugs Fixed
- Remove unused class `RestTemplateProxyCustomizerConfiguration` [#32616](https://github.com/Azure/azure-sdk-for-java/pull/32616)

### Spring Messaging Azure
This section includes changes in `spring-messaging-azure` module.

#### Breaking Changes
- Rename class `AbstractAzureMessageConverter` to `AbstractJacksonAzureMessageConverter` [#32716](https://github.com/Azure/azure-sdk-for-java/pull/32716).

### Spring Cloud Azure Core
This section includes changes in `spring-cloud-azure-core`, `spring-cloud-azure-service`, and `spring-cloud-azure-resourcemanager` modules.

#### Bugs Fixed
- Remove warning logs about client properties while using Kafka passwordless. [#32235](https://github.com/Azure/azure-sdk-for-java/issues/32235)

### Spring Messaging Event Hubs
This section includes changes in `spring-messaging-azure-eventhubs` module.

#### Breaking Changes
- Change the default load-balancing strategy from `BALANCED` to `GREEDY` [#32913](https://github.com/Azure/azure-sdk-for-java/pull/32913).

### Spring Cloud Stream Event Hubs Binder
This section includes changes in `spring-cloud-azure-stream-binder-eventhubs` module.

#### Breaking Changes
- Change the default value of `spring.cloud.stream.eventhubs.bindings.<binding-name>.consumer.load-balancing.strategy` from `BALANCED` to `GREEDY` [#32913](https://github.com/Azure/azure-sdk-for-java/pull/32913).

## 6.0.0-beta.4 (2022-12-07)
Upgrade Spring Boot dependencies version to 3.0.0-RC2 and Spring Cloud dependencies version to 2022.0.0-RC2.

### Spring Cloud Azure Autoconfigure
This section includes changes in `spring-cloud-azure-autoconfigure` module.

#### Features Added
- Remove warning logs of Kafka passwordless autoconfiguration. [#31182](https://github.com/Azure/azure-sdk-for-java/issues/31182).
- Enhance the Azure AD Resource Server configurer to accept the custom jwt granted authorities converter. [#28665](https://github.com/Azure/azure-sdk-for-java/issues/28665).

#### Breaking Changes
- Move Key Vault environment classes for internal usage to the implementation package [#32428](https://github.com/Azure/azure-sdk-for-java/pull/32428).
- Delete properties: `spring.jms.serviebus.username`, `spring.jms.serviebus.password` and `spring.jms.serviebus.remote-uri` [#32465](https://github.com/Azure/azure-sdk-for-java/pull/32465).

## 6.0.0-beta.3 (2022-11-04)
Upgrade Spring Boot dependencies version to 3.0.0-RC1 and Spring Cloud dependencies version to 2022.0.0-RC1.

#### Breaking Changes
- Delete the artifact `spring-cloud-azure-trace-sleuth`[#31543](https://github.com/Azure/azure-sdk-for-java/pull/31543).

### Spring Cloud Azure Autoconfigure
This section includes changes in `spring-cloud-azure-autoconfigure` module.

#### Breaking Changes
- Delete the class `com.azure.spring.cloud.autoconfigure.aad.implementation.oauth2.AadOAuth2AuthenticatedPrincipal`[#31543](https://github.com/Azure/azure-sdk-for-java/pull/31543).
- Delete the class `com.azure.spring.cloud.autoconfigure.aad.implementation.webapi.AadOboOAuth2AuthorizedClientProvider`[#31543](https://github.com/Azure/azure-sdk-for-java/pull/31543).
- Delete the class `com.azure.spring.cloud.autoconfigure.aad.properties.AadAuthorizationGrantType`[#31543](https://github.com/Azure/azure-sdk-for-java/pull/31543).
- Delete the class `com.azure.spring.cloud.autoconfigure.aad.AadJwtBearerTokenAuthenticationConverter`[#31543](https://github.com/Azure/azure-sdk-for-java/pull/31543).
- Delete the `AuthorizationGrantType.PASSWORD` support[#31543](https://github.com/Azure/azure-sdk-for-java/pull/31543).
- Delete the auto configuration for Spring Cloud Sleuth support[#31543](https://github.com/Azure/azure-sdk-for-java/pull/31543).
- Use the `com.nimbusds.jwt.proc.DefaultJWTClaimsVerifier#DefaultJWTClaimsVerifier(com.nimbusds.jwt.JWTClaimsSet, java.util.Set<java.lang.String>)` instead of `com.nimbusds.jwt.proc.DefaultJWTClaimsVerifier#DefaultJWTClaimsVerifier()`[#31543](https://github.com/Azure/azure-sdk-for-java/pull/31543).
- Use the `org.springframework.http.ResponseEntity#getStatusCode` instead of `org.springframework.http.ResponseEntity#getStatusCodeValue`[#31543](https://github.com/Azure/azure-sdk-for-java/pull/31543).
- Use an abstract configurer `AbstractHttpConfigurer` instead of `org.springframework.security.config.annotation.web.configuration.WebSecurityConfigurerAdapter`[#31543](https://github.com/Azure/azure-sdk-for-java/pull/31543).
- Use the annotation `org.springframework.security.config.annotation.method.configuration.EnableMethodSecurity` instead the `org.springframework.security.config.annotation.method.configuration.EnableGlobalMethodSecurity`[#31808](https://github.com/Azure/azure-sdk-for-java/pull/31808).
- Use the class `org.springframework.security.oauth2.server.resource.authentication.BearerTokenAuthenticationToken` instead of `org.springframework.security.oauth2.server.resource.BearerTokenAuthenticationToken`[#31808](https://github.com/Azure/azure-sdk-for-java/pull/31808).

#### Bugs Fixed
- Fix bug: Put a value into Collections.emptyMap(). [#31190](https://github.com/Azure/azure-sdk-for-java/issues/31190).
- Fix bug: RestTemplate used to get access token should only contain 2 converters. [#31482](https://github.com/Azure/azure-sdk-for-java/issues/31482).
- Fix bug: RestOperations is not well configured when jwkResolver is null. [#31218](https://github.com/Azure/azure-sdk-for-java/issues/31218).
- Fix bug: Duplicated "scope" parameter. [#31191](https://github.com/Azure/azure-sdk-for-java/issues/31191).
- Fix bug: NimbusJwtDecoder still uses `RestTemplate()` instead `RestTemplateBuilder` [#31233](https://github.com/Azure/azure-sdk-for-java/issues/31233)
- Fix bug: Proxy setting not work in Azure AD B2C web application. [31593](https://github.com/Azure/azure-sdk-for-java/issues/31593)
- Fix Bug: NoClassDefFoundError for JSONArray. [31716](https://github.com/Azure/azure-sdk-for-java/issues/31716)
- Fix bug: `spring.main.sources` configuration from Spring Cloud Stream Kafka binder cannot take effect. [#31715](https://github.com/Azure/azure-sdk-for-java/pull/31715)

## 6.0.0-beta.2 (2022-09-30)
Upgrade Spring Boot dependencies version to 3.0.0-M4 and Spring Cloud dependencies version to 2022.0.0-M4.

### Spring Cloud Azure Autoconfigure
This section includes changes in `spring-cloud-azure-autoconfigure` module.

#### Features Added
- Support auto start-up for the auto-configured Service Bus Processor Client by enabling a new property of `spring.cloud.azure.servicebus.processor.auto-startup`. [#29997](https://github.com/Azure/azure-sdk-for-java/issues/29997)
- Configure the `spring.main.sources` with `AzureKafkaSpringCloudStreamConfiguration` class for Spring Cloud Stream Kafka Binder context, which helps developers omit customizing the property manually when leveraging Azure Identity with Kafka [#29976](https://github.com/Azure/azure-sdk-for-java/issues/29976).
- Provide the property of `spring.cloud.azure.eventhubs.kafka.enabled` to turn of/off the OAuth2 support of Spring Cloud Azure for Event Hubs for Kafka [#30574](https://github.com/Azure/azure-sdk-for-java/issues/30574).
- Support connecting to Azure AD via proxy. To achieve this, customer need provide a custom `RestTemplateCustomizer` bean. [#26493](https://github.com/Azure/azure-sdk-for-java/issues/26493).

#### Bugs Fixed
- Fix bug: Cannot configure "azure" authorization client. [#30354](https://github.com/Azure/azure-sdk-for-java/issues/30354).
- Fix parameter `requested_token_use` missing when using On behalf of process [#30359](https://github.com/Azure/azure-sdk-for-java/issues/30359).
- Fix the invalid user agent for Apache Kafka [#30574](https://github.com/Azure/azure-sdk-for-java/pull/30933).
- Fix Kafka `OAuth2AuthenticateCallbackHandler` cannot work with Kafka refreshing login mechanism [#30719](https://github.com/Azure/azure-sdk-for-java/issues/30719).
- Fix the cloud type cannot be configured for a consumer/producer/processor of Service Bus / Event Hubs bug [#30936](https://github.com/Azure/azure-sdk-for-java/issues/30936).

### Spring Cloud Stream Event Hubs Binder
#### Bugs Fixed
- Fix the cloud type cannot be configured for Event Hubs Binder bug [#30936](https://github.com/Azure/azure-sdk-for-java/issues/30936).

### Spring Cloud Stream Service Bus Binder
#### Breaking Changes
- Removed Spring Data Cosmos Auto Configuration support as Spring Data 3 is currently not supported.

#### Bugs Fixed
- Fix the Service Bus Binder cannot automatically create Topic/Subscriptions from consumer bug. [#30722](https://github.com/Azure/azure-sdk-for-java/pull/30722).
- Fix the cloud type cannot be configured for Service Bus Binder bug [#30936](https://github.com/Azure/azure-sdk-for-java/issues/30936).

## 4.3.0 (2022-06-29)
- This release is compatible with Spring Boot 2.5.0-2.5.14, 2.6.0-2.6.9, 2.7.0-2.7.1. (Note: 2.5.x (x>14), 2.6.y (y>9) and 2.7.z (z>1) should be supported, but they aren't tested with this release.)
- This release is compatible with Spring Cloud 2020.0.3-2020.0.5, 2021.0.0-2021.0.3. (Note: 2020.0.x (x>5) and 2021.0.y (y>3) should be supported, but they aren't tested with this release.)

### Features Added
- GA the `spring-cloud-azure-starter-storage`. This starter supports all features of Azure Storage.
- GA the `spring-cloud-azure-starter-keyvault`. This starter supports all features of Azure Key Vault.
- Support Jwt Client authentication for Azure AD Starter.

### Spring Cloud Azure Dependencies (BOM)
#### Dependency Updates
- Upgrade `azure-sdk-bom` to 1.2.3.
- Upgrade `azure-spring-data-cosmos` to 3.23.0.

### Spring Cloud Azure Autoconfigure
This section includes changes in `spring-cloud-azure-autoconfigure` module.

#### Features Added
+ Add `AzureStorageConfiguration` to make Azure storage service share common property configuration [#29094](https://github.com/Azure/azure-sdk-for-java/pull/29094).
    +  Add properties `spring.cloud.azure.storage.endpoint`, `spring.cloud.azure.storage.account-key`, `spring.cloud.azure.storage.sas-token`, `spring.cloud.azure.storage.connection-string`, `spring.cloud.azure.storage.account-name`.
+ Add `AzureKeyVaultConfiguration` to make Azure Key Vault service share common property configuration [#29306](https://github.com/Azure/azure-sdk-for-java/pull/29306).
    + Add properties `spring.cloud.azure.keyvault`.
+ Support OAuth2 authentication configuration for Spring ecosystems of Kafka [#29404](https://github.com/Azure/azure-sdk-for-java/pull/29404).

#### Breaking Changes
- Deprecate support of connection string or Azure Resource Manager based authentication for Spring ecosystems of Kafka [#29404](https://github.com/Azure/azure-sdk-for-java/pull/29404).

#### Dependency Updates
- Upgrade spring-security to 5.6.4 to address [CVE-2022-22978](https://spring.io/blog/2022/05/15/cve-2022-22978-authorization-bypass-in-regexrequestmatcher) [#29304](https://github.com/Azure/azure-sdk-for-java/pull/29304).
- Upgrade `azure-spring-data-cosmos` to 3.23.0. [#29679](https://github.com/Azure/azure-sdk-for-java/pull/29679)
- Upgrade `azure-cosmos` to 4.32.0. [#29679](https://github.com/Azure/azure-sdk-for-java/pull/29679)

#### Features Added
- Add `enabled` option in `AzureServiceBusJmsProperties` [#29232](https://github.com/Azure/azure-sdk-for-java/issues/29232).

#### Bugs Fixed
- Fix the Service Bus JMS autoconfiguration logic error [#29313](https://github.com/Azure/azure-sdk-for-java/pull/29313).
- Fix the authority host of azure identity client not configured bug [#29398](https://github.com/Azure/azure-sdk-for-java/issues/29398).

### Spring Messaging Azure Service Bus
This section includes changes in the `spring-messaging-azure-servicebus` module.

#### Bugs Fixed
- Fix the `ServiceBusContainerProperties` constructor with overriding the default field values [#29095](https://github.com/Azure/azure-sdk-for-java/pull/29095).
- Restrict the concurrency value to be int format in `ServiceBusListener` [#29095](https://github.com/Azure/azure-sdk-for-java/pull/29095).

### Spring Cloud Azure Starter Active Directory
This section includes changes in `spring-cloud-azure-starter-active-directory` module.

#### Dependency Updates
- Upgrade spring-security to 5.6.4 to address [CVE-2022-22978](https://spring.io/blog/2022/05/15/cve-2022-22978-authorization-bypass-in-regexrequestmatcher) [#29304](https://github.com/Azure/azure-sdk-for-java/pull/29304).

#### Features Added
+ Support Jwt Client authentication [#29471](https://github.com/Azure/azure-sdk-for-java/pull/29471).

#### Breaking Changes
+ Deprecated classes and properties type changed [#29471](https://github.com/Azure/azure-sdk-for-java/pull/29471).
    + Deprecated ~~AadAuthorizationGrantType~~, use `AuthorizationGrantType` instead.
    + Deprecated ~~AadOAuth2AuthenticatedPrincipal~~, ~~AadJwtBearerTokenAuthenticationConverter~~, use the default converter `JwtAuthenticationConverter` instead in `AadResourceServerWebSecurityConfigurerAdapter`.
    + The type of property *authorizationGrantType* is changed to `AuthorizationGrantType` in `AuthorizationClientProperties` class.
    + Deprecated ~~AadOboOAuth2AuthorizedClientProvider~~, use `JwtBearerOAuth2AuthorizedClientProvider` instead.

### Spring Cloud Azure Starter Active Directory B2C
This section includes changes in `spring-cloud-azure-starter-active-directory-b2c` module.

#### Dependency Updates
- Upgrade spring-security to 5.6.4 to address [CVE-2022-22978](https://spring.io/blog/2022/05/15/cve-2022-22978-authorization-bypass-in-regexrequestmatcher) [#29304](https://github.com/Azure/azure-sdk-for-java/pull/29304).

### Spring Integration Azure Storage Queue
This section includes changes in `spring-integration-azure-storage-queue` module.

#### Features Added
- Add configurable visibility timeout to `StorageQueueMessageSource` to allow configuring visibility timeout of message source at startup [#29567](https://github.com/Azure/azure-sdk-for-java/pull/29567).

#### Breaking Changes
+ Deprecated classes and properties type changed [#29471](https://github.com/Azure/azure-sdk-for-java/pull/29471).
    + Deprecated *~~AadAuthorizationGrantType~~*, use `AuthorizationGrantType` instead.
    + The type of property *authorizationGrantType* is changed to `AuthorizationGrantType` in `AuthorizationClientProperties` class.

## 4.2.0 (2022-05-26)

- This release is compatible with Spring Boot 2.5.0-2.5.14, 2.6.0-2.6.8, 2.7.0. (Note: 2.5.x (x>14), 2.6.y (y>8) and 2.7.z (z>0) should be supported, but they aren't tested with this release.)
- This release is compatible with Spring Cloud 2020.0.3-2020.0.5, 2021.0.0-2021.0.2. (Note: 2020.0.x (x>5) and 2021.0.y (y>2) should be supported, but they aren't tested with this release.)

### Spring Cloud Azure Dependencies (BOM)
#### Dependency Updates
- Upgrade `azure-sdk-bom` to 1.2.2.
- Upgrade `azure-spring-data-cosmos` to 3.21.0.

## 4.1.0 (2022-05-05)
- This release is compatible with Spring Boot 2.5.0-2.5.13, 2.6.0-2.6.7. (Note: 2.5.x (x>13) and 2.6.y (y>7) should be supported, but they aren't tested with this release.)
- This release is compatible with Spring Cloud 2020.0.3-2020.0.5, 2021.0.0-2021.0.2. (Note: 2020.0.x (x>5) and 2021.0.y (y>2) should be supported, but they aren't tested with this release.)
- Upgrade Spring Cloud to 2021.0.2 to address [CVE-2022-22963](https://github.com/advisories/GHSA-6v73-fgf6-w5j7) [#28179](https://github.com/Azure/azure-sdk-for-java/issues/28179).
- Upgrade Spring Boot to 2.6.6 to address [CVE-2022-22965](https://github.com/advisories/GHSA-36p3-wjmg-h94x) [#28280](https://github.com/Azure/azure-sdk-for-java/pull/28280).

### Features Added
- GA the `spring-cloud-azure-starter-keyvault-certificates`. This starter supports the auto-configuration of Azure Key Vault `CertificateClient` and `CertificateAsyncClient`.

### Spring Cloud Azure Dependencies (BOM)
#### Dependency Updates
- Upgrade `azure-resourcemanager` to 2.14.0.
- Upgrade `azure-sdk-bom` to 1.2.1 [#28586](https://github.com/Azure/azure-sdk-for-java/pull/28586).
- Use `azure-cosmos:4.29.1` instead of the version `4.28.1` in `azure-sdk-bom` [#28555](https://github.com/Azure/azure-sdk-for-java/pull/28555).

### Spring Cloud Azure Autoconfigure
This section includes changes in `spring-cloud-azure-autoconfigure` module.

#### Bugs Fixed
- Fix the bean `AzureTokenCredentialAutoConfiguration` initialization exception when the multiple ThreadPoolTaskExecutors beans exist [#28525](https://github.com/Azure/azure-sdk-for-java/issues/28525).
- Fix incorrect bean name `staticStorageBlobConnectionStringProvider` in the auto-configuration of `AzureStorageFileShareAutoConfiguration` [#28464](https://github.com/Azure/azure-sdk-for-java/issues/28464).
- Fix application startup issue by changing property names in configuration metadata from camel-case to kebab-case [#28312](https://github.com/Azure/azure-sdk-for-java/issues/28312).

## 4.0.0 (2022-03-28)
- This release is compatible with Spring Boot 2.5.0-2.5.11, 2.6.0-2.6.5. (Note: 2.5.x (x>11) and 2.6.y (y>5) should be supported, but they aren't tested with this release.)
- This release is compatible with Spring Cloud 2020.0.3-2020.0.5, 2021.0.0-2021.0.1. (Note: 2020.0.x (x>5) and 2021.0.y (y>1) should be supported, but they aren't tested with this release.)

### Dependency Updates
- Upgrade dependency according to spring-boot-dependencies:2.6.3 and spring-cloud-dependencies:2021.0.0.

### Features Added
- Add `Automatic-Module-Name` for all Spring Cloud Azure modules and change the root package names to match the module names [#27350](https://github.com/Azure/azure-sdk-for-java/issues/27350), [#27420](https://github.com/Azure/azure-sdk-for-java/pull/27420).

### Spring Cloud Azure Dependencies (BOM)
#### Dependency Updates
- Delete the direct reference of following Azure SDKs [#27850](https://github.com/Azure/azure-sdk-for-java/pull/27850):
  + azure-core
  + azure-core-management
  + azure-core-amqp
  + azure-cosmos
  + azure-data-appconfiguration
  + azure-identity
  + azure-messaging-eventhubs
  + azure-messaging-eventhubs-checkpointstore-blob
  + azure-messaging-servicebus
  + azure-security-keyvault-certificates
  + azure-security-keyvault-secrets
  + azure-storage-blob
  + azure-storage-file-share
  + azure-storage-queue
  + azure-core-serializer-json-jackson
- Import `azure-sdk-bom:1.2.0` [#27850](https://github.com/Azure/azure-sdk-for-java/pull/27850).
- Use `azure-cosmos:4.28.0` instead of the version `4.27.0` in `azure-sdk-bom` [#27850](https://github.com/Azure/azure-sdk-for-java/pull/27850).
- Upgrade `azure-resourcemanager` to 2.13.0.
- Upgrade `azure-spring-data-cosmos` to 3.19.0.

### Spring Cloud Azure Starter Active Directory
This section includes changes in `spring-cloud-azure-starter-active-directory` module.

#### Breaking Changes
- Delete the AAD conditional access filter. [#27727](https://github.com/Azure/azure-sdk-for-java/pull/27727)
- Rename classes and methods [#27273](https://github.com/Azure/azure-sdk-for-java/pull/27273), [#27579](https://github.com/Azure/azure-sdk-for-java/pull/27579):
  + Rename classes from `AAD/AADB2C` to `Aad/AadB2c`.
  + Rename method in `UserPrincipal` from `getKid` to `getKeyId`.
  + Rename methods in `AADAuthenticationProperties` from `allowedGroupIdsConfigured/allowedGroupNamesConfigured` to `isAllowedGroupIdsConfigured/isAllowedGroupNamesConfigured`.
  + Rename methods in `AADAuthorizationServerEndpoints` from `authorizationEndpoint/endSessionEndpoint/jwkSetEndpoint/tokenEndpoint` to `getAuthorizationEndpoint/getEndSessionEndpoint/getJwkSetEndpoint/getTokenEndpoint`.
  + Rename method in `UserGroupProperties` from `getUseTransitiveMembers` to `isUseTransitiveMembers`.
- Improve `AadJwt*Validator` and `AadTokenClaim` [#27365](https://github.com/Azure/azure-sdk-for-java/pull/27365):
  + Delete `AadJwtClaimValidator` and use `JwtClaimValidator` instead.
  + Delete `AadJwtAudienceValidator` and use `JwtClaimValidator` instead.
  + Rename `AadTokenClaim` to `AadJwtClaimNames`.

#### Features Added
- Support constructing `AadOAuth2AuthorizationRequestResolver` with `authorizationRequestBaseUri` [#26494](https://github.com/Azure/azure-sdk-for-java/issues/26494).
- Make `AadWebSecurityConfigurerAdapter` more configurable [#27802](https://github.com/Azure/azure-sdk-for-java/pull/27802).

#### Dependency Updates
- Delete the dependencies `org.springframework.boot:spring-boot-starter-webflux`, `com.fasterxml.jackson.core:jackson-databind`, `io.projectreactor.netty:reactor-netty` [#27727](https://github.com/Azure/azure-sdk-for-java/pull/27727).

### Spring Cloud Azure Autoconfigure
This section includes changes in `spring-cloud-azure-autoconfigure` module.

#### Breaking Changes
- Refactor retry options [#27332](https://github.com/Azure/azure-sdk-for-java/pull/27332), [#27586](https://github.com/Azure/azure-sdk-for-java/pull/27586).
  + Delete properties `spring.cloud.azure.retry.timeout` and `spring.cloud.azure.<azure-service>.retry.timeout`.
  + Add properties `spring.cloud.azure.retry.amqp.try-timeout` and `spring.cloud.azure.<azure-amqp-service>.retry.try-timeout` instead. (`<azure-amqp-service>` means this option only applies to AMQP-based service clients).
  + Delete properties `spring.cloud.azure.retry.back-off.max-attempts`, `spring.cloud.azure.retry.back-off.delay`, `spring.cloud.azure.retry.back-off.max-delay`, and `spring.cloud.azure.retry.backoff.multiplier`.
  + Delete properties `spring.cloud.azure.<azure-service>.retry.back-off.max-attempts`, `spring.cloud.azure.<azure-service>.retry.back-off.delay`, `spring.cloud.azure.<azure-service>.retry.back-off..max-delay`, and `spring.cloud.azure.<azure-service>.retry.backoff.multiplier`.
  + Add properties `spring.cloud.azure.retry.mode`, `spring.cloud.azure.<azure-service>.retry.mode`, `spring.cloud.azure.retry.exponential.*`, `spring.cloud.azure.<azure-service>.retry.exponential.*`, `spring.cloud.azure.retry.fixed*`, and `spring.cloud.azure.<azure-service>.retry.fixed.*` instead:
    - `spring.cloud.azure.retry.exponential.base-delay`.
    - `spring.cloud.azure.retry.exponential.max-delay`.
    - `spring.cloud.azure.retry.exponential.max-retries`.
    - `spring.cloud.azure.retry.fixed.delay`.
    - `spring.cloud.azure.retry.fixed.max-retries`.
- Refactor proxy options [#27402](https://github.com/Azure/azure-sdk-for-java/pull/27402):
  + Change `spring.cloud.azure.<azure-service>.proxy.authentication-type` to `spring.cloud.azure.<azure-amqp-service>.proxy.authentication-type`. (`<azure-amqp-service>` means this property only applies to AMQP-based service clients).
  + Delete `spring.cloud.azure.proxy.authentication-type` and add `spring.cloud.azure.proxy.amqp.authentication-type` instead.
- Refactor client options [#27402](https://github.com/Azure/azure-sdk-for-java/pull/27511):
  + Change `spring.cloud.azure.<azure-service>.client.headers` to `spring.cloud.azure.<azure-http-service>.client.headers`. (`<azure-http-service>` means this property only applies to HTTP-based service clients).
  + Delete `spring.cloud.azure.client.headers` and add `spring.cloud.azure.client.http.headers` instead.
- Rename properties `spring.cloud.azure.profile.cloud` and `spring.cloud.azure.<azure-service>.cloud` to `spring.cloud.azure.profile.cloud-type` and `spring.cloud.azure.<azure-service>.cloud-type` [#27258](https://github.com/Azure/azure-sdk-for-java/pull/27258).
- Delete properties `spring.cloud.azure.credential.managed-identity-client-id` and `spring.cloud.azure.<azure-service>.credential.managed-identity-client-id`. Add `spring.cloud.azure.credential.managed-identity-enabled` and `spring.cloud.azure.<azure-service>.credential.managed-identity-enabled` instead [#27118](https://github.com/Azure/azure-sdk-for-java/pull/27118), [#27258](https://github.com/Azure/azure-sdk-for-java/pull/27258).
- Change type of JWK/JWT time duration properties from `int/long` to `Duration` [#27579](https://github.com/Azure/azure-sdk-for-java/pull/27579):
  + `spring.cloud.azure.active-directory.jwt-connect-timeout` and `spring.cloud.azure.active-directory.b2c.jwt-connect-timeout`.
  + `spring.cloud.azure.active-directory.jwt-read-timeout` and `spring.cloud.azure.active-directory.b2c.jwt-read-timeout`.
  + `spring.cloud.azure.active-directory.jwk-set-cache-lifespan`.
  + `spring.cloud.azure.active-directory.jwk-set-cache-refresh-time`.
- Delete deprecated properties for AAD [#26598](https://github.com/Azure/azure-sdk-for-java/pull/26598):
  + `spring.cloud.azure.active-directory.allow-telemetry`.
  + `spring.cloud.azure.active-directory.active-directory-groups`.
  + `spring.cloud.azure.active-directory.authorization-clients.graph.on-demand`
  + `spring.cloud.azure.active-directory.user-group.allowed-groups`.
  + `spring.cloud.azure.active-directory.user-group.enable-full-list`.
- Delete deprecated properties for AAD B2C [#26598](https://github.com/Azure/azure-sdk-for-java/pull/26598):
  + `spring.cloud.azure.active-directory.b2c.allow-telemetry`.
  + `spring.cloud.azure.active-directory.b2c.tenant`.
- Delete properties `spring.cloud.azure.cosmos.permissions`. Please use the builder customizer instead. [#27236](https://github.com/Azure/azure-sdk-for-java/pull/27236).
- Delete properties `spring.cloud.azure.cosmos.gateway-connection.proxy`. Please use `spring.cloud.azure.cosmos.proxy` instead [#27241](https://github.com/Azure/azure-sdk-for-java/pull/27241).
- Rename property `spring.cloud.azure.eventhubs.processor.partition-ownership-expiration-interval` to `spring.cloud.azure.eventhubs.processor.load-balancing.partition-ownership-expiration-interval` [#27331](https://github.com/Azure/azure-sdk-for-java/pull/27331).
- Change `KeyVaultPropertySource`'s configuration properties [27651](https://github.com/Azure/azure-sdk-for-java/pull/27651):
  + Property `spring.cloud.azure.keyvault.secret.enabled` only used to disable autoconfigure `SecretClient` bean, it can't be used to disable inserting `KeyVaultPropertySource`. Use `spring.cloud.azure.keyvault.secret.property-source-enabled` to disable inserting `KeyVaultPropertySource`.
  + Property `spring.cloud.azure.keyvault.secret.endpoint` only used to autoconfigure `SecretClient` bean, it can't be used to configure `KeyVaultPropertySource`. Use `spring.cloud.azure.keyvault.secret.property-sources[].endpoint` to configure `KeyVaultPropertySource`.
  + For properties like `credential`, `profile`, `client`, `proxy`, `retry`, if `spring.cloud.azure.keyvault.secret.property-sources[].xxx` is not configured, it will only take value from `spring.cloud.azure.xxx`, not take value from `spring.cloud.azure.keyvault.secret.xxx` anymore.
  + Conclusion:
    - Here are all `SecretClient` bean related properties: `spring.cloud.azure.keyvault.secret.enabled`, `spring.cloud.azure.keyvault.secret.xxx`, `spring.cloud.azure.xxx`.
    - Here are all `KeyVaultPropertySource` related properties: `spring.cloud.azure.keyvault.secret.property-source-enabled`, `spring.cloud.azure.keyvault.secret.property-sources[].xxx`, `spring.cloud.azure.xxx`.
- Enhance autoconfiguration for a Storage File Share client [#26645](https://github.com/Azure/azure-sdk-for-java/pull/26645):
  + Add auto-configuration for File Share directory client.
  + Rename property `spring.cloud.azure.storage.fileshare.file-name` to `spring.cloud.azure.storage.fileshare.file-path`.
  + Add property `spring.cloud.azure.storage.fileshare.directory-path`.
- Delete `EventHubsInitializationContextConsumer`, `EventHubsCloseContextConsumer`, `EventHubsErrorContextConsumer` and `ServiceBusErrorContextConsumer`. Please use `Consumer<>` directly if you want to configure them [#27288](https://github.com/Azure/azure-sdk-for-java/pull/27288).
- Delete the bean of `EventHubsProcessorContainer` in the autoconfiguration for Event Hubs Spring Messaging support. When needed, a user-defined `EventHubsMessageListenerContainer` bean should be provided for the replacement [#27216](https://github.com/Azure/azure-sdk-for-java/pull/27216).
- Delete the bean of `ServiceBusProcessorContainer` in the autoconfiguration for Service Bus Spring Messaging support. When needed, a user-defined `ServiceBusMessageListenerContainer` bean should be provided for the replacement [#27216](https://github.com/Azure/azure-sdk-for-java/pull/27216).
- Rename Beans in `AadAuthenticationFilterAutoConfiguration` from `azureADJwtTokenFilter\getJWTResourceRetriever\getJWKSetCache` to `aadAuthenticationFilter\jwtResourceRetriever\jwkSetCache` [#27301](https://github.com/Azure/azure-sdk-for-java/pull/27301).
- Rename Bean in `AadB2cResourceServerAutoConfiguration` from `aadIssuerJWSKeySelector` to `aadIssuerJwsKeySelector` [#27301](https://github.com/Azure/azure-sdk-for-java/pull/27301).
- Change non-SDK defined boolean configuration properties from `Boolean` to `boolean` [#27321](https://github.com/Azure/azure-sdk-for-java/pull/27321).
- Delete unused API from `KeyVaultOperation` and `KeyVaultPropertySource` [#27722](https://github.com/Azure/azure-sdk-for-java/pull/27722).
- Delete `Propagator` from the constructor of `SleuthHttpPolicy` [#27621](https://github.com/Azure/azure-sdk-for-java/pull/27621).
- Move classes for internal usage to the implementation package [#27113](https://github.com/Azure/azure-sdk-for-java/issues/27113).

#### Features Added
- Add a compatibility verifier for Spring Cloud Azure [#25437](https://github.com/Azure/azure-sdk-for-java/issues/25437).
- Support configuring an `AzureTokenCredentialResolver` for each `*ClientBuilderFactory` [#26792](https://github.com/Azure/azure-sdk-for-java/pull/26792).
- Add more hints for configuration properties in `additional-spring-configuration-metadata.json` file [#26600](https://github.com/Azure/azure-sdk-for-java/issues/26600).
- Add descriptions and logs for `namespace` property of Service Bus and Event Hubs [#27053](https://github.com/Azure/azure-sdk-for-java/issues/27053).

#### Bugs Fixed
- Fix AAD autoconfiguration activated when no web dependencies on the classpath [#26915](https://github.com/Azure/azure-sdk-for-java/issues/26915).
- Fix inconsistency between `getPropertyNames()` and `containsProperty(String name)` in `KeyVaultPropertySource` [#23815](https://github.com/Azure/azure-sdk-for-java/issues/23815).
- Fix Cosmos direct/gateway connection properties cannot be configured bug [#27241](https://github.com/Azure/azure-sdk-for-java/pull/27241).
- Fix Cosmos default connection mode not being set bug [#27236](https://github.com/Azure/azure-sdk-for-java/pull/27236).
- Fix `DefaultAzureCredential` still being used when global credential properties `spring.cloud.azure.credential.*` provided bug [#27626](https://github.com/Azure/azure-sdk-for-java/pull/27626).
- Fix connection strings retrieved from Azure Resource Manager not being used for Spring Messaging Azure components' autoconfiguration bug [#27831](https://github.com/Azure/azure-sdk-for-java/issues/27831).
- Fix `Azure*ResourceManagerAutoconfigure` being activated when `azure-resourcemanager` is on classpath but service sdk isn't bug [#27703](https://github.com/Azure/azure-sdk-for-java/pull/27703).
- Fix User-Agent for Spring Cloud Azure not loading correctly bug [#27303](https://github.com/Azure/azure-sdk-for-java/issues/27303).


### Spring Cloud Azure Actuator
This section includes changes in `spring-cloud-azure-actuator` module.

#### Breaking Changes
- Move classes for internal usage to the implementation package [#27263](https://github.com/Azure/azure-sdk-for-java/pull/27263).
#### Features Added
- Add health indicator for Key Vault Certificate client [#27706](https://github.com/Azure/azure-sdk-for-java/pull/27706).

### Spring Cloud Stream Event Hubs Binder
This section includes changes in `spring-cloud-azure-stream-binder-eventhubs` module.

#### Breaking Changes
- Change the type of the binding producer property of `send-timeout` from `long` to `Duration` [#26625](https://github.com/Azure/azure-sdk-for-java/pull/26625).
- Change the message header prefix from `azure_eventhub` to `azure_eventhubs_` [#27746](https://github.com/Azure/azure-sdk-for-java/pull/27746).

#### Features Added
- Support `EventHubsProducerFactoryCustomizer` and `EventHubsProcessorFactoryCustomizer` in `EventHubsMessageChannelBinder` [#27351](https://github.com/Azure/azure-sdk-for-java/issues/27351), [#27653](https://github.com/Azure/azure-sdk-for-java/pull/27653), [#27775](https://github.com/Azure/azure-sdk-for-java/pull/27775).

#### Bugs Fixed
- Fix exception when trying to send a message that was received as part of a batch [#26213](https://github.com/Azure/azure-sdk-for-java/issues/26213).
- Fix bug when provisioning an Event Hubs consumer group not uses the correct consumer group name [#26622](https://github.com/Azure/azure-sdk-for-java/pull/26622).

### Spring Cloud Stream Service Bus Binder
This section includes changes in `spring-cloud-azure-stream-binder-servicebus` module.

#### Breaking Changes
- Change the type of the binding producer property `send-timeout` from `long` to `Duration` [#26625](https://github.com/Azure/azure-sdk-for-java/pull/26625).
- Rename property `spring.cloud.stream.servicebus.bindings.<binding-name>.consumer.session-aware` to `spring.cloud.stream.servicebus.bindings.<binding-name>.consumer.session-enabled` [#27331](https://github.com/Azure/azure-sdk-for-java/pull/27331).
- Delete message header of `AzureHeaders.RAW_ID`. Please use `ServiceBusMessageHeaders.MESSAGE_ID` instead [#27675](https://github.com/Azure/azure-sdk-for-java/pull/27675).
- Delete property `spring.cloud.stream.servicebus.bindings.<binding-name>.consumer.checkpoint-mode`. Please use `spring.cloud.stream.servicebus.bindings.<binding-name>.consumer.auto-complete` instead. To disable the auto-complete mode is equivalent to `MANUAL` checkpoint mode and to enable it will trigger the `RECORD` mode [#27615](https://github.com/Azure/azure-sdk-for-java/pull/27615), [#27646](https://github.com/Azure/azure-sdk-for-java/pull/27646).

#### Features Added
- Support converting all headers and properties exposed directly by `ServiceBusReceivedMessage` when receiving messages [#27675](https://github.com/Azure/azure-sdk-for-java/pull/27675), newly supported headers and properties can be get according to the keys of:
  * ServiceBusMessageHeaders.DEAD_LETTER_ERROR_DESCRIPTION
  * ServiceBusMessageHeaders.DEAD_LETTER_REASON
  * ServiceBusMessageHeaders.DEAD_LETTER_SOURCE
  * ServiceBusMessageHeaders.DELIVERY_COUNT
  * ServiceBusMessageHeaders.ENQUEUED_SEQUENCE_NUMBER
  * ServiceBusMessageHeaders.ENQUEUED_TIME
  * ServiceBusMessageHeaders.EXPIRES_AT
  * ServiceBusMessageHeaders.LOCK_TOKEN
  * ServiceBusMessageHeaders.LOCKED_UNTIL
  * ServiceBusMessageHeaders.SEQUENCE_NUMBER
  * ServiceBusMessageHeaders.STATE
  * ServiceBusMessageHeaders.SUBJECT
- Support the message header of `ServiceBusMessageHeaders.SUBJECT` to specify the AMQP property of `subject` when sending messages [#27675](https://github.com/Azure/azure-sdk-for-java/pull/27675).
- Support `ServiceBusProducerFactoryCustomizer` and `ServiceBusProcessorFactoryCustomizer` in `ServiceBusMessageChannelBinder` [#27351](https://github.com/Azure/azure-sdk-for-java/issues/27351), [#27653](https://github.com/Azure/azure-sdk-for-java/pull/27653), [#27775](https://github.com/Azure/azure-sdk-for-java/pull/27775).

### Spring Integration Azure Event Hubs
This section includes changes in the `spring-integration-azure-eventhubs` module.

#### Breaking Changes
- Move classes for internal usage to the implementation package [#27281](https://github.com/Azure/azure-sdk-for-java/pull/27281).
- Change the message header prefix from `azure_eventhub` to `azure_eventhubs_` [#27746](https://github.com/Azure/azure-sdk-for-java/pull/27746).
- Refactor the constructors of `EventHubsInboundChannelAdapter` to `EventHubsInboundChannelAdapter(EventHubsMessageListenerContainer)` and `EventHubsInboundChannelAdapter(EventHubsMessageListenerContainer, ListenerMode)` [#27216](https://github.com/Azure/azure-sdk-for-java/pull/27216), [#27421](https://github.com/Azure/azure-sdk-for-java/pull/27421).

### Spring Integration Azure Service Bus
This section includes changes in the `spring-integration-azure-servicebus` module.

#### Breaking Changes
- Move classes for internal usage to the implementation package [#27281](https://github.com/Azure/azure-sdk-for-java/pull/27281).
- Delete message header of `AzureHeaders.RAW_ID`. Please use `ServiceBusMessageHeaders.MESSAGE_ID` instead [#27675](https://github.com/Azure/azure-sdk-for-java/pull/27675).
- Delete class `CheckpointConfig`. Please use `ServiceBusContainerProperties#setAutoComplete` instead. To disable the auto-complete mode is 
equivalent to `MANUAL` checkpoint mode and to enable it will trigger the `RECORD` mode [#27615](https://github.com/Azure/azure-sdk-for-java/pull/27615), [#27646](https://github.com/Azure/azure-sdk-for-java/pull/27646).
- Refactor the constructors of `ServiceBusInboundChannelAdapter` to `ServiceBusInboundChannelAdapter(ServiceBusMessageListenerContainer)` and `ServiceBusInboundChannelAdapter(ServiceBusMessageListenerContainer, ListenerMode)` [#27216](https://github.com/Azure/azure-sdk-for-java/pull/27216), [#27421](https://github.com/Azure/azure-sdk-for-java/pull/27421).

#### Features Added
- Support converting all headers and properties exposed directly by `ServiceBusReceivedMessage` when receiving messages [#27675](https://github.com/Azure/azure-sdk-for-java/pull/27675), newly supported headers and properties can be get according to the keys of:
  * ServiceBusMessageHeaders.DEAD_LETTER_ERROR_DESCRIPTION
  * ServiceBusMessageHeaders.DEAD_LETTER_REASON
  * ServiceBusMessageHeaders.DEAD_LETTER_SOURCE
  * ServiceBusMessageHeaders.DELIVERY_COUNT
  * ServiceBusMessageHeaders.ENQUEUED_SEQUENCE_NUMBER
  * ServiceBusMessageHeaders.ENQUEUED_TIME
  * ServiceBusMessageHeaders.EXPIRES_AT
  * ServiceBusMessageHeaders.LOCK_TOKEN
  * ServiceBusMessageHeaders.LOCKED_UNTIL
  * ServiceBusMessageHeaders.SEQUENCE_NUMBER
  * ServiceBusMessageHeaders.STATE
  * ServiceBusMessageHeaders.SUBJECT
- Support the message header of `ServiceBusMessageHeaders.SUBJECT` to specify the AMQP property of `subject` when sending messages [#27675](https://github.com/Azure/azure-sdk-for-java/pull/27675).

### Spring Messaging Azure
This section includes changes in the `spring-messaging-azure` module.

#### Breaking Changes
- Move class `com.azure.spring.messaging.PartitionSupplier` to library `com.azure.spring:spring-messaging-azure-eventhubs` [#27422](https://github.com/Azure/azure-sdk-for-java/issues/27422).
- Delete unused interfaces: `ReceiveOperation` and `SubscribeOperation` [#27265](https://github.com/Azure/azure-sdk-for-java/pull/27265).
- Refactor the `*MessageListenerContainer` [#27216](https://github.com/Azure/azure-sdk-for-java/pull/27216), [#27543](https://github.com/Azure/azure-sdk-for-java/pull/27543):
  + Add `MessagingMessageListenerAdapter` to adapt Spring Messaging listeners.
  + Rename `*ProcessingListener` to `*MessageListener`.
- Delete `getter/setter` methods from `AzureCheckpointer` [#27672](https://github.com/Azure/azure-sdk-for-java/pull/27672).  

### Spring Messaging Azure Event Hubs
This section includes changes in the `spring-messaging-azure-eventhubs` module.

#### Breaking Changes
- Move classes for internal usage to the implementation package [#27396](https://github.com/Azure/azure-sdk-for-java/pull/27396).
- Move class `PartitionSupplier` from package `com.azure.spring.messaging` to `com.azure.spring.messaging.eventhubs.core` [#27422](https://github.com/Azure/azure-sdk-for-java/issues/27422).
- Delete parameter of `PartitionSupplier` from the sending API for a single message in `EventHubsTemplate` [#27422](https://github.com/Azure/azure-sdk-for-java/pull/27422). Please use message headers of `com.azure.spring.messaging.AzureHeaders.PARTITION_ID` and `com.azure.spring.messaging.AzureHeaders.PARTITION_KEY` instead [#27422](https://github.com/Azure/azure-sdk-for-java/issues/27422).
- Change the message header prefix from `azure_eventhub` to `azure_eventhubs_` [#27746](https://github.com/Azure/azure-sdk-for-java/pull/27746).
- Refactor the `EventHubsMessageListenerContainer` [#27216](https://github.com/Azure/azure-sdk-for-java/pull/27216), [#27543](https://github.com/Azure/azure-sdk-for-java/pull/27543):
  + Change `EventHubsProcessorContainer` to `EventHubsMessageListenerContainer`.
  + Add class `EventHubsContainerProperties` for constructing a `EventHubsMessageListenerContainer`.
  + Add `EventHubsErrorHandler` for `EventHubsMessageListenerContainer`.
  + Rename `BatchEventProcessingListener` and `RecordEventProcessingListener` to `EventHubsBatchMessageListener` and `EventHubsRecordMessageListener`.

#### Features Added
- Support adding builder customizers in `DefaultEventHubsNamespaceProducerFactory` and `DefaultEventHubsNamespaceProcessorFactory` [#27452](https://github.com/Azure/azure-sdk-for-java/pull/27452).

### Spring Messaging Azure Service Bus
This section includes changes in the `spring-messaging-azure-servicebus` module.

#### Breaking Changes
- Delete parameter of `PartitionSupplier` from the sending API for a single message in `ServiceBusTemplate` [#27349](https://github.com/Azure/azure-sdk-for-java/issues/27349).
Please use message header of `com.azure.spring.messaging.AzureHeaders.PARTITION_KEY` instead [#27422](https://github.com/Azure/azure-sdk-for-java/issues/27422).
- Delete message header of `AzureHeaders.RAW_ID`. Please use `ServiceBusMessageHeaders.MESSAGE_ID` instead [#27675](https://github.com/Azure/azure-sdk-for-java/pull/27675), [#27820](https://github.com/Azure/azure-sdk-for-java/pull/27820).
- Refactor the `ServiceBusMessageListenerContainer` [#27216](https://github.com/Azure/azure-sdk-for-java/pull/27216), [#27543](https://github.com/Azure/azure-sdk-for-java/pull/27543):
  + Change `ServiceBusProcessorContainer` to `ServiceBusMessageListenerContainer`.
  + Add class `ServiceBusContainerProperties` for constructing a `ServiceBusMessageListenerContainer`.
  + Add `ServiceBusErrorHandler` for `ServiceBusMessageListenerContainer`.
  + Rename `MessageProcessingListener` to `ServiceBusRecordMessageListener`.
- Change APIs in `ServiceBusProcessorFactory.Listener` [#27770](https://github.com/Azure/azure-sdk-for-java/pull/27770):
  + Change from `processorAdded(String name, String subscription, ServiceBusProcessorClient client)` to `processorAdded(String name, ServiceBusProcessorClient client)`.
  + Change from `processorRemoved(String name, String subscription, ServiceBusProcessorClient client)` to `processorRemoved(String name, ServiceBusProcessorClient client)`.

#### Features Added
- Support converting all headers and properties exposed directly by `ServiceBusReceivedMessage` when receiving messages [#27832](https://github.com/Azure/azure-sdk-for-java/issues/27832), newly supported headers and properties can be get according to the keys of:
  * ServiceBusMessageHeaders.DEAD_LETTER_ERROR_DESCRIPTION
  * ServiceBusMessageHeaders.DEAD_LETTER_REASON
  * ServiceBusMessageHeaders.DEAD_LETTER_SOURCE
  * ServiceBusMessageHeaders.DELIVERY_COUNT
  * ServiceBusMessageHeaders.ENQUEUED_SEQUENCE_NUMBER
  * ServiceBusMessageHeaders.ENQUEUED_TIME
  * ServiceBusMessageHeaders.EXPIRES_AT
  * ServiceBusMessageHeaders.LOCK_TOKEN
  * ServiceBusMessageHeaders.LOCKED_UNTIL
  * ServiceBusMessageHeaders.SEQUENCE_NUMBER
  * ServiceBusMessageHeaders.STATE
  * ServiceBusMessageHeaders.SUBJECT
- Support the message header of `ServiceBusMessageHeaders.SUBJECT` to specify the AMQP property of `subject` when sending messages [#27675](https://github.com/Azure/azure-sdk-for-java/pull/27675).
- Support adding builder customizers in `DefaultServiceBusNamespaceProducerFactory` and `DefaultServiceBusNamespaceProcessorFactory` [#27452](https://github.com/Azure/azure-sdk-for-java/pull/27452), [#27820](https://github.com/Azure/azure-sdk-for-java/pull/27820).

### Spring Messaging Azure Storage Queue
This section includes changes in `spring-messaging-azure-storage-queue` module.

#### Dependency Updates
- Delete the dependencies `com.fasterxml.jackson.core:jackson-databind`. [#27727](https://github.com/Azure/azure-sdk-for-java/pull/27727)

#### Breaking Changes
- Delete parameter of `PartitionSupplier` from the sending API for a single message in `StorageQueueTemplate` [#27422](https://github.com/Azure/azure-sdk-for-java/issues/27422).


## 4.0.0-beta.3 (2022-01-18)
Please refer to [Spring Cloud Azure Migration Guide for 4.0](https://microsoft.github.io/spring-cloud-azure/4.0.0-beta.3/4.0.0-beta.3/reference/html/appendix.html#migration-guide-for-4-0) to learn how to migrate to version 4.0.

- Support Spring Boot version: 2.5.5+ and 2.6.0 - 2.6.1.
- Support Spring Cloud version: 2020.0.3+ and 2021.0.0.

### Dependency Updates
Upgrade dependency according to spring-boot-dependencies:2.6.1 and spring-cloud-dependencies:2021.0.0.

### Spring Cloud Azure AutoConfigure
This section includes changes in the `spring-cloud-azure-autoconfigure` module.

#### Features Added
- Enable `Caching` and `Pooling` ConnectionFactory autoconfiguration for Service Bus JMS [#26072](https://github.com/Azure/azure-sdk-for-java/issues/26072).
- Support all configuration options of the initial position when processing an event hub [#26434](https://github.com/Azure/azure-sdk-for-java/issues/26434).
- Support autoconfiguration of `QueueClient` by adding configuration property `spring.cloud.azure.storage.queue.queue-name` [#26382](https://github.com/Azure/azure-sdk-for-java/pull/26382).
- Improve the `spring-configuration-metadata.json` [#26292](https://github.com/Azure/azure-sdk-for-java/issues/26292), [#26274](https://github.com/Azure/azure-sdk-for-java/pull/26274).
- Support `StorageQueueMessageConverter` as a bean to support customize ObjectMapper [#26200](https://github.com/Azure/azure-sdk-for-java/pull/26200).
- Support `EventHubsMessageConverter` as a bean to support customize ObjectMapper [#26200](https://github.com/Azure/azure-sdk-for-java/pull/26200).

#### Breaking Changes
- Change AAD configuration properties to use the namespace for credential and environment properties [#25646](https://github.com/Azure/azure-sdk-for-java/issues/25646).
  * Property name "spring.cloud.azure.active-directory.tenant-id" changed to "spring.cloud.azure.active-directory.profile.tenant-id".
  * Property name "spring.cloud.azure.active-directory.client-id" changed to "spring.cloud.azure.active-directory.credential.client-id".
  * Property name "spring.cloud.azure.active-directory.client-secret" changed to "spring.cloud.azure.active-directory.credential.client-secret".
  * Property name "spring.cloud.azure.active-directory.base-uri" changed to "spring.cloud.azure.active-directory.profile.environment.active-directory-endpoint".
  * Property name "spring.cloud.azure.active-directory.graph-base-uri" changed to "spring.cloud.azure.active-directory.profile.environment.microsoft-graph-endpoint".
  * Property name "spring.cloud.azure.active-directory.graph-membership-uri" changed to "spring.cloud.azure.active-directory.profile.environment.microsoft-graph-endpoint" and "spring.cloud.azure.active-directory.user-group.use-transitive-members".
- Change AAD B2C configuration properties to use the namespace for credential and environment properties [#25799](https://github.com/Azure/azure-sdk-for-java/pull/25799).
- Change Event Hubs processor configuration properties `spring.cloud.azure.eventhubs.processor.partition-ownership-expiration-interval` to `spring.cloud.azure.eventhubs.processor.load-balancing.partition-ownership-expiration-interval` [#25851](https://github.com/Azure/azure-sdk-for-java/pull/25851).
- Change Event Hubs configuration properties `spring.cloud.azure.eventhubs.fqdn` to `spring.cloud.azure.eventhubs.fully-qualified-namespace` [#25851](https://github.com/Azure/azure-sdk-for-java/pull/25851).
- Rename all `*CP` classes to `*ConfigurationProperties` [#26209](https://github.com/Azure/azure-sdk-for-java/pull/26209).

#### Bugs Fixed
- Fix global HTTP client properties `spring.cloud.azure.client.http.*` not set correctly [#26190](https://github.com/Azure/azure-sdk-for-java/issues/26190).
- Fix Cosmos properties `spring.cloud.azure.cosmos.proxy.*` not set correctly [#25690](https://github.com/Azure/azure-sdk-for-java/issues/25690).
- Fix `PoolAcquirePendingLimitException` when using `EventProcessorClient` or `spring-cloud-azure-stream-binder-eventhubs` [#26027](https://github.com/Azure/azure-sdk-for-java/issues/26027).

### Spring Cloud Stream Event Hubs Binder
This section includes changes in `spring-cloud-azure-stream-binder-eventhubs` module.

#### Breaking Changes
- For the batch consuming mode, change the message header names converted from batched messages [#26291](https://github.com/Azure/azure-sdk-for-java/pull/26291).
  * Change message header from `azure_eventhub_enqueued_time` to `azure_eventhub_batch_converted_enqueued_time`.
  * Change message header from `azure_eventhub_offset` to `azure_eventhub_batch_converted_offset`.
  * Change message header from `azure_eventhub_sequence_number` to `azure_eventhub_batch_converted_sequence_number`.
  * Change message header from `azure_partition_key` to `azure_batch_converted_partition_key`.
- When publish messages to Event Hubs, ignore all message headers converted from batched messages [#26213](https://github.com/Azure/azure-sdk-for-java/issues/26213).

  Headers include:
  * `azure_eventhub_batch_converted_enqueued_time`
  * `azure_eventhub_batch_converted_offset`
  * `azure_eventhub_batch_converted_sequence_number`
  * `azure_batch_converted_partition_key`
  * `azure_eventhub_batch_converted_system_properties`
  * `azure_eventhub_batch_converted_application_properties`
- Expose message header `azure_eventhub_last_enqueued_event_properties` [#25960](https://github.com/Azure/azure-sdk-for-java/issues/25960).
- Improve logging information when converting between `com.azure.messaging.eventhubs.EventData` and `org.springframework.messaging.Message` [#26291](https://github.com/Azure/azure-sdk-for-java/pull/26291).
- Fix `PoolAcquirePendingLimitException` when using `EventHubsProcessorContainer` [#26027](https://github.com/Azure/azure-sdk-for-java/issues/26027).
### Spring Integration Event Hubs

This section includes changes in `spring-messaging-azure-eventhubs` and `spring-integration-azure-eventhubs` modules.

#### Features Added
- Expose message header `azure_eventhub_last_enqueued_event_properties` in `spring-integration-azure-eventhubs` module [#25960](https://github.com/Azure/azure-sdk-for-java/issues/25960).

#### Breaking Changes
- Refactor `spring-messaging-azure-eventhubs` message converter [#26291](https://github.com/Azure/azure-sdk-for-java/pull/26291).
  * Rename `EventHubBatchMessageConverter` to `EventHubsBatchMessageConverter`.
  * Refactor `EventHubsBatchMessageConverter` by disabling the ability of converting Spring Message to EventData.
  * Improve logging information when converting between `com.azure.messaging.eventhubs.EventData` and `org.springframework.messaging.Message`.
- Change `DefaultEventHubsNamespaceProcessorFactory` constructor parameter type from `PropertiesSupplier<Tuple2<String, String>, ProcessorProperties>` to `PropertiesSupplier<ConsumerIdentifier, ProcessorProperties>` [#26200](https://github.com/Azure/azure-sdk-for-java/pull/26200).

#### Bugs Fixed
- Fix `PoolAcquirePendingLimitException` when using `EventHubsProcessorContainer` [#26027](https://github.com/Azure/azure-sdk-for-java/issues/26027).
- Fix `EventHubsTemplate` not sending all messages in a collection [#24445](https://github.com/Azure/azure-sdk-for-java/issues/24445).


### Spring Integration Service Bus

This section includes changes in `spring-messaging-azure-servicebus` and `spring-integration-azure-servicebus` modules.

#### Breaking Changes
- Change `DefaultServiceBusNamespaceProcessorFactory` constructor parameter type from `PropertiesSupplier<Tuple2<String, String>, ProcessorProperties>` to `PropertiesSupplier<ConsumerIdentifier, ProcessorProperties>` [#26200](https://github.com/Azure/azure-sdk-for-java/pull/26200).
- Refactor `ServiceBusInboundChannelAdapter` constructors [#26200](https://github.com/Azure/azure-sdk-for-java/pull/26200).

### Spring Integration Storage Queue
This section includes changes in `spring-messaging-azure-storage-queue` and `spring-integration-azure-storage-queue` modules.

#### Breaking Changes

- Refactor `spring-messaging-azure-storage-queue` module [#26273](https://github.com/Azure/azure-sdk-for-java/issues/26273).
  * Remove `StorageQueueOperation`.
  * Remove configuration of checkpoint mode for `StorageQueueTemplate`, and support only MANUAL mode.
  * Remove auto creating Storage Queue when send/receive messages via `StorageQueueTemplate`.

### Spring Cloud Azure Core

This section includes changes in `spring-cloud-azure-core`, `spring-cloud-azure-service`, and `spring-cloud-azure-resourcemanager` modules.

#### Breaking Changes
- Refactor `spring-cloud-azure-core` module [#25851](https://github.com/Azure/azure-sdk-for-java/pull/25851).
  * Support JPMS.
- Refactor `spring-cloud-azure-service` module [#25851](https://github.com/Azure/azure-sdk-for-java/pull/25851).
  * Move all `*BuilderFactory` to `*.implementation.*` packages [#26404](https://github.com/Azure/azure-sdk-for-java/issues/26404).
  * Support JPMS [#25851](https://github.com/Azure/azure-sdk-for-java/pull/25851).
- Refactor `spring-cloud-azure-resourcemanager` module [#25851](https://github.com/Azure/azure-sdk-for-java/pull/25851).
  * Rename `com.azure.spring.resourcemanager.provisioner` to `com.azure.spring.resourcemanager.provisioning` [#26472](https://github.com/Azure/azure-sdk-for-java/pull/26472).
  * Support JPMS [#25851](https://github.com/Azure/azure-sdk-for-java/pull/25851).

#### Bugs Fixed
- Fix exception thrown by `AzureStorageFileProtocolResolver` and `AzureStorageBlobProtocolResolver` when target file, directory or container does not exist [#25916](https://github.com/Azure/azure-sdk-for-java/issues/25916).

### Other Changes
- Refactor the test structure and increase the test coverage [#23773](https://github.com/Azure/azure-sdk-for-java/issues/23773), [#26175](https://github.com/Azure/azure-sdk-for-java/issues/26175).
- Improve Java code documentation [#24332](https://github.com/Azure/azure-sdk-for-java/issues/24332).
- Improve User-Agent headers for Spring Cloud Azure libraries [#25892](https://github.com/Azure/azure-sdk-for-java/issues/25892), [#26122](https://github.com/Azure/azure-sdk-for-java/pull/26122).
- Improve [Sample Projects](https://github.com/Azure-Samples/azure-spring-boot-samples/tree/spring-cloud-azure_4.0.0-beta.3).
  * Switch to `DefaultAzureCredential` [#25652](https://github.com/Azure/azure-sdk-for-java/issues/25652).
  * Provision resources using **Terraform** [#25652](https://github.com/Azure/azure-sdk-for-java/issues/25652).
  * Unify names of Sample Projects [#26308](https://github.com/Azure/azure-sdk-for-java/issues/26308).
- Improve [Spring Cloud Azure Reference Doc](https://microsoft.github.io/spring-cloud-azure/4.0.0-beta.3/4.0.0-beta.3/reference/html/index.html).
  * Make sure all contents were in original README files are included [#25921](https://github.com/Azure/azure-sdk-for-java/issues/25921).
  * Add RBAC description [#25973](https://github.com/Azure/azure-sdk-for-java/issues/25973).

## 4.0.0-beta.2 (2021-11-22)

Please refer to [Spring Cloud Azure Migration Guide for 4.0][Spring-Cloud-Azure-Migration-Guide-for-4.0] to learn how to migrate to version 4.0.

### Spring Cloud Azure Autoconfigure
This section includes changes in `spring-cloud-azure-autoconfigure` module.

#### Breaking Changes
- Remove the health indicator for `KeyVaultEnvironmentPostProcessor` [#24309](https://github.com/Azure/azure-sdk-for-java/pull/24309).

### spring-cloud-azure-stream-binder-eventhubs

#### Features Added

- Support batch consumers.

#### Breaking Changes

- Change artifact id from `azure-spring-cloud-stream-binder-eventhubs` to `spring-cloud-azure-stream-binder-eventhubs`.
- Change the binder type from `eventhub` to `eventhubs`.
- Change the Spring Cloud Stream Binding extended properties prefix from `spring.cloud.stream.eventhub` to `spring.cloud.stream.eventhubs`.
- BATCH checkpoint-mode only works in batch-consuming mode.

### spring-cloud-azure-stream-binder-servicebus

#### Breaking Changes

- Combine libraries of `azure-spring-cloud-stream-binder-servicebus-queue` and `azure-spring-cloud-stream-binder-servicebus-topic` to `spring-cloud-azure-stream-binder-servicebus` with new binder type as `servicebus`.
- When using the binder to send messages, one of the following two attributes must be provided:
  - spring.cloud.stream.servicebus.bindings.{channel-name}.producer.entity-type
  - spring.cloud.azure.servicebus.producer.entity-type

#### Features Added

- Provide the ability of interacting with both queue and topic.

### spring-cloud-azure-starter-integration-eventhubs

#### Breaking Changes

- Change artifact id from `azure-spring-cloud-starter-eventhubs` to
  `spring-cloud-azure-starter-integration-eventhubs`.
- Annotation of `@AzureMessageListeners`, `@AzureMessageListener` and `@EnableAzureMessaging` are dropped.
- Drop `RxJava` support of `EventHubRxOperation` and `EventHubRxTemplate` and support `Reactor` only.
- Drop `EventHubOperation`, and move its `subscribe` API to class of `EventHubsProcessorContainer`.
- Rename `EventHubsInboundChannelAdapter` as `EventHubsInboundChannelAdapter` to keep consistent with the service of
  Azure
  Event Hubs, and change constructor signature as well.

* Change `CheckpointConfig` instantiation style to simple constructor instead of build style.

### spring-integration-azure-eventhubs

#### Breaking Changes

- Change artifact id from `azure-spring-integration-eventhubs` to
  `spring-integration-azure-eventhubs`.
- Annotation of `@AzureMessageListeners`, `@AzureMessageListener` and `@EnableAzureMessaging` are dropped.
- Drop `RxJava` support of `EventHubRxOperation` and `EventHubRxTemplate` and support `Reactor` only.
- Drop `EventHubOperation`, and move its `subscribe` API to class of `EventHubsProcessorContainer`.
- Rename `EventHubsInboundChannelAdapter` as `EventHubsInboundChannelAdapter` to keep consistent with the service of
  Azure
  Event Hubs, and change constructor signature as well.

* Change `CheckpointConfig` instantiation style to simple constructor instead of build style.

### spring-cloud-azure-starter-integration-servicebus

#### Breaking Changes

- Change artifact id from `azure-spring-cloud-starter-servicebus` to `spring-cloud-azure-starter-integration-servicebus`.
- Combine the original `ServiceBusQueueTemplate#sendAsync` and `ServiceBusTopicTemplate#sendAsync` as `ServiceBusTemplate#sendAsync` and drop classes of `ServiceBusQueueTemplate` and `ServiceBusTopicTemplate`.
- Drop `CompletableFuture` support of ServiceBusTemplate and support `Reactor` instead.
- Drop interface of `ServiceBusQueueOperation` and `ServiceBusTopicOperation`.
- Drop API of `ServiceBusQueueOperation#abandon` and `ServiceBusQueueOperation#deadletter`.
- Combine the original `ServiceBusQueueTemplate#subscribe` and `ServiceBusTopicTemplate#subscribe` as `ServiceBusProcessorClient#subscribe`.
- Deprecate the interface of `SubscribeOperation`.
- Add new API of `setDefaultEntityType` for ServiceBusTemplate, the default entity type of `ServiceBusTemplate` is required when no bean of `PropertiesSupplier<String, ProducerProperties>` is provided for the `ProducerProperties#entityType`.
- Drop class of `ServiceBusQueueInboundChannelAdapter` and `ServiceBusTopicInboundChannelAdapter` and combine them as `ServiceBusInboundChannelAdapter`.
- Class of `DefaultMessageHandler` is moved from `com.azure.spring.integration.core` to package `com.azure.spring.integration.handler`

#### Features Added

- Provide the ability to connect to multiple Azure Service Bus entities in different namespaces.

### spring-integration-azure-servicebus

#### Breaking Changes

- Change artifact id from `azure-spring-integration-servicebus` to `spring-integration-azure-servicebus`.
- Combine the original `ServiceBusQueueTemplate#sendAsync` and `ServiceBusTopicTemplate#sendAsync` as `ServiceBusTemplate#sendAsync` and drop classes of `ServiceBusQueueTemplate` and `ServiceBusTopicTemplate`.
- Drop and `CompletableFuture` support of ServiceBusTemplate and support `Reactor` instead.
- Drop interface of `ServiceBusQueueOperation` and `ServiceBusTopicOperation`.
- Drop API of `ServiceBusQueueOperation#abandon` and `ServiceBusQueueOperation#deadletter`.
- Combine the original `ServiceBusQueueTemplate#subscribe` and `ServiceBusTopicTemplate#subscribe` as `ServiceBusProcessorClient#subscribe`.
- Deprecate the interface of `SubscribeOperation`.
- Add new API of `setDefaultEntityType` for ServiceBusTemplate, the default entity type of `ServiceBusTemplate` is required when no bean of `PropertiesSupplier<String, ProducerProperties>` is provided for the `ProducerProperties#entityType`.
- Drop class of `ServiceBusQueueInboundChannelAdapter` and `ServiceBusTopicInboundChannelAdapter` and combine them as `ServiceBusInboundChannelAdapter`.
- Class of `DefaultMessageHandler` is moved from `com.azure.spring.integration.core` to package `com.azure.spring.integration.handler`

#### Features Added

- Provide the ability to connect to multiple Azure Service Bus entities in different namespaces.

### spring-messaging-azure

#### Breaking Changes

- Annotation of `@AzureMessageListeners`, `@AzureMessageListener` and `@EnableAzureMessaging` are dropped.
- Change artifact id from `azure-spring-cloud-messaging` to `spring-messaging-azure`.

### spring-cloud-azure-starter-servicebus-jms

#### Breaking Changes

- Change artifact id from `azure-spring-boot-starter-servicebus-jms` to `spring-cloud-azure-starter-servicebus-jms`.

### spring-integration-azure-storage-queue

#### Breaking Changes

- Change artifact id from `azure-spring-integration-storage-queue` to `spring-integration-azure-storage-queue`.
- Class of `DefaultMessageHandler` is moved from `com.azure.spring.integration.core` to package `com.azure.spring.integration.handler`.
- Class of `StorageQueueMessageSource` is moved from `com.azure.spring.integration.core` to package `com.azure.spring.integration.storage.queue.inbound.StorageQueueMessageSource`.
- Class of `StorageQueueOperation` is moved from `com.azure.spring.integration.storage.queue.StorageQueueOperation` to package `com.azure.spring.storage.queue.core.StorageQueueOperation`.
- Class of `StorageQueueTemplate` is moved from `com.azure.spring.integration.storage.queue.StorageQueueTemplate` to package `com.azure.spring.storage.queue.core.StorageQueueTemplate`.

### spring-cloud-azure-starter-integration-storage-queue

#### Breaking Changes

- Change artifact id from `azure-spring-cloud-starter-storage-queue` to `spring-cloud-azure-starter-integration-storage-queue`.
- Class of `DefaultMessageHandler` is moved from `com.azure.spring.integration.core` to package `com.azure.spring.integration.handler`.
- Class of `StorageQueueMessageSource` is moved from `com.azure.spring.integration.storage.queue.inbound` to package `com.azure.spring.integration.storage.queue.inbound.StorageQueueMessageSource`.
- Class of `StorageQueueOperation` is moved from `com.azure.spring.integration.storage.queue.StorageQueueOperation` to package `com.azure.spring.storage.queue.core.StorageQueueOperation`.
- Class of `StorageQueueTemplate` is moved from `com.azure.spring.integration.storage.queue.StorageQueueTemplate` to package `com.azure.spring.storage.queue.core.StorageQueueTemplate`.

### spring-cloud-azure-trace-sleuth

#### Features Added

- Support http pipeline policy implemented by Spring Cloud Sleuth API. ([#24192])

[Spring-Cloud-Azure-Migration-Guide-for-4.0]: https://microsoft.github.io/spring-cloud-azure/docs/4.0.0-beta.2/reference/html/appendix.html#migration-guide-for-4-0
[#24192]: https://github.com/Azure/azure-sdk-for-java/pull/24192<|MERGE_RESOLUTION|>--- conflicted
+++ resolved
@@ -1,5 +1,4 @@
 # Release History
-<<<<<<< HEAD
 
 ## 5.14.0 (Unreleased)
 
@@ -14,10 +13,6 @@
 #### Features Added
 - Add `ConnectionDetails` for Cosmos, Storage Blob and Storage Queue. For more information about `ConnectionDetails`, please refer to [Spring Boot 3.1's ConnectionDetails abstraction](https://spring.io/blog/2023/06/19/spring-boot-31-connectiondetails-abstraction).
 
-=======
-# (Unreleased)
-Upgrade Spring Boot dependencies version to 3.3.1 and Spring Cloud dependencies version to 2023.0.2
->>>>>>> f1a1a213
 ## 5.13.0 (2024-06-06)
 - This release is compatible with Spring Boot 3.0.0-3.0.13, 3.1.0-3.1.8, 3.2.0-3.2.6. (Note: 3.0.x (x>13), 3.1.y (y>8) and 3.2.z (z>5) should be supported, but they aren't tested with this release.)
 - This release is compatible with Spring Cloud 2022.0.0-2022.0.5, 2023.0.0-2023.0.1. (Note: 2022.0.x (x>5) and 2023.0.y (y>1) should be supported, but they aren't tested with this release.)
