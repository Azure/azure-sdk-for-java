--- conflicted
+++ resolved
@@ -95,8 +95,7 @@
 This section includes changes in `azure-spring-data-cosmos` module.
 Please refer to [azure-spring-data-cosmos/CHANGELOG.md](https://github.com/Azure/azure-sdk-for-java/blob/main/sdk/spring/azure-spring-data-cosmos/CHANGELOG.md#3450-2024-05-07) for more details.
 
-<<<<<<< HEAD
-=======
+
 ## 5.12.0-beta.1 (2024-04-10)
 - This release is compatible with Spring Boot 3.0.0-3.0.13, 3.1.0-3.1.8, 3.2.0-3.2.4. (Note: 3.0.x (x>13), 3.1.y (y>8) and 3.2.z (z>4) should be supported, but they aren't tested with this release.)
 - This release is compatible with Spring Cloud 2022.0.0-2022.0.5, 2023.0.0-2023.0.0. (Note: 2022.0.x (x>5) and 2023.0.y (y>0) should be supported, but they aren't tested with this release.)
@@ -106,7 +105,7 @@
 
 #### Other Changes
 - Switch to use `ServiceBusJmsConnectionFactory` from `azure-servicebus-jms` [#39612](https://github.com/Azure/azure-sdk-for-java/pull/39612).
->>>>>>> 4822021d
+
 
 ## 5.11.0 (2024-03-29)
 - This release is compatible with Spring Boot 3.0.0-3.0.13, 3.1.0-3.1.8, 3.2.0-3.2.4. (Note: 3.0.x (x>13), 3.1.y (y>8) and 3.2.z (z>4) should be supported, but they aren't tested with this release.)
