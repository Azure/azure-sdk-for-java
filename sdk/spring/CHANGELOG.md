--- conflicted
+++ resolved
@@ -1,11 +1,7 @@
 # Release History
 
-<<<<<<< HEAD
-## 5.2.0-beta.1 (Unreleased)
+## 5.3.0-beta.1 (Unreleased)
 Upgrade Spring Boot dependencies version to 3.1.0 and Spring Cloud dependencies version to 2022.0.3
-=======
-## 5.3.0-beta.1 (Unreleased)
-
 ### Features Added
 
 ### Breaking Changes
@@ -31,7 +27,6 @@
     - spring-cloud-azure-appconfiguration-config-web
     - spring-cloud-azure-feature-management
     - spring-cloud-azure-feature-management-web
->>>>>>> 6ab18cab
 
 ### Spring Cloud Azure Actuator Autoconfigure
 This section includes changes in `spring-cloud-azure-actuator-autoconfigure` module.
