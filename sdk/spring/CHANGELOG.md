# Release History

<<<<<<< HEAD
## 5.14.0 (Unreleased)
=======
## 5.14.0 (2024-07-05)
- This release is compatible with Spring Boot 3.0.0-3.0.13, 3.1.0-3.1.12, 3.2.0-3.2.7, 3.3.0-3.3.1. (Note: 3.0.x (x>13), 3.1.y (y>12), 3.2.z (z>7) and 3.3.m (m>1) should be supported, but they aren't tested with this release.)
- This release is compatible with Spring Cloud 2022.0.0-2022.0.5, 2023.0.0-2023.0.2. (Note: 2022.0.x (x>5) and 2023.0.y (y>2) should be supported, but they aren't tested with this release.)
>>>>>>> ed605d62

### Spring Cloud Azure Dependencies (BOM)

#### Dependency Updates
<<<<<<< HEAD
 - Added a new dependency: `spring-cloud-azure-testcontainers`.

### Spring Cloud Azure Autoconfigure
This section includes changes in `spring-cloud-azure-autoconfigure` module.

#### Features Added
- Add `ConnectionDetails` for Cosmos, Storage Blob and Storage Queue. For more information about `ConnectionDetails`, please refer to [Spring Boot 3.1's ConnectionDetails abstraction](https://spring.io/blog/2023/06/19/spring-boot-31-connectiondetails-abstraction).
=======
- Upgrade `azure-sdk-bom` to 1.2.25.

### Spring Cloud Azure Appconfiguration Config
This section includes changes in `spring-cloud-azure-starter-appconfiguration-config`, `spring-cloud-azure-appconfiguration-config*`, and `spring-cloud-azure-feature-management*` modules.

#### Bugs Fixed
- Add "Recurrence" parameter for TimeWindowFilter to support config feature flag recur periodically [#40093](https://github.com/Azure/azure-sdk-for-java/pull/40093).

### Azure Spring Data Cosmos
This section includes changes in `azure-spring-data-cosmos` module.
Please refer to [azure-spring-data-cosmos/CHANGELOG.md](https://github.com/Azure/azure-sdk-for-java/blob/main/sdk/spring/azure-spring-data-cosmos/CHANGELOG.md#5140-2024-07-05) for more details.
>>>>>>> ed605d62

## 5.13.0 (2024-06-06)
- This release is compatible with Spring Boot 3.0.0-3.0.13, 3.1.0-3.1.8, 3.2.0-3.2.6. (Note: 3.0.x (x>13), 3.1.y (y>8) and 3.2.z (z>5) should be supported, but they aren't tested with this release.)
- This release is compatible with Spring Cloud 2022.0.0-2022.0.5, 2023.0.0-2023.0.1. (Note: 2022.0.x (x>5) and 2023.0.y (y>1) should be supported, but they aren't tested with this release.)
- Now, Spring Boot 3.3 is compatible with this release.

### Spring Cloud Azure Dependencies (BOM)

#### Features Added
- Added the following artifacts into current bom file: `spring-cloud-azure-starter-data-redis-lettuce` [#40287](https://github.com/Azure/azure-sdk-for-java/pull/40287).

#### Dependency Updates
- Upgrade `azure-sdk-bom` to 1.2.24.

### Spring Cloud Azure Autoconfigure
This section includes changes in `spring-cloud-azure-autoconfigure` module.

#### Features Added
- Add `AzureLettucePasswordlessAutoConfiguration` to support redis passwordless [#40287](https://github.com/Azure/azure-sdk-for-java/pull/40287).

#### Bugs Fixed
- Fixed `IllegalArgumentException: Subscription cannot be null` error when only configured one subscription name of `AzureServiceBusConsumerClient` or `AzureServiceBusProcessorClient` [#40264](https://github.com/Azure/azure-sdk-for-java/pull/40264).

#### Other Changes
- Disable compatibility verifier by default [#40407](https://github.com/Azure/azure-sdk-for-java/pull/40407).

### Spring Cloud Azure Appconfiguration Config
This section includes changes in `spring-cloud-azure-starter-appconfiguration-config`, `spring-cloud-azure-appconfiguration-config*`, and `spring-cloud-azure-feature-management*` modules.

#### Bugs Fixed
- Fixing App Configuration expose the value of key in error message when parsing invalid JSON [#40132](https://github.com/Azure/azure-sdk-for-java/pull/40132).
- Remove final from App Configuration refresh endpoints, which caused errors when creating Spring AOP Aspects [#40452](https://github.com/Azure/azure-sdk-for-java/pull/40452).

### Spring Cloud Azure Starter Data Redis with Lettuce
This section includes changes in `spring-cloud-azure-starter-data-redis-lettuce` module.

#### Features Added
- Provide `spring-cloud-azure-starter-data-redis-lettuce` to support redis passwordless [#40287](https://github.com/Azure/azure-sdk-for-java/pull/40287).

### Azure Spring Data Cosmos
This section includes changes in `azure-spring-data-cosmos` module.
Please refer to [azure-spring-data-cosmos/CHANGELOG.md](https://github.com/Azure/azure-sdk-for-java/blob/main/sdk/spring/azure-spring-data-cosmos/CHANGELOG.md#5130-2024-06-06) for more details.

## 5.12.0 (2024-05-09)
- This release is compatible with Spring Boot 3.0.0-3.0.13, 3.1.0-3.1.8, 3.2.0-3.2.5. (Note: 3.0.x (x>13), 3.1.y (y>8) and 3.2.z (z>5) should be supported, but they aren't tested with this release.)
- This release is compatible with Spring Cloud 2022.0.0-2022.0.5, 2023.0.0-2023.0.1. (Note: 2022.0.x (x>5) and 2023.0.y (y>1) should be supported, but they aren't tested with this release.)

### Spring Cloud Azure Dependencies (BOM)

#### Dependency Updates
- Upgrade `azure-sdk-bom` to 1.2.23.

### Azure Spring Data Cosmos
This section includes changes in `azure-spring-data-cosmos` module.
Please refer to [azure-spring-data-cosmos/CHANGELOG.md](https://github.com/Azure/azure-sdk-for-java/blob/main/sdk/spring/azure-spring-data-cosmos/CHANGELOG.md#5120-2024-05-09) for more details.

## 5.12.0-beta.1 (2024-04-10)
- This release is compatible with Spring Boot 3.0.0-3.0.13, 3.1.0-3.1.8, 3.2.0-3.2.4. (Note: 3.0.x (x>13), 3.1.y (y>8) and 3.2.z (z>4) should be supported, but they aren't tested with this release.)
- This release is compatible with Spring Cloud 2022.0.0-2022.0.5, 2023.0.0-2023.0.0. (Note: 2022.0.x (x>5) and 2023.0.y (y>0) should be supported, but they aren't tested with this release.)

### Spring Cloud Azure Autoconfigure
This section includes changes in `spring-cloud-azure-autoconfigure` module.

#### Other Changes
- Switch to use `ServiceBusJmsConnectionFactory` from `azure-servicebus-jms` [#39612](https://github.com/Azure/azure-sdk-for-java/pull/39612).

## 5.11.0 (2024-03-29)
- This release is compatible with Spring Boot 3.0.0-3.0.13, 3.1.0-3.1.8, 3.2.0-3.2.4. (Note: 3.0.x (x>13), 3.1.y (y>8) and 3.2.z (z>4) should be supported, but they aren't tested with this release.)
- This release is compatible with Spring Cloud 2022.0.0-2022.0.5, 2023.0.0-2023.0.0. (Note: 2022.0.x (x>5) and 2023.0.y (y>0) should be supported, but they aren't tested with this release.)

### Spring Cloud Azure Dependencies (BOM)

#### Dependency Updates
- Upgrade `azure-sdk-bom` to 1.2.22.

### Spring Cloud Azure Appconfiguration Config
This section includes changes in `spring-cloud-azure-starter-appconfiguration-config`, `spring-cloud-azure-appconfiguration-config*`, and `spring-cloud-azure-feature-management*` modules.

#### Features Added
- Add telemetry schema[#38933](https://github.com/Azure/azure-sdk-for-java/pull/38933).
- Added Auto fail over support. Will automatically find Azure App Configuration replica stores for provided store. The found replica stores will be used as fail over stores after all provided replicas have failed [#38534](https://github.com/Azure/azure-sdk-for-java/pull/38534).
- Added property to disable auto fail over support `spring.cloud.azure.appconfiguration.stores[0].replica-discovery-enabled` [#38534](https://github.com/Azure/azure-sdk-for-java/pull/38534).

### Spring Cloud Stream Event Hubs Binder
This section includes changes in `spring-cloud-azure-stream-binder-eventhubs` module.

#### Features Added
- Support setting values for all channels by using the `spring.cloud.stream.eventhubs.default.consumer.<property>=<value>` and `spring.cloud.stream.eventhubs.default.producer.<property>=<value>` properties [#39317](https://github.com/Azure/azure-sdk-for-java/pull/39317).

### Spring Cloud Stream Service Bus Binder
This section includes changes in `spring-cloud-azure-stream-binder-servicebus` module.

#### Features Added
- Support setting values for all channels by using the `spring.cloud.stream.servicebus.default.consumer.<property>=<value>` and `spring.cloud.stream.servicebus.default.producer.<property>=<value>` properties [#39317](https://github.com/Azure/azure-sdk-for-java/pull/39317).

### Azure Spring Data Cosmos
This section includes changes in `azure-spring-data-cosmos` module.
Please refer to [azure-spring-data-cosmos/CHANGELOG.md](https://github.com/Azure/azure-sdk-for-java/blob/main/sdk/spring/azure-spring-data-cosmos/CHANGELOG.md#5110-2024-03-29) for more details.

## 5.10.0 (2024-03-01)
- This release is compatible with Spring Boot 3.0.0-3.0.13, 3.1.0-3.1.8, 3.2.0-3.2.3. (Note: 3.0.x (x>13), 3.1.y (y>8) and 3.2.z (z>3) should be supported, but they aren't tested with this release.)
- This release is compatible with Spring Cloud 2022.0.0-2022.0.5, 2023.0.0-2023.0.0. (Note: 2022.0.x (x>5) and 2023.0.y (y>0) should be supported, but they aren't tested with this release.)

### Spring Cloud Azure Dependencies (BOM)

#### Dependency Updates
- Upgrade `azure-sdk-bom` to 1.2.21.

### Azure Spring Data Cosmos
This section includes changes in `azure-spring-data-cosmos` module.
Please refer to [azure-spring-data-cosmos/CHANGELOG.md](https://github.com/Azure/azure-sdk-for-java/blob/main/sdk/spring/azure-spring-data-cosmos/CHANGELOG.md#5100-2024-03-01) for more details.

## 5.9.1 (2024-02-08)
- This release is compatible with Spring Boot 3.0.0-3.0.13, 3.1.0-3.1.8, 3.2.0-3.2.2. (Note: 3.0.x (x>13), 3.1.y (y>8) and 3.2.z (z>2) should be supported, but they aren't tested with this release.)
- This release is compatible with Spring Cloud 2022.0.0-2022.0.4, 2023.0.0-2023.0.0. (Note: 2022.0.x (x>4) and 2023.0.y (y>0) should be supported, but they aren't tested with this release.)

### Spring Cloud Azure

#### Bugs Fixed
- Fixed issue where running on versions older than Java 21 would throw a `UnsupportedClassVersionError` [#38690](https://github.com/Azure/azure-sdk-for-java/pull/38690).

### Azure Spring Data Cosmos
This section includes changes in `azure-spring-data-cosmos` module.
Please refer to [azure-spring-data-cosmos/CHANGELOG.md](https://github.com/Azure/azure-sdk-for-java/blob/main/sdk/spring/azure-spring-data-cosmos/CHANGELOG.md#591-2024-02-08) for more details.

## 5.9.0 (2024-02-04)
- This release is compatible with Spring Boot 3.0.0-3.0.13, 3.1.0-3.1.8, 3.2.0-3.2.2. (Note: 3.0.x (x>13), 3.1.y (y>8) and 3.2.z (z>2) should be supported, but they aren't tested with this release.)
- This release is compatible with Spring Cloud 2022.0.0-2022.0.4, 2023.0.0-2023.0.0. (Note: 2022.0.x (x>4) and 2023.0.y (y>0) should be supported, but they aren't tested with this release.)

### Spring Cloud Azure Dependencies (BOM)

#### Dependency Updates
- Upgrade `azure-sdk-bom` to 1.2.20.

### Spring Cloud Azure Autoconfigure
This section includes changes in `spring-cloud-azure-autoconfigure` module.

#### Other Changes
- Unsupported basic tier for Service Bus JMS because of the [limitation of Azure Service Bus](https://learn.microsoft.com/azure/service-bus-messaging/jms-developer-guide?tabs=JMS-20%2Csystem-assigned-managed-identity-backed-authentication#java-message-service-jms-programming-model) [#38167](https://github.com/Azure/azure-sdk-for-java/pull/38167).

### Spring Cloud Azure Appconfiguration Config
This section includes changes in `spring-cloud-azure-starter-appconfiguration-config`, `spring-cloud-azure-appconfiguration-config*`, and `spring-cloud-azure-feature-management*` modules.

#### Features Added
- Support backend schema[#38134](https://github.com/Azure/azure-sdk-for-java/pull/38134).

### Azure Spring Data Cosmos
This section includes changes in `azure-spring-data-cosmos` module.
Please refer to [azure-spring-data-cosmos/CHANGELOG.md](https://github.com/Azure/azure-sdk-for-java/blob/main/sdk/spring/azure-spring-data-cosmos/CHANGELOG.md#590-2024-02-04) for more details.

## 5.8.0 (2023-12-14)
- This release is compatible with Spring Boot 3.0.0-3.0.13, 3.1.0-3.1.6, 3.2.0-3.2.0. (Note: 3.0.x (x>13), 3.1.y (y>6) and 3.2.z (z>0) should be supported, but they aren't tested with this release.)
- This release is compatible with Spring Cloud 2022.0.0-2022.0.4, 2023.0.0-2023.0.0. (Note: 2022.0.x (x>4) and 2023.0.y (y>0) should be supported, but they aren't tested with this release.)

### Spring Cloud Azure Dependencies (BOM)

#### Dependency Updates
- Upgrade `azure-sdk-bom` to 1.2.19.

### Spring Cloud Azure Appconfiguration Config
This section includes changes in `spring-cloud-azure-starter-appconfiguration-config`, `spring-cloud-azure-appconfiguration-config*`, and `spring-cloud-azure-feature-management*` modules.

#### Features Added
- Snapshot support using, `spring.cloud.azure.appconfiguration.stores[0].selects[0].snapshot-name`.
- Support for trimming prefixes from keys, default value is the key-filter when key-filter is used. `spring.cloud.azure.appconfiguration.stores[0].trim-key-prefix` [#37598](https://github.com/Azure/azure-sdk-for-java/pull/37598).

### Azure Spring Data Cosmos
This section includes changes in `azure-spring-data-cosmos` module.
Please refer to [azure-spring-data-cosmos/CHANGELOG.md](https://github.com/Azure/azure-sdk-for-java/blob/main/sdk/spring/azure-spring-data-cosmos/CHANGELOG.md#580-2023-12-14) for more details.

## 5.7.0 (2023-11-07)
- This release is compatible with Spring Boot 3.0.0-3.1.5. (Note: 3.1.x (x>3) should be supported, but they aren't tested with this release.)
- This release is compatible with Spring Cloud 2022.0.0-2022.0.4. (Note: 2022.0.x (x>4) should be supported, but they aren't tested with this release.)
- Now, Spring Boot 3.2.0-RC1 and Spring Cloud 2023.0.0-RC1 are compatible with this release.

### Spring Cloud Azure Dependencies (BOM)

#### Dependency Updates
- Upgrade `azure-sdk-bom` to 1.2.18.

### Spring Cloud Azure Autoconfigure
This section includes changes in `spring-cloud-azure-autoconfigure` module.

#### Bugs Fixed
- Use a new name Microsoft Entra ID instead of the old name Azure Active Directory in the Spring configuration metadata file [#37149](https://github.com/Azure/azure-sdk-for-java/pull/37149).

### Spring Cloud Stream Binder Service Bus

#### Features Added
- Support two topic or queue creation options (maxSizeInMegabytes, defaultMessageTimeToLive) in Service Bus channel namespace properties [#37151](https://github.com/Azure/azure-sdk-for-java/pull/37151).

#### Breaking Changes
- Deprecated APIs `ServiceBusChannelProvisioner.validateOrCreateForConsumer`, `ServiceBusChannelProvisioner.validateOrCreateForProducer` [#37151](https://github.com/Azure/azure-sdk-for-java/pull/37151).

### Spring Azure Resource Manager

#### Breaking Changes
- Deprecated APIs `ServiceBusProvisioner.provisionQueue`, `ServiceBusProvisioner.provisionTopic`, `ServiceBusProvisioner.provisionSubscription` [#37151](https://github.com/Azure/azure-sdk-for-java/pull/37151).
- Add new methods to provision queue and topic with entity properties [#37151](https://github.com/Azure/azure-sdk-for-java/pull/37151).

### Azure Spring Data Cosmos
This section includes changes in `azure-spring-data-cosmos` module.
Please refer to [azure-spring-data-cosmos/CHANGELOG.md](https://github.com/Azure/azure-sdk-for-java/blob/main/sdk/spring/azure-spring-data-cosmos/CHANGELOG.md#570-2023-11-07) for more details.

## 5.6.0 (2023-10-24)
- This release is compatible with Spring Boot 3.0.0-3.1.3. (Note: 3.1.x (x>3) should be supported, but they aren't tested with this release.)
- This release is compatible with Spring Cloud 2022.0.0-2022.0.4. (Note: 2022.0.x (x>4) should be supported, but they aren't tested with this release.)

### Spring Cloud Azure Dependencies (BOM)

#### Dependency Updates
- Upgrade `azure-sdk-bom` to 1.2.17.

### Spring Cloud Azure AppConfiguration Config
This section includes changes in `spring-cloud-azure-starter-appconfiguration-config` and `spring-cloud-azure-appconfiguration-config-web`

### Bug Fixed
- Fixes an issue where Web Hook authorization was validated incorrectly, resulting in an Unauthorized error [#37141](https://github.com/Azure/azure-sdk-for-java/pull/37141).

### Spring Cloud Azure Autoconfigure
This section includes changes in `spring-cloud-azure-autoconfigure` module.

#### Bugs Fixed
- Fix the issue that prevented the `disableChallengeResourceVerification` property of the AKV `SecretClient` to be configured [#36561](https://github.com/Azure/azure-sdk-for-java/issues/36561).

### Spring Integration Azure Event Hubs
This section includes changes in the `spring-integration-azure-eventhubs` module.

#### Bugs Fixed
- Fix NPE in the error handler of `EventHubsInboundChannelAdapter` when `instrumentationManager` or `instrumentationId` is null [#36930](https://github.com/Azure/azure-sdk-for-java/pull/36930).

### Spring Integration Azure Service Bus
This section includes changes in the `spring-integration-azure-servicebus` module.

#### Bugs Fixed
- Fix NPE in the error handler of `ServiceBusInboundChannelAdapter` when `instrumentationManager` or `instrumentationId` is null [#36930](https://github.com/Azure/azure-sdk-for-java/pull/36930).

### Azure Spring Data Cosmos
This section includes changes in `azure-spring-data-cosmos` module.
Please refer to [azure-spring-data-cosmos/CHANGELOG.md](https://github.com/Azure/azure-sdk-for-java/blob/main/sdk/spring/azure-spring-data-cosmos/CHANGELOG.md#560-2023-10-24) for more details.

## 5.5.0 (2023-08-28)
- This release is compatible with Spring Boot 3.0.0-3.1.2. (Note: 3.1.x (x>2) should be supported, but they aren't tested with this release.)
- This release is compatible with Spring Cloud 2022.0.0-2022.0.4. (Note: 2022.0.x (x>4) should be supported, but they aren't tested with this release.)

### Spring Cloud Azure Dependencies (BOM)

#### Dependency Updates
- Upgrade `azure-sdk-bom` to 1.2.16.

### Azure Spring Data Cosmos
This section includes changes in `azure-spring-data-cosmos` module.
Please refer to [azure-spring-data-cosmos/CHANGELOG.md](https://github.com/Azure/azure-sdk-for-java/blob/main/sdk/spring/azure-spring-data-cosmos/CHANGELOG.md#550-2023-08-28) for more details.

## 5.4.0 (2023-08-02)
- This release is compatible with Spring Boot 3.0.0-3.1.0. (Note: 3.0.x (x>1) should be supported, but they aren't tested with this release.)
- This release is compatible with Spring Cloud 2022.0.0-2022.0.3. (Note: 2022.0.x (x>0) should be supported, but they aren't tested with this release.)

### Spring Cloud Azure Dependencies (BOM)

#### Dependency Updates
- Upgrade `azure-sdk-bom` to 1.2.15.
- Upgrade `azure-resourcemanager` to 2.29.0.

### Spring Cloud Azure Autoconfigure
This section includes changes in `spring-cloud-azure-autoconfigure` module.

#### Bugs Fixed
- Fix the issue that `AzureMessagingListenerAutoConfiguration` not included in spring.factories [#34690](https://github.com/Azure/azure-sdk-for-java/issues/34690), [#35717](https://github.com/Azure/azure-sdk-for-java/pull/35717).
- Improve default AAD configuration condition [#36126](https://github.com/Azure/azure-sdk-for-java/pull/36126).
- Exclude unsupported bean `AzureGlobalProperties` from AOT processing and registration [#36001](https://github.com/Azure/azure-sdk-for-java/issues/36001).

### Spring Cloud Azure Appconfiguration Config
This section includes changes in `spring-cloud-azure-starter-appconfiguration-config`, `spring-cloud-azure-appconfiguration-config*`, and `spring-cloud-azure-feature-management*` modules.

### Bugs Fixed
- Fixes a bug where exclusions from the portal don't map correctly resulting in a `java.lang.ClassCastException` [#35823](https://github.com/Azure/azure-sdk-for-java/issues/35823)

### Azure Spring Data Cosmos
This section includes changes in `azure-spring-data-cosmos` module.
Please refer to [azure-spring-data-cosmos/CHANGELOG.md](https://github.com/Azure/azure-sdk-for-java/blob/main/sdk/spring/azure-spring-data-cosmos/CHANGELOG.md#540-2023-08-02) for more details.

## 5.3.0 (2023-06-28)
- This release is compatible with Spring Boot 3.0.0-3.1.0. (Note: 3.0.x (x>1) should be supported, but they aren't tested with this release.)
- This release is compatible with Spring Cloud 2022.0.0-2022.0.3. (Note: 2022.0.x (x>0) should be supported, but they aren't tested with this release.)

### Spring Cloud Azure Dependencies (BOM)

#### Dependency Updates
- Upgrade `azure-sdk-bom` to 1.2.14.
- Upgrade `azure-resourcemanager` to 2.28.0.

#### Features Added
- Added the following artifacts into current bom file:
    - spring-cloud-azure-starter-data-cosmos
    - azure-spring-data-cosmos
    - spring-cloud-azure-starter-eventgrid

### Spring Cloud Azure Autoconfigure
This section includes changes in `spring-cloud-azure-autoconfigure` module.

#### Features Added
- Support passwordless connections for JMS ServiceBus in Spring Boot 3. [#35608](https://github.com/Azure/azure-sdk-for-java/pull/35608).
- Added autoconfiguration for the Event Grid client [#35613](https://github.com/Azure/azure-sdk-for-java/pull/35613).

### Azure Spring Data Cosmos
This section includes changes in `azure-spring-data-cosmos` module.
Please refer to [azure-spring-data-cosmos/CHANGELOG.md](https://github.com/Azure/azure-sdk-for-java/blob/main/sdk/spring/azure-spring-data-cosmos/CHANGELOG.md#530-2023-06-28) for more details.

## 5.2.0 (2023-06-02)
- This release is compatible with Spring Boot 3.0.0-3.0.5. (Note: 3.0.x (x>1) should be supported, but they aren't tested with this release.)
- This release is compatible with Spring Cloud 2022.0.0-2022.0.2. (Note: 2022.0.x (x>0) should be supported, but they aren't tested with this release.)

### Spring Cloud Azure Dependencies (BOM)

#### Dependency Updates
- Upgrade `azure-sdk-bom` to 1.2.13.
- Upgrade `azure-resourcemanager` to 2.27.0.

#### Features Added
- Added the following artifacts into current bom file:
    - spring-cloud-azure-starter-appconfiguration-config
    - spring-cloud-azure-appconfiguration-config
    - spring-cloud-azure-appconfiguration-config-web
    - spring-cloud-azure-feature-management
    - spring-cloud-azure-feature-management-web

### Spring Cloud Azure Actuator Autoconfigure
This section includes changes in `spring-cloud-azure-actuator-autoconfigure` module.

#### Bugs Fixed
- Make `spring-cloud-azure-appconfiguration-config-web` optional [#34980](https://github.com/Azure/azure-sdk-for-java/pull/34980).

### Spring Cloud Azure Appconfiguration Config
This section includes changes in `spring-cloud-azure-starter-appconfiguration-config`, `spring-cloud-azure-appconfiguration-config*`, and `spring-cloud-azure-feature-management*` modules.

#### Features Added
* Added Deny List for Targeting Filter [#34437](https://github.com/Azure/azure-sdk-for-java/pull/34437).
```yml
feature-management:
  TargetingTest:
    enabled-for:
      -
        name: Microsoft.Targeting
        parameters:
          users:
            - Jeff
            - Alicia
          groups:
            -
              name: Ring0
              rolloutPercentage: 100
            -
              name: Ring1
              rolloutPercentage: 100
          defaultRolloutPercentage: 50
          exclusion:
            users:
              - Ross
```

#### Bugs Fixed

- Fixes issue where credential from Azure Spring global properties was being overridden [#34694](https://github.com/Azure/azure-sdk-for-java/pull/34694).
- Fixes bug where Http Response wasn't checked before trying to use response [#35086](https://github.com/Azure/azure-sdk-for-java/pull/35086).
- Fixes Tracing info for ContainerApp [#35086](https://github.com/Azure/azure-sdk-for-java/pull/35086).

## 5.1.0 (2023-04-26)
- This release is compatible with Spring Boot 3.0.0-3.0.5. (Note: 3.0.x (x>1) should be supported, but they aren't tested with this release.)
- This release is compatible with Spring Cloud 2022.0.0-2022.0.2. (Note: 2022.0.x (x>0) should be supported, but they aren't tested with this release.)

### Spring Cloud Azure Dependencies (BOM)

#### Dependency Updates
- Upgrade `azure-sdk-bom` to 1.2.12.
- Upgrade `azure-resourcemanager` to 2.25.0.

### Spring Cloud Azure Autoconfigure
This section includes changes in `spring-cloud-azure-autoconfigure` module.

#### Features Added
- Make the domain-name option optional when configuring Event Hubs/Service Bus in non-public Azure cloud [#32034](https://github.com/Azure/azure-sdk-for-java/issues/32034).

#### Bugs Fixed
- Fixed `GraphClient` exceptions handling when switching `HttpURLConnection` to `RestTemplate`. [#32779](https://github.com/Azure/azure-sdk-for-java/issues/32779)

#### Breaking Changes
- Deprecated properties for AAD and AAD B2C. [#33751](https://github.com/Azure/azure-sdk-for-java/pull/33751).
  - Deprecated properties `spring.cloud.azure.active-directory.jwt-connect-timeout`, `spring.cloud.azure.active-directory.jwt-read-timeout`, `spring.cloud.azure.active-directory.jwt-size-limit`, if you want to configure them, please provide a RestOperations bean.
  - Deprecated properties `spring.cloud.azure.active-directory.b2c.jwt-connect-timeout`, `spring.cloud.azure.active-directory.b2c.jwt-read-timeout`, `spring.cloud.azure.active-directory.b2c.jwt-size-limit`, if you want to configure them, please provide a RestOperations bean.

### Spring Messaging Event Hubs
This section includes changes in `spring-messaging-azure-eventhubs` module.

#### Bugs Fixed
- Fixed Event Hubs Message header `source-type` from `kafka` to `amqp` when using `StreamBridge#send`. [#32777](https://github.com/Azure/azure-sdk-for-java/issues/32777)

### Spring Cloud Stream Event Hubs Binder
This section includes changes in `spring-cloud-azure-stream-binder-eventhubs` module.

#### Breaking Changes
- Make the default partition behavior of Spring Cloud Azure EventHubs binder be a round-robin assignment to align with Event Hubs.[#32816](https://github.com/Azure/azure-sdk-for-java/pull/32816).

### Spring Cloud Azure Native Reachability
This library is deprecated, and all the reachability metadata have been incorporated into each Spring Cloud Azure library's source code directly.

### Spring Cloud Azure Core
This section includes changes in `spring-cloud-azure-core`, `spring-cloud-azure-service`, and `spring-cloud-azure-resourcemanager` modules.

#### Breaking Changes
- Deprecated `CloudType.AZURE_GERMANY` and remove `AzureEnvironmentProperties.AZURE_GERMANY` [#34663](https://github.com/Azure/azure-sdk-for-java/pull/34663).

### Spring Cloud Azure Appconfiguration Config
This section includes changes in `spring-cloud-azure-starter-appconfiguration-config`, `spring-cloud-azure-appconfiguration-config*`, and `spring-cloud-azure-feature-management*` modules.

#### Features Added
First release of the Spring Cloud Azure Appconfiguration Config, to support Spring Boot 3. The modules are:
  - spring-cloud-azure-starter-appconfiguration-config
  - spring-cloud-azure-appconfiguration-config
  - spring-cloud-azure-appconfiguration-config-web
  - spring-cloud-azure-feature-management
  - spring-cloud-azure-feature-management-web

#### Bugs Fixed
- Fixes issue where credential from Azure Spring global properties was being overridden [#34695](https://github.com/Azure/azure-sdk-for-java/pull/34695).

## 4.7.0 (2023-03-23)
- This release is compatible with Spring Boot 2.5.0-2.5.14, 2.6.0-2.6.14, 2.7.0-2.7.9. (Note: 2.5.x (x>14), 2.6.y (y>14) and 2.7.z (z>9) should be supported, but they aren't tested with this release.)
- This release is compatible with Spring Cloud 2020.0.3-2020.0.6, 2021.0.0-2021.0.5. (Note: 2020.0.x (x>6) and 2021.0.y (y>5) should be supported, but they aren't tested with this release.)

### Spring Cloud Azure Dependencies (BOM)

#### Dependency Updates
- Upgrade `azure-sdk-bom` to 1.2.11.
- Upgrade `azure-spring-data-cosmos` to 3.33.0.
- Upgrade `azure-resourcemanager` to 2.24.0.

#### Features Added
- Added the following artifacts into current bom file:
  - spring-cloud-azure-starter-appconfiguration-config
  - spring-cloud-azure-appconfiguration-config
  - spring-cloud-azure-appconfiguration-config-web
  - spring-cloud-azure-feature-management
  - spring-cloud-azure-feature-management-web

#### Features Added
- The module `azure-spring-data-cosmos` was moved from sdk/cosmos to sdk/spring - See [PR 33905](https://github.com/Azure/azure-sdk-for-java/pull/33905)

### Spring Messaging Event Hubs
This section includes changes in `spring-messaging-azure-eventhubs` module.

#### Bugs Fixed
- Fixed Event Hubs Message header `source-type` from `kafka` to `amqp` when using `StreamBridge#send`. [#32777](https://github.com/Azure/azure-sdk-for-java/issues/32777)

### Spring Cloud Stream Event Hubs Binder
This section includes changes in `spring-cloud-azure-stream-binder-eventhubs` module.

#### Breaking Changes
- Make the default partition behavior of Spring Cloud Azure EventHubs binder be a round-robin assignment to align with Event Hubs.[#32816](https://github.com/Azure/azure-sdk-for-java/pull/32816).

### Spring Cloud Azure Autoconfigure
This section includes changes in `spring-cloud-azure-autoconfigure` module.

#### Features Added
- Support passwordless connections for JMS ServiceBus in Spring. [#33489](https://github.com/Azure/azure-sdk-for-java/pull/33489)

#### Breaking Changes
- Deprecated properties for AAD and AAD B2C. [#33538](https://github.com/Azure/azure-sdk-for-java/pull/33538).
  - Deprecated properties `spring.cloud.azure.active-directory.jwt-connect-timeout`, `spring.cloud.azure.active-directory.jwt-read-timeout`, `spring.cloud.azure.active-directory.jwt-size-limit`, if you want to configure them, please provide a RestOperations bean.
  - Deprecated properties `spring.cloud.azure.active-directory.b2c.jwt-connect-timeout`, `spring.cloud.azure.active-directory.b2c.jwt-read-timeout`, `spring.cloud.azure.active-directory.b2c.jwt-size-limit`, if you want to configure them, please provide a RestOperations bean.

## 4.6.0 (2023-02-07)
- This release is compatible with Spring Boot 2.5.0-2.5.14, 2.6.0-2.6.14, 2.7.0-2.7.8. (Note: 2.5.x (x>14), 2.6.y (y>14) and 2.7.z (z>8) should be supported, but they aren't tested with this release.)
- This release is compatible with Spring Cloud 2020.0.3-2020.0.6, 2021.0.0-2021.0.5. (Note: 2020.0.x (x>6) and 2021.0.y (y>5) should be supported, but they aren't tested with this release.)

#### Features Added
- Release the `spring-cloud-azure-starter-redis`. This starter supports Azure hosted Redis service authenticating with Azure AD.

### Spring Cloud Azure Autoconfigure
This section includes changes in `spring-cloud-azure-autoconfigure` module.

#### Features Added
- Enhance the Event Hubs/Service Bus/Storage Queue message converter to support Spring autoconfiguration-pattern. [#30741](https://github.com/Azure/azure-sdk-for-java/issues/30741)
- Support the PROPERTY_AZURE_CLIENT_CERTIFICATE_PASSWORD property. [#30252](https://github.com/Azure/azure-sdk-for-java/issues/30252)
- Make the domain-name option optional when configuring Event Hubs/Service Bus in non-public Azure cloud [#32034](https://github.com/Azure/azure-sdk-for-java/issues/32034).

#### Breaking Changes
- Delete properties: `spring.jms.serviebus.username`, `spring.jms.serviebus.password` and `spring.jms.serviebus.remote-uri` [#32467](https://github.com/Azure/azure-sdk-for-java/pull/32467).
- Change the default value of `spring.jms.servicebus.idle-timeout` from 30 minutes to 2 minutes [#32799](https://github.com/Azure/azure-sdk-for-java/pull/32799).
- Change the default value of `spring.cloud.azure.eventhubs.processor.load-balancing.strategy` from `BALANCED` to `GREEDY` [#32897](https://github.com/Azure/azure-sdk-for-java/pull/32897).

#### Bugs Fixed
- Fixed `GraphClient` exceptions handling when switching `HttpURLConnection` to `RestTemplate`. [#32779](https://github.com/Azure/azure-sdk-for-java/issues/32779)

#### Dependency Updates
- Upgrade Azure SDK BOM to 1.2.9.
- Upgrade Azure Spring Data Cosmos to 3.31.0.
- Upgrade Azure Resource Manager to 2.23.0.

### Spring Cloud Azure Core
This section includes changes in `spring-cloud-azure-core`, `spring-cloud-azure-service`, and `spring-cloud-azure-resourcemanager` modules.

#### Bugs Fixed
- Remove warning logs about client properties while using Kafka passwordless. [#32235](https://github.com/Azure/azure-sdk-for-java/issues/32235)

### Spring Messaging Event Hubs
This section includes changes in `spring-messaging-azure-eventhubs` module.

#### Breaking Changes
- Change the default load-balancing strategy from `BALANCED` to `GREEDY` [#32897](https://github.com/Azure/azure-sdk-for-java/pull/32897).

### Spring Cloud Stream Event Hubs Binder
This section includes changes in `spring-cloud-azure-stream-binder-eventhubs` module.

#### Breaking Changes
- Change the default value of `spring.cloud.stream.eventhubs.bindings.<binding-name>.consumer.load-balancing.strategy` from `BALANCED` to `GREEDY` [#32897](https://github.com/Azure/azure-sdk-for-java/pull/32897).

## 5.0.0 (2023-01-17)
- This release is compatible with Spring Boot 3.0.0-3.0.1. (Note: 3.0.x (x>1) should be supported, but they aren't tested with this release.)
- This release is compatible with Spring Cloud 2022.0.0. (Note: 2022.0.x (x>0) should be supported, but they aren't tested with this release.)

### Breaking Changes
- Update some classes package path, and reduce the number of public APIs [#32552](https://github.com/Azure/azure-sdk-for-java/pull/32552), [#32582](https://github.com/Azure/azure-sdk-for-java/pull/32582), [#32597](https://github.com/Azure/azure-sdk-for-java/pull/32597), [#32616](https://github.com/Azure/azure-sdk-for-java/pull/32616), [#32712](https://github.com/Azure/azure-sdk-for-java/pull/32712), [#32716](https://github.com/Azure/azure-sdk-for-java/pull/32716).
- Remove Spring AOT support [#32742](https://github.com/Azure/azure-sdk-for-java/pull/32742).
- Decrease the major version of Spring Cloud Azure to 5.0 [#32947](https://github.com/Azure/azure-sdk-for-java/pull/32947).

### Spring Cloud Azure Autoconfigure
This section includes changes in `spring-cloud-azure-autoconfigure` module.

#### Features Added
- Enhance the Event Hubs/Service Bus/Storage Queue message converter to support Spring autoconfiguration-pattern [#30741](https://github.com/Azure/azure-sdk-for-java/issues/30741).
- Support the PROPERTY_AZURE_CLIENT_CERTIFICATE_PASSWORD property [#32720](https://github.com/Azure/azure-sdk-for-java/pull/32720).

#### Breaking Changes
- Remove the `public` access modifier from bean methods [#32514](https://github.com/Azure/azure-sdk-for-java/pull/32514).
- Remove Cloud Foundry support [#32616](https://github.com/Azure/azure-sdk-for-java/pull/32616).
- Change the default value of `spring.jms.servicebus.idle-timeout` from 30 minutes to 2 minutes [#32817](https://github.com/Azure/azure-sdk-for-java/pull/32817).
- Change the default value of `spring.cloud.azure.eventhubs.processor.load-balancing.strategy` from `BALANCED` to `GREEDY` [#32913](https://github.com/Azure/azure-sdk-for-java/pull/32913).

#### Bugs Fixed
- Remove unused class `RestTemplateProxyCustomizerConfiguration` [#32616](https://github.com/Azure/azure-sdk-for-java/pull/32616)

### Spring Messaging Azure
This section includes changes in `spring-messaging-azure` module.

#### Breaking Changes
- Rename class `AbstractAzureMessageConverter` to `AbstractJacksonAzureMessageConverter` [#32716](https://github.com/Azure/azure-sdk-for-java/pull/32716).

### Spring Cloud Azure Core
This section includes changes in `spring-cloud-azure-core`, `spring-cloud-azure-service`, and `spring-cloud-azure-resourcemanager` modules.

#### Bugs Fixed
- Remove warning logs about client properties while using Kafka passwordless. [#32235](https://github.com/Azure/azure-sdk-for-java/issues/32235)

### Spring Messaging Event Hubs
This section includes changes in `spring-messaging-azure-eventhubs` module.

#### Breaking Changes
- Change the default load-balancing strategy from `BALANCED` to `GREEDY` [#32913](https://github.com/Azure/azure-sdk-for-java/pull/32913).

### Spring Cloud Stream Event Hubs Binder
This section includes changes in `spring-cloud-azure-stream-binder-eventhubs` module.

#### Breaking Changes
- Change the default value of `spring.cloud.stream.eventhubs.bindings.<binding-name>.consumer.load-balancing.strategy` from `BALANCED` to `GREEDY` [#32913](https://github.com/Azure/azure-sdk-for-java/pull/32913).

## 6.0.0-beta.4 (2022-12-07)
Upgrade Spring Boot dependencies version to 3.0.0-RC2 and Spring Cloud dependencies version to 2022.0.0-RC2.

### Spring Cloud Azure Autoconfigure
This section includes changes in `spring-cloud-azure-autoconfigure` module.

#### Features Added
- Remove warning logs of Kafka passwordless autoconfiguration. [#31182](https://github.com/Azure/azure-sdk-for-java/issues/31182).
- Enhance the Azure AD Resource Server configurer to accept the custom jwt granted authorities converter. [#28665](https://github.com/Azure/azure-sdk-for-java/issues/28665).

#### Breaking Changes
- Move Key Vault environment classes for internal usage to the implementation package [#32428](https://github.com/Azure/azure-sdk-for-java/pull/32428).
- Delete properties: `spring.jms.serviebus.username`, `spring.jms.serviebus.password` and `spring.jms.serviebus.remote-uri` [#32465](https://github.com/Azure/azure-sdk-for-java/pull/32465).

## 6.0.0-beta.3 (2022-11-04)
Upgrade Spring Boot dependencies version to 3.0.0-RC1 and Spring Cloud dependencies version to 2022.0.0-RC1.

#### Breaking Changes
- Delete the artifact `spring-cloud-azure-trace-sleuth`[#31543](https://github.com/Azure/azure-sdk-for-java/pull/31543).

### Spring Cloud Azure Autoconfigure
This section includes changes in `spring-cloud-azure-autoconfigure` module.

#### Breaking Changes
- Delete the class `com.azure.spring.cloud.autoconfigure.aad.implementation.oauth2.AadOAuth2AuthenticatedPrincipal`[#31543](https://github.com/Azure/azure-sdk-for-java/pull/31543).
- Delete the class `com.azure.spring.cloud.autoconfigure.aad.implementation.webapi.AadOboOAuth2AuthorizedClientProvider`[#31543](https://github.com/Azure/azure-sdk-for-java/pull/31543).
- Delete the class `com.azure.spring.cloud.autoconfigure.aad.properties.AadAuthorizationGrantType`[#31543](https://github.com/Azure/azure-sdk-for-java/pull/31543).
- Delete the class `com.azure.spring.cloud.autoconfigure.aad.AadJwtBearerTokenAuthenticationConverter`[#31543](https://github.com/Azure/azure-sdk-for-java/pull/31543).
- Delete the `AuthorizationGrantType.PASSWORD` support[#31543](https://github.com/Azure/azure-sdk-for-java/pull/31543).
- Delete the auto configuration for Spring Cloud Sleuth support[#31543](https://github.com/Azure/azure-sdk-for-java/pull/31543).
- Use the `com.nimbusds.jwt.proc.DefaultJWTClaimsVerifier#DefaultJWTClaimsVerifier(com.nimbusds.jwt.JWTClaimsSet, java.util.Set<java.lang.String>)` instead of `com.nimbusds.jwt.proc.DefaultJWTClaimsVerifier#DefaultJWTClaimsVerifier()`[#31543](https://github.com/Azure/azure-sdk-for-java/pull/31543).
- Use the `org.springframework.http.ResponseEntity#getStatusCode` instead of `org.springframework.http.ResponseEntity#getStatusCodeValue`[#31543](https://github.com/Azure/azure-sdk-for-java/pull/31543).
- Use an abstract configurer `AbstractHttpConfigurer` instead of `org.springframework.security.config.annotation.web.configuration.WebSecurityConfigurerAdapter`[#31543](https://github.com/Azure/azure-sdk-for-java/pull/31543).
- Use the annotation `org.springframework.security.config.annotation.method.configuration.EnableMethodSecurity` instead the `org.springframework.security.config.annotation.method.configuration.EnableGlobalMethodSecurity`[#31808](https://github.com/Azure/azure-sdk-for-java/pull/31808).
- Use the class `org.springframework.security.oauth2.server.resource.authentication.BearerTokenAuthenticationToken` instead of `org.springframework.security.oauth2.server.resource.BearerTokenAuthenticationToken`[#31808](https://github.com/Azure/azure-sdk-for-java/pull/31808).

#### Bugs Fixed
- Fix bug: Put a value into Collections.emptyMap(). [#31190](https://github.com/Azure/azure-sdk-for-java/issues/31190).
- Fix bug: RestTemplate used to get access token should only contain 2 converters. [#31482](https://github.com/Azure/azure-sdk-for-java/issues/31482).
- Fix bug: RestOperations is not well configured when jwkResolver is null. [#31218](https://github.com/Azure/azure-sdk-for-java/issues/31218).
- Fix bug: Duplicated "scope" parameter. [#31191](https://github.com/Azure/azure-sdk-for-java/issues/31191).
- Fix bug: NimbusJwtDecoder still uses `RestTemplate()` instead `RestTemplateBuilder` [#31233](https://github.com/Azure/azure-sdk-for-java/issues/31233)
- Fix bug: Proxy setting not work in Azure AD B2C web application. [31593](https://github.com/Azure/azure-sdk-for-java/issues/31593)
- Fix Bug: NoClassDefFoundError for JSONArray. [31716](https://github.com/Azure/azure-sdk-for-java/issues/31716)
- Fix bug: `spring.main.sources` configuration from Spring Cloud Stream Kafka binder cannot take effect. [#31715](https://github.com/Azure/azure-sdk-for-java/pull/31715)

## 6.0.0-beta.2 (2022-09-30)
Upgrade Spring Boot dependencies version to 3.0.0-M4 and Spring Cloud dependencies version to 2022.0.0-M4.

### Spring Cloud Azure Autoconfigure
This section includes changes in `spring-cloud-azure-autoconfigure` module.

#### Features Added
- Support auto start-up for the auto-configured Service Bus Processor Client by enabling a new property of `spring.cloud.azure.servicebus.processor.auto-startup`. [#29997](https://github.com/Azure/azure-sdk-for-java/issues/29997)
- Configure the `spring.main.sources` with `AzureKafkaSpringCloudStreamConfiguration` class for Spring Cloud Stream Kafka Binder context, which helps developers omit customizing the property manually when leveraging Azure Identity with Kafka [#29976](https://github.com/Azure/azure-sdk-for-java/issues/29976).
- Provide the property of `spring.cloud.azure.eventhubs.kafka.enabled` to turn of/off the OAuth2 support of Spring Cloud Azure for Event Hubs for Kafka [#30574](https://github.com/Azure/azure-sdk-for-java/issues/30574).
- Support connecting to Azure AD via proxy. To achieve this, customer need provide a custom `RestTemplateCustomizer` bean. [#26493](https://github.com/Azure/azure-sdk-for-java/issues/26493).

#### Bugs Fixed
- Fix bug: Cannot configure "azure" authorization client. [#30354](https://github.com/Azure/azure-sdk-for-java/issues/30354).
- Fix parameter `requested_token_use` missing when using On behalf of process [#30359](https://github.com/Azure/azure-sdk-for-java/issues/30359).
- Fix the invalid user agent for Apache Kafka [#30574](https://github.com/Azure/azure-sdk-for-java/pull/30933).
- Fix Kafka `OAuth2AuthenticateCallbackHandler` cannot work with Kafka refreshing login mechanism [#30719](https://github.com/Azure/azure-sdk-for-java/issues/30719).
- Fix the cloud type cannot be configured for a consumer/producer/processor of Service Bus / Event Hubs bug [#30936](https://github.com/Azure/azure-sdk-for-java/issues/30936).

### Spring Cloud Stream Event Hubs Binder
#### Bugs Fixed
- Fix the cloud type cannot be configured for Event Hubs Binder bug [#30936](https://github.com/Azure/azure-sdk-for-java/issues/30936).

### Spring Cloud Stream Service Bus Binder
#### Breaking Changes
- Removed Spring Data Cosmos Auto Configuration support as Spring Data 3 is currently not supported.

#### Bugs Fixed
- Fix the Service Bus Binder cannot automatically create Topic/Subscriptions from consumer bug. [#30722](https://github.com/Azure/azure-sdk-for-java/pull/30722).
- Fix the cloud type cannot be configured for Service Bus Binder bug [#30936](https://github.com/Azure/azure-sdk-for-java/issues/30936).

## 4.3.0 (2022-06-29)
- This release is compatible with Spring Boot 2.5.0-2.5.14, 2.6.0-2.6.9, 2.7.0-2.7.1. (Note: 2.5.x (x>14), 2.6.y (y>9) and 2.7.z (z>1) should be supported, but they aren't tested with this release.)
- This release is compatible with Spring Cloud 2020.0.3-2020.0.5, 2021.0.0-2021.0.3. (Note: 2020.0.x (x>5) and 2021.0.y (y>3) should be supported, but they aren't tested with this release.)

### Features Added
- GA the `spring-cloud-azure-starter-storage`. This starter supports all features of Azure Storage.
- GA the `spring-cloud-azure-starter-keyvault`. This starter supports all features of Azure Key Vault.
- Support Jwt Client authentication for Azure AD Starter.

### Spring Cloud Azure Dependencies (BOM)
#### Dependency Updates
- Upgrade `azure-sdk-bom` to 1.2.3.
- Upgrade `azure-spring-data-cosmos` to 3.23.0.

### Spring Cloud Azure Autoconfigure
This section includes changes in `spring-cloud-azure-autoconfigure` module.

#### Features Added
+ Add `AzureStorageConfiguration` to make Azure storage service share common property configuration [#29094](https://github.com/Azure/azure-sdk-for-java/pull/29094).
    +  Add properties `spring.cloud.azure.storage.endpoint`, `spring.cloud.azure.storage.account-key`, `spring.cloud.azure.storage.sas-token`, `spring.cloud.azure.storage.connection-string`, `spring.cloud.azure.storage.account-name`.
+ Add `AzureKeyVaultConfiguration` to make Azure Key Vault service share common property configuration [#29306](https://github.com/Azure/azure-sdk-for-java/pull/29306).
    + Add properties `spring.cloud.azure.keyvault`.
+ Support OAuth2 authentication configuration for Spring ecosystems of Kafka [#29404](https://github.com/Azure/azure-sdk-for-java/pull/29404).

#### Breaking Changes
- Deprecate support of connection string or Azure Resource Manager based authentication for Spring ecosystems of Kafka [#29404](https://github.com/Azure/azure-sdk-for-java/pull/29404).

#### Dependency Updates
- Upgrade spring-security to 5.6.4 to address [CVE-2022-22978](https://spring.io/blog/2022/05/15/cve-2022-22978-authorization-bypass-in-regexrequestmatcher) [#29304](https://github.com/Azure/azure-sdk-for-java/pull/29304).
- Upgrade `azure-spring-data-cosmos` to 3.23.0. [#29679](https://github.com/Azure/azure-sdk-for-java/pull/29679)
- Upgrade `azure-cosmos` to 4.32.0. [#29679](https://github.com/Azure/azure-sdk-for-java/pull/29679)

#### Features Added
- Add `enabled` option in `AzureServiceBusJmsProperties` [#29232](https://github.com/Azure/azure-sdk-for-java/issues/29232).

#### Bugs Fixed
- Fix the Service Bus JMS autoconfiguration logic error [#29313](https://github.com/Azure/azure-sdk-for-java/pull/29313).
- Fix the authority host of azure identity client not configured bug [#29398](https://github.com/Azure/azure-sdk-for-java/issues/29398).

### Spring Messaging Azure Service Bus
This section includes changes in the `spring-messaging-azure-servicebus` module.

#### Bugs Fixed
- Fix the `ServiceBusContainerProperties` constructor with overriding the default field values [#29095](https://github.com/Azure/azure-sdk-for-java/pull/29095).
- Restrict the concurrency value to be int format in `ServiceBusListener` [#29095](https://github.com/Azure/azure-sdk-for-java/pull/29095).

### Spring Cloud Azure Starter Active Directory
This section includes changes in `spring-cloud-azure-starter-active-directory` module.

#### Dependency Updates
- Upgrade spring-security to 5.6.4 to address [CVE-2022-22978](https://spring.io/blog/2022/05/15/cve-2022-22978-authorization-bypass-in-regexrequestmatcher) [#29304](https://github.com/Azure/azure-sdk-for-java/pull/29304).

#### Features Added
+ Support Jwt Client authentication [#29471](https://github.com/Azure/azure-sdk-for-java/pull/29471).

#### Breaking Changes
+ Deprecated classes and properties type changed [#29471](https://github.com/Azure/azure-sdk-for-java/pull/29471).
    + Deprecated ~~AadAuthorizationGrantType~~, use `AuthorizationGrantType` instead.
    + Deprecated ~~AadOAuth2AuthenticatedPrincipal~~, ~~AadJwtBearerTokenAuthenticationConverter~~, use the default converter `JwtAuthenticationConverter` instead in `AadResourceServerWebSecurityConfigurerAdapter`.
    + The type of property *authorizationGrantType* is changed to `AuthorizationGrantType` in `AuthorizationClientProperties` class.
    + Deprecated ~~AadOboOAuth2AuthorizedClientProvider~~, use `JwtBearerOAuth2AuthorizedClientProvider` instead.

### Spring Cloud Azure Starter Active Directory B2C
This section includes changes in `spring-cloud-azure-starter-active-directory-b2c` module.

#### Dependency Updates
- Upgrade spring-security to 5.6.4 to address [CVE-2022-22978](https://spring.io/blog/2022/05/15/cve-2022-22978-authorization-bypass-in-regexrequestmatcher) [#29304](https://github.com/Azure/azure-sdk-for-java/pull/29304).

### Spring Integration Azure Storage Queue
This section includes changes in `spring-integration-azure-storage-queue` module.

#### Features Added
- Add configurable visibility timeout to `StorageQueueMessageSource` to allow configuring visibility timeout of message source at startup [#29567](https://github.com/Azure/azure-sdk-for-java/pull/29567).

#### Breaking Changes
+ Deprecated classes and properties type changed [#29471](https://github.com/Azure/azure-sdk-for-java/pull/29471).
    + Deprecated *~~AadAuthorizationGrantType~~*, use `AuthorizationGrantType` instead.
    + The type of property *authorizationGrantType* is changed to `AuthorizationGrantType` in `AuthorizationClientProperties` class.

## 4.2.0 (2022-05-26)

- This release is compatible with Spring Boot 2.5.0-2.5.14, 2.6.0-2.6.8, 2.7.0. (Note: 2.5.x (x>14), 2.6.y (y>8) and 2.7.z (z>0) should be supported, but they aren't tested with this release.)
- This release is compatible with Spring Cloud 2020.0.3-2020.0.5, 2021.0.0-2021.0.2. (Note: 2020.0.x (x>5) and 2021.0.y (y>2) should be supported, but they aren't tested with this release.)

### Spring Cloud Azure Dependencies (BOM)
#### Dependency Updates
- Upgrade `azure-sdk-bom` to 1.2.2.
- Upgrade `azure-spring-data-cosmos` to 3.21.0.

## 4.1.0 (2022-05-05)
- This release is compatible with Spring Boot 2.5.0-2.5.13, 2.6.0-2.6.7. (Note: 2.5.x (x>13) and 2.6.y (y>7) should be supported, but they aren't tested with this release.)
- This release is compatible with Spring Cloud 2020.0.3-2020.0.5, 2021.0.0-2021.0.2. (Note: 2020.0.x (x>5) and 2021.0.y (y>2) should be supported, but they aren't tested with this release.)
- Upgrade Spring Cloud to 2021.0.2 to address [CVE-2022-22963](https://github.com/advisories/GHSA-6v73-fgf6-w5j7) [#28179](https://github.com/Azure/azure-sdk-for-java/issues/28179).
- Upgrade Spring Boot to 2.6.6 to address [CVE-2022-22965](https://github.com/advisories/GHSA-36p3-wjmg-h94x) [#28280](https://github.com/Azure/azure-sdk-for-java/pull/28280).

### Features Added
- GA the `spring-cloud-azure-starter-keyvault-certificates`. This starter supports the auto-configuration of Azure Key Vault `CertificateClient` and `CertificateAsyncClient`.

### Spring Cloud Azure Dependencies (BOM)
#### Dependency Updates
- Upgrade `azure-resourcemanager` to 2.14.0.
- Upgrade `azure-sdk-bom` to 1.2.1 [#28586](https://github.com/Azure/azure-sdk-for-java/pull/28586).
- Use `azure-cosmos:4.29.1` instead of the version `4.28.1` in `azure-sdk-bom` [#28555](https://github.com/Azure/azure-sdk-for-java/pull/28555).

### Spring Cloud Azure Autoconfigure
This section includes changes in `spring-cloud-azure-autoconfigure` module.

#### Bugs Fixed
- Fix the bean `AzureTokenCredentialAutoConfiguration` initialization exception when the multiple ThreadPoolTaskExecutors beans exist [#28525](https://github.com/Azure/azure-sdk-for-java/issues/28525).
- Fix incorrect bean name `staticStorageBlobConnectionStringProvider` in the auto-configuration of `AzureStorageFileShareAutoConfiguration` [#28464](https://github.com/Azure/azure-sdk-for-java/issues/28464).
- Fix application startup issue by changing property names in configuration metadata from camel-case to kebab-case [#28312](https://github.com/Azure/azure-sdk-for-java/issues/28312).

## 4.0.0 (2022-03-28)
- This release is compatible with Spring Boot 2.5.0-2.5.11, 2.6.0-2.6.5. (Note: 2.5.x (x>11) and 2.6.y (y>5) should be supported, but they aren't tested with this release.)
- This release is compatible with Spring Cloud 2020.0.3-2020.0.5, 2021.0.0-2021.0.1. (Note: 2020.0.x (x>5) and 2021.0.y (y>1) should be supported, but they aren't tested with this release.)

### Dependency Updates
- Upgrade dependency according to spring-boot-dependencies:2.6.3 and spring-cloud-dependencies:2021.0.0.

### Features Added
- Add `Automatic-Module-Name` for all Spring Cloud Azure modules and change the root package names to match the module names [#27350](https://github.com/Azure/azure-sdk-for-java/issues/27350), [#27420](https://github.com/Azure/azure-sdk-for-java/pull/27420).

### Spring Cloud Azure Dependencies (BOM)
#### Dependency Updates
- Delete the direct reference of following Azure SDKs [#27850](https://github.com/Azure/azure-sdk-for-java/pull/27850):
  + azure-core
  + azure-core-management
  + azure-core-amqp
  + azure-cosmos
  + azure-data-appconfiguration
  + azure-identity
  + azure-messaging-eventhubs
  + azure-messaging-eventhubs-checkpointstore-blob
  + azure-messaging-servicebus
  + azure-security-keyvault-certificates
  + azure-security-keyvault-secrets
  + azure-storage-blob
  + azure-storage-file-share
  + azure-storage-queue
  + azure-core-serializer-json-jackson
- Import `azure-sdk-bom:1.2.0` [#27850](https://github.com/Azure/azure-sdk-for-java/pull/27850).
- Use `azure-cosmos:4.28.0` instead of the version `4.27.0` in `azure-sdk-bom` [#27850](https://github.com/Azure/azure-sdk-for-java/pull/27850).
- Upgrade `azure-resourcemanager` to 2.13.0.
- Upgrade `azure-spring-data-cosmos` to 3.19.0.

### Spring Cloud Azure Starter Active Directory
This section includes changes in `spring-cloud-azure-starter-active-directory` module.

#### Breaking Changes
- Delete the AAD conditional access filter. [#27727](https://github.com/Azure/azure-sdk-for-java/pull/27727)
- Rename classes and methods [#27273](https://github.com/Azure/azure-sdk-for-java/pull/27273), [#27579](https://github.com/Azure/azure-sdk-for-java/pull/27579):
  + Rename classes from `AAD/AADB2C` to `Aad/AadB2c`.
  + Rename method in `UserPrincipal` from `getKid` to `getKeyId`.
  + Rename methods in `AADAuthenticationProperties` from `allowedGroupIdsConfigured/allowedGroupNamesConfigured` to `isAllowedGroupIdsConfigured/isAllowedGroupNamesConfigured`.
  + Rename methods in `AADAuthorizationServerEndpoints` from `authorizationEndpoint/endSessionEndpoint/jwkSetEndpoint/tokenEndpoint` to `getAuthorizationEndpoint/getEndSessionEndpoint/getJwkSetEndpoint/getTokenEndpoint`.
  + Rename method in `UserGroupProperties` from `getUseTransitiveMembers` to `isUseTransitiveMembers`.
- Improve `AadJwt*Validator` and `AadTokenClaim` [#27365](https://github.com/Azure/azure-sdk-for-java/pull/27365):
  + Delete `AadJwtClaimValidator` and use `JwtClaimValidator` instead.
  + Delete `AadJwtAudienceValidator` and use `JwtClaimValidator` instead.
  + Rename `AadTokenClaim` to `AadJwtClaimNames`.

#### Features Added
- Support constructing `AadOAuth2AuthorizationRequestResolver` with `authorizationRequestBaseUri` [#26494](https://github.com/Azure/azure-sdk-for-java/issues/26494).
- Make `AadWebSecurityConfigurerAdapter` more configurable [#27802](https://github.com/Azure/azure-sdk-for-java/pull/27802).

#### Dependency Updates
- Delete the dependencies `org.springframework.boot:spring-boot-starter-webflux`, `com.fasterxml.jackson.core:jackson-databind`, `io.projectreactor.netty:reactor-netty` [#27727](https://github.com/Azure/azure-sdk-for-java/pull/27727).

### Spring Cloud Azure Autoconfigure
This section includes changes in `spring-cloud-azure-autoconfigure` module.

#### Breaking Changes
- Refactor retry options [#27332](https://github.com/Azure/azure-sdk-for-java/pull/27332), [#27586](https://github.com/Azure/azure-sdk-for-java/pull/27586).
  + Delete properties `spring.cloud.azure.retry.timeout` and `spring.cloud.azure.<azure-service>.retry.timeout`.
  + Add properties `spring.cloud.azure.retry.amqp.try-timeout` and `spring.cloud.azure.<azure-amqp-service>.retry.try-timeout` instead. (`<azure-amqp-service>` means this option only applies to AMQP-based service clients).
  + Delete properties `spring.cloud.azure.retry.back-off.max-attempts`, `spring.cloud.azure.retry.back-off.delay`, `spring.cloud.azure.retry.back-off.max-delay`, and `spring.cloud.azure.retry.backoff.multiplier`.
  + Delete properties `spring.cloud.azure.<azure-service>.retry.back-off.max-attempts`, `spring.cloud.azure.<azure-service>.retry.back-off.delay`, `spring.cloud.azure.<azure-service>.retry.back-off..max-delay`, and `spring.cloud.azure.<azure-service>.retry.backoff.multiplier`.
  + Add properties `spring.cloud.azure.retry.mode`, `spring.cloud.azure.<azure-service>.retry.mode`, `spring.cloud.azure.retry.exponential.*`, `spring.cloud.azure.<azure-service>.retry.exponential.*`, `spring.cloud.azure.retry.fixed*`, and `spring.cloud.azure.<azure-service>.retry.fixed.*` instead:
    - `spring.cloud.azure.retry.exponential.base-delay`.
    - `spring.cloud.azure.retry.exponential.max-delay`.
    - `spring.cloud.azure.retry.exponential.max-retries`.
    - `spring.cloud.azure.retry.fixed.delay`.
    - `spring.cloud.azure.retry.fixed.max-retries`.
- Refactor proxy options [#27402](https://github.com/Azure/azure-sdk-for-java/pull/27402):
  + Change `spring.cloud.azure.<azure-service>.proxy.authentication-type` to `spring.cloud.azure.<azure-amqp-service>.proxy.authentication-type`. (`<azure-amqp-service>` means this property only applies to AMQP-based service clients).
  + Delete `spring.cloud.azure.proxy.authentication-type` and add `spring.cloud.azure.proxy.amqp.authentication-type` instead.
- Refactor client options [#27402](https://github.com/Azure/azure-sdk-for-java/pull/27511):
  + Change `spring.cloud.azure.<azure-service>.client.headers` to `spring.cloud.azure.<azure-http-service>.client.headers`. (`<azure-http-service>` means this property only applies to HTTP-based service clients).
  + Delete `spring.cloud.azure.client.headers` and add `spring.cloud.azure.client.http.headers` instead.
- Rename properties `spring.cloud.azure.profile.cloud` and `spring.cloud.azure.<azure-service>.cloud` to `spring.cloud.azure.profile.cloud-type` and `spring.cloud.azure.<azure-service>.cloud-type` [#27258](https://github.com/Azure/azure-sdk-for-java/pull/27258).
- Delete properties `spring.cloud.azure.credential.managed-identity-client-id` and `spring.cloud.azure.<azure-service>.credential.managed-identity-client-id`. Add `spring.cloud.azure.credential.managed-identity-enabled` and `spring.cloud.azure.<azure-service>.credential.managed-identity-enabled` instead [#27118](https://github.com/Azure/azure-sdk-for-java/pull/27118), [#27258](https://github.com/Azure/azure-sdk-for-java/pull/27258).
- Change type of JWK/JWT time duration properties from `int/long` to `Duration` [#27579](https://github.com/Azure/azure-sdk-for-java/pull/27579):
  + `spring.cloud.azure.active-directory.jwt-connect-timeout` and `spring.cloud.azure.active-directory.b2c.jwt-connect-timeout`.
  + `spring.cloud.azure.active-directory.jwt-read-timeout` and `spring.cloud.azure.active-directory.b2c.jwt-read-timeout`.
  + `spring.cloud.azure.active-directory.jwk-set-cache-lifespan`.
  + `spring.cloud.azure.active-directory.jwk-set-cache-refresh-time`.
- Delete deprecated properties for AAD [#26598](https://github.com/Azure/azure-sdk-for-java/pull/26598):
  + `spring.cloud.azure.active-directory.allow-telemetry`.
  + `spring.cloud.azure.active-directory.active-directory-groups`.
  + `spring.cloud.azure.active-directory.authorization-clients.graph.on-demand`
  + `spring.cloud.azure.active-directory.user-group.allowed-groups`.
  + `spring.cloud.azure.active-directory.user-group.enable-full-list`.
- Delete deprecated properties for AAD B2C [#26598](https://github.com/Azure/azure-sdk-for-java/pull/26598):
  + `spring.cloud.azure.active-directory.b2c.allow-telemetry`.
  + `spring.cloud.azure.active-directory.b2c.tenant`.
- Delete properties `spring.cloud.azure.cosmos.permissions`. Please use the builder customizer instead. [#27236](https://github.com/Azure/azure-sdk-for-java/pull/27236).
- Delete properties `spring.cloud.azure.cosmos.gateway-connection.proxy`. Please use `spring.cloud.azure.cosmos.proxy` instead [#27241](https://github.com/Azure/azure-sdk-for-java/pull/27241).
- Rename property `spring.cloud.azure.eventhubs.processor.partition-ownership-expiration-interval` to `spring.cloud.azure.eventhubs.processor.load-balancing.partition-ownership-expiration-interval` [#27331](https://github.com/Azure/azure-sdk-for-java/pull/27331).
- Change `KeyVaultPropertySource`'s configuration properties [27651](https://github.com/Azure/azure-sdk-for-java/pull/27651):
  + Property `spring.cloud.azure.keyvault.secret.enabled` only used to disable autoconfigure `SecretClient` bean, it can't be used to disable inserting `KeyVaultPropertySource`. Use `spring.cloud.azure.keyvault.secret.property-source-enabled` to disable inserting `KeyVaultPropertySource`.
  + Property `spring.cloud.azure.keyvault.secret.endpoint` only used to autoconfigure `SecretClient` bean, it can't be used to configure `KeyVaultPropertySource`. Use `spring.cloud.azure.keyvault.secret.property-sources[].endpoint` to configure `KeyVaultPropertySource`.
  + For properties like `credential`, `profile`, `client`, `proxy`, `retry`, if `spring.cloud.azure.keyvault.secret.property-sources[].xxx` is not configured, it will only take value from `spring.cloud.azure.xxx`, not take value from `spring.cloud.azure.keyvault.secret.xxx` anymore.
  + Conclusion:
    - Here are all `SecretClient` bean related properties: `spring.cloud.azure.keyvault.secret.enabled`, `spring.cloud.azure.keyvault.secret.xxx`, `spring.cloud.azure.xxx`.
    - Here are all `KeyVaultPropertySource` related properties: `spring.cloud.azure.keyvault.secret.property-source-enabled`, `spring.cloud.azure.keyvault.secret.property-sources[].xxx`, `spring.cloud.azure.xxx`.
- Enhance autoconfiguration for a Storage File Share client [#26645](https://github.com/Azure/azure-sdk-for-java/pull/26645):
  + Add auto-configuration for File Share directory client.
  + Rename property `spring.cloud.azure.storage.fileshare.file-name` to `spring.cloud.azure.storage.fileshare.file-path`.
  + Add property `spring.cloud.azure.storage.fileshare.directory-path`.
- Delete `EventHubsInitializationContextConsumer`, `EventHubsCloseContextConsumer`, `EventHubsErrorContextConsumer` and `ServiceBusErrorContextConsumer`. Please use `Consumer<>` directly if you want to configure them [#27288](https://github.com/Azure/azure-sdk-for-java/pull/27288).
- Delete the bean of `EventHubsProcessorContainer` in the autoconfiguration for Event Hubs Spring Messaging support. When needed, a user-defined `EventHubsMessageListenerContainer` bean should be provided for the replacement [#27216](https://github.com/Azure/azure-sdk-for-java/pull/27216).
- Delete the bean of `ServiceBusProcessorContainer` in the autoconfiguration for Service Bus Spring Messaging support. When needed, a user-defined `ServiceBusMessageListenerContainer` bean should be provided for the replacement [#27216](https://github.com/Azure/azure-sdk-for-java/pull/27216).
- Rename Beans in `AadAuthenticationFilterAutoConfiguration` from `azureADJwtTokenFilter\getJWTResourceRetriever\getJWKSetCache` to `aadAuthenticationFilter\jwtResourceRetriever\jwkSetCache` [#27301](https://github.com/Azure/azure-sdk-for-java/pull/27301).
- Rename Bean in `AadB2cResourceServerAutoConfiguration` from `aadIssuerJWSKeySelector` to `aadIssuerJwsKeySelector` [#27301](https://github.com/Azure/azure-sdk-for-java/pull/27301).
- Change non-SDK defined boolean configuration properties from `Boolean` to `boolean` [#27321](https://github.com/Azure/azure-sdk-for-java/pull/27321).
- Delete unused API from `KeyVaultOperation` and `KeyVaultPropertySource` [#27722](https://github.com/Azure/azure-sdk-for-java/pull/27722).
- Delete `Propagator` from the constructor of `SleuthHttpPolicy` [#27621](https://github.com/Azure/azure-sdk-for-java/pull/27621).
- Move classes for internal usage to the implementation package [#27113](https://github.com/Azure/azure-sdk-for-java/issues/27113).

#### Features Added
- Add a compatibility verifier for Spring Cloud Azure [#25437](https://github.com/Azure/azure-sdk-for-java/issues/25437).
- Support configuring an `AzureTokenCredentialResolver` for each `*ClientBuilderFactory` [#26792](https://github.com/Azure/azure-sdk-for-java/pull/26792).
- Add more hints for configuration properties in `additional-spring-configuration-metadata.json` file [#26600](https://github.com/Azure/azure-sdk-for-java/issues/26600).
- Add descriptions and logs for `namespace` property of Service Bus and Event Hubs [#27053](https://github.com/Azure/azure-sdk-for-java/issues/27053).

#### Bugs Fixed
- Fix AAD autoconfiguration activated when no web dependencies on the classpath [#26915](https://github.com/Azure/azure-sdk-for-java/issues/26915).
- Fix inconsistency between `getPropertyNames()` and `containsProperty(String name)` in `KeyVaultPropertySource` [#23815](https://github.com/Azure/azure-sdk-for-java/issues/23815).
- Fix Cosmos direct/gateway connection properties cannot be configured bug [#27241](https://github.com/Azure/azure-sdk-for-java/pull/27241).
- Fix Cosmos default connection mode not being set bug [#27236](https://github.com/Azure/azure-sdk-for-java/pull/27236).
- Fix `DefaultAzureCredential` still being used when global credential properties `spring.cloud.azure.credential.*` provided bug [#27626](https://github.com/Azure/azure-sdk-for-java/pull/27626).
- Fix connection strings retrieved from Azure Resource Manager not being used for Spring Messaging Azure components' autoconfiguration bug [#27831](https://github.com/Azure/azure-sdk-for-java/issues/27831).
- Fix `Azure*ResourceManagerAutoconfigure` being activated when `azure-resourcemanager` is on classpath but service sdk isn't bug [#27703](https://github.com/Azure/azure-sdk-for-java/pull/27703).
- Fix User-Agent for Spring Cloud Azure not loading correctly bug [#27303](https://github.com/Azure/azure-sdk-for-java/issues/27303).


### Spring Cloud Azure Actuator
This section includes changes in `spring-cloud-azure-actuator` module.

#### Breaking Changes
- Move classes for internal usage to the implementation package [#27263](https://github.com/Azure/azure-sdk-for-java/pull/27263).
#### Features Added
- Add health indicator for Key Vault Certificate client [#27706](https://github.com/Azure/azure-sdk-for-java/pull/27706).

### Spring Cloud Stream Event Hubs Binder
This section includes changes in `spring-cloud-azure-stream-binder-eventhubs` module.

#### Breaking Changes
- Change the type of the binding producer property of `send-timeout` from `long` to `Duration` [#26625](https://github.com/Azure/azure-sdk-for-java/pull/26625).
- Change the message header prefix from `azure_eventhub` to `azure_eventhubs_` [#27746](https://github.com/Azure/azure-sdk-for-java/pull/27746).

#### Features Added
- Support `EventHubsProducerFactoryCustomizer` and `EventHubsProcessorFactoryCustomizer` in `EventHubsMessageChannelBinder` [#27351](https://github.com/Azure/azure-sdk-for-java/issues/27351), [#27653](https://github.com/Azure/azure-sdk-for-java/pull/27653), [#27775](https://github.com/Azure/azure-sdk-for-java/pull/27775).

#### Bugs Fixed
- Fix exception when trying to send a message that was received as part of a batch [#26213](https://github.com/Azure/azure-sdk-for-java/issues/26213).
- Fix bug when provisioning an Event Hubs consumer group not uses the correct consumer group name [#26622](https://github.com/Azure/azure-sdk-for-java/pull/26622).

### Spring Cloud Stream Service Bus Binder
This section includes changes in `spring-cloud-azure-stream-binder-servicebus` module.

#### Breaking Changes
- Change the type of the binding producer property `send-timeout` from `long` to `Duration` [#26625](https://github.com/Azure/azure-sdk-for-java/pull/26625).
- Rename property `spring.cloud.stream.servicebus.bindings.<binding-name>.consumer.session-aware` to `spring.cloud.stream.servicebus.bindings.<binding-name>.consumer.session-enabled` [#27331](https://github.com/Azure/azure-sdk-for-java/pull/27331).
- Delete message header of `AzureHeaders.RAW_ID`. Please use `ServiceBusMessageHeaders.MESSAGE_ID` instead [#27675](https://github.com/Azure/azure-sdk-for-java/pull/27675).
- Delete property `spring.cloud.stream.servicebus.bindings.<binding-name>.consumer.checkpoint-mode`. Please use `spring.cloud.stream.servicebus.bindings.<binding-name>.consumer.auto-complete` instead. To disable the auto-complete mode is equivalent to `MANUAL` checkpoint mode and to enable it will trigger the `RECORD` mode [#27615](https://github.com/Azure/azure-sdk-for-java/pull/27615), [#27646](https://github.com/Azure/azure-sdk-for-java/pull/27646).

#### Features Added
- Support converting all headers and properties exposed directly by `ServiceBusReceivedMessage` when receiving messages [#27675](https://github.com/Azure/azure-sdk-for-java/pull/27675), newly supported headers and properties can be get according to the keys of:
  * ServiceBusMessageHeaders.DEAD_LETTER_ERROR_DESCRIPTION
  * ServiceBusMessageHeaders.DEAD_LETTER_REASON
  * ServiceBusMessageHeaders.DEAD_LETTER_SOURCE
  * ServiceBusMessageHeaders.DELIVERY_COUNT
  * ServiceBusMessageHeaders.ENQUEUED_SEQUENCE_NUMBER
  * ServiceBusMessageHeaders.ENQUEUED_TIME
  * ServiceBusMessageHeaders.EXPIRES_AT
  * ServiceBusMessageHeaders.LOCK_TOKEN
  * ServiceBusMessageHeaders.LOCKED_UNTIL
  * ServiceBusMessageHeaders.SEQUENCE_NUMBER
  * ServiceBusMessageHeaders.STATE
  * ServiceBusMessageHeaders.SUBJECT
- Support the message header of `ServiceBusMessageHeaders.SUBJECT` to specify the AMQP property of `subject` when sending messages [#27675](https://github.com/Azure/azure-sdk-for-java/pull/27675).
- Support `ServiceBusProducerFactoryCustomizer` and `ServiceBusProcessorFactoryCustomizer` in `ServiceBusMessageChannelBinder` [#27351](https://github.com/Azure/azure-sdk-for-java/issues/27351), [#27653](https://github.com/Azure/azure-sdk-for-java/pull/27653), [#27775](https://github.com/Azure/azure-sdk-for-java/pull/27775).

### Spring Integration Azure Event Hubs
This section includes changes in the `spring-integration-azure-eventhubs` module.

#### Breaking Changes
- Move classes for internal usage to the implementation package [#27281](https://github.com/Azure/azure-sdk-for-java/pull/27281).
- Change the message header prefix from `azure_eventhub` to `azure_eventhubs_` [#27746](https://github.com/Azure/azure-sdk-for-java/pull/27746).
- Refactor the constructors of `EventHubsInboundChannelAdapter` to `EventHubsInboundChannelAdapter(EventHubsMessageListenerContainer)` and `EventHubsInboundChannelAdapter(EventHubsMessageListenerContainer, ListenerMode)` [#27216](https://github.com/Azure/azure-sdk-for-java/pull/27216), [#27421](https://github.com/Azure/azure-sdk-for-java/pull/27421).

### Spring Integration Azure Service Bus
This section includes changes in the `spring-integration-azure-servicebus` module.

#### Breaking Changes
- Move classes for internal usage to the implementation package [#27281](https://github.com/Azure/azure-sdk-for-java/pull/27281).
- Delete message header of `AzureHeaders.RAW_ID`. Please use `ServiceBusMessageHeaders.MESSAGE_ID` instead [#27675](https://github.com/Azure/azure-sdk-for-java/pull/27675).
- Delete class `CheckpointConfig`. Please use `ServiceBusContainerProperties#setAutoComplete` instead. To disable the auto-complete mode is 
equivalent to `MANUAL` checkpoint mode and to enable it will trigger the `RECORD` mode [#27615](https://github.com/Azure/azure-sdk-for-java/pull/27615), [#27646](https://github.com/Azure/azure-sdk-for-java/pull/27646).
- Refactor the constructors of `ServiceBusInboundChannelAdapter` to `ServiceBusInboundChannelAdapter(ServiceBusMessageListenerContainer)` and `ServiceBusInboundChannelAdapter(ServiceBusMessageListenerContainer, ListenerMode)` [#27216](https://github.com/Azure/azure-sdk-for-java/pull/27216), [#27421](https://github.com/Azure/azure-sdk-for-java/pull/27421).

#### Features Added
- Support converting all headers and properties exposed directly by `ServiceBusReceivedMessage` when receiving messages [#27675](https://github.com/Azure/azure-sdk-for-java/pull/27675), newly supported headers and properties can be get according to the keys of:
  * ServiceBusMessageHeaders.DEAD_LETTER_ERROR_DESCRIPTION
  * ServiceBusMessageHeaders.DEAD_LETTER_REASON
  * ServiceBusMessageHeaders.DEAD_LETTER_SOURCE
  * ServiceBusMessageHeaders.DELIVERY_COUNT
  * ServiceBusMessageHeaders.ENQUEUED_SEQUENCE_NUMBER
  * ServiceBusMessageHeaders.ENQUEUED_TIME
  * ServiceBusMessageHeaders.EXPIRES_AT
  * ServiceBusMessageHeaders.LOCK_TOKEN
  * ServiceBusMessageHeaders.LOCKED_UNTIL
  * ServiceBusMessageHeaders.SEQUENCE_NUMBER
  * ServiceBusMessageHeaders.STATE
  * ServiceBusMessageHeaders.SUBJECT
- Support the message header of `ServiceBusMessageHeaders.SUBJECT` to specify the AMQP property of `subject` when sending messages [#27675](https://github.com/Azure/azure-sdk-for-java/pull/27675).

### Spring Messaging Azure
This section includes changes in the `spring-messaging-azure` module.

#### Breaking Changes
- Move class `com.azure.spring.messaging.PartitionSupplier` to library `com.azure.spring:spring-messaging-azure-eventhubs` [#27422](https://github.com/Azure/azure-sdk-for-java/issues/27422).
- Delete unused interfaces: `ReceiveOperation` and `SubscribeOperation` [#27265](https://github.com/Azure/azure-sdk-for-java/pull/27265).
- Refactor the `*MessageListenerContainer` [#27216](https://github.com/Azure/azure-sdk-for-java/pull/27216), [#27543](https://github.com/Azure/azure-sdk-for-java/pull/27543):
  + Add `MessagingMessageListenerAdapter` to adapt Spring Messaging listeners.
  + Rename `*ProcessingListener` to `*MessageListener`.
- Delete `getter/setter` methods from `AzureCheckpointer` [#27672](https://github.com/Azure/azure-sdk-for-java/pull/27672).  

### Spring Messaging Azure Event Hubs
This section includes changes in the `spring-messaging-azure-eventhubs` module.

#### Breaking Changes
- Move classes for internal usage to the implementation package [#27396](https://github.com/Azure/azure-sdk-for-java/pull/27396).
- Move class `PartitionSupplier` from package `com.azure.spring.messaging` to `com.azure.spring.messaging.eventhubs.core` [#27422](https://github.com/Azure/azure-sdk-for-java/issues/27422).
- Delete parameter of `PartitionSupplier` from the sending API for a single message in `EventHubsTemplate` [#27422](https://github.com/Azure/azure-sdk-for-java/pull/27422). Please use message headers of `com.azure.spring.messaging.AzureHeaders.PARTITION_ID` and `com.azure.spring.messaging.AzureHeaders.PARTITION_KEY` instead [#27422](https://github.com/Azure/azure-sdk-for-java/issues/27422).
- Change the message header prefix from `azure_eventhub` to `azure_eventhubs_` [#27746](https://github.com/Azure/azure-sdk-for-java/pull/27746).
- Refactor the `EventHubsMessageListenerContainer` [#27216](https://github.com/Azure/azure-sdk-for-java/pull/27216), [#27543](https://github.com/Azure/azure-sdk-for-java/pull/27543):
  + Change `EventHubsProcessorContainer` to `EventHubsMessageListenerContainer`.
  + Add class `EventHubsContainerProperties` for constructing a `EventHubsMessageListenerContainer`.
  + Add `EventHubsErrorHandler` for `EventHubsMessageListenerContainer`.
  + Rename `BatchEventProcessingListener` and `RecordEventProcessingListener` to `EventHubsBatchMessageListener` and `EventHubsRecordMessageListener`.

#### Features Added
- Support adding builder customizers in `DefaultEventHubsNamespaceProducerFactory` and `DefaultEventHubsNamespaceProcessorFactory` [#27452](https://github.com/Azure/azure-sdk-for-java/pull/27452).

### Spring Messaging Azure Service Bus
This section includes changes in the `spring-messaging-azure-servicebus` module.

#### Breaking Changes
- Delete parameter of `PartitionSupplier` from the sending API for a single message in `ServiceBusTemplate` [#27349](https://github.com/Azure/azure-sdk-for-java/issues/27349).
Please use message header of `com.azure.spring.messaging.AzureHeaders.PARTITION_KEY` instead [#27422](https://github.com/Azure/azure-sdk-for-java/issues/27422).
- Delete message header of `AzureHeaders.RAW_ID`. Please use `ServiceBusMessageHeaders.MESSAGE_ID` instead [#27675](https://github.com/Azure/azure-sdk-for-java/pull/27675), [#27820](https://github.com/Azure/azure-sdk-for-java/pull/27820).
- Refactor the `ServiceBusMessageListenerContainer` [#27216](https://github.com/Azure/azure-sdk-for-java/pull/27216), [#27543](https://github.com/Azure/azure-sdk-for-java/pull/27543):
  + Change `ServiceBusProcessorContainer` to `ServiceBusMessageListenerContainer`.
  + Add class `ServiceBusContainerProperties` for constructing a `ServiceBusMessageListenerContainer`.
  + Add `ServiceBusErrorHandler` for `ServiceBusMessageListenerContainer`.
  + Rename `MessageProcessingListener` to `ServiceBusRecordMessageListener`.
- Change APIs in `ServiceBusProcessorFactory.Listener` [#27770](https://github.com/Azure/azure-sdk-for-java/pull/27770):
  + Change from `processorAdded(String name, String subscription, ServiceBusProcessorClient client)` to `processorAdded(String name, ServiceBusProcessorClient client)`.
  + Change from `processorRemoved(String name, String subscription, ServiceBusProcessorClient client)` to `processorRemoved(String name, ServiceBusProcessorClient client)`.

#### Features Added
- Support converting all headers and properties exposed directly by `ServiceBusReceivedMessage` when receiving messages [#27832](https://github.com/Azure/azure-sdk-for-java/issues/27832), newly supported headers and properties can be get according to the keys of:
  * ServiceBusMessageHeaders.DEAD_LETTER_ERROR_DESCRIPTION
  * ServiceBusMessageHeaders.DEAD_LETTER_REASON
  * ServiceBusMessageHeaders.DEAD_LETTER_SOURCE
  * ServiceBusMessageHeaders.DELIVERY_COUNT
  * ServiceBusMessageHeaders.ENQUEUED_SEQUENCE_NUMBER
  * ServiceBusMessageHeaders.ENQUEUED_TIME
  * ServiceBusMessageHeaders.EXPIRES_AT
  * ServiceBusMessageHeaders.LOCK_TOKEN
  * ServiceBusMessageHeaders.LOCKED_UNTIL
  * ServiceBusMessageHeaders.SEQUENCE_NUMBER
  * ServiceBusMessageHeaders.STATE
  * ServiceBusMessageHeaders.SUBJECT
- Support the message header of `ServiceBusMessageHeaders.SUBJECT` to specify the AMQP property of `subject` when sending messages [#27675](https://github.com/Azure/azure-sdk-for-java/pull/27675).
- Support adding builder customizers in `DefaultServiceBusNamespaceProducerFactory` and `DefaultServiceBusNamespaceProcessorFactory` [#27452](https://github.com/Azure/azure-sdk-for-java/pull/27452), [#27820](https://github.com/Azure/azure-sdk-for-java/pull/27820).

### Spring Messaging Azure Storage Queue
This section includes changes in `spring-messaging-azure-storage-queue` module.

#### Dependency Updates
- Delete the dependencies `com.fasterxml.jackson.core:jackson-databind`. [#27727](https://github.com/Azure/azure-sdk-for-java/pull/27727)

#### Breaking Changes
- Delete parameter of `PartitionSupplier` from the sending API for a single message in `StorageQueueTemplate` [#27422](https://github.com/Azure/azure-sdk-for-java/issues/27422).


## 4.0.0-beta.3 (2022-01-18)
Please refer to [Spring Cloud Azure Migration Guide for 4.0](https://microsoft.github.io/spring-cloud-azure/4.0.0-beta.3/4.0.0-beta.3/reference/html/appendix.html#migration-guide-for-4-0) to learn how to migrate to version 4.0.

- Support Spring Boot version: 2.5.5+ and 2.6.0 - 2.6.1.
- Support Spring Cloud version: 2020.0.3+ and 2021.0.0.

### Dependency Updates
Upgrade dependency according to spring-boot-dependencies:2.6.1 and spring-cloud-dependencies:2021.0.0.

### Spring Cloud Azure AutoConfigure
This section includes changes in the `spring-cloud-azure-autoconfigure` module.

#### Features Added
- Enable `Caching` and `Pooling` ConnectionFactory autoconfiguration for Service Bus JMS [#26072](https://github.com/Azure/azure-sdk-for-java/issues/26072).
- Support all configuration options of the initial position when processing an event hub [#26434](https://github.com/Azure/azure-sdk-for-java/issues/26434).
- Support autoconfiguration of `QueueClient` by adding configuration property `spring.cloud.azure.storage.queue.queue-name` [#26382](https://github.com/Azure/azure-sdk-for-java/pull/26382).
- Improve the `spring-configuration-metadata.json` [#26292](https://github.com/Azure/azure-sdk-for-java/issues/26292), [#26274](https://github.com/Azure/azure-sdk-for-java/pull/26274).
- Support `StorageQueueMessageConverter` as a bean to support customize ObjectMapper [#26200](https://github.com/Azure/azure-sdk-for-java/pull/26200).
- Support `EventHubsMessageConverter` as a bean to support customize ObjectMapper [#26200](https://github.com/Azure/azure-sdk-for-java/pull/26200).

#### Breaking Changes
- Change AAD configuration properties to use the namespace for credential and environment properties [#25646](https://github.com/Azure/azure-sdk-for-java/issues/25646).
  * Property name "spring.cloud.azure.active-directory.tenant-id" changed to "spring.cloud.azure.active-directory.profile.tenant-id".
  * Property name "spring.cloud.azure.active-directory.client-id" changed to "spring.cloud.azure.active-directory.credential.client-id".
  * Property name "spring.cloud.azure.active-directory.client-secret" changed to "spring.cloud.azure.active-directory.credential.client-secret".
  * Property name "spring.cloud.azure.active-directory.base-uri" changed to "spring.cloud.azure.active-directory.profile.environment.active-directory-endpoint".
  * Property name "spring.cloud.azure.active-directory.graph-base-uri" changed to "spring.cloud.azure.active-directory.profile.environment.microsoft-graph-endpoint".
  * Property name "spring.cloud.azure.active-directory.graph-membership-uri" changed to "spring.cloud.azure.active-directory.profile.environment.microsoft-graph-endpoint" and "spring.cloud.azure.active-directory.user-group.use-transitive-members".
- Change AAD B2C configuration properties to use the namespace for credential and environment properties [#25799](https://github.com/Azure/azure-sdk-for-java/pull/25799).
- Change Event Hubs processor configuration properties `spring.cloud.azure.eventhubs.processor.partition-ownership-expiration-interval` to `spring.cloud.azure.eventhubs.processor.load-balancing.partition-ownership-expiration-interval` [#25851](https://github.com/Azure/azure-sdk-for-java/pull/25851).
- Change Event Hubs configuration properties `spring.cloud.azure.eventhubs.fqdn` to `spring.cloud.azure.eventhubs.fully-qualified-namespace` [#25851](https://github.com/Azure/azure-sdk-for-java/pull/25851).
- Rename all `*CP` classes to `*ConfigurationProperties` [#26209](https://github.com/Azure/azure-sdk-for-java/pull/26209).

#### Bugs Fixed
- Fix global HTTP client properties `spring.cloud.azure.client.http.*` not set correctly [#26190](https://github.com/Azure/azure-sdk-for-java/issues/26190).
- Fix Cosmos properties `spring.cloud.azure.cosmos.proxy.*` not set correctly [#25690](https://github.com/Azure/azure-sdk-for-java/issues/25690).
- Fix `PoolAcquirePendingLimitException` when using `EventProcessorClient` or `spring-cloud-azure-stream-binder-eventhubs` [#26027](https://github.com/Azure/azure-sdk-for-java/issues/26027).

### Spring Cloud Stream Event Hubs Binder
This section includes changes in `spring-cloud-azure-stream-binder-eventhubs` module.

#### Breaking Changes
- For the batch consuming mode, change the message header names converted from batched messages [#26291](https://github.com/Azure/azure-sdk-for-java/pull/26291).
  * Change message header from `azure_eventhub_enqueued_time` to `azure_eventhub_batch_converted_enqueued_time`.
  * Change message header from `azure_eventhub_offset` to `azure_eventhub_batch_converted_offset`.
  * Change message header from `azure_eventhub_sequence_number` to `azure_eventhub_batch_converted_sequence_number`.
  * Change message header from `azure_partition_key` to `azure_batch_converted_partition_key`.
- When publish messages to Event Hubs, ignore all message headers converted from batched messages [#26213](https://github.com/Azure/azure-sdk-for-java/issues/26213).

  Headers include:
  * `azure_eventhub_batch_converted_enqueued_time`
  * `azure_eventhub_batch_converted_offset`
  * `azure_eventhub_batch_converted_sequence_number`
  * `azure_batch_converted_partition_key`
  * `azure_eventhub_batch_converted_system_properties`
  * `azure_eventhub_batch_converted_application_properties`
- Expose message header `azure_eventhub_last_enqueued_event_properties` [#25960](https://github.com/Azure/azure-sdk-for-java/issues/25960).
- Improve logging information when converting between `com.azure.messaging.eventhubs.EventData` and `org.springframework.messaging.Message` [#26291](https://github.com/Azure/azure-sdk-for-java/pull/26291).
- Fix `PoolAcquirePendingLimitException` when using `EventHubsProcessorContainer` [#26027](https://github.com/Azure/azure-sdk-for-java/issues/26027).
### Spring Integration Event Hubs

This section includes changes in `spring-messaging-azure-eventhubs` and `spring-integration-azure-eventhubs` modules.

#### Features Added
- Expose message header `azure_eventhub_last_enqueued_event_properties` in `spring-integration-azure-eventhubs` module [#25960](https://github.com/Azure/azure-sdk-for-java/issues/25960).

#### Breaking Changes
- Refactor `spring-messaging-azure-eventhubs` message converter [#26291](https://github.com/Azure/azure-sdk-for-java/pull/26291).
  * Rename `EventHubBatchMessageConverter` to `EventHubsBatchMessageConverter`.
  * Refactor `EventHubsBatchMessageConverter` by disabling the ability of converting Spring Message to EventData.
  * Improve logging information when converting between `com.azure.messaging.eventhubs.EventData` and `org.springframework.messaging.Message`.
- Change `DefaultEventHubsNamespaceProcessorFactory` constructor parameter type from `PropertiesSupplier<Tuple2<String, String>, ProcessorProperties>` to `PropertiesSupplier<ConsumerIdentifier, ProcessorProperties>` [#26200](https://github.com/Azure/azure-sdk-for-java/pull/26200).

#### Bugs Fixed
- Fix `PoolAcquirePendingLimitException` when using `EventHubsProcessorContainer` [#26027](https://github.com/Azure/azure-sdk-for-java/issues/26027).
- Fix `EventHubsTemplate` not sending all messages in a collection [#24445](https://github.com/Azure/azure-sdk-for-java/issues/24445).


### Spring Integration Service Bus

This section includes changes in `spring-messaging-azure-servicebus` and `spring-integration-azure-servicebus` modules.

#### Breaking Changes
- Change `DefaultServiceBusNamespaceProcessorFactory` constructor parameter type from `PropertiesSupplier<Tuple2<String, String>, ProcessorProperties>` to `PropertiesSupplier<ConsumerIdentifier, ProcessorProperties>` [#26200](https://github.com/Azure/azure-sdk-for-java/pull/26200).
- Refactor `ServiceBusInboundChannelAdapter` constructors [#26200](https://github.com/Azure/azure-sdk-for-java/pull/26200).

### Spring Integration Storage Queue
This section includes changes in `spring-messaging-azure-storage-queue` and `spring-integration-azure-storage-queue` modules.

#### Breaking Changes

- Refactor `spring-messaging-azure-storage-queue` module [#26273](https://github.com/Azure/azure-sdk-for-java/issues/26273).
  * Remove `StorageQueueOperation`.
  * Remove configuration of checkpoint mode for `StorageQueueTemplate`, and support only MANUAL mode.
  * Remove auto creating Storage Queue when send/receive messages via `StorageQueueTemplate`.

### Spring Cloud Azure Core

This section includes changes in `spring-cloud-azure-core`, `spring-cloud-azure-service`, and `spring-cloud-azure-resourcemanager` modules.

#### Breaking Changes
- Refactor `spring-cloud-azure-core` module [#25851](https://github.com/Azure/azure-sdk-for-java/pull/25851).
  * Support JPMS.
- Refactor `spring-cloud-azure-service` module [#25851](https://github.com/Azure/azure-sdk-for-java/pull/25851).
  * Move all `*BuilderFactory` to `*.implementation.*` packages [#26404](https://github.com/Azure/azure-sdk-for-java/issues/26404).
  * Support JPMS [#25851](https://github.com/Azure/azure-sdk-for-java/pull/25851).
- Refactor `spring-cloud-azure-resourcemanager` module [#25851](https://github.com/Azure/azure-sdk-for-java/pull/25851).
  * Rename `com.azure.spring.resourcemanager.provisioner` to `com.azure.spring.resourcemanager.provisioning` [#26472](https://github.com/Azure/azure-sdk-for-java/pull/26472).
  * Support JPMS [#25851](https://github.com/Azure/azure-sdk-for-java/pull/25851).

#### Bugs Fixed
- Fix exception thrown by `AzureStorageFileProtocolResolver` and `AzureStorageBlobProtocolResolver` when target file, directory or container does not exist [#25916](https://github.com/Azure/azure-sdk-for-java/issues/25916).

### Other Changes
- Refactor the test structure and increase the test coverage [#23773](https://github.com/Azure/azure-sdk-for-java/issues/23773), [#26175](https://github.com/Azure/azure-sdk-for-java/issues/26175).
- Improve Java code documentation [#24332](https://github.com/Azure/azure-sdk-for-java/issues/24332).
- Improve User-Agent headers for Spring Cloud Azure libraries [#25892](https://github.com/Azure/azure-sdk-for-java/issues/25892), [#26122](https://github.com/Azure/azure-sdk-for-java/pull/26122).
- Improve [Sample Projects](https://github.com/Azure-Samples/azure-spring-boot-samples/tree/spring-cloud-azure_4.0.0-beta.3).
  * Switch to `DefaultAzureCredential` [#25652](https://github.com/Azure/azure-sdk-for-java/issues/25652).
  * Provision resources using **Terraform** [#25652](https://github.com/Azure/azure-sdk-for-java/issues/25652).
  * Unify names of Sample Projects [#26308](https://github.com/Azure/azure-sdk-for-java/issues/26308).
- Improve [Spring Cloud Azure Reference Doc](https://microsoft.github.io/spring-cloud-azure/4.0.0-beta.3/4.0.0-beta.3/reference/html/index.html).
  * Make sure all contents were in original README files are included [#25921](https://github.com/Azure/azure-sdk-for-java/issues/25921).
  * Add RBAC description [#25973](https://github.com/Azure/azure-sdk-for-java/issues/25973).

## 4.0.0-beta.2 (2021-11-22)

Please refer to [Spring Cloud Azure Migration Guide for 4.0][Spring-Cloud-Azure-Migration-Guide-for-4.0] to learn how to migrate to version 4.0.

### Spring Cloud Azure Autoconfigure
This section includes changes in `spring-cloud-azure-autoconfigure` module.

#### Breaking Changes
- Remove the health indicator for `KeyVaultEnvironmentPostProcessor` [#24309](https://github.com/Azure/azure-sdk-for-java/pull/24309).

### spring-cloud-azure-stream-binder-eventhubs

#### Features Added

- Support batch consumers.

#### Breaking Changes

- Change artifact id from `azure-spring-cloud-stream-binder-eventhubs` to `spring-cloud-azure-stream-binder-eventhubs`.
- Change the binder type from `eventhub` to `eventhubs`.
- Change the Spring Cloud Stream Binding extended properties prefix from `spring.cloud.stream.eventhub` to `spring.cloud.stream.eventhubs`.
- BATCH checkpoint-mode only works in batch-consuming mode.

### spring-cloud-azure-stream-binder-servicebus

#### Breaking Changes

- Combine libraries of `azure-spring-cloud-stream-binder-servicebus-queue` and `azure-spring-cloud-stream-binder-servicebus-topic` to `spring-cloud-azure-stream-binder-servicebus` with new binder type as `servicebus`.
- When using the binder to send messages, one of the following two attributes must be provided:
  - spring.cloud.stream.servicebus.bindings.{channel-name}.producer.entity-type
  - spring.cloud.azure.servicebus.producer.entity-type

#### Features Added

- Provide the ability of interacting with both queue and topic.

### spring-cloud-azure-starter-integration-eventhubs

#### Breaking Changes

- Change artifact id from `azure-spring-cloud-starter-eventhubs` to
  `spring-cloud-azure-starter-integration-eventhubs`.
- Annotation of `@AzureMessageListeners`, `@AzureMessageListener` and `@EnableAzureMessaging` are dropped.
- Drop `RxJava` support of `EventHubRxOperation` and `EventHubRxTemplate` and support `Reactor` only.
- Drop `EventHubOperation`, and move its `subscribe` API to class of `EventHubsProcessorContainer`.
- Rename `EventHubsInboundChannelAdapter` as `EventHubsInboundChannelAdapter` to keep consistent with the service of
  Azure
  Event Hubs, and change constructor signature as well.

* Change `CheckpointConfig` instantiation style to simple constructor instead of build style.

### spring-integration-azure-eventhubs

#### Breaking Changes

- Change artifact id from `azure-spring-integration-eventhubs` to
  `spring-integration-azure-eventhubs`.
- Annotation of `@AzureMessageListeners`, `@AzureMessageListener` and `@EnableAzureMessaging` are dropped.
- Drop `RxJava` support of `EventHubRxOperation` and `EventHubRxTemplate` and support `Reactor` only.
- Drop `EventHubOperation`, and move its `subscribe` API to class of `EventHubsProcessorContainer`.
- Rename `EventHubsInboundChannelAdapter` as `EventHubsInboundChannelAdapter` to keep consistent with the service of
  Azure
  Event Hubs, and change constructor signature as well.

* Change `CheckpointConfig` instantiation style to simple constructor instead of build style.

### spring-cloud-azure-starter-integration-servicebus

#### Breaking Changes

- Change artifact id from `azure-spring-cloud-starter-servicebus` to `spring-cloud-azure-starter-integration-servicebus`.
- Combine the original `ServiceBusQueueTemplate#sendAsync` and `ServiceBusTopicTemplate#sendAsync` as `ServiceBusTemplate#sendAsync` and drop classes of `ServiceBusQueueTemplate` and `ServiceBusTopicTemplate`.
- Drop `CompletableFuture` support of ServiceBusTemplate and support `Reactor` instead.
- Drop interface of `ServiceBusQueueOperation` and `ServiceBusTopicOperation`.
- Drop API of `ServiceBusQueueOperation#abandon` and `ServiceBusQueueOperation#deadletter`.
- Combine the original `ServiceBusQueueTemplate#subscribe` and `ServiceBusTopicTemplate#subscribe` as `ServiceBusProcessorClient#subscribe`.
- Deprecate the interface of `SubscribeOperation`.
- Add new API of `setDefaultEntityType` for ServiceBusTemplate, the default entity type of `ServiceBusTemplate` is required when no bean of `PropertiesSupplier<String, ProducerProperties>` is provided for the `ProducerProperties#entityType`.
- Drop class of `ServiceBusQueueInboundChannelAdapter` and `ServiceBusTopicInboundChannelAdapter` and combine them as `ServiceBusInboundChannelAdapter`.
- Class of `DefaultMessageHandler` is moved from `com.azure.spring.integration.core` to package `com.azure.spring.integration.handler`

#### Features Added

- Provide the ability to connect to multiple Azure Service Bus entities in different namespaces.

### spring-integration-azure-servicebus

#### Breaking Changes

- Change artifact id from `azure-spring-integration-servicebus` to `spring-integration-azure-servicebus`.
- Combine the original `ServiceBusQueueTemplate#sendAsync` and `ServiceBusTopicTemplate#sendAsync` as `ServiceBusTemplate#sendAsync` and drop classes of `ServiceBusQueueTemplate` and `ServiceBusTopicTemplate`.
- Drop and `CompletableFuture` support of ServiceBusTemplate and support `Reactor` instead.
- Drop interface of `ServiceBusQueueOperation` and `ServiceBusTopicOperation`.
- Drop API of `ServiceBusQueueOperation#abandon` and `ServiceBusQueueOperation#deadletter`.
- Combine the original `ServiceBusQueueTemplate#subscribe` and `ServiceBusTopicTemplate#subscribe` as `ServiceBusProcessorClient#subscribe`.
- Deprecate the interface of `SubscribeOperation`.
- Add new API of `setDefaultEntityType` for ServiceBusTemplate, the default entity type of `ServiceBusTemplate` is required when no bean of `PropertiesSupplier<String, ProducerProperties>` is provided for the `ProducerProperties#entityType`.
- Drop class of `ServiceBusQueueInboundChannelAdapter` and `ServiceBusTopicInboundChannelAdapter` and combine them as `ServiceBusInboundChannelAdapter`.
- Class of `DefaultMessageHandler` is moved from `com.azure.spring.integration.core` to package `com.azure.spring.integration.handler`

#### Features Added

- Provide the ability to connect to multiple Azure Service Bus entities in different namespaces.

### spring-messaging-azure

#### Breaking Changes

- Annotation of `@AzureMessageListeners`, `@AzureMessageListener` and `@EnableAzureMessaging` are dropped.
- Change artifact id from `azure-spring-cloud-messaging` to `spring-messaging-azure`.

### spring-cloud-azure-starter-servicebus-jms

#### Breaking Changes

- Change artifact id from `azure-spring-boot-starter-servicebus-jms` to `spring-cloud-azure-starter-servicebus-jms`.

### spring-integration-azure-storage-queue

#### Breaking Changes

- Change artifact id from `azure-spring-integration-storage-queue` to `spring-integration-azure-storage-queue`.
- Class of `DefaultMessageHandler` is moved from `com.azure.spring.integration.core` to package `com.azure.spring.integration.handler`.
- Class of `StorageQueueMessageSource` is moved from `com.azure.spring.integration.core` to package `com.azure.spring.integration.storage.queue.inbound.StorageQueueMessageSource`.
- Class of `StorageQueueOperation` is moved from `com.azure.spring.integration.storage.queue.StorageQueueOperation` to package `com.azure.spring.storage.queue.core.StorageQueueOperation`.
- Class of `StorageQueueTemplate` is moved from `com.azure.spring.integration.storage.queue.StorageQueueTemplate` to package `com.azure.spring.storage.queue.core.StorageQueueTemplate`.

### spring-cloud-azure-starter-integration-storage-queue

#### Breaking Changes

- Change artifact id from `azure-spring-cloud-starter-storage-queue` to `spring-cloud-azure-starter-integration-storage-queue`.
- Class of `DefaultMessageHandler` is moved from `com.azure.spring.integration.core` to package `com.azure.spring.integration.handler`.
- Class of `StorageQueueMessageSource` is moved from `com.azure.spring.integration.storage.queue.inbound` to package `com.azure.spring.integration.storage.queue.inbound.StorageQueueMessageSource`.
- Class of `StorageQueueOperation` is moved from `com.azure.spring.integration.storage.queue.StorageQueueOperation` to package `com.azure.spring.storage.queue.core.StorageQueueOperation`.
- Class of `StorageQueueTemplate` is moved from `com.azure.spring.integration.storage.queue.StorageQueueTemplate` to package `com.azure.spring.storage.queue.core.StorageQueueTemplate`.

### spring-cloud-azure-trace-sleuth

#### Features Added

- Support http pipeline policy implemented by Spring Cloud Sleuth API. ([#24192])

[Spring-Cloud-Azure-Migration-Guide-for-4.0]: https://microsoft.github.io/spring-cloud-azure/docs/4.0.0-beta.2/reference/html/appendix.html#migration-guide-for-4-0
[#24192]: https://github.com/Azure/azure-sdk-for-java/pull/24192<|MERGE_RESOLUTION|>--- conflicted
+++ resolved
@@ -1,25 +1,25 @@
 # Release History
 
-<<<<<<< HEAD
-## 5.14.0 (Unreleased)
-=======
+## 5.15.0 (Unreleased)
+
+### Spring Cloud Azure Dependencies (BOM)
+
+#### Dependency Updates
+ - Added a new dependency: `spring-cloud-azure-testcontainers`.
+
+### Spring Cloud Azure Autoconfigure
+This section includes changes in `spring-cloud-azure-autoconfigure` module.
+
+#### Features Added
+- Add `ConnectionDetails` for Cosmos, Storage Blob and Storage Queue. For more information about `ConnectionDetails`, please refer to [Spring Boot 3.1's ConnectionDetails abstraction](https://spring.io/blog/2023/06/19/spring-boot-31-connectiondetails-abstraction).
+
 ## 5.14.0 (2024-07-05)
 - This release is compatible with Spring Boot 3.0.0-3.0.13, 3.1.0-3.1.12, 3.2.0-3.2.7, 3.3.0-3.3.1. (Note: 3.0.x (x>13), 3.1.y (y>12), 3.2.z (z>7) and 3.3.m (m>1) should be supported, but they aren't tested with this release.)
 - This release is compatible with Spring Cloud 2022.0.0-2022.0.5, 2023.0.0-2023.0.2. (Note: 2022.0.x (x>5) and 2023.0.y (y>2) should be supported, but they aren't tested with this release.)
->>>>>>> ed605d62
-
-### Spring Cloud Azure Dependencies (BOM)
-
-#### Dependency Updates
-<<<<<<< HEAD
- - Added a new dependency: `spring-cloud-azure-testcontainers`.
-
-### Spring Cloud Azure Autoconfigure
-This section includes changes in `spring-cloud-azure-autoconfigure` module.
-
-#### Features Added
-- Add `ConnectionDetails` for Cosmos, Storage Blob and Storage Queue. For more information about `ConnectionDetails`, please refer to [Spring Boot 3.1's ConnectionDetails abstraction](https://spring.io/blog/2023/06/19/spring-boot-31-connectiondetails-abstraction).
-=======
+
+### Spring Cloud Azure Dependencies (BOM)
+
+#### Dependency Updates
 - Upgrade `azure-sdk-bom` to 1.2.25.
 
 ### Spring Cloud Azure Appconfiguration Config
@@ -31,7 +31,6 @@
 ### Azure Spring Data Cosmos
 This section includes changes in `azure-spring-data-cosmos` module.
 Please refer to [azure-spring-data-cosmos/CHANGELOG.md](https://github.com/Azure/azure-sdk-for-java/blob/main/sdk/spring/azure-spring-data-cosmos/CHANGELOG.md#5140-2024-07-05) for more details.
->>>>>>> ed605d62
 
 ## 5.13.0 (2024-06-06)
 - This release is compatible with Spring Boot 3.0.0-3.0.13, 3.1.0-3.1.8, 3.2.0-3.2.6. (Note: 3.0.x (x>13), 3.1.y (y>8) and 3.2.z (z>5) should be supported, but they aren't tested with this release.)
