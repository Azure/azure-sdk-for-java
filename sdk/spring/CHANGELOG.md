--- conflicted
+++ resolved
@@ -10,8 +10,8 @@
 
 ### Other Changes
 
-<<<<<<< HEAD
-## 1.0.0 (Unreleased)
+
+## 4.3.0-beta.1 (Unreleased)
 
 ### Features Added
 
@@ -21,158 +21,7 @@
 
 ### Other Changes
 
-## 1.0.0 (Unreleased)
-
-### Features Added
-
-### Breaking Changes
-
-### Bugs Fixed
-
-### Other Changes
-
-## 1.0.0 (Unreleased)
-
-### Features Added
-
-### Breaking Changes
-
-### Bugs Fixed
-
-### Other Changes
-
-## 1.0.0 (Unreleased)
-
-### Features Added
-
-### Breaking Changes
-
-### Bugs Fixed
-
-### Other Changes
-
-## 1.0.0 (Unreleased)
-
-### Features Added
-
-### Breaking Changes
-
-### Bugs Fixed
-
-### Other Changes
-
-## 1.0.0 (Unreleased)
-
-### Features Added
-
-### Breaking Changes
-
-### Bugs Fixed
-
-### Other Changes
-
-## 1.0.0 (Unreleased)
-
-### Features Added
-
-### Breaking Changes
-
-### Bugs Fixed
-
-### Other Changes
-
-## 1.0.0 (Unreleased)
-
-### Features Added
-
-### Breaking Changes
-
-### Bugs Fixed
-
-### Other Changes
-
-## 1.0.0 (Unreleased)
-
-### Features Added
-
-### Breaking Changes
-
-### Bugs Fixed
-
-### Other Changes
-
-## 1.0.0 (Unreleased)
-
-### Features Added
-
-### Breaking Changes
-
-### Bugs Fixed
-
-### Other Changes
-
-## 1.0.0 (Unreleased)
-
-### Features Added
-
-### Breaking Changes
-
-### Bugs Fixed
-
-### Other Changes
-
-## 1.0.0 (Unreleased)
-
-### Features Added
-
-### Breaking Changes
-
-### Bugs Fixed
-
-### Other Changes
-
-## 1.0.0 (Unreleased)
-
-### Features Added
-
-### Breaking Changes
-
-### Bugs Fixed
-
-### Other Changes
-
-## 1.0.0 (Unreleased)
-
-### Features Added
-
-### Breaking Changes
-
-### Bugs Fixed
-
-### Other Changes
-
-## 1.0.0 (Unreleased)
-
-### Features Added
-
-### Breaking Changes
-
-### Bugs Fixed
-
-### Other Changes
-
-## 1.0.0 (Unreleased)
-
-### Features Added
-
-### Breaking Changes
-
-### Bugs Fixed
-
-### Other Changes
-
-=======
->>>>>>> 53827502
+
 ## 4.2.0 (2022-05-26)
 
 - This release is compatible with Spring Boot 2.5.0-2.5.14, 2.6.0-2.6.8, 2.7.0. (Note: 2.5.x (x>14), 2.6.y (y>8) and 2.7.z (z>0) should be supported, but they aren't tested with this release.)
