# Release History

## 5.3.0-beta.1 (Unreleased)

<<<<<<< HEAD
### Spring Cloud Azure Actuator Autoconfigure
This section includes changes in `spring-cloud-azure-actuator-autoconfigure` module.

#### Features Added
- Support passwordless connections for JMS ServiceBus in Spring Boot 3. [#35608](https://github.com/Azure/azure-sdk-for-java/pull/35608)

=======
### Spring Cloud Azure Autoconfigure
This section includes changes in `spring-cloud-azure-autoconfigure` module.

#### Features Added
- Added autoconfiguration for the Event Grid client [#35613](https://github.com/Azure/azure-sdk-for-java/pull/35613).
>>>>>>> bd38c7ef

## 5.2.0 (2023-06-02)
- This release is compatible with Spring Boot 3.0.0-3.0.5. (Note: 3.0.x (x>1) should be supported, but they aren't tested with this release.)
- This release is compatible with Spring Cloud 2022.0.0-2022.0.2. (Note: 2022.0.x (x>0) should be supported, but they aren't tested with this release.)

### Spring Cloud Azure Dependencies (BOM)

#### Dependency Updates
- Upgrade `azure-sdk-bom` to 1.2.13.
- Upgrade `azure-resourcemanager` to 2.27.0.

#### Features Added
- Added the following artifacts into current bom file:
    - spring-cloud-azure-starter-appconfiguration-config
    - spring-cloud-azure-appconfiguration-config
    - spring-cloud-azure-appconfiguration-config-web
    - spring-cloud-azure-feature-management
    - spring-cloud-azure-feature-management-web

### Spring Cloud Azure Actuator Autoconfigure
This section includes changes in `spring-cloud-azure-actuator-autoconfigure` module.

#### Bugs Fixed
- Make `spring-cloud-azure-appconfiguration-config-web` optional [#34980](https://github.com/Azure/azure-sdk-for-java/pull/34980).

### Spring Cloud Azure Appconfiguration Config
This section includes changes in `spring-cloud-azure-starter-appconfiguration-config`, `spring-cloud-azure-appconfiguration-config*`, and `spring-cloud-azure-feature-management*` modules.

#### Features Added
* Added Deny List for Targeting Filter [#34437](https://github.com/Azure/azure-sdk-for-java/pull/34437).
```yml
feature-management:
  TargetingTest:
    enabled-for:
      -
        name: Microsoft.Targeting
        parameters:
          users:
            - Jeff
            - Alicia
          groups:
            -
              name: Ring0
              rolloutPercentage: 100
            -
              name: Ring1
              rolloutPercentage: 100
          defaultRolloutPercentage: 50
          exclusion:
            users:
              - Ross
```

#### Bugs Fixed

- Fixes issue where credential from Azure Spring global properties was being overridden [#34694](https://github.com/Azure/azure-sdk-for-java/pull/34694).
- Fixes bug where Http Response wasn't checked before trying to use response [#35086](https://github.com/Azure/azure-sdk-for-java/pull/35086).
- Fixes Tracing info for ContainerApp [#35086](https://github.com/Azure/azure-sdk-for-java/pull/35086).

## 5.1.0 (2023-04-26)
- This release is compatible with Spring Boot 3.0.0-3.0.5. (Note: 3.0.x (x>1) should be supported, but they aren't tested with this release.)
- This release is compatible with Spring Cloud 2022.0.0-2022.0.2. (Note: 2022.0.x (x>0) should be supported, but they aren't tested with this release.)

### Spring Cloud Azure Dependencies (BOM)

#### Dependency Updates
- Upgrade `azure-sdk-bom` to 1.2.12.
- Upgrade `azure-resourcemanager` to 2.25.0.

### Spring Cloud Azure Autoconfigure
This section includes changes in `spring-cloud-azure-autoconfigure` module.

#### Features Added
- Make the domain-name option optional when configuring Event Hubs/Service Bus in non-public Azure cloud [#32034](https://github.com/Azure/azure-sdk-for-java/issues/32034).

#### Bugs Fixed
- Fixed `GraphClient` exceptions handling when switching `HttpURLConnection` to `RestTemplate`. [#32779](https://github.com/Azure/azure-sdk-for-java/issues/32779)

#### Breaking Changes
- Deprecated properties for AAD and AAD B2C. [#33751](https://github.com/Azure/azure-sdk-for-java/pull/33751).
  - Deprecated properties `spring.cloud.azure.active-directory.jwt-connect-timeout`, `spring.cloud.azure.active-directory.jwt-read-timeout`, `spring.cloud.azure.active-directory.jwt-size-limit`, if you want to configure them, please provide a RestOperations bean.
  - Deprecated properties `spring.cloud.azure.active-directory.b2c.jwt-connect-timeout`, `spring.cloud.azure.active-directory.b2c.jwt-read-timeout`, `spring.cloud.azure.active-directory.b2c.jwt-size-limit`, if you want to configure them, please provide a RestOperations bean.

### Spring Messaging Event Hubs
This section includes changes in `spring-messaging-azure-eventhubs` module.

#### Bugs Fixed
- Fixed Event Hubs Message header `source-type` from `kafka` to `amqp` when using `StreamBridge#send`. [#32777](https://github.com/Azure/azure-sdk-for-java/issues/32777)

### Spring Cloud Stream Event Hubs Binder
This section includes changes in `spring-cloud-azure-stream-binder-eventhubs` module.

#### Breaking Changes
- Make the default partition behavior of Spring Cloud Azure EventHubs binder be a round-robin assignment to align with Event Hubs.[#32816](https://github.com/Azure/azure-sdk-for-java/pull/32816).

### Spring Cloud Azure Native Reachability
This library is deprecated, and all the reachability metadata have been incorporated into each Spring Cloud Azure library's source code directly.

### Spring Cloud Azure Core
This section includes changes in `spring-cloud-azure-core`, `spring-cloud-azure-service`, and `spring-cloud-azure-resourcemanager` modules.

#### Breaking Changes
- Deprecated `CloudType.AZURE_GERMANY` and remove `AzureEnvironmentProperties.AZURE_GERMANY` [#34663](https://github.com/Azure/azure-sdk-for-java/pull/34663).

### Spring Cloud Azure Appconfiguration Config
This section includes changes in `spring-cloud-azure-starter-appconfiguration-config`, `spring-cloud-azure-appconfiguration-config*`, and `spring-cloud-azure-feature-management*` modules.

#### Features Added
First release of the Spring Cloud Azure Appconfiguration Config, to support Spring Boot 3. The modules are:
  - spring-cloud-azure-starter-appconfiguration-config
  - spring-cloud-azure-appconfiguration-config
  - spring-cloud-azure-appconfiguration-config-web
  - spring-cloud-azure-feature-management
  - spring-cloud-azure-feature-management-web

#### Bugs Fixed
- Fixes issue where credential from Azure Spring global properties was being overridden [#34695](https://github.com/Azure/azure-sdk-for-java/pull/34695).

## 4.7.0 (2023-03-23)
- This release is compatible with Spring Boot 2.5.0-2.5.14, 2.6.0-2.6.14, 2.7.0-2.7.9. (Note: 2.5.x (x>14), 2.6.y (y>14) and 2.7.z (z>9) should be supported, but they aren't tested with this release.)
- This release is compatible with Spring Cloud 2020.0.3-2020.0.6, 2021.0.0-2021.0.5. (Note: 2020.0.x (x>6) and 2021.0.y (y>5) should be supported, but they aren't tested with this release.)

### Spring Cloud Azure Dependencies (BOM)

#### Dependency Updates
- Upgrade `azure-sdk-bom` to 1.2.11.
- Upgrade `azure-spring-data-cosmos` to 3.33.0.
- Upgrade `azure-resourcemanager` to 2.24.0.

#### Features Added
- Added the following artifacts into current bom file:
  - spring-cloud-azure-starter-appconfiguration-config
  - spring-cloud-azure-appconfiguration-config
  - spring-cloud-azure-appconfiguration-config-web
  - spring-cloud-azure-feature-management
  - spring-cloud-azure-feature-management-web

#### Features Added
- The module `azure-spring-data-cosmos` was moved from sdk/cosmos to sdk/spring - See [PR 33905](https://github.com/Azure/azure-sdk-for-java/pull/33905)

### Spring Messaging Event Hubs
This section includes changes in `spring-messaging-azure-eventhubs` module.

#### Bugs Fixed
- Fixed Event Hubs Message header `source-type` from `kafka` to `amqp` when using `StreamBridge#send`. [#32777](https://github.com/Azure/azure-sdk-for-java/issues/32777)

### Spring Cloud Stream Event Hubs Binder
This section includes changes in `spring-cloud-azure-stream-binder-eventhubs` module.

#### Breaking Changes
- Make the default partition behavior of Spring Cloud Azure EventHubs binder be a round-robin assignment to align with Event Hubs.[#32816](https://github.com/Azure/azure-sdk-for-java/pull/32816).

### Spring Cloud Azure Autoconfigure
This section includes changes in `spring-cloud-azure-autoconfigure` module.

#### Features Added
- Support passwordless connections for JMS ServiceBus in Spring. [#33489](https://github.com/Azure/azure-sdk-for-java/pull/33489)

#### Breaking Changes
- Deprecated properties for AAD and AAD B2C. [#33538](https://github.com/Azure/azure-sdk-for-java/pull/33538).
  - Deprecated properties `spring.cloud.azure.active-directory.jwt-connect-timeout`, `spring.cloud.azure.active-directory.jwt-read-timeout`, `spring.cloud.azure.active-directory.jwt-size-limit`, if you want to configure them, please provide a RestOperations bean.
  - Deprecated properties `spring.cloud.azure.active-directory.b2c.jwt-connect-timeout`, `spring.cloud.azure.active-directory.b2c.jwt-read-timeout`, `spring.cloud.azure.active-directory.b2c.jwt-size-limit`, if you want to configure them, please provide a RestOperations bean.

## 4.6.0 (2023-02-07)
- This release is compatible with Spring Boot 2.5.0-2.5.14, 2.6.0-2.6.14, 2.7.0-2.7.8. (Note: 2.5.x (x>14), 2.6.y (y>14) and 2.7.z (z>8) should be supported, but they aren't tested with this release.)
- This release is compatible with Spring Cloud 2020.0.3-2020.0.6, 2021.0.0-2021.0.5. (Note: 2020.0.x (x>6) and 2021.0.y (y>5) should be supported, but they aren't tested with this release.)

#### Features Added
- Release the `spring-cloud-azure-starter-redis`. This starter supports Azure hosted Redis service authenticating with Azure AD.

### Spring Cloud Azure Autoconfigure
This section includes changes in `spring-cloud-azure-autoconfigure` module.

#### Features Added
- Enhance the Event Hubs/Service Bus/Storage Queue message converter to support Spring autoconfiguration-pattern. [#30741](https://github.com/Azure/azure-sdk-for-java/issues/30741)
- Support the PROPERTY_AZURE_CLIENT_CERTIFICATE_PASSWORD property. [#30252](https://github.com/Azure/azure-sdk-for-java/issues/30252)
- Make the domain-name option optional when configuring Event Hubs/Service Bus in non-public Azure cloud [#32034](https://github.com/Azure/azure-sdk-for-java/issues/32034).

#### Breaking Changes
- Delete properties: `spring.jms.serviebus.username`, `spring.jms.serviebus.password` and `spring.jms.serviebus.remote-uri` [#32467](https://github.com/Azure/azure-sdk-for-java/pull/32467).
- Change the default value of `spring.jms.servicebus.idle-timeout` from 30 minutes to 2 minutes [#32799](https://github.com/Azure/azure-sdk-for-java/pull/32799).
- Change the default value of `spring.cloud.azure.eventhubs.processor.load-balancing.strategy` from `BALANCED` to `GREEDY` [#32897](https://github.com/Azure/azure-sdk-for-java/pull/32897).

#### Bugs Fixed
- Fixed `GraphClient` exceptions handling when switching `HttpURLConnection` to `RestTemplate`. [#32779](https://github.com/Azure/azure-sdk-for-java/issues/32779)

#### Dependency Updates
- Upgrade Azure SDK BOM to 1.2.9.
- Upgrade Azure Spring Data Cosmos to 3.31.0.
- Upgrade Azure Resource Manager to 2.23.0.

### Spring Cloud Azure Core
This section includes changes in `spring-cloud-azure-core`, `spring-cloud-azure-service`, and `spring-cloud-azure-resourcemanager` modules.

#### Bugs Fixed
- Remove warning logs about client properties while using Kafka passwordless. [#32235](https://github.com/Azure/azure-sdk-for-java/issues/32235)

### Spring Messaging Event Hubs
This section includes changes in `spring-messaging-azure-eventhubs` module.

#### Breaking Changes
- Change the default load-balancing strategy from `BALANCED` to `GREEDY` [#32897](https://github.com/Azure/azure-sdk-for-java/pull/32897).

### Spring Cloud Stream Event Hubs Binder
This section includes changes in `spring-cloud-azure-stream-binder-eventhubs` module.

#### Breaking Changes
- Change the default value of `spring.cloud.stream.eventhubs.bindings.<binding-name>.consumer.load-balancing.strategy` from `BALANCED` to `GREEDY` [#32897](https://github.com/Azure/azure-sdk-for-java/pull/32897).

## 5.0.0 (2023-01-17)
- This release is compatible with Spring Boot 3.0.0-3.0.1. (Note: 3.0.x (x>1) should be supported, but they aren't tested with this release.)
- This release is compatible with Spring Cloud 2022.0.0. (Note: 2022.0.x (x>0) should be supported, but they aren't tested with this release.)

### Breaking Changes
- Update some classes package path, and reduce the number of public APIs [#32552](https://github.com/Azure/azure-sdk-for-java/pull/32552), [#32582](https://github.com/Azure/azure-sdk-for-java/pull/32582), [#32597](https://github.com/Azure/azure-sdk-for-java/pull/32597), [#32616](https://github.com/Azure/azure-sdk-for-java/pull/32616), [#32712](https://github.com/Azure/azure-sdk-for-java/pull/32712), [#32716](https://github.com/Azure/azure-sdk-for-java/pull/32716).
- Remove Spring AOT support [#32742](https://github.com/Azure/azure-sdk-for-java/pull/32742).
- Decrease the major version of Spring Cloud Azure to 5.0 [#32947](https://github.com/Azure/azure-sdk-for-java/pull/32947).

### Spring Cloud Azure Autoconfigure
This section includes changes in `spring-cloud-azure-autoconfigure` module.

#### Features Added
- Enhance the Event Hubs/Service Bus/Storage Queue message converter to support Spring autoconfiguration-pattern [#30741](https://github.com/Azure/azure-sdk-for-java/issues/30741).
- Support the PROPERTY_AZURE_CLIENT_CERTIFICATE_PASSWORD property [#32720](https://github.com/Azure/azure-sdk-for-java/pull/32720).

#### Breaking Changes
- Remove the `public` access modifier from bean methods [#32514](https://github.com/Azure/azure-sdk-for-java/pull/32514).
- Remove Cloud Foundry support [#32616](https://github.com/Azure/azure-sdk-for-java/pull/32616).
- Change the default value of `spring.jms.servicebus.idle-timeout` from 30 minutes to 2 minutes [#32817](https://github.com/Azure/azure-sdk-for-java/pull/32817).
- Change the default value of `spring.cloud.azure.eventhubs.processor.load-balancing.strategy` from `BALANCED` to `GREEDY` [#32913](https://github.com/Azure/azure-sdk-for-java/pull/32913).

#### Bugs Fixed
- Remove unused class `RestTemplateProxyCustomizerConfiguration` [#32616](https://github.com/Azure/azure-sdk-for-java/pull/32616)

### Spring Messaging Azure
This section includes changes in `spring-messaging-azure` module.

#### Breaking Changes
- Rename class `AbstractAzureMessageConverter` to `AbstractJacksonAzureMessageConverter` [#32716](https://github.com/Azure/azure-sdk-for-java/pull/32716).

### Spring Cloud Azure Core
This section includes changes in `spring-cloud-azure-core`, `spring-cloud-azure-service`, and `spring-cloud-azure-resourcemanager` modules.

#### Bugs Fixed
- Remove warning logs about client properties while using Kafka passwordless. [#32235](https://github.com/Azure/azure-sdk-for-java/issues/32235)

### Spring Messaging Event Hubs
This section includes changes in `spring-messaging-azure-eventhubs` module.

#### Breaking Changes
- Change the default load-balancing strategy from `BALANCED` to `GREEDY` [#32913](https://github.com/Azure/azure-sdk-for-java/pull/32913).

### Spring Cloud Stream Event Hubs Binder
This section includes changes in `spring-cloud-azure-stream-binder-eventhubs` module.

#### Breaking Changes
- Change the default value of `spring.cloud.stream.eventhubs.bindings.<binding-name>.consumer.load-balancing.strategy` from `BALANCED` to `GREEDY` [#32913](https://github.com/Azure/azure-sdk-for-java/pull/32913).

## 6.0.0-beta.4 (2022-12-07)
Upgrade Spring Boot dependencies version to 3.0.0-RC2 and Spring Cloud dependencies version to 2022.0.0-RC2.

### Spring Cloud Azure Autoconfigure
This section includes changes in `spring-cloud-azure-autoconfigure` module.

#### Features Added
- Remove warning logs of Kafka passwordless autoconfiguration. [#31182](https://github.com/Azure/azure-sdk-for-java/issues/31182).
- Enhance the Azure AD Resource Server configurer to accept the custom jwt granted authorities converter. [#28665](https://github.com/Azure/azure-sdk-for-java/issues/28665).

#### Breaking Changes
- Move Key Vault environment classes for internal usage to the implementation package [#32428](https://github.com/Azure/azure-sdk-for-java/pull/32428).
- Delete properties: `spring.jms.serviebus.username`, `spring.jms.serviebus.password` and `spring.jms.serviebus.remote-uri` [#32465](https://github.com/Azure/azure-sdk-for-java/pull/32465).

## 6.0.0-beta.3 (2022-11-04)
Upgrade Spring Boot dependencies version to 3.0.0-RC1 and Spring Cloud dependencies version to 2022.0.0-RC1.

#### Breaking Changes
- Delete the artifact `spring-cloud-azure-trace-sleuth`[#31543](https://github.com/Azure/azure-sdk-for-java/pull/31543).

### Spring Cloud Azure Autoconfigure
This section includes changes in `spring-cloud-azure-autoconfigure` module.

#### Breaking Changes
- Delete the class `com.azure.spring.cloud.autoconfigure.aad.implementation.oauth2.AadOAuth2AuthenticatedPrincipal`[#31543](https://github.com/Azure/azure-sdk-for-java/pull/31543).
- Delete the class `com.azure.spring.cloud.autoconfigure.aad.implementation.webapi.AadOboOAuth2AuthorizedClientProvider`[#31543](https://github.com/Azure/azure-sdk-for-java/pull/31543).
- Delete the class `com.azure.spring.cloud.autoconfigure.aad.properties.AadAuthorizationGrantType`[#31543](https://github.com/Azure/azure-sdk-for-java/pull/31543).
- Delete the class `com.azure.spring.cloud.autoconfigure.aad.AadJwtBearerTokenAuthenticationConverter`[#31543](https://github.com/Azure/azure-sdk-for-java/pull/31543).
- Delete the `AuthorizationGrantType.PASSWORD` support[#31543](https://github.com/Azure/azure-sdk-for-java/pull/31543).
- Delete the auto configuration for Spring Cloud Sleuth support[#31543](https://github.com/Azure/azure-sdk-for-java/pull/31543).
- Use the `com.nimbusds.jwt.proc.DefaultJWTClaimsVerifier#DefaultJWTClaimsVerifier(com.nimbusds.jwt.JWTClaimsSet, java.util.Set<java.lang.String>)` instead of `com.nimbusds.jwt.proc.DefaultJWTClaimsVerifier#DefaultJWTClaimsVerifier()`[#31543](https://github.com/Azure/azure-sdk-for-java/pull/31543).
- Use the `org.springframework.http.ResponseEntity#getStatusCode` instead of `org.springframework.http.ResponseEntity#getStatusCodeValue`[#31543](https://github.com/Azure/azure-sdk-for-java/pull/31543).
- Use an abstract configurer `AbstractHttpConfigurer` instead of `org.springframework.security.config.annotation.web.configuration.WebSecurityConfigurerAdapter`[#31543](https://github.com/Azure/azure-sdk-for-java/pull/31543).
- Use the annotation `org.springframework.security.config.annotation.method.configuration.EnableMethodSecurity` instead the `org.springframework.security.config.annotation.method.configuration.EnableGlobalMethodSecurity`[#31808](https://github.com/Azure/azure-sdk-for-java/pull/31808).
- Use the class `org.springframework.security.oauth2.server.resource.authentication.BearerTokenAuthenticationToken` instead of `org.springframework.security.oauth2.server.resource.BearerTokenAuthenticationToken`[#31808](https://github.com/Azure/azure-sdk-for-java/pull/31808).

#### Bugs Fixed
- Fix bug: Put a value into Collections.emptyMap(). [#31190](https://github.com/Azure/azure-sdk-for-java/issues/31190).
- Fix bug: RestTemplate used to get access token should only contain 2 converters. [#31482](https://github.com/Azure/azure-sdk-for-java/issues/31482).
- Fix bug: RestOperations is not well configured when jwkResolver is null. [#31218](https://github.com/Azure/azure-sdk-for-java/issues/31218).
- Fix bug: Duplicated "scope" parameter. [#31191](https://github.com/Azure/azure-sdk-for-java/issues/31191).
- Fix bug: NimbusJwtDecoder still uses `RestTemplate()` instead `RestTemplateBuilder` [#31233](https://github.com/Azure/azure-sdk-for-java/issues/31233)
- Fix bug: Proxy setting not work in Azure AD B2C web application. [31593](https://github.com/Azure/azure-sdk-for-java/issues/31593)
- Fix Bug: NoClassDefFoundError for JSONArray. [31716](https://github.com/Azure/azure-sdk-for-java/issues/31716)
- Fix bug: `spring.main.sources` configuration from Spring Cloud Stream Kafka binder cannot take effect. [#31715](https://github.com/Azure/azure-sdk-for-java/pull/31715)

## 6.0.0-beta.2 (2022-09-30)
Upgrade Spring Boot dependencies version to 3.0.0-M4 and Spring Cloud dependencies version to 2022.0.0-M4.

### Spring Cloud Azure Autoconfigure
This section includes changes in `spring-cloud-azure-autoconfigure` module.

#### Features Added
- Support auto start-up for the auto-configured Service Bus Processor Client by enabling a new property of `spring.cloud.azure.servicebus.processor.auto-startup`. [#29997](https://github.com/Azure/azure-sdk-for-java/issues/29997)
- Configure the `spring.main.sources` with `AzureKafkaSpringCloudStreamConfiguration` class for Spring Cloud Stream Kafka Binder context, which helps developers omit customizing the property manually when leveraging Azure Identity with Kafka [#29976](https://github.com/Azure/azure-sdk-for-java/issues/29976).
- Provide the property of `spring.cloud.azure.eventhubs.kafka.enabled` to turn of/off the OAuth2 support of Spring Cloud Azure for Event Hubs for Kafka [#30574](https://github.com/Azure/azure-sdk-for-java/issues/30574).
- Support connecting to Azure AD via proxy. To achieve this, customer need provide a custom `RestTemplateCustomizer` bean. [#26493](https://github.com/Azure/azure-sdk-for-java/issues/26493).

#### Bugs Fixed
- Fix bug: Cannot configure "azure" authorization client. [#30354](https://github.com/Azure/azure-sdk-for-java/issues/30354).
- Fix parameter `requested_token_use` missing when using On behalf of process [#30359](https://github.com/Azure/azure-sdk-for-java/issues/30359).
- Fix the invalid user agent for Apache Kafka [#30574](https://github.com/Azure/azure-sdk-for-java/pull/30933).
- Fix Kafka `OAuth2AuthenticateCallbackHandler` cannot work with Kafka refreshing login mechanism [#30719](https://github.com/Azure/azure-sdk-for-java/issues/30719).
- Fix the cloud type cannot be configured for a consumer/producer/processor of Service Bus / Event Hubs bug [#30936](https://github.com/Azure/azure-sdk-for-java/issues/30936).

### Spring Cloud Stream Event Hubs Binder
#### Bugs Fixed
- Fix the cloud type cannot be configured for Event Hubs Binder bug [#30936](https://github.com/Azure/azure-sdk-for-java/issues/30936).

### Spring Cloud Stream Service Bus Binder
#### Breaking Changes
- Removed Spring Data Cosmos Auto Configuration support as Spring Data 3 is currently not supported.

#### Bugs Fixed
- Fix the Service Bus Binder cannot automatically create Topic/Subscriptions from consumer bug. [#30722](https://github.com/Azure/azure-sdk-for-java/pull/30722).
- Fix the cloud type cannot be configured for Service Bus Binder bug [#30936](https://github.com/Azure/azure-sdk-for-java/issues/30936).

## 4.3.0 (2022-06-29)
- This release is compatible with Spring Boot 2.5.0-2.5.14, 2.6.0-2.6.9, 2.7.0-2.7.1. (Note: 2.5.x (x>14), 2.6.y (y>9) and 2.7.z (z>1) should be supported, but they aren't tested with this release.)
- This release is compatible with Spring Cloud 2020.0.3-2020.0.5, 2021.0.0-2021.0.3. (Note: 2020.0.x (x>5) and 2021.0.y (y>3) should be supported, but they aren't tested with this release.)

### Features Added
- GA the `spring-cloud-azure-starter-storage`. This starter supports all features of Azure Storage.
- GA the `spring-cloud-azure-starter-keyvault`. This starter supports all features of Azure Key Vault.
- Support Jwt Client authentication for Azure AD Starter.

### Spring Cloud Azure Dependencies (BOM)
#### Dependency Updates
- Upgrade `azure-sdk-bom` to 1.2.3.
- Upgrade `azure-spring-data-cosmos` to 3.23.0.

### Spring Cloud Azure Autoconfigure
This section includes changes in `spring-cloud-azure-autoconfigure` module.

#### Features Added
+ Add `AzureStorageConfiguration` to make Azure storage service share common property configuration [#29094](https://github.com/Azure/azure-sdk-for-java/pull/29094).
    +  Add properties `spring.cloud.azure.storage.endpoint`, `spring.cloud.azure.storage.account-key`, `spring.cloud.azure.storage.sas-token`, `spring.cloud.azure.storage.connection-string`, `spring.cloud.azure.storage.account-name`.
+ Add `AzureKeyVaultConfiguration` to make Azure Key Vault service share common property configuration [#29306](https://github.com/Azure/azure-sdk-for-java/pull/29306).
    + Add properties `spring.cloud.azure.keyvault`.
+ Support OAuth2 authentication configuration for Spring ecosystems of Kafka [#29404](https://github.com/Azure/azure-sdk-for-java/pull/29404).

#### Breaking Changes
- Deprecate support of connection string or Azure Resource Manager based authentication for Spring ecosystems of Kafka [#29404](https://github.com/Azure/azure-sdk-for-java/pull/29404).

#### Dependency Updates
- Upgrade spring-security to 5.6.4 to address [CVE-2022-22978](https://spring.io/blog/2022/05/15/cve-2022-22978-authorization-bypass-in-regexrequestmatcher) [#29304](https://github.com/Azure/azure-sdk-for-java/pull/29304).
- Upgrade `azure-spring-data-cosmos` to 3.23.0. [#29679](https://github.com/Azure/azure-sdk-for-java/pull/29679)
- Upgrade `azure-cosmos` to 4.32.0. [#29679](https://github.com/Azure/azure-sdk-for-java/pull/29679)

#### Features Added
- Add `enabled` option in `AzureServiceBusJmsProperties` [#29232](https://github.com/Azure/azure-sdk-for-java/issues/29232).

#### Bugs Fixed
- Fix the Service Bus JMS autoconfiguration logic error [#29313](https://github.com/Azure/azure-sdk-for-java/pull/29313).
- Fix the authority host of azure identity client not configured bug [#29398](https://github.com/Azure/azure-sdk-for-java/issues/29398).

### Spring Messaging Azure Service Bus
This section includes changes in the `spring-messaging-azure-servicebus` module.

#### Bugs Fixed
- Fix the `ServiceBusContainerProperties` constructor with overriding the default field values [#29095](https://github.com/Azure/azure-sdk-for-java/pull/29095).
- Restrict the concurrency value to be int format in `ServiceBusListener` [#29095](https://github.com/Azure/azure-sdk-for-java/pull/29095).

### Spring Cloud Azure Starter Active Directory
This section includes changes in `spring-cloud-azure-starter-active-directory` module.

#### Dependency Updates
- Upgrade spring-security to 5.6.4 to address [CVE-2022-22978](https://spring.io/blog/2022/05/15/cve-2022-22978-authorization-bypass-in-regexrequestmatcher) [#29304](https://github.com/Azure/azure-sdk-for-java/pull/29304).

#### Features Added
+ Support Jwt Client authentication [#29471](https://github.com/Azure/azure-sdk-for-java/pull/29471).

#### Breaking Changes
+ Deprecated classes and properties type changed [#29471](https://github.com/Azure/azure-sdk-for-java/pull/29471).
    + Deprecated ~~AadAuthorizationGrantType~~, use `AuthorizationGrantType` instead.
    + Deprecated ~~AadOAuth2AuthenticatedPrincipal~~, ~~AadJwtBearerTokenAuthenticationConverter~~, use the default converter `JwtAuthenticationConverter` instead in `AadResourceServerWebSecurityConfigurerAdapter`.
    + The type of property *authorizationGrantType* is changed to `AuthorizationGrantType` in `AuthorizationClientProperties` class.
    + Deprecated ~~AadOboOAuth2AuthorizedClientProvider~~, use `JwtBearerOAuth2AuthorizedClientProvider` instead.

### Spring Cloud Azure Starter Active Directory B2C
This section includes changes in `spring-cloud-azure-starter-active-directory-b2c` module.

#### Dependency Updates
- Upgrade spring-security to 5.6.4 to address [CVE-2022-22978](https://spring.io/blog/2022/05/15/cve-2022-22978-authorization-bypass-in-regexrequestmatcher) [#29304](https://github.com/Azure/azure-sdk-for-java/pull/29304).

### Spring Integration Azure Storage Queue
This section includes changes in `spring-integration-azure-storage-queue` module.

#### Features Added
- Add configurable visibility timeout to `StorageQueueMessageSource` to allow configuring visibility timeout of message source at startup [#29567](https://github.com/Azure/azure-sdk-for-java/pull/29567).

#### Breaking Changes
+ Deprecated classes and properties type changed [#29471](https://github.com/Azure/azure-sdk-for-java/pull/29471).
    + Deprecated *~~AadAuthorizationGrantType~~*, use `AuthorizationGrantType` instead.
    + The type of property *authorizationGrantType* is changed to `AuthorizationGrantType` in `AuthorizationClientProperties` class.

## 4.2.0 (2022-05-26)

- This release is compatible with Spring Boot 2.5.0-2.5.14, 2.6.0-2.6.8, 2.7.0. (Note: 2.5.x (x>14), 2.6.y (y>8) and 2.7.z (z>0) should be supported, but they aren't tested with this release.)
- This release is compatible with Spring Cloud 2020.0.3-2020.0.5, 2021.0.0-2021.0.2. (Note: 2020.0.x (x>5) and 2021.0.y (y>2) should be supported, but they aren't tested with this release.)

### Spring Cloud Azure Dependencies (BOM)
#### Dependency Updates
- Upgrade `azure-sdk-bom` to 1.2.2.
- Upgrade `azure-spring-data-cosmos` to 3.21.0.

## 4.1.0 (2022-05-05)
- This release is compatible with Spring Boot 2.5.0-2.5.13, 2.6.0-2.6.7. (Note: 2.5.x (x>13) and 2.6.y (y>7) should be supported, but they aren't tested with this release.)
- This release is compatible with Spring Cloud 2020.0.3-2020.0.5, 2021.0.0-2021.0.2. (Note: 2020.0.x (x>5) and 2021.0.y (y>2) should be supported, but they aren't tested with this release.)
- Upgrade Spring Cloud to 2021.0.2 to address [CVE-2022-22963](https://github.com/advisories/GHSA-6v73-fgf6-w5j7) [#28179](https://github.com/Azure/azure-sdk-for-java/issues/28179).
- Upgrade Spring Boot to 2.6.6 to address [CVE-2022-22965](https://github.com/advisories/GHSA-36p3-wjmg-h94x) [#28280](https://github.com/Azure/azure-sdk-for-java/pull/28280).

### Features Added
- GA the `spring-cloud-azure-starter-keyvault-certificates`. This starter supports the auto-configuration of Azure Key Vault `CertificateClient` and `CertificateAsyncClient`.

### Spring Cloud Azure Dependencies (BOM)
#### Dependency Updates
- Upgrade `azure-resourcemanager` to 2.14.0.
- Upgrade `azure-sdk-bom` to 1.2.1 [#28586](https://github.com/Azure/azure-sdk-for-java/pull/28586).
- Use `azure-cosmos:4.29.1` instead of the version `4.28.1` in `azure-sdk-bom` [#28555](https://github.com/Azure/azure-sdk-for-java/pull/28555).

### Spring Cloud Azure Autoconfigure
This section includes changes in `spring-cloud-azure-autoconfigure` module.

#### Bugs Fixed
- Fix the bean `AzureTokenCredentialAutoConfiguration` initialization exception when the multiple ThreadPoolTaskExecutors beans exist [#28525](https://github.com/Azure/azure-sdk-for-java/issues/28525).
- Fix incorrect bean name `staticStorageBlobConnectionStringProvider` in the auto-configuration of `AzureStorageFileShareAutoConfiguration` [#28464](https://github.com/Azure/azure-sdk-for-java/issues/28464).
- Fix application startup issue by changing property names in configuration metadata from camel-case to kebab-case [#28312](https://github.com/Azure/azure-sdk-for-java/issues/28312).

## 4.0.0 (2022-03-28)
- This release is compatible with Spring Boot 2.5.0-2.5.11, 2.6.0-2.6.5. (Note: 2.5.x (x>11) and 2.6.y (y>5) should be supported, but they aren't tested with this release.)
- This release is compatible with Spring Cloud 2020.0.3-2020.0.5, 2021.0.0-2021.0.1. (Note: 2020.0.x (x>5) and 2021.0.y (y>1) should be supported, but they aren't tested with this release.)

### Dependency Updates
- Upgrade dependency according to spring-boot-dependencies:2.6.3 and spring-cloud-dependencies:2021.0.0.

### Features Added
- Add `Automatic-Module-Name` for all Spring Cloud Azure modules and change the root package names to match the module names [#27350](https://github.com/Azure/azure-sdk-for-java/issues/27350), [#27420](https://github.com/Azure/azure-sdk-for-java/pull/27420).

### Spring Cloud Azure Dependencies (BOM)
#### Dependency Updates
- Delete the direct reference of following Azure SDKs [#27850](https://github.com/Azure/azure-sdk-for-java/pull/27850):
  + azure-core
  + azure-core-management
  + azure-core-amqp
  + azure-cosmos
  + azure-data-appconfiguration
  + azure-identity
  + azure-messaging-eventhubs
  + azure-messaging-eventhubs-checkpointstore-blob
  + azure-messaging-servicebus
  + azure-security-keyvault-certificates
  + azure-security-keyvault-secrets
  + azure-storage-blob
  + azure-storage-file-share
  + azure-storage-queue
  + azure-core-serializer-json-jackson
- Import `azure-sdk-bom:1.2.0` [#27850](https://github.com/Azure/azure-sdk-for-java/pull/27850).
- Use `azure-cosmos:4.28.0` instead of the version `4.27.0` in `azure-sdk-bom` [#27850](https://github.com/Azure/azure-sdk-for-java/pull/27850).
- Upgrade `azure-resourcemanager` to 2.13.0.
- Upgrade `azure-spring-data-cosmos` to 3.19.0.

### Spring Cloud Azure Starter Active Directory
This section includes changes in `spring-cloud-azure-starter-active-directory` module.

#### Breaking Changes
- Delete the AAD conditional access filter. [#27727](https://github.com/Azure/azure-sdk-for-java/pull/27727)
- Rename classes and methods [#27273](https://github.com/Azure/azure-sdk-for-java/pull/27273), [#27579](https://github.com/Azure/azure-sdk-for-java/pull/27579):
  + Rename classes from `AAD/AADB2C` to `Aad/AadB2c`.
  + Rename method in `UserPrincipal` from `getKid` to `getKeyId`.
  + Rename methods in `AADAuthenticationProperties` from `allowedGroupIdsConfigured/allowedGroupNamesConfigured` to `isAllowedGroupIdsConfigured/isAllowedGroupNamesConfigured`.
  + Rename methods in `AADAuthorizationServerEndpoints` from `authorizationEndpoint/endSessionEndpoint/jwkSetEndpoint/tokenEndpoint` to `getAuthorizationEndpoint/getEndSessionEndpoint/getJwkSetEndpoint/getTokenEndpoint`.
  + Rename method in `UserGroupProperties` from `getUseTransitiveMembers` to `isUseTransitiveMembers`.
- Improve `AadJwt*Validator` and `AadTokenClaim` [#27365](https://github.com/Azure/azure-sdk-for-java/pull/27365):
  + Delete `AadJwtClaimValidator` and use `JwtClaimValidator` instead.
  + Delete `AadJwtAudienceValidator` and use `JwtClaimValidator` instead.
  + Rename `AadTokenClaim` to `AadJwtClaimNames`.

#### Features Added
- Support constructing `AadOAuth2AuthorizationRequestResolver` with `authorizationRequestBaseUri` [#26494](https://github.com/Azure/azure-sdk-for-java/issues/26494).
- Make `AadWebSecurityConfigurerAdapter` more configurable [#27802](https://github.com/Azure/azure-sdk-for-java/pull/27802).

#### Dependency Updates
- Delete the dependencies `org.springframework.boot:spring-boot-starter-webflux`, `com.fasterxml.jackson.core:jackson-databind`, `io.projectreactor.netty:reactor-netty` [#27727](https://github.com/Azure/azure-sdk-for-java/pull/27727).

### Spring Cloud Azure Autoconfigure
This section includes changes in `spring-cloud-azure-autoconfigure` module.

#### Breaking Changes
- Refactor retry options [#27332](https://github.com/Azure/azure-sdk-for-java/pull/27332), [#27586](https://github.com/Azure/azure-sdk-for-java/pull/27586).
  + Delete properties `spring.cloud.azure.retry.timeout` and `spring.cloud.azure.<azure-service>.retry.timeout`.
  + Add properties `spring.cloud.azure.retry.amqp.try-timeout` and `spring.cloud.azure.<azure-amqp-service>.retry.try-timeout` instead. (`<azure-amqp-service>` means this option only applies to AMQP-based service clients).
  + Delete properties `spring.cloud.azure.retry.back-off.max-attempts`, `spring.cloud.azure.retry.back-off.delay`, `spring.cloud.azure.retry.back-off.max-delay`, and `spring.cloud.azure.retry.backoff.multiplier`.
  + Delete properties `spring.cloud.azure.<azure-service>.retry.back-off.max-attempts`, `spring.cloud.azure.<azure-service>.retry.back-off.delay`, `spring.cloud.azure.<azure-service>.retry.back-off..max-delay`, and `spring.cloud.azure.<azure-service>.retry.backoff.multiplier`.
  + Add properties `spring.cloud.azure.retry.mode`, `spring.cloud.azure.<azure-service>.retry.mode`, `spring.cloud.azure.retry.exponential.*`, `spring.cloud.azure.<azure-service>.retry.exponential.*`, `spring.cloud.azure.retry.fixed*`, and `spring.cloud.azure.<azure-service>.retry.fixed.*` instead:
    - `spring.cloud.azure.retry.exponential.base-delay`.
    - `spring.cloud.azure.retry.exponential.max-delay`.
    - `spring.cloud.azure.retry.exponential.max-retries`.
    - `spring.cloud.azure.retry.fixed.delay`.
    - `spring.cloud.azure.retry.fixed.max-retries`.
- Refactor proxy options [#27402](https://github.com/Azure/azure-sdk-for-java/pull/27402):
  + Change `spring.cloud.azure.<azure-service>.proxy.authentication-type` to `spring.cloud.azure.<azure-amqp-service>.proxy.authentication-type`. (`<azure-amqp-service>` means this property only applies to AMQP-based service clients).
  + Delete `spring.cloud.azure.proxy.authentication-type` and add `spring.cloud.azure.proxy.amqp.authentication-type` instead.
- Refactor client options [#27402](https://github.com/Azure/azure-sdk-for-java/pull/27511):
  + Change `spring.cloud.azure.<azure-service>.client.headers` to `spring.cloud.azure.<azure-http-service>.client.headers`. (`<azure-http-service>` means this property only applies to HTTP-based service clients).
  + Delete `spring.cloud.azure.client.headers` and add `spring.cloud.azure.client.http.headers` instead.
- Rename properties `spring.cloud.azure.profile.cloud` and `spring.cloud.azure.<azure-service>.cloud` to `spring.cloud.azure.profile.cloud-type` and `spring.cloud.azure.<azure-service>.cloud-type` [#27258](https://github.com/Azure/azure-sdk-for-java/pull/27258).
- Delete properties `spring.cloud.azure.credential.managed-identity-client-id` and `spring.cloud.azure.<azure-service>.credential.managed-identity-client-id`. Add `spring.cloud.azure.credential.managed-identity-enabled` and `spring.cloud.azure.<azure-service>.credential.managed-identity-enabled` instead [#27118](https://github.com/Azure/azure-sdk-for-java/pull/27118), [#27258](https://github.com/Azure/azure-sdk-for-java/pull/27258).
- Change type of JWK/JWT time duration properties from `int/long` to `Duration` [#27579](https://github.com/Azure/azure-sdk-for-java/pull/27579):
  + `spring.cloud.azure.active-directory.jwt-connect-timeout` and `spring.cloud.azure.active-directory.b2c.jwt-connect-timeout`.
  + `spring.cloud.azure.active-directory.jwt-read-timeout` and `spring.cloud.azure.active-directory.b2c.jwt-read-timeout`.
  + `spring.cloud.azure.active-directory.jwk-set-cache-lifespan`.
  + `spring.cloud.azure.active-directory.jwk-set-cache-refresh-time`.
- Delete deprecated properties for AAD [#26598](https://github.com/Azure/azure-sdk-for-java/pull/26598):
  + `spring.cloud.azure.active-directory.allow-telemetry`.
  + `spring.cloud.azure.active-directory.active-directory-groups`.
  + `spring.cloud.azure.active-directory.authorization-clients.graph.on-demand`
  + `spring.cloud.azure.active-directory.user-group.allowed-groups`.
  + `spring.cloud.azure.active-directory.user-group.enable-full-list`.
- Delete deprecated properties for AAD B2C [#26598](https://github.com/Azure/azure-sdk-for-java/pull/26598):
  + `spring.cloud.azure.active-directory.b2c.allow-telemetry`.
  + `spring.cloud.azure.active-directory.b2c.tenant`.
- Delete properties `spring.cloud.azure.cosmos.permissions`. Please use the builder customizer instead. [#27236](https://github.com/Azure/azure-sdk-for-java/pull/27236).
- Delete properties `spring.cloud.azure.cosmos.gateway-connection.proxy`. Please use `spring.cloud.azure.cosmos.proxy` instead [#27241](https://github.com/Azure/azure-sdk-for-java/pull/27241).
- Rename property `spring.cloud.azure.eventhubs.processor.partition-ownership-expiration-interval` to `spring.cloud.azure.eventhubs.processor.load-balancing.partition-ownership-expiration-interval` [#27331](https://github.com/Azure/azure-sdk-for-java/pull/27331).
- Change `KeyVaultPropertySource`'s configuration properties [27651](https://github.com/Azure/azure-sdk-for-java/pull/27651):
  + Property `spring.cloud.azure.keyvault.secret.enabled` only used to disable autoconfigure `SecretClient` bean, it can't be used to disable inserting `KeyVaultPropertySource`. Use `spring.cloud.azure.keyvault.secret.property-source-enabled` to disable inserting `KeyVaultPropertySource`.
  + Property `spring.cloud.azure.keyvault.secret.endpoint` only used to autoconfigure `SecretClient` bean, it can't be used to configure `KeyVaultPropertySource`. Use `spring.cloud.azure.keyvault.secret.property-sources[].endpoint` to configure `KeyVaultPropertySource`.
  + For properties like `credential`, `profile`, `client`, `proxy`, `retry`, if `spring.cloud.azure.keyvault.secret.property-sources[].xxx` is not configured, it will only take value from `spring.cloud.azure.xxx`, not take value from `spring.cloud.azure.keyvault.secret.xxx` anymore.
  + Conclusion:
    - Here are all `SecretClient` bean related properties: `spring.cloud.azure.keyvault.secret.enabled`, `spring.cloud.azure.keyvault.secret.xxx`, `spring.cloud.azure.xxx`.
    - Here are all `KeyVaultPropertySource` related properties: `spring.cloud.azure.keyvault.secret.property-source-enabled`, `spring.cloud.azure.keyvault.secret.property-sources[].xxx`, `spring.cloud.azure.xxx`.
- Enhance autoconfiguration for a Storage File Share client [#26645](https://github.com/Azure/azure-sdk-for-java/pull/26645):
  + Add auto-configuration for File Share directory client.
  + Rename property `spring.cloud.azure.storage.fileshare.file-name` to `spring.cloud.azure.storage.fileshare.file-path`.
  + Add property `spring.cloud.azure.storage.fileshare.directory-path`.
- Delete `EventHubsInitializationContextConsumer`, `EventHubsCloseContextConsumer`, `EventHubsErrorContextConsumer` and `ServiceBusErrorContextConsumer`. Please use `Consumer<>` directly if you want to configure them [#27288](https://github.com/Azure/azure-sdk-for-java/pull/27288).
- Delete the bean of `EventHubsProcessorContainer` in the autoconfiguration for Event Hubs Spring Messaging support. When needed, a user-defined `EventHubsMessageListenerContainer` bean should be provided for the replacement [#27216](https://github.com/Azure/azure-sdk-for-java/pull/27216).
- Delete the bean of `ServiceBusProcessorContainer` in the autoconfiguration for Service Bus Spring Messaging support. When needed, a user-defined `ServiceBusMessageListenerContainer` bean should be provided for the replacement [#27216](https://github.com/Azure/azure-sdk-for-java/pull/27216).
- Rename Beans in `AadAuthenticationFilterAutoConfiguration` from `azureADJwtTokenFilter\getJWTResourceRetriever\getJWKSetCache` to `aadAuthenticationFilter\jwtResourceRetriever\jwkSetCache` [#27301](https://github.com/Azure/azure-sdk-for-java/pull/27301).
- Rename Bean in `AadB2cResourceServerAutoConfiguration` from `aadIssuerJWSKeySelector` to `aadIssuerJwsKeySelector` [#27301](https://github.com/Azure/azure-sdk-for-java/pull/27301).
- Change non-SDK defined boolean configuration properties from `Boolean` to `boolean` [#27321](https://github.com/Azure/azure-sdk-for-java/pull/27321).
- Delete unused API from `KeyVaultOperation` and `KeyVaultPropertySource` [#27722](https://github.com/Azure/azure-sdk-for-java/pull/27722).
- Delete `Propagator` from the constructor of `SleuthHttpPolicy` [#27621](https://github.com/Azure/azure-sdk-for-java/pull/27621).
- Move classes for internal usage to the implementation package [#27113](https://github.com/Azure/azure-sdk-for-java/issues/27113).

#### Features Added
- Add a compatibility verifier for Spring Cloud Azure [#25437](https://github.com/Azure/azure-sdk-for-java/issues/25437).
- Support configuring an `AzureTokenCredentialResolver` for each `*ClientBuilderFactory` [#26792](https://github.com/Azure/azure-sdk-for-java/pull/26792).
- Add more hints for configuration properties in `additional-spring-configuration-metadata.json` file [#26600](https://github.com/Azure/azure-sdk-for-java/issues/26600).
- Add descriptions and logs for `namespace` property of Service Bus and Event Hubs [#27053](https://github.com/Azure/azure-sdk-for-java/issues/27053).

#### Bugs Fixed
- Fix AAD autoconfiguration activated when no web dependencies on the classpath [#26915](https://github.com/Azure/azure-sdk-for-java/issues/26915).
- Fix inconsistency between `getPropertyNames()` and `containsProperty(String name)` in `KeyVaultPropertySource` [#23815](https://github.com/Azure/azure-sdk-for-java/issues/23815).
- Fix Cosmos direct/gateway connection properties cannot be configured bug [#27241](https://github.com/Azure/azure-sdk-for-java/pull/27241).
- Fix Cosmos default connection mode not being set bug [#27236](https://github.com/Azure/azure-sdk-for-java/pull/27236).
- Fix `DefaultAzureCredential` still being used when global credential properties `spring.cloud.azure.credential.*` provided bug [#27626](https://github.com/Azure/azure-sdk-for-java/pull/27626).
- Fix connection strings retrieved from Azure Resource Manager not being used for Spring Messaging Azure components' autoconfiguration bug [#27831](https://github.com/Azure/azure-sdk-for-java/issues/27831).
- Fix `Azure*ResourceManagerAutoconfigure` being activated when `azure-resourcemanager` is on classpath but service sdk isn't bug [#27703](https://github.com/Azure/azure-sdk-for-java/pull/27703).
- Fix User-Agent for Spring Cloud Azure not loading correctly bug [#27303](https://github.com/Azure/azure-sdk-for-java/issues/27303).


### Spring Cloud Azure Actuator
This section includes changes in `spring-cloud-azure-actuator` module.

#### Breaking Changes
- Move classes for internal usage to the implementation package [#27263](https://github.com/Azure/azure-sdk-for-java/pull/27263).
#### Features Added
- Add health indicator for Key Vault Certificate client [#27706](https://github.com/Azure/azure-sdk-for-java/pull/27706).

### Spring Cloud Stream Event Hubs Binder
This section includes changes in `spring-cloud-azure-stream-binder-eventhubs` module.

#### Breaking Changes
- Change the type of the binding producer property of `send-timeout` from `long` to `Duration` [#26625](https://github.com/Azure/azure-sdk-for-java/pull/26625).
- Change the message header prefix from `azure_eventhub` to `azure_eventhubs_` [#27746](https://github.com/Azure/azure-sdk-for-java/pull/27746).

#### Features Added
- Support `EventHubsProducerFactoryCustomizer` and `EventHubsProcessorFactoryCustomizer` in `EventHubsMessageChannelBinder` [#27351](https://github.com/Azure/azure-sdk-for-java/issues/27351), [#27653](https://github.com/Azure/azure-sdk-for-java/pull/27653), [#27775](https://github.com/Azure/azure-sdk-for-java/pull/27775).

#### Bugs Fixed
- Fix exception when trying to send a message that was received as part of a batch [#26213](https://github.com/Azure/azure-sdk-for-java/issues/26213).
- Fix bug when provisioning an Event Hubs consumer group not uses the correct consumer group name [#26622](https://github.com/Azure/azure-sdk-for-java/pull/26622).

### Spring Cloud Stream Service Bus Binder
This section includes changes in `spring-cloud-azure-stream-binder-servicebus` module.

#### Breaking Changes
- Change the type of the binding producer property `send-timeout` from `long` to `Duration` [#26625](https://github.com/Azure/azure-sdk-for-java/pull/26625).
- Rename property `spring.cloud.stream.servicebus.bindings.<binding-name>.consumer.session-aware` to `spring.cloud.stream.servicebus.bindings.<binding-name>.consumer.session-enabled` [#27331](https://github.com/Azure/azure-sdk-for-java/pull/27331).
- Delete message header of `AzureHeaders.RAW_ID`. Please use `ServiceBusMessageHeaders.MESSAGE_ID` instead [#27675](https://github.com/Azure/azure-sdk-for-java/pull/27675).
- Delete property `spring.cloud.stream.servicebus.bindings.<binding-name>.consumer.checkpoint-mode`. Please use `spring.cloud.stream.servicebus.bindings.<binding-name>.consumer.auto-complete` instead. To disable the auto-complete mode is equivalent to `MANUAL` checkpoint mode and to enable it will trigger the `RECORD` mode [#27615](https://github.com/Azure/azure-sdk-for-java/pull/27615), [#27646](https://github.com/Azure/azure-sdk-for-java/pull/27646).

#### Features Added
- Support converting all headers and properties exposed directly by `ServiceBusReceivedMessage` when receiving messages [#27675](https://github.com/Azure/azure-sdk-for-java/pull/27675), newly supported headers and properties can be get according to the keys of:
  * ServiceBusMessageHeaders.DEAD_LETTER_ERROR_DESCRIPTION
  * ServiceBusMessageHeaders.DEAD_LETTER_REASON
  * ServiceBusMessageHeaders.DEAD_LETTER_SOURCE
  * ServiceBusMessageHeaders.DELIVERY_COUNT
  * ServiceBusMessageHeaders.ENQUEUED_SEQUENCE_NUMBER
  * ServiceBusMessageHeaders.ENQUEUED_TIME
  * ServiceBusMessageHeaders.EXPIRES_AT
  * ServiceBusMessageHeaders.LOCK_TOKEN
  * ServiceBusMessageHeaders.LOCKED_UNTIL
  * ServiceBusMessageHeaders.SEQUENCE_NUMBER
  * ServiceBusMessageHeaders.STATE
  * ServiceBusMessageHeaders.SUBJECT
- Support the message header of `ServiceBusMessageHeaders.SUBJECT` to specify the AMQP property of `subject` when sending messages [#27675](https://github.com/Azure/azure-sdk-for-java/pull/27675).
- Support `ServiceBusProducerFactoryCustomizer` and `ServiceBusProcessorFactoryCustomizer` in `ServiceBusMessageChannelBinder` [#27351](https://github.com/Azure/azure-sdk-for-java/issues/27351), [#27653](https://github.com/Azure/azure-sdk-for-java/pull/27653), [#27775](https://github.com/Azure/azure-sdk-for-java/pull/27775).

### Spring Integration Azure Event Hubs
This section includes changes in the `spring-integration-azure-eventhubs` module.

#### Breaking Changes
- Move classes for internal usage to the implementation package [#27281](https://github.com/Azure/azure-sdk-for-java/pull/27281).
- Change the message header prefix from `azure_eventhub` to `azure_eventhubs_` [#27746](https://github.com/Azure/azure-sdk-for-java/pull/27746).
- Refactor the constructors of `EventHubsInboundChannelAdapter` to `EventHubsInboundChannelAdapter(EventHubsMessageListenerContainer)` and `EventHubsInboundChannelAdapter(EventHubsMessageListenerContainer, ListenerMode)` [#27216](https://github.com/Azure/azure-sdk-for-java/pull/27216), [#27421](https://github.com/Azure/azure-sdk-for-java/pull/27421).

### Spring Integration Azure Service Bus
This section includes changes in the `spring-integration-azure-servicebus` module.

#### Breaking Changes
- Move classes for internal usage to the implementation package [#27281](https://github.com/Azure/azure-sdk-for-java/pull/27281).
- Delete message header of `AzureHeaders.RAW_ID`. Please use `ServiceBusMessageHeaders.MESSAGE_ID` instead [#27675](https://github.com/Azure/azure-sdk-for-java/pull/27675).
- Delete class `CheckpointConfig`. Please use `ServiceBusContainerProperties#setAutoComplete` instead. To disable the auto-complete mode is 
equivalent to `MANUAL` checkpoint mode and to enable it will trigger the `RECORD` mode [#27615](https://github.com/Azure/azure-sdk-for-java/pull/27615), [#27646](https://github.com/Azure/azure-sdk-for-java/pull/27646).
- Refactor the constructors of `ServiceBusInboundChannelAdapter` to `ServiceBusInboundChannelAdapter(ServiceBusMessageListenerContainer)` and `ServiceBusInboundChannelAdapter(ServiceBusMessageListenerContainer, ListenerMode)` [#27216](https://github.com/Azure/azure-sdk-for-java/pull/27216), [#27421](https://github.com/Azure/azure-sdk-for-java/pull/27421).

#### Features Added
- Support converting all headers and properties exposed directly by `ServiceBusReceivedMessage` when receiving messages [#27675](https://github.com/Azure/azure-sdk-for-java/pull/27675), newly supported headers and properties can be get according to the keys of:
  * ServiceBusMessageHeaders.DEAD_LETTER_ERROR_DESCRIPTION
  * ServiceBusMessageHeaders.DEAD_LETTER_REASON
  * ServiceBusMessageHeaders.DEAD_LETTER_SOURCE
  * ServiceBusMessageHeaders.DELIVERY_COUNT
  * ServiceBusMessageHeaders.ENQUEUED_SEQUENCE_NUMBER
  * ServiceBusMessageHeaders.ENQUEUED_TIME
  * ServiceBusMessageHeaders.EXPIRES_AT
  * ServiceBusMessageHeaders.LOCK_TOKEN
  * ServiceBusMessageHeaders.LOCKED_UNTIL
  * ServiceBusMessageHeaders.SEQUENCE_NUMBER
  * ServiceBusMessageHeaders.STATE
  * ServiceBusMessageHeaders.SUBJECT
- Support the message header of `ServiceBusMessageHeaders.SUBJECT` to specify the AMQP property of `subject` when sending messages [#27675](https://github.com/Azure/azure-sdk-for-java/pull/27675).

### Spring Messaging Azure
This section includes changes in the `spring-messaging-azure` module.

#### Breaking Changes
- Move class `com.azure.spring.messaging.PartitionSupplier` to library `com.azure.spring:spring-messaging-azure-eventhubs` [#27422](https://github.com/Azure/azure-sdk-for-java/issues/27422).
- Delete unused interfaces: `ReceiveOperation` and `SubscribeOperation` [#27265](https://github.com/Azure/azure-sdk-for-java/pull/27265).
- Refactor the `*MessageListenerContainer` [#27216](https://github.com/Azure/azure-sdk-for-java/pull/27216), [#27543](https://github.com/Azure/azure-sdk-for-java/pull/27543):
  + Add `MessagingMessageListenerAdapter` to adapt Spring Messaging listeners.
  + Rename `*ProcessingListener` to `*MessageListener`.
- Delete `getter/setter` methods from `AzureCheckpointer` [#27672](https://github.com/Azure/azure-sdk-for-java/pull/27672).  

### Spring Messaging Azure Event Hubs
This section includes changes in the `spring-messaging-azure-eventhubs` module.

#### Breaking Changes
- Move classes for internal usage to the implementation package [#27396](https://github.com/Azure/azure-sdk-for-java/pull/27396).
- Move class `PartitionSupplier` from package `com.azure.spring.messaging` to `com.azure.spring.messaging.eventhubs.core` [#27422](https://github.com/Azure/azure-sdk-for-java/issues/27422).
- Delete parameter of `PartitionSupplier` from the sending API for a single message in `EventHubsTemplate` [#27422](https://github.com/Azure/azure-sdk-for-java/pull/27422). Please use message headers of `com.azure.spring.messaging.AzureHeaders.PARTITION_ID` and `com.azure.spring.messaging.AzureHeaders.PARTITION_KEY` instead [#27422](https://github.com/Azure/azure-sdk-for-java/issues/27422).
- Change the message header prefix from `azure_eventhub` to `azure_eventhubs_` [#27746](https://github.com/Azure/azure-sdk-for-java/pull/27746).
- Refactor the `EventHubsMessageListenerContainer` [#27216](https://github.com/Azure/azure-sdk-for-java/pull/27216), [#27543](https://github.com/Azure/azure-sdk-for-java/pull/27543):
  + Change `EventHubsProcessorContainer` to `EventHubsMessageListenerContainer`.
  + Add class `EventHubsContainerProperties` for constructing a `EventHubsMessageListenerContainer`.
  + Add `EventHubsErrorHandler` for `EventHubsMessageListenerContainer`.
  + Rename `BatchEventProcessingListener` and `RecordEventProcessingListener` to `EventHubsBatchMessageListener` and `EventHubsRecordMessageListener`.

#### Features Added
- Support adding builder customizers in `DefaultEventHubsNamespaceProducerFactory` and `DefaultEventHubsNamespaceProcessorFactory` [#27452](https://github.com/Azure/azure-sdk-for-java/pull/27452).

### Spring Messaging Azure Service Bus
This section includes changes in the `spring-messaging-azure-servicebus` module.

#### Breaking Changes
- Delete parameter of `PartitionSupplier` from the sending API for a single message in `ServiceBusTemplate` [#27349](https://github.com/Azure/azure-sdk-for-java/issues/27349).
Please use message header of `com.azure.spring.messaging.AzureHeaders.PARTITION_KEY` instead [#27422](https://github.com/Azure/azure-sdk-for-java/issues/27422).
- Delete message header of `AzureHeaders.RAW_ID`. Please use `ServiceBusMessageHeaders.MESSAGE_ID` instead [#27675](https://github.com/Azure/azure-sdk-for-java/pull/27675), [#27820](https://github.com/Azure/azure-sdk-for-java/pull/27820).
- Refactor the `ServiceBusMessageListenerContainer` [#27216](https://github.com/Azure/azure-sdk-for-java/pull/27216), [#27543](https://github.com/Azure/azure-sdk-for-java/pull/27543):
  + Change `ServiceBusProcessorContainer` to `ServiceBusMessageListenerContainer`.
  + Add class `ServiceBusContainerProperties` for constructing a `ServiceBusMessageListenerContainer`.
  + Add `ServiceBusErrorHandler` for `ServiceBusMessageListenerContainer`.
  + Rename `MessageProcessingListener` to `ServiceBusRecordMessageListener`.
- Change APIs in `ServiceBusProcessorFactory.Listener` [#27770](https://github.com/Azure/azure-sdk-for-java/pull/27770):
  + Change from `processorAdded(String name, String subscription, ServiceBusProcessorClient client)` to `processorAdded(String name, ServiceBusProcessorClient client)`.
  + Change from `processorRemoved(String name, String subscription, ServiceBusProcessorClient client)` to `processorRemoved(String name, ServiceBusProcessorClient client)`.

#### Features Added
- Support converting all headers and properties exposed directly by `ServiceBusReceivedMessage` when receiving messages [#27832](https://github.com/Azure/azure-sdk-for-java/issues/27832), newly supported headers and properties can be get according to the keys of:
  * ServiceBusMessageHeaders.DEAD_LETTER_ERROR_DESCRIPTION
  * ServiceBusMessageHeaders.DEAD_LETTER_REASON
  * ServiceBusMessageHeaders.DEAD_LETTER_SOURCE
  * ServiceBusMessageHeaders.DELIVERY_COUNT
  * ServiceBusMessageHeaders.ENQUEUED_SEQUENCE_NUMBER
  * ServiceBusMessageHeaders.ENQUEUED_TIME
  * ServiceBusMessageHeaders.EXPIRES_AT
  * ServiceBusMessageHeaders.LOCK_TOKEN
  * ServiceBusMessageHeaders.LOCKED_UNTIL
  * ServiceBusMessageHeaders.SEQUENCE_NUMBER
  * ServiceBusMessageHeaders.STATE
  * ServiceBusMessageHeaders.SUBJECT
- Support the message header of `ServiceBusMessageHeaders.SUBJECT` to specify the AMQP property of `subject` when sending messages [#27675](https://github.com/Azure/azure-sdk-for-java/pull/27675).
- Support adding builder customizers in `DefaultServiceBusNamespaceProducerFactory` and `DefaultServiceBusNamespaceProcessorFactory` [#27452](https://github.com/Azure/azure-sdk-for-java/pull/27452), [#27820](https://github.com/Azure/azure-sdk-for-java/pull/27820).

### Spring Messaging Azure Storage Queue
This section includes changes in `spring-messaging-azure-storage-queue` module.

#### Dependency Updates
- Delete the dependencies `com.fasterxml.jackson.core:jackson-databind`. [#27727](https://github.com/Azure/azure-sdk-for-java/pull/27727)

#### Breaking Changes
- Delete parameter of `PartitionSupplier` from the sending API for a single message in `StorageQueueTemplate` [#27422](https://github.com/Azure/azure-sdk-for-java/issues/27422).


## 4.0.0-beta.3 (2022-01-18)
Please refer to [Spring Cloud Azure Migration Guide for 4.0](https://microsoft.github.io/spring-cloud-azure/4.0.0-beta.3/4.0.0-beta.3/reference/html/appendix.html#migration-guide-for-4-0) to learn how to migrate to version 4.0.

- Support Spring Boot version: 2.5.5+ and 2.6.0 - 2.6.1.
- Support Spring Cloud version: 2020.0.3+ and 2021.0.0.

### Dependency Updates
Upgrade dependency according to spring-boot-dependencies:2.6.1 and spring-cloud-dependencies:2021.0.0.

### Spring Cloud Azure AutoConfigure
This section includes changes in the `spring-cloud-azure-autoconfigure` module.

#### Features Added
- Enable `Caching` and `Pooling` ConnectionFactory autoconfiguration for Service Bus JMS [#26072](https://github.com/Azure/azure-sdk-for-java/issues/26072).
- Support all configuration options of the initial position when processing an event hub [#26434](https://github.com/Azure/azure-sdk-for-java/issues/26434).
- Support autoconfiguration of `QueueClient` by adding configuration property `spring.cloud.azure.storage.queue.queue-name` [#26382](https://github.com/Azure/azure-sdk-for-java/pull/26382).
- Improve the `spring-configuration-metadata.json` [#26292](https://github.com/Azure/azure-sdk-for-java/issues/26292), [#26274](https://github.com/Azure/azure-sdk-for-java/pull/26274).
- Support `StorageQueueMessageConverter` as a bean to support customize ObjectMapper [#26200](https://github.com/Azure/azure-sdk-for-java/pull/26200).
- Support `EventHubsMessageConverter` as a bean to support customize ObjectMapper [#26200](https://github.com/Azure/azure-sdk-for-java/pull/26200).

#### Breaking Changes
- Change AAD configuration properties to use the namespace for credential and environment properties [#25646](https://github.com/Azure/azure-sdk-for-java/issues/25646).
  * Property name "spring.cloud.azure.active-directory.tenant-id" changed to "spring.cloud.azure.active-directory.profile.tenant-id".
  * Property name "spring.cloud.azure.active-directory.client-id" changed to "spring.cloud.azure.active-directory.credential.client-id".
  * Property name "spring.cloud.azure.active-directory.client-secret" changed to "spring.cloud.azure.active-directory.credential.client-secret".
  * Property name "spring.cloud.azure.active-directory.base-uri" changed to "spring.cloud.azure.active-directory.profile.environment.active-directory-endpoint".
  * Property name "spring.cloud.azure.active-directory.graph-base-uri" changed to "spring.cloud.azure.active-directory.profile.environment.microsoft-graph-endpoint".
  * Property name "spring.cloud.azure.active-directory.graph-membership-uri" changed to "spring.cloud.azure.active-directory.profile.environment.microsoft-graph-endpoint" and "spring.cloud.azure.active-directory.user-group.use-transitive-members".
- Change AAD B2C configuration properties to use the namespace for credential and environment properties [#25799](https://github.com/Azure/azure-sdk-for-java/pull/25799).
- Change Event Hubs processor configuration properties `spring.cloud.azure.eventhubs.processor.partition-ownership-expiration-interval` to `spring.cloud.azure.eventhubs.processor.load-balancing.partition-ownership-expiration-interval` [#25851](https://github.com/Azure/azure-sdk-for-java/pull/25851).
- Change Event Hubs configuration properties `spring.cloud.azure.eventhubs.fqdn` to `spring.cloud.azure.eventhubs.fully-qualified-namespace` [#25851](https://github.com/Azure/azure-sdk-for-java/pull/25851).
- Rename all `*CP` classes to `*ConfigurationProperties` [#26209](https://github.com/Azure/azure-sdk-for-java/pull/26209).

#### Bugs Fixed
- Fix global HTTP client properties `spring.cloud.azure.client.http.*` not set correctly [#26190](https://github.com/Azure/azure-sdk-for-java/issues/26190).
- Fix Cosmos properties `spring.cloud.azure.cosmos.proxy.*` not set correctly [#25690](https://github.com/Azure/azure-sdk-for-java/issues/25690).
- Fix `PoolAcquirePendingLimitException` when using `EventProcessorClient` or `spring-cloud-azure-stream-binder-eventhubs` [#26027](https://github.com/Azure/azure-sdk-for-java/issues/26027).

### Spring Cloud Stream Event Hubs Binder
This section includes changes in `spring-cloud-azure-stream-binder-eventhubs` module.

#### Breaking Changes
- For the batch consuming mode, change the message header names converted from batched messages [#26291](https://github.com/Azure/azure-sdk-for-java/pull/26291).
  * Change message header from `azure_eventhub_enqueued_time` to `azure_eventhub_batch_converted_enqueued_time`.
  * Change message header from `azure_eventhub_offset` to `azure_eventhub_batch_converted_offset`.
  * Change message header from `azure_eventhub_sequence_number` to `azure_eventhub_batch_converted_sequence_number`.
  * Change message header from `azure_partition_key` to `azure_batch_converted_partition_key`.
- When publish messages to Event Hubs, ignore all message headers converted from batched messages [#26213](https://github.com/Azure/azure-sdk-for-java/issues/26213).

  Headers include:
  * `azure_eventhub_batch_converted_enqueued_time`
  * `azure_eventhub_batch_converted_offset`
  * `azure_eventhub_batch_converted_sequence_number`
  * `azure_batch_converted_partition_key`
  * `azure_eventhub_batch_converted_system_properties`
  * `azure_eventhub_batch_converted_application_properties`
- Expose message header `azure_eventhub_last_enqueued_event_properties` [#25960](https://github.com/Azure/azure-sdk-for-java/issues/25960).
- Improve logging information when converting between `com.azure.messaging.eventhubs.EventData` and `org.springframework.messaging.Message` [#26291](https://github.com/Azure/azure-sdk-for-java/pull/26291).
- Fix `PoolAcquirePendingLimitException` when using `EventHubsProcessorContainer` [#26027](https://github.com/Azure/azure-sdk-for-java/issues/26027).
### Spring Integration Event Hubs

This section includes changes in `spring-messaging-azure-eventhubs` and `spring-integration-azure-eventhubs` modules.

#### Features Added
- Expose message header `azure_eventhub_last_enqueued_event_properties` in `spring-integration-azure-eventhubs` module [#25960](https://github.com/Azure/azure-sdk-for-java/issues/25960).

#### Breaking Changes
- Refactor `spring-messaging-azure-eventhubs` message converter [#26291](https://github.com/Azure/azure-sdk-for-java/pull/26291).
  * Rename `EventHubBatchMessageConverter` to `EventHubsBatchMessageConverter`.
  * Refactor `EventHubsBatchMessageConverter` by disabling the ability of converting Spring Message to EventData.
  * Improve logging information when converting between `com.azure.messaging.eventhubs.EventData` and `org.springframework.messaging.Message`.
- Change `DefaultEventHubsNamespaceProcessorFactory` constructor parameter type from `PropertiesSupplier<Tuple2<String, String>, ProcessorProperties>` to `PropertiesSupplier<ConsumerIdentifier, ProcessorProperties>` [#26200](https://github.com/Azure/azure-sdk-for-java/pull/26200).

#### Bugs Fixed
- Fix `PoolAcquirePendingLimitException` when using `EventHubsProcessorContainer` [#26027](https://github.com/Azure/azure-sdk-for-java/issues/26027).
- Fix `EventHubsTemplate` not sending all messages in a collection [#24445](https://github.com/Azure/azure-sdk-for-java/issues/24445).


### Spring Integration Service Bus

This section includes changes in `spring-messaging-azure-servicebus` and `spring-integration-azure-servicebus` modules.

#### Breaking Changes
- Change `DefaultServiceBusNamespaceProcessorFactory` constructor parameter type from `PropertiesSupplier<Tuple2<String, String>, ProcessorProperties>` to `PropertiesSupplier<ConsumerIdentifier, ProcessorProperties>` [#26200](https://github.com/Azure/azure-sdk-for-java/pull/26200).
- Refactor `ServiceBusInboundChannelAdapter` constructors [#26200](https://github.com/Azure/azure-sdk-for-java/pull/26200).

### Spring Integration Storage Queue
This section includes changes in `spring-messaging-azure-storage-queue` and `spring-integration-azure-storage-queue` modules.

#### Breaking Changes

- Refactor `spring-messaging-azure-storage-queue` module [#26273](https://github.com/Azure/azure-sdk-for-java/issues/26273).
  * Remove `StorageQueueOperation`.
  * Remove configuration of checkpoint mode for `StorageQueueTemplate`, and support only MANUAL mode.
  * Remove auto creating Storage Queue when send/receive messages via `StorageQueueTemplate`.

### Spring Cloud Azure Core

This section includes changes in `spring-cloud-azure-core`, `spring-cloud-azure-service`, and `spring-cloud-azure-resourcemanager` modules.

#### Breaking Changes
- Refactor `spring-cloud-azure-core` module [#25851](https://github.com/Azure/azure-sdk-for-java/pull/25851).
  * Support JPMS.
- Refactor `spring-cloud-azure-service` module [#25851](https://github.com/Azure/azure-sdk-for-java/pull/25851).
  * Move all `*BuilderFactory` to `*.implementation.*` packages [#26404](https://github.com/Azure/azure-sdk-for-java/issues/26404).
  * Support JPMS [#25851](https://github.com/Azure/azure-sdk-for-java/pull/25851).
- Refactor `spring-cloud-azure-resourcemanager` module [#25851](https://github.com/Azure/azure-sdk-for-java/pull/25851).
  * Rename `com.azure.spring.resourcemanager.provisioner` to `com.azure.spring.resourcemanager.provisioning` [#26472](https://github.com/Azure/azure-sdk-for-java/pull/26472).
  * Support JPMS [#25851](https://github.com/Azure/azure-sdk-for-java/pull/25851).

#### Bugs Fixed
- Fix exception thrown by `AzureStorageFileProtocolResolver` and `AzureStorageBlobProtocolResolver` when target file, directory or container does not exist [#25916](https://github.com/Azure/azure-sdk-for-java/issues/25916).

### Other Changes
- Refactor the test structure and increase the test coverage [#23773](https://github.com/Azure/azure-sdk-for-java/issues/23773), [#26175](https://github.com/Azure/azure-sdk-for-java/issues/26175).
- Improve Java code documentation [#24332](https://github.com/Azure/azure-sdk-for-java/issues/24332).
- Improve User-Agent headers for Spring Cloud Azure libraries [#25892](https://github.com/Azure/azure-sdk-for-java/issues/25892), [#26122](https://github.com/Azure/azure-sdk-for-java/pull/26122).
- Improve [Sample Projects](https://github.com/Azure-Samples/azure-spring-boot-samples/tree/spring-cloud-azure_4.0.0-beta.3).
  * Switch to `DefaultAzureCredential` [#25652](https://github.com/Azure/azure-sdk-for-java/issues/25652).
  * Provision resources using **Terraform** [#25652](https://github.com/Azure/azure-sdk-for-java/issues/25652).
  * Unify names of Sample Projects [#26308](https://github.com/Azure/azure-sdk-for-java/issues/26308).
- Improve [Spring Cloud Azure Reference Doc](https://microsoft.github.io/spring-cloud-azure/4.0.0-beta.3/4.0.0-beta.3/reference/html/index.html).
  * Make sure all contents were in original README files are included [#25921](https://github.com/Azure/azure-sdk-for-java/issues/25921).
  * Add RBAC description [#25973](https://github.com/Azure/azure-sdk-for-java/issues/25973).

## 4.0.0-beta.2 (2021-11-22)

Please refer to [Spring Cloud Azure Migration Guide for 4.0][Spring-Cloud-Azure-Migration-Guide-for-4.0] to learn how to migrate to version 4.0.

### Spring Cloud Azure Autoconfigure
This section includes changes in `spring-cloud-azure-autoconfigure` module.

#### Breaking Changes
- Remove the health indicator for `KeyVaultEnvironmentPostProcessor` [#24309](https://github.com/Azure/azure-sdk-for-java/pull/24309).

### spring-cloud-azure-stream-binder-eventhubs

#### Features Added

- Support batch consumers.

#### Breaking Changes

- Change artifact id from `azure-spring-cloud-stream-binder-eventhubs` to `spring-cloud-azure-stream-binder-eventhubs`.
- Change the binder type from `eventhub` to `eventhubs`.
- Change the Spring Cloud Stream Binding extended properties prefix from `spring.cloud.stream.eventhub` to `spring.cloud.stream.eventhubs`.
- BATCH checkpoint-mode only works in batch-consuming mode.

### spring-cloud-azure-stream-binder-servicebus

#### Breaking Changes

- Combine libraries of `azure-spring-cloud-stream-binder-servicebus-queue` and `azure-spring-cloud-stream-binder-servicebus-topic` to `spring-cloud-azure-stream-binder-servicebus` with new binder type as `servicebus`.
- When using the binder to send messages, one of the following two attributes must be provided:
  - spring.cloud.stream.servicebus.bindings.{channel-name}.producer.entity-type
  - spring.cloud.azure.servicebus.producer.entity-type

#### Features Added

- Provide the ability of interacting with both queue and topic.

### spring-cloud-azure-starter-integration-eventhubs

#### Breaking Changes

- Change artifact id from `azure-spring-cloud-starter-eventhubs` to
  `spring-cloud-azure-starter-integration-eventhubs`.
- Annotation of `@AzureMessageListeners`, `@AzureMessageListener` and `@EnableAzureMessaging` are dropped.
- Drop `RxJava` support of `EventHubRxOperation` and `EventHubRxTemplate` and support `Reactor` only.
- Drop `EventHubOperation`, and move its `subscribe` API to class of `EventHubsProcessorContainer`.
- Rename `EventHubsInboundChannelAdapter` as `EventHubsInboundChannelAdapter` to keep consistent with the service of
  Azure
  Event Hubs, and change constructor signature as well.

* Change `CheckpointConfig` instantiation style to simple constructor instead of build style.

### spring-integration-azure-eventhubs

#### Breaking Changes

- Change artifact id from `azure-spring-integration-eventhubs` to
  `spring-integration-azure-eventhubs`.
- Annotation of `@AzureMessageListeners`, `@AzureMessageListener` and `@EnableAzureMessaging` are dropped.
- Drop `RxJava` support of `EventHubRxOperation` and `EventHubRxTemplate` and support `Reactor` only.
- Drop `EventHubOperation`, and move its `subscribe` API to class of `EventHubsProcessorContainer`.
- Rename `EventHubsInboundChannelAdapter` as `EventHubsInboundChannelAdapter` to keep consistent with the service of
  Azure
  Event Hubs, and change constructor signature as well.

* Change `CheckpointConfig` instantiation style to simple constructor instead of build style.

### spring-cloud-azure-starter-integration-servicebus

#### Breaking Changes

- Change artifact id from `azure-spring-cloud-starter-servicebus` to `spring-cloud-azure-starter-integration-servicebus`.
- Combine the original `ServiceBusQueueTemplate#sendAsync` and `ServiceBusTopicTemplate#sendAsync` as `ServiceBusTemplate#sendAsync` and drop classes of `ServiceBusQueueTemplate` and `ServiceBusTopicTemplate`.
- Drop `CompletableFuture` support of ServiceBusTemplate and support `Reactor` instead.
- Drop interface of `ServiceBusQueueOperation` and `ServiceBusTopicOperation`.
- Drop API of `ServiceBusQueueOperation#abandon` and `ServiceBusQueueOperation#deadletter`.
- Combine the original `ServiceBusQueueTemplate#subscribe` and `ServiceBusTopicTemplate#subscribe` as `ServiceBusProcessorClient#subscribe`.
- Deprecate the interface of `SubscribeOperation`.
- Add new API of `setDefaultEntityType` for ServiceBusTemplate, the default entity type of `ServiceBusTemplate` is required when no bean of `PropertiesSupplier<String, ProducerProperties>` is provided for the `ProducerProperties#entityType`.
- Drop class of `ServiceBusQueueInboundChannelAdapter` and `ServiceBusTopicInboundChannelAdapter` and combine them as `ServiceBusInboundChannelAdapter`.
- Class of `DefaultMessageHandler` is moved from `com.azure.spring.integration.core` to package `com.azure.spring.integration.handler`

#### Features Added

- Provide the ability to connect to multiple Azure Service Bus entities in different namespaces.

### spring-integration-azure-servicebus

#### Breaking Changes

- Change artifact id from `azure-spring-integration-servicebus` to `spring-integration-azure-servicebus`.
- Combine the original `ServiceBusQueueTemplate#sendAsync` and `ServiceBusTopicTemplate#sendAsync` as `ServiceBusTemplate#sendAsync` and drop classes of `ServiceBusQueueTemplate` and `ServiceBusTopicTemplate`.
- Drop and `CompletableFuture` support of ServiceBusTemplate and support `Reactor` instead.
- Drop interface of `ServiceBusQueueOperation` and `ServiceBusTopicOperation`.
- Drop API of `ServiceBusQueueOperation#abandon` and `ServiceBusQueueOperation#deadletter`.
- Combine the original `ServiceBusQueueTemplate#subscribe` and `ServiceBusTopicTemplate#subscribe` as `ServiceBusProcessorClient#subscribe`.
- Deprecate the interface of `SubscribeOperation`.
- Add new API of `setDefaultEntityType` for ServiceBusTemplate, the default entity type of `ServiceBusTemplate` is required when no bean of `PropertiesSupplier<String, ProducerProperties>` is provided for the `ProducerProperties#entityType`.
- Drop class of `ServiceBusQueueInboundChannelAdapter` and `ServiceBusTopicInboundChannelAdapter` and combine them as `ServiceBusInboundChannelAdapter`.
- Class of `DefaultMessageHandler` is moved from `com.azure.spring.integration.core` to package `com.azure.spring.integration.handler`

#### Features Added

- Provide the ability to connect to multiple Azure Service Bus entities in different namespaces.

### spring-messaging-azure

#### Breaking Changes

- Annotation of `@AzureMessageListeners`, `@AzureMessageListener` and `@EnableAzureMessaging` are dropped.
- Change artifact id from `azure-spring-cloud-messaging` to `spring-messaging-azure`.

### spring-cloud-azure-starter-servicebus-jms

#### Breaking Changes

- Change artifact id from `azure-spring-boot-starter-servicebus-jms` to `spring-cloud-azure-starter-servicebus-jms`.

### spring-integration-azure-storage-queue

#### Breaking Changes

- Change artifact id from `azure-spring-integration-storage-queue` to `spring-integration-azure-storage-queue`.
- Class of `DefaultMessageHandler` is moved from `com.azure.spring.integration.core` to package `com.azure.spring.integration.handler`.
- Class of `StorageQueueMessageSource` is moved from `com.azure.spring.integration.core` to package `com.azure.spring.integration.storage.queue.inbound.StorageQueueMessageSource`.
- Class of `StorageQueueOperation` is moved from `com.azure.spring.integration.storage.queue.StorageQueueOperation` to package `com.azure.spring.storage.queue.core.StorageQueueOperation`.
- Class of `StorageQueueTemplate` is moved from `com.azure.spring.integration.storage.queue.StorageQueueTemplate` to package `com.azure.spring.storage.queue.core.StorageQueueTemplate`.

### spring-cloud-azure-starter-integration-storage-queue

#### Breaking Changes

- Change artifact id from `azure-spring-cloud-starter-storage-queue` to `spring-cloud-azure-starter-integration-storage-queue`.
- Class of `DefaultMessageHandler` is moved from `com.azure.spring.integration.core` to package `com.azure.spring.integration.handler`.
- Class of `StorageQueueMessageSource` is moved from `com.azure.spring.integration.storage.queue.inbound` to package `com.azure.spring.integration.storage.queue.inbound.StorageQueueMessageSource`.
- Class of `StorageQueueOperation` is moved from `com.azure.spring.integration.storage.queue.StorageQueueOperation` to package `com.azure.spring.storage.queue.core.StorageQueueOperation`.
- Class of `StorageQueueTemplate` is moved from `com.azure.spring.integration.storage.queue.StorageQueueTemplate` to package `com.azure.spring.storage.queue.core.StorageQueueTemplate`.

### spring-cloud-azure-trace-sleuth

#### Features Added

- Support http pipeline policy implemented by Spring Cloud Sleuth API. ([#24192])

[Spring-Cloud-Azure-Migration-Guide-for-4.0]: https://microsoft.github.io/spring-cloud-azure/docs/4.0.0-beta.2/reference/html/appendix.html#migration-guide-for-4-0
[#24192]: https://github.com/Azure/azure-sdk-for-java/pull/24192<|MERGE_RESOLUTION|>--- conflicted
+++ resolved
@@ -2,20 +2,12 @@
 
 ## 5.3.0-beta.1 (Unreleased)
 
-<<<<<<< HEAD
-### Spring Cloud Azure Actuator Autoconfigure
-This section includes changes in `spring-cloud-azure-actuator-autoconfigure` module.
-
-#### Features Added
-- Support passwordless connections for JMS ServiceBus in Spring Boot 3. [#35608](https://github.com/Azure/azure-sdk-for-java/pull/35608)
-
-=======
-### Spring Cloud Azure Autoconfigure
-This section includes changes in `spring-cloud-azure-autoconfigure` module.
-
-#### Features Added
+### Spring Cloud Azure Autoconfigure
+This section includes changes in `spring-cloud-azure-autoconfigure` module.
+
+#### Features Added
+- Support passwordless connections for JMS ServiceBus in Spring Boot 3. [#35608](https://github.com/Azure/azure-sdk-for-java/pull/35608).
 - Added autoconfiguration for the Event Grid client [#35613](https://github.com/Azure/azure-sdk-for-java/pull/35613).
->>>>>>> bd38c7ef
 
 ## 5.2.0 (2023-06-02)
 - This release is compatible with Spring Boot 3.0.0-3.0.5. (Note: 3.0.x (x>1) should be supported, but they aren't tested with this release.)
