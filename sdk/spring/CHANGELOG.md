# Release History

<<<<<<< HEAD
## 5.18.0-beta.1 (unreleased)

### Spring Cloud Azure Autoconfigure
This section includes changes in `spring-cloud-azure-autoconfigure` module.

#### Breaking Changes
- when `spring.jms.cache.enabled` and `spring.jms.servicebus.pool.enabled` both not set, use `JmsPoolConnectionFactory` as default instead of `CachingConnectionFactory` [#42306](https://github.com/Azure/azure-sdk-for-java/pull/42306).
=======
## 5.17.1 (2024-10-11)
- This release is compatible with Spring Boot 3.0.0-3.0.13, 3.1.0-3.1.12, 3.2.0-3.2.10, 3.3.0-3.3.4. (Note: 3.0.x (x>13), 3.1.y (y>12), 3.2.z (z>10) and 3.3.m (m>4) should be supported, but they aren't tested with this release.)
- This release is compatible with Spring Cloud 2022.0.0-2022.0.5, 2023.0.0-2023.0.3. (Note: 2022.0.x (x>5) and 2023.0.y (y>3) should be supported, but they aren't tested with this release.)

### Spring Cloud Azure

#### Bugs Fixed
- Fixed issue that some classes do not support Java 17.

### Azure Spring Data Cosmos
This section includes changes in `azure-spring-data-cosmos` module.
Please refer to [azure-spring-data-cosmos/CHANGELOG.md](https://github.com/Azure/azure-sdk-for-java/blob/main/sdk/spring/azure-spring-data-cosmos/CHANGELOG.md#5171-2024-10-11) for more details.
>>>>>>> 68667139

## 5.17.0 (2024-10-09)
- This release is compatible with Spring Boot 3.0.0-3.0.13, 3.1.0-3.1.12, 3.2.0-3.2.10, 3.3.0-3.3.4. (Note: 3.0.x (x>13), 3.1.y (y>12), 3.2.z (z>10) and 3.3.m (m>4) should be supported, but they aren't tested with this release.)
- This release is compatible with Spring Cloud 2022.0.0-2022.0.5, 2023.0.0-2023.0.3. (Note: 2022.0.x (x>5) and 2023.0.y (y>3) should be supported, but they aren't tested with this release.)

### Spring Cloud Azure Dependencies (BOM)

#### Dependency Updates
- Upgrade `azure-sdk-bom` to 1.2.28.

### Spring Cloud Azure Autoconfigure
This section includes changes in `spring-cloud-azure-autoconfigure` module.

#### Bugs Fixed
- Improve the jdbc properties bean post processor priority. [#38631](https://github.com/Azure/azure-sdk-for-java/issues/38631).
- Allow users to update SSL\TLS parameters in the default JDBC URL. [#39064](https://github.com/Azure/azure-sdk-for-java/issues/39064).

#### Other Changes
- Switch to use `ServiceBusJmsConnectionFactory` from `azure-servicebus-jms` [#42022](https://github.com/Azure/azure-sdk-for-java/pull/42022).

### Azure Spring Data Cosmos
This section includes changes in `azure-spring-data-cosmos` module.
Please refer to [azure-spring-data-cosmos/CHANGELOG.md](https://github.com/Azure/azure-sdk-for-java/blob/main/sdk/spring/azure-spring-data-cosmos/CHANGELOG.md#5170-2024-10-09) for more details.

## 5.16.0 (2024-09-09)
- This release is compatible with Spring Boot 3.0.0-3.0.13, 3.1.0-3.1.12, 3.2.0-3.2.7, 3.3.0-3.3.3. (Note: 3.0.x (x>13), 3.1.y (y>12), 3.2.z (z>7) and 3.3.m (m>3) should be supported, but they aren't tested with this release.)
- This release is compatible with Spring Cloud 2022.0.0-2022.0.5, 2023.0.0-2023.0.3. (Note: 2022.0.x (x>5) and 2023.0.y (y>3) should be supported, but they aren't tested with this release.)

### Spring Cloud Azure Dependencies (BOM)

#### Dependency Updates
- Upgrade `azure-sdk-bom` to 1.2.27.
- Added a new dependency: `spring-cloud-azure-docker-compose`.

### Spring Cloud Azure Autoconfigure
This section includes changes in `spring-cloud-azure-autoconfigure` module.

#### Features Added
- Provide extension point to configure token credential for Key Vault property source  [#41580](https://github.com/Azure/azure-sdk-for-java/pull/41580).

#### Bugs Fixed
- Avoid always overriding the default binder when using Kafka binder. [#37337](https://github.com/Azure/azure-sdk-for-java/issues/37337).
- Fix to support multiple property sources auto refresh. [#26356](https://github.com/Azure/azure-sdk-for-java/issues/26356).

### Spring Cloud Azure Appconfiguration Config
This section includes changes in `spring-cloud-azure-starter-appconfiguration-config`, `spring-cloud-azure-appconfiguration-config*`, and `spring-cloud-azure-feature-management*` modules.

#### Bugs Fixed
- Support map and list when parse client_filters parameter. [#41298](https://github.com/Azure/azure-sdk-for-java/pull/41298).
- Fix missing "additional-spring-configuration-metadata.json" in `spring-cloud-azure-starter-appconfiguration-config`. [#41502](https://github.com/Azure/azure-sdk-for-java/issues/41502).

### Azure Spring Data Cosmos
This section includes changes in `azure-spring-data-cosmos` module.
Please refer to [azure-spring-data-cosmos/CHANGELOG.md](https://github.com/Azure/azure-sdk-for-java/blob/main/sdk/spring/azure-spring-data-cosmos/CHANGELOG.md#5160-2024-09-09) for more details.

## 5.15.0 (2024-08-07)
- This release is compatible with Spring Boot 3.0.0-3.0.13, 3.1.0-3.1.12, 3.2.0-3.2.7, 3.3.0-3.3.2. (Note: 3.0.x (x>13), 3.1.y (y>12), 3.2.z (z>7) and 3.3.m (m>2) should be supported, but they aren't tested with this release.)
- This release is compatible with Spring Cloud 2022.0.0-2022.0.5, 2023.0.0-2023.0.3. (Note: 2022.0.x (x>5) and 2023.0.y (y>3) should be supported, but they aren't tested with this release.)

### Spring Cloud Azure Dependencies (BOM)

#### Dependency Updates
- Upgrade `azure-sdk-bom` to 1.2.26.
- Added a new dependency: `spring-cloud-azure-testcontainers`.

### Spring Cloud Azure Autoconfigure
This section includes changes in `spring-cloud-azure-autoconfigure` module.

#### Features Added
- Add `ConnectionDetails` for Cosmos, Storage Blob and Storage Queue. For more information about `ConnectionDetails`, please refer to [Spring Boot 3.1's ConnectionDetails abstraction](https://spring.io/blog/2023/06/19/spring-boot-31-connectiondetails-abstraction).
- Add the property `customEndpointAddress` for Service Bus SDK clients [#41279](https://github.com/Azure/azure-sdk-for-java/pull/41279).

### Spring Cloud Stream Service Bus Binder
This section includes changes in `spring-cloud-azure-stream-binder-servicebus` module.

#### Features Added
- Support share the 'ServiceBusClientBuilder' for sender client and processor clients creation [#41279](https://github.com/Azure/azure-sdk-for-java/pull/41279).

#### Bugs Fixed
- Fix bug: DLQ reason and description not work in spring-cloud-azure-stream-binder-servicebus. [40951](https://github.com/Azure/azure-sdk-for-java/issues/40951).

### Azure Spring Data Cosmos
This section includes changes in `azure-spring-data-cosmos` module.
Please refer to [azure-spring-data-cosmos/CHANGELOG.md](https://github.com/Azure/azure-sdk-for-java/blob/main/sdk/spring/azure-spring-data-cosmos/CHANGELOG.md#5150-2024-08-07) for more details.

## 5.14.0 (2024-07-05)
- This release is compatible with Spring Boot 3.0.0-3.0.13, 3.1.0-3.1.12, 3.2.0-3.2.7, 3.3.0-3.3.1. (Note: 3.0.x (x>13), 3.1.y (y>12), 3.2.z (z>7) and 3.3.m (m>1) should be supported, but they aren't tested with this release.)
- This release is compatible with Spring Cloud 2022.0.0-2022.0.5, 2023.0.0-2023.0.2. (Note: 2022.0.x (x>5) and 2023.0.y (y>2) should be supported, but they aren't tested with this release.)

### Spring Cloud Azure Dependencies (BOM)

#### Dependency Updates
- Upgrade `azure-sdk-bom` to 1.2.25.

### Spring Cloud Azure Appconfiguration Config
This section includes changes in `spring-cloud-azure-starter-appconfiguration-config`, `spring-cloud-azure-appconfiguration-config*`, and `spring-cloud-azure-feature-management*` modules.

#### Bugs Fixed
- Add "Recurrence" parameter for TimeWindowFilter to support config feature flag recur periodically [#40093](https://github.com/Azure/azure-sdk-for-java/pull/40093).

### Azure Spring Data Cosmos
This section includes changes in `azure-spring-data-cosmos` module.
Please refer to [azure-spring-data-cosmos/CHANGELOG.md](https://github.com/Azure/azure-sdk-for-java/blob/main/sdk/spring/azure-spring-data-cosmos/CHANGELOG.md#5140-2024-07-05) for more details.

## 5.13.0 (2024-06-06)
- This release is compatible with Spring Boot 3.0.0-3.0.13, 3.1.0-3.1.8, 3.2.0-3.2.6. (Note: 3.0.x (x>13), 3.1.y (y>8) and 3.2.z (z>5) should be supported, but they aren't tested with this release.)
- This release is compatible with Spring Cloud 2022.0.0-2022.0.5, 2023.0.0-2023.0.1. (Note: 2022.0.x (x>5) and 2023.0.y (y>1) should be supported, but they aren't tested with this release.)
- Now, Spring Boot 3.3 is compatible with this release.

### Spring Cloud Azure Dependencies (BOM)

#### Features Added
- Added the following artifacts into current bom file: `spring-cloud-azure-starter-data-redis-lettuce` [#40287](https://github.com/Azure/azure-sdk-for-java/pull/40287).

#### Dependency Updates
- Upgrade `azure-sdk-bom` to 1.2.24.

### Spring Cloud Azure Autoconfigure
This section includes changes in `spring-cloud-azure-autoconfigure` module.

#### Features Added
- Add `AzureLettucePasswordlessAutoConfiguration` to support redis passwordless [#40287](https://github.com/Azure/azure-sdk-for-java/pull/40287).

#### Bugs Fixed
- Fixed `IllegalArgumentException: Subscription cannot be null` error when only configured one subscription name of `AzureServiceBusConsumerClient` or `AzureServiceBusProcessorClient` [#40264](https://github.com/Azure/azure-sdk-for-java/pull/40264).

#### Other Changes
- Disable compatibility verifier by default [#40407](https://github.com/Azure/azure-sdk-for-java/pull/40407).

### Spring Cloud Azure Appconfiguration Config
This section includes changes in `spring-cloud-azure-starter-appconfiguration-config`, `spring-cloud-azure-appconfiguration-config*`, and `spring-cloud-azure-feature-management*` modules.

#### Bugs Fixed
- Fixing App Configuration expose the value of key in error message when parsing invalid JSON [#40132](https://github.com/Azure/azure-sdk-for-java/pull/40132).
- Remove final from App Configuration refresh endpoints, which caused errors when creating Spring AOP Aspects [#40452](https://github.com/Azure/azure-sdk-for-java/pull/40452).

### Spring Cloud Azure Starter Data Redis with Lettuce
This section includes changes in `spring-cloud-azure-starter-data-redis-lettuce` module.

#### Features Added
- Provide `spring-cloud-azure-starter-data-redis-lettuce` to support redis passwordless [#40287](https://github.com/Azure/azure-sdk-for-java/pull/40287).

### Azure Spring Data Cosmos
This section includes changes in `azure-spring-data-cosmos` module.
Please refer to [azure-spring-data-cosmos/CHANGELOG.md](https://github.com/Azure/azure-sdk-for-java/blob/main/sdk/spring/azure-spring-data-cosmos/CHANGELOG.md#5130-2024-06-06) for more details.

## 4.19.0 (2024-06-03)
- This release is compatible with Spring Boot 2.5.0-2.5.15, 2.6.0-2.6.15, 2.7.0-2.7.18. (Note: 2.5.x (x>15), 2.6.y (y>15) and 2.7.z (z>18) should be supported, but they aren't tested with this release.)
- This release is compatible with Spring Cloud 2020.0.3-2020.0.6, 2021.0.0-2021.0.9. (Note: 2020.0.x (x>6) and 2021.0.y (y>9) should be supported, but they aren't tested with this release.)

### Spring Cloud Azure Dependencies (BOM)

#### Dependency Updates
- Upgrade `azure-sdk-bom` to 1.2.24.

### Spring Cloud Azure Autoconfigure
This section includes changes in `spring-cloud-azure-autoconfigure` module.

#### Bugs Fixed
- Fixed `IllegalArgumentException: Subscription cannot be null` error when only configured one subscription name of `AzureServiceBusConsumerClient` or `AzureServiceBusProcessorClient` [#40283](https://github.com/Azure/azure-sdk-for-java/pull/40283).

### Spring Cloud Azure Service
This section includes changes in `spring-cloud-azure-service` module.

#### Bugs Fixed
- Update `REDIS_SCOPE_AZURE` to the latest [#40494](https://github.com/Azure/azure-sdk-for-java/pull/40494).

### Azure Spring Data Cosmos
This section includes changes in `azure-spring-data-cosmos` module.
Please refer to [azure-spring-data-cosmos/CHANGELOG.md](https://github.com/Azure/azure-sdk-for-java/blob/main/sdk/spring/azure-spring-data-cosmos/CHANGELOG.md#3460-2024-06-03) for more details.

## 5.12.0 (2024-05-09)
- This release is compatible with Spring Boot 3.0.0-3.0.13, 3.1.0-3.1.8, 3.2.0-3.2.5. (Note: 3.0.x (x>13), 3.1.y (y>8) and 3.2.z (z>5) should be supported, but they aren't tested with this release.)
- This release is compatible with Spring Cloud 2022.0.0-2022.0.5, 2023.0.0-2023.0.1. (Note: 2022.0.x (x>5) and 2023.0.y (y>1) should be supported, but they aren't tested with this release.)

### Spring Cloud Azure Dependencies (BOM)

#### Dependency Updates
- Upgrade `azure-sdk-bom` to 1.2.23.

### Azure Spring Data Cosmos
This section includes changes in `azure-spring-data-cosmos` module.
Please refer to [azure-spring-data-cosmos/CHANGELOG.md](https://github.com/Azure/azure-sdk-for-java/blob/main/sdk/spring/azure-spring-data-cosmos/CHANGELOG.md#5120-2024-05-09) for more details.

## 4.18.0 (2024-05-07)
- This release is compatible with Spring Boot 2.5.0-2.5.15, 2.6.0-2.6.15, 2.7.0-2.7.18. (Note: 2.5.x (x>15), 2.6.y (y>15) and 2.7.z (z>18) should be supported, but they aren't tested with this release.)
- This release is compatible with Spring Cloud 2020.0.3-2020.0.6, 2021.0.0-2021.0.9. (Note: 2020.0.x (x>6) and 2021.0.y (y>9) should be supported, but they aren't tested with this release.)

### Spring Cloud Azure Dependencies (BOM)

#### Dependency Updates
- Upgrade `azure-sdk-bom` to 1.2.23.

### Azure Spring Data Cosmos
This section includes changes in `azure-spring-data-cosmos` module.
Please refer to [azure-spring-data-cosmos/CHANGELOG.md](https://github.com/Azure/azure-sdk-for-java/blob/main/sdk/spring/azure-spring-data-cosmos/CHANGELOG.md#3450-2024-05-07) for more details.

## 5.12.0-beta.1 (2024-04-10)
- This release is compatible with Spring Boot 3.0.0-3.0.13, 3.1.0-3.1.8, 3.2.0-3.2.4. (Note: 3.0.x (x>13), 3.1.y (y>8) and 3.2.z (z>4) should be supported, but they aren't tested with this release.)
- This release is compatible with Spring Cloud 2022.0.0-2022.0.5, 2023.0.0-2023.0.0. (Note: 2022.0.x (x>5) and 2023.0.y (y>0) should be supported, but they aren't tested with this release.)

### Spring Cloud Azure Autoconfigure
This section includes changes in `spring-cloud-azure-autoconfigure` module.

#### Other Changes
- Switch to use `ServiceBusJmsConnectionFactory` from `azure-servicebus-jms` [#39612](https://github.com/Azure/azure-sdk-for-java/pull/39612).

## 5.11.0 (2024-03-29)
- This release is compatible with Spring Boot 3.0.0-3.0.13, 3.1.0-3.1.8, 3.2.0-3.2.4. (Note: 3.0.x (x>13), 3.1.y (y>8) and 3.2.z (z>4) should be supported, but they aren't tested with this release.)
- This release is compatible with Spring Cloud 2022.0.0-2022.0.5, 2023.0.0-2023.0.0. (Note: 2022.0.x (x>5) and 2023.0.y (y>0) should be supported, but they aren't tested with this release.)

### Spring Cloud Azure Dependencies (BOM)

#### Dependency Updates
- Upgrade `azure-sdk-bom` to 1.2.22.

### Spring Cloud Azure Appconfiguration Config
This section includes changes in `spring-cloud-azure-starter-appconfiguration-config`, `spring-cloud-azure-appconfiguration-config*`, and `spring-cloud-azure-feature-management*` modules.

#### Features Added
- Add telemetry schema[#38933](https://github.com/Azure/azure-sdk-for-java/pull/38933).
- Added Auto fail over support. Will automatically find Azure App Configuration replica stores for provided store. The found replica stores will be used as fail over stores after all provided replicas have failed [#38534](https://github.com/Azure/azure-sdk-for-java/pull/38534).
- Added property to disable auto fail over support `spring.cloud.azure.appconfiguration.stores[0].replica-discovery-enabled` [#38534](https://github.com/Azure/azure-sdk-for-java/pull/38534).

### Spring Cloud Stream Event Hubs Binder
This section includes changes in `spring-cloud-azure-stream-binder-eventhubs` module.

#### Features Added
- Support setting values for all channels by using the `spring.cloud.stream.eventhubs.default.consumer.<property>=<value>` and `spring.cloud.stream.eventhubs.default.producer.<property>=<value>` properties [#39317](https://github.com/Azure/azure-sdk-for-java/pull/39317).

### Spring Cloud Stream Service Bus Binder
This section includes changes in `spring-cloud-azure-stream-binder-servicebus` module.

#### Features Added
- Support setting values for all channels by using the `spring.cloud.stream.servicebus.default.consumer.<property>=<value>` and `spring.cloud.stream.servicebus.default.producer.<property>=<value>` properties [#39317](https://github.com/Azure/azure-sdk-for-java/pull/39317).

### Azure Spring Data Cosmos
This section includes changes in `azure-spring-data-cosmos` module.
Please refer to [azure-spring-data-cosmos/CHANGELOG.md](https://github.com/Azure/azure-sdk-for-java/blob/main/sdk/spring/azure-spring-data-cosmos/CHANGELOG.md#5110-2024-03-29) for more details.

## 4.17.0 (2024-03-28)
- This release is compatible with Spring Boot 2.5.0-2.5.15, 2.6.0-2.6.15, 2.7.0-2.7.18. (Note: 2.5.x (x>15), 2.6.y (y>15) and 2.7.z (z>18) should be supported, but they aren't tested with this release.)
- This release is compatible with Spring Cloud 2020.0.3-2020.0.6, 2021.0.0-2021.0.9. (Note: 2020.0.x (x>6) and 2021.0.y (y>9) should be supported, but they aren't tested with this release.)

### Spring Cloud Azure Dependencies (BOM)

#### Dependency Updates
- Upgrade `azure-sdk-bom` to 1.2.22.

### Spring Cloud Stream Event Hubs Binder
This section includes changes in `spring-cloud-azure-stream-binder-eventhubs` module.

#### Features Added
- Support setting values for all channels by using the `spring.cloud.stream.eventhubs.default.consumer.<property>=<value>` and `spring.cloud.stream.eventhubs.default.producer.<property>=<value>` properties [#39362](https://github.com/Azure/azure-sdk-for-java/pull/39362).

### Spring Cloud Stream Service Bus Binder
This section includes changes in `spring-cloud-azure-stream-binder-servicebus` module.

#### Features Added
- Support setting values for all channels by using the `spring.cloud.stream.servicebus.default.consumer.<property>=<value>` and `spring.cloud.stream.servicebus.default.producer.<property>=<value>` properties [#39362](https://github.com/Azure/azure-sdk-for-java/pull/39362).

### Azure Spring Data Cosmos
This section includes changes in `azure-spring-data-cosmos` module.
Please refer to [azure-spring-data-cosmos/CHANGELOG.md](https://github.com/Azure/azure-sdk-for-java/blob/main/sdk/spring/azure-spring-data-cosmos/CHANGELOG.md#3440-2024-03-28) for more details.

## 5.10.0 (2024-03-01)
- This release is compatible with Spring Boot 3.0.0-3.0.13, 3.1.0-3.1.8, 3.2.0-3.2.3. (Note: 3.0.x (x>13), 3.1.y (y>8) and 3.2.z (z>3) should be supported, but they aren't tested with this release.)
- This release is compatible with Spring Cloud 2022.0.0-2022.0.5, 2023.0.0-2023.0.0. (Note: 2022.0.x (x>5) and 2023.0.y (y>0) should be supported, but they aren't tested with this release.)

### Spring Cloud Azure Dependencies (BOM)

#### Dependency Updates
- Upgrade `azure-sdk-bom` to 1.2.21.

### Azure Spring Data Cosmos
This section includes changes in `azure-spring-data-cosmos` module.
Please refer to [azure-spring-data-cosmos/CHANGELOG.md](https://github.com/Azure/azure-sdk-for-java/blob/main/sdk/spring/azure-spring-data-cosmos/CHANGELOG.md#5100-2024-03-01) for more details.

## 4.16.0 (2024-02-28)
- This release is compatible with Spring Boot 2.5.0-2.5.15, 2.6.0-2.6.15, 2.7.0-2.7.18. (Note: 2.5.x (x>15), 2.6.y (y>15) and 2.7.z (z>18) should be supported, but they aren't tested with this release.)
- This release is compatible with Spring Cloud 2020.0.3-2020.0.6, 2021.0.0-2021.0.9. (Note: 2020.0.x (x>6) and 2021.0.y (y>9) should be supported, but they aren't tested with this release.)

### Spring Cloud Azure Dependencies (BOM)

#### Dependency Updates
- Upgrade `azure-sdk-bom` to 1.2.21.

### Azure Spring Data Cosmos
This section includes changes in `azure-spring-data-cosmos` module.
Please refer to [azure-spring-data-cosmos/CHANGELOG.md](https://github.com/Azure/azure-sdk-for-java/blob/main/sdk/spring/azure-spring-data-cosmos/CHANGELOG.md#3430-2024-02-28) for more details.

## 5.9.1 (2024-02-08)
- This release is compatible with Spring Boot 3.0.0-3.0.13, 3.1.0-3.1.8, 3.2.0-3.2.2. (Note: 3.0.x (x>13), 3.1.y (y>8) and 3.2.z (z>2) should be supported, but they aren't tested with this release.)
- This release is compatible with Spring Cloud 2022.0.0-2022.0.4, 2023.0.0-2023.0.0. (Note: 2022.0.x (x>4) and 2023.0.y (y>0) should be supported, but they aren't tested with this release.)

### Spring Cloud Azure

#### Bugs Fixed
- Fixed issue where running on versions older than Java 21 would throw a `UnsupportedClassVersionError` [#38690](https://github.com/Azure/azure-sdk-for-java/pull/38690).

### Azure Spring Data Cosmos
This section includes changes in `azure-spring-data-cosmos` module.
Please refer to [azure-spring-data-cosmos/CHANGELOG.md](https://github.com/Azure/azure-sdk-for-java/blob/main/sdk/spring/azure-spring-data-cosmos/CHANGELOG.md#591-2024-02-08) for more details.

## 5.9.0 (2024-02-04)
- This release is compatible with Spring Boot 3.0.0-3.0.13, 3.1.0-3.1.8, 3.2.0-3.2.2. (Note: 3.0.x (x>13), 3.1.y (y>8) and 3.2.z (z>2) should be supported, but they aren't tested with this release.)
- This release is compatible with Spring Cloud 2022.0.0-2022.0.4, 2023.0.0-2023.0.0. (Note: 2022.0.x (x>4) and 2023.0.y (y>0) should be supported, but they aren't tested with this release.)

### Spring Cloud Azure Dependencies (BOM)

#### Dependency Updates
- Upgrade `azure-sdk-bom` to 1.2.20.

### Spring Cloud Azure Autoconfigure
This section includes changes in `spring-cloud-azure-autoconfigure` module.

#### Other Changes
- Unsupported basic tier for Service Bus JMS because of the [limitation of Azure Service Bus](https://learn.microsoft.com/azure/service-bus-messaging/jms-developer-guide?tabs=JMS-20%2Csystem-assigned-managed-identity-backed-authentication#java-message-service-jms-programming-model) [#38167](https://github.com/Azure/azure-sdk-for-java/pull/38167).

### Spring Cloud Azure Appconfiguration Config
This section includes changes in `spring-cloud-azure-starter-appconfiguration-config`, `spring-cloud-azure-appconfiguration-config*`, and `spring-cloud-azure-feature-management*` modules.

#### Features Added
- Support backend schema[#38134](https://github.com/Azure/azure-sdk-for-java/pull/38134).

### Azure Spring Data Cosmos
This section includes changes in `azure-spring-data-cosmos` module.
Please refer to [azure-spring-data-cosmos/CHANGELOG.md](https://github.com/Azure/azure-sdk-for-java/blob/main/sdk/spring/azure-spring-data-cosmos/CHANGELOG.md#590-2024-02-04) for more details.

## 4.15.0 (2024-02-02)
- This release is compatible with Spring Boot 2.5.0-2.5.15, 2.6.0-2.6.15, 2.7.0-2.7.18. (Note: 2.5.x (x>15), 2.6.y (y>15) and 2.7.z (z>18) should be supported, but they aren't tested with this release.)
- This release is compatible with Spring Cloud 2020.0.3-2020.0.6, 2021.0.0-2021.0.9. (Note: 2020.0.x (x>6) and 2021.0.y (y>9) should be supported, but they aren't tested with this release.)

### Spring Cloud Azure Dependencies (BOM)

#### Dependency Updates
- Upgrade `azure-sdk-bom` to 1.2.20.

### Spring Cloud Azure Autoconfigure
This section includes changes in `spring-cloud-azure-autoconfigure` module.

#### Bugs Fixed
- Fix CVE-2023-34062 [#38066](https://github.com/Azure/azure-sdk-for-java/issues/38066).

#### Other Changes
- Unsupported basic tier for Service Bus JMS because of the [limitation of Azure Service Bus](https://learn.microsoft.com/azure/service-bus-messaging/jms-developer-guide?tabs=JMS-20%2Csystem-assigned-managed-identity-backed-authentication#java-message-service-jms-programming-model) [#38164](https://github.com/Azure/azure-sdk-for-java/pull/38164).

### Azure Spring Data Cosmos
This section includes changes in `azure-spring-data-cosmos` module.
Please refer to [azure-spring-data-cosmos/CHANGELOG.md](https://github.com/Azure/azure-sdk-for-java/blob/main/sdk/spring/azure-spring-data-cosmos/CHANGELOG.md#3420-2024-02-02) for more details.

## 5.8.0 (2023-12-14)
- This release is compatible with Spring Boot 3.0.0-3.0.13, 3.1.0-3.1.6, 3.2.0-3.2.0. (Note: 3.0.x (x>13), 3.1.y (y>6) and 3.2.z (z>0) should be supported, but they aren't tested with this release.)
- This release is compatible with Spring Cloud 2022.0.0-2022.0.4, 2023.0.0-2023.0.0. (Note: 2022.0.x (x>4) and 2023.0.y (y>0) should be supported, but they aren't tested with this release.)

### Spring Cloud Azure Dependencies (BOM)

#### Dependency Updates
- Upgrade `azure-sdk-bom` to 1.2.19.

### Spring Cloud Azure Appconfiguration Config
This section includes changes in `spring-cloud-azure-starter-appconfiguration-config`, `spring-cloud-azure-appconfiguration-config*`, and `spring-cloud-azure-feature-management*` modules.

#### Features Added
- Snapshot support using, `spring.cloud.azure.appconfiguration.stores[0].selects[0].snapshot-name`.
- Support for trimming prefixes from keys, default value is the key-filter when key-filter is used. `spring.cloud.azure.appconfiguration.stores[0].trim-key-prefix` [#37598](https://github.com/Azure/azure-sdk-for-java/pull/37598).

### Azure Spring Data Cosmos
This section includes changes in `azure-spring-data-cosmos` module.
Please refer to [azure-spring-data-cosmos/CHANGELOG.md](https://github.com/Azure/azure-sdk-for-java/blob/main/sdk/spring/azure-spring-data-cosmos/CHANGELOG.md#580-2023-12-14) for more details.

## 4.14.0 (2023-12-14)
- This release is compatible with Spring Boot 2.5.0-2.5.15, 2.6.0-2.6.15, 2.7.0-2.7.18. (Note: 2.5.x (x>15), 2.6.y (y>15) and 2.7.z (z>18) should be supported, but they aren't tested with this release.)
- This release is compatible with Spring Cloud 2020.0.3-2020.0.6, 2021.0.0-2021.0.8. (Note: 2020.0.x (x>6) and 2021.0.y (y>8) should be supported, but they aren't tested with this release.)

### Spring Cloud Azure Dependencies (BOM)

#### Dependency Updates
- Upgrade `azure-sdk-bom` to 1.2.19.

### Spring Cloud Azure Autoconfigure
This section includes changes in `spring-cloud-azure-autoconfigure` module.

#### Other Changes
- Switch to use `ServiceBusJmsConnectionFactory` from `azure-servicebus-jms` [#37369](https://github.com/Azure/azure-sdk-for-java/pull/37369).

### Spring Cloud Azure Appconfiguration Config
This section includes changes in `spring-cloud-azure-starter-appconfiguration-config`, `spring-cloud-azure-appconfiguration-config*`, and `spring-cloud-azure-feature-management*` modules.

#### Features Added
- Snapshot support using, `spring.cloud.azure.appconfiguration.stores[0].selects[0].snapshot-name`.
- Support for trimming prefixes from keys, default value is the key-filter when key-filter is used. `spring.cloud.azure.appconfiguration.stores[0].trim-key-prefix` [#37470](https://github.com/Azure/azure-sdk-for-java/pull/37470).

### Azure Spring Data Cosmos
This section includes changes in `azure-spring-data-cosmos` module.
Please refer to [azure-spring-data-cosmos/CHANGELOG.md](https://github.com/Azure/azure-sdk-for-java/blob/main/sdk/spring/azure-spring-data-cosmos/CHANGELOG.md#3410-2023-12-14) for more details.

## 5.7.0 (2023-11-07)
- This release is compatible with Spring Boot 3.0.0-3.1.5. (Note: 3.1.x (x>3) should be supported, but they aren't tested with this release.)
- This release is compatible with Spring Cloud 2022.0.0-2022.0.4. (Note: 2022.0.x (x>4) should be supported, but they aren't tested with this release.)
- Now, Spring Boot 3.2.0-RC1 and Spring Cloud 2023.0.0-RC1 are compatible with this release.

### Spring Cloud Azure Dependencies (BOM)

#### Dependency Updates
- Upgrade `azure-sdk-bom` to 1.2.18.

### Spring Cloud Azure Autoconfigure
This section includes changes in `spring-cloud-azure-autoconfigure` module.

#### Bugs Fixed
- Use a new name Microsoft Entra ID instead of the old name Azure Active Directory in the Spring configuration metadata file [#37149](https://github.com/Azure/azure-sdk-for-java/pull/37149).

### Spring Cloud Stream Binder Service Bus

#### Features Added
- Support two topic or queue creation options (maxSizeInMegabytes, defaultMessageTimeToLive) in Service Bus channel namespace properties [#37151](https://github.com/Azure/azure-sdk-for-java/pull/37151).

#### Breaking Changes
- Deprecated APIs `ServiceBusChannelProvisioner.validateOrCreateForConsumer`, `ServiceBusChannelProvisioner.validateOrCreateForProducer` [#37151](https://github.com/Azure/azure-sdk-for-java/pull/37151).

### Spring Azure Resource Manager

#### Breaking Changes
- Deprecated APIs `ServiceBusProvisioner.provisionQueue`, `ServiceBusProvisioner.provisionTopic`, `ServiceBusProvisioner.provisionSubscription` [#37151](https://github.com/Azure/azure-sdk-for-java/pull/37151).
- Add new methods to provision queue and topic with entity properties [#37151](https://github.com/Azure/azure-sdk-for-java/pull/37151).

### Azure Spring Data Cosmos
This section includes changes in `azure-spring-data-cosmos` module.
Please refer to [azure-spring-data-cosmos/CHANGELOG.md](https://github.com/Azure/azure-sdk-for-java/blob/main/sdk/spring/azure-spring-data-cosmos/CHANGELOG.md#570-2023-11-07) for more details.

## 4.13.0 (2023-11-07)
- This release is compatible with Spring Boot 2.5.0-2.5.15, 2.6.0-2.6.15, 2.7.0-2.7.17. (Note: 2.5.x (x>15), 2.6.y (y>15) and 2.7.z (z>17) should be supported, but they aren't tested with this release.)
- This release is compatible with Spring Cloud 2020.0.3-2020.0.6, 2021.0.0-2021.0.8. (Note: 2020.0.x (x>6) and 2021.0.y (y>8) should be supported, but they aren't tested with this release.)

### Spring Cloud Azure Dependencies (BOM)

#### Dependency Updates
- Upgrade `azure-sdk-bom` to 1.2.18.

### Spring Cloud Azure Autoconfigure
This section includes changes in `spring-cloud-azure-autoconfigure` module.

#### Bugs Fixed
- Use a new name Microsoft Entra ID instead of the old name Azure Active Directory in the Spring configuration metadata file [#37093](https://github.com/Azure/azure-sdk-for-java/pull/37093).

### Spring Cloud Stream Binder Service Bus

#### Features Added
- Support two topic or queue creation options (maxSizeInMegabytes, defaultMessageTimeToLive) in Service Bus channel namespace properties [#36996](https://github.com/Azure/azure-sdk-for-java/pull/36996).

#### Breaking Changes
- Deprecated APIs `ServiceBusChannelProvisioner.validateOrCreateForConsumer`, `ServiceBusChannelProvisioner.validateOrCreateForProducer` [#36996](https://github.com/Azure/azure-sdk-for-java/pull/36996).

### Spring Azure Resource Manager

#### Breaking Changes
- Deprecated APIs `ServiceBusProvisioner.provisionQueue`, `ServiceBusProvisioner.provisionTopic`, `ServiceBusProvisioner.provisionSubscription` [#36996](https://github.com/Azure/azure-sdk-for-java/pull/36996).
- Add new methods to provision queue and topic with entity properties [#36996](https://github.com/Azure/azure-sdk-for-java/pull/36996).

### Azure Spring Data Cosmos
This section includes changes in `azure-spring-data-cosmos` module.
Please refer to [azure-spring-data-cosmos/CHANGELOG.md](https://github.com/Azure/azure-sdk-for-java/blob/main/sdk/spring/azure-spring-data-cosmos/CHANGELOG.md#3400-2023-11-07) for more details.


## 5.6.0 (2023-10-24)
- This release is compatible with Spring Boot 3.0.0-3.1.3. (Note: 3.1.x (x>3) should be supported, but they aren't tested with this release.)
- This release is compatible with Spring Cloud 2022.0.0-2022.0.4. (Note: 2022.0.x (x>4) should be supported, but they aren't tested with this release.)

### Spring Cloud Azure Dependencies (BOM)

#### Dependency Updates
- Upgrade `azure-sdk-bom` to 1.2.17.

### Spring Cloud Azure AppConfiguration Config
This section includes changes in `spring-cloud-azure-starter-appconfiguration-config` and `spring-cloud-azure-appconfiguration-config-web`

### Bug Fixed
- Fixes an issue where Web Hook authorization was validated incorrectly, resulting in an Unauthorized error [#37141](https://github.com/Azure/azure-sdk-for-java/pull/37141).

### Spring Cloud Azure Autoconfigure
This section includes changes in `spring-cloud-azure-autoconfigure` module.

#### Bugs Fixed
- Fix the issue that prevented the `disableChallengeResourceVerification` property of the AKV `SecretClient` to be configured [#36561](https://github.com/Azure/azure-sdk-for-java/issues/36561).

### Spring Integration Azure Event Hubs
This section includes changes in the `spring-integration-azure-eventhubs` module.

#### Bugs Fixed
- Fix NPE in the error handler of `EventHubsInboundChannelAdapter` when `instrumentationManager` or `instrumentationId` is null [#36930](https://github.com/Azure/azure-sdk-for-java/pull/36930).

### Spring Integration Azure Service Bus
This section includes changes in the `spring-integration-azure-servicebus` module.

#### Bugs Fixed
- Fix NPE in the error handler of `ServiceBusInboundChannelAdapter` when `instrumentationManager` or `instrumentationId` is null [#36930](https://github.com/Azure/azure-sdk-for-java/pull/36930).

### Azure Spring Data Cosmos
This section includes changes in `azure-spring-data-cosmos` module.
Please refer to [azure-spring-data-cosmos/CHANGELOG.md](https://github.com/Azure/azure-sdk-for-java/blob/main/sdk/spring/azure-spring-data-cosmos/CHANGELOG.md#560-2023-10-24) for more details.

## 4.12.0 (2023-10-23)
- This release is compatible with Spring Boot 2.5.0-2.5.15, 2.6.0-2.6.15, 2.7.0-2.7.16. (Note: 2.5.x (x>15), 2.6.y (y>15) and 2.7.z (z>16) should be supported, but they aren't tested with this release.)
- This release is compatible with Spring Cloud 2020.0.3-2020.0.6, 2021.0.0-2021.0.8. (Note: 2020.0.x (x>6) and 2021.0.y (y>8) should be supported, but they aren't tested with this release.)

### Spring Cloud Azure Dependencies (BOM)

#### Dependency Updates
- Upgrade `azure-sdk-bom` to 1.2.17.

### Spring Cloud Azure AppConfiguration Config
This section includes changes in `spring-cloud-azure-starter-appconfiguration-config` and `spring-cloud-azure-appconfiguration-config-web`

### Bug Fixed
- Fixes an issue where Web Hook authorization was validated incorrectly, resulting in an Unauthorized error [#37141](https://github.com/Azure/azure-sdk-for-java/pull/37141).

### Spring Cloud Azure Autoconfigure
This section includes changes in `spring-cloud-azure-autoconfigure` module.

#### Bugs Fixed
- Fix the issue that prevented the `disableChallengeResourceVerification` property of the AKV `SecretClient` to be configured [#36628](https://github.com/Azure/azure-sdk-for-java/pull/36628).

### Spring Integration Azure Event Hubs
This section includes changes in the `spring-integration-azure-eventhubs` module.

#### Bugs Fixed
- Fix NPE in the error handler of `EventHubsInboundChannelAdapter` when `instrumentationManager` or `instrumentationId` is null [#36927](https://github.com/Azure/azure-sdk-for-java/pull/36927).

### Spring Integration Azure Service Bus
This section includes changes in the `spring-integration-azure-servicebus` module.

#### Bugs Fixed
- Fix NPE in the error handler of `ServiceBusInboundChannelAdapter` when `instrumentationManager` or `instrumentationId` is null [#36927](https://github.com/Azure/azure-sdk-for-java/pull/36927).

### Azure Spring Data Cosmos
This section includes changes in `azure-spring-data-cosmos` module.
Please refer to [azure-spring-data-cosmos/CHANGELOG.md](https://github.com/Azure/azure-sdk-for-java/blob/main/sdk/spring/azure-spring-data-cosmos/CHANGELOG.md#3390-2023-10-23) for more details.

## 5.5.0 (2023-08-28)
- This release is compatible with Spring Boot 3.0.0-3.1.2. (Note: 3.1.x (x>2) should be supported, but they aren't tested with this release.)
- This release is compatible with Spring Cloud 2022.0.0-2022.0.4. (Note: 2022.0.x (x>4) should be supported, but they aren't tested with this release.)

### Spring Cloud Azure Dependencies (BOM)

#### Dependency Updates
- Upgrade `azure-sdk-bom` to 1.2.16.

### Azure Spring Data Cosmos
This section includes changes in `azure-spring-data-cosmos` module.
Please refer to [azure-spring-data-cosmos/CHANGELOG.md](https://github.com/Azure/azure-sdk-for-java/blob/main/sdk/spring/azure-spring-data-cosmos/CHANGELOG.md#550-2023-08-28) for more details.

## 4.11.0 (2023-08-25)
- This release is compatible with Spring Boot 2.5.0-2.5.15, 2.6.0-2.6.15, 2.7.0-2.7.14. (Note: 2.5.x (x>15), 2.6.y (y>15) and 2.7.z (z>14) should be supported, but they aren't tested with this release.)
- This release is compatible with Spring Cloud 2020.0.3-2020.0.6, 2021.0.0-2021.0.8. (Note: 2020.0.x (x>6) and 2021.0.y (y>8) should be supported, but they aren't tested with this release.)

### Spring Cloud Azure Dependencies (BOM)

#### Dependency Updates
- Upgrade `azure-sdk-bom` to 1.2.16.

### Azure Spring Data Cosmos
This section includes changes in `azure-spring-data-cosmos` module.
Please refer to [azure-spring-data-cosmos/CHANGELOG.md](https://github.com/Azure/azure-sdk-for-java/blob/main/sdk/spring/azure-spring-data-cosmos/CHANGELOG.md#3380-2023-08-24) for more details.

## 5.4.0 (2023-08-02)
- This release is compatible with Spring Boot 3.0.0-3.1.0. (Note: 3.0.x (x>1) should be supported, but they aren't tested with this release.)
- This release is compatible with Spring Cloud 2022.0.0-2022.0.3. (Note: 2022.0.x (x>0) should be supported, but they aren't tested with this release.)

### Spring Cloud Azure Dependencies (BOM)

#### Dependency Updates
- Upgrade `azure-sdk-bom` to 1.2.15.
- Upgrade `azure-resourcemanager` to 2.29.0.

### Spring Cloud Azure Autoconfigure
This section includes changes in `spring-cloud-azure-autoconfigure` module.

#### Bugs Fixed
- Fix the issue that `AzureMessagingListenerAutoConfiguration` not included in `spring/org.springframework.boot.autoconfigure.AutoConfiguration.imports` [#34690](https://github.com/Azure/azure-sdk-for-java/issues/34690), [#35717](https://github.com/Azure/azure-sdk-for-java/pull/35717).
- Improve default AAD configuration condition [#36126](https://github.com/Azure/azure-sdk-for-java/pull/36126).
- Exclude unsupported bean `AzureGlobalProperties` from AOT processing and registration [#36001](https://github.com/Azure/azure-sdk-for-java/issues/36001).

### Spring Cloud Azure Appconfiguration Config
This section includes changes in `spring-cloud-azure-starter-appconfiguration-config`, `spring-cloud-azure-appconfiguration-config*`, and `spring-cloud-azure-feature-management*` modules.

### Bugs Fixed
- Fixes a bug where exclusions from the portal don't map correctly resulting in a `java.lang.ClassCastException` [#35823](https://github.com/Azure/azure-sdk-for-java/issues/35823)

### Azure Spring Data Cosmos
This section includes changes in `azure-spring-data-cosmos` module.
Please refer to [azure-spring-data-cosmos/CHANGELOG.md](https://github.com/Azure/azure-sdk-for-java/blob/main/sdk/spring/azure-spring-data-cosmos/CHANGELOG.md#540-2023-08-02) for more details.

## 4.10.0 (2023-08-01)
- This release is compatible with Spring Boot 2.5.0-2.5.15, 2.6.0-2.6.15, 2.7.0-2.7.13. (Note: 2.5.x (x>15), 2.6.y (y>15) and 2.7.z (z>11) should be supported, but they aren't tested with this release.)
- This release is compatible with Spring Cloud 2020.0.3-2020.0.6, 2021.0.0-2021.0.7. (Note: 2020.0.x (x>6) and 2021.0.y (y>7) should be supported, but they aren't tested with this release.)

### Spring Cloud Azure Dependencies (BOM)

#### Dependency Updates
- Upgrade `azure-sdk-bom` to 1.2.15.
- Upgrade `azure-resourcemanager` to 2.29.0.

### Spring Cloud Azure Autoconfigure
This section includes changes in `spring-cloud-azure-autoconfigure` module.

#### Bugs Fixed
- Fix the issue that `AzureMessagingListenerAutoConfiguration` not included in spring.factories [#34690](https://github.com/Azure/azure-sdk-for-java/issues/34690), [#35716](https://github.com/Azure/azure-sdk-for-java/pull/35716).
- Fix default AAD configuration could be activated multiple times [#36124](https://github.com/Azure/azure-sdk-for-java/pull/36124).

### Azure Spring Data Cosmos
This section includes changes in `azure-spring-data-cosmos` module.
Please refer to [azure-spring-data-cosmos/CHANGELOG.md](https://github.com/Azure/azure-sdk-for-java/blob/main/sdk/spring/azure-spring-data-cosmos/CHANGELOG.md#3370-2023-08-01) for more details.

## 4.9.0 (2023-06-29)
- This release is compatible with Spring Boot 2.5.0-2.5.15, 2.6.0-2.6.15, 2.7.0-2.7.11. (Note: 2.5.x (x>15), 2.6.y (y>15) and 2.7.z (z>11) should be supported, but they aren't tested with this release.)
- This release is compatible with Spring Cloud 2020.0.3-2020.0.6, 2021.0.0-2021.0.7. (Note: 2020.0.x (x>6) and 2021.0.y (y>7) should be supported, but they aren't tested with this release.)

### Spring Cloud Azure Dependencies (BOM)

#### Dependency Updates
- Upgrade `azure-sdk-bom` to 1.2.14.
- Upgrade `azure-resourcemanager` to 2.28.0.

#### Features Added
- Added `spring-cloud-azure-starter-eventgrid` into current bom file.

### Spring Cloud Azure Autoconfigure
This section includes changes in `spring-cloud-azure-autoconfigure` module.

#### Features Added
- Added autoconfiguration for the Event Grid client [#35537](https://github.com/Azure/azure-sdk-for-java/pull/35537).

### Azure Spring Data Cosmos
This section includes changes in `azure-spring-data-cosmos` module.
Please refer to [azure-spring-data-cosmos/CHANGELOG.md](https://github.com/Azure/azure-sdk-for-java/blob/main/sdk/spring/azure-spring-data-cosmos/CHANGELOG.md#3360-2023-06-29) for more details.

## 4.9.0-beta.1 (2023-06-28)
- This release is compatible with Spring Boot 2.5.0-2.5.15, 2.6.0-2.6.15, 2.7.0-2.7.11. (Note: 2.5.x (x>15), 2.6.y (y>15) and 2.7.z (z>11) should be supported, but they aren't tested with this release.)
- This release is compatible with Spring Cloud 2020.0.3-2020.0.6, 2021.0.0-2021.0.7. (Note: 2020.0.x (x>6) and 2021.0.y (y>7) should be supported, but they aren't tested with this release.)

### Spring Cloud Azure Dependencies (BOM)

#### Features Added
- Added the following artifacts into current bom file:
    - spring-cloud-azure-starter-openai

### Azure Spring Data Cosmos
This section includes changes in `azure-spring-data-cosmos` module.
Please refer to [azure-spring-data-cosmos/CHANGELOG.md](https://github.com/Azure/azure-sdk-for-java/blob/main/sdk/spring/azure-spring-data-cosmos/CHANGELOG.md#3360-beta1-2023-06-28) for more details.

## 5.3.0 (2023-06-28)
- This release is compatible with Spring Boot 3.0.0-3.1.0. (Note: 3.0.x (x>1) should be supported, but they aren't tested with this release.)
- This release is compatible with Spring Cloud 2022.0.0-2022.0.3. (Note: 2022.0.x (x>0) should be supported, but they aren't tested with this release.)

### Spring Cloud Azure Dependencies (BOM)

#### Dependency Updates
- Upgrade `azure-sdk-bom` to 1.2.14.
- Upgrade `azure-resourcemanager` to 2.28.0.

#### Features Added
- Added the following artifacts into current bom file:
    - spring-cloud-azure-starter-data-cosmos
    - azure-spring-data-cosmos
    - spring-cloud-azure-starter-eventgrid

### Spring Cloud Azure Autoconfigure
This section includes changes in `spring-cloud-azure-autoconfigure` module.

#### Features Added
- Support passwordless connections for JMS ServiceBus in Spring Boot 3. [#35608](https://github.com/Azure/azure-sdk-for-java/pull/35608).
- Added autoconfiguration for the Event Grid client [#35613](https://github.com/Azure/azure-sdk-for-java/pull/35613).

### Azure Spring Data Cosmos
This section includes changes in `azure-spring-data-cosmos` module.
Please refer to [azure-spring-data-cosmos/CHANGELOG.md](https://github.com/Azure/azure-sdk-for-java/blob/main/sdk/spring/azure-spring-data-cosmos/CHANGELOG.md#530-2023-06-28) for more details.

## 5.2.0 (2023-06-02)
- This release is compatible with Spring Boot 3.0.0-3.0.5. (Note: 3.0.x (x>1) should be supported, but they aren't tested with this release.)
- This release is compatible with Spring Cloud 2022.0.0-2022.0.2. (Note: 2022.0.x (x>0) should be supported, but they aren't tested with this release.)

### Spring Cloud Azure Dependencies (BOM)

#### Dependency Updates
- Upgrade `azure-sdk-bom` to 1.2.13.
- Upgrade `azure-resourcemanager` to 2.27.0.

#### Features Added
- Added the following artifacts into current bom file:
    - spring-cloud-azure-starter-appconfiguration-config
    - spring-cloud-azure-appconfiguration-config
    - spring-cloud-azure-appconfiguration-config-web
    - spring-cloud-azure-feature-management
    - spring-cloud-azure-feature-management-web

### Spring Cloud Azure Actuator Autoconfigure
This section includes changes in `spring-cloud-azure-actuator-autoconfigure` module.

#### Bugs Fixed
- Make `spring-cloud-azure-appconfiguration-config-web` optional [#34980](https://github.com/Azure/azure-sdk-for-java/pull/34980).

### Spring Cloud Azure Appconfiguration Config
This section includes changes in `spring-cloud-azure-starter-appconfiguration-config`, `spring-cloud-azure-appconfiguration-config*`, and `spring-cloud-azure-feature-management*` modules.

#### Features Added
* Added Deny List for Targeting Filter [#34437](https://github.com/Azure/azure-sdk-for-java/pull/34437).
```yml
feature-management:
  TargetingTest:
    enabled-for:
      -
        name: Microsoft.Targeting
        parameters:
          users:
            - Jeff
            - Alicia
          groups:
            -
              name: Ring0
              rolloutPercentage: 100
            -
              name: Ring1
              rolloutPercentage: 100
          defaultRolloutPercentage: 50
          exclusion:
            users:
              - Ross
```

#### Bugs Fixed

- Fixes issue where credential from Azure Spring global properties was being overridden [#34694](https://github.com/Azure/azure-sdk-for-java/pull/34694).
- Fixes bug where Http Response wasn't checked before trying to use response [#35086](https://github.com/Azure/azure-sdk-for-java/pull/35086).
- Fixes Tracing info for ContainerApp [#35086](https://github.com/Azure/azure-sdk-for-java/pull/35086).

## 4.8.0 (2023-05-25)
- This release is compatible with Spring Boot 2.5.0-2.5.15, 2.6.0-2.6.15, 2.7.0-2.7.11. (Note: 2.5.x (x>15), 2.6.y (y>15) and 2.7.z (z>11) should be supported, but they aren't tested with this release.)
- This release is compatible with Spring Cloud 2020.0.3-2020.0.6, 2021.0.0-2021.0.7. (Note: 2020.0.x (x>6) and 2021.0.y (y>7) should be supported, but they aren't tested with this release.)

### Spring Cloud Azure Dependencies (BOM)

#### Dependency Updates
- Upgrade `azure-sdk-bom` to 1.2.13.
- Upgrade `azure-resourcemanager` to 2.26.0.

### Spring Cloud Azure Core
This section includes changes in `spring-cloud-azure-core`, `spring-cloud-azure-service`, and `spring-cloud-azure-resourcemanager` modules.

#### Breaking Changes
- Deprecated `CloudType.AZURE_GERMANY`, `JDBC_SCOPE_AZURE_GERMANY`, `REDIS_SCOPE_AZURE_GERMANY`, `AzureEnvironmentProperties.AZURE_GERMANY` [#34682](https://github.com/Azure/azure-sdk-for-java/pull/34682).

### Spring Cloud Azure Autoconfigure
This section includes changes in `spring-cloud-azure-autoconfigure` module.

#### Breaking Changes
- Deprecated `SERVICE_BUS_SCOPE_AZURE_GERMANY` [#34682](https://github.com/Azure/azure-sdk-for-java/pull/34682).

### Spring Cloud Azure Actuator Autoconfigure
This section includes changes in `spring-cloud-azure-actuator-autoconfigure` module.

#### Bugs Fixed
- Make `spring-cloud-azure-appconfiguration-config-web` optional [#34980](https://github.com/Azure/azure-sdk-for-java/pull/34980).

### Spring Cloud Azure Appconfiguration Config
This section includes changes in `spring-cloud-azure-starter-appconfiguration-config`, `spring-cloud-azure-appconfiguration-config*`, and `spring-cloud-azure-feature-management*` modules.

#### Features Added
* Added Deny List for Targeting Filter [#34437](https://github.com/Azure/azure-sdk-for-java/pull/34437).
```yml
feature-management:
  TargetingTest:
    enabled-for:
      -
        name: Microsoft.Targeting
        parameters:
          users:
            - Jeff
            - Alicia
          groups:
            -
              name: Ring0
              rolloutPercentage: 100
            -
              name: Ring1
              rolloutPercentage: 100
          defaultRolloutPercentage: 50
          exclusion:
            users:
              - Ross
```

#### Bugs Fixed
- Fixes issue where credential from Azure Spring global properties was being overridden [#34694](https://github.com/Azure/azure-sdk-for-java/pull/34694).
- Fixes bug where Http Response wasn't checked before trying to use response [#35086](https://github.com/Azure/azure-sdk-for-java/pull/35086).
- Fixes Tracing info for ContainerApp [#35086](https://github.com/Azure/azure-sdk-for-java/pull/35086).

## 5.1.0 (2023-04-26)
- This release is compatible with Spring Boot 3.0.0-3.0.5. (Note: 3.0.x (x>1) should be supported, but they aren't tested with this release.)
- This release is compatible with Spring Cloud 2022.0.0-2022.0.2. (Note: 2022.0.x (x>0) should be supported, but they aren't tested with this release.)

### Spring Cloud Azure Dependencies (BOM)

#### Dependency Updates
- Upgrade `azure-sdk-bom` to 1.2.12.
- Upgrade `azure-resourcemanager` to 2.25.0.

### Spring Cloud Azure Autoconfigure
This section includes changes in `spring-cloud-azure-autoconfigure` module.

#### Features Added
- Make the domain-name option optional when configuring Event Hubs/Service Bus in non-public Azure cloud [#32034](https://github.com/Azure/azure-sdk-for-java/issues/32034).

#### Bugs Fixed
- Fixed `GraphClient` exceptions handling when switching `HttpURLConnection` to `RestTemplate`. [#32779](https://github.com/Azure/azure-sdk-for-java/issues/32779)

#### Breaking Changes
- Deprecated properties for AAD and AAD B2C. [#33751](https://github.com/Azure/azure-sdk-for-java/pull/33751).
    - Deprecated properties `spring.cloud.azure.active-directory.jwt-connect-timeout`, `spring.cloud.azure.active-directory.jwt-read-timeout`, `spring.cloud.azure.active-directory.jwt-size-limit`, if you want to configure them, please provide a RestOperations bean.
    - Deprecated properties `spring.cloud.azure.active-directory.b2c.jwt-connect-timeout`, `spring.cloud.azure.active-directory.b2c.jwt-read-timeout`, `spring.cloud.azure.active-directory.b2c.jwt-size-limit`, if you want to configure them, please provide a RestOperations bean.

### Spring Messaging Event Hubs
This section includes changes in `spring-messaging-azure-eventhubs` module.

#### Bugs Fixed
- Fixed Event Hubs Message header `source-type` from `kafka` to `amqp` when using `StreamBridge#send`. [#32777](https://github.com/Azure/azure-sdk-for-java/issues/32777)

### Spring Cloud Stream Event Hubs Binder
This section includes changes in `spring-cloud-azure-stream-binder-eventhubs` module.

#### Breaking Changes
- Make the default partition behavior of Spring Cloud Azure EventHubs binder be a round-robin assignment to align with Event Hubs.[#32816](https://github.com/Azure/azure-sdk-for-java/pull/32816).

### Spring Cloud Azure Native Reachability
This library is deprecated, and all the reachability metadata have been incorporated into each Spring Cloud Azure library's source code directly.

### Spring Cloud Azure Core
This section includes changes in `spring-cloud-azure-core`, `spring-cloud-azure-service`, and `spring-cloud-azure-resourcemanager` modules.

#### Breaking Changes
- Deprecated `CloudType.AZURE_GERMANY` and remove `AzureEnvironmentProperties.AZURE_GERMANY` [#34663](https://github.com/Azure/azure-sdk-for-java/pull/34663).

### Spring Cloud Azure Appconfiguration Config
This section includes changes in `spring-cloud-azure-starter-appconfiguration-config`, `spring-cloud-azure-appconfiguration-config*`, and `spring-cloud-azure-feature-management*` modules.

#### Features Added
First release of the Spring Cloud Azure Appconfiguration Config, to support Spring Boot 3. The modules are:
  - spring-cloud-azure-starter-appconfiguration-config
  - spring-cloud-azure-appconfiguration-config
  - spring-cloud-azure-appconfiguration-config-web
  - spring-cloud-azure-feature-management
  - spring-cloud-azure-feature-management-web

#### Bugs Fixed
- Fixes issue where credential from Azure Spring global properties was being overridden [#34695](https://github.com/Azure/azure-sdk-for-java/pull/34695).

## 4.7.0 (2023-03-23)
- This release is compatible with Spring Boot 2.5.0-2.5.14, 2.6.0-2.6.14, 2.7.0-2.7.9. (Note: 2.5.x (x>14), 2.6.y (y>14) and 2.7.z (z>9) should be supported, but they aren't tested with this release.)
- This release is compatible with Spring Cloud 2020.0.3-2020.0.6, 2021.0.0-2021.0.5. (Note: 2020.0.x (x>6) and 2021.0.y (y>5) should be supported, but they aren't tested with this release.)

### Spring Cloud Azure Dependencies (BOM)

#### Dependency Updates
- Upgrade `azure-sdk-bom` to 1.2.11.
- Upgrade `azure-spring-data-cosmos` to 3.33.0.
- Upgrade `azure-resourcemanager` to 2.24.0.

#### Features Added
- Added the following artifacts into current bom file:
  - spring-cloud-azure-starter-appconfiguration-config
  - spring-cloud-azure-appconfiguration-config
  - spring-cloud-azure-appconfiguration-config-web
  - spring-cloud-azure-feature-management
  - spring-cloud-azure-feature-management-web

#### Features Added
- The module `azure-spring-data-cosmos` was moved from sdk/cosmos to sdk/spring - See [PR 33905](https://github.com/Azure/azure-sdk-for-java/pull/33905)

### Spring Messaging Event Hubs
This section includes changes in `spring-messaging-azure-eventhubs` module.

#### Bugs Fixed
- Fixed Event Hubs Message header `source-type` from `kafka` to `amqp` when using `StreamBridge#send`. [#32777](https://github.com/Azure/azure-sdk-for-java/issues/32777)

### Spring Cloud Stream Event Hubs Binder
This section includes changes in `spring-cloud-azure-stream-binder-eventhubs` module.

#### Breaking Changes
- Make the default partition behavior of Spring Cloud Azure EventHubs binder be a round-robin assignment to align with Event Hubs.[#32816](https://github.com/Azure/azure-sdk-for-java/pull/32816).

### Spring Cloud Azure Autoconfigure
This section includes changes in `spring-cloud-azure-autoconfigure` module.

#### Features Added
- Support passwordless connections for JMS ServiceBus in Spring. [#33489](https://github.com/Azure/azure-sdk-for-java/pull/33489)

#### Breaking Changes
- Deprecated properties for AAD and AAD B2C. [#33538](https://github.com/Azure/azure-sdk-for-java/pull/33538).
  - Deprecated properties `spring.cloud.azure.active-directory.jwt-connect-timeout`, `spring.cloud.azure.active-directory.jwt-read-timeout`, `spring.cloud.azure.active-directory.jwt-size-limit`, if you want to configure them, please provide a RestOperations bean.
  - Deprecated properties `spring.cloud.azure.active-directory.b2c.jwt-connect-timeout`, `spring.cloud.azure.active-directory.b2c.jwt-read-timeout`, `spring.cloud.azure.active-directory.b2c.jwt-size-limit`, if you want to configure them, please provide a RestOperations bean.

## 4.6.0 (2023-02-07)
- This release is compatible with Spring Boot 2.5.0-2.5.14, 2.6.0-2.6.14, 2.7.0-2.7.8. (Note: 2.5.x (x>14), 2.6.y (y>14) and 2.7.z (z>8) should be supported, but they aren't tested with this release.)
- This release is compatible with Spring Cloud 2020.0.3-2020.0.6, 2021.0.0-2021.0.5. (Note: 2020.0.x (x>6) and 2021.0.y (y>5) should be supported, but they aren't tested with this release.)

#### Features Added
- Release the `spring-cloud-azure-starter-redis`. This starter supports Azure hosted Redis service authenticating with Azure AD.

### Spring Cloud Azure Autoconfigure
This section includes changes in `spring-cloud-azure-autoconfigure` module.

#### Features Added
- Enhance the Event Hubs/Service Bus/Storage Queue message converter to support Spring autoconfiguration-pattern. [#30741](https://github.com/Azure/azure-sdk-for-java/issues/30741)
- Support the PROPERTY_AZURE_CLIENT_CERTIFICATE_PASSWORD property. [#30252](https://github.com/Azure/azure-sdk-for-java/issues/30252)
- Make the domain-name option optional when configuring Event Hubs/Service Bus in non-public Azure cloud [#32034](https://github.com/Azure/azure-sdk-for-java/issues/32034).

#### Breaking Changes
- Delete properties: `spring.jms.serviebus.username`, `spring.jms.serviebus.password` and `spring.jms.serviebus.remote-uri` [#32467](https://github.com/Azure/azure-sdk-for-java/pull/32467).
- Change the default value of `spring.jms.servicebus.idle-timeout` from 30 minutes to 2 minutes [#32799](https://github.com/Azure/azure-sdk-for-java/pull/32799).
- Change the default value of `spring.cloud.azure.eventhubs.processor.load-balancing.strategy` from `BALANCED` to `GREEDY` [#32897](https://github.com/Azure/azure-sdk-for-java/pull/32897).

#### Bugs Fixed
- Fixed `GraphClient` exceptions handling when switching `HttpURLConnection` to `RestTemplate`. [#32779](https://github.com/Azure/azure-sdk-for-java/issues/32779)

#### Dependency Updates
- Upgrade Azure SDK BOM to 1.2.9.
- Upgrade Azure Spring Data Cosmos to 3.31.0.
- Upgrade Azure Resource Manager to 2.23.0.

### Spring Cloud Azure Core
This section includes changes in `spring-cloud-azure-core`, `spring-cloud-azure-service`, and `spring-cloud-azure-resourcemanager` modules.

#### Bugs Fixed
- Remove warning logs about client properties while using Kafka passwordless. [#32235](https://github.com/Azure/azure-sdk-for-java/issues/32235)

### Spring Messaging Event Hubs
This section includes changes in `spring-messaging-azure-eventhubs` module.

#### Breaking Changes
- Change the default load-balancing strategy from `BALANCED` to `GREEDY` [#32897](https://github.com/Azure/azure-sdk-for-java/pull/32897).

### Spring Cloud Stream Event Hubs Binder
This section includes changes in `spring-cloud-azure-stream-binder-eventhubs` module.

#### Breaking Changes
- Change the default value of `spring.cloud.stream.eventhubs.bindings.<binding-name>.consumer.load-balancing.strategy` from `BALANCED` to `GREEDY` [#32897](https://github.com/Azure/azure-sdk-for-java/pull/32897).

## 5.0.0 (2023-01-17)
- This release is compatible with Spring Boot 3.0.0-3.0.1. (Note: 3.0.x (x>1) should be supported, but they aren't tested with this release.)
- This release is compatible with Spring Cloud 2022.0.0. (Note: 2022.0.x (x>0) should be supported, but they aren't tested with this release.)

### Breaking Changes
- Update some classes package path, and reduce the number of public APIs [#32552](https://github.com/Azure/azure-sdk-for-java/pull/32552), [#32582](https://github.com/Azure/azure-sdk-for-java/pull/32582), [#32597](https://github.com/Azure/azure-sdk-for-java/pull/32597), [#32616](https://github.com/Azure/azure-sdk-for-java/pull/32616), [#32712](https://github.com/Azure/azure-sdk-for-java/pull/32712), [#32716](https://github.com/Azure/azure-sdk-for-java/pull/32716).
- Remove Spring AOT support [#32742](https://github.com/Azure/azure-sdk-for-java/pull/32742).
- Decrease the major version of Spring Cloud Azure to 5.0 [#32947](https://github.com/Azure/azure-sdk-for-java/pull/32947).

### Spring Cloud Azure Autoconfigure
This section includes changes in `spring-cloud-azure-autoconfigure` module.

#### Features Added
- Enhance the Event Hubs/Service Bus/Storage Queue message converter to support Spring autoconfiguration-pattern [#30741](https://github.com/Azure/azure-sdk-for-java/issues/30741).
- Support the PROPERTY_AZURE_CLIENT_CERTIFICATE_PASSWORD property [#32720](https://github.com/Azure/azure-sdk-for-java/pull/32720).

#### Breaking Changes
- Remove the `public` access modifier from bean methods [#32514](https://github.com/Azure/azure-sdk-for-java/pull/32514).
- Remove Cloud Foundry support [#32616](https://github.com/Azure/azure-sdk-for-java/pull/32616).
- Change the default value of `spring.jms.servicebus.idle-timeout` from 30 minutes to 2 minutes [#32817](https://github.com/Azure/azure-sdk-for-java/pull/32817).
- Change the default value of `spring.cloud.azure.eventhubs.processor.load-balancing.strategy` from `BALANCED` to `GREEDY` [#32913](https://github.com/Azure/azure-sdk-for-java/pull/32913).

#### Bugs Fixed
- Remove unused class `RestTemplateProxyCustomizerConfiguration` [#32616](https://github.com/Azure/azure-sdk-for-java/pull/32616)

### Spring Messaging Azure
This section includes changes in `spring-messaging-azure` module.

#### Breaking Changes
- Rename class `AbstractAzureMessageConverter` to `AbstractJacksonAzureMessageConverter` [#32716](https://github.com/Azure/azure-sdk-for-java/pull/32716).

### Spring Cloud Azure Core
This section includes changes in `spring-cloud-azure-core`, `spring-cloud-azure-service`, and `spring-cloud-azure-resourcemanager` modules.

#### Bugs Fixed
- Remove warning logs about client properties while using Kafka passwordless. [#32235](https://github.com/Azure/azure-sdk-for-java/issues/32235)

### Spring Messaging Event Hubs
This section includes changes in `spring-messaging-azure-eventhubs` module.

#### Breaking Changes
- Change the default load-balancing strategy from `BALANCED` to `GREEDY` [#32913](https://github.com/Azure/azure-sdk-for-java/pull/32913).

### Spring Cloud Stream Event Hubs Binder
This section includes changes in `spring-cloud-azure-stream-binder-eventhubs` module.

#### Breaking Changes
- Change the default value of `spring.cloud.stream.eventhubs.bindings.<binding-name>.consumer.load-balancing.strategy` from `BALANCED` to `GREEDY` [#32913](https://github.com/Azure/azure-sdk-for-java/pull/32913).

## 6.0.0-beta.4 (2022-12-07)
Upgrade Spring Boot dependencies version to 3.0.0-RC2 and Spring Cloud dependencies version to 2022.0.0-RC2.

### Spring Cloud Azure Autoconfigure
This section includes changes in `spring-cloud-azure-autoconfigure` module.

#### Features Added
- Remove warning logs of Kafka passwordless autoconfiguration. [#31182](https://github.com/Azure/azure-sdk-for-java/issues/31182).
- Enhance the Azure AD Resource Server configurer to accept the custom jwt granted authorities converter. [#28665](https://github.com/Azure/azure-sdk-for-java/issues/28665).

#### Breaking Changes
- Move Key Vault environment classes for internal usage to the implementation package [#32428](https://github.com/Azure/azure-sdk-for-java/pull/32428).
- Delete properties: `spring.jms.serviebus.username`, `spring.jms.serviebus.password` and `spring.jms.serviebus.remote-uri` [#32465](https://github.com/Azure/azure-sdk-for-java/pull/32465).

#### Dependency Updates
- Upgrade Azure SDK BOM to 1.2.8.
- Upgrade Azure Identity to 1.7.1.
- Upgrade Azure Identity Extensions to 1.0.0.
- Upgrade Azure Resource Manager to 2.21.0.

## 4.5.0 (2022-12-06)
- This release is compatible with Spring Boot 2.5.0-2.5.14, 2.6.0-2.6.14, 2.7.0-2.7.6. (Note: 2.5.x (x>14), 2.6.y (y>14) and 2.7.z (z>6) should be supported, but they aren't tested with this release.)
- This release is compatible with Spring Cloud 2020.0.3-2020.0.6, 2021.0.0-2021.0.5. (Note: 2020.0.x (x>6) and 2021.0.y (y>5) should be supported, but they aren't tested with this release.)

### Spring Cloud Azure Starter
This section includes changes in `spring-cloud-azure-starter` module.

#### Features Added
- GA the `spring-cloud-azure-starter-jdbc-mysql`. This starter supports Azure hosted MySQL service authenticating with Azure AD.
- GA the `spring-cloud-azure-starter-jdbc-postgresql`. This starter supports Azure hosted PostgreSQL service authenticating with Azure AD.

### Spring Cloud Azure Autoconfigure
This section includes changes in `spring-cloud-azure-autoconfigure` module.

#### Features Added
- Remove warning logs of Kafka passwordless autoconfiguration. [#31182](https://github.com/Azure/azure-sdk-for-java/issues/31182)
- Enhance the token authentication converter and Azure AD Resource Server configurer adapter to accept the custom jwt granted authorities converter. [#28665](https://github.com/Azure/azure-sdk-for-java/issues/28665)

#### Dependency Updates
- Upgrade spring-security to 5.7.5 to address [CVE-2022-31690](https://tanzu.vmware.com/security/cve-2022-31690) [#32145](https://github.com/Azure/azure-sdk-for-java/pull/32145).
- Upgrade Azure SDK BOM to 1.2.8.
- Upgrade Azure Identity to 1.7.1.
- Upgrade Azure Identity Extensions to 1.0.0.
- Upgrade Azure Spring Data Cosmos to 3.30.0.
- Upgrade Azure Resource Manager to 2.21.0.

## 6.0.0-beta.3 (2022-11-04)
Upgrade Spring Boot dependencies version to 3.0.0-RC1 and Spring Cloud dependencies version to 2022.0.0-RC1.

#### Breaking Changes
- Delete the artifact `spring-cloud-azure-trace-sleuth`[#31543](https://github.com/Azure/azure-sdk-for-java/pull/31543).

### Spring Cloud Azure Autoconfigure
This section includes changes in `spring-cloud-azure-autoconfigure` module.

#### Breaking Changes
- Delete the class `com.azure.spring.cloud.autoconfigure.aad.implementation.oauth2.AadOAuth2AuthenticatedPrincipal`[#31543](https://github.com/Azure/azure-sdk-for-java/pull/31543).
- Delete the class `com.azure.spring.cloud.autoconfigure.aad.implementation.webapi.AadOboOAuth2AuthorizedClientProvider`[#31543](https://github.com/Azure/azure-sdk-for-java/pull/31543).
- Delete the class `com.azure.spring.cloud.autoconfigure.aad.properties.AadAuthorizationGrantType`[#31543](https://github.com/Azure/azure-sdk-for-java/pull/31543).
- Delete the class `com.azure.spring.cloud.autoconfigure.aad.AadJwtBearerTokenAuthenticationConverter`[#31543](https://github.com/Azure/azure-sdk-for-java/pull/31543).
- Delete the `AuthorizationGrantType.PASSWORD` support[#31543](https://github.com/Azure/azure-sdk-for-java/pull/31543).
- Delete the auto configuration for Spring Cloud Sleuth support[#31543](https://github.com/Azure/azure-sdk-for-java/pull/31543).
- Use the `com.nimbusds.jwt.proc.DefaultJWTClaimsVerifier#DefaultJWTClaimsVerifier(com.nimbusds.jwt.JWTClaimsSet, java.util.Set<java.lang.String>)` instead of `com.nimbusds.jwt.proc.DefaultJWTClaimsVerifier#DefaultJWTClaimsVerifier()`[#31543](https://github.com/Azure/azure-sdk-for-java/pull/31543).
- Use the `org.springframework.http.ResponseEntity#getStatusCode` instead of `org.springframework.http.ResponseEntity#getStatusCodeValue`[#31543](https://github.com/Azure/azure-sdk-for-java/pull/31543).
- Use an abstract configurer `AbstractHttpConfigurer` instead of `org.springframework.security.config.annotation.web.configuration.WebSecurityConfigurerAdapter`[#31543](https://github.com/Azure/azure-sdk-for-java/pull/31543).
- Use the annotation `org.springframework.security.config.annotation.method.configuration.EnableMethodSecurity` instead the `org.springframework.security.config.annotation.method.configuration.EnableGlobalMethodSecurity`[#31808](https://github.com/Azure/azure-sdk-for-java/pull/31808).
- Use the class `org.springframework.security.oauth2.server.resource.authentication.BearerTokenAuthenticationToken` instead of `org.springframework.security.oauth2.server.resource.BearerTokenAuthenticationToken`[#31808](https://github.com/Azure/azure-sdk-for-java/pull/31808).

#### Bugs Fixed
- Fix bug: Put a value into Collections.emptyMap(). [#31190](https://github.com/Azure/azure-sdk-for-java/issues/31190).
- Fix bug: RestTemplate used to get access token should only contain 2 converters. [#31482](https://github.com/Azure/azure-sdk-for-java/issues/31482).
- Fix bug: RestOperations is not well configured when jwkResolver is null. [#31218](https://github.com/Azure/azure-sdk-for-java/issues/31218).
- Fix bug: Duplicated "scope" parameter. [#31191](https://github.com/Azure/azure-sdk-for-java/issues/31191).
- Fix bug: NimbusJwtDecoder still uses `RestTemplate()` instead `RestTemplateBuilder` [#31233](https://github.com/Azure/azure-sdk-for-java/issues/31233)
- Fix bug: Proxy setting not work in Azure AD B2C web application. [31593](https://github.com/Azure/azure-sdk-for-java/issues/31593)
- Fix Bug: NoClassDefFoundError for JSONArray. [31716](https://github.com/Azure/azure-sdk-for-java/issues/31716)
- Fix bug: `spring.main.sources` configuration from Spring Cloud Stream Kafka binder cannot take effect. [#31715](https://github.com/Azure/azure-sdk-for-java/pull/31715)

## 4.4.1 (2022-10-31)

### Spring Cloud Azure Autoconfigure
This section includes changes in `spring-cloud-azure-autoconfigure` module.

#### Bugs Fixed
- Fix bug: Put a value into Collections.emptyMap(). [#31190](https://github.com/Azure/azure-sdk-for-java/issues/31190).
- Fix bug: RestTemplate used to get access token should only contain 2 converters. [#31482](https://github.com/Azure/azure-sdk-for-java/issues/31482).
- Fix bug: RestOperations is not well configured when jwkResolver is null. [#31218](https://github.com/Azure/azure-sdk-for-java/issues/31218).
- Fix bug: Duplicated "scope" parameter. [#31191](https://github.com/Azure/azure-sdk-for-java/issues/31191).
- Fix bug: NimbusJwtDecoder still uses `RestTemplate()` instead `RestTemplateBuilder` [#31233](https://github.com/Azure/azure-sdk-for-java/issues/31233)
- Fix bug: Proxy setting not work in Azure AD B2C web application. [31593](https://github.com/Azure/azure-sdk-for-java/issues/31593)
- Fix Bug: NoClassDefFoundError for JSONArray. [31716](https://github.com/Azure/azure-sdk-for-java/issues/31716)
- Fix bug: `spring.main.sources` configuration from Spring Cloud Stream Kafka binder cannot take effect. [#31715](https://github.com/Azure/azure-sdk-for-java/pull/31715)

## 6.0.0-beta.2 (2022-09-30)
Upgrade Spring Boot dependencies version to 3.0.0-M4 and Spring Cloud dependencies version to 2022.0.0-M4.

### Spring Cloud Azure Autoconfigure
This section includes changes in `spring-cloud-azure-autoconfigure` module.

#### Features Added
- Support auto start-up for the auto-configured Service Bus Processor Client by enabling a new property of `spring.cloud.azure.servicebus.processor.auto-startup`. [#29997](https://github.com/Azure/azure-sdk-for-java/issues/29997)
- Configure the `spring.main.sources` with `AzureKafkaSpringCloudStreamConfiguration` class for Spring Cloud Stream Kafka Binder context, which helps developers omit customizing the property manually when leveraging Azure Identity with Kafka [#29976](https://github.com/Azure/azure-sdk-for-java/issues/29976).
- Provide the property of `spring.cloud.azure.eventhubs.kafka.enabled` to turn of/off the OAuth2 support of Spring Cloud Azure for Event Hubs for Kafka [#30574](https://github.com/Azure/azure-sdk-for-java/issues/30574).
- Support connecting to Azure AD via proxy. To achieve this, customer need provide a custom `RestTemplateCustomizer` bean. [#26493](https://github.com/Azure/azure-sdk-for-java/issues/26493).

#### Bugs Fixed
- Fix bug: Cannot configure "azure" authorization client. [#30354](https://github.com/Azure/azure-sdk-for-java/issues/30354).
- Fix parameter `requested_token_use` missing when using On behalf of process [#30359](https://github.com/Azure/azure-sdk-for-java/issues/30359).
- Fix the invalid user agent for Apache Kafka [#30574](https://github.com/Azure/azure-sdk-for-java/pull/30933).
- Fix Kafka `OAuth2AuthenticateCallbackHandler` cannot work with Kafka refreshing login mechanism [#30719](https://github.com/Azure/azure-sdk-for-java/issues/30719).
- Fix the cloud type cannot be configured for a consumer/producer/processor of Service Bus / Event Hubs bug [#30936](https://github.com/Azure/azure-sdk-for-java/issues/30936).

### Spring Cloud Stream Event Hubs Binder
#### Bugs Fixed
- Fix the cloud type cannot be configured for Event Hubs Binder bug [#30936](https://github.com/Azure/azure-sdk-for-java/issues/30936).

### Spring Cloud Stream Service Bus Binder
#### Breaking Changes
- Removed Spring Data Cosmos Auto Configuration support as Spring Data 3 is currently not supported.

#### Bugs Fixed
- Fix the Service Bus Binder cannot automatically create Topic/Subscriptions from consumer bug. [#30722](https://github.com/Azure/azure-sdk-for-java/pull/30722).
- Fix the cloud type cannot be configured for Service Bus Binder bug [#30936](https://github.com/Azure/azure-sdk-for-java/issues/30936).

## 4.4.0 (2022-09-26)
Upgrade Spring Boot dependencies version to 2.7.3 and Spring Cloud dependencies version to 2021.0.3
Upgrade Spring Boot dependencies version to 2.7.2 and Spring Cloud dependencies version to 2021.0.3.

### Spring Cloud Azure Autoconfigure
This section includes changes in `spring-cloud-azure-autoconfigure` module.

#### Bugs Fixed
- Fix bug: Cannot configure "azure" authorization client. [#30354](https://github.com/Azure/azure-sdk-for-java/issues/30354).
- Fix parameter `requested_token_use` missing when using On behalf of process [#30359](https://github.com/Azure/azure-sdk-for-java/issues/30359).
- Fix the invalid user agent for Apache Kafka [#30574](https://github.com/Azure/azure-sdk-for-java/pull/30933).
- Fix Kafka `OAuth2AuthenticateCallbackHandler` cannot work with Kafka refreshing login mechanism [#30719](https://github.com/Azure/azure-sdk-for-java/issues/30719).
- Fix the cloud type cannot be configured for a consumer/producer/processor of Service Bus / Event Hubs bug [#30936](https://github.com/Azure/azure-sdk-for-java/issues/30936).

#### Features Added
- Support auto start-up for the auto-configured Service Bus Processor Client by enabling a new property of `spring.cloud.azure.servicebus.processor.auto-startup`. [#29997](https://github.com/Azure/azure-sdk-for-java/issues/29997)
- Configure the `spring.main.sources` with `AzureKafkaSpringCloudStreamConfiguration` class for Spring Cloud Stream Kafka Binder context, which helps developers omit customizing the property manually when leveraging Azure Identity with Kafka [#29976](https://github.com/Azure/azure-sdk-for-java/issues/29976).
- Provide the property of `spring.cloud.azure.eventhubs.kafka.enabled` to turn of/off the OAuth2 support of Spring Cloud Azure for Event Hubs for Kafka [#30574](https://github.com/Azure/azure-sdk-for-java/issues/30574).
- Support connecting to Azure AD via proxy. To achieve this, customer need provide a custom `RestTemplateCustomizer` bean. [#26493](https://github.com/Azure/azure-sdk-for-java/issues/26493).

### Spring Cloud Stream Event Hubs Binder
#### Bugs Fixed
- Fix the cloud type cannot be configured for Event Hubs Binder bug [#30936](https://github.com/Azure/azure-sdk-for-java/issues/30936).

### Spring Cloud Stream Service Bus Binder
#### Bugs Fixed
- Fix the Service Bus Binder cannot automatically create Topic/Subscriptions from consumer bug. [#30722](https://github.com/Azure/azure-sdk-for-java/pull/30722).
- Fix the cloud type cannot be configured for Service Bus Binder bug [#30936](https://github.com/Azure/azure-sdk-for-java/issues/30936).

## 4.5.0-beta.1 (2022-09-23)
- This release is compatible with Spring Boot 2.5.0-2.5.14, 2.6.0-2.6.11, 2.7.0-2.7.3. (Note: 2.5.x (x>14), 2.6.y (y>11) and 2.7.z (z>3) should be supported, but they aren't tested with this release.)
- This release is compatible with Spring Cloud 2020.0.3-2020.0.6, 2021.0.0-2021.0.3. (Note: 2020.0.x (x>6) and 2021.0.y (y>3) should be supported, but they aren't tested with this release.)

### Spring Cloud Azure Starter
This section includes changes in `spring-cloud-azure-starter` module.
#### Features Added
+ Support Azure hosted PostgreSQL and MySQL services authenticating with Azure AD [#30024](https://github.com/Azure/azure-sdk-for-java/pull/30024).

## 4.3.0 (2022-06-29)
- This release is compatible with Spring Boot 2.5.0-2.5.14, 2.6.0-2.6.9, 2.7.0-2.7.1. (Note: 2.5.x (x>14), 2.6.y (y>9) and 2.7.z (z>1) should be supported, but they aren't tested with this release.)
- This release is compatible with Spring Cloud 2020.0.3-2020.0.5, 2021.0.0-2021.0.3. (Note: 2020.0.x (x>5) and 2021.0.y (y>3) should be supported, but they aren't tested with this release.)

### Features Added
- GA the `spring-cloud-azure-starter-storage`. This starter supports all features of Azure Storage.
- GA the `spring-cloud-azure-starter-keyvault`. This starter supports all features of Azure Key Vault.
- Support Jwt Client authentication for Azure AD Starter.

### Spring Cloud Azure Dependencies (BOM)
#### Dependency Updates
- Upgrade `azure-sdk-bom` to 1.2.3.
- Upgrade `azure-spring-data-cosmos` to 3.23.0.

### Spring Cloud Azure Autoconfigure
This section includes changes in `spring-cloud-azure-autoconfigure` module.

#### Features Added
+ Add `AzureStorageConfiguration` to make Azure storage service share common property configuration [#29094](https://github.com/Azure/azure-sdk-for-java/pull/29094).
    +  Add properties `spring.cloud.azure.storage.endpoint`, `spring.cloud.azure.storage.account-key`, `spring.cloud.azure.storage.sas-token`, `spring.cloud.azure.storage.connection-string`, `spring.cloud.azure.storage.account-name`.
+ Add `AzureKeyVaultConfiguration` to make Azure Key Vault service share common property configuration [#29306](https://github.com/Azure/azure-sdk-for-java/pull/29306).
    + Add properties `spring.cloud.azure.keyvault`.
+ Support OAuth2 authentication configuration for Spring ecosystems of Kafka [#29404](https://github.com/Azure/azure-sdk-for-java/pull/29404).

#### Breaking Changes
- Deprecate support of connection string or Azure Resource Manager based authentication for Spring ecosystems of Kafka [#29404](https://github.com/Azure/azure-sdk-for-java/pull/29404).

#### Dependency Updates
- Upgrade spring-security to 5.6.4 to address [CVE-2022-22978](https://spring.io/blog/2022/05/15/cve-2022-22978-authorization-bypass-in-regexrequestmatcher) [#29304](https://github.com/Azure/azure-sdk-for-java/pull/29304).
- Upgrade `azure-spring-data-cosmos` to 3.23.0. [#29679](https://github.com/Azure/azure-sdk-for-java/pull/29679)
- Upgrade `azure-cosmos` to 4.32.0. [#29679](https://github.com/Azure/azure-sdk-for-java/pull/29679)

#### Features Added
- Add `enabled` option in `AzureServiceBusJmsProperties` [#29232](https://github.com/Azure/azure-sdk-for-java/issues/29232).

#### Bugs Fixed
- Fix the Service Bus JMS autoconfiguration logic error [#29313](https://github.com/Azure/azure-sdk-for-java/pull/29313).
- Fix the authority host of azure identity client not configured bug [#29398](https://github.com/Azure/azure-sdk-for-java/issues/29398).

### Spring Messaging Azure Service Bus
This section includes changes in the `spring-messaging-azure-servicebus` module.

#### Bugs Fixed
- Fix the `ServiceBusContainerProperties` constructor with overriding the default field values [#29095](https://github.com/Azure/azure-sdk-for-java/pull/29095).
- Restrict the concurrency value to be int format in `ServiceBusListener` [#29095](https://github.com/Azure/azure-sdk-for-java/pull/29095).

### Spring Cloud Azure Starter Active Directory
This section includes changes in `spring-cloud-azure-starter-active-directory` module.

#### Dependency Updates
- Upgrade spring-security to 5.6.4 to address [CVE-2022-22978](https://spring.io/blog/2022/05/15/cve-2022-22978-authorization-bypass-in-regexrequestmatcher) [#29304](https://github.com/Azure/azure-sdk-for-java/pull/29304).

#### Features Added
+ Support Jwt Client authentication [#29471](https://github.com/Azure/azure-sdk-for-java/pull/29471).

#### Breaking Changes
+ Deprecated classes and properties type changed [#29471](https://github.com/Azure/azure-sdk-for-java/pull/29471).
    + Deprecated ~~AadAuthorizationGrantType~~, use `AuthorizationGrantType` instead.
    + Deprecated ~~AadOAuth2AuthenticatedPrincipal~~, ~~AadJwtBearerTokenAuthenticationConverter~~, use the default converter `JwtAuthenticationConverter` instead in `AadResourceServerWebSecurityConfigurerAdapter`.
    + The type of property *authorizationGrantType* is changed to `AuthorizationGrantType` in `AuthorizationClientProperties` class.
    + Deprecated ~~AadOboOAuth2AuthorizedClientProvider~~, use `JwtBearerOAuth2AuthorizedClientProvider` instead.

### Spring Cloud Azure Starter Active Directory B2C
This section includes changes in `spring-cloud-azure-starter-active-directory-b2c` module.

#### Dependency Updates
- Upgrade spring-security to 5.6.4 to address [CVE-2022-22978](https://spring.io/blog/2022/05/15/cve-2022-22978-authorization-bypass-in-regexrequestmatcher) [#29304](https://github.com/Azure/azure-sdk-for-java/pull/29304).

### Spring Integration Azure Storage Queue
This section includes changes in `spring-integration-azure-storage-queue` module.

#### Features Added
- Add configurable visibility timeout to `StorageQueueMessageSource` to allow configuring visibility timeout of message source at startup [#29567](https://github.com/Azure/azure-sdk-for-java/pull/29567).

#### Breaking Changes
+ Deprecated classes and properties type changed [#29471](https://github.com/Azure/azure-sdk-for-java/pull/29471).
    + Deprecated *~~AadAuthorizationGrantType~~*, use `AuthorizationGrantType` instead.
    + The type of property *authorizationGrantType* is changed to `AuthorizationGrantType` in `AuthorizationClientProperties` class.

## 4.2.0 (2022-05-26)

- This release is compatible with Spring Boot 2.5.0-2.5.14, 2.6.0-2.6.8, 2.7.0. (Note: 2.5.x (x>14), 2.6.y (y>8) and 2.7.z (z>0) should be supported, but they aren't tested with this release.)
- This release is compatible with Spring Cloud 2020.0.3-2020.0.5, 2021.0.0-2021.0.2. (Note: 2020.0.x (x>5) and 2021.0.y (y>2) should be supported, but they aren't tested with this release.)

### Spring Cloud Azure Dependencies (BOM)
#### Dependency Updates
- Upgrade `azure-sdk-bom` to 1.2.2.
- Upgrade `azure-spring-data-cosmos` to 3.21.0.

## 4.1.0 (2022-05-05)
- This release is compatible with Spring Boot 2.5.0-2.5.13, 2.6.0-2.6.7. (Note: 2.5.x (x>13) and 2.6.y (y>7) should be supported, but they aren't tested with this release.)
- This release is compatible with Spring Cloud 2020.0.3-2020.0.5, 2021.0.0-2021.0.2. (Note: 2020.0.x (x>5) and 2021.0.y (y>2) should be supported, but they aren't tested with this release.)
- Upgrade Spring Cloud to 2021.0.2 to address [CVE-2022-22963](https://github.com/advisories/GHSA-6v73-fgf6-w5j7) [#28179](https://github.com/Azure/azure-sdk-for-java/issues/28179).
- Upgrade Spring Boot to 2.6.6 to address [CVE-2022-22965](https://github.com/advisories/GHSA-36p3-wjmg-h94x) [#28280](https://github.com/Azure/azure-sdk-for-java/pull/28280).

### Features Added
- GA the `spring-cloud-azure-starter-keyvault-certificates`. This starter supports the auto-configuration of Azure Key Vault `CertificateClient` and `CertificateAsyncClient`.

### Spring Cloud Azure Dependencies (BOM)
#### Dependency Updates
- Upgrade `azure-resourcemanager` to 2.14.0.
- Upgrade `azure-sdk-bom` to 1.2.1 [#28586](https://github.com/Azure/azure-sdk-for-java/pull/28586).
- Use `azure-cosmos:4.29.1` instead of the version `4.28.1` in `azure-sdk-bom` [#28555](https://github.com/Azure/azure-sdk-for-java/pull/28555).

### Spring Cloud Azure Autoconfigure
This section includes changes in `spring-cloud-azure-autoconfigure` module.

#### Bugs Fixed
- Fix the bean `AzureTokenCredentialAutoConfiguration` initialization exception when the multiple ThreadPoolTaskExecutors beans exist [#28525](https://github.com/Azure/azure-sdk-for-java/issues/28525).
- Fix incorrect bean name `staticStorageBlobConnectionStringProvider` in the auto-configuration of `AzureStorageFileShareAutoConfiguration` [#28464](https://github.com/Azure/azure-sdk-for-java/issues/28464).
- Fix application startup issue by changing property names in configuration metadata from camel-case to kebab-case [#28312](https://github.com/Azure/azure-sdk-for-java/issues/28312).

## 4.0.0 (2022-03-28)
- This release is compatible with Spring Boot 2.5.0-2.5.11, 2.6.0-2.6.5. (Note: 2.5.x (x>11) and 2.6.y (y>5) should be supported, but they aren't tested with this release.)
- This release is compatible with Spring Cloud 2020.0.3-2020.0.5, 2021.0.0-2021.0.1. (Note: 2020.0.x (x>5) and 2021.0.y (y>1) should be supported, but they aren't tested with this release.)

### Dependency Updates
- Upgrade dependency according to spring-boot-dependencies:2.6.3 and spring-cloud-dependencies:2021.0.0.

### Features Added
- Add `Automatic-Module-Name` for all Spring Cloud Azure modules and change the root package names to match the module names [#27350](https://github.com/Azure/azure-sdk-for-java/issues/27350), [#27420](https://github.com/Azure/azure-sdk-for-java/pull/27420).

### Spring Cloud Azure Dependencies (BOM)
#### Dependency Updates
- Delete the direct reference of following Azure SDKs [#27850](https://github.com/Azure/azure-sdk-for-java/pull/27850):
  + azure-core
  + azure-core-management
  + azure-core-amqp
  + azure-cosmos
  + azure-data-appconfiguration
  + azure-identity
  + azure-messaging-eventhubs
  + azure-messaging-eventhubs-checkpointstore-blob
  + azure-messaging-servicebus
  + azure-security-keyvault-certificates
  + azure-security-keyvault-secrets
  + azure-storage-blob
  + azure-storage-file-share
  + azure-storage-queue
  + azure-core-serializer-json-jackson
- Import `azure-sdk-bom:1.2.0` [#27850](https://github.com/Azure/azure-sdk-for-java/pull/27850).
- Use `azure-cosmos:4.28.0` instead of the version `4.27.0` in `azure-sdk-bom` [#27850](https://github.com/Azure/azure-sdk-for-java/pull/27850).
- Upgrade `azure-resourcemanager` to 2.13.0.
- Upgrade `azure-spring-data-cosmos` to 3.19.0.

### Spring Cloud Azure Starter Active Directory
This section includes changes in `spring-cloud-azure-starter-active-directory` module.

#### Breaking Changes
- Delete the AAD conditional access filter. [#27727](https://github.com/Azure/azure-sdk-for-java/pull/27727)
- Rename classes and methods [#27273](https://github.com/Azure/azure-sdk-for-java/pull/27273), [#27579](https://github.com/Azure/azure-sdk-for-java/pull/27579):
  + Rename classes from `AAD/AADB2C` to `Aad/AadB2c`.
  + Rename method in `UserPrincipal` from `getKid` to `getKeyId`.
  + Rename methods in `AADAuthenticationProperties` from `allowedGroupIdsConfigured/allowedGroupNamesConfigured` to `isAllowedGroupIdsConfigured/isAllowedGroupNamesConfigured`.
  + Rename methods in `AADAuthorizationServerEndpoints` from `authorizationEndpoint/endSessionEndpoint/jwkSetEndpoint/tokenEndpoint` to `getAuthorizationEndpoint/getEndSessionEndpoint/getJwkSetEndpoint/getTokenEndpoint`.
  + Rename method in `UserGroupProperties` from `getUseTransitiveMembers` to `isUseTransitiveMembers`.
- Improve `AadJwt*Validator` and `AadTokenClaim` [#27365](https://github.com/Azure/azure-sdk-for-java/pull/27365):
  + Delete `AadJwtClaimValidator` and use `JwtClaimValidator` instead.
  + Delete `AadJwtAudienceValidator` and use `JwtClaimValidator` instead.
  + Rename `AadTokenClaim` to `AadJwtClaimNames`.

#### Features Added
- Support constructing `AadOAuth2AuthorizationRequestResolver` with `authorizationRequestBaseUri` [#26494](https://github.com/Azure/azure-sdk-for-java/issues/26494).
- Make `AadWebSecurityConfigurerAdapter` more configurable [#27802](https://github.com/Azure/azure-sdk-for-java/pull/27802).

#### Dependency Updates
- Delete the dependencies `org.springframework.boot:spring-boot-starter-webflux`, `com.fasterxml.jackson.core:jackson-databind`, `io.projectreactor.netty:reactor-netty` [#27727](https://github.com/Azure/azure-sdk-for-java/pull/27727).

### Spring Cloud Azure Autoconfigure
This section includes changes in `spring-cloud-azure-autoconfigure` module.

#### Breaking Changes
- Refactor retry options [#27332](https://github.com/Azure/azure-sdk-for-java/pull/27332), [#27586](https://github.com/Azure/azure-sdk-for-java/pull/27586).
  + Delete properties `spring.cloud.azure.retry.timeout` and `spring.cloud.azure.<azure-service>.retry.timeout`.
  + Add properties `spring.cloud.azure.retry.amqp.try-timeout` and `spring.cloud.azure.<azure-amqp-service>.retry.try-timeout` instead. (`<azure-amqp-service>` means this option only applies to AMQP-based service clients).
  + Delete properties `spring.cloud.azure.retry.back-off.max-attempts`, `spring.cloud.azure.retry.back-off.delay`, `spring.cloud.azure.retry.back-off.max-delay`, and `spring.cloud.azure.retry.backoff.multiplier`.
  + Delete properties `spring.cloud.azure.<azure-service>.retry.back-off.max-attempts`, `spring.cloud.azure.<azure-service>.retry.back-off.delay`, `spring.cloud.azure.<azure-service>.retry.back-off..max-delay`, and `spring.cloud.azure.<azure-service>.retry.backoff.multiplier`.
  + Add properties `spring.cloud.azure.retry.mode`, `spring.cloud.azure.<azure-service>.retry.mode`, `spring.cloud.azure.retry.exponential.*`, `spring.cloud.azure.<azure-service>.retry.exponential.*`, `spring.cloud.azure.retry.fixed*`, and `spring.cloud.azure.<azure-service>.retry.fixed.*` instead:
    - `spring.cloud.azure.retry.exponential.base-delay`.
    - `spring.cloud.azure.retry.exponential.max-delay`.
    - `spring.cloud.azure.retry.exponential.max-retries`.
    - `spring.cloud.azure.retry.fixed.delay`.
    - `spring.cloud.azure.retry.fixed.max-retries`.
- Refactor proxy options [#27402](https://github.com/Azure/azure-sdk-for-java/pull/27402):
  + Change `spring.cloud.azure.<azure-service>.proxy.authentication-type` to `spring.cloud.azure.<azure-amqp-service>.proxy.authentication-type`. (`<azure-amqp-service>` means this property only applies to AMQP-based service clients).
  + Delete `spring.cloud.azure.proxy.authentication-type` and add `spring.cloud.azure.proxy.amqp.authentication-type` instead.
- Refactor client options [#27402](https://github.com/Azure/azure-sdk-for-java/pull/27511):
  + Change `spring.cloud.azure.<azure-service>.client.headers` to `spring.cloud.azure.<azure-http-service>.client.headers`. (`<azure-http-service>` means this property only applies to HTTP-based service clients).
  + Delete `spring.cloud.azure.client.headers` and add `spring.cloud.azure.client.http.headers` instead.
- Rename properties `spring.cloud.azure.profile.cloud` and `spring.cloud.azure.<azure-service>.cloud` to `spring.cloud.azure.profile.cloud-type` and `spring.cloud.azure.<azure-service>.cloud-type` [#27258](https://github.com/Azure/azure-sdk-for-java/pull/27258).
- Delete properties `spring.cloud.azure.credential.managed-identity-client-id` and `spring.cloud.azure.<azure-service>.credential.managed-identity-client-id`. Add `spring.cloud.azure.credential.managed-identity-enabled` and `spring.cloud.azure.<azure-service>.credential.managed-identity-enabled` instead [#27118](https://github.com/Azure/azure-sdk-for-java/pull/27118), [#27258](https://github.com/Azure/azure-sdk-for-java/pull/27258).
- Change type of JWK/JWT time duration properties from `int/long` to `Duration` [#27579](https://github.com/Azure/azure-sdk-for-java/pull/27579):
  + `spring.cloud.azure.active-directory.jwt-connect-timeout` and `spring.cloud.azure.active-directory.b2c.jwt-connect-timeout`.
  + `spring.cloud.azure.active-directory.jwt-read-timeout` and `spring.cloud.azure.active-directory.b2c.jwt-read-timeout`.
  + `spring.cloud.azure.active-directory.jwk-set-cache-lifespan`.
  + `spring.cloud.azure.active-directory.jwk-set-cache-refresh-time`.
- Delete deprecated properties for AAD [#26598](https://github.com/Azure/azure-sdk-for-java/pull/26598):
  + `spring.cloud.azure.active-directory.allow-telemetry`.
  + `spring.cloud.azure.active-directory.active-directory-groups`.
  + `spring.cloud.azure.active-directory.authorization-clients.graph.on-demand`
  + `spring.cloud.azure.active-directory.user-group.allowed-groups`.
  + `spring.cloud.azure.active-directory.user-group.enable-full-list`.
- Delete deprecated properties for AAD B2C [#26598](https://github.com/Azure/azure-sdk-for-java/pull/26598):
  + `spring.cloud.azure.active-directory.b2c.allow-telemetry`.
  + `spring.cloud.azure.active-directory.b2c.tenant`.
- Delete properties `spring.cloud.azure.cosmos.permissions`. Please use the builder customizer instead. [#27236](https://github.com/Azure/azure-sdk-for-java/pull/27236).
- Delete properties `spring.cloud.azure.cosmos.gateway-connection.proxy`. Please use `spring.cloud.azure.cosmos.proxy` instead [#27241](https://github.com/Azure/azure-sdk-for-java/pull/27241).
- Rename property `spring.cloud.azure.eventhubs.processor.partition-ownership-expiration-interval` to `spring.cloud.azure.eventhubs.processor.load-balancing.partition-ownership-expiration-interval` [#27331](https://github.com/Azure/azure-sdk-for-java/pull/27331).
- Change `KeyVaultPropertySource`'s configuration properties [27651](https://github.com/Azure/azure-sdk-for-java/pull/27651):
  + Property `spring.cloud.azure.keyvault.secret.enabled` only used to disable autoconfigure `SecretClient` bean, it can't be used to disable inserting `KeyVaultPropertySource`. Use `spring.cloud.azure.keyvault.secret.property-source-enabled` to disable inserting `KeyVaultPropertySource`.
  + Property `spring.cloud.azure.keyvault.secret.endpoint` only used to autoconfigure `SecretClient` bean, it can't be used to configure `KeyVaultPropertySource`. Use `spring.cloud.azure.keyvault.secret.property-sources[].endpoint` to configure `KeyVaultPropertySource`.
  + For properties like `credential`, `profile`, `client`, `proxy`, `retry`, if `spring.cloud.azure.keyvault.secret.property-sources[].xxx` is not configured, it will only take value from `spring.cloud.azure.xxx`, not take value from `spring.cloud.azure.keyvault.secret.xxx` anymore.
  + Conclusion:
    - Here are all `SecretClient` bean related properties: `spring.cloud.azure.keyvault.secret.enabled`, `spring.cloud.azure.keyvault.secret.xxx`, `spring.cloud.azure.xxx`.
    - Here are all `KeyVaultPropertySource` related properties: `spring.cloud.azure.keyvault.secret.property-source-enabled`, `spring.cloud.azure.keyvault.secret.property-sources[].xxx`, `spring.cloud.azure.xxx`.
- Enhance autoconfiguration for a Storage File Share client [#26645](https://github.com/Azure/azure-sdk-for-java/pull/26645):
  + Add auto-configuration for File Share directory client.
  + Rename property `spring.cloud.azure.storage.fileshare.file-name` to `spring.cloud.azure.storage.fileshare.file-path`.
  + Add property `spring.cloud.azure.storage.fileshare.directory-path`.
- Delete `EventHubsInitializationContextConsumer`, `EventHubsCloseContextConsumer`, `EventHubsErrorContextConsumer` and `ServiceBusErrorContextConsumer`. Please use `Consumer<>` directly if you want to configure them [#27288](https://github.com/Azure/azure-sdk-for-java/pull/27288).
- Delete the bean of `EventHubsProcessorContainer` in the autoconfiguration for Event Hubs Spring Messaging support. When needed, a user-defined `EventHubsMessageListenerContainer` bean should be provided for the replacement [#27216](https://github.com/Azure/azure-sdk-for-java/pull/27216).
- Delete the bean of `ServiceBusProcessorContainer` in the autoconfiguration for Service Bus Spring Messaging support. When needed, a user-defined `ServiceBusMessageListenerContainer` bean should be provided for the replacement [#27216](https://github.com/Azure/azure-sdk-for-java/pull/27216).
- Rename Beans in `AadAuthenticationFilterAutoConfiguration` from `azureADJwtTokenFilter\getJWTResourceRetriever\getJWKSetCache` to `aadAuthenticationFilter\jwtResourceRetriever\jwkSetCache` [#27301](https://github.com/Azure/azure-sdk-for-java/pull/27301).
- Rename Bean in `AadB2cResourceServerAutoConfiguration` from `aadIssuerJWSKeySelector` to `aadIssuerJwsKeySelector` [#27301](https://github.com/Azure/azure-sdk-for-java/pull/27301).
- Change non-SDK defined boolean configuration properties from `Boolean` to `boolean` [#27321](https://github.com/Azure/azure-sdk-for-java/pull/27321).
- Delete unused API from `KeyVaultOperation` and `KeyVaultPropertySource` [#27722](https://github.com/Azure/azure-sdk-for-java/pull/27722).
- Delete `Propagator` from the constructor of `SleuthHttpPolicy` [#27621](https://github.com/Azure/azure-sdk-for-java/pull/27621).
- Move classes for internal usage to the implementation package [#27113](https://github.com/Azure/azure-sdk-for-java/issues/27113).

#### Features Added
- Add a compatibility verifier for Spring Cloud Azure [#25437](https://github.com/Azure/azure-sdk-for-java/issues/25437).
- Support configuring an `AzureTokenCredentialResolver` for each `*ClientBuilderFactory` [#26792](https://github.com/Azure/azure-sdk-for-java/pull/26792).
- Add more hints for configuration properties in `additional-spring-configuration-metadata.json` file [#26600](https://github.com/Azure/azure-sdk-for-java/issues/26600).
- Add descriptions and logs for `namespace` property of Service Bus and Event Hubs [#27053](https://github.com/Azure/azure-sdk-for-java/issues/27053).

#### Bugs Fixed
- Fix AAD autoconfiguration activated when no web dependencies on the classpath [#26915](https://github.com/Azure/azure-sdk-for-java/issues/26915).
- Fix inconsistency between `getPropertyNames()` and `containsProperty(String name)` in `KeyVaultPropertySource` [#23815](https://github.com/Azure/azure-sdk-for-java/issues/23815).
- Fix Cosmos direct/gateway connection properties cannot be configured bug [#27241](https://github.com/Azure/azure-sdk-for-java/pull/27241).
- Fix Cosmos default connection mode not being set bug [#27236](https://github.com/Azure/azure-sdk-for-java/pull/27236).
- Fix `DefaultAzureCredential` still being used when global credential properties `spring.cloud.azure.credential.*` provided bug [#27626](https://github.com/Azure/azure-sdk-for-java/pull/27626).
- Fix connection strings retrieved from Azure Resource Manager not being used for Spring Messaging Azure components' autoconfiguration bug [#27831](https://github.com/Azure/azure-sdk-for-java/issues/27831).
- Fix `Azure*ResourceManagerAutoconfigure` being activated when `azure-resourcemanager` is on classpath but service sdk isn't bug [#27703](https://github.com/Azure/azure-sdk-for-java/pull/27703).
- Fix User-Agent for Spring Cloud Azure not loading correctly bug [#27303](https://github.com/Azure/azure-sdk-for-java/issues/27303).


### Spring Cloud Azure Actuator
This section includes changes in `spring-cloud-azure-actuator` module.

#### Breaking Changes
- Move classes for internal usage to the implementation package [#27263](https://github.com/Azure/azure-sdk-for-java/pull/27263).
#### Features Added
- Add health indicator for Key Vault Certificate client [#27706](https://github.com/Azure/azure-sdk-for-java/pull/27706).

### Spring Cloud Stream Event Hubs Binder
This section includes changes in `spring-cloud-azure-stream-binder-eventhubs` module.

#### Breaking Changes
- Change the type of the binding producer property of `send-timeout` from `long` to `Duration` [#26625](https://github.com/Azure/azure-sdk-for-java/pull/26625).
- Change the message header prefix from `azure_eventhub` to `azure_eventhubs_` [#27746](https://github.com/Azure/azure-sdk-for-java/pull/27746).

#### Features Added
- Support `EventHubsProducerFactoryCustomizer` and `EventHubsProcessorFactoryCustomizer` in `EventHubsMessageChannelBinder` [#27351](https://github.com/Azure/azure-sdk-for-java/issues/27351), [#27653](https://github.com/Azure/azure-sdk-for-java/pull/27653), [#27775](https://github.com/Azure/azure-sdk-for-java/pull/27775).

#### Bugs Fixed
- Fix exception when trying to send a message that was received as part of a batch [#26213](https://github.com/Azure/azure-sdk-for-java/issues/26213).
- Fix bug when provisioning an Event Hubs consumer group not uses the correct consumer group name [#26622](https://github.com/Azure/azure-sdk-for-java/pull/26622).

### Spring Cloud Stream Service Bus Binder
This section includes changes in `spring-cloud-azure-stream-binder-servicebus` module.

#### Breaking Changes
- Change the type of the binding producer property `send-timeout` from `long` to `Duration` [#26625](https://github.com/Azure/azure-sdk-for-java/pull/26625).
- Rename property `spring.cloud.stream.servicebus.bindings.<binding-name>.consumer.session-aware` to `spring.cloud.stream.servicebus.bindings.<binding-name>.consumer.session-enabled` [#27331](https://github.com/Azure/azure-sdk-for-java/pull/27331).
- Delete message header of `AzureHeaders.RAW_ID`. Please use `ServiceBusMessageHeaders.MESSAGE_ID` instead [#27675](https://github.com/Azure/azure-sdk-for-java/pull/27675).
- Delete property `spring.cloud.stream.servicebus.bindings.<binding-name>.consumer.checkpoint-mode`. Please use `spring.cloud.stream.servicebus.bindings.<binding-name>.consumer.auto-complete` instead. To disable the auto-complete mode is equivalent to `MANUAL` checkpoint mode and to enable it will trigger the `RECORD` mode [#27615](https://github.com/Azure/azure-sdk-for-java/pull/27615), [#27646](https://github.com/Azure/azure-sdk-for-java/pull/27646).

#### Features Added
- Support converting all headers and properties exposed directly by `ServiceBusReceivedMessage` when receiving messages [#27675](https://github.com/Azure/azure-sdk-for-java/pull/27675), newly supported headers and properties can be get according to the keys of:
  * ServiceBusMessageHeaders.DEAD_LETTER_ERROR_DESCRIPTION
  * ServiceBusMessageHeaders.DEAD_LETTER_REASON
  * ServiceBusMessageHeaders.DEAD_LETTER_SOURCE
  * ServiceBusMessageHeaders.DELIVERY_COUNT
  * ServiceBusMessageHeaders.ENQUEUED_SEQUENCE_NUMBER
  * ServiceBusMessageHeaders.ENQUEUED_TIME
  * ServiceBusMessageHeaders.EXPIRES_AT
  * ServiceBusMessageHeaders.LOCK_TOKEN
  * ServiceBusMessageHeaders.LOCKED_UNTIL
  * ServiceBusMessageHeaders.SEQUENCE_NUMBER
  * ServiceBusMessageHeaders.STATE
  * ServiceBusMessageHeaders.SUBJECT
- Support the message header of `ServiceBusMessageHeaders.SUBJECT` to specify the AMQP property of `subject` when sending messages [#27675](https://github.com/Azure/azure-sdk-for-java/pull/27675).
- Support `ServiceBusProducerFactoryCustomizer` and `ServiceBusProcessorFactoryCustomizer` in `ServiceBusMessageChannelBinder` [#27351](https://github.com/Azure/azure-sdk-for-java/issues/27351), [#27653](https://github.com/Azure/azure-sdk-for-java/pull/27653), [#27775](https://github.com/Azure/azure-sdk-for-java/pull/27775).

### Spring Integration Azure Event Hubs
This section includes changes in the `spring-integration-azure-eventhubs` module.

#### Breaking Changes
- Move classes for internal usage to the implementation package [#27281](https://github.com/Azure/azure-sdk-for-java/pull/27281).
- Change the message header prefix from `azure_eventhub` to `azure_eventhubs_` [#27746](https://github.com/Azure/azure-sdk-for-java/pull/27746).
- Refactor the constructors of `EventHubsInboundChannelAdapter` to `EventHubsInboundChannelAdapter(EventHubsMessageListenerContainer)` and `EventHubsInboundChannelAdapter(EventHubsMessageListenerContainer, ListenerMode)` [#27216](https://github.com/Azure/azure-sdk-for-java/pull/27216), [#27421](https://github.com/Azure/azure-sdk-for-java/pull/27421).

### Spring Integration Azure Service Bus
This section includes changes in the `spring-integration-azure-servicebus` module.

#### Breaking Changes
- Move classes for internal usage to the implementation package [#27281](https://github.com/Azure/azure-sdk-for-java/pull/27281).
- Delete message header of `AzureHeaders.RAW_ID`. Please use `ServiceBusMessageHeaders.MESSAGE_ID` instead [#27675](https://github.com/Azure/azure-sdk-for-java/pull/27675).
- Delete class `CheckpointConfig`. Please use `ServiceBusContainerProperties#setAutoComplete` instead. To disable the auto-complete mode is 
equivalent to `MANUAL` checkpoint mode and to enable it will trigger the `RECORD` mode [#27615](https://github.com/Azure/azure-sdk-for-java/pull/27615), [#27646](https://github.com/Azure/azure-sdk-for-java/pull/27646).
- Refactor the constructors of `ServiceBusInboundChannelAdapter` to `ServiceBusInboundChannelAdapter(ServiceBusMessageListenerContainer)` and `ServiceBusInboundChannelAdapter(ServiceBusMessageListenerContainer, ListenerMode)` [#27216](https://github.com/Azure/azure-sdk-for-java/pull/27216), [#27421](https://github.com/Azure/azure-sdk-for-java/pull/27421).

#### Features Added
- Support converting all headers and properties exposed directly by `ServiceBusReceivedMessage` when receiving messages [#27675](https://github.com/Azure/azure-sdk-for-java/pull/27675), newly supported headers and properties can be get according to the keys of:
  * ServiceBusMessageHeaders.DEAD_LETTER_ERROR_DESCRIPTION
  * ServiceBusMessageHeaders.DEAD_LETTER_REASON
  * ServiceBusMessageHeaders.DEAD_LETTER_SOURCE
  * ServiceBusMessageHeaders.DELIVERY_COUNT
  * ServiceBusMessageHeaders.ENQUEUED_SEQUENCE_NUMBER
  * ServiceBusMessageHeaders.ENQUEUED_TIME
  * ServiceBusMessageHeaders.EXPIRES_AT
  * ServiceBusMessageHeaders.LOCK_TOKEN
  * ServiceBusMessageHeaders.LOCKED_UNTIL
  * ServiceBusMessageHeaders.SEQUENCE_NUMBER
  * ServiceBusMessageHeaders.STATE
  * ServiceBusMessageHeaders.SUBJECT
- Support the message header of `ServiceBusMessageHeaders.SUBJECT` to specify the AMQP property of `subject` when sending messages [#27675](https://github.com/Azure/azure-sdk-for-java/pull/27675).

### Spring Messaging Azure
This section includes changes in the `spring-messaging-azure` module.

#### Breaking Changes
- Move class `com.azure.spring.messaging.PartitionSupplier` to library `com.azure.spring:spring-messaging-azure-eventhubs` [#27422](https://github.com/Azure/azure-sdk-for-java/issues/27422).
- Delete unused interfaces: `ReceiveOperation` and `SubscribeOperation` [#27265](https://github.com/Azure/azure-sdk-for-java/pull/27265).
- Refactor the `*MessageListenerContainer` [#27216](https://github.com/Azure/azure-sdk-for-java/pull/27216), [#27543](https://github.com/Azure/azure-sdk-for-java/pull/27543):
  + Add `MessagingMessageListenerAdapter` to adapt Spring Messaging listeners.
  + Rename `*ProcessingListener` to `*MessageListener`.
- Delete `getter/setter` methods from `AzureCheckpointer` [#27672](https://github.com/Azure/azure-sdk-for-java/pull/27672).  

### Spring Messaging Azure Event Hubs
This section includes changes in the `spring-messaging-azure-eventhubs` module.

#### Breaking Changes
- Move classes for internal usage to the implementation package [#27396](https://github.com/Azure/azure-sdk-for-java/pull/27396).
- Move class `PartitionSupplier` from package `com.azure.spring.messaging` to `com.azure.spring.messaging.eventhubs.core` [#27422](https://github.com/Azure/azure-sdk-for-java/issues/27422).
- Delete parameter of `PartitionSupplier` from the sending API for a single message in `EventHubsTemplate` [#27422](https://github.com/Azure/azure-sdk-for-java/pull/27422). Please use message headers of `com.azure.spring.messaging.AzureHeaders.PARTITION_ID` and `com.azure.spring.messaging.AzureHeaders.PARTITION_KEY` instead [#27422](https://github.com/Azure/azure-sdk-for-java/issues/27422).
- Change the message header prefix from `azure_eventhub` to `azure_eventhubs_` [#27746](https://github.com/Azure/azure-sdk-for-java/pull/27746).
- Refactor the `EventHubsMessageListenerContainer` [#27216](https://github.com/Azure/azure-sdk-for-java/pull/27216), [#27543](https://github.com/Azure/azure-sdk-for-java/pull/27543):
  + Change `EventHubsProcessorContainer` to `EventHubsMessageListenerContainer`.
  + Add class `EventHubsContainerProperties` for constructing a `EventHubsMessageListenerContainer`.
  + Add `EventHubsErrorHandler` for `EventHubsMessageListenerContainer`.
  + Rename `BatchEventProcessingListener` and `RecordEventProcessingListener` to `EventHubsBatchMessageListener` and `EventHubsRecordMessageListener`.

#### Features Added
- Support adding builder customizers in `DefaultEventHubsNamespaceProducerFactory` and `DefaultEventHubsNamespaceProcessorFactory` [#27452](https://github.com/Azure/azure-sdk-for-java/pull/27452).

### Spring Messaging Azure Service Bus
This section includes changes in the `spring-messaging-azure-servicebus` module.

#### Breaking Changes
- Delete parameter of `PartitionSupplier` from the sending API for a single message in `ServiceBusTemplate` [#27349](https://github.com/Azure/azure-sdk-for-java/issues/27349).
Please use message header of `com.azure.spring.messaging.AzureHeaders.PARTITION_KEY` instead [#27422](https://github.com/Azure/azure-sdk-for-java/issues/27422).
- Delete message header of `AzureHeaders.RAW_ID`. Please use `ServiceBusMessageHeaders.MESSAGE_ID` instead [#27675](https://github.com/Azure/azure-sdk-for-java/pull/27675), [#27820](https://github.com/Azure/azure-sdk-for-java/pull/27820).
- Refactor the `ServiceBusMessageListenerContainer` [#27216](https://github.com/Azure/azure-sdk-for-java/pull/27216), [#27543](https://github.com/Azure/azure-sdk-for-java/pull/27543):
  + Change `ServiceBusProcessorContainer` to `ServiceBusMessageListenerContainer`.
  + Add class `ServiceBusContainerProperties` for constructing a `ServiceBusMessageListenerContainer`.
  + Add `ServiceBusErrorHandler` for `ServiceBusMessageListenerContainer`.
  + Rename `MessageProcessingListener` to `ServiceBusRecordMessageListener`.
- Change APIs in `ServiceBusProcessorFactory.Listener` [#27770](https://github.com/Azure/azure-sdk-for-java/pull/27770):
  + Change from `processorAdded(String name, String subscription, ServiceBusProcessorClient client)` to `processorAdded(String name, ServiceBusProcessorClient client)`.
  + Change from `processorRemoved(String name, String subscription, ServiceBusProcessorClient client)` to `processorRemoved(String name, ServiceBusProcessorClient client)`.

#### Features Added
- Support converting all headers and properties exposed directly by `ServiceBusReceivedMessage` when receiving messages [#27832](https://github.com/Azure/azure-sdk-for-java/issues/27832), newly supported headers and properties can be get according to the keys of:
  * ServiceBusMessageHeaders.DEAD_LETTER_ERROR_DESCRIPTION
  * ServiceBusMessageHeaders.DEAD_LETTER_REASON
  * ServiceBusMessageHeaders.DEAD_LETTER_SOURCE
  * ServiceBusMessageHeaders.DELIVERY_COUNT
  * ServiceBusMessageHeaders.ENQUEUED_SEQUENCE_NUMBER
  * ServiceBusMessageHeaders.ENQUEUED_TIME
  * ServiceBusMessageHeaders.EXPIRES_AT
  * ServiceBusMessageHeaders.LOCK_TOKEN
  * ServiceBusMessageHeaders.LOCKED_UNTIL
  * ServiceBusMessageHeaders.SEQUENCE_NUMBER
  * ServiceBusMessageHeaders.STATE
  * ServiceBusMessageHeaders.SUBJECT
- Support the message header of `ServiceBusMessageHeaders.SUBJECT` to specify the AMQP property of `subject` when sending messages [#27675](https://github.com/Azure/azure-sdk-for-java/pull/27675).
- Support adding builder customizers in `DefaultServiceBusNamespaceProducerFactory` and `DefaultServiceBusNamespaceProcessorFactory` [#27452](https://github.com/Azure/azure-sdk-for-java/pull/27452), [#27820](https://github.com/Azure/azure-sdk-for-java/pull/27820).

### Spring Messaging Azure Storage Queue
This section includes changes in `spring-messaging-azure-storage-queue` module.

#### Dependency Updates
- Delete the dependencies `com.fasterxml.jackson.core:jackson-databind`. [#27727](https://github.com/Azure/azure-sdk-for-java/pull/27727)

#### Breaking Changes
- Delete parameter of `PartitionSupplier` from the sending API for a single message in `StorageQueueTemplate` [#27422](https://github.com/Azure/azure-sdk-for-java/issues/27422).


## 4.0.0-beta.3 (2022-01-18)
Please refer to [Spring Cloud Azure Migration Guide for 4.0](https://microsoft.github.io/spring-cloud-azure/4.0.0-beta.3/4.0.0-beta.3/reference/html/appendix.html#migration-guide-for-4-0) to learn how to migrate to version 4.0.

- Support Spring Boot version: 2.5.5+ and 2.6.0 - 2.6.1.
- Support Spring Cloud version: 2020.0.3+ and 2021.0.0.

### Dependency Updates
Upgrade dependency according to spring-boot-dependencies:2.6.1 and spring-cloud-dependencies:2021.0.0.

### Spring Cloud Azure AutoConfigure
This section includes changes in the `spring-cloud-azure-autoconfigure` module.

#### Features Added
- Enable `Caching` and `Pooling` ConnectionFactory autoconfiguration for Service Bus JMS [#26072](https://github.com/Azure/azure-sdk-for-java/issues/26072).
- Support all configuration options of the initial position when processing an event hub [#26434](https://github.com/Azure/azure-sdk-for-java/issues/26434).
- Support autoconfiguration of `QueueClient` by adding configuration property `spring.cloud.azure.storage.queue.queue-name` [#26382](https://github.com/Azure/azure-sdk-for-java/pull/26382).
- Improve the `spring-configuration-metadata.json` [#26292](https://github.com/Azure/azure-sdk-for-java/issues/26292), [#26274](https://github.com/Azure/azure-sdk-for-java/pull/26274).
- Support `StorageQueueMessageConverter` as a bean to support customize ObjectMapper [#26200](https://github.com/Azure/azure-sdk-for-java/pull/26200).
- Support `EventHubsMessageConverter` as a bean to support customize ObjectMapper [#26200](https://github.com/Azure/azure-sdk-for-java/pull/26200).

#### Breaking Changes
- Change AAD configuration properties to use the namespace for credential and environment properties [#25646](https://github.com/Azure/azure-sdk-for-java/issues/25646).
  * Property name "spring.cloud.azure.active-directory.tenant-id" changed to "spring.cloud.azure.active-directory.profile.tenant-id".
  * Property name "spring.cloud.azure.active-directory.client-id" changed to "spring.cloud.azure.active-directory.credential.client-id".
  * Property name "spring.cloud.azure.active-directory.client-secret" changed to "spring.cloud.azure.active-directory.credential.client-secret".
  * Property name "spring.cloud.azure.active-directory.base-uri" changed to "spring.cloud.azure.active-directory.profile.environment.active-directory-endpoint".
  * Property name "spring.cloud.azure.active-directory.graph-base-uri" changed to "spring.cloud.azure.active-directory.profile.environment.microsoft-graph-endpoint".
  * Property name "spring.cloud.azure.active-directory.graph-membership-uri" changed to "spring.cloud.azure.active-directory.profile.environment.microsoft-graph-endpoint" and "spring.cloud.azure.active-directory.user-group.use-transitive-members".
- Change AAD B2C configuration properties to use the namespace for credential and environment properties [#25799](https://github.com/Azure/azure-sdk-for-java/pull/25799).
- Change Event Hubs processor configuration properties `spring.cloud.azure.eventhubs.processor.partition-ownership-expiration-interval` to `spring.cloud.azure.eventhubs.processor.load-balancing.partition-ownership-expiration-interval` [#25851](https://github.com/Azure/azure-sdk-for-java/pull/25851).
- Change Event Hubs configuration properties `spring.cloud.azure.eventhubs.fqdn` to `spring.cloud.azure.eventhubs.fully-qualified-namespace` [#25851](https://github.com/Azure/azure-sdk-for-java/pull/25851).
- Rename all `*CP` classes to `*ConfigurationProperties` [#26209](https://github.com/Azure/azure-sdk-for-java/pull/26209).

#### Bugs Fixed
- Fix global HTTP client properties `spring.cloud.azure.client.http.*` not set correctly [#26190](https://github.com/Azure/azure-sdk-for-java/issues/26190).
- Fix Cosmos properties `spring.cloud.azure.cosmos.proxy.*` not set correctly [#25690](https://github.com/Azure/azure-sdk-for-java/issues/25690).
- Fix `PoolAcquirePendingLimitException` when using `EventProcessorClient` or `spring-cloud-azure-stream-binder-eventhubs` [#26027](https://github.com/Azure/azure-sdk-for-java/issues/26027).

### Spring Cloud Stream Event Hubs Binder
This section includes changes in `spring-cloud-azure-stream-binder-eventhubs` module.

#### Breaking Changes
- For the batch consuming mode, change the message header names converted from batched messages [#26291](https://github.com/Azure/azure-sdk-for-java/pull/26291).
  * Change message header from `azure_eventhub_enqueued_time` to `azure_eventhub_batch_converted_enqueued_time`.
  * Change message header from `azure_eventhub_offset` to `azure_eventhub_batch_converted_offset`.
  * Change message header from `azure_eventhub_sequence_number` to `azure_eventhub_batch_converted_sequence_number`.
  * Change message header from `azure_partition_key` to `azure_batch_converted_partition_key`.
- When publish messages to Event Hubs, ignore all message headers converted from batched messages [#26213](https://github.com/Azure/azure-sdk-for-java/issues/26213).

  Headers include:
  * `azure_eventhub_batch_converted_enqueued_time`
  * `azure_eventhub_batch_converted_offset`
  * `azure_eventhub_batch_converted_sequence_number`
  * `azure_batch_converted_partition_key`
  * `azure_eventhub_batch_converted_system_properties`
  * `azure_eventhub_batch_converted_application_properties`
- Expose message header `azure_eventhub_last_enqueued_event_properties` [#25960](https://github.com/Azure/azure-sdk-for-java/issues/25960).
- Improve logging information when converting between `com.azure.messaging.eventhubs.EventData` and `org.springframework.messaging.Message` [#26291](https://github.com/Azure/azure-sdk-for-java/pull/26291).
- Fix `PoolAcquirePendingLimitException` when using `EventHubsProcessorContainer` [#26027](https://github.com/Azure/azure-sdk-for-java/issues/26027).
### Spring Integration Event Hubs

This section includes changes in `spring-messaging-azure-eventhubs` and `spring-integration-azure-eventhubs` modules.

#### Features Added
- Expose message header `azure_eventhub_last_enqueued_event_properties` in `spring-integration-azure-eventhubs` module [#25960](https://github.com/Azure/azure-sdk-for-java/issues/25960).

#### Breaking Changes
- Refactor `spring-messaging-azure-eventhubs` message converter [#26291](https://github.com/Azure/azure-sdk-for-java/pull/26291).
  * Rename `EventHubBatchMessageConverter` to `EventHubsBatchMessageConverter`.
  * Refactor `EventHubsBatchMessageConverter` by disabling the ability of converting Spring Message to EventData.
  * Improve logging information when converting between `com.azure.messaging.eventhubs.EventData` and `org.springframework.messaging.Message`.
- Change `DefaultEventHubsNamespaceProcessorFactory` constructor parameter type from `PropertiesSupplier<Tuple2<String, String>, ProcessorProperties>` to `PropertiesSupplier<ConsumerIdentifier, ProcessorProperties>` [#26200](https://github.com/Azure/azure-sdk-for-java/pull/26200).

#### Bugs Fixed
- Fix `PoolAcquirePendingLimitException` when using `EventHubsProcessorContainer` [#26027](https://github.com/Azure/azure-sdk-for-java/issues/26027).
- Fix `EventHubsTemplate` not sending all messages in a collection [#24445](https://github.com/Azure/azure-sdk-for-java/issues/24445).


### Spring Integration Service Bus

This section includes changes in `spring-messaging-azure-servicebus` and `spring-integration-azure-servicebus` modules.

#### Breaking Changes
- Change `DefaultServiceBusNamespaceProcessorFactory` constructor parameter type from `PropertiesSupplier<Tuple2<String, String>, ProcessorProperties>` to `PropertiesSupplier<ConsumerIdentifier, ProcessorProperties>` [#26200](https://github.com/Azure/azure-sdk-for-java/pull/26200).
- Refactor `ServiceBusInboundChannelAdapter` constructors [#26200](https://github.com/Azure/azure-sdk-for-java/pull/26200).

### Spring Integration Storage Queue
This section includes changes in `spring-messaging-azure-storage-queue` and `spring-integration-azure-storage-queue` modules.

#### Breaking Changes

- Refactor `spring-messaging-azure-storage-queue` module [#26273](https://github.com/Azure/azure-sdk-for-java/issues/26273).
  * Remove `StorageQueueOperation`.
  * Remove configuration of checkpoint mode for `StorageQueueTemplate`, and support only MANUAL mode.
  * Remove auto creating Storage Queue when send/receive messages via `StorageQueueTemplate`.

### Spring Cloud Azure Core

This section includes changes in `spring-cloud-azure-core`, `spring-cloud-azure-service`, and `spring-cloud-azure-resourcemanager` modules.

#### Breaking Changes
- Refactor `spring-cloud-azure-core` module [#25851](https://github.com/Azure/azure-sdk-for-java/pull/25851).
  * Support JPMS.
- Refactor `spring-cloud-azure-service` module [#25851](https://github.com/Azure/azure-sdk-for-java/pull/25851).
  * Move all `*BuilderFactory` to `*.implementation.*` packages [#26404](https://github.com/Azure/azure-sdk-for-java/issues/26404).
  * Support JPMS [#25851](https://github.com/Azure/azure-sdk-for-java/pull/25851).
- Refactor `spring-cloud-azure-resourcemanager` module [#25851](https://github.com/Azure/azure-sdk-for-java/pull/25851).
  * Rename `com.azure.spring.resourcemanager.provisioner` to `com.azure.spring.resourcemanager.provisioning` [#26472](https://github.com/Azure/azure-sdk-for-java/pull/26472).
  * Support JPMS [#25851](https://github.com/Azure/azure-sdk-for-java/pull/25851).

#### Bugs Fixed
- Fix exception thrown by `AzureStorageFileProtocolResolver` and `AzureStorageBlobProtocolResolver` when target file, directory or container does not exist [#25916](https://github.com/Azure/azure-sdk-for-java/issues/25916).

### Other Changes
- Refactor the test structure and increase the test coverage [#23773](https://github.com/Azure/azure-sdk-for-java/issues/23773), [#26175](https://github.com/Azure/azure-sdk-for-java/issues/26175).
- Improve Java code documentation [#24332](https://github.com/Azure/azure-sdk-for-java/issues/24332).
- Improve User-Agent headers for Spring Cloud Azure libraries [#25892](https://github.com/Azure/azure-sdk-for-java/issues/25892), [#26122](https://github.com/Azure/azure-sdk-for-java/pull/26122).
- Improve [Sample Projects](https://github.com/Azure-Samples/azure-spring-boot-samples/tree/spring-cloud-azure_4.0.0-beta.3).
  * Switch to `DefaultAzureCredential` [#25652](https://github.com/Azure/azure-sdk-for-java/issues/25652).
  * Provision resources using **Terraform** [#25652](https://github.com/Azure/azure-sdk-for-java/issues/25652).
  * Unify names of Sample Projects [#26308](https://github.com/Azure/azure-sdk-for-java/issues/26308).
- Improve [Spring Cloud Azure Reference Doc](https://microsoft.github.io/spring-cloud-azure/4.0.0-beta.3/4.0.0-beta.3/reference/html/index.html).
  * Make sure all contents were in original README files are included [#25921](https://github.com/Azure/azure-sdk-for-java/issues/25921).
  * Add RBAC description [#25973](https://github.com/Azure/azure-sdk-for-java/issues/25973).

## 4.0.0-beta.2 (2021-11-22)

Please refer to [Spring Cloud Azure Migration Guide for 4.0][Spring-Cloud-Azure-Migration-Guide-for-4.0] to learn how to migrate to version 4.0.

### Spring Cloud Azure Autoconfigure
This section includes changes in `spring-cloud-azure-autoconfigure` module.

#### Breaking Changes
- Remove the health indicator for `KeyVaultEnvironmentPostProcessor` [#24309](https://github.com/Azure/azure-sdk-for-java/pull/24309).

### spring-cloud-azure-stream-binder-eventhubs

#### Features Added

- Support batch consumers.

#### Breaking Changes

- Change artifact id from `azure-spring-cloud-stream-binder-eventhubs` to `spring-cloud-azure-stream-binder-eventhubs`.
- Change the binder type from `eventhub` to `eventhubs`.
- Change the Spring Cloud Stream Binding extended properties prefix from `spring.cloud.stream.eventhub` to `spring.cloud.stream.eventhubs`.
- BATCH checkpoint-mode only works in batch-consuming mode.

### spring-cloud-azure-stream-binder-servicebus

#### Breaking Changes

- Combine libraries of `azure-spring-cloud-stream-binder-servicebus-queue` and `azure-spring-cloud-stream-binder-servicebus-topic` to `spring-cloud-azure-stream-binder-servicebus` with new binder type as `servicebus`.
- When using the binder to send messages, one of the following two attributes must be provided:
  - spring.cloud.stream.servicebus.bindings.{channel-name}.producer.entity-type
  - spring.cloud.azure.servicebus.producer.entity-type

#### Features Added

- Provide the ability of interacting with both queue and topic.

### spring-cloud-azure-starter-integration-eventhubs

#### Breaking Changes

- Change artifact id from `azure-spring-cloud-starter-eventhubs` to
  `spring-cloud-azure-starter-integration-eventhubs`.
- Annotation of `@AzureMessageListeners`, `@AzureMessageListener` and `@EnableAzureMessaging` are dropped.
- Drop `RxJava` support of `EventHubRxOperation` and `EventHubRxTemplate` and support `Reactor` only.
- Drop `EventHubOperation`, and move its `subscribe` API to class of `EventHubsProcessorContainer`.
- Rename `EventHubsInboundChannelAdapter` as `EventHubsInboundChannelAdapter` to keep consistent with the service of
  Azure
  Event Hubs, and change constructor signature as well.

* Change `CheckpointConfig` instantiation style to simple constructor instead of build style.

### spring-integration-azure-eventhubs

#### Breaking Changes

- Change artifact id from `azure-spring-integration-eventhubs` to
  `spring-integration-azure-eventhubs`.
- Annotation of `@AzureMessageListeners`, `@AzureMessageListener` and `@EnableAzureMessaging` are dropped.
- Drop `RxJava` support of `EventHubRxOperation` and `EventHubRxTemplate` and support `Reactor` only.
- Drop `EventHubOperation`, and move its `subscribe` API to class of `EventHubsProcessorContainer`.
- Rename `EventHubsInboundChannelAdapter` as `EventHubsInboundChannelAdapter` to keep consistent with the service of
  Azure
  Event Hubs, and change constructor signature as well.

* Change `CheckpointConfig` instantiation style to simple constructor instead of build style.

### spring-cloud-azure-starter-integration-servicebus

#### Breaking Changes

- Change artifact id from `azure-spring-cloud-starter-servicebus` to `spring-cloud-azure-starter-integration-servicebus`.
- Combine the original `ServiceBusQueueTemplate#sendAsync` and `ServiceBusTopicTemplate#sendAsync` as `ServiceBusTemplate#sendAsync` and drop classes of `ServiceBusQueueTemplate` and `ServiceBusTopicTemplate`.
- Drop `CompletableFuture` support of ServiceBusTemplate and support `Reactor` instead.
- Drop interface of `ServiceBusQueueOperation` and `ServiceBusTopicOperation`.
- Drop API of `ServiceBusQueueOperation#abandon` and `ServiceBusQueueOperation#deadletter`.
- Combine the original `ServiceBusQueueTemplate#subscribe` and `ServiceBusTopicTemplate#subscribe` as `ServiceBusProcessorClient#subscribe`.
- Deprecate the interface of `SubscribeOperation`.
- Add new API of `setDefaultEntityType` for ServiceBusTemplate, the default entity type of `ServiceBusTemplate` is required when no bean of `PropertiesSupplier<String, ProducerProperties>` is provided for the `ProducerProperties#entityType`.
- Drop class of `ServiceBusQueueInboundChannelAdapter` and `ServiceBusTopicInboundChannelAdapter` and combine them as `ServiceBusInboundChannelAdapter`.
- Class of `DefaultMessageHandler` is moved from `com.azure.spring.integration.core` to package `com.azure.spring.integration.handler`

#### Features Added

- Provide the ability to connect to multiple Azure Service Bus entities in different namespaces.

### spring-integration-azure-servicebus

#### Breaking Changes

- Change artifact id from `azure-spring-integration-servicebus` to `spring-integration-azure-servicebus`.
- Combine the original `ServiceBusQueueTemplate#sendAsync` and `ServiceBusTopicTemplate#sendAsync` as `ServiceBusTemplate#sendAsync` and drop classes of `ServiceBusQueueTemplate` and `ServiceBusTopicTemplate`.
- Drop and `CompletableFuture` support of ServiceBusTemplate and support `Reactor` instead.
- Drop interface of `ServiceBusQueueOperation` and `ServiceBusTopicOperation`.
- Drop API of `ServiceBusQueueOperation#abandon` and `ServiceBusQueueOperation#deadletter`.
- Combine the original `ServiceBusQueueTemplate#subscribe` and `ServiceBusTopicTemplate#subscribe` as `ServiceBusProcessorClient#subscribe`.
- Deprecate the interface of `SubscribeOperation`.
- Add new API of `setDefaultEntityType` for ServiceBusTemplate, the default entity type of `ServiceBusTemplate` is required when no bean of `PropertiesSupplier<String, ProducerProperties>` is provided for the `ProducerProperties#entityType`.
- Drop class of `ServiceBusQueueInboundChannelAdapter` and `ServiceBusTopicInboundChannelAdapter` and combine them as `ServiceBusInboundChannelAdapter`.
- Class of `DefaultMessageHandler` is moved from `com.azure.spring.integration.core` to package `com.azure.spring.integration.handler`

#### Features Added

- Provide the ability to connect to multiple Azure Service Bus entities in different namespaces.

### spring-messaging-azure

#### Breaking Changes

- Annotation of `@AzureMessageListeners`, `@AzureMessageListener` and `@EnableAzureMessaging` are dropped.
- Change artifact id from `azure-spring-cloud-messaging` to `spring-messaging-azure`.

### spring-cloud-azure-starter-servicebus-jms

#### Breaking Changes

- Change artifact id from `azure-spring-boot-starter-servicebus-jms` to `spring-cloud-azure-starter-servicebus-jms`.

### spring-integration-azure-storage-queue

#### Breaking Changes

- Change artifact id from `azure-spring-integration-storage-queue` to `spring-integration-azure-storage-queue`.
- Class of `DefaultMessageHandler` is moved from `com.azure.spring.integration.core` to package `com.azure.spring.integration.handler`.
- Class of `StorageQueueMessageSource` is moved from `com.azure.spring.integration.core` to package `com.azure.spring.integration.storage.queue.inbound.StorageQueueMessageSource`.
- Class of `StorageQueueOperation` is moved from `com.azure.spring.integration.storage.queue.StorageQueueOperation` to package `com.azure.spring.storage.queue.core.StorageQueueOperation`.
- Class of `StorageQueueTemplate` is moved from `com.azure.spring.integration.storage.queue.StorageQueueTemplate` to package `com.azure.spring.storage.queue.core.StorageQueueTemplate`.

### spring-cloud-azure-starter-integration-storage-queue

#### Breaking Changes

- Change artifact id from `azure-spring-cloud-starter-storage-queue` to `spring-cloud-azure-starter-integration-storage-queue`.
- Class of `DefaultMessageHandler` is moved from `com.azure.spring.integration.core` to package `com.azure.spring.integration.handler`.
- Class of `StorageQueueMessageSource` is moved from `com.azure.spring.integration.storage.queue.inbound` to package `com.azure.spring.integration.storage.queue.inbound.StorageQueueMessageSource`.
- Class of `StorageQueueOperation` is moved from `com.azure.spring.integration.storage.queue.StorageQueueOperation` to package `com.azure.spring.storage.queue.core.StorageQueueOperation`.
- Class of `StorageQueueTemplate` is moved from `com.azure.spring.integration.storage.queue.StorageQueueTemplate` to package `com.azure.spring.storage.queue.core.StorageQueueTemplate`.

### spring-cloud-azure-trace-sleuth

#### Features Added

- Support http pipeline policy implemented by Spring Cloud Sleuth API. ([#24192])

[Spring-Cloud-Azure-Migration-Guide-for-4.0]: https://microsoft.github.io/spring-cloud-azure/docs/4.0.0-beta.2/reference/html/appendix.html#migration-guide-for-4-0
[#24192]: https://github.com/Azure/azure-sdk-for-java/pull/24192<|MERGE_RESOLUTION|>--- conflicted
+++ resolved
@@ -1,6 +1,5 @@
 # Release History
 
-<<<<<<< HEAD
 ## 5.18.0-beta.1 (unreleased)
 
 ### Spring Cloud Azure Autoconfigure
@@ -8,7 +7,7 @@
 
 #### Breaking Changes
 - when `spring.jms.cache.enabled` and `spring.jms.servicebus.pool.enabled` both not set, use `JmsPoolConnectionFactory` as default instead of `CachingConnectionFactory` [#42306](https://github.com/Azure/azure-sdk-for-java/pull/42306).
-=======
+
 ## 5.17.1 (2024-10-11)
 - This release is compatible with Spring Boot 3.0.0-3.0.13, 3.1.0-3.1.12, 3.2.0-3.2.10, 3.3.0-3.3.4. (Note: 3.0.x (x>13), 3.1.y (y>12), 3.2.z (z>10) and 3.3.m (m>4) should be supported, but they aren't tested with this release.)
 - This release is compatible with Spring Cloud 2022.0.0-2022.0.5, 2023.0.0-2023.0.3. (Note: 2022.0.x (x>5) and 2023.0.y (y>3) should be supported, but they aren't tested with this release.)
@@ -21,7 +20,6 @@
 ### Azure Spring Data Cosmos
 This section includes changes in `azure-spring-data-cosmos` module.
 Please refer to [azure-spring-data-cosmos/CHANGELOG.md](https://github.com/Azure/azure-sdk-for-java/blob/main/sdk/spring/azure-spring-data-cosmos/CHANGELOG.md#5171-2024-10-11) for more details.
->>>>>>> 68667139
 
 ## 5.17.0 (2024-10-09)
 - This release is compatible with Spring Boot 3.0.0-3.0.13, 3.1.0-3.1.12, 3.2.0-3.2.10, 3.3.0-3.3.4. (Note: 3.0.x (x>13), 3.1.y (y>12), 3.2.z (z>10) and 3.3.m (m>4) should be supported, but they aren't tested with this release.)
