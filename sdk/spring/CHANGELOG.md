--- conflicted
+++ resolved
@@ -1,11 +1,9 @@
 # Release History
 
-<<<<<<< HEAD
-## 4.4.0-beta.1 (Unreleased)
+## 4.5.0-beta.2 (Unreleased)
 Upgrade Spring Boot dependencies version to 2.7.4 and Spring Cloud dependencies version to 2021.0.4
-=======
+
 ## 4.4.0 (2022-09-26)
->>>>>>> 1c3ba25b
 Upgrade Spring Boot dependencies version to 2.7.3 and Spring Cloud dependencies version to 2021.0.3
 Upgrade Spring Boot dependencies version to 2.7.2 and Spring Cloud dependencies version to 2021.0.3.
 
