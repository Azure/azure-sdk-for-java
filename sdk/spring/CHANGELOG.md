--- conflicted
+++ resolved
@@ -1,13 +1,12 @@
 # Release History
 
 ## 4.5.0-beta.2 (Unreleased)
-<<<<<<< HEAD
+
+Upgrade Spring Boot dependencies version to 2.7.4 and Spring Cloud dependencies version to 2021.0.4
 
 ### Bugs Fixed
  - Fix bug: The parameter 'scope' is duplicated. [31191](https://github.com/Azure/azure-sdk-for-java/issues/31191).
-=======
-Upgrade Spring Boot dependencies version to 2.7.4 and Spring Cloud dependencies version to 2021.0.4
->>>>>>> 303434fa
+
 
 ## 4.4.0 (2022-09-26)
 Upgrade Spring Boot dependencies version to 2.7.3 and Spring Cloud dependencies version to 2021.0.3
