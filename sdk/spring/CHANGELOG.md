--- conflicted
+++ resolved
@@ -1,29 +1,22 @@
 # Release History
 
 ## 4.4.0-beta.1 (Unreleased)
-<<<<<<< HEAD
+Upgrade Spring Boot dependencies version to 2.7.2 and Spring Cloud dependencies version to 2021.0.3.
 - This release is compatible with Spring Boot 2.5.0-2.5.14, 2.6.0-2.6.10, 2.7.0-2.7.2. (Note: 2.5.x (x>14), 2.6.y (y>10) and 2.7.z (z>2) should be supported, but they aren't tested with this release.)
 - This release is compatible with Spring Cloud 2020.0.3-2020.0.6, 2021.0.0-2021.0.3. (Note: 2020.0.x (x>6) and 2021.0.y (y>3) should be supported, but they aren't tested with this release.)
 
 ### Spring Cloud Azure Autoconfigure
 This section includes changes in `spring-cloud-azure-starter` module.
+
+#### Bugs Fixed
+- Fix bug: Cannot configure "azure" authorization client. [#30354](https://github.com/Azure/azure-sdk-for-java/issues/30354).
+- Fix parameter `requested_token_use` missing when using On behalf of process [#30359](https://github.com/Azure/azure-sdk-for-java/issues/30359).
+
 #### Features Added
 - Configure the `spring.main.sources` with `AzureKafkaSpringCloudStreamConfiguration` class for Spring Cloud Stream Kafka Binder context, which helps developers omit customizing the property manually when leveraging Azure Identity with Kafka [#29976](https://github.com/Azure/azure-sdk-for-java/issues/29976).
 - Provide the property of `spring.cloud.azure.eventhubs.kafka.enabled` to turn of/off the OAuth2 support of Spring Cloud Azure for Event Hubs for Kafka [#30574](https://github.com/Azure/azure-sdk-for-java/issues/30574).
 + Support Azure hosted PostgreSQL and MySQL services authenticating with Azure AD [#30024](https://github.com/Azure/azure-sdk-for-java/pull/30024).
-=======
-Upgrade Spring Boot dependencies version to 2.7.2 and Spring Cloud dependencies version to 2021.0.3.
-
-### Spring Cloud Azure Autoconfigure
-This section includes changes in `spring-cloud-azure-autoconfigure` module.
-
-#### Bugs Fixed
-- Fix bug: Cannot configure "azure" authorization client. [#30354](https://github.com/Azure/azure-sdk-for-java/issues/30354).
-- Fix parameter `requested_token_use` missing when using On behalf of process [#30359](https://github.com/Azure/azure-sdk-for-java/issues/30359).
-
-#### Features Added
 - Support auto start-up for the auto-configured Service Bus Processor Client by enabling a new property of `spring.cloud.azure.servicebus.processor.auto-startup`. [#29997](https://github.com/Azure/azure-sdk-for-java/issues/29997)
->>>>>>> 011ed53d
 
 ## 4.3.0 (2022-06-29)
 - This release is compatible with Spring Boot 2.5.0-2.5.14, 2.6.0-2.6.9, 2.7.0-2.7.1. (Note: 2.5.x (x>14), 2.6.y (y>9) and 2.7.z (z>1) should be supported, but they aren't tested with this release.)
