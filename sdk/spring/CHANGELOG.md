--- conflicted
+++ resolved
@@ -1,24 +1,15 @@
 # Release History
 
-## 4.4.0 (2022-08-08)
+## 4.4.0-beta.1 (Unreleased)
 - This release is compatible with Spring Boot 2.5.0-2.5.14, 2.6.0-2.6.10, 2.7.0-2.7.2. (Note: 2.5.x (x>14), 2.6.y (y>10) and 2.7.z (z>2) should be supported, but they aren't tested with this release.)
 - This release is compatible with Spring Cloud 2020.0.3-2020.0.6, 2021.0.0-2021.0.3. (Note: 2020.0.x (x>6) and 2021.0.y (y>3) should be supported, but they aren't tested with this release.)
 
 ### Spring Cloud Azure Autoconfigure
 This section includes changes in `spring-cloud-azure-starter` module.
 #### Features Added
-<<<<<<< HEAD
-- Configure the `spring.main.sources` with `AzureKafkaSpringCloudStreamConfiguration` class for Spring Cloud Stream Kafka Binder context, which helps developers omit customizing the property manually when leveraging Azure Identity with Kafka [#29976].
-
-### Spring Cloud Azure Autoconfigure
-This section includes changes in `spring-cloud-azure-autoconfigure` module.
-
-#### Features Added
-+ Support Azure hosted PostgreSQL and MySQL services authenticating with Azure AD [#30024](https://github.com/Azure/azure-sdk-for-java/pull/30024).
-=======
 - Configure the `spring.main.sources` with `AzureKafkaSpringCloudStreamConfiguration` class for Spring Cloud Stream Kafka Binder context, which helps developers omit customizing the property manually when leveraging Azure Identity with Kafka [#29976](https://github.com/Azure/azure-sdk-for-java/issues/29976).
 - Provide the property of `spring.cloud.azure.eventhubs.kafka.enabled` to turn of/off the OAuth2 support of Spring Cloud Azure for Event Hubs for Kafka [#30574](https://github.com/Azure/azure-sdk-for-java/issues/30574).
->>>>>>> e19db66a
++ Support Azure hosted PostgreSQL and MySQL services authenticating with Azure AD [#30024](https://github.com/Azure/azure-sdk-for-java/pull/30024).
 
 ## 4.3.0 (2022-06-29)
 - This release is compatible with Spring Boot 2.5.0-2.5.14, 2.6.0-2.6.9, 2.7.0-2.7.1. (Note: 2.5.x (x>14), 2.6.y (y>9) and 2.7.z (z>1) should be supported, but they aren't tested with this release.)
