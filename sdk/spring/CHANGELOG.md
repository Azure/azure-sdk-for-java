--- conflicted
+++ resolved
@@ -1,22 +1,9 @@
 # Release History
 
-<<<<<<< HEAD
 ## 4.5.0-beta.2 (Unreleased)
 Upgrade Spring Boot dependencies version to 2.7.4 and Spring Cloud dependencies version to 2021.0.4
 
 ## 4.4.0 (2022-09-26)
-=======
-## 4.5.0-beta.1 (2022-09-23)
-- This release is compatible with Spring Boot 2.5.0-2.5.14, 2.6.0-2.6.11, 2.7.0-2.7.3. (Note: 2.5.x (x>14), 2.6.y (y>11) and 2.7.z (z>3) should be supported, but they aren't tested with this release.)
-- This release is compatible with Spring Cloud 2020.0.3-2020.0.6, 2021.0.0-2021.0.3. (Note: 2020.0.x (x>6) and 2021.0.y (y>3) should be supported, but they aren't tested with this release.)
-
-### Spring Cloud Azure Starter
-This section includes changes in `spring-cloud-azure-starter` module.
-#### Features Added
-+ Support Azure hosted PostgreSQL and MySQL services authenticating with Azure AD [#30024](https://github.com/Azure/azure-sdk-for-java/pull/30024).
-
-## 4.4.0-beta.1 (Unreleased)
->>>>>>> 1740f4e0
 Upgrade Spring Boot dependencies version to 2.7.3 and Spring Cloud dependencies version to 2021.0.3
 Upgrade Spring Boot dependencies version to 2.7.2 and Spring Cloud dependencies version to 2021.0.3.
 
@@ -45,7 +32,14 @@
 - Fix the Service Bus Binder cannot automatically create Topic/Subscriptions from consumer bug. [#30722](https://github.com/Azure/azure-sdk-for-java/pull/30722).
 - Fix the cloud type cannot be configured for Service Bus Binder bug [#30936](https://github.com/Azure/azure-sdk-for-java/issues/30936).
 
-
+## 4.5.0-beta.1 (2022-09-23)
+- This release is compatible with Spring Boot 2.5.0-2.5.14, 2.6.0-2.6.11, 2.7.0-2.7.3. (Note: 2.5.x (x>14), 2.6.y (y>11) and 2.7.z (z>3) should be supported, but they aren't tested with this release.)
+- This release is compatible with Spring Cloud 2020.0.3-2020.0.6, 2021.0.0-2021.0.3. (Note: 2020.0.x (x>6) and 2021.0.y (y>3) should be supported, but they aren't tested with this release.)
+
+### Spring Cloud Azure Starter
+This section includes changes in `spring-cloud-azure-starter` module.
+#### Features Added
++ Support Azure hosted PostgreSQL and MySQL services authenticating with Azure AD [#30024](https://github.com/Azure/azure-sdk-for-java/pull/30024).
 
 ## 4.3.0 (2022-06-29)
 - This release is compatible with Spring Boot 2.5.0-2.5.14, 2.6.0-2.6.9, 2.7.0-2.7.1. (Note: 2.5.x (x>14), 2.6.y (y>9) and 2.7.z (z>1) should be supported, but they aren't tested with this release.)
