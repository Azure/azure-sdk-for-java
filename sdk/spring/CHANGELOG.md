--- conflicted
+++ resolved
@@ -1,6 +1,6 @@
 # Release History
 
-## 1.0.0 (Unreleased)
+## 4.1.0-beta.1 (Unreleased)
 
 ### Features Added
 
@@ -10,169 +10,7 @@
 
 ### Other Changes
 
-## 1.0.0 (Unreleased)
-
-### Features Added
-
-### Breaking Changes
-
-### Bugs Fixed
-
-### Other Changes
-
-<<<<<<< HEAD
-## 1.0.0 (Unreleased)
-
-### Features Added
-
-### Breaking Changes
-
-### Bugs Fixed
-
-### Other Changes
-
-## 1.0.0 (Unreleased)
-
-### Features Added
-
-### Breaking Changes
-
-### Bugs Fixed
-
-### Other Changes
-
-## 1.0.0 (Unreleased)
-
-### Features Added
-
-### Breaking Changes
-
-### Bugs Fixed
-
-### Other Changes
-
-## 1.0.0 (Unreleased)
-
-### Features Added
-
-### Breaking Changes
-
-### Bugs Fixed
-
-### Other Changes
-
-## 1.0.0 (Unreleased)
-
-### Features Added
-
-### Breaking Changes
-
-### Bugs Fixed
-
-### Other Changes
-
-## 1.0.0 (Unreleased)
-
-### Features Added
-
-### Breaking Changes
-
-### Bugs Fixed
-
-### Other Changes
-
-## 1.0.0 (Unreleased)
-
-### Features Added
-
-### Breaking Changes
-
-### Bugs Fixed
-
-### Other Changes
-
-## 1.0.0 (Unreleased)
-
-### Features Added
-
-### Breaking Changes
-
-### Bugs Fixed
-
-### Other Changes
-
-## 1.0.0 (Unreleased)
-
-### Features Added
-
-### Breaking Changes
-
-### Bugs Fixed
-
-### Other Changes
-
-## 1.0.0 (Unreleased)
-
-### Features Added
-
-### Breaking Changes
-
-### Bugs Fixed
-
-### Other Changes
-
-## 1.0.0 (Unreleased)
-
-### Features Added
-
-### Breaking Changes
-
-### Bugs Fixed
-
-### Other Changes
-
-## 1.0.0 (Unreleased)
-
-### Features Added
-
-### Breaking Changes
-
-### Bugs Fixed
-
-### Other Changes
-
-## 1.0.0 (Unreleased)
-
-### Features Added
-
-### Breaking Changes
-
-### Bugs Fixed
-
-### Other Changes
-
-## 1.0.0 (Unreleased)
-
-### Features Added
-
-### Breaking Changes
-
-### Bugs Fixed
-
-### Other Changes
-
-## 1.0.0 (Unreleased)
-
-### Features Added
-
-### Breaking Changes
-
-### Bugs Fixed
-
-### Other Changes
-
-=======
->>>>>>> 51d1b00d
+
 ## 4.0.0 (2022-03-28)
 - This release is compatible with Spring Boot 2.5.0-2.5.11, 2.6.0-2.6.5. (Note: 2.5.x (x>11) and 2.6.y (y>5) should be supported, but they aren't tested with this release.)
 - This release is compatible with Spring Cloud 2020.0.3-2020.0.5, 2021.0.0-2021.0.1. (Note: 2020.0.x (x>5) and 2021.0.y (y>1) should be supported, but they aren't tested with this release.)
