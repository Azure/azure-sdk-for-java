<?xml version="1.0" encoding="UTF-8"?>
<project xmlns:xsi="http://www.w3.org/2001/XMLSchema-instance"
         xmlns="http://maven.apache.org/POM/4.0.0"
         xsi:schemaLocation="http://maven.apache.org/POM/4.0.0 http://maven.apache.org/xsd/maven-4.0.0.xsd">
  <modelVersion>4.0.0</modelVersion>

  <groupId>com.azure.spring</groupId>
  <artifactId>spring-cloud-azure-starter-servicebus-jms</artifactId>
  <version>4.1.0-beta.1</version> <!-- {x-version-update;com.azure.spring:spring-cloud-azure-starter-servicebus-jms;current} -->

  <name>Spring Cloud Azure Starter Service Bus JMS</name>
  <description>Spring Cloud Azure Starter Service Bus JMS</description>
  <url>https://microsoft.github.io/spring-cloud-azure</url>
  <developers>
    <developer>
      <name>Spring Cloud Azure</name>
      <email>SpringIntegSupport@microsoft.com</email>
    </developer>
  </developers>
  <scm>
    <connection>scm:git:git@github.com:Azure/azure-sdk-for-java.git</connection>
    <developerConnection>scm:git:ssh://git@github.com:Azure/azure-sdk-for-java.git</developerConnection>
    <url>https://github.com/Azure/azure-sdk-for-java</url>
  </scm>
  <issueManagement>
    <system>GitHub</system>
    <url>https://github.com/Azure/azure-sdk-for-java/issues</url>
  </issueManagement>

  <properties>
    <maven.compiler.source>1.8</maven.compiler.source>
    <maven.compiler.target>1.8</maven.compiler.target>
    <legal>
      <![CDATA[[INFO] Any downloads listed may be third party software.  Microsoft grants you no rights for third party software.]]></legal>
    <site.url>https://azuresdkartifacts.blob.core.windows.net/azure-sdk-for-java</site.url>
  </properties>

  <licenses>
    <license>
      <name>The MIT License (MIT)</name>
      <url>http://opensource.org/licenses/MIT</url>
      <distribution>repo</distribution>
    </license>
  </licenses>

  <!-- Repositories definitions -->
  <repositories>
    <repository>
      <id>ossrh</id>
      <name>Sonatype Snapshots</name>
      <url>https://oss.sonatype.org/content/repositories/snapshots/</url>
      <layout>default</layout>
      <snapshots>
        <enabled>true</enabled>
        <updatePolicy>daily</updatePolicy>
      </snapshots>
    </repository>
  </repositories>

  <pluginRepositories>
    <pluginRepository>
      <id>ossrh</id>
      <name>Sonatype Snapshots</name>
      <url>https://oss.sonatype.org/content/repositories/snapshots/</url>
      <layout>default</layout>
      <snapshots>
        <enabled>true</enabled>
        <updatePolicy>always</updatePolicy>
      </snapshots>
    </pluginRepository>
  </pluginRepositories>

  <distributionManagement>
    <snapshotRepository>
      <id>ossrh</id>
      <name>Sonatype Snapshots</name>
      <url>https://oss.sonatype.org/content/repositories/snapshots/</url>
      <uniqueVersion>true</uniqueVersion>
      <layout>default</layout>
    </snapshotRepository>
    <site>
      <id>azure-java-build-docs</id>
      <url>${site.url}/site/</url>
    </site>
  </distributionManagement>

  <dependencies>
    <dependency>
      <groupId>com.azure.spring</groupId>
      <artifactId>spring-cloud-azure-starter</artifactId>
      <version>4.1.0-beta.1</version> <!-- {x-version-update;com.azure.spring:spring-cloud-azure-starter;current} -->
    </dependency>

    <!--Spring JMS-->
    <dependency>
      <groupId>org.springframework</groupId>
      <artifactId>spring-jms</artifactId>
<<<<<<< HEAD
      <version>5.3.17</version> <!-- {x-version-update;org.springframework:spring-jms;external_dependency} -->
=======
      <version>5.3.18</version> <!-- {x-version-update;org.springframework:spring-jms;external_dependency} -->
>>>>>>> 31f08490
    </dependency>
    <dependency>
      <groupId>org.apache.qpid</groupId>
      <artifactId>qpid-jms-client</artifactId>
      <version>0.53.0</version> <!-- {x-version-update;org.apache.qpid:qpid-jms-client;external_dependency} -->
    </dependency>
    <dependency>
      <groupId>org.messaginghub</groupId>
      <artifactId>pooled-jms</artifactId>
      <version>1.2.3</version> <!-- {x-version-update;org.messaginghub:pooled-jms;external_dependency} -->
    </dependency>
    <!-- We should keep these netty dependencies, for the netty version in qpid-jms-client is lower than the ones in azure sdks.  -->
    <dependency>
      <groupId>io.netty</groupId>
      <artifactId>netty-buffer</artifactId>
      <version>4.1.75.Final</version> <!-- {x-version-update;io.netty:netty-buffer;external_dependency} -->
    </dependency>
    <dependency>
      <groupId>io.netty</groupId>
      <artifactId>netty-common</artifactId>
      <version>4.1.75.Final</version> <!-- {x-version-update;io.netty:netty-common;external_dependency} -->
    </dependency>
    <dependency>
      <groupId>io.netty</groupId>
      <artifactId>netty-handler</artifactId>
      <version>4.1.75.Final</version> <!-- {x-version-update;io.netty:netty-handler;external_dependency} -->
    </dependency>
    <dependency>
      <groupId>io.netty</groupId>
      <artifactId>netty-transport</artifactId>
      <version>4.1.75.Final</version> <!-- {x-version-update;io.netty:netty-transport;external_dependency} -->
    </dependency>
    <dependency>
      <groupId>io.netty</groupId>
      <artifactId>netty-transport-native-epoll</artifactId>
      <version>4.1.75.Final</version> <!-- {x-version-update;io.netty:netty-transport-native-epoll;external_dependency} -->
    </dependency>
    <dependency>
      <groupId>io.netty</groupId>
      <artifactId>netty-transport-native-kqueue</artifactId>
      <version>4.1.75.Final</version> <!-- {x-version-update;io.netty:netty-transport-native-kqueue;external_dependency} -->
    </dependency>
    <dependency>
      <groupId>io.netty</groupId>
      <artifactId>netty-codec-http</artifactId>
      <version>4.1.75.Final</version> <!-- {x-version-update;io.netty:netty-codec-http;external_dependency} -->
    </dependency>
  </dependencies>

  <build>
    <plugins>
      <plugin>
        <groupId>org.apache.maven.plugins</groupId>
        <artifactId>maven-jar-plugin</artifactId>
        <version>3.1.2</version> <!-- {x-version-update;org.apache.maven.plugins:maven-jar-plugin;external_dependency} -->
        <configuration>
          <archive>
            <manifestEntries>
              <Automatic-Module-Name>com.azure.spring.cloud.starter.servicebus.jms</Automatic-Module-Name>
            </manifestEntries>
            <manifest>
              <addDefaultImplementationEntries>true</addDefaultImplementationEntries>
            </manifest>
          </archive>
        </configuration>
      </plugin>
    </plugins>
  </build>

</project><|MERGE_RESOLUTION|>--- conflicted
+++ resolved
@@ -95,11 +95,7 @@
     <dependency>
       <groupId>org.springframework</groupId>
       <artifactId>spring-jms</artifactId>
-<<<<<<< HEAD
-      <version>5.3.17</version> <!-- {x-version-update;org.springframework:spring-jms;external_dependency} -->
-=======
       <version>5.3.18</version> <!-- {x-version-update;org.springframework:spring-jms;external_dependency} -->
->>>>>>> 31f08490
     </dependency>
     <dependency>
       <groupId>org.apache.qpid</groupId>
