<?xml version="1.0" encoding="UTF-8"?>
<project xmlns:xsi="http://www.w3.org/2001/XMLSchema-instance"
         xmlns="http://maven.apache.org/POM/4.0.0"
         xsi:schemaLocation="http://maven.apache.org/POM/4.0.0 http://maven.apache.org/xsd/maven-4.0.0.xsd">
  <modelVersion>4.0.0</modelVersion>

  <groupId>com.azure.spring</groupId>
  <artifactId>spring-cloud-azure-starter-servicebus-jms</artifactId>
<<<<<<< HEAD
  <version>5.24.0-beta.1</version> <!-- {x-version-update;com.azure.spring:spring-cloud-azure-starter-servicebus-jms;current} -->
=======
  <version>6.1.0-beta.1</version> <!-- {x-version-update;com.azure.spring:spring-cloud-azure-starter-servicebus-jms;current} -->
>>>>>>> fad5e4f3

  <name>Spring Cloud Azure Starter Service Bus JMS</name>
  <description>Spring Cloud Azure Starter Service Bus JMS</description>
  <url>https://microsoft.github.io/spring-cloud-azure</url>
  <developers>
    <developer>
      <name>Spring Cloud Azure</name>
      <email>SpringIntegSupport@microsoft.com</email>
    </developer>
  </developers>
  <scm>
    <connection>scm:git:git@github.com:Azure/azure-sdk-for-java.git</connection>
    <developerConnection>scm:git:ssh://git@github.com:Azure/azure-sdk-for-java.git</developerConnection>
    <url>https://github.com/Azure/azure-sdk-for-java</url>
  </scm>
  <issueManagement>
    <system>GitHub</system>
    <url>https://github.com/Azure/azure-sdk-for-java/issues</url>
  </issueManagement>

  <properties>
    <maven.compiler.source>17</maven.compiler.source>
    <maven.compiler.target>17</maven.compiler.target>
    <legal>
      <![CDATA[[INFO] Any downloads listed may be third party software.  Microsoft grants you no rights for third party software.]]></legal>
    <site.url>https://azuresdkartifacts.blob.core.windows.net/azure-sdk-for-java</site.url>
    <spotless.skip>true</spotless.skip>
  </properties>

  <licenses>
    <license>
      <name>The MIT License (MIT)</name>
      <url>http://opensource.org/licenses/MIT</url>
      <distribution>repo</distribution>
    </license>
  </licenses>

  <!-- Repositories definitions -->
  <repositories>
    <repository>
      <id>ossrh</id>
      <name>Sonatype Snapshots</name>
      <url>https://oss.sonatype.org/content/repositories/snapshots/</url>
      <layout>default</layout>
      <snapshots>
        <enabled>true</enabled>
        <updatePolicy>daily</updatePolicy>
      </snapshots>
    </repository>
  </repositories>

  <pluginRepositories>
    <pluginRepository>
      <id>ossrh</id>
      <name>Sonatype Snapshots</name>
      <url>https://oss.sonatype.org/content/repositories/snapshots/</url>
      <layout>default</layout>
      <snapshots>
        <enabled>true</enabled>
        <updatePolicy>always</updatePolicy>
      </snapshots>
    </pluginRepository>
  </pluginRepositories>

  <distributionManagement>
    <snapshotRepository>
      <id>ossrh</id>
      <name>Sonatype Snapshots</name>
      <url>https://oss.sonatype.org/content/repositories/snapshots/</url>
      <uniqueVersion>true</uniqueVersion>
      <layout>default</layout>
    </snapshotRepository>
    <site>
      <id>azure-java-build-docs</id>
      <url>${site.url}/site/</url>
    </site>
  </distributionManagement>

  <dependencies>
    <dependency>
      <groupId>com.azure.spring</groupId>
      <artifactId>spring-cloud-azure-starter</artifactId>
<<<<<<< HEAD
      <version>5.24.0-beta.1</version> <!-- {x-version-update;com.azure.spring:spring-cloud-azure-starter;current} -->
=======
      <version>6.1.0-beta.1</version> <!-- {x-version-update;com.azure.spring:spring-cloud-azure-starter;current} -->
>>>>>>> fad5e4f3
    </dependency>

    <!--Spring JMS-->
    <dependency>
      <groupId>org.springframework</groupId>
      <artifactId>spring-jms</artifactId>
      <version>6.2.10</version> <!-- {x-version-update;springboot3_org.springframework:spring-jms;external_dependency} -->
    </dependency>
    <dependency>
      <groupId>org.messaginghub</groupId>
      <artifactId>pooled-jms</artifactId>
      <version>3.1.7</version> <!-- {x-version-update;springboot3_org.messaginghub:pooled-jms;external_dependency} -->
    </dependency>
    <dependency>
      <groupId>com.azure</groupId>
      <artifactId>azure-servicebus-jms</artifactId>
      <version>2.1.0</version> <!-- {x-version-update;com.azure:azure-servicebus-jms;external_dependency} -->
      <exclusions>
        <exclusion>
          <groupId>com.azure</groupId>
          <artifactId>azure-core</artifactId>
        </exclusion>
        <exclusion>
          <groupId>com.azure</groupId>
          <artifactId>azure-identity</artifactId>
        </exclusion>
      </exclusions>
    </dependency>
    <!-- Explicitly referencing azure-core, azure-identity.  It's possible that the dependent versions below conflict with our
currently released version and a lower version is resolved. -->
    <dependency>
      <groupId>com.azure</groupId>
      <artifactId>azure-core</artifactId>
      <version>1.57.0</version> <!-- {x-version-update;com.azure:azure-core;dependency} -->
      <optional>true</optional>
    </dependency>
    <dependency>
      <groupId>com.azure</groupId>
      <artifactId>azure-identity</artifactId>
      <version>1.18.1</version> <!-- {x-version-update;com.azure:azure-identity;dependency} -->
      <optional>true</optional>
    </dependency>
    <!-- We should keep these netty dependencies, for the netty version in qpid-jms-client is lower than the ones in azure sdks.  -->
    <dependency>
      <groupId>io.netty</groupId>
      <artifactId>netty-buffer</artifactId>
      <version>4.1.124.Final</version> <!-- {x-version-update;springboot3_io.netty:netty-buffer;external_dependency} -->
    </dependency>
    <dependency>
      <groupId>io.netty</groupId>
      <artifactId>netty-common</artifactId>
      <version>4.1.124.Final</version> <!-- {x-version-update;springboot3_io.netty:netty-common;external_dependency} -->
    </dependency>
    <dependency>
      <groupId>io.netty</groupId>
      <artifactId>netty-handler</artifactId>
      <version>4.1.124.Final</version> <!-- {x-version-update;springboot3_io.netty:netty-handler;external_dependency} -->
    </dependency>
    <dependency>
      <groupId>io.netty</groupId>
      <artifactId>netty-transport</artifactId>
      <version>4.1.124.Final</version> <!-- {x-version-update;springboot3_io.netty:netty-transport;external_dependency} -->
    </dependency>
    <dependency>
      <groupId>io.netty</groupId>
      <artifactId>netty-transport-native-epoll</artifactId>
      <version>4.1.124.Final</version> <!-- {x-version-update;springboot3_io.netty:netty-transport-native-epoll;external_dependency} -->
    </dependency>
    <dependency>
      <groupId>io.netty</groupId>
      <artifactId>netty-transport-native-kqueue</artifactId>
      <version>4.1.124.Final</version> <!-- {x-version-update;springboot3_io.netty:netty-transport-native-kqueue;external_dependency} -->
    </dependency>
    <dependency>
      <groupId>io.netty</groupId>
      <artifactId>netty-codec-http</artifactId>
      <version>4.1.124.Final</version> <!-- {x-version-update;springboot3_io.netty:netty-codec-http;external_dependency} -->
    </dependency>
    <dependency>
      <groupId>com.azure</groupId>
      <artifactId>azure-identity-extensions</artifactId>
      <version>1.2.6</version> <!-- {x-version-update;com.azure:azure-identity-extensions;dependency} -->
    </dependency>
  </dependencies>

  <build>
    <plugins>
      <plugin>
        <groupId>com.github.spotbugs</groupId>
        <artifactId>spotbugs-maven-plugin</artifactId>
        <version>4.8.2.0</version> <!-- {x-version-update;springboot3_com.github.spotbugs:spotbugs-maven-plugin;external_dependency} -->
        <configuration>
          <skip>true</skip>
        </configuration>
      </plugin>
      <plugin>
        <groupId>com.diffplug.spotless</groupId>
        <artifactId>spotless-maven-plugin</artifactId>
        <version>2.30.0</version> <!-- {x-version-update;springboot3_com.diffplug.spotless:spotless-maven-plugin;external_dependency} -->
        <configuration>
          <skip>true</skip>
        </configuration>
      </plugin>
      <plugin>
        <groupId>org.revapi</groupId>
        <artifactId>revapi-maven-plugin</artifactId>
        <version>0.14.6</version> <!-- {x-version-update;springboot3_org.revapi:revapi-maven-plugin;external_dependency} -->
        <configuration>
          <skip>true</skip>
        </configuration>
      </plugin>
      <plugin>
        <groupId>com.azure.tools</groupId>
        <artifactId>codesnippet-maven-plugin</artifactId>
        <version>1.0.0-beta.10</version> <!-- {x-version-update;com.azure.tools:codesnippet-maven-plugin;external_dependency} -->
        <configuration>
          <skip>true</skip>
        </configuration>
      </plugin>
      <plugin>
        <groupId>org.apache.maven.plugins</groupId>
        <artifactId>maven-jar-plugin</artifactId>
        <version>3.4.2</version> <!-- {x-version-update;springboot3_org.apache.maven.plugins:maven-jar-plugin;external_dependency} -->
        <configuration>
          <archive>
            <manifestEntries>
              <Automatic-Module-Name>com.azure.spring.cloud.starter.servicebus.jms</Automatic-Module-Name>
            </manifestEntries>
            <manifest>
              <addDefaultImplementationEntries>true</addDefaultImplementationEntries>
            </manifest>
          </archive>
        </configuration>
        <!-- START: Empty Java Doc & Sources -->
        <!-- The following code will generate an empty javadoc/sources with just a README.md. This is necessary
             to pass the required checks on Maven. The way this works is by setting the classesDirectory
             to a directory that only contains the README.md, which we need to copy. If the classesDirectory
             is set to the root, where the README.md lives, it still won't have javadocs/sources but the jar file
             will contain a bunch of files that shouldn't be there. The faux sources directory is deleted
             and recreated with the README.md being copied every time to guarantee that, when building locally,
             it'll have the latest copy of the README.md file.
        -->
        <executions>
          <execution>
            <id>empty-javadoc-jar-with-readme</id>
            <phase>package</phase>
            <goals>
              <goal>jar</goal>
            </goals>
            <configuration>
              <classifier>javadoc</classifier>
              <classesDirectory>${project.basedir}/javadocTemp</classesDirectory>
            </configuration>
          </execution>
          <execution>
            <id>empty-source-jar-with-readme</id>
            <phase>package</phase>
            <goals>
              <goal>jar</goal>
            </goals>
            <configuration>
              <classifier>sources</classifier>
              <classesDirectory>${project.basedir}/sourceTemp</classesDirectory>
            </configuration>
          </execution>
        </executions>
      </plugin>
      <plugin>
        <groupId>org.apache.maven.plugins</groupId>
        <artifactId>maven-antrun-plugin</artifactId>
        <version>3.1.0</version> <!-- {x-version-update;springboot3_org.apache.maven.plugins:maven-antrun-plugin;external_dependency} -->
        <executions>
          <execution>
            <id>copy-readme-to-javadocTemp-and-sourceTemp</id>
            <phase>prepare-package</phase>
            <configuration>
              <target>
                <echo>Deleting existing ${project.basedir}/javadocTemp and
                  ${project.basedir}/sourceTemp</echo>
                <delete includeEmptyDirs="true" quiet="true">
                  <fileset dir="${project.basedir}/javadocTemp"/>
                  <fileset dir="${project.basedir}/sourceTemp"/>
                </delete>
                <echo>Copying ${project.basedir}/../README.md to
                  ${project.basedir}/javadocTemp/README.md
                </echo>
                <copy file="${project.basedir}/../README.md" tofile="${project.basedir}/javadocTemp/README.md" failonerror="false"/>
                <echo>Copying ${project.basedir}/../README.md to
                  ${project.basedir}/sourceTemp/README.md
                </echo>
                <copy file="${project.basedir}/../README.md" tofile="${project.basedir}/sourceTemp/README.md" failonerror="false"/>
              </target>
            </configuration>
            <goals>
              <goal>run</goal>
            </goals>
          </execution>
        </executions>
      <!-- END: Empty Java Doc & Sources -->
      </plugin>
    </plugins>
  </build>

</project><|MERGE_RESOLUTION|>--- conflicted
+++ resolved
@@ -6,11 +6,7 @@
 
   <groupId>com.azure.spring</groupId>
   <artifactId>spring-cloud-azure-starter-servicebus-jms</artifactId>
-<<<<<<< HEAD
   <version>5.24.0-beta.1</version> <!-- {x-version-update;com.azure.spring:spring-cloud-azure-starter-servicebus-jms;current} -->
-=======
-  <version>6.1.0-beta.1</version> <!-- {x-version-update;com.azure.spring:spring-cloud-azure-starter-servicebus-jms;current} -->
->>>>>>> fad5e4f3
 
   <name>Spring Cloud Azure Starter Service Bus JMS</name>
   <description>Spring Cloud Azure Starter Service Bus JMS</description>
@@ -93,18 +89,14 @@
     <dependency>
       <groupId>com.azure.spring</groupId>
       <artifactId>spring-cloud-azure-starter</artifactId>
-<<<<<<< HEAD
       <version>5.24.0-beta.1</version> <!-- {x-version-update;com.azure.spring:spring-cloud-azure-starter;current} -->
-=======
-      <version>6.1.0-beta.1</version> <!-- {x-version-update;com.azure.spring:spring-cloud-azure-starter;current} -->
->>>>>>> fad5e4f3
     </dependency>
 
     <!--Spring JMS-->
     <dependency>
       <groupId>org.springframework</groupId>
       <artifactId>spring-jms</artifactId>
-      <version>6.2.10</version> <!-- {x-version-update;springboot3_org.springframework:spring-jms;external_dependency} -->
+      <version>6.2.9</version> <!-- {x-version-update;springboot3_org.springframework:spring-jms;external_dependency} -->
     </dependency>
     <dependency>
       <groupId>org.messaginghub</groupId>
@@ -144,37 +136,37 @@
     <dependency>
       <groupId>io.netty</groupId>
       <artifactId>netty-buffer</artifactId>
-      <version>4.1.124.Final</version> <!-- {x-version-update;springboot3_io.netty:netty-buffer;external_dependency} -->
+      <version>4.1.123.Final</version> <!-- {x-version-update;springboot3_io.netty:netty-buffer;external_dependency} -->
     </dependency>
     <dependency>
       <groupId>io.netty</groupId>
       <artifactId>netty-common</artifactId>
-      <version>4.1.124.Final</version> <!-- {x-version-update;springboot3_io.netty:netty-common;external_dependency} -->
+      <version>4.1.123.Final</version> <!-- {x-version-update;springboot3_io.netty:netty-common;external_dependency} -->
     </dependency>
     <dependency>
       <groupId>io.netty</groupId>
       <artifactId>netty-handler</artifactId>
-      <version>4.1.124.Final</version> <!-- {x-version-update;springboot3_io.netty:netty-handler;external_dependency} -->
+      <version>4.1.123.Final</version> <!-- {x-version-update;springboot3_io.netty:netty-handler;external_dependency} -->
     </dependency>
     <dependency>
       <groupId>io.netty</groupId>
       <artifactId>netty-transport</artifactId>
-      <version>4.1.124.Final</version> <!-- {x-version-update;springboot3_io.netty:netty-transport;external_dependency} -->
+      <version>4.1.123.Final</version> <!-- {x-version-update;springboot3_io.netty:netty-transport;external_dependency} -->
     </dependency>
     <dependency>
       <groupId>io.netty</groupId>
       <artifactId>netty-transport-native-epoll</artifactId>
-      <version>4.1.124.Final</version> <!-- {x-version-update;springboot3_io.netty:netty-transport-native-epoll;external_dependency} -->
+      <version>4.1.123.Final</version> <!-- {x-version-update;springboot3_io.netty:netty-transport-native-epoll;external_dependency} -->
     </dependency>
     <dependency>
       <groupId>io.netty</groupId>
       <artifactId>netty-transport-native-kqueue</artifactId>
-      <version>4.1.124.Final</version> <!-- {x-version-update;springboot3_io.netty:netty-transport-native-kqueue;external_dependency} -->
+      <version>4.1.123.Final</version> <!-- {x-version-update;springboot3_io.netty:netty-transport-native-kqueue;external_dependency} -->
     </dependency>
     <dependency>
       <groupId>io.netty</groupId>
       <artifactId>netty-codec-http</artifactId>
-      <version>4.1.124.Final</version> <!-- {x-version-update;springboot3_io.netty:netty-codec-http;external_dependency} -->
+      <version>4.1.123.Final</version> <!-- {x-version-update;springboot3_io.netty:netty-codec-http;external_dependency} -->
     </dependency>
     <dependency>
       <groupId>com.azure</groupId>
