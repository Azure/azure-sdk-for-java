<?xml version="1.0" encoding="UTF-8"?>
<project xmlns:xsi="http://www.w3.org/2001/XMLSchema-instance"
         xmlns="http://maven.apache.org/POM/4.0.0"
         xsi:schemaLocation="http://maven.apache.org/POM/4.0.0 http://maven.apache.org/xsd/maven-4.0.0.xsd">
  <modelVersion>4.0.0</modelVersion>

  <groupId>com.azure.spring</groupId>
  <artifactId>spring-cloud-azure-starter-servicebus-jms</artifactId>
  <version>5.21.0-beta.1</version> <!-- {x-version-update;com.azure.spring:spring-cloud-azure-starter-servicebus-jms;current} -->

  <name>Spring Cloud Azure Starter Service Bus JMS</name>
  <description>Spring Cloud Azure Starter Service Bus JMS</description>
  <url>https://microsoft.github.io/spring-cloud-azure</url>
  <developers>
    <developer>
      <name>Spring Cloud Azure</name>
      <email>SpringIntegSupport@microsoft.com</email>
    </developer>
  </developers>
  <scm>
    <connection>scm:git:git@github.com:Azure/azure-sdk-for-java.git</connection>
    <developerConnection>scm:git:ssh://git@github.com:Azure/azure-sdk-for-java.git</developerConnection>
    <url>https://github.com/Azure/azure-sdk-for-java</url>
  </scm>
  <issueManagement>
    <system>GitHub</system>
    <url>https://github.com/Azure/azure-sdk-for-java/issues</url>
  </issueManagement>

  <properties>
    <maven.compiler.source>17</maven.compiler.source>
    <maven.compiler.target>17</maven.compiler.target>
    <legal>
      <![CDATA[[INFO] Any downloads listed may be third party software.  Microsoft grants you no rights for third party software.]]></legal>
    <site.url>https://azuresdkartifacts.blob.core.windows.net/azure-sdk-for-java</site.url>
    <spotless.skip>true</spotless.skip>
  </properties>

  <licenses>
    <license>
      <name>The MIT License (MIT)</name>
      <url>http://opensource.org/licenses/MIT</url>
      <distribution>repo</distribution>
    </license>
  </licenses>

  <!-- Repositories definitions -->
  <repositories>
    <repository>
      <id>ossrh</id>
      <name>Sonatype Snapshots</name>
      <url>https://oss.sonatype.org/content/repositories/snapshots/</url>
      <layout>default</layout>
      <snapshots>
        <enabled>true</enabled>
        <updatePolicy>daily</updatePolicy>
      </snapshots>
    </repository>
  </repositories>

  <pluginRepositories>
    <pluginRepository>
      <id>ossrh</id>
      <name>Sonatype Snapshots</name>
      <url>https://oss.sonatype.org/content/repositories/snapshots/</url>
      <layout>default</layout>
      <snapshots>
        <enabled>true</enabled>
        <updatePolicy>always</updatePolicy>
      </snapshots>
    </pluginRepository>
  </pluginRepositories>

  <distributionManagement>
    <snapshotRepository>
      <id>ossrh</id>
      <name>Sonatype Snapshots</name>
      <url>https://oss.sonatype.org/content/repositories/snapshots/</url>
      <uniqueVersion>true</uniqueVersion>
      <layout>default</layout>
    </snapshotRepository>
    <site>
      <id>azure-java-build-docs</id>
      <url>${site.url}/site/</url>
    </site>
  </distributionManagement>

  <dependencies>
    <dependency>
      <groupId>com.azure.spring</groupId>
      <artifactId>spring-cloud-azure-starter</artifactId>
      <version>5.21.0-beta.1</version> <!-- {x-version-update;com.azure.spring:spring-cloud-azure-starter;current} -->
    </dependency>

    <!--Spring JMS-->
    <dependency>
      <groupId>org.springframework</groupId>
      <artifactId>spring-jms</artifactId>
      <version>6.2.2</version> <!-- {x-version-update;springboot3_org.springframework:spring-jms;external_dependency} -->
    </dependency>
    <dependency>
      <groupId>org.messaginghub</groupId>
      <artifactId>pooled-jms</artifactId>
      <version>3.1.7</version> <!-- {x-version-update;springboot3_org.messaginghub:pooled-jms;external_dependency} -->
    </dependency>
    <dependency>
      <groupId>com.azure</groupId>
      <artifactId>azure-servicebus-jms</artifactId>
      <version>2.0.0</version> <!-- {x-version-update;com.azure:azure-servicebus-jms;external_dependency} -->
      <exclusions>
        <exclusion>
          <groupId>com.azure</groupId>
          <artifactId>azure-core</artifactId>
        </exclusion>
        <exclusion>
          <groupId>com.azure</groupId>
          <artifactId>azure-identity</artifactId>
        </exclusion>
      </exclusions>
    </dependency>
    <!-- Explicitly referencing azure-core, azure-identity.  It's possible that the dependent versions below conflict with our
currently released version and a lower version is resolved. -->
    <dependency>
      <groupId>com.azure</groupId>
      <artifactId>azure-core</artifactId>
<<<<<<< HEAD
      <version>1.55.1</version> <!-- {x-version-update;com.azure:azure-core;dependency} -->
=======
      <version>1.55.2</version> <!-- {x-version-update;com.azure:azure-core;dependency} -->
>>>>>>> fe2a4254
      <optional>true</optional>
    </dependency>
    <dependency>
      <groupId>com.azure</groupId>
      <artifactId>azure-identity</artifactId>
<<<<<<< HEAD
      <version>1.15.2</version> <!-- {x-version-update;com.azure:azure-identity;dependency} -->
=======
      <version>1.15.3</version> <!-- {x-version-update;com.azure:azure-identity;dependency} -->
>>>>>>> fe2a4254
      <optional>true</optional>
    </dependency>
    <!-- We should keep these netty dependencies, for the netty version in qpid-jms-client is lower than the ones in azure sdks.  -->
    <dependency>
      <groupId>io.netty</groupId>
      <artifactId>netty-buffer</artifactId>
      <version>4.1.117.Final</version> <!-- {x-version-update;springboot3_io.netty:netty-buffer;external_dependency} -->
    </dependency>
    <dependency>
      <groupId>io.netty</groupId>
      <artifactId>netty-common</artifactId>
      <version>4.1.117.Final</version> <!-- {x-version-update;springboot3_io.netty:netty-common;external_dependency} -->
    </dependency>
    <dependency>
      <groupId>io.netty</groupId>
      <artifactId>netty-handler</artifactId>
      <version>4.1.117.Final</version> <!-- {x-version-update;springboot3_io.netty:netty-handler;external_dependency} -->
    </dependency>
    <dependency>
      <groupId>io.netty</groupId>
      <artifactId>netty-transport</artifactId>
      <version>4.1.117.Final</version> <!-- {x-version-update;springboot3_io.netty:netty-transport;external_dependency} -->
    </dependency>
    <dependency>
      <groupId>io.netty</groupId>
      <artifactId>netty-transport-native-epoll</artifactId>
      <version>4.1.117.Final</version> <!-- {x-version-update;springboot3_io.netty:netty-transport-native-epoll;external_dependency} -->
    </dependency>
    <dependency>
      <groupId>io.netty</groupId>
      <artifactId>netty-transport-native-kqueue</artifactId>
      <version>4.1.117.Final</version> <!-- {x-version-update;springboot3_io.netty:netty-transport-native-kqueue;external_dependency} -->
    </dependency>
    <dependency>
      <groupId>io.netty</groupId>
      <artifactId>netty-codec-http</artifactId>
      <version>4.1.117.Final</version> <!-- {x-version-update;springboot3_io.netty:netty-codec-http;external_dependency} -->
    </dependency>
    <dependency>
      <groupId>com.azure</groupId>
      <artifactId>azure-identity-extensions</artifactId>
      <version>1.2.0</version> <!-- {x-version-update;com.azure:azure-identity-extensions;dependency} -->
    </dependency>
  </dependencies>

  <build>
    <plugins>
      <plugin>
        <groupId>com.github.spotbugs</groupId>
        <artifactId>spotbugs-maven-plugin</artifactId>
        <version>4.8.2.0</version> <!-- {x-version-update;springboot3_com.github.spotbugs:spotbugs-maven-plugin;external_dependency} -->
        <configuration>
          <skip>true</skip>
        </configuration>
      </plugin>
      <plugin>
        <groupId>com.diffplug.spotless</groupId>
        <artifactId>spotless-maven-plugin</artifactId>
        <version>2.30.0</version> <!-- {x-version-update;springboot3_com.diffplug.spotless:spotless-maven-plugin;external_dependency} -->
        <configuration>
          <skip>true</skip>
        </configuration>
      </plugin>
      <plugin>
        <groupId>org.revapi</groupId>
        <artifactId>revapi-maven-plugin</artifactId>
        <version>0.14.6</version> <!-- {x-version-update;springboot3_org.revapi:revapi-maven-plugin;external_dependency} -->
        <configuration>
          <skip>true</skip>
        </configuration>
      </plugin>
      <plugin>
        <groupId>com.azure.tools</groupId>
        <artifactId>codesnippet-maven-plugin</artifactId>
        <version>1.0.0-beta.10</version> <!-- {x-version-update;com.azure.tools:codesnippet-maven-plugin;external_dependency} -->
        <configuration>
          <skip>true</skip>
        </configuration>
      </plugin>
      <plugin>
        <groupId>org.apache.maven.plugins</groupId>
        <artifactId>maven-jar-plugin</artifactId>
        <version>3.4.2</version> <!-- {x-version-update;springboot3_org.apache.maven.plugins:maven-jar-plugin;external_dependency} -->
        <configuration>
          <archive>
            <manifestEntries>
              <Automatic-Module-Name>com.azure.spring.cloud.starter.servicebus.jms</Automatic-Module-Name>
            </manifestEntries>
            <manifest>
              <addDefaultImplementationEntries>true</addDefaultImplementationEntries>
            </manifest>
          </archive>
        </configuration>
        <!-- START: Empty Java Doc & Sources -->
        <!-- The following code will generate an empty javadoc/sources with just a README.md. This is necessary
             to pass the required checks on Maven. The way this works is by setting the classesDirectory
             to a directory that only contains the README.md, which we need to copy. If the classesDirectory
             is set to the root, where the README.md lives, it still won't have javadocs/sources but the jar file
             will contain a bunch of files that shouldn't be there. The faux sources directory is deleted
             and recreated with the README.md being copied every time to guarantee that, when building locally,
             it'll have the latest copy of the README.md file.
        -->
        <executions>
          <execution>
            <id>empty-javadoc-jar-with-readme</id>
            <phase>package</phase>
            <goals>
              <goal>jar</goal>
            </goals>
            <configuration>
              <classifier>javadoc</classifier>
              <classesDirectory>${project.basedir}/javadocTemp</classesDirectory>
            </configuration>
          </execution>
          <execution>
            <id>empty-source-jar-with-readme</id>
            <phase>package</phase>
            <goals>
              <goal>jar</goal>
            </goals>
            <configuration>
              <classifier>sources</classifier>
              <classesDirectory>${project.basedir}/sourceTemp</classesDirectory>
            </configuration>
          </execution>
        </executions>
      </plugin>
      <plugin>
        <groupId>org.apache.maven.plugins</groupId>
        <artifactId>maven-antrun-plugin</artifactId>
        <version>3.1.0</version> <!-- {x-version-update;springboot3_org.apache.maven.plugins:maven-antrun-plugin;external_dependency} -->
        <executions>
          <execution>
            <id>copy-readme-to-javadocTemp-and-sourceTemp</id>
            <phase>prepare-package</phase>
            <configuration>
              <target>
                <echo>Deleting existing ${project.basedir}/javadocTemp and
                  ${project.basedir}/sourceTemp</echo>
                <delete includeEmptyDirs="true" quiet="true">
                  <fileset dir="${project.basedir}/javadocTemp"/>
                  <fileset dir="${project.basedir}/sourceTemp"/>
                </delete>
                <echo>Copying ${project.basedir}/../README.md to
                  ${project.basedir}/javadocTemp/README.md
                </echo>
                <copy file="${project.basedir}/../README.md" tofile="${project.basedir}/javadocTemp/README.md" failonerror="false"/>
                <echo>Copying ${project.basedir}/../README.md to
                  ${project.basedir}/sourceTemp/README.md
                </echo>
                <copy file="${project.basedir}/../README.md" tofile="${project.basedir}/sourceTemp/README.md" failonerror="false"/>
              </target>
            </configuration>
            <goals>
              <goal>run</goal>
            </goals>
          </execution>
        </executions>
      <!-- END: Empty Java Doc & Sources -->
      </plugin>
    </plugins>
  </build>

</project><|MERGE_RESOLUTION|>--- conflicted
+++ resolved
@@ -123,21 +123,13 @@
     <dependency>
       <groupId>com.azure</groupId>
       <artifactId>azure-core</artifactId>
-<<<<<<< HEAD
-      <version>1.55.1</version> <!-- {x-version-update;com.azure:azure-core;dependency} -->
-=======
       <version>1.55.2</version> <!-- {x-version-update;com.azure:azure-core;dependency} -->
->>>>>>> fe2a4254
       <optional>true</optional>
     </dependency>
     <dependency>
       <groupId>com.azure</groupId>
       <artifactId>azure-identity</artifactId>
-<<<<<<< HEAD
-      <version>1.15.2</version> <!-- {x-version-update;com.azure:azure-identity;dependency} -->
-=======
       <version>1.15.3</version> <!-- {x-version-update;com.azure:azure-identity;dependency} -->
->>>>>>> fe2a4254
       <optional>true</optional>
     </dependency>
     <!-- We should keep these netty dependencies, for the netty version in qpid-jms-client is lower than the ones in azure sdks.  -->
