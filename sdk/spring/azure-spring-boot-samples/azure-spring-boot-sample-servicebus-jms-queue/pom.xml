<?xml version="1.0" encoding="UTF-8"?>
<project xmlns:xsi="http://www.w3.org/2001/XMLSchema-instance"
         xmlns="http://maven.apache.org/POM/4.0.0"
         xsi:schemaLocation="http://maven.apache.org/POM/4.0.0 http://maven.apache.org/xsd/maven-4.0.0.xsd">
  <modelVersion>4.0.0</modelVersion>

  <parent>
    <groupId>org.springframework.boot</groupId>
    <artifactId>spring-boot-starter-parent</artifactId>
    <version>2.3.7.RELEASE</version> <!-- {x-version-update;org.springframework.boot:spring-boot-starter-parent;external_dependency} -->
  </parent>

  <groupId>com.azure.spring</groupId>
  <artifactId>azure-spring-boot-sample-servicebus-jms-queue</artifactId>
  <version>1.0.0</version>
  <packaging>jar</packaging>

  <name>Azure Spring Boot Starter Sample - Service Bus JMS Queue</name>
  <description>Sample project for Spring Boot Service Bus JMS Starter</description>
  <url>https://github.com/Azure/azure-sdk-for-java</url>

  <dependencies>
    <dependency>
      <groupId>org.springframework.boot</groupId>
      <artifactId>spring-boot-starter-web</artifactId>
    </dependency>

    <dependency>
      <groupId>com.azure.spring</groupId>
      <artifactId>azure-spring-boot-starter-servicebus-jms</artifactId>
<<<<<<< HEAD
      <version>3.0.0-beta.1</version> <!-- {x-version-update;com.azure.spring:azure-spring-boot-starter-servicebus-jms;current} -->
=======
      <version>3.2.0-beta.1</version> <!-- {x-version-update;com.azure.spring:azure-spring-boot-starter-servicebus-jms;current} -->
>>>>>>> 6f033d77
    </dependency>

    <dependency>
      <groupId>junit</groupId>
      <artifactId>junit</artifactId>
      <scope>test</scope>
    </dependency>
    <dependency>
      <groupId>org.springframework.boot</groupId>
      <artifactId>spring-boot-test-autoconfigure</artifactId>
      <scope>test</scope>
    </dependency>
    <dependency>
      <groupId>org.springframework</groupId>
      <artifactId>spring-test</artifactId>
      <scope>test</scope>
    </dependency>
    <dependency>
      <groupId>org.assertj</groupId>
      <artifactId>assertj-core</artifactId>
      <scope>test</scope>
    </dependency>
  </dependencies>

</project><|MERGE_RESOLUTION|>--- conflicted
+++ resolved
@@ -28,11 +28,7 @@
     <dependency>
       <groupId>com.azure.spring</groupId>
       <artifactId>azure-spring-boot-starter-servicebus-jms</artifactId>
-<<<<<<< HEAD
-      <version>3.0.0-beta.1</version> <!-- {x-version-update;com.azure.spring:azure-spring-boot-starter-servicebus-jms;current} -->
-=======
       <version>3.2.0-beta.1</version> <!-- {x-version-update;com.azure.spring:azure-spring-boot-starter-servicebus-jms;current} -->
->>>>>>> 6f033d77
     </dependency>
 
     <dependency>
