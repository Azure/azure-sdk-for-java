# Sample for Spring JMS with Azure Service Bus Queue Spring Boot client library for Java

## Key concepts

This sample project demonstrates how to use Spring JMS for Azure Service Bus Queue via Spring Boot Starter `azure-spring-boot-starter-servicebus-jms`. 

Running this sample will be charged by Azure. You can check the usage and bill at this [link](https://azure.microsoft.com/account/).

## Getting started

<<<<<<< HEAD
* An Azure subscription. If you don't already have an Azure subscription, you can activate your [MSDN subscriber benefits](https://azure.microsoft.com/pricing/member-offers/msdn-benefits-details/) or sign up for a [free Azure account](https://azure.microsoft.com/free/).

* A [Java Development Kit (JDK)][jdk_link], version 1.8.

* [Apache Maven](https://maven.apache.org/), version 3.0 or later.
=======
### Environment checklist
We need to ensure that this [environment checklist][ready-to-run-checklist] is completed before the run.
>>>>>>> e2018a87

### Create Service Bus on Azure

1. Go to [Azure portal](https://portal.azure.com/) and create the service by following this [link](https://docs.microsoft.com/azure/service-bus-messaging/service-bus-create-namespace-portal). 

## Examples                                           
### Config the sample

1. Update [application.properties](https://github.com/Azure/azure-sdk-for-java/blob/master/sdk/spring/azure-spring-boot-samples/azure-spring-boot-sample-servicebus-jms-queue/src/main/resources/application.properties)

    ```properties
    # Fill service bus namespace connection string copied from portal
    spring.jms.servicebus.connection-string=[servicebus-namespace-connection-string]

    # The idle timeout in milliseconds after which the connection will be failed if the peer sends no AMQP frames
    # Default is 1800000
    spring.jms.servicebus.idle-timeout=[idle-timeout]
    ```

2. Specify your queue name. Update `QUEUE_NAME` in [QueueSendController] and [QueueReceiveController] .
                                                                                          
### How to run
<<<<<<< HEAD
First, we need to ensure that this [instruction] is completed before run.

=======
>>>>>>> e2018a87
1. Run with Maven
    ```
    cd azure-spring-boot-samples/azure-spring-boot-sample-servicebus-jms-queue
    mvn spring-boot:run
    ```

2. Send a POST request to service bus queue.
    ```
    $ curl -X POST localhost:8080/queue?message=hello
    ```
    
3. Verify in your app's logs that a similar message was posted:
    ```
    Sending message
    Received message from queue: hello
    ```
    
4. Delete the resources on [Azure Portal](https://ms.portal.azure.com/) to avoid extra charges.

## Troubleshooting
## Next steps
Please check the following table for reference links of detailed Service Bus usage. 

Type | Reference Link
--- | ---
`Queues` | [https://docs.microsoft.com/azure/service-bus-messaging/service-bus-java-how-to-use-queues](https://docs.microsoft.com/azure/service-bus-messaging/service-bus-java-how-to-use-queues)

## Contributing

<!-- LINKS -->
[jdk_link]: https://docs.microsoft.com/java/azure/jdk/?view=azure-java-stable
<<<<<<< HEAD
[instruction]: https://github.com/Azure/azure-sdk-for-java/blob/master/sdk/spring/CONTRIBUTING.md#building-from-source
=======
[ready-to-run-checklist]: https://github.com/Azure/azure-sdk-for-java/blob/master/sdk/spring/azure-spring-boot-samples/README.md#ready-to-run-checklist
>>>>>>> e2018a87
[QueueSendController]: https://github.com/Azure/azure-sdk-for-java/blob/master/sdk/spring/azure-spring-boot-samples/azure-spring-boot-sample-servicebus-jms-queue/src/main/java/com/azure/spring/sample/jms/queue/QueueSendController.java
[QueueReceiveController]: https://github.com/Azure/azure-sdk-for-java/blob/master/sdk/spring/azure-spring-boot-samples/azure-spring-boot-sample-servicebus-jms-queue/src/main/java/com/azure/spring/sample/jms/queue/QueueReceiveController.java<|MERGE_RESOLUTION|>--- conflicted
+++ resolved
@@ -8,16 +8,8 @@
 
 ## Getting started
 
-<<<<<<< HEAD
-* An Azure subscription. If you don't already have an Azure subscription, you can activate your [MSDN subscriber benefits](https://azure.microsoft.com/pricing/member-offers/msdn-benefits-details/) or sign up for a [free Azure account](https://azure.microsoft.com/free/).
-
-* A [Java Development Kit (JDK)][jdk_link], version 1.8.
-
-* [Apache Maven](https://maven.apache.org/), version 3.0 or later.
-=======
 ### Environment checklist
 We need to ensure that this [environment checklist][ready-to-run-checklist] is completed before the run.
->>>>>>> e2018a87
 
 ### Create Service Bus on Azure
 
@@ -40,11 +32,6 @@
 2. Specify your queue name. Update `QUEUE_NAME` in [QueueSendController] and [QueueReceiveController] .
                                                                                           
 ### How to run
-<<<<<<< HEAD
-First, we need to ensure that this [instruction] is completed before run.
-
-=======
->>>>>>> e2018a87
 1. Run with Maven
     ```
     cd azure-spring-boot-samples/azure-spring-boot-sample-servicebus-jms-queue
@@ -76,10 +63,6 @@
 
 <!-- LINKS -->
 [jdk_link]: https://docs.microsoft.com/java/azure/jdk/?view=azure-java-stable
-<<<<<<< HEAD
-[instruction]: https://github.com/Azure/azure-sdk-for-java/blob/master/sdk/spring/CONTRIBUTING.md#building-from-source
-=======
 [ready-to-run-checklist]: https://github.com/Azure/azure-sdk-for-java/blob/master/sdk/spring/azure-spring-boot-samples/README.md#ready-to-run-checklist
->>>>>>> e2018a87
 [QueueSendController]: https://github.com/Azure/azure-sdk-for-java/blob/master/sdk/spring/azure-spring-boot-samples/azure-spring-boot-sample-servicebus-jms-queue/src/main/java/com/azure/spring/sample/jms/queue/QueueSendController.java
 [QueueReceiveController]: https://github.com/Azure/azure-sdk-for-java/blob/master/sdk/spring/azure-spring-boot-samples/azure-spring-boot-sample-servicebus-jms-queue/src/main/java/com/azure/spring/sample/jms/queue/QueueReceiveController.java