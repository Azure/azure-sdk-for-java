azure:
  activedirectory:
    client-id: <client-id>
    client-secret: <client-secret>
    tenant-id: <tenant-id>
    user-group:
      allowed-group-names: group1,group2
      allowed-group-ids: <group1-id>,<group2-id>
<<<<<<< HEAD
      enable-full-list: false
=======
>>>>>>> 1a50a0dd
    post-logout-redirect-uri: http://localhost:8080
    authorization-clients:
      arm:
        on-demand: true
        scopes: https://management.core.windows.net/user_impersonation
      graph:
        scopes:
          - https://graph.microsoft.com/User.Read
          - https://graph.microsoft.com/Directory.Read.All
#      webapiA:
#        scopes:
#          - <Web-API-A-app-id-url>/Obo.WebApiA.ExampleScope<|MERGE_RESOLUTION|>--- conflicted
+++ resolved
@@ -1,3 +1,6 @@
+# WebapiA is an optional client, we can access obo resource servers.
+# We can also access a custom server according to the webapiA client.
+
 azure:
   activedirectory:
     client-id: <client-id>
@@ -6,10 +9,7 @@
     user-group:
       allowed-group-names: group1,group2
       allowed-group-ids: <group1-id>,<group2-id>
-<<<<<<< HEAD
       enable-full-list: false
-=======
->>>>>>> 1a50a0dd
     post-logout-redirect-uri: http://localhost:8080
     authorization-clients:
       arm:
