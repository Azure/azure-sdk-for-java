azure:
  activedirectory:
    authorization-clients:
      arm:
        on-demand: true
        scopes: https://management.core.windows.net/user_impersonation
      graph:
        scopes:
<<<<<<< HEAD
            - https://graph.microsoft.com/User.Read
            - https://graph.microsoft.com/Directory.Read.All
      office:
        scopes:
            - https://manage.office.com/ActivityFeed.Read
            - https://manage.office.com/ActivityFeed.ReadDlp
            - https://manage.office.com/ServiceHealth.Read
      obo:
        scopes:
          - <Web-API-A-app-id-url>/File.Read
=======
          - https://graph.microsoft.com/User.Read
          - https://graph.microsoft.com/Directory.Read.All
>>>>>>> cdc8c1b4
    client-id: <client-id>
    client-secret: <client-secret>
    tenant-id: <tenant-id>
    user-group:
      allowed-groups: group1, group2
    post-logout-redirect-uri: http://localhost:8080<|MERGE_RESOLUTION|>--- conflicted
+++ resolved
@@ -6,21 +6,8 @@
         scopes: https://management.core.windows.net/user_impersonation
       graph:
         scopes:
-<<<<<<< HEAD
-            - https://graph.microsoft.com/User.Read
-            - https://graph.microsoft.com/Directory.Read.All
-      office:
-        scopes:
-            - https://manage.office.com/ActivityFeed.Read
-            - https://manage.office.com/ActivityFeed.ReadDlp
-            - https://manage.office.com/ServiceHealth.Read
-      obo:
-        scopes:
-          - <Web-API-A-app-id-url>/File.Read
-=======
           - https://graph.microsoft.com/User.Read
           - https://graph.microsoft.com/Directory.Read.All
->>>>>>> cdc8c1b4
     client-id: <client-id>
     client-secret: <client-secret>
     tenant-id: <tenant-id>
