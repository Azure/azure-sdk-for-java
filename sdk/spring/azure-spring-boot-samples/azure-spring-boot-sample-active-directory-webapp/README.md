--- conflicted
+++ resolved
@@ -9,18 +9,6 @@
 
 ### Configure web app
 1. Search for and select your tenant in **Azure Active Directory**.
-<<<<<<< HEAD
-1. Under Manage In the same tenant, select **App registrations** -> **New registration**.![Protal manage](docs/image-protal-manage.png "Protal manage")
-1. The registered application name is filled into `webapp`, select **Accounts in this organizational directory only**, click the **register** button.![Register a web app](docs/image-register-a-web-app.png "Register a web app")
-1. Under **webapp** application, select **Certificates & secrets** -> **new client secret**, expires select **Never**, click the **add** button.(Remember to save the secrets here and use them later.)![Creat secrets](docs/image-creat-secrets-app.png "Creat secrets")
-1. Under **webapp** application, select **Authentication** -> **Add a platform**, select **web** platform, redirect urls set to `http://localhost:8080/login/oauth2/code/`, check the **Access Tokens** and **ID Tokens** checkboxes, click **configure** button.![Add a platfform](docs/image-add-a-platfform.png "Add a platfform")
-1. Under **webapp** application, select **API permissions** -> **Add a permission**, select **Microsoft Graph**. Next, search `Directory.AccessAsUser.All` via **select Permissions**, check the check box, click **add permissions** button.(`User.Read` is created automatically, we need to keep it.)![Api permission](docs/image-api-permissions.png "Api permission")
-1. Similarly, add the following permissions: 
-   - **user_impersonation** in **Azure Service Management**,
-   - **ActivityFeed.Read**, **ActivityFeed.ReadDlp**, **ServiceHealth.Read** in **Office 365 Management APIs**.![Add permissions](docs/image-add-permissions.png "Add permissions")
-1. click **Grant admin consent for...**.![Grant permission](docs/image-grant-permission.png "Grant permission")
-11. Manually remove the admin consent for **user_impersonation**.(Easy to see incremental authorization.)![Final](docs/image-final.png "Final")
-=======
 1. Under Manage In the same tenant, select **App registrations** -> **New registration**.![Portal manage](docs/image-portal-manage.png "Portal manage")
 1. The registered application name is filled into `webapp`, select **Accounts in this organizational directory only**, click the **register** button.![Register a web app](docs/image-register-a-web-app.png "Register a web app")
 1. Under **webapp** application, select **Certificates & secrets** -> **new client secret**, click the **add** button.(Remember to save the secrets here and use them later.)![Create secrets](docs/image-create-app-secrets.png "Create secrets")![Create secrets](docs/image-secret-value.png "Create Secrets")
@@ -28,7 +16,6 @@
 1. Under **webapp** application, select **API permissions** -> **Add a permission**, select **Microsoft Graph**. Next, search `Directory.Read.All` via **select Permissions**, check the check box, click **add permissions** button.(`User.Read` is created automatically, we need to keep it.)![Request Api permission](docs/image-request-api-permissions.png "Request Api permission")
 1. Similarly, add permission **user_impersonation** in **Azure Service Management**,
    ![Added permissions](docs/image-permissions.png "Added permissions")
->>>>>>> f18c24c1
 
 See [Register app], [Grant scoped permission] for more information about web app.
 
