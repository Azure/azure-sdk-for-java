--- conflicted
+++ resolved
@@ -31,11 +31,7 @@
     <dependency>
       <groupId>com.azure</groupId>
       <artifactId>azure-messaging-servicebus</artifactId>
-<<<<<<< HEAD
-      <version>7.0.0-beta.6</version> <!-- {x-version-update;unreleased_com.azure:azure-messaging-servicebus;dependency} -->
-=======
       <version>7.0.0-beta.6</version> <!-- {x-version-update;com.azure:azure-messaging-servicebus;current} -->
->>>>>>> 5a96582b
     </dependency>
   </dependencies>
 
