--- conflicted
+++ resolved
@@ -23,11 +23,7 @@
     <dependency>
       <groupId>com.azure.spring</groupId>
       <artifactId>azure-spring-boot-starter-keyvault-secrets</artifactId>
-<<<<<<< HEAD
-      <version>3.0.0-beta.1</version> <!-- {x-version-update;com.azure.spring:azure-spring-boot-starter-keyvault-secrets;current} -->
-=======
       <version>3.2.0-beta.1</version> <!-- {x-version-update;com.azure.spring:azure-spring-boot-starter-keyvault-secrets;current} -->
->>>>>>> e2018a87
     </dependency>
     <dependency>
       <groupId>org.springframework.boot</groupId>
