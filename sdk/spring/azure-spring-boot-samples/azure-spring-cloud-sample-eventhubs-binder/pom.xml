--- conflicted
+++ resolved
@@ -3,62 +3,15 @@
 <project xmlns:xsi="http://www.w3.org/2001/XMLSchema-instance"
          xmlns="http://maven.apache.org/POM/4.0.0"
          xsi:schemaLocation="http://maven.apache.org/POM/4.0.0 http://maven.apache.org/xsd/maven-4.0.0.xsd">
-  <parent>
-    <groupId>org.springframework.boot</groupId>
-    <artifactId>spring-boot-starter-parent</artifactId>
-    <version>2.4.1</version> <!-- {x-version-update;org.springframework.boot:spring-boot-starter-parent;external_dependency} -->
-  </parent>
-  <modelVersion>4.0.0</modelVersion>
-  <artifactId>azure-spring-cloud-sample-eventhubs-binder</artifactId>
-  <groupId>com.azure.spring</groupId>
+  <parent> 
+    <groupId>org.springframework.boot</groupId>  
+    <artifactId>spring-boot-starter-parent</artifactId>  
+    <version>2.3.7.RELEASE</version> <!-- {x-version-update;org.springframework.boot:spring-boot-starter-parent;external_dependency} -->
+  </parent>  
+  <modelVersion>4.0.0</modelVersion>  
+  <artifactId>azure-spring-cloud-sample-eventhubs-binder</artifactId>  
+  <groupId>com.azure.spring</groupId>  
   <version>1.0.0</version> <!-- {x-version-update;com.azure.spring:azure-spring-cloud-sample-eventhubs-binder;current} -->
-<<<<<<< HEAD
-  <name>Azure Spring Cloud Sample Event Hubs Binder</name>
-  <dependencyManagement>
-    <dependencies>
-      <dependency>
-        <groupId>org.springframework.cloud</groupId>
-        <artifactId>spring-cloud-dependencies</artifactId>
-        <version>2020.0.0</version> <!-- {x-version-update;org.springframework.cloud:spring-cloud-dependencies;external_dependency} -->
-        <type>pom</type>
-        <scope>import</scope>
-      </dependency>
-    </dependencies>
-  </dependencyManagement>
-  <dependencies>
-    <dependency>
-      <groupId>org.springframework.boot</groupId>
-      <artifactId>spring-boot-starter-web</artifactId>
-    </dependency>
-    <dependency>
-      <groupId>com.azure.spring</groupId>
-      <artifactId>azure-spring-cloud-stream-binder-eventhubs</artifactId>
-      <version>2.0.0</version> <!-- {x-version-update;com.azure.spring:azure-spring-cloud-stream-binder-eventhubs;current} -->
-    </dependency>
-    <!-- Storage library for provisioning checkpoint storage -->
-    <dependency>
-      <groupId>com.azure.spring</groupId>
-      <artifactId>azure-spring-cloud-storage</artifactId>
-      <version>2.0.0</version> <!-- {x-version-update;com.azure.spring:azure-spring-cloud-storage;current} -->
-    </dependency>
-    <dependency>
-      <groupId>org.springframework.boot</groupId>
-      <artifactId>spring-boot-starter-logging</artifactId>
-    </dependency>
-    <dependency>
-      <groupId>junit</groupId>
-      <artifactId>junit</artifactId>
-      <scope>test</scope>
-    </dependency>
-    <dependency>
-      <groupId>org.mockito</groupId>
-      <artifactId>mockito-core</artifactId>
-      <scope>test</scope>
-    </dependency>
-    <dependency>
-      <groupId>org.powermock</groupId>
-      <artifactId>powermock-api-mockito2</artifactId>
-=======
   <name>Azure Spring Cloud Sample Event Hubs Binder</name>  
   <dependencyManagement> 
     <dependencies> 
@@ -104,46 +57,45 @@
     <dependency> 
       <groupId>org.powermock</groupId>  
       <artifactId>powermock-api-mockito2</artifactId>  
->>>>>>> f9dac621
       <version>2.0.2</version> <!-- {x-version-update;org.powermock:powermock-api-mockito2;external_dependency} -->
-      <scope>test</scope>
-    </dependency>
-    <dependency>
-      <groupId>org.powermock</groupId>
-      <artifactId>powermock-module-junit4</artifactId>
+      <scope>test</scope> 
+    </dependency>  
+    <dependency> 
+      <groupId>org.powermock</groupId>  
+      <artifactId>powermock-module-junit4</artifactId>  
       <version>2.0.2</version> <!-- {x-version-update;org.powermock:powermock-module-junit4;external_dependency} -->
-      <scope>test</scope>
-    </dependency>
-    <dependency>
-      <groupId>org.hibernate.validator</groupId>
-      <artifactId>hibernate-validator</artifactId>
-    </dependency>
-    <dependency>
-      <groupId>org.springframework.boot</groupId>
-      <artifactId>spring-boot-starter-test</artifactId>
-      <scope>test</scope>
-    </dependency>
-  </dependencies>
-  <build>
-    <plugins>
-      <plugin>
-        <groupId>org.springframework.boot</groupId>
-        <artifactId>spring-boot-maven-plugin</artifactId>
+      <scope>test</scope> 
+    </dependency>  
+    <dependency> 
+      <groupId>org.hibernate.validator</groupId>  
+      <artifactId>hibernate-validator</artifactId> 
+    </dependency>  
+    <dependency> 
+      <groupId>org.springframework.boot</groupId>  
+      <artifactId>spring-boot-starter-test</artifactId>  
+      <scope>test</scope> 
+    </dependency> 
+  </dependencies>  
+  <build> 
+    <plugins> 
+      <plugin> 
+        <groupId>org.springframework.boot</groupId>  
+        <artifactId>spring-boot-maven-plugin</artifactId> 
       </plugin>
 
-      <!-- mvn azure-webapp:config -->
-      <plugin>
-        <groupId>com.microsoft.azure</groupId>
-        <artifactId>azure-webapp-maven-plugin</artifactId>
-        <version>1.12.0</version>
-        <configuration>
+      <!-- mvn azure-webapp:config -->  
+      <plugin> 
+        <groupId>com.microsoft.azure</groupId>  
+        <artifactId>azure-webapp-maven-plugin</artifactId>  
+        <version>1.12.0</version>  
+        <configuration> 
           <schemaVersion>V2</schemaVersion>
           <resourceGroup>[your-resource-group]</resourceGroup>
           <appName>[your-app-name]</appName>
           <runtime>
-            <os>Linux</os>
-            <javaVersion>Java 8</javaVersion>
-            <webContainer>Java SE</webContainer>
+            <os>Linux</os>  
+            <javaVersion>Java 8</javaVersion>  
+            <webContainer>Java SE</webContainer> 
           </runtime>
           <deployment>
             <resources>
@@ -155,8 +107,8 @@
               </resource>
             </resources>
           </deployment>
-        </configuration>
-      </plugin>
-    </plugins>
-  </build>
+        </configuration> 
+      </plugin> 
+    </plugins> 
+  </build> 
 </project>