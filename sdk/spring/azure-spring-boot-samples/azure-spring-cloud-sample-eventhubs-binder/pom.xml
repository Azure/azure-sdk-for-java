--- conflicted
+++ resolved
@@ -3,11 +3,10 @@
 <project xmlns:xsi="http://www.w3.org/2001/XMLSchema-instance"
          xmlns="http://maven.apache.org/POM/4.0.0"
          xsi:schemaLocation="http://maven.apache.org/POM/4.0.0 http://maven.apache.org/xsd/maven-4.0.0.xsd">
-<<<<<<< HEAD
   <parent> 
     <groupId>org.springframework.boot</groupId>  
     <artifactId>spring-boot-starter-parent</artifactId>  
-    <version>2.3.5.RELEASE</version>  <!-- {x-version-update;org.springframework.boot:spring-boot-starter-parent;external_dependency} --> 
+    <version>2.3.7.RELEASE</version> <!-- {x-version-update;org.springframework.boot:spring-boot-starter-parent;external_dependency} -->
   </parent>  
   <modelVersion>4.0.0</modelVersion>  
   <artifactId>azure-spring-cloud-sample-eventhubs-binder</artifactId>  
@@ -88,90 +87,6 @@
       <plugin> 
         <groupId>org.springframework.boot</groupId>  
         <artifactId>spring-boot-maven-plugin</artifactId> 
-=======
-  <parent>
-    <groupId>org.springframework.boot</groupId>
-    <artifactId>spring-boot-starter-parent</artifactId>
-    <version>2.3.7.RELEASE</version> <!-- {x-version-update;org.springframework.boot:spring-boot-starter-parent;external_dependency} -->
-  </parent>
-  <modelVersion>4.0.0</modelVersion>
-
-  <artifactId>azure-spring-cloud-sample-eventhubs-binder</artifactId>
-  <groupId>com.azure.spring</groupId>
-  <version>1.0.0</version> <!-- {x-version-update;com.azure.spring:azure-spring-cloud-sample-eventhubs-binder;current} -->
-  <name>Azure Spring Cloud Sample Event Hubs Binder</name>
-
-  <dependencyManagement>
-    <dependencies>
-      <dependency>
-        <groupId>org.springframework.cloud</groupId>
-        <artifactId>spring-cloud-dependencies</artifactId>
-        <version>Hoxton.SR8</version> <!-- {x-version-update;org.springframework.cloud:spring-cloud-dependencies;external_dependency} -->
-        <type>pom</type>
-        <scope>import</scope>
-      </dependency>
-    </dependencies>
-  </dependencyManagement>
-
-  <dependencies>
-    <dependency>
-      <groupId>org.springframework.boot</groupId>
-      <artifactId>spring-boot-starter-web</artifactId>
-    </dependency>
-    <dependency>
-      <groupId>com.azure.spring</groupId>
-      <artifactId>azure-spring-cloud-stream-binder-eventhubs</artifactId>
-      <version>2.0.0-beta.2</version> <!-- {x-version-update;com.azure.spring:azure-spring-cloud-stream-binder-eventhubs;current} -->
-    </dependency>
-    <dependency>
-      <groupId>org.springframework.boot</groupId>
-      <artifactId>spring-boot-starter-logging</artifactId>
-    </dependency>
-    <dependency>
-      <groupId>junit</groupId>
-      <artifactId>junit</artifactId>
-      <scope>test</scope>
-    </dependency>
-    <dependency>
-      <groupId>org.mockito</groupId>
-      <artifactId>mockito-core</artifactId>
-      <scope>test</scope>
-    </dependency>
-    <dependency>
-      <groupId>org.powermock</groupId>
-      <artifactId>powermock-api-mockito2</artifactId>
-      <version>2.0.2</version> <!-- {x-version-update;org.powermock:powermock-api-mockito2;external_dependency} -->
-      <scope>test</scope>
-    </dependency>
-    <dependency>
-      <groupId>org.powermock</groupId>
-      <artifactId>powermock-module-junit4</artifactId>
-      <version>2.0.2</version> <!-- {x-version-update;org.powermock:powermock-module-junit4;external_dependency} -->
-      <scope>test</scope>
-    </dependency>
-    <dependency>
-      <groupId>org.hibernate.validator</groupId>
-      <artifactId>hibernate-validator</artifactId>
-    </dependency>
-    <dependency>
-      <groupId>org.springframework.boot</groupId>
-      <artifactId>spring-boot-starter-test</artifactId>
-      <scope>test</scope>
-    </dependency>
-  </dependencies>
-
-  <build>
-    <plugins>
-      <plugin>
-        <groupId>org.springframework.boot</groupId>
-        <artifactId>spring-boot-maven-plugin</artifactId>
-      </plugin>
-      <!--  mvn azure-webapp:config -->
-      <plugin>
-        <groupId>com.microsoft.azure</groupId>
-        <artifactId>azure-webapp-maven-plugin</artifactId>
-        <version>1.10.0</version>
->>>>>>> 72c462e3
       </plugin>
 
       <!-- mvn azure-webapp:config -->  
