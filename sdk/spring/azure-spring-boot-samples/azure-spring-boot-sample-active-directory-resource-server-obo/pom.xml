--- conflicted
+++ resolved
@@ -31,14 +31,8 @@
       <artifactId>spring-boot-starter-oauth2-resource-server</artifactId>
     </dependency>
     <dependency>
-<<<<<<< HEAD
-      <groupId>org.springframework.security</groupId>
-      <artifactId>spring-security-oauth2-jose</artifactId>
-      <version>5.4.1</version> <!-- {x-version-update;org.springframework.security:spring-security-oauth2-jose;external_dependency} -->
-=======
       <groupId>org.springframework.boot</groupId>
       <artifactId>spring-boot-starter-web</artifactId>
->>>>>>> 7078ab1f
     </dependency>
   </dependencies>
 
