--- conflicted
+++ resolved
@@ -37,12 +37,7 @@
     1. Fill in the `${your-sign-up-or-in-user-flow}` with the name of `sign-in-or-up` user flow.
     2. Fill in the `${your-profile-edit-user-flow}` with the name of `profile-edit` user flow.
     3. Fill in the `${your-password-reset-user-flow}` with the name of `password-reset` user flow.
-<<<<<<< HEAD
-5. Replace `${your-reply-url}` to `http://localhost:8080/login/oauth2/code`.
-6. Replace `${your-logout-success-url}` to `http://localhost:8080/login`.
-=======
-4. Replace `${your-logout-success-url}` to `http://localhost:8080/login`.
->>>>>>> 541a231d
+5. Replace `${your-logout-success-url}` to `http://localhost:8080/login`.
 
 ```yaml
 azure:
