--- conflicted
+++ resolved
@@ -56,13 +56,10 @@
         sign-up: ${your-sign-up-user-flow} # optional
 ```
 
-<<<<<<< HEAD
 #### Templates home.html
 1. Fill in the `${your-profile-edit-user-flow}` and `${your-password-reset-user-flow}` from the portal `User flows`.
 Please make sure that these two placeholders should be the same as `application.yml` respectively.
 
-=======
->>>>>>> f28826e5
 ### Run with Maven
 ```
 cd azure-spring-boot-samples/azure-spring-boot-sample-active-directory-b2c-oidc
