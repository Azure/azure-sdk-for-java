--- conflicted
+++ resolved
@@ -1,13 +1,8 @@
 azure:
   activedirectory:
     b2c:
-<<<<<<< HEAD
-      tenant-name: ${your-tenant-name}
+      base-uri: ${your-tenant-authorization-server-base-uri}
       tenant-id: ${your-tenant-id}
-      oidc-enabled: true
-=======
-      base-uri: ${your-tenant-authorization-server-base-uri}
->>>>>>> f9862d52
       client-id: ${your-client-id}
       client-secret: ${your-client-secret}
       logout-success-url: ${your-logout-success-url}
