--- conflicted
+++ resolved
@@ -22,11 +22,7 @@
     <dependency>
       <groupId>com.azure.spring</groupId>
       <artifactId>azure-spring-boot-starter-active-directory-b2c</artifactId>
-<<<<<<< HEAD
-      <version>3.0.0-beta.1</version> <!-- {x-version-update;com.azure.spring:azure-spring-boot-starter-active-directory-b2c;current} -->
-=======
       <version>3.2.0-beta.1</version> <!-- {x-version-update;com.azure.spring:azure-spring-boot-starter-active-directory-b2c;current} -->
->>>>>>> 6f033d77
     </dependency>
 
     <dependency>
