<?xml version="1.0" encoding="UTF-8"?>
<project xmlns:xsi="http://www.w3.org/2001/XMLSchema-instance" xmlns="http://maven.apache.org/POM/4.0.0" xsi:schemaLocation="http://maven.apache.org/POM/4.0.0 http://maven.apache.org/xsd/maven-4.0.0.xsd">
  <parent>
    <groupId>com.azure</groupId>
    <artifactId>azure-client-sdk-parent</artifactId>
    <version>1.7.0</version> <!-- {x-version-update;com.azure:azure-client-sdk-parent;current} -->
    <relativePath>../../parents/azure-client-sdk-parent</relativePath>
  </parent>
  <modelVersion>4.0.0</modelVersion>
  <groupId>com.azure.spring</groupId>
  <artifactId>spring-cloud-azure-appconfiguration-config-web</artifactId>
  <version>5.9.0-beta.1</version> <!-- {x-version-update;com.azure.spring:spring-cloud-azure-appconfiguration-config-web;current} -->
  <name>Spring Cloud Azure App Configuration Config Web</name>
  <description>Integration of Spring Cloud Config and Azure App Configuration Service</description>
  <properties>
    <codesnippet.skip>false</codesnippet.skip>
    <javadocDoclet></javadocDoclet>
    <javadocDocletOptions></javadocDocletOptions>
  </properties>
  <dependencies>
    <dependency>
      <groupId>com.azure.spring</groupId>
      <artifactId>spring-cloud-azure-appconfiguration-config</artifactId>
      <version>5.9.0-beta.1</version> <!-- {x-version-update;com.azure.spring:spring-cloud-azure-appconfiguration-config;current} -->
    </dependency>
    <dependency>
      <groupId>org.springframework.boot</groupId>
      <artifactId>spring-boot-starter-web</artifactId>
      <version>3.2.0</version> <!-- {x-version-update;org.springframework.boot:spring-boot-starter-web;external_dependency} -->
    </dependency>
    <dependency>
      <groupId>org.springframework.boot</groupId>
      <artifactId>spring-boot-starter-actuator</artifactId>
      <version>3.2.0</version> <!-- {x-version-update;org.springframework.boot:spring-boot-starter-actuator;external_dependency} -->
      <optional>true</optional>
    </dependency>
    <dependency>
      <groupId>org.springframework.cloud</groupId>
      <artifactId>spring-cloud-bus</artifactId>
      <version>4.1.0</version> <!-- {x-version-update;org.springframework.cloud:spring-cloud-bus;external_dependency} -->
      <optional>true</optional>
    </dependency>
    <dependency>
      <groupId>org.springframework.boot</groupId>
      <artifactId>spring-boot-starter-test</artifactId>
      <version>3.2.0</version> <!-- {x-version-update;org.springframework.boot:spring-boot-starter-test;external_dependency} -->
      <scope>test</scope>
    </dependency>

<<<<<<< HEAD
    <!-- Add mockito-core 4.11.0 to work with Java 20 -->
    <dependency>
      <groupId>org.mockito</groupId>
      <artifactId>mockito-core</artifactId>
      <version>4.11.0</version> <!-- {x-version-update;org.mockito:mockito-core;external_dependency} -->
      <scope>test</scope>
    </dependency>
    
  </dependencies>
  <build>
    <plugins>
      <plugin>
        <groupId>org.apache.maven.plugins</groupId>
        <artifactId>maven-compiler-plugin</artifactId>
        <version>3.11.0</version> <!-- {x-version-update;org.apache.maven.plugins:maven-compiler-plugin;external_dependency} -->
        <configuration>
          <compilerArgs>
            <arg>-Xlint:deprecation</arg>
          </compilerArgs>
        </configuration>
        <executions>
          <!-- disabled - the executing this after default-compile will generate module-info with major class version 55 (i.e Java 11) -->
          <execution>
            <id>base-modules-compile</id>
            <phase>none</phase>
          </execution>
          <!-- disabled - compile without module-info for Java 8 -->
          <execution>
            <id>base-compile</id>
            <phase>none</phase>
          </execution>
          <!-- disabled - compile with Java 8 -->
          <execution>
            <id>base-testCompile</id>
            <phase>none</phase>
          </execution>
          <execution>
            <goals>
              <goal>compile</goal>
            </goals>
            <configuration>
              <release>17</release>
            </configuration>
          </execution>
        </executions>
      </plugin>
      <plugin>
        <groupId>org.apache.maven.plugins</groupId>
        <artifactId>maven-enforcer-plugin</artifactId>
        <version>3.4.1</version> <!-- {x-version-update;org.apache.maven.plugins:maven-enforcer-plugin;external_dependency} -->
        <configuration>
          <rules>
            <bannedDependencies>
              <includes>
                <include>org.springframework.boot:spring-boot-starter-actuator:[3.2.0]</include> <!-- {x-include-update;org.springframework.boot:spring-boot-starter-actuator;external_dependency} -->
                <include>org.springframework.boot:spring-boot-starter-web:[3.2.0]</include> <!-- {x-include-update;org.springframework.boot:spring-boot-starter-web;external_dependency} -->
                <include>org.springframework.cloud:spring-cloud-bus:[4.1.0]</include> <!-- {x-include-update;org.springframework.cloud:spring-cloud-bus;external_dependency} -->
              </includes>
            </bannedDependencies>
          </rules>
        </configuration>
      </plugin>
      <plugin>
        <groupId>org.apache.maven.plugins</groupId>
        <artifactId>maven-jar-plugin</artifactId>
        <version>3.3.0</version> <!-- {x-version-update;org.apache.maven.plugins:maven-jar-plugin;external_dependency} -->
        <configuration>
          <archive>
            <manifestEntries>
              <Automatic-Module-Name>com.azure.spring.cloud.appconfiguration.config.web</Automatic-Module-Name>
            </manifestEntries>
            <manifest>
              <addDefaultImplementationEntries>true</addDefaultImplementationEntries>
            </manifest>
          </archive>
        </configuration>
        <!-- START: Empty Java Doc & Sources -->
        <!-- The following code will generate an empty javadoc/sources with just a README.md. This is necessary
=======
	<groupId>com.azure.spring</groupId>
	<artifactId>spring-cloud-azure-appconfiguration-config-web</artifactId>
	<version>4.15.0-beta.1</version> <!-- {x-version-update;com.azure.spring:spring-cloud-azure-appconfiguration-config-web;current} -->
	<name>Spring Cloud Azure App Configuration Config Web</name>
	<description>Integration of Spring Cloud Config and Azure App Configuration Service</description>

	<properties>
		<codesnippet.skip>false</codesnippet.skip>
		<javadocDoclet></javadocDoclet>
		<javadocDocletOptions></javadocDocletOptions>
	</properties>

	<dependencies>
		<dependency>
			<groupId>com.azure.spring</groupId>
			<artifactId>spring-cloud-azure-appconfiguration-config</artifactId>
			<version>4.15.0-beta.1</version> <!-- {x-version-update;com.azure.spring:spring-cloud-azure-appconfiguration-config;current} -->
		</dependency>
		<dependency>
			<groupId>org.springframework.boot</groupId>
			<artifactId>spring-boot-starter-web</artifactId>
			<version>2.7.18</version> <!-- {x-version-update;org.springframework.boot:spring-boot-starter-web;external_dependency} -->
		</dependency>
		<dependency>
			<groupId>org.springframework.boot</groupId>
			<artifactId>spring-boot-starter-actuator</artifactId>
			<version>2.7.18</version> <!-- {x-version-update;org.springframework.boot:spring-boot-starter-actuator;external_dependency} -->
			<optional>true</optional>
		</dependency>
		<dependency>
			<groupId>org.springframework.cloud</groupId>
			<artifactId>spring-cloud-bus</artifactId>
			<version>3.1.2</version> <!-- {x-version-update;org.springframework.cloud:spring-cloud-bus;external_dependency} -->
			<optional>true</optional>
		</dependency>
		<dependency>
			<groupId>org.springframework.boot</groupId>
			<artifactId>spring-boot-starter-test</artifactId>
			<version>2.7.18</version> <!-- {x-version-update;org.springframework.boot:spring-boot-starter-test;external_dependency} -->
			<scope>test</scope>
		</dependency>
		<dependency>
			<groupId>org.mockito</groupId>
			<artifactId>mockito-core</artifactId>
			<version>4.11.0</version> <!-- {x-version-update;org.mockito:mockito-core;external_dependency} -->
			<scope>test</scope>
		</dependency>
    <!-- bytebuddy dependencies are required for mockito 4.11.0 to work with Java 21. Mockito 4.11.0 is the last release -->
    <!-- of Mockito supporting Java 8 as a baseline. -->
    <dependency>
      <groupId>net.bytebuddy</groupId>
      <artifactId>byte-buddy</artifactId>
      <version>1.14.8</version> <!-- {x-version-update;testdep_net.bytebuddy:byte-buddy;external_dependency} -->
      <scope>test</scope>
    </dependency>
    <dependency>
      <groupId>net.bytebuddy</groupId>
      <artifactId>byte-buddy-agent</artifactId>
      <version>1.14.8</version> <!-- {x-version-update;testdep_net.bytebuddy:byte-buddy-agent;external_dependency} -->
      <scope>test</scope>
    </dependency>
	</dependencies>

	<build>
		<plugins>
			<plugin>
				<groupId>org.apache.maven.plugins</groupId>
				<artifactId>maven-enforcer-plugin</artifactId>
				<version>3.0.0-M3</version> <!-- {x-version-update;org.apache.maven.plugins:maven-enforcer-plugin;external_dependency} -->
				<configuration>
					<rules>
						<bannedDependencies>
							<includes>
								<include>org.springframework.boot:spring-boot-starter-actuator:[2.7.18]</include> <!-- {x-include-update;org.springframework.boot:spring-boot-starter-actuator;external_dependency} -->
								<include>org.springframework.boot:spring-boot-starter-web:[2.7.18]</include> <!-- {x-include-update;org.springframework.boot:spring-boot-starter-web;external_dependency} -->
								<include>org.springframework.cloud:spring-cloud-bus:[3.1.2]</include> <!-- {x-include-update;org.springframework.cloud:spring-cloud-bus;external_dependency} -->
							</includes>
						</bannedDependencies>
					</rules>
				</configuration>
			</plugin>
			<plugin>
				<groupId>org.apache.maven.plugins</groupId>
				<artifactId>maven-jar-plugin</artifactId>
				<version>3.2.2</version> <!-- {x-version-update;org.apache.maven.plugins:maven-jar-plugin;external_dependency} -->
				<configuration>
					<archive>
						<manifestEntries>
							<Automatic-Module-Name>com.azure.spring.cloud.starter.appconfiguration</Automatic-Module-Name>
						</manifestEntries>
						<manifest>
							<addDefaultImplementationEntries>true</addDefaultImplementationEntries>
						</manifest>
					</archive>
				</configuration>
				<!-- START: Empty Java Doc & Sources -->
				<!-- The following code will generate an empty javadoc/sources with just a README.md. This is necessary
>>>>>>> 1a82417b
           		to pass the required checks on Maven. The way this works is by setting the classesDirectory
             	to a directory that only contains the README.md, which we need to copy. If the classesDirectory
             	is set to the root, where the README.md lives, it still won't have javadocs/sources but the jar file
             	will contain a bunch of files that shouldn't be there. The faux sources directory is deleted
             	and recreated with the README.md being copied every time to guarantee that, when building locally,
             	it'll have the latest copy of the README.md file.
        		-->
        <executions>
          <execution>
            <id>empty-javadoc-jar-with-readme</id>
            <phase>package</phase>
            <goals>
              <goal>jar</goal>
            </goals>
            <configuration>
              <classifier>javadoc</classifier>
              <classesDirectory>${project.basedir}/javadocTemp</classesDirectory>
            </configuration>
          </execution>
          <execution>
            <id>empty-source-jar-with-readme</id>
            <phase>package</phase>
            <goals>
              <goal>jar</goal>
            </goals>
            <configuration>
              <classifier>sources</classifier>
              <classesDirectory>${project.basedir}/sourceTemp</classesDirectory>
            </configuration>
          </execution>
        </executions>
      </plugin>
      <plugin>
        <groupId>org.apache.maven.plugins</groupId>
        <artifactId>maven-javadoc-plugin</artifactId>
        <version>3.6.2</version> <!-- {x-version-update;org.apache.maven.plugins:maven-javadoc-plugin;external_dependency} -->
        <executions>
          <execution>
            <id>attach-javadocs</id>
            <goals>
              <goal>jar</goal>
            </goals>
            <configuration>
              <skip>true</skip>
            </configuration>
          </execution>
        </executions>
      </plugin>
      <plugin>
        <groupId>org.apache.maven.plugins</groupId>
        <artifactId>maven-antrun-plugin</artifactId>
        <version>3.1.0</version> <!-- {x-version-update;org.apache.maven.plugins:maven-antrun-plugin;external_dependency} -->
        <executions>
          <execution>
            <id>copy-readme-to-javadocTemp-and-sourceTemp</id>
            <phase>prepare-package</phase>
            <configuration>
              <target>
                <echo>Deleting existing ${project.basedir}/javadocTemp and
                  ${project.basedir}/sourceTemp</echo>
                <delete includeEmptyDirs="true" quiet="true">
                  <fileset dir="${project.basedir}/javadocTemp" />
                  <fileset dir="${project.basedir}/sourceTemp" />
                </delete>
                <echo>Copying ${project.basedir}/../README.md to
                  ${project.basedir}/javadocTemp/README.md
                </echo>
                <copy file="${project.basedir}/../README.md" tofile="${project.basedir}/javadocTemp/README.md" failonerror="false" />
                <echo>Copying ${project.basedir}/../README.md to
                  ${project.basedir}/sourceTemp/README.md
                </echo>
                <copy file="${project.basedir}/../README.md" tofile="${project.basedir}/sourceTemp/README.md" failonerror="false" />
              </target>
            </configuration>
            <goals>
              <goal>run</goal>
            </goals>
          </execution>
        </executions>
        <!-- END: Empty Java Doc & Sources -->
      </plugin>
    </plugins>
  </build>
</project><|MERGE_RESOLUTION|>--- conflicted
+++ resolved
@@ -47,7 +47,6 @@
       <scope>test</scope>
     </dependency>
 
-<<<<<<< HEAD
     <!-- Add mockito-core 4.11.0 to work with Java 20 -->
     <dependency>
       <groupId>org.mockito</groupId>
@@ -55,7 +54,20 @@
       <version>4.11.0</version> <!-- {x-version-update;org.mockito:mockito-core;external_dependency} -->
       <scope>test</scope>
     </dependency>
-    
+    <!-- bytebuddy dependencies are required for mockito 4.11.0 to work with Java 21. Mockito 4.11.0 is the last release -->
+    <!-- of Mockito supporting Java 8 as a baseline. -->
+    <dependency>
+      <groupId>net.bytebuddy</groupId>
+      <artifactId>byte-buddy</artifactId>
+      <version>1.14.8</version> <!-- {x-version-update;testdep_net.bytebuddy:byte-buddy;external_dependency} -->
+      <scope>test</scope>
+    </dependency>
+    <dependency>
+      <groupId>net.bytebuddy</groupId>
+      <artifactId>byte-buddy-agent</artifactId>
+      <version>1.14.8</version> <!-- {x-version-update;testdep_net.bytebuddy:byte-buddy-agent;external_dependency} -->
+      <scope>test</scope>
+    </dependency>
   </dependencies>
   <build>
     <plugins>
@@ -126,105 +138,6 @@
         </configuration>
         <!-- START: Empty Java Doc & Sources -->
         <!-- The following code will generate an empty javadoc/sources with just a README.md. This is necessary
-=======
-	<groupId>com.azure.spring</groupId>
-	<artifactId>spring-cloud-azure-appconfiguration-config-web</artifactId>
-	<version>4.15.0-beta.1</version> <!-- {x-version-update;com.azure.spring:spring-cloud-azure-appconfiguration-config-web;current} -->
-	<name>Spring Cloud Azure App Configuration Config Web</name>
-	<description>Integration of Spring Cloud Config and Azure App Configuration Service</description>
-
-	<properties>
-		<codesnippet.skip>false</codesnippet.skip>
-		<javadocDoclet></javadocDoclet>
-		<javadocDocletOptions></javadocDocletOptions>
-	</properties>
-
-	<dependencies>
-		<dependency>
-			<groupId>com.azure.spring</groupId>
-			<artifactId>spring-cloud-azure-appconfiguration-config</artifactId>
-			<version>4.15.0-beta.1</version> <!-- {x-version-update;com.azure.spring:spring-cloud-azure-appconfiguration-config;current} -->
-		</dependency>
-		<dependency>
-			<groupId>org.springframework.boot</groupId>
-			<artifactId>spring-boot-starter-web</artifactId>
-			<version>2.7.18</version> <!-- {x-version-update;org.springframework.boot:spring-boot-starter-web;external_dependency} -->
-		</dependency>
-		<dependency>
-			<groupId>org.springframework.boot</groupId>
-			<artifactId>spring-boot-starter-actuator</artifactId>
-			<version>2.7.18</version> <!-- {x-version-update;org.springframework.boot:spring-boot-starter-actuator;external_dependency} -->
-			<optional>true</optional>
-		</dependency>
-		<dependency>
-			<groupId>org.springframework.cloud</groupId>
-			<artifactId>spring-cloud-bus</artifactId>
-			<version>3.1.2</version> <!-- {x-version-update;org.springframework.cloud:spring-cloud-bus;external_dependency} -->
-			<optional>true</optional>
-		</dependency>
-		<dependency>
-			<groupId>org.springframework.boot</groupId>
-			<artifactId>spring-boot-starter-test</artifactId>
-			<version>2.7.18</version> <!-- {x-version-update;org.springframework.boot:spring-boot-starter-test;external_dependency} -->
-			<scope>test</scope>
-		</dependency>
-		<dependency>
-			<groupId>org.mockito</groupId>
-			<artifactId>mockito-core</artifactId>
-			<version>4.11.0</version> <!-- {x-version-update;org.mockito:mockito-core;external_dependency} -->
-			<scope>test</scope>
-		</dependency>
-    <!-- bytebuddy dependencies are required for mockito 4.11.0 to work with Java 21. Mockito 4.11.0 is the last release -->
-    <!-- of Mockito supporting Java 8 as a baseline. -->
-    <dependency>
-      <groupId>net.bytebuddy</groupId>
-      <artifactId>byte-buddy</artifactId>
-      <version>1.14.8</version> <!-- {x-version-update;testdep_net.bytebuddy:byte-buddy;external_dependency} -->
-      <scope>test</scope>
-    </dependency>
-    <dependency>
-      <groupId>net.bytebuddy</groupId>
-      <artifactId>byte-buddy-agent</artifactId>
-      <version>1.14.8</version> <!-- {x-version-update;testdep_net.bytebuddy:byte-buddy-agent;external_dependency} -->
-      <scope>test</scope>
-    </dependency>
-	</dependencies>
-
-	<build>
-		<plugins>
-			<plugin>
-				<groupId>org.apache.maven.plugins</groupId>
-				<artifactId>maven-enforcer-plugin</artifactId>
-				<version>3.0.0-M3</version> <!-- {x-version-update;org.apache.maven.plugins:maven-enforcer-plugin;external_dependency} -->
-				<configuration>
-					<rules>
-						<bannedDependencies>
-							<includes>
-								<include>org.springframework.boot:spring-boot-starter-actuator:[2.7.18]</include> <!-- {x-include-update;org.springframework.boot:spring-boot-starter-actuator;external_dependency} -->
-								<include>org.springframework.boot:spring-boot-starter-web:[2.7.18]</include> <!-- {x-include-update;org.springframework.boot:spring-boot-starter-web;external_dependency} -->
-								<include>org.springframework.cloud:spring-cloud-bus:[3.1.2]</include> <!-- {x-include-update;org.springframework.cloud:spring-cloud-bus;external_dependency} -->
-							</includes>
-						</bannedDependencies>
-					</rules>
-				</configuration>
-			</plugin>
-			<plugin>
-				<groupId>org.apache.maven.plugins</groupId>
-				<artifactId>maven-jar-plugin</artifactId>
-				<version>3.2.2</version> <!-- {x-version-update;org.apache.maven.plugins:maven-jar-plugin;external_dependency} -->
-				<configuration>
-					<archive>
-						<manifestEntries>
-							<Automatic-Module-Name>com.azure.spring.cloud.starter.appconfiguration</Automatic-Module-Name>
-						</manifestEntries>
-						<manifest>
-							<addDefaultImplementationEntries>true</addDefaultImplementationEntries>
-						</manifest>
-					</archive>
-				</configuration>
-				<!-- START: Empty Java Doc & Sources -->
-				<!-- The following code will generate an empty javadoc/sources with just a README.md. This is necessary
->>>>>>> 1a82417b
            		to pass the required checks on Maven. The way this works is by setting the classesDirectory
              	to a directory that only contains the README.md, which we need to copy. If the classesDirectory
              	is set to the root, where the README.md lives, it still won't have javadocs/sources but the jar file
