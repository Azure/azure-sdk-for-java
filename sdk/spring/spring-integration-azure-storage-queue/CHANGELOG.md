--- conflicted
+++ resolved
@@ -10,11 +10,7 @@
 
 ### Other Changes
 
-<<<<<<< HEAD
 ## 4.4.0 (2022-09-26)
-=======
-## 4.5.0-beta.1 (2022-09-23)
->>>>>>> 1740f4e0
 
 ### Features Added
 
@@ -24,6 +20,15 @@
 
 ### Other Changes
 
+## 4.5.0-beta.1 (2022-09-23)
+
+### Features Added
+
+### Breaking Changes
+
+### Bugs Fixed
+
+### Other Changes
 ## 4.3.0 (2022-06-29)
 
 Please refer to [CHANGELOG.md](https://github.com/Azure/azure-sdk-for-java/blob/5715c1bf3d88941760ed5aa3ebce216eee8fa50a/sdk/spring/CHANGELOG.md#430-2022-06-29) for more details.
