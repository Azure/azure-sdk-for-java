--- conflicted
+++ resolved
@@ -15,14 +15,8 @@
 1. Add dependency. `<version>` can be skipped because we already add `azure-spring-cloud-dependencies`.
 ```xml
 <dependency>
-<<<<<<< HEAD
   <groupId>com.azure.spring</groupId>
   <artifactId>azure-spring-integration-eventhubs</artifactId>
-=======
-    <groupId>com.azure.spring</groupId>
-    <artifactId>azure-spring-integration-eventhubs</artifactId>
-    <version>2.5.0</version>
->>>>>>> 9201432f
 </dependency>
 ```
 
