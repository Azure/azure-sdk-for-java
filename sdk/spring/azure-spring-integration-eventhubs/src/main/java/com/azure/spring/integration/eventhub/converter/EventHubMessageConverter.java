// Copyright (c) Microsoft Corporation. All rights reserved.
// Licensed under the MIT License.

package com.azure.spring.integration.eventhub.converter;

import com.azure.messaging.eventhubs.EventData;
import com.azure.spring.integration.core.EventHubHeaders;
import com.azure.spring.integration.core.converter.AbstractAzureMessageConverter;
import org.slf4j.Logger;
import org.slf4j.LoggerFactory;
import org.springframework.messaging.Message;
import org.springframework.messaging.MessageHeaders;

import java.nio.charset.StandardCharsets;
import java.util.Arrays;
import java.util.Collections;
import java.util.HashMap;
import java.util.HashSet;
import java.util.Map;
import java.util.Set;

/**
 * A converter to turn a {@link Message} to {@link EventData} and vice versa.
 *
 * @author Warren Zhu
 */
public class EventHubMessageConverter extends AbstractAzureMessageConverter<EventData, EventData> {

    private static final Logger LOGGER = LoggerFactory.getLogger(EventHubMessageConverter.class);

    @Override
    protected byte[] getPayload(EventData azureMessage) {
        return azureMessage.getBody();
    }

    @Override
    protected EventData fromString(String payload) {
        return new EventData(payload.getBytes(StandardCharsets.UTF_8));
    }

    @Override
    protected EventData fromByte(byte[] payload) {
        return new EventData(payload);
    }

    @Override
    protected void setCustomHeaders(MessageHeaders headers, EventData azureMessage) {
        super.setCustomHeaders(headers, azureMessage);
        headers.forEach((key, value) -> {
            if (SYSTEM_HEADERS.contains(key)) {
                LOGGER.warn("System property {}({}) is not allowed to be defined and will be ignored.",
                    key, value);
            } else {
                azureMessage.getProperties().put(key, value.toString());
            }
        });
    }

    @Override
    protected Map<String, Object> buildCustomHeaders(EventData azureMessage) {
        Map<String, Object> headers = super.buildCustomHeaders(azureMessage);

        headers.putAll(getSystemProperties(azureMessage));

<<<<<<< HEAD
        Map<String, Object> properties = azureMessage.getProperties();
        convertNativeHeadersIfNeeded(properties);
=======
>>>>>>> 7fce5e6f
        headers.putAll(azureMessage.getProperties());
        return headers;
    }

    private Map<String, Object> getSystemProperties(EventData azureMessage) {
        Map<String, Object> result = new HashMap<>();
        result.putAll(azureMessage.getSystemProperties());
        result.put(EventHubHeaders.ENQUEUED_TIME, azureMessage.getEnqueuedTime());
        result.put(EventHubHeaders.OFFSET, azureMessage.getOffset());
        result.put(EventHubHeaders.SEQUENCE_NUMBER, azureMessage.getSequenceNumber());
        result.put(EventHubHeaders.PARTITION_KEY, azureMessage.getPartitionKey());
        return result;
    }
}<|MERGE_RESOLUTION|>--- conflicted
+++ resolved
@@ -12,12 +12,8 @@
 import org.springframework.messaging.MessageHeaders;
 
 import java.nio.charset.StandardCharsets;
-import java.util.Arrays;
-import java.util.Collections;
 import java.util.HashMap;
-import java.util.HashSet;
 import java.util.Map;
-import java.util.Set;
 
 /**
  * A converter to turn a {@link Message} to {@link EventData} and vice versa.
@@ -29,7 +25,7 @@
     private static final Logger LOGGER = LoggerFactory.getLogger(EventHubMessageConverter.class);
 
     @Override
-    protected byte[] getPayload(EventData azureMessage) {
+    protected Object getPayload(EventData azureMessage) {
         return azureMessage.getBody();
     }
 
@@ -61,12 +57,6 @@
         Map<String, Object> headers = super.buildCustomHeaders(azureMessage);
 
         headers.putAll(getSystemProperties(azureMessage));
-
-<<<<<<< HEAD
-        Map<String, Object> properties = azureMessage.getProperties();
-        convertNativeHeadersIfNeeded(properties);
-=======
->>>>>>> 7fce5e6f
         headers.putAll(azureMessage.getProperties());
         return headers;
     }
