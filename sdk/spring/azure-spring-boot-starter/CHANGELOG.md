# Release History

<<<<<<< HEAD
## 3.15.0-beta.1 (Unreleased)

### Features Added

### Breaking Changes

### Bugs Fixed

### Other Changes

## 3.14.0 (2022-02-25)
=======
## 3.14.0 (2022-03-01)
>>>>>>> 930d2774
This release is compatible with Spring Boot 2.5.5-2.5.8, 2.6.0-2.6.2.

### Dependency Upgrades
Regular updates for Azure SDK dependency versions.

## 3.13.0 (2022-01-25)
This release is compatible with Spring Boot 2.5.5-2.5.8, 2.6.0-2.6.2.

### Dependency Upgrades
- Upgrade to [spring-boot-dependencies:2.6.2](https://repo1.maven.org/maven2/org/springframework/boot/spring-boot-dependencies/2.6.2/spring-boot-dependencies-2.6.2.pom).

## 3.12.0 (2021-12-24)
This release is compatible with Spring Boot 2.5.5-2.5.8, 2.6.0-2.6.1.

### Dependency Upgrades
- Upgrade to [spring-boot-dependencies:2.6.1](https://repo1.maven.org/maven2/org/springframework/boot/spring-boot-dependencies/2.6.1/spring-boot-dependencies-2.6.1.pom).

## 3.11.0 (2021-11-24)

This release is compatible with Spring Boot 2.5.0 - 2.5.4.
### Dependency Upgrades
Regular updates for Azure SDK dependency versions.

## 3.10.0 (2021-11-02)

### Features Added
Add property for JmsDefaultPrefetchPolicy.([#24304](https://github.com/Azure/azure-sdk-for-java/issues/24304))
- Add property `spring.jms.servicebus.prefetch-policy.all` to configure all prefetchPolicy values.
- Add property `spring.jms.servicebus.durable-topic-prefetch` to configure the durable topic prefetch value.
- Add property `spring.jms.servicebus.queue-browser-prefetch` to configure the queueBrowserPrefetch value.
- Add property `spring.jms.servicebus.queue-prefetch` to configure the queuePrefetch value.
- Add property `spring.jms.servicebus.topic-prefetch` to configure the topicPrefetch value.


### Breaking Changes
For standard tier in ServiceBus, the default value of prefetch number has been changed from 1000 to 0.


## 3.9.0 (2021-09-27)
This release is compatible with Spring Boot 2.5.0 - 2.5.4.
### Dependency Upgrades
- Upgrade to [spring-boot-dependencies:2.5.4](https://repo.maven.apache.org/maven2/org/springframework/boot/spring-boot-dependencies/2.5.4/spring-boot-dependencies-2.5.4.pom).


## 3.8.0 (2021-08-25)
This release is compatible with Spring Boot 2.5.0 - 2.5.3.
### Dependency Upgrades
- Upgrade to [spring-boot-dependencies:2.5.3](https://repo.maven.apache.org/maven2/org/springframework/boot/spring-boot-dependencies/2.5.3/spring-boot-dependencies-2.5.3.pom).
### New Features
- Add property `azure.activedirectory.resource-server.principal-claim-name` to configure principal claim name.
- Add property `azure.activedirectory.resource-server.claim-to-authority-prefix-map` to configure claim to authority prefix map.
### Deprecations
- Deprecate `AADB2CJwtBearerTokenAuthenticationConverter`, use `AADJwtBearerTokenAuthenticationConverter` instead.


## 3.7.0 (2021-07-20)
### Dependency Upgrades
- Upgrade to [Azure Spring Boot AutoConfigure 3.7.0](https://github.com/Azure/azure-sdk-for-java/blob/main/sdk/spring/azure-spring-boot/CHANGELOG.md).


## 3.6.1 (2021-07-02)
### New Features
- Upgrade to [spring-boot-dependencies:2.5.2](https://repo.maven.apache.org/maven2/org/springframework/boot/spring-boot-dependencies/2.5.2/spring-boot-dependencies-2.5.2.pom).
- Upgrade to [spring-cloud-dependencies:2020.0.3](https://repo.maven.apache.org/maven2/org/springframework/cloud/spring-cloud-dependencies/2020.0.3/spring-cloud-dependencies-2020.0.3.pom).
### Key Bug Fixes
- Fix [cve-2021-22119](https://tanzu.vmware.com/security/cve-2021-22119).

## 3.6.0 (2021-06-23)
### New Features
- Upgrade to [spring-boot-dependencies:2.5.0](https://repo.maven.apache.org/maven2/org/springframework/boot/spring-boot-dependencies/2.5.0/spring-boot-dependencies-2.5.0.pom).


## 3.5.0 (2021-05-24)
### New Features
- Add `AADB2CTrustedIssuerRepository` to manage the trusted issuer in AAD B2C.
- Upgrade to [spring-boot-dependencies:2.4.5](https://repo.maven.apache.org/maven2/org/springframework/boot/spring-boot-dependencies/2.4.5/spring-boot-dependencies-2.4.5.pom).
- Upgrade to [spring-cloud-dependencies:2020.0.2](https://repo.maven.apache.org/maven2/org/springframework/cloud/spring-cloud-dependencies/2020.0.2/spring-cloud-dependencies-2020.0.2.pom).
- Enable property azure.activedirectory.redirect-uri-template.([#21116](https://github.com/Azure/azure-sdk-for-java/issues/21116))
- Support creating `GrantedAuthority` by groupId and groupName for web application.([#20218](https://github.com/Azure/azure-sdk-for-java/issues/20218))
  ```yaml
  user-group:
      allowed-group-names: group1,group2
      allowed-group-ids: <group1-id>,<group2-id>
      enable-full-list: false  
  ```
  | Parameter           | Description                                             |
  | ------------------- | ------------------------------------------------------------ |
  | allowed-group-names | if `enable-full-list` is `false`, create `GrantedAuthority` with groupNames which belong to user and `allowed-group-names` |
  | allowed-group-ids   | if `enable-full-list` is `false`, create `GrantedAuthority` with groupIds which belong to user and `allowed-group-ids` |
  | enable-full-list    | default is `false`.<br> if the value is `true`, create `GrantedAuthority` only with user's  all groupIds, ignore group names|

### Key Bug Fixes
- Fix issue that where the AAD B2C starter cannot fetch the OpenID Connect metadata document via issuer. [#21036](https://github.com/Azure/azure-sdk-for-java/issues/21036)
- Deprecate *addB2CIssuer*, *addB2CUserFlowIssuers*, *createB2CUserFlowIssuer* methods in `AADTrustedIssuerRepository`.


## 3.4.0 (2021-04-19)
### Key Bug Fixes
- Fix bug of Keyvault refresh Timer task blocking application termination. ([#20014](https://github.com/Azure/azure-sdk-for-java/pull/20014))
- Fix bug that user-name-attribute cannot be configured. ([#20209](https://github.com/Azure/azure-sdk-for-java/issues/20209))


## 3.3.0 (2021-03-22)
### New Features
- Upgrade to `Spring Boot` [2.4.3](https://github.com/spring-projects/spring-boot/releases/tag/v2.4.3).


## 3.2.0 (2021-03-03)
### Breaking Changes
- For the required scopes in AAD auth code flow, use `Directory.Read.All` instead of `Directory.AccessAsUser.All`. ([#18901](https://github.com/Azure/azure-sdk-for-java/pull/18901))
  Now The requested scopes are: `openid`, `profile`, `offline_access`, `User.Read`, `Directory.Read.All`.
  You can Refer to [AADWebAppConfiguration.java](https://github.com/Azure/azure-sdk-for-java/blob/azure-spring-boot_3.2.0/sdk/spring/azure-spring-boot/src/main/java/com/azure/spring/aad/webapp/AADWebAppConfiguration.java#L119) for detailed information.
- Remove `azure.activedirectory.b2c.oidc-enabled` property.
- Add `azure.activedirectory.b2c.login-flow` property.
- Change the type of `azure.activedirectory.b2c.user-flows` to map and below is the new structure:
    ```yaml
    azure:
      activedirectory:
        b2c:
          login-flow: ${your-login-user-flow-key}               # default to sign-up-or-sign-in, will look up the user-flows map with provided key.
          user-flows:
            ${your-user-flow-key}: ${your-user-flow-name-defined-on-azure-portal}
    ```
- Require new property of `spring.jms.servicebus.pricing-tier` to set pricing tier of Azure Service Bus. Supported values are `premium`, `standard` and `basic`.

### New Features
- Enable MessageConverter bean customization.
- Update the underpinning JMS library for the Premium pricing tier of Service Bus to JMS 2.0.


## 3.1.0 (2021-01-20)
### Breaking Changes
- Exposed `userNameAttributeName` to configure the user's name.


## 3.0.0 (2020-12-30)
### Breaking Changes
- Deprecate `AADAppRoleStatelessAuthenticationFilter` and `AADAuthenticationFilter`.
- Change artifact id from `azure-active-directory-spring-boot-starter` to `azure-spring-boot-starter-active-directory`.
- Deprecate following `azure-spring-boot-starter-active-directory` configuration properties:
    ```
    spring.security.oauth2.client.provider.azure.*
    spring.security.oauth2.client.registration.azure.*
    azure.activedirectory.environment
    azure.activedirectory.user-group.key
    azure.activedirectory.user-group.value
    azure.activedirectory.user-group.object-id-key
    ```
- Removed support for older `AAD v1` style endpoints.
    - Support for `AAD v1`, also named `Azure Active Directory`, endpoints in the form https://login.microsoftonline.com/common/oauth2/authorize has been removed.
    - `AAD v2`, also named `Microsoft Identity Platform`, endpoints in the form https://login.microsoftonline.com/common/oauth2/v2.0/authorize continue to be supported.
    - Please see [this documentation](https://github.com/MicrosoftDocs/azure-docs/blob/master/articles/active-directory/azuread-dev/azure-ad-endpoint-comparison.md) for more information.
- The required scopes in AAD auth code flow are: `openid`, `profile`, `offline_access`, `User.Read`, `Directory.AccessAsUser.All`.
  You can Refer to [AADWebAppConfiguration.java](https://github.com/Azure/azure-sdk-for-java/blob/azure-spring-boot_3.0.0/sdk/spring/azure-spring-boot/src/main/java/com/azure/spring/aad/webapp/AADWebAppConfiguration.java#L117) for detailed information.

### New Features
- Support consent of multiple client registrations during user login.
- Support on-demand client registrations.
- Support the use of `@RegisteredOAuth2AuthorizedClient` annotation to get `OAuth2AuthorizedClient`.
- Support access control through users' membership information.
- Support on-behalf-of flow in the resource server.
- Provide AAD specific token validation methods of audience validation and issuer validation.
- Expose a flag `isPersonalAccount` in `AADOAuth2AuthenticatedPrincipal` to specify the account type in use: work account or personal account.
- Enable loading transitive membership information from Microsoft Graph API.
- Enable following `azure-spring-boot-starter-active-directory` configuration properties:
    ```yaml
    # Redirect URI of authorization server
    azure.activedirectory.redirect-uri-template
    # Refresh time of the cached JWK set before it expires, default value is 5 minutes.
    azure.activedirectory.jwk-set-cache-refresh-time
    # Logout redirect URI
    azure.activedirectory.post-logout-redirect-uri
    # base URI for authorization server, default value is "https://login.microsoftonline.com/"
    azure.activedirectory.base-uri
    # Membership URI of Microsoft Graph API to get users' group information, default value is "https://graph.microsoft.com/v1.0/me/memberOf"
    azure.activedirectory.graph-membership-uri
    ```

## 3.0.0-beta.1 (2020-11-18)
### Breaking Changes
- Change group id from `com.microsoft.azure` to `com.azure.spring`.


## 2.3.5 (2020-09-14)
### Breaking Changes
- Unify spring-boot-starter version


## 2.3.4 (2020-08-20)
### Key Bug Fixes
- Replace underpinning JMS library for Service Bus of Service Bus JMS Starter to Apache Qpid to support all tiers of Service Bus.


## 2.3.3 (2020-08-13)
### New Features
- Support connection to multiple Key Vault from a single application configuration file 
- Support case sensitive keys in Key Vault 
- Key Vault Spring Boot Actuator 

### Breaking Changes
- Revamp KeyVault refreshing logic to avoid unnecessary updates. 
- Update the underpinning JMS library for Service Bus to JMS 2.0 to support seamlessly lift and shift their Spring workloads to Azure and automatic creation of resources.
- Deprecated azure-servicebus-spring-boot-starter 
- Deprecated azure-mediaservices-spring-boot-starter 
- Deprecated azure-storage-spring-boot-starter  

### Key Bug Fixes 
- Address CVEs and cleaned up all warnings at build time. <|MERGE_RESOLUTION|>--- conflicted
+++ resolved
@@ -1,6 +1,5 @@
 # Release History
 
-<<<<<<< HEAD
 ## 3.15.0-beta.1 (Unreleased)
 
 ### Features Added
@@ -11,10 +10,7 @@
 
 ### Other Changes
 
-## 3.14.0 (2022-02-25)
-=======
 ## 3.14.0 (2022-03-01)
->>>>>>> 930d2774
 This release is compatible with Spring Boot 2.5.5-2.5.8, 2.6.0-2.6.2.
 
 ### Dependency Upgrades
