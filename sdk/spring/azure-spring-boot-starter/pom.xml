--- conflicted
+++ resolved
@@ -13,11 +13,7 @@
 
   <groupId>com.azure.spring</groupId>
   <artifactId>azure-spring-boot-starter</artifactId>
-<<<<<<< HEAD
-  <version>3.0.0-beta.1</version> <!-- {x-version-update;com.azure.spring:azure-spring-boot-starter;current} -->
-=======
   <version>3.2.0-beta.1</version> <!-- {x-version-update;com.azure.spring:azure-spring-boot-starter;current} -->
->>>>>>> e2018a87
 
   <name>Azure Spring Boot Starter</name>
   <description>Core starter, including auto-configuration support</description>
@@ -27,29 +23,17 @@
     <dependency>
       <groupId>org.springframework.boot</groupId>
       <artifactId>spring-boot-starter</artifactId>
-<<<<<<< HEAD
-      <version>2.3.4.RELEASE</version> <!-- {x-version-update;org.springframework.boot:spring-boot-starter;external_dependency} -->
-=======
       <version>2.3.5.RELEASE</version> <!-- {x-version-update;org.springframework.boot:spring-boot-starter;external_dependency} -->
->>>>>>> e2018a87
     </dependency>
     <dependency>
       <groupId>org.springframework.boot</groupId>
       <artifactId>spring-boot-starter-validation</artifactId>
-<<<<<<< HEAD
-      <version>2.3.4.RELEASE</version> <!-- {x-version-update;org.springframework.boot:spring-boot-starter-validation;external_dependency} -->
-=======
       <version>2.3.5.RELEASE</version> <!-- {x-version-update;org.springframework.boot:spring-boot-starter-validation;external_dependency} -->
->>>>>>> e2018a87
     </dependency>
     <dependency>
       <groupId>com.azure.spring</groupId>
       <artifactId>azure-spring-boot</artifactId>
-<<<<<<< HEAD
-      <version>3.0.0-beta.1</version> <!-- {x-version-update;com.azure.spring:azure-spring-boot;current} -->
-=======
       <version>3.2.0-beta.1</version> <!-- {x-version-update;com.azure.spring:azure-spring-boot;current} -->
->>>>>>> e2018a87
     </dependency>
   </dependencies>
 
@@ -63,13 +47,8 @@
           <rules>
             <bannedDependencies>
               <includes>
-<<<<<<< HEAD
-                <include>org.springframework.boot:spring-boot-starter:[2.3.4.RELEASE]</include> <!-- {x-include-update;org.springframework.boot:spring-boot-starter;external_dependency} -->
-                <include>org.springframework.boot:spring-boot-starter-validation:[2.3.4.RELEASE]</include> <!-- {x-include-update;org.springframework.boot:spring-boot-starter-validation;external_dependency} -->
-=======
                 <include>org.springframework.boot:spring-boot-starter:[2.3.5.RELEASE]</include> <!-- {x-include-update;org.springframework.boot:spring-boot-starter;external_dependency} -->
                 <include>org.springframework.boot:spring-boot-starter-validation:[2.3.5.RELEASE]</include> <!-- {x-include-update;org.springframework.boot:spring-boot-starter-validation;external_dependency} -->
->>>>>>> e2018a87
               </includes>
             </bannedDependencies>
           </rules>
