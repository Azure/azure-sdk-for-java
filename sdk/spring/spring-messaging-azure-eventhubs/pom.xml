--- conflicted
+++ resolved
@@ -62,11 +62,7 @@
     <dependency>
       <groupId>org.springframework</groupId>
       <artifactId>spring-tx</artifactId>
-<<<<<<< HEAD
-      <version>5.3.17</version> <!-- {x-version-update;org.springframework:spring-tx;external_dependency} -->
-=======
       <version>5.3.18</version> <!-- {x-version-update;org.springframework:spring-tx;external_dependency} -->
->>>>>>> 31f08490
       <optional>true</optional>
     </dependency>
     <dependency>
@@ -78,11 +74,7 @@
     <dependency>
       <groupId>org.springframework.data</groupId>
       <artifactId>spring-data-commons</artifactId>
-<<<<<<< HEAD
       <version>2.7.0-M4</version> <!-- {x-version-update;org.springframework.data:spring-data-commons;external_dependency} -->
-=======
-      <version>2.6.3</version> <!-- {x-version-update;org.springframework.data:spring-data-commons;external_dependency} -->
->>>>>>> 31f08490
       <exclusions>
         <exclusion>
           <groupId>org.slf4j</groupId>
@@ -94,11 +86,7 @@
     <dependency>
       <groupId>io.micrometer</groupId>
       <artifactId>micrometer-core</artifactId>
-<<<<<<< HEAD
       <version>1.9.0-M4</version> <!-- {x-version-update;io.micrometer:micrometer-core;external_dependency} -->
-=======
-      <version>1.8.4</version> <!-- {x-version-update;io.micrometer:micrometer-core;external_dependency} -->
->>>>>>> 31f08490
       <optional>true</optional>
     </dependency>
 
@@ -112,11 +100,7 @@
     <dependency>
       <groupId>org.springframework</groupId>
       <artifactId>spring-test</artifactId>
-<<<<<<< HEAD
-      <version>5.3.17</version> <!-- {x-version-update;org.springframework:spring-test;external_dependency} -->
-=======
       <version>5.3.18</version> <!-- {x-version-update;org.springframework:spring-test;external_dependency} -->
->>>>>>> 31f08490
       <scope>test</scope>
     </dependency>
     <dependency>
@@ -160,19 +144,11 @@
           <rules>
             <bannedDependencies>
               <includes>
-<<<<<<< HEAD
-                <include>org.springframework:spring-messaging:[5.3.17]</include> <!-- {x-include-update;org.springframework:spring-messaging;external_dependency} -->
-                <include>org.springframework:spring-tx:[5.3.17]</include> <!-- {x-include-update;org.springframework:spring-tx;external_dependency} -->
+                <include>org.springframework:spring-messaging:[5.3.18]</include> <!-- {x-include-update;org.springframework:spring-messaging;external_dependency} -->
+                <include>org.springframework:spring-tx:[5.3.18]</include> <!-- {x-include-update;org.springframework:spring-tx;external_dependency} -->
                 <include>org.springframework.retry:spring-retry:[1.3.2]</include> <!-- {x-include-update;org.springframework.retry:spring-retry;external_dependency} -->
                 <include>org.springframework.data:spring-data-commons:[2.7.0-M4]</include> <!-- {x-include-update;org.springframework.data:spring-data-commons;external_dependency} -->
                 <include>io.micrometer:micrometer-core:[1.9.0-M4]</include> <!-- {x-include-update;io.micrometer:micrometer-core;external_dependency} -->
-=======
-                <include>org.springframework:spring-messaging:[5.3.18]</include> <!-- {x-include-update;org.springframework:spring-messaging;external_dependency} -->
-                <include>org.springframework:spring-tx:[5.3.18]</include> <!-- {x-include-update;org.springframework:spring-tx;external_dependency} -->
-                <include>org.springframework.retry:spring-retry:[1.3.2]</include> <!-- {x-include-update;org.springframework.retry:spring-retry;external_dependency} -->
-                <include>org.springframework.data:spring-data-commons:[2.6.3]</include> <!-- {x-include-update;org.springframework.data:spring-data-commons;external_dependency} -->
-                <include>io.micrometer:micrometer-core:[1.8.4]</include> <!-- {x-include-update;io.micrometer:micrometer-core;external_dependency} -->
->>>>>>> 31f08490
               </includes>
             </bannedDependencies>
           </rules>
