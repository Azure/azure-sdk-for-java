<?xml version="1.0" encoding="UTF-8"?>
<project xmlns="http://maven.apache.org/POM/4.0.0"
         xmlns:xsi="http://www.w3.org/2001/XMLSchema-instance"
         xsi:schemaLocation="http://maven.apache.org/POM/4.0.0 http://maven.apache.org/xsd/maven-4.0.0.xsd">
  <parent>
    <groupId>com.azure</groupId>
    <artifactId>azure-client-sdk-parent</artifactId>
    <version>1.7.0</version> <!-- {x-version-update;com.azure:azure-client-sdk-parent;current} -->
    <relativePath>../../parents/azure-client-sdk-parent</relativePath>
  </parent>
  <modelVersion>4.0.0</modelVersion>

  <groupId>com.azure.spring</groupId>
  <artifactId>spring-messaging-azure-eventhubs</artifactId>
<<<<<<< HEAD
  <version>5.1.0-beta.1</version> <!-- {x-version-update;com.azure.spring:spring-messaging-azure-eventhubs;current} -->
=======
  <version>5.2.0-beta.1</version> <!-- {x-version-update;com.azure.spring:spring-messaging-azure-eventhubs;current} -->
>>>>>>> d86c7506

  <name>Spring Messaging Azure Event Hubs</name>
  <description>Spring Messaging Azure Event Hubs</description>
  <url>https://microsoft.github.io/spring-cloud-azure</url>
  <developers>
    <developer>
      <name>Spring Cloud Azure</name>
      <email>SpringIntegSupport@microsoft.com</email>
    </developer>
  </developers>
  <scm>
    <connection>scm:git:git@github.com:Azure/azure-sdk-for-java.git</connection>
    <developerConnection>scm:git:ssh://git@github.com:Azure/azure-sdk-for-java.git</developerConnection>
    <url>https://github.com/Azure/azure-sdk-for-java</url>
  </scm>
  <issueManagement>
    <system>GitHub</system>
    <url>https://github.com/Azure/azure-sdk-for-java/issues</url>
  </issueManagement>
  <properties>
    <!-- Enables fail on deprecated API usage. -->
    <compiler.failondeprecatedstatus/>
  </properties>
  <dependencies>
    <dependency>
      <groupId>com.azure.spring</groupId>
      <artifactId>spring-messaging-azure</artifactId>
<<<<<<< HEAD
      <version>5.1.0-beta.1</version> <!-- {x-version-update;com.azure.spring:spring-messaging-azure;current} -->
=======
      <version>5.2.0-beta.1</version> <!-- {x-version-update;com.azure.spring:spring-messaging-azure;current} -->
>>>>>>> d86c7506
    </dependency>
    <dependency>
      <groupId>com.azure.spring</groupId>
      <artifactId>spring-messaging-azure</artifactId>
<<<<<<< HEAD
      <version>5.1.0-beta.1</version> <!-- {x-version-update;com.azure.spring:spring-messaging-azure;current} -->
=======
      <version>5.2.0-beta.1</version> <!-- {x-version-update;com.azure.spring:spring-messaging-azure;current} -->
>>>>>>> d86c7506
      <type>test-jar</type>
      <scope>test</scope>
    </dependency>
    <dependency>
      <groupId>com.azure</groupId>
      <artifactId>azure-messaging-eventhubs</artifactId>
      <version>5.15.4</version> <!-- {x-version-update;com.azure:azure-messaging-eventhubs;dependency} -->
    </dependency>
    <!-- Contains Azure Storage Blobs checkpoint store when using EventProcessorClient -->
    <dependency>
      <groupId>com.azure</groupId>
      <artifactId>azure-messaging-eventhubs-checkpointstore-blob</artifactId>
      <version>1.16.5</version> <!-- {x-version-update;com.azure:azure-messaging-eventhubs-checkpointstore-blob;dependency} -->
      <optional>true</optional>
    </dependency>

    <dependency>
      <groupId>org.springframework</groupId>
      <artifactId>spring-tx</artifactId>
      <version>6.0.7</version> <!-- {x-version-update;org.springframework:spring-tx;external_dependency} -->
      <optional>true</optional>
    </dependency>
    <dependency>
      <groupId>org.springframework.retry</groupId>
      <artifactId>spring-retry</artifactId>
      <version>2.0.1</version> <!-- {x-version-update;org.springframework.retry:spring-retry;external_dependency} -->
      <optional>true</optional>
    </dependency>
    <dependency>
      <groupId>org.springframework.data</groupId>
      <artifactId>spring-data-commons</artifactId>
      <version>3.0.4</version> <!-- {x-version-update;org.springframework.data:spring-data-commons;external_dependency} -->
      <exclusions>
        <exclusion>
          <groupId>org.slf4j</groupId>
          <artifactId>slf4j-api</artifactId>
        </exclusion>
      </exclusions>
      <optional>true</optional>
    </dependency>
    <dependency>
      <groupId>io.micrometer</groupId>
      <artifactId>micrometer-core</artifactId>
      <version>1.10.5</version> <!-- {x-version-update;io.micrometer:micrometer-core;external_dependency} -->
      <optional>true</optional>
    </dependency>

    <dependency>
      <groupId>com.google.code.findbugs</groupId>
      <artifactId>jsr305</artifactId>
      <version>3.0.2</version> <!-- {x-version-update;com.google.code.findbugs:jsr305;external_dependency} -->
      <scope>provided</scope>
    </dependency>

    <dependency>
      <groupId>org.springframework</groupId>
      <artifactId>spring-test</artifactId>
      <version>6.0.7</version> <!-- {x-version-update;org.springframework:spring-test;external_dependency} -->
      <scope>test</scope>
    </dependency>
    <dependency>
      <groupId>org.mockito</groupId>
      <artifactId>mockito-core</artifactId>
      <version>4.8.1</version> <!-- {x-version-update;org.mockito:mockito-core;external_dependency} -->
      <scope>test</scope>
    </dependency>
    <dependency>
      <groupId>org.junit.jupiter</groupId>
      <artifactId>junit-jupiter</artifactId>
      <version>5.9.2</version> <!-- {x-version-update;org.junit.jupiter:junit-jupiter;external_dependency} -->
      <scope>test</scope>
    </dependency>
    <dependency>
      <groupId>io.projectreactor</groupId>
      <artifactId>reactor-test</artifactId>
      <version>3.5.4</version> <!-- {x-version-update;io.projectreactor:reactor-test;external_dependency} -->
      <scope>test</scope>
    </dependency>
  </dependencies>
  <build>
    <plugins>
      <plugin>
        <groupId>org.apache.maven.plugins</groupId>
        <artifactId>maven-compiler-plugin</artifactId>
        <version>3.10.1</version> <!-- {x-version-update;org.apache.maven.plugins:maven-compiler-plugin;external_dependency} -->
        <executions>
          <!-- disabled - the executing this after default-compile will generate module-info with major class version 55 (i.e Java 11) -->
          <execution>
            <id>base-modules-compile</id>
            <phase>none</phase>
          </execution>
          <!-- disabled - compile without module-info for Java 8 -->
          <execution>
            <id>base-compile</id>
            <phase>none</phase>
          </execution>
          <!-- disabled - compile with Java 8 -->
          <execution>
            <id>base-testCompile</id>
            <phase>none</phase>
          </execution>
        </executions>
      </plugin>
      <plugin>
        <groupId>org.apache.maven.plugins</groupId>
        <artifactId>maven-enforcer-plugin</artifactId>
        <version>3.0.0-M3</version> <!-- {x-version-update;org.apache.maven.plugins:maven-enforcer-plugin;external_dependency} -->
        <configuration>
          <rules>
            <bannedDependencies>
              <includes>
                <include>io.micrometer:micrometer-core:[1.10.5]</include> <!-- {x-include-update;io.micrometer:micrometer-core;external_dependency} -->
                <include>org.springframework:spring-tx:[6.0.7]</include> <!-- {x-include-update;org.springframework:spring-tx;external_dependency} -->
                <include>org.springframework.retry:spring-retry:[2.0.1]</include> <!-- {x-include-update;org.springframework.retry:spring-retry;external_dependency} -->
                <include>org.springframework.data:spring-data-commons:[3.0.4]</include> <!-- {x-include-update;org.springframework.data:spring-data-commons;external_dependency} -->
              </includes>
            </bannedDependencies>
          </rules>
        </configuration>
      </plugin>
      <plugin>
        <groupId>org.apache.maven.plugins</groupId>
        <artifactId>maven-jar-plugin</artifactId>
        <version>3.1.2</version> <!-- {x-version-update;org.apache.maven.plugins:maven-jar-plugin;external_dependency} -->
        <configuration>
          <archive>
            <manifestEntries>
              <Automatic-Module-Name>com.azure.spring.messaging.eventhubs</Automatic-Module-Name>
            </manifestEntries>
          </archive>
        </configuration>
      </plugin>
    </plugins>
  </build>
</project><|MERGE_RESOLUTION|>--- conflicted
+++ resolved
@@ -12,11 +12,7 @@
 
   <groupId>com.azure.spring</groupId>
   <artifactId>spring-messaging-azure-eventhubs</artifactId>
-<<<<<<< HEAD
-  <version>5.1.0-beta.1</version> <!-- {x-version-update;com.azure.spring:spring-messaging-azure-eventhubs;current} -->
-=======
   <version>5.2.0-beta.1</version> <!-- {x-version-update;com.azure.spring:spring-messaging-azure-eventhubs;current} -->
->>>>>>> d86c7506
 
   <name>Spring Messaging Azure Event Hubs</name>
   <description>Spring Messaging Azure Event Hubs</description>
@@ -44,20 +40,12 @@
     <dependency>
       <groupId>com.azure.spring</groupId>
       <artifactId>spring-messaging-azure</artifactId>
-<<<<<<< HEAD
-      <version>5.1.0-beta.1</version> <!-- {x-version-update;com.azure.spring:spring-messaging-azure;current} -->
-=======
       <version>5.2.0-beta.1</version> <!-- {x-version-update;com.azure.spring:spring-messaging-azure;current} -->
->>>>>>> d86c7506
     </dependency>
     <dependency>
       <groupId>com.azure.spring</groupId>
       <artifactId>spring-messaging-azure</artifactId>
-<<<<<<< HEAD
-      <version>5.1.0-beta.1</version> <!-- {x-version-update;com.azure.spring:spring-messaging-azure;current} -->
-=======
       <version>5.2.0-beta.1</version> <!-- {x-version-update;com.azure.spring:spring-messaging-azure;current} -->
->>>>>>> d86c7506
       <type>test-jar</type>
       <scope>test</scope>
     </dependency>
