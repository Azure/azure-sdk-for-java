--- conflicted
+++ resolved
@@ -39,12 +39,8 @@
     // servicebus.windows.net)
     // Endpoint=sb://<FQDN>/;SharedAccessKeyName=<KeyName>;SharedAccessKey=<KeyValue>
     // https://docs.microsoft.com/en-us/azure/event-hubs/event-hubs-get-connection-string
-<<<<<<< HEAD
+    @Override
     public String getFullyQualifiedNamespace() {
-=======
-    @Override
-    public String getFQDN() {
->>>>>>> bd6970d4
         return this.namespace == null ? extractFqdnFromConnectionString() : (this.namespace + "." + domainName);
     }
 
