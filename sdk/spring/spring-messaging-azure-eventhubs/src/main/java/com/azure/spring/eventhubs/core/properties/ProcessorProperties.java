// Copyright (c) Microsoft Corporation. All rights reserved.
// Licensed under the MIT License.

package com.azure.spring.eventhubs.core.properties;

import com.azure.spring.service.eventhubs.properties.EventProcessorClientProperties;

import java.util.HashMap;
import java.util.Map;

/**
 * An event hub processor related properties.
 */
public class ProcessorProperties extends ConsumerProperties implements EventProcessorClientProperties {

    private final Map<String, EventProcessorClientProperties.StartPosition> initialPartitionEventPosition = new HashMap<>();
    private final LoadBalancing loadBalancing = new LoadBalancing();
    private final EventBatch batch = new EventBatch();
    private Boolean trackLastEnqueuedEventProperties;

    @Override
    public Map<String, StartPosition> getInitialPartitionEventPosition() {
        return initialPartitionEventPosition;
    }

    @Override
    public LoadBalancing getLoadBalancing() {
        return loadBalancing;
    }

    @Override
    public EventBatch getBatch() {
        return batch;
    }

    @Override
    public Boolean getTrackLastEnqueuedEventProperties() {
        return trackLastEnqueuedEventProperties;
    }

    /**
     * Set whether to track the last enqueued event properties.
     * @param trackLastEnqueuedEventProperties whether to track the last enqueued event properties.
     */
    public void setTrackLastEnqueuedEventProperties(Boolean trackLastEnqueuedEventProperties) {
        this.trackLastEnqueuedEventProperties = trackLastEnqueuedEventProperties;
    }

<<<<<<< HEAD
=======
    @Override
    public Duration getPartitionOwnershipExpirationInterval() {
        return partitionOwnershipExpirationInterval;
    }

    /**
     * Set the partition ownership expiration interval.
     * @param partitionOwnershipExpirationInterval the partition ownership expiration interval.
     */
    public void setPartitionOwnershipExpirationInterval(Duration partitionOwnershipExpirationInterval) {
        this.partitionOwnershipExpirationInterval = partitionOwnershipExpirationInterval;
    }
>>>>>>> bd6970d4
}<|MERGE_RESOLUTION|>--- conflicted
+++ resolved
@@ -46,19 +46,4 @@
         this.trackLastEnqueuedEventProperties = trackLastEnqueuedEventProperties;
     }
 
-<<<<<<< HEAD
-=======
-    @Override
-    public Duration getPartitionOwnershipExpirationInterval() {
-        return partitionOwnershipExpirationInterval;
-    }
-
-    /**
-     * Set the partition ownership expiration interval.
-     * @param partitionOwnershipExpirationInterval the partition ownership expiration interval.
-     */
-    public void setPartitionOwnershipExpirationInterval(Duration partitionOwnershipExpirationInterval) {
-        this.partitionOwnershipExpirationInterval = partitionOwnershipExpirationInterval;
-    }
->>>>>>> bd6970d4
 }