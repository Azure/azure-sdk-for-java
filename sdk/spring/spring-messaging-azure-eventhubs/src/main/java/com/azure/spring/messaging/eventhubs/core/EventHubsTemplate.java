--- conflicted
+++ resolved
@@ -100,7 +100,6 @@
     private Mono<Void> doSend(String destination, List<EventData> events, PartitionSupplier partitionSupplier) {
         EventHubProducerAsyncClient producer = producerFactory.createProducer(destination);
         CreateBatchOptions options = buildCreateBatchOptions(partitionSupplier);
-<<<<<<< HEAD
 
         EventDataBatch eventDataBatch = null;
         try {
@@ -111,10 +110,6 @@
         }
         AtomicReference<EventDataBatch> currentBatch = new AtomicReference<>(eventDataBatch);
 
-=======
-        AtomicReference<EventDataBatch> currentBatch = new AtomicReference<>(
-            producer.createBatch(options).block());
->>>>>>> 92f110ec
         Flux.fromIterable(events).flatMap(event -> {
             final EventDataBatch batch = currentBatch.get();
             try {
