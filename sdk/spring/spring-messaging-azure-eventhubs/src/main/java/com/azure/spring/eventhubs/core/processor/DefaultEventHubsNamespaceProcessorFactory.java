--- conflicted
+++ resolved
@@ -93,17 +93,11 @@
             processorProperties.setEventHubName(k.getT1());
             processorProperties.setConsumerGroup(k.getT2());
 
-<<<<<<< HEAD
-            EventProcessorClient client = new EventProcessorClientBuilderFactory(processorProperties, this.checkpointStore,
-                listener).build().buildEventProcessorClient();
-            LOGGER.info("EventProcessor created for event hub '{}' with consumer group '{}'", k.getT1(), k.getT2());
-=======
-        EventProcessorClientBuilderFactory factory =
-            new EventProcessorClientBuilderFactory(processorProperties, this.checkpointStore, listener);
-        factory.setSpringIdentifier(AzureSpringIdentifier.AZURE_SPRING_INTEGRATION_EVENT_HUBS);
-        EventProcessorClient client = factory.build().buildEventProcessorClient();
-        LOGGER.info("EventProcessor created for event hub '{}' with consumer group '{}'", eventHub, consumerGroup);
->>>>>>> 00880b92
+            EventProcessorClientBuilderFactory factory =
+                new EventProcessorClientBuilderFactory(processorProperties, this.checkpointStore, listener);
+            factory.setSpringIdentifier(AzureSpringIdentifier.AZURE_SPRING_INTEGRATION_EVENT_HUBS);
+            EventProcessorClient client = factory.build().buildEventProcessorClient();
+            LOGGER.info("EventProcessor created for event hub '{}' with consumer group '{}'", eventHub, consumerGroup);
 
             this.listeners.forEach(l -> l.processorAdded(k.getT1(), k.getT2(), client));
 
