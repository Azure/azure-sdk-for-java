--- conflicted
+++ resolved
@@ -48,48 +48,7 @@
 
 ### Configurable properties
 This starter provides following properties to be customized:
-<<<<<<< HEAD
-* azure.activedirectory.client-id:   
-Registered application ID in Azure AD.
-* azure.activedirectory.client-secret:  
-API Access Key of the registered application.
-* azure.activedirectory.tenant-id:  
-Azure Tenant ID.
-* azure.activedirectory.user-group.allowed-groups:  
-Expected user groups that an authority will be granted to if found in the response from the MemeberOf Graph API Call.
-* azure.activedirectory.graph-membership-uri:   
-The way this starter uses to load users' membership depends on the configured membership URI. By default, the starter uses `https://graph.microsoft.com/v1.0/me/memberOf` to get direct membership of current user.  
-To get all transitive membership, you can configure it as `https://graph.microsoft.com/v1.0/me/transitiveMemberOf`.
-* azure.activedirectory.redirect-uri-template:  
-Used by the authorization server to return responses containing authorization credentials to the client via the resource owner user-agent.
-* azure.activedirectory.app-id-uri:     
-Used in the "aud" claim of an id token.
-* azure.activedirectory.jwt-connect-timeout:    
-Connection Timeout for the JWKSet Remote URL call.
-* azure.activedirectory.jwt-read-timeout:    
-Read Timeout for the JWKSet Remote URL call.
-* azure.activedirectory.jwt-size-limit:    
-Size limit in Bytes of the JWKSet Remote URL call.
-* azure.activedirectory.jwt-set-cache-lifespan:    
-The lifespan of the cached JWK set before it expires, default is 5 minutes.
-* azure.activedirectory.jwk-set-cache-refresh-time:   
-The refresh time of the cached JWK set before it expires, default is 5 minutes.
-* azure.activedirectory.post-logout-redirect-uri:    
-Redirect uri for posting log-out.
-* azure.activedirectory.allow-telemetry:    
-If Telemetry events should be published to Azure AD. The default value is true.
-* azure.activedirectory.session-stateless:    
-If true, the stateless auth filter `AADAppRoleStatelessAuthenticationFilter` will be activated. By default, is value is false, which activates `AADAuthenticationFilter`.
-* azure.activedirectory.base-uri:    
-Base uri for authorization server, the default value is `https://login.microsoftonline.com/`.
-* azure.activedirectory.authorization-clients:    
-Resource server name that the application is going to visit.
-* azure.activedirectory.authorization-clients.{client-name}.scopes:    
-API permissions of a resource server that the application is going to acquire.
-* azure.activedirectory.authorization-clients.{client-name}.scopes.on-demand:    
-If the authorization flow of current resource server will be executed on demand. The default value is false.
-  
-=======
+
 
 | Properties                                                        | Description                                                         |
 | ------------------------------------------------------------ | ------------------------------------------------------------ |
@@ -112,7 +71,7 @@
 | **azure.activedirectory**.session-stateless                      | If true, the stateless authentication filter `AADAppRoleStatelessAuthenticationFilter` will be activated. By default, the value is false, which activates `AADAuthenticationFilter`. Note, these two filters are deprecated now.|
 | **azure.activedirectory**.tenant-id                              | Azure Tenant ID.                                             |
 | **azure.activedirectory**.user-group.allowed-groups              | Expected user groups that an authority will be granted to if found in the response from the MemeberOf Graph API Call. |
->>>>>>> 956bd76d
+
 ### Web application
 Based on Azure AD as a Web application, it uses OAuth2 authorization code flow to authentication, and authorizes resources based on the groups or roles claim in the access token.
 This starter provides a convenient way to quickly access resource servers.
