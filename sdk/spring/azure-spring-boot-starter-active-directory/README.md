--- conflicted
+++ resolved
@@ -57,22 +57,13 @@
     <dependency>
         <groupId>com.azure.spring</groupId>
         <artifactId>azure-spring-boot-starter-active-directory</artifactId>
-<<<<<<< HEAD
-=======
-        <version>3.6.0</version>
->>>>>>> fa07d234
     </dependency>
     <dependency>
         <groupId>org.springframework.boot</groupId>
         <artifactId>spring-boot-starter-oauth2-client</artifactId>
     </dependency>
     ```
-<<<<<<< HEAD
    
-=======
-    [//]: # "{x-version-update-end}"
-
->>>>>>> fa07d234
 * Step 3: Add properties in application.yml. These values should be got in [prerequisite].
     ```yaml
     azure:
@@ -123,10 +114,6 @@
     <dependency>
         <groupId>com.azure.spring</groupId>
         <artifactId>azure-spring-boot-starter-active-directory</artifactId>
-<<<<<<< HEAD
-=======
-        <version>3.6.0</version>
->>>>>>> fa07d234
     </dependency>
     <dependency>
         <groupId>org.springframework.boot</groupId>
@@ -178,10 +165,6 @@
     <dependency>
         <groupId>com.azure.spring</groupId>
         <artifactId>azure-spring-boot-starter-active-directory</artifactId>
-<<<<<<< HEAD
-=======
-        <version>3.6.0</version>
->>>>>>> fa07d234
     </dependency>
     <dependency>
         <groupId>org.springframework.boot</groupId>
@@ -241,10 +224,6 @@
     <dependency>
         <groupId>com.azure.spring</groupId>
         <artifactId>azure-spring-boot-starter-active-directory</artifactId>
-<<<<<<< HEAD
-=======
-        <version>3.6.0</version>
->>>>>>> fa07d234
     </dependency>
     <dependency>
         <groupId>org.springframework.boot</groupId>
@@ -711,11 +690,7 @@
 [The OAuth 2.0 authorization code grant]: https://docs.microsoft.com/azure/active-directory/develop/v2-oauth2-auth-code-flow
 [azure-spring-boot-sample-active-directory-webapp]: https://github.com/Azure/azure-sdk-for-java/blob/main/sdk/spring/azure-spring-boot-samples/azure-spring-boot-sample-active-directory-webapp
 [azure-spring-boot-sample-active-directory-resource-server]: https://github.com/Azure/azure-sdk-for-java/blob/main/sdk/spring/azure-spring-boot-samples/azure-spring-boot-sample-active-directory-resource-server/README.md
-<<<<<<< HEAD
 [azure-spring-boot-sample-active-directory-resource-server-obo]: https://github.com/Azure/azure-sdk-for-java/tree/main/sdk/spring/azure-spring-boot-samples/azure-spring-boot-sample-active-directory-resource-server-obo
-=======
-[azure-spring-boot-sample-active-directory-resource-server-obo]: https://github.com/ZhuXiaoBing-cn/azure-sdk-for-java/tree/main/sdk/spring/azure-spring-boot-samples/azure-spring-boot-sample-active-directory-resource-server-obo
->>>>>>> fa07d234
 [azure-spring-boot-sample-active-directory-resource-server-by-filter]: https://github.com/Azure/azure-sdk-for-java/blob/main/sdk/spring/azure-spring-boot-samples/azure-spring-boot-sample-active-directory-resource-server-by-filter
 [AAD App Roles feature]: https://docs.microsoft.com/azure/architecture/multitenant-identity/app-roles#roles-using-azure-ad-app-roles
 [client credentials grant flow]: https://docs.microsoft.com/azure/active-directory/develop/v1-oauth2-client-creds-grant-flow
