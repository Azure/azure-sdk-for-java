# Azure AD Spring Boot Starter client library for Java

When you are building a web application, identity and access management will always be foundational pieces.

Azure offers a great platform to democratize your application development journey, as it not only offers a cloud-base identity service, but also deep integration with the rest of the Azure ecosystem.

Spring Security has made it easy to secure your Spring based applications with powerful abstractions and extensible interfaces. However, as powerful as the Spring framework can be, it is not tailored to a specific identity provider.

The `azure-spring-boot-starter-active-directory` (`aad-starter` for short) provides the most optimal way to connect your `web application` to an Azure Active Directory(AAD for short) tenant and protect `resource server` with AAD. It uses the Oauth 2.0 protocol to protect `web applications` and `resource servers`.

[Package (Maven)][package] | [API reference documentation][refdocs] | [Product documentation][docs] | [Samples][sample]

## Getting started

### Prerequisites
- [Environment checklist][environment_checklist]
- [Register an application in Azure Portal][register_an_application_in_portal]

## Key concepts

A `web application` is any web based application that allows user to login, whereas a `resource server` will either accept or deny access after validating access_token. We will cover 4 scenarios in this guide:

1. Accessing a web application.
1. Web application accessing resource servers.
1. Accessing a resource server.
1. Resource server accessing other resource servers.

### Accessing a web application

This scenario uses the [The OAuth 2.0 authorization code grant] flow to login in an user with a Microsoft account. 

**System diagram**:

![Standalone Web Application](resource/web-application.png)


* Step 1: Make sure `redirect URI` has been set to `{application-base-uri}/login/oauth2/code/`, for 
example `http://localhost:8080/login/oauth2/code/`. Note the tailing `/` cannot be omitted.

    ![web-application-set-redirect-uri-1.png](resource/web-application-set-redirect-uri-1.png)
    ![web-application-set-redirect-uri-2.png](resource/web-application-set-redirect-uri-2.png)

* Step 2: Add the following dependencies in you pom.xml.

    [//]: # "{x-version-update-start;com.azure.spring:azure-spring-boot-starter-active-directory;current}"
    ```xml
    <dependency>
        <groupId>com.azure.spring</groupId>
        <artifactId>azure-spring-boot-starter-active-directory</artifactId>
        <version>3.3.0</version>
    </dependency>
    <dependency>
        <groupId>org.springframework.boot</groupId>
        <artifactId>spring-boot-starter-oauth2-client</artifactId>
    </dependency>
    ```
    [//]: # "{x-version-update-end}"
   
* Step 3: Add properties in application.yml. These values should be got in [prerequisite].
    ```yaml
    azure:
      activedirectory:
        tenant-id: xxxxxx-your-tenant-id-xxxxxx
        client-id: xxxxxx-your-client-id-xxxxxx
        client-secret: xxxxxx-your-client-secret-xxxxxx
    ```

* Step 4: Write your Java code:

<<<<<<< HEAD
`AADWebSecurityConfigurerAdapter` contains necessary web security configuration for **aad-starter**.

 (A). `DefaultAADWebSecurityConfigurerAdapter` is configured automatically if you not provide one.

 (B). You can provide one by extending `AADWebSecurityConfigurerAdapter` and call `super.configure(http)` explicitly 
in the `configure(HttpSecurity http)` function. Here is an example:
<!-- embedme ../azure-spring-boot-samples/azure-spring-boot-sample-active-directory-webapp/src/main/java/com/azure/spring/sample/aad/security/AADOAuth2LoginSecurityConfig.java#L11-L22 -->
```java
@EnableWebSecurity
@EnableGlobalMethodSecurity(prePostEnabled = true)
public class AADOAuth2LoginSecurityConfig extends AADWebSecurityConfigurerAdapter {
    /**
     * Add configuration logic as needed.
     */
    @Override
    protected void configure(HttpSecurity http) throws Exception {
        super.configure(http);
=======
    `AADWebSecurityConfigurerAdapter` contains necessary web security configuration for **aad-starter**.

     (A). `DefaultAADWebSecurityConfigurerAdapter` is configured automatically if you not provide one.
    
     (B). You can provide one by extending `AADWebSecurityConfigurerAdapter` and call `super.configure(http)` explicitly 
    in the `configure(HttpSecurity http)` function. Here is an example:
    <!-- embedme ../azure-spring-boot/src/samples/java/com/azure/spring/aad/AADOAuth2LoginConfigSample.java#L18-L29 -->
    ```java
    @EnableWebSecurity
    @EnableGlobalMethodSecurity(prePostEnabled = true)
    public class AADOAuth2LoginConfigSample extends AADWebSecurityConfigurerAdapter {
    
        @Override
        protected void configure(HttpSecurity http) throws Exception {
            super.configure(http);
            http.authorizeRequests()
                .antMatchers("/login").permitAll()
                .anyRequest().authenticated();
        }
>>>>>>> 78de451b
    }
    ```

### Web application accessing resource servers

**System diagram**:

![web-application-visiting-resource-servers.png](resource/web-application-visiting-resource-servers.png)

* Step 1: Make sure `redirect URI` has been set, just like [Accessing a web application].

* Step 2: Add the following dependencies in you pom.xml.

    [//]: # "{x-version-update-start;com.azure.spring:azure-spring-boot-starter-active-directory;current}"
    ```xml
    <dependency>
        <groupId>com.azure.spring</groupId>
        <artifactId>azure-spring-boot-starter-active-directory</artifactId>
        <version>3.3.0</version>
    </dependency>
    <dependency>
        <groupId>org.springframework.boot</groupId>
        <artifactId>spring-boot-starter-oauth2-client</artifactId>
    </dependency>
    ```
    [//]: # "{x-version-update-end}"

* Step 3: Add properties in application.yml:
    ```yaml
    azure:
      activedirectory:
        tenant-id: xxxxxx-your-tenant-id-xxxxxx
        client-id: xxxxxx-your-client-id-xxxxxx
        client-secret: xxxxxx-your-client-secret-xxxxxx
        authorization-clients:
          graph:
            scopes: https://graph.microsoft.com/Analytics.Read, email
    ```
    Here, `graph` is the name of `OAuth2AuthorizedClient`, `scopes` means the scopes need to consent when login.

* Step 4: Write your Java code:
<<<<<<< HEAD
<!-- embedme ../azure-spring-boot-samples/azure-spring-boot-sample-active-directory-webapp/src/main/java/com/azure/spring/sample/aad/controller/ClientController.java#L30-L38 -->
```java
@GetMapping("/graph")
@ResponseBody
public String graph(@RegisteredOAuth2AuthorizedClient("graph") OAuth2AuthorizedClient graphClient) {
    // toJsonString() is just a demo.
    // graphClient contains access_token. We can use this access_token to access resource server.
    return toJsonString(graphClient);
}
```
Here, `graph` is the client name configured in step 2. OAuth2AuthorizedClient contains access_token. 
=======
    <!-- embedme ../azure-spring-boot-samples/azure-spring-boot-sample-active-directory-webapp/src/main/java/com/azure/spring/sample/aad/controller/ClientController.java#L30-L38 -->
    ```java
    @GetMapping("/graph")
    @ResponseBody
    public String graph(
        @RegisteredOAuth2AuthorizedClient("graph") OAuth2AuthorizedClient graphClient
    ) {
        // toJsonString() is just a demo.
        // oAuth2AuthorizedClient contains access_token. We can use this access_token to access resource server.
        return toJsonString(graphClient);
    }
    ```
    Here, `graph` is the client name configured in step 2. OAuth2AuthorizedClient contains access_token. 
>>>>>>> 78de451b
access_token can be used to access resource server.

### Accessing a resource server
This scenario not support login. Just protect the server by validating the access_token, and if valid, serves the request.

**System diagram**:

![Standalone resource server usage](resource/resource-server.png)

To use **aad-starter** in this scenario, we need these steps:

* Step 1: Add the following dependencies in you pom.xml.

    [//]: # "{x-version-update-start;com.azure.spring:azure-spring-boot-starter-active-directory;current}"
    ```xml
    <dependency>
        <groupId>com.azure.spring</groupId>
        <artifactId>azure-spring-boot-starter-active-directory</artifactId>
        <version>3.3.0</version>
    </dependency>
    <dependency>
        <groupId>org.springframework.boot</groupId>
        <artifactId>spring-boot-starter-oauth2-resource-server</artifactId>
    </dependency>
    ```
    [//]: # "{x-version-update-end}"

* Step 2: Add properties in application.yml:
    ```yaml
    azure:
      activedirectory:
        client-id: <client-id>
        app-id-uri: <app-id-uri>
    ```
    Both `client-id` and `app-id-uri` can be used to verify access token. `app-id-uri` can be get in Azure Portal:
    
    ![get-app-id-uri-1.png](resource/get-app-id-uri-1.png)
    ![get-app-id-uri-2.png](resource/get-app-id-uri-2.png)

* Step 3: Write Java code:
  
<<<<<<< HEAD
`AADResourceServerWebSecurityConfigurerAdapter` contains necessary web security configuration for resource server.
(A). `DefaultAADResourceServerWebSecurityConfigurerAdapter` is configured automatically if you not provide one.

(B). You can provide one by extending `AADResourceServerWebSecurityConfigurerAdapter` and call `super.configure(http)` explicitly
in the `configure(HttpSecurity http)` function. Here is an example:
<!-- embedme ../azure-spring-boot-samples/azure-spring-boot-sample-active-directory-resource-server/src/main/java/com/azure/spring/sample/aad/security/AADOAuth2ResourceServerSecurityConfig.java#L12-L23 -->
```java
@EnableWebSecurity
@EnableGlobalMethodSecurity(prePostEnabled = true)
public class AADOAuth2ResourceServerSecurityConfig extends AADResourceServerWebSecurityConfigurerAdapter {
    /**
     * Add configuration logic as needed.
     */
    @Override
    protected void configure(HttpSecurity http) throws Exception {
        super.configure(http);
=======
    `AADResourceServerWebSecurityConfigurerAdapter` contains necessary web security configuration for resource server.

    (A). `DefaultAADResourceServerWebSecurityConfigurerAdapter` is configured automatically if you not provide one.
    
    (B). You can provide one by extending `AADResourceServerWebSecurityConfigurerAdapter` and call `super.configure(http)` explicitly
    in the `configure(HttpSecurity http)` function. Here is an example:
    <!-- embedme ../azure-spring-boot-samples/azure-spring-boot-sample-active-directory-webapp/src/main/java/com/azure/spring/sample/aad/security/AADOAuth2LoginSecurityConfig.java#L11-L23 -->
    ```java
    @EnableWebSecurity
    @EnableGlobalMethodSecurity(prePostEnabled = true)
    public class AADOAuth2LoginSecurityConfig extends AADWebSecurityConfigurerAdapter {
    
        /**
         * Add configuration logic as needed.
         */
        @Override
        protected void configure(HttpSecurity http) throws Exception {
            super.configure(http);
            // Do some custom configuration
        }
>>>>>>> 78de451b
    }
    ```

### Resource server visiting other resource servers

This scenario support visit other resource servers in resource servers.

**System diagram**:

![resource-server-visiting-other-resource-servers.png](resource/resource-server-visiting-other-resource-servers.png)

To use **aad-starter** in this scenario, we need these steps:

* Step 1: Add the following dependencies in you pom.xml.

    [//]: # "{x-version-update-start;com.azure.spring:azure-spring-boot-starter-active-directory;current}"
    ```xml
    <dependency>
        <groupId>com.azure.spring</groupId>
        <artifactId>azure-spring-boot-starter-active-directory</artifactId>
        <version>3.3.0</version>
    </dependency>
    <dependency>
        <groupId>org.springframework.boot</groupId>
        <artifactId>spring-boot-starter-oauth2-resource-server</artifactId>
    </dependency>
    <dependency>
        <groupId>org.springframework.boot</groupId>
        <artifactId>spring-boot-starter-oauth2-client</artifactId>
    </dependency>
    ```
    [//]: # "{x-version-update-end}"

* Step 2: Add properties in application.yml:
    ```yaml
    azure:
       activedirectory:
          tenant-id: <Tenant-id-registered-by-application>
          client-id: <Web-API-A-client-id>
          client-secret: <Web-API-A-client-secret>
          app-id-uri: <Web-API-A-app-id-url>
          authorization-clients:
             graph:
                scopes:
                   - https://graph.microsoft.com/User.Read
    ```

* Step 3: Write Java code:
<<<<<<< HEAD
Using `@RegisteredOAuth2AuthorizedClient` to access related resource server:
<!-- embedme ../azure-spring-boot-samples/azure-spring-boot-sample-active-directory-resource-server-obo/src/main/java/com/azure/spring/sample/aad/controller/SampleController.java#L59-L63 --> 
```java
@GetMapping("call-graph")
public String callGraph(@RegisteredOAuth2AuthorizedClient("graph") OAuth2AuthorizedClient graph) {
    return callMicrosoftGraphMeEndpoint(graph);
}
```
=======

    Using `@RegisteredOAuth2AuthorizedClient` to access related resource server:

    <!-- embedme ../azure-spring-boot-samples/azure-spring-boot-sample-active-directory-resource-server-obo/src/main/java/com/azure/spring/sample/aad/controller/SampleController.java#L60-L63 -->
    ```java
    @GetMapping("call-graph")
    public String callGraph(@RegisteredOAuth2AuthorizedClient("graph") OAuth2AuthorizedClient graph) {
        return callMicrosoftGraphMeEndpoint(graph);
    }
    ```
>>>>>>> 78de451b

### Configurable properties

This starter provides following properties:

| Properties                                                              | Description                                                                                    |
| ----------------------------------------------------------------------- | ---------------------------------------------------------------------------------------------- |
| **azure.activedirectory**.app-id-uri                                    | It used in resource server, used to validate the audience in access_token. access_token is valid only when the audience in access_token equal to client-id or app-id-uri    |
| **azure.activedirectory**.authorization-clients                         | A map configure the resource APIs the application is going to visit. Each item corresponding to one resource API the application is going to visit. In Spring code, each item corresponding to one OAuth2AuthorizedClient object|
| **azure.activedirectory**.authorization-clients.{client-name}.scopes    | API permissions of a resource server that the application is going to acquire.                 |
| **azure.activedirectory**.authorization-clients.{client-name}.on-demand | This is used for incremental consent. The default value is false. If it's true, it's not consent when user login, when application needs the additional permission, incremental consent is performed with one OAuth2 authorization code flow.|
| **azure.activedirectory**.base-uri                                      | Base uri for authorization server, the default value is `https://login.microsoftonline.com/`.  |
| **azure.activedirectory**.client-id                                     | Registered application ID in Azure AD.                                                         |
| **azure.activedirectory**.client-secret                                 | client secret of the registered application.                                                   |
| **azure.activedirectory**.graph-membership-uri                          | It's used to load users' groups. The default value is `https://graph.microsoft.com/v1.0/me/memberOf`, this uri just get direct groups. To get all transitive membership, set it to `https://graph.microsoft.com/v1.0/me/transitiveMemberOf`. The 2 uris are both Azure Global, check `Property example 1` if you want to use Azure China.|
| **azure.activedirectory**.post-logout-redirect-uri                      | Redirect uri for posting log-out.                            |
| **azure.activedirectory**.tenant-id                                     | Azure Tenant ID.                                             |
| **azure.activedirectory**.user-group.allowed-groups                     | Expected user groups that an authority will be granted to if found in the response from the MemeberOf Graph API Call. |

Here are some examples about how to use these properties:

#### Property example 1: Use [Azure China] instead of Azure Global.

* Step 1: Add property in application.yml
    ```yaml
    azure:
      activedirectory:
        base-uri: https://login.partner.microsoftonline.cn
        graph-base-uri: https://microsoftgraph.chinacloudapi.cn
    ```

#### Property example 2: Use `group name` to protect some method in web application.

* Step 1: Add property in application.yml
    ```yaml
    azure:
      activedirectory:
        user-group:
          allowed-groups: group1, group2
    ```

* Step 2: Add `@EnableGlobalMethodSecurity(prePostEnabled = true)` in web application:

<<<<<<< HEAD
<!-- embedme ../azure-spring-boot-samples/azure-spring-boot-sample-active-directory-webapp/src/main/java/com/azure/spring/sample/aad/security/AADOAuth2LoginSecurityConfig.java#L11-L22 -->
```java
@EnableWebSecurity
@EnableGlobalMethodSecurity(prePostEnabled = true)
public class AADOAuth2LoginSecurityConfig extends AADWebSecurityConfigurerAdapter {
    /**
     * Add configuration logic as needed.
     */
    @Override
    protected void configure(HttpSecurity http) throws Exception {
        super.configure(http);
=======
    <!-- embedme ../azure-spring-boot/src/samples/java/com/azure/spring/aad/AADOAuth2LoginConfigSample.java#L18-L29 -->
    ```java
    @EnableWebSecurity
    @EnableGlobalMethodSecurity(prePostEnabled = true)
    public class AADOAuth2LoginConfigSample extends AADWebSecurityConfigurerAdapter {
    
        @Override
        protected void configure(HttpSecurity http) throws Exception {
            super.configure(http);
            http.authorizeRequests()
                .antMatchers("/login").permitAll()
                .anyRequest().authenticated();
        }
>>>>>>> 78de451b
    }
    ```

<<<<<<< HEAD
Then we can protect the method by `@PreAuthorize` annotation:
<!-- embedme ../azure-spring-boot-samples/azure-spring-boot-sample-active-directory-webapp/src/main/java/com/azure/spring/sample/aad/controller/RoleController.java#L11-L26 -->
```java
@Controller
public class RoleController {
=======
    Then we can protect the method by `@PreAuthorize` annotation:
    <!-- embedme ../azure-spring-boot-samples/azure-spring-boot-sample-active-directory-webapp/src/main/java/com/azure/spring/sample/aad/controller/RoleController.java#L13-L25 -->
    ```java
>>>>>>> 78de451b
    @GetMapping("group1")
    @ResponseBody
    @PreAuthorize("hasRole('ROLE_group1')")
    public String group1() {
        return "group1 message";
    }
    
    @GetMapping("group2")
    @ResponseBody
    @PreAuthorize("hasRole('ROLE_group2')")
    public String group2() {
        return "group2 message";
    }
    ```

#### Property example 3: [Incremental consent] in Web application visiting resource servers.

* Step 1: Add property in application.yml
    ```yaml
    azure:
      activedirectory:
        authorization-clients:
          graph:
            scopes: https://graph.microsoft.com/Analytics.Read, email
          arm: # client registration id
            on-demand: true  # means incremental consent
            scopes: https://management.core.windows.net/user_impersonation
    ```

* Step 2: Write Java code:
<<<<<<< HEAD
<!-- embedme ../azure-spring-boot-samples/azure-spring-boot-sample-active-directory-webapp/src/main/java/com/azure/spring/sample/aad/controller/OnDemandClientController.java#L17-L25 -->
```java
@GetMapping("/arm")
@ResponseBody
public String arm(
@RegisteredOAuth2AuthorizedClient("arm") OAuth2AuthorizedClient armClient) {
    // toJsonString() is just a demo.
    // oAuth2AuthorizedClient contains access_token. We can use this access_token to access resource server.
    return toJsonString(armClient);
}
```

After these steps. `arm`'s scopes (https://management.core.windows.net/user_impersonation) doesn't 
need to be consented at login time. When user request `/arm` endpoint, user need to consent the 
scope. That's `incremental consent` means.

After the scopes have been consented, AAD server will remember that this user has already granted 
the permission to the web application. So incremental consent will not happen anymore after user 
consented.

=======
    <!-- embedme ../azure-spring-boot-samples/azure-spring-boot-sample-active-directory-webapp/src/main/java/com/azure/spring/sample/aad/controller/OnDemandClientController.java#L17-L25 -->
    ```java
    @GetMapping("/arm")
    @ResponseBody
    public String arm(
        @RegisteredOAuth2AuthorizedClient("arm") OAuth2AuthorizedClient armClient
    ) {
        // toJsonString() is just a demo.
        // oAuth2AuthorizedClient contains access_token. We can use this access_token to access resource server.
        return toJsonString(armClient);
    }
    ```

    After these steps. `arm`'s scopes (https://management.core.windows.net/user_impersonation) doesn't 
    need to be consented at login time. When user request `/arm` endpoint, user need to consent the 
    scope. That's `incremental consent` means.
    
    After the scopes have been consented, AAD server will remember that this user has already granted 
    the permission to the web application. So incremental consent will not happen anymore after user 
    consented.

### Advanced features

#### Support access control by id token in web application 

This starter supports creating `GrantedAuthority` from id_token's `roles` claim to allow using `id_token` for authorization in web application. Developers can use the
`appRoles` feature of Azure Active Directory to create `roles` claim and implement access control. Note the `roles` claim generated from `appRoles` is decorated with prefix `APPROLE_`.

Follow the guide to [add app roles in your application and assign to users or groups](https://docs.microsoft.com/azure/active-directory/develop/howto-add-app-roles-in-azure-ad-apps).

* Step 1: Add below `appRoles` configuration in your application's manifest:
    ```
      "appRoles": [
        {
          "allowedMemberTypes": [
            "User"
          ],
          "displayName": "Admin",
          "id": "2fa848d0-8054-4e11-8c73-7af5f1171001",
          "isEnabled": true,
          "description": "Full admin access",
          "value": "Admin"
         }
      ]
    ```
* Step 2: Write Java code:
    <!-- embedme ../azure-spring-boot-samples/azure-spring-boot-sample-active-directory-webapp/src/main/java/com/azure/spring/sample/aad/controller/AuthorityController.java#L13-L18 -->
    ```java
    @GetMapping("Admin")
    @ResponseBody
    @PreAuthorize("hasAuthority('APPROLE_Admin')")
    public String Admin() {
        return "Admin message";
    }
    ```
>>>>>>> 78de451b
## Examples

### Web application visiting resource servers
Please refer to [azure-spring-boot-sample-active-directory-webapp].

### Resource server
Please refer to [azure-spring-boot-sample-active-directory-resource-server].

### Resource server visiting other resource servers
Please refer to [azure-spring-boot-sample-active-directory-resource-server-obo].

## Troubleshooting
### Enable client logging
Azure SDKs for Java offers a consistent logging story to help aid in troubleshooting application errors and expedite their resolution. The logs produced will capture the flow of an application before reaching the terminal state to help locate the root issue. View the [logging][logging] wiki for guidance about enabling logging.

### Enable Spring logging
Spring allow all the supported logging systems to set logger levels set in the Spring Environment (for example, in application.properties) by using `logging.level.<logger-name>=<level>` where level is one of TRACE, DEBUG, INFO, WARN, ERROR, FATAL, or OFF. The root logger can be configured by using logging.level.root.

The following example shows potential logging settings in `application.properties`:

```properties
logging.level.root=WARN
logging.level.org.springframework.web=DEBUG
logging.level.org.hibernate=ERROR
```

For more information about setting logging in spring, please refer to the [official doc].

## Next steps

## Contributing
This project welcomes contributions and suggestions.  Most contributions require you to agree to a Contributor License Agreement (CLA) declaring that you have the right to, and actually do, grant us the rights to use your contribution. For details, visit https://cla.microsoft.com.

Please follow [instructions here] to build from source or contribute.

<!-- LINKS -->
[Azure Portal]: https://ms.portal.azure.com/#home
[The OAuth 2.0 authorization code grant]: https://docs.microsoft.com/azure/active-directory/develop/v2-oauth2-auth-code-flow
[azure-spring-boot-sample-active-directory-webapp]: https://github.com/Azure/azure-sdk-for-java/blob/master/sdk/spring/azure-spring-boot-samples/azure-spring-boot-sample-active-directory-webapp
[azure-spring-boot-sample-active-directory-resource-server]: https://github.com/Azure/azure-sdk-for-java/blob/master/sdk/spring/azure-spring-boot-samples/azure-spring-boot-sample-active-directory-resource-server/README.md
[azure-spring-boot-sample-active-directory-resource-server-obo]: https://github.com/ZhuXiaoBing-cn/azure-sdk-for-java/tree/master/sdk/spring/azure-spring-boot-samples/azure-spring-boot-sample-active-directory-resource-server-obo
[azure-spring-boot-sample-active-directory-resource-server-by-filter]: https://github.com/Azure/azure-sdk-for-java/blob/master/sdk/spring/azure-spring-boot-samples/azure-spring-boot-sample-active-directory-resource-server-by-filter
[AAD App Roles feature]: https://docs.microsoft.com/azure/architecture/multitenant-identity/app-roles#roles-using-azure-ad-app-roles
[client credentials grant flow]: https://docs.microsoft.com/azure/active-directory/develop/v1-oauth2-client-creds-grant-flow
[configured in your manifest]: https://docs.microsoft.com/azure/active-directory/develop/howto-add-app-roles-in-azure-ad-apps#examples
[docs]: https://docs.microsoft.com/azure/developer/java/spring-framework/configure-spring-boot-starter-java-app-with-azure-active-directory
[graph-api-list-member-of]: https://docs.microsoft.com/graph/api/user-list-memberof?view=graph-rest-1.0
[graph-api-list-transitive-member-of]: https://docs.microsoft.com/graph/api/user-list-transitivememberof?view=graph-rest-1.0
[instructions here]: https://github.com/Azure/azure-sdk-for-java/blob/master/sdk/spring/CONTRIBUTING.md
[logging]: https://github.com/Azure/azure-sdk-for-java/wiki/Logging-with-Azure-SDK#use-logback-logging-framework-in-a-spring-boot-application
[official doc]: https://docs.spring.io/spring-boot/docs/current/reference/html/spring-boot-features.html#boot-features-logging
[OAuth 2.0 implicit grant flow]: https://docs.microsoft.com/azure/active-directory/develop/v1-oauth2-implicit-grant-flow
[package]: https://mvnrepository.com/artifact/com.azure.spring/azure-spring-boot-starter-active-directory
[refdocs]: https://azure.github.io/azure-sdk-for-java/springboot.html#azure-spring-boot
[sample]: https://github.com/Azure/azure-sdk-for-java/tree/master/sdk/spring/azure-spring-boot-samples
[set up in the manifest of your application registration]: https://docs.microsoft.com/azure/active-directory/develop/howto-add-app-roles-in-azure-ad-apps
[Azure China]: https://docs.microsoft.com/azure/china/resources-developer-guide#check-endpoints-in-azure
[Incremental consent]: https://docs.microsoft.com/azure/active-directory/azuread-dev/azure-ad-endpoint-comparison#incremental-and-dynamic-consent
[register_an_application_in_portal]: https://docs.microsoft.com/azure/active-directory/develop/quickstart-register-app
[prerequisite]: https://github.com/Azure/azure-sdk-for-java/tree/master/sdk/spring/azure-spring-boot-starter-active-directory#prerequisites
[Accessing a web application]: https://github.com/Azure/azure-sdk-for-java/tree/master/sdk/spring/azure-spring-boot-starter-active-directory#accessing-a-web-application
[environment_checklist]: https://github.com/Azure/azure-sdk-for-java/blob/master/sdk/spring/ENVIRONMENT_CHECKLIST.md#ready-to-run-checklist<|MERGE_RESOLUTION|>--- conflicted
+++ resolved
@@ -67,45 +67,24 @@
 
 * Step 4: Write your Java code:
 
-<<<<<<< HEAD
-`AADWebSecurityConfigurerAdapter` contains necessary web security configuration for **aad-starter**.
-
- (A). `DefaultAADWebSecurityConfigurerAdapter` is configured automatically if you not provide one.
-
- (B). You can provide one by extending `AADWebSecurityConfigurerAdapter` and call `super.configure(http)` explicitly 
-in the `configure(HttpSecurity http)` function. Here is an example:
-<!-- embedme ../azure-spring-boot-samples/azure-spring-boot-sample-active-directory-webapp/src/main/java/com/azure/spring/sample/aad/security/AADOAuth2LoginSecurityConfig.java#L11-L22 -->
-```java
-@EnableWebSecurity
-@EnableGlobalMethodSecurity(prePostEnabled = true)
-public class AADOAuth2LoginSecurityConfig extends AADWebSecurityConfigurerAdapter {
-    /**
-     * Add configuration logic as needed.
-     */
-    @Override
-    protected void configure(HttpSecurity http) throws Exception {
-        super.configure(http);
-=======
     `AADWebSecurityConfigurerAdapter` contains necessary web security configuration for **aad-starter**.
 
      (A). `DefaultAADWebSecurityConfigurerAdapter` is configured automatically if you not provide one.
     
      (B). You can provide one by extending `AADWebSecurityConfigurerAdapter` and call `super.configure(http)` explicitly 
     in the `configure(HttpSecurity http)` function. Here is an example:
-    <!-- embedme ../azure-spring-boot/src/samples/java/com/azure/spring/aad/AADOAuth2LoginConfigSample.java#L18-L29 -->
+    <!-- embedme ../azure-spring-boot-samples/azure-spring-boot-sample-active-directory-webapp/src/main/java/com/azure/spring/sample/aad/security/AADOAuth2LoginSecurityConfig.java#L11-L22 -->
     ```java
     @EnableWebSecurity
     @EnableGlobalMethodSecurity(prePostEnabled = true)
-    public class AADOAuth2LoginConfigSample extends AADWebSecurityConfigurerAdapter {
-    
+    public class AADOAuth2LoginSecurityConfig extends AADWebSecurityConfigurerAdapter {
+        /**
+        * Add configuration logic as needed.
+        */
         @Override
         protected void configure(HttpSecurity http) throws Exception {
             super.configure(http);
-            http.authorizeRequests()
-                .antMatchers("/login").permitAll()
-                .anyRequest().authenticated();
         }
->>>>>>> 78de451b
     }
     ```
 
@@ -147,33 +126,17 @@
     Here, `graph` is the name of `OAuth2AuthorizedClient`, `scopes` means the scopes need to consent when login.
 
 * Step 4: Write your Java code:
-<<<<<<< HEAD
-<!-- embedme ../azure-spring-boot-samples/azure-spring-boot-sample-active-directory-webapp/src/main/java/com/azure/spring/sample/aad/controller/ClientController.java#L30-L38 -->
-```java
-@GetMapping("/graph")
-@ResponseBody
-public String graph(@RegisteredOAuth2AuthorizedClient("graph") OAuth2AuthorizedClient graphClient) {
-    // toJsonString() is just a demo.
-    // graphClient contains access_token. We can use this access_token to access resource server.
-    return toJsonString(graphClient);
-}
-```
-Here, `graph` is the client name configured in step 2. OAuth2AuthorizedClient contains access_token. 
-=======
     <!-- embedme ../azure-spring-boot-samples/azure-spring-boot-sample-active-directory-webapp/src/main/java/com/azure/spring/sample/aad/controller/ClientController.java#L30-L38 -->
     ```java
     @GetMapping("/graph")
     @ResponseBody
-    public String graph(
-        @RegisteredOAuth2AuthorizedClient("graph") OAuth2AuthorizedClient graphClient
-    ) {
+    public String graph(@RegisteredOAuth2AuthorizedClient("graph") OAuth2AuthorizedClient graphClient) {
         // toJsonString() is just a demo.
-        // oAuth2AuthorizedClient contains access_token. We can use this access_token to access resource server.
+        // graphClient contains access_token. We can use this access_token to access resource server.
         return toJsonString(graphClient);
     }
     ```
     Here, `graph` is the client name configured in step 2. OAuth2AuthorizedClient contains access_token. 
->>>>>>> 78de451b
 access_token can be used to access resource server.
 
 ### Accessing a resource server
@@ -215,45 +178,24 @@
 
 * Step 3: Write Java code:
   
-<<<<<<< HEAD
-`AADResourceServerWebSecurityConfigurerAdapter` contains necessary web security configuration for resource server.
-(A). `DefaultAADResourceServerWebSecurityConfigurerAdapter` is configured automatically if you not provide one.
-
-(B). You can provide one by extending `AADResourceServerWebSecurityConfigurerAdapter` and call `super.configure(http)` explicitly
-in the `configure(HttpSecurity http)` function. Here is an example:
-<!-- embedme ../azure-spring-boot-samples/azure-spring-boot-sample-active-directory-resource-server/src/main/java/com/azure/spring/sample/aad/security/AADOAuth2ResourceServerSecurityConfig.java#L12-L23 -->
-```java
-@EnableWebSecurity
-@EnableGlobalMethodSecurity(prePostEnabled = true)
-public class AADOAuth2ResourceServerSecurityConfig extends AADResourceServerWebSecurityConfigurerAdapter {
-    /**
-     * Add configuration logic as needed.
-     */
-    @Override
-    protected void configure(HttpSecurity http) throws Exception {
-        super.configure(http);
-=======
     `AADResourceServerWebSecurityConfigurerAdapter` contains necessary web security configuration for resource server.
 
     (A). `DefaultAADResourceServerWebSecurityConfigurerAdapter` is configured automatically if you not provide one.
     
     (B). You can provide one by extending `AADResourceServerWebSecurityConfigurerAdapter` and call `super.configure(http)` explicitly
     in the `configure(HttpSecurity http)` function. Here is an example:
-    <!-- embedme ../azure-spring-boot-samples/azure-spring-boot-sample-active-directory-webapp/src/main/java/com/azure/spring/sample/aad/security/AADOAuth2LoginSecurityConfig.java#L11-L23 -->
+    <!-- embedme ../azure-spring-boot-samples/azure-spring-boot-sample-active-directory-resource-server/src/main/java/com/azure/spring/sample/aad/security/AADOAuth2ResourceServerSecurityConfig.java#L12-L23 -->
     ```java
     @EnableWebSecurity
     @EnableGlobalMethodSecurity(prePostEnabled = true)
-    public class AADOAuth2LoginSecurityConfig extends AADWebSecurityConfigurerAdapter {
-    
+    public class AADOAuth2ResourceServerSecurityConfig extends AADResourceServerWebSecurityConfigurerAdapter {
         /**
-         * Add configuration logic as needed.
-         */
+        * Add configuration logic as needed.
+        */
         @Override
         protected void configure(HttpSecurity http) throws Exception {
             super.configure(http);
-            // Do some custom configuration
         }
->>>>>>> 78de451b
     }
     ```
 
@@ -302,27 +244,16 @@
     ```
 
 * Step 3: Write Java code:
-<<<<<<< HEAD
-Using `@RegisteredOAuth2AuthorizedClient` to access related resource server:
-<!-- embedme ../azure-spring-boot-samples/azure-spring-boot-sample-active-directory-resource-server-obo/src/main/java/com/azure/spring/sample/aad/controller/SampleController.java#L59-L63 --> 
-```java
-@GetMapping("call-graph")
-public String callGraph(@RegisteredOAuth2AuthorizedClient("graph") OAuth2AuthorizedClient graph) {
-    return callMicrosoftGraphMeEndpoint(graph);
-}
-```
-=======
 
     Using `@RegisteredOAuth2AuthorizedClient` to access related resource server:
 
-    <!-- embedme ../azure-spring-boot-samples/azure-spring-boot-sample-active-directory-resource-server-obo/src/main/java/com/azure/spring/sample/aad/controller/SampleController.java#L60-L63 -->
+    <!-- embedme ../azure-spring-boot-samples/azure-spring-boot-sample-active-directory-resource-server-obo/src/main/java/com/azure/spring/sample/aad/controller/SampleController.java#L59-L63 --> 
     ```java
     @GetMapping("call-graph")
     public String callGraph(@RegisteredOAuth2AuthorizedClient("graph") OAuth2AuthorizedClient graph) {
         return callMicrosoftGraphMeEndpoint(graph);
     }
     ```
->>>>>>> 78de451b
 
 ### Configurable properties
 
@@ -366,47 +297,24 @@
 
 * Step 2: Add `@EnableGlobalMethodSecurity(prePostEnabled = true)` in web application:
 
-<<<<<<< HEAD
-<!-- embedme ../azure-spring-boot-samples/azure-spring-boot-sample-active-directory-webapp/src/main/java/com/azure/spring/sample/aad/security/AADOAuth2LoginSecurityConfig.java#L11-L22 -->
-```java
-@EnableWebSecurity
-@EnableGlobalMethodSecurity(prePostEnabled = true)
-public class AADOAuth2LoginSecurityConfig extends AADWebSecurityConfigurerAdapter {
-    /**
-     * Add configuration logic as needed.
-     */
-    @Override
-    protected void configure(HttpSecurity http) throws Exception {
-        super.configure(http);
-=======
-    <!-- embedme ../azure-spring-boot/src/samples/java/com/azure/spring/aad/AADOAuth2LoginConfigSample.java#L18-L29 -->
+    <!-- embedme ../azure-spring-boot-samples/azure-spring-boot-sample-active-directory-webapp/src/main/java/com/azure/spring/sample/aad/security/AADOAuth2LoginSecurityConfig.java#L11-L22 -->
     ```java
     @EnableWebSecurity
     @EnableGlobalMethodSecurity(prePostEnabled = true)
-    public class AADOAuth2LoginConfigSample extends AADWebSecurityConfigurerAdapter {
-    
+    public class AADOAuth2LoginSecurityConfig extends AADWebSecurityConfigurerAdapter {
+        /**
+         * Add configuration logic as needed.
+         */
         @Override
         protected void configure(HttpSecurity http) throws Exception {
             super.configure(http);
-            http.authorizeRequests()
-                .antMatchers("/login").permitAll()
-                .anyRequest().authenticated();
         }
->>>>>>> 78de451b
-    }
-    ```
-
-<<<<<<< HEAD
-Then we can protect the method by `@PreAuthorize` annotation:
-<!-- embedme ../azure-spring-boot-samples/azure-spring-boot-sample-active-directory-webapp/src/main/java/com/azure/spring/sample/aad/controller/RoleController.java#L11-L26 -->
-```java
-@Controller
-public class RoleController {
-=======
+    }
+    ```
+
     Then we can protect the method by `@PreAuthorize` annotation:
     <!-- embedme ../azure-spring-boot-samples/azure-spring-boot-sample-active-directory-webapp/src/main/java/com/azure/spring/sample/aad/controller/RoleController.java#L13-L25 -->
     ```java
->>>>>>> 78de451b
     @GetMapping("group1")
     @ResponseBody
     @PreAuthorize("hasRole('ROLE_group1')")
@@ -437,35 +345,12 @@
     ```
 
 * Step 2: Write Java code:
-<<<<<<< HEAD
-<!-- embedme ../azure-spring-boot-samples/azure-spring-boot-sample-active-directory-webapp/src/main/java/com/azure/spring/sample/aad/controller/OnDemandClientController.java#L17-L25 -->
-```java
-@GetMapping("/arm")
-@ResponseBody
-public String arm(
-@RegisteredOAuth2AuthorizedClient("arm") OAuth2AuthorizedClient armClient) {
-    // toJsonString() is just a demo.
-    // oAuth2AuthorizedClient contains access_token. We can use this access_token to access resource server.
-    return toJsonString(armClient);
-}
-```
-
-After these steps. `arm`'s scopes (https://management.core.windows.net/user_impersonation) doesn't 
-need to be consented at login time. When user request `/arm` endpoint, user need to consent the 
-scope. That's `incremental consent` means.
-
-After the scopes have been consented, AAD server will remember that this user has already granted 
-the permission to the web application. So incremental consent will not happen anymore after user 
-consented.
-
-=======
     <!-- embedme ../azure-spring-boot-samples/azure-spring-boot-sample-active-directory-webapp/src/main/java/com/azure/spring/sample/aad/controller/OnDemandClientController.java#L17-L25 -->
     ```java
     @GetMapping("/arm")
     @ResponseBody
     public String arm(
-        @RegisteredOAuth2AuthorizedClient("arm") OAuth2AuthorizedClient armClient
-    ) {
+    @RegisteredOAuth2AuthorizedClient("arm") OAuth2AuthorizedClient armClient) {
         // toJsonString() is just a demo.
         // oAuth2AuthorizedClient contains access_token. We can use this access_token to access resource server.
         return toJsonString(armClient);
@@ -514,7 +399,6 @@
         return "Admin message";
     }
     ```
->>>>>>> 78de451b
 ## Examples
 
 ### Web application visiting resource servers
