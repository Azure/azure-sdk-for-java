# Azure AD Spring Boot Starter client library for Java

When you are building a web application, identity and access management will always be foundational pieces.

Azure offers a great platform to democratize your application development journey, as it not only offers a cloud-base identity service, but also deep integration with the rest of the Azure ecosystem.

Spring Security has made it easy to secure your Spring based applications with powerful abstractions and extensible interfaces. However, as powerful as the Spring framework can be, it is not tailored to a specific identity provider.

The `azure-spring-boot-starter-active-directory` (`aad-starter` for short) provides the most optimal way to connect your `web application` to an Azure Active Directory(AAD for short) tenant and protect `resource server` with AAD. It uses the Oauth 2.0 protocol to protect `web applications` and `resource servers`.

[Package (Maven)][package] | [API reference documentation][refdocs] | [Product documentation][docs] | [Samples][sample]

## Getting started

### Prerequisites
- [Java Development Kit (JDK)][jdk_link] with version 8 or above
- [Azure Subscription][azure_subscription]
- [Maven](https://maven.apache.org/) 3.0 and above
- [Register an application in Azure Portal][register_an_application_in_portal]
- [Build developing version artifacts if needed][build-developing-version-artifacts-if-needed]

## Key concepts

A `web application` is any web based application that allows user to login, whereas a `resource server` will either accept or deny access after validating access_token. We will cover 4 scenarios in this guide:

1. Accessing a web application.
1. Web application accessing resource servers.
1. Accessing a resource server.
1. Resource server accessing other resource servers.

### Accessing a web application

This scenario uses the [The OAuth 2.0 authorization code grant] flow to login in an user with a Microsoft account. 

**System diagram**:

![Standalone Web Application](resource/web-application.png)


* Step 1: Make sure `redirect URI` has been set to `{application-base-uri}/login/oauth2/code/`, for 
example `http://localhost:8080/login/oauth2/code/`. Note the tailing `/` cannot be omitted.

    ![web-application-set-redirect-uri-1.png](resource/web-application-set-redirect-uri-1.png)
    ![web-application-set-redirect-uri-2.png](resource/web-application-set-redirect-uri-2.png)

* Step 2: Add the following dependencies in you pom.xml.

    [//]: # "{x-version-update-start;com.azure.spring:azure-spring-boot-starter-active-directory;current}"
    ```xml
    <dependency>
        <groupId>com.azure.spring</groupId>
        <artifactId>azure-spring-boot-starter-active-directory</artifactId>
        <version>3.2.0</version>
    </dependency>
    <dependency>
        <groupId>org.springframework.boot</groupId>
        <artifactId>spring-boot-starter-oauth2-client</artifactId>
    </dependency>
    ```
    [//]: # "{x-version-update-end}"
   
* Step 3: Add properties in application.yml. These values should be got in [prerequisite].
    ```yaml
    azure:
      activedirectory:
        tenant-id: xxxxxx-your-tenant-id-xxxxxx
        client-id: xxxxxx-your-client-id-xxxxxx
        client-secret: xxxxxx-your-client-secret-xxxxxx
    ```

* Step 4: Write your Java code:

    `AADWebSecurityConfigurerAdapter` contains necessary web security configuration for **aad-starter**.

     (A). `DefaultAADWebSecurityConfigurerAdapter` is configured automatically if you not provide one.
    
     (B). You can provide one by extending `AADWebSecurityConfigurerAdapter` and call `super.configure(http)` explicitly 
    in the `configure(HttpSecurity http)` function. Here is an example:
    <!-- embedme ../azure-spring-boot/src/samples/java/com/azure/spring/aad/AADOAuth2LoginConfigSample.java#L18-L29 -->
    ```java
    @EnableWebSecurity
    @EnableGlobalMethodSecurity(prePostEnabled = true)
    public class AADOAuth2LoginConfigSample extends AADWebSecurityConfigurerAdapter {
    
        @Override
        protected void configure(HttpSecurity http) throws Exception {
            super.configure(http);
            http.authorizeRequests()
                .antMatchers("/login").permitAll()
                .anyRequest().authenticated();
        }
    }
    ```

### Web application accessing resource servers

**System diagram**:

![web-application-visiting-resource-servers.png](resource/web-application-visiting-resource-servers.png)

* Step 1: Make sure `redirect URI` has been set, just like [Accessing a web application].

* Step 2: Add the following dependencies in you pom.xml.

    [//]: # "{x-version-update-start;com.azure.spring:azure-spring-boot-starter-active-directory;current}"
    ```xml
    <dependency>
        <groupId>com.azure.spring</groupId>
        <artifactId>azure-spring-boot-starter-active-directory</artifactId>
        <version>3.2.0</version>
    </dependency>
    <dependency>
        <groupId>org.springframework.boot</groupId>
        <artifactId>spring-boot-starter-oauth2-client</artifactId>
    </dependency>
    ```
    [//]: # "{x-version-update-end}"

* Step 3: Add properties in application.yml:
    ```yaml
    azure:
      activedirectory:
        tenant-id: xxxxxx-your-tenant-id-xxxxxx
        client-id: xxxxxx-your-client-id-xxxxxx
        client-secret: xxxxxx-your-client-secret-xxxxxx
        authorization-clients:
          graph:
            scopes: https://graph.microsoft.com/Analytics.Read, email
    ```
    Here, `graph` is the name of `OAuth2AuthorizedClient`, `scopes` means the scopes need to consent when login.

* Step 4: Write your Java code:
    <!-- embedme ../azure-spring-boot-samples/azure-spring-boot-sample-active-directory-webapp/src/main/java/com/azure/spring/sample/aad/controller/ClientController.java#L30-L38 -->
    ```java
    @GetMapping("/graph")
    @ResponseBody
    public String graph(
        @RegisteredOAuth2AuthorizedClient("graph") OAuth2AuthorizedClient graphClient
    ) {
        // toJsonString() is just a demo.
        // oAuth2AuthorizedClient contains access_token. We can use this access_token to access resource server.
        return toJsonString(graphClient);
    }
    ```
    Here, `graph` is the client name configured in step 2. OAuth2AuthorizedClient contains access_token. 
access_token can be used to access resource server.

### Accessing a resource server
This scenario not support login. Just protect the server by validating the access_token, and if valid, serves the request.

**System diagram**:

![Standalone resource server usage](resource/resource-server.png)

To use **aad-starter** in this scenario, we need these steps:

* Step 1: Add the following dependencies in you pom.xml.

    [//]: # "{x-version-update-start;com.azure.spring:azure-spring-boot-starter-active-directory;current}"
    ```xml
    <dependency>
        <groupId>com.azure.spring</groupId>
        <artifactId>azure-spring-boot-starter-active-directory</artifactId>
        <version>3.2.0</version>
    </dependency>
    <dependency>
        <groupId>org.springframework.boot</groupId>
        <artifactId>spring-boot-starter-oauth2-resource-server</artifactId>
    </dependency>
    ```
    [//]: # "{x-version-update-end}"

* Step 2: Add properties in application.yml:
    ```yaml
    azure:
      activedirectory:
        client-id: <client-id>
        app-id-uri: <app-id-uri>
    ```
    Both `client-id` and `app-id-uri` can be used to verify access token. `app-id-uri` can be get in Azure Portal:
    
    ![get-app-id-uri-1.png](resource/get-app-id-uri-1.png)
    ![get-app-id-uri-2.png](resource/get-app-id-uri-2.png)

* Step 3: Write Java code:
  
    `AADResourceServerWebSecurityConfigurerAdapter` contains necessary web security configuration for resource server.

    (A). `DefaultAADResourceServerWebSecurityConfigurerAdapter` is configured automatically if you not provide one.
    
    (B). You can provide one by extending `AADResourceServerWebSecurityConfigurerAdapter` and call `super.configure(http)` explicitly
    in the `configure(HttpSecurity http)` function. Here is an example:
    <!-- embedme ../azure-spring-boot-samples/azure-spring-boot-sample-active-directory-webapp/src/main/java/com/azure/spring/sample/aad/security/AADOAuth2LoginSecurityConfig.java#L11-L23 -->
    ```java
    @EnableWebSecurity
    @EnableGlobalMethodSecurity(prePostEnabled = true)
    public class AADOAuth2LoginSecurityConfig extends AADWebSecurityConfigurerAdapter {
    
        /**
         * Add configuration logic as needed.
         */
        @Override
        protected void configure(HttpSecurity http) throws Exception {
            super.configure(http);
            // Do some custom configuration
        }
    }
    ```

### Resource server visiting other resource servers

This scenario support visit other resource servers in resource servers.

**System diagram**:

![resource-server-visiting-other-resource-servers.png](resource/resource-server-visiting-other-resource-servers.png)

To use **aad-starter** in this scenario, we need these steps:

* Step 1: Add the following dependencies in you pom.xml.

    [//]: # "{x-version-update-start;com.azure.spring:azure-spring-boot-starter-active-directory;current}"
    ```xml
    <dependency>
        <groupId>com.azure.spring</groupId>
        <artifactId>azure-spring-boot-starter-active-directory</artifactId>
        <version>3.2.0</version>
    </dependency>
    <dependency>
        <groupId>org.springframework.boot</groupId>
        <artifactId>spring-boot-starter-oauth2-resource-server</artifactId>
    </dependency>
    <dependency>
        <groupId>org.springframework.boot</groupId>
        <artifactId>spring-boot-starter-oauth2-client</artifactId>
    </dependency>
    ```
    [//]: # "{x-version-update-end}"

* Step 2: Add properties in application.yml:
    ```yaml
    azure:
       activedirectory:
          tenant-id: <Tenant-id-registered-by-application>
          client-id: <Web-API-A-client-id>
          client-secret: <Web-API-A-client-secret>
          app-id-uri: <Web-API-A-app-id-url>
          authorization-clients:
             graph:
                scopes:
                   - https://graph.microsoft.com/User.Read
    ```

* Step 3: Write Java code:
<<<<<<< HEAD
Using `@RegisteredOAuth2AuthorizedClient` to access related resource server:
    <!-- embedme ../azure-spring-boot-samples/azure-spring-boot-sample-active-directory-resource-server-obo/src/main/java/com/azure/spring/sample/aad/controller/SampleController.java#L60-L63 -->
=======

    Using `@RegisteredOAuth2AuthorizedClient` to access related resource server:

    <!-- embedme ../azure-spring-boot/src/samples/java/com/azure/spring/aad/SampleController.java#L48-L51 -->
>>>>>>> c42c6062
    ```java
    @GetMapping("call-graph")
    public String callGraph(@RegisteredOAuth2AuthorizedClient("graph") OAuth2AuthorizedClient graph) {
        return callMicrosoftGraphMeEndpoint(graph);
    }
    ```

### Configurable properties

This starter provides following properties:

| Properties                                                              | Description                                                                                    |
| ----------------------------------------------------------------------- | ---------------------------------------------------------------------------------------------- |
| **azure.activedirectory**.app-id-uri                                    | It used in resource server, used to validate the audience in access_token. access_token is valid only when the audience in access_token equal to client-id or app-id-uri    |
| **azure.activedirectory**.authorization-clients                         | A map configure the resource APIs the application is going to visit. Each item corresponding to one resource API the application is going to visit. In Spring code, each item corresponding to one OAuth2AuthorizedClient object|
| **azure.activedirectory**.authorization-clients.{client-name}.scopes    | API permissions of a resource server that the application is going to acquire.                 |
| **azure.activedirectory**.authorization-clients.{client-name}.on-demand | This is used for incremental consent. The default value is false. If it's true, it's not consent when user login, when application needs the additional permission, incremental consent is performed with one OAuth2 authorization code flow.|
| **azure.activedirectory**.base-uri                                      | Base uri for authorization server, the default value is `https://login.microsoftonline.com/`.  |
| **azure.activedirectory**.client-id                                     | Registered application ID in Azure AD.                                                         |
| **azure.activedirectory**.client-secret                                 | client secret of the registered application.                                                   |
| **azure.activedirectory**.graph-membership-uri                          | It's used to load users' groups. The default value is `https://graph.microsoft.com/v1.0/me/memberOf`, this uri just get direct groups. To get all transitive membership, set it to `https://graph.microsoft.com/v1.0/me/transitiveMemberOf`. The 2 uris are both Azure Global, check `Property example 1` if you want to use Azure China.|
| **azure.activedirectory**.post-logout-redirect-uri                      | Redirect uri for posting log-out.                            |
| **azure.activedirectory**.tenant-id                                     | Azure Tenant ID.                                             |
| **azure.activedirectory**.user-group.allowed-groups                     | Expected user groups that an authority will be granted to if found in the response from the MemeberOf Graph API Call. |

Here are some examples about how to use these properties:

#### Property example 1: Use [Azure China] instead of Azure Global.

* Step 1: Add property in application.yml
    ```yaml
    azure:
      activedirectory:
        base-uri: https://login.partner.microsoftonline.cn
        graph-base-uri: https://microsoftgraph.chinacloudapi.cn
    ```

#### Property example 2: Use `group name` to protect some method in web application.

* Step 1: Add property in application.yml
    ```yaml
    azure:
      activedirectory:
        user-group:
          allowed-groups: group1, group2
    ```

* Step 2: Add `@EnableGlobalMethodSecurity(prePostEnabled = true)` in web application:

    <!-- embedme ../azure-spring-boot/src/samples/java/com/azure/spring/aad/AADOAuth2LoginConfigSample.java#L18-L29 -->
    ```java
    @EnableWebSecurity
    @EnableGlobalMethodSecurity(prePostEnabled = true)
    public class AADOAuth2LoginConfigSample extends AADWebSecurityConfigurerAdapter {
    
        @Override
        protected void configure(HttpSecurity http) throws Exception {
            super.configure(http);
            http.authorizeRequests()
                .antMatchers("/login").permitAll()
                .anyRequest().authenticated();
        }
    }
    ```

    Then we can protect the method by `@PreAuthorize` annotation:
    <!-- embedme ../azure-spring-boot-samples/azure-spring-boot-sample-active-directory-webapp/src/main/java/com/azure/spring/sample/aad/controller/RoleController.java#L13-L25 -->
    ```java
    @GetMapping("group1")
    @ResponseBody
    @PreAuthorize("hasRole('ROLE_group1')")
    public String group1() {
        return "group1 message";
    }

    @GetMapping("group2")
    @ResponseBody
    @PreAuthorize("hasRole('ROLE_group2')")
    public String group2() {
        return "group2 message";
    }
    ```

#### Property example 3: [Incremental consent] in Web application visiting resource servers.

* Step 1: Add property in application.yml
    ```yaml
    azure:
      activedirectory:
        authorization-clients:
          graph:
            scopes: https://graph.microsoft.com/Analytics.Read, email
          arm: # client registration id
            on-demand: true  # means incremental consent
            scopes: https://management.core.windows.net/user_impersonation
    ```

* Step 2: Write Java code:
    <!-- embedme ../azure-spring-boot-samples/azure-spring-boot-sample-active-directory-webapp/src/main/java/com/azure/spring/sample/aad/controller/OnDemandClientController.java#L17-L25 -->
    ```java
    @GetMapping("/arm")
    @ResponseBody
    public String arm(
        @RegisteredOAuth2AuthorizedClient("arm") OAuth2AuthorizedClient armClient
    ) {
        // toJsonString() is just a demo.
        // oAuth2AuthorizedClient contains access_token. We can use this access_token to access resource server.
        return toJsonString(armClient);
    }
    ```

    After these steps. `arm`'s scopes (https://management.core.windows.net/user_impersonation) doesn't 
    need to be consented at login time. When user request `/arm` endpoint, user need to consent the 
    scope. That's `incremental consent` means.
    
    After the scopes have been consented, AAD server will remember that this user has already granted 
    the permission to the web application. So incremental consent will not happen anymore after user 
    consented.

### Advanced features

#### Support access control by id token in web application 

This starter supports creating `GrantedAuthority` from id_token's `roles` claim to allow using `id_token` for authorization in web application. Developers can use the
`appRoles` feature of Azure Active Directory to create `roles` claim and implement access control. 
Follow the guide to [add app roles in your application and assign to users or groups](https://docs.microsoft.com/azure/active-directory/develop/howto-add-app-roles-in-azure-ad-apps).

* Step 1: Add below `appRoles` configuration in your application's manifest:
    ```
      "appRoles": [
        {
          "allowedMemberTypes": [
            "User"
          ],
          "displayName": "Admin",
          "id": "2fa848d0-8054-4e11-8c73-7af5f1171001",
          "isEnabled": true,
          "description": "Full admin access",
          "value": "Admin"
         }
      ]
    ```
* Step 2: Write Java code:
    <!-- embedme ../azure-spring-boot-samples/azure-spring-boot-sample-active-directory-webapp/src/main/java/com/azure/spring/sample/aad/controller/RoleController.java#L27-L32 -->
    ```java
    @GetMapping("Admin")
    @ResponseBody
    @PreAuthorize("hasAuthority('APPROLE_Admin')")
    public String Admin() {
        return "Admin message";
    }
    ```
## Examples

### Web application visiting resource servers
Please refer to [azure-spring-boot-sample-active-directory-webapp].

### Resource server
Please refer to [azure-spring-boot-sample-active-directory-resource-server].

### Resource server visiting other resource servers
Please refer to [azure-spring-boot-sample-active-directory-resource-server-obo].

## Troubleshooting
### Enable client logging
Azure SDKs for Java offers a consistent logging story to help aid in troubleshooting application errors and expedite their resolution. The logs produced will capture the flow of an application before reaching the terminal state to help locate the root issue. View the [logging][logging] wiki for guidance about enabling logging.

### Enable Spring logging
Spring allow all the supported logging systems to set logger levels set in the Spring Environment (for example, in application.properties) by using `logging.level.<logger-name>=<level>` where level is one of TRACE, DEBUG, INFO, WARN, ERROR, FATAL, or OFF. The root logger can be configured by using logging.level.root.

The following example shows potential logging settings in `application.properties`:

```properties
logging.level.root=WARN
logging.level.org.springframework.web=DEBUG
logging.level.org.hibernate=ERROR
```

For more information about setting logging in spring, please refer to the [official doc].

## Next steps

## Contributing
This project welcomes contributions and suggestions.  Most contributions require you to agree to a Contributor License Agreement (CLA) declaring that you have the right to, and actually do, grant us the rights to use your contribution. For details, visit https://cla.microsoft.com.

Please follow [instructions here] to build from source or contribute.

<!-- LINKS -->
[Azure Portal]: https://ms.portal.azure.com/#home
[The OAuth 2.0 authorization code grant]: https://docs.microsoft.com/azure/active-directory/develop/v2-oauth2-auth-code-flow
[azure_subscription]: https://azure.microsoft.com/free
[azure-spring-boot-sample-active-directory-webapp]: https://github.com/Azure/azure-sdk-for-java/blob/master/sdk/spring/azure-spring-boot-samples/azure-spring-boot-sample-active-directory-webapp
[azure-spring-boot-sample-active-directory-resource-server]: https://github.com/Azure/azure-sdk-for-java/blob/master/sdk/spring/azure-spring-boot-samples/azure-spring-boot-sample-active-directory-resource-server/README.md
[azure-spring-boot-sample-active-directory-resource-server-obo]: https://github.com/ZhuXiaoBing-cn/azure-sdk-for-java/tree/master/sdk/spring/azure-spring-boot-samples/azure-spring-boot-sample-active-directory-resource-server-obo
[azure-spring-boot-sample-active-directory-resource-server-by-filter]: https://github.com/Azure/azure-sdk-for-java/blob/master/sdk/spring/azure-spring-boot-samples/azure-spring-boot-sample-active-directory-resource-server-by-filter
[AAD App Roles feature]: https://docs.microsoft.com/azure/architecture/multitenant-identity/app-roles#roles-using-azure-ad-app-roles
[client credentials grant flow]: https://docs.microsoft.com/azure/active-directory/develop/v1-oauth2-client-creds-grant-flow
[configured in your manifest]: https://docs.microsoft.com/azure/active-directory/develop/howto-add-app-roles-in-azure-ad-apps#examples
[docs]: https://docs.microsoft.com/azure/developer/java/spring-framework/configure-spring-boot-starter-java-app-with-azure-active-directory
[graph-api-list-member-of]: https://docs.microsoft.com/graph/api/user-list-memberof?view=graph-rest-1.0
[graph-api-list-transitive-member-of]: https://docs.microsoft.com/graph/api/user-list-transitivememberof?view=graph-rest-1.0
[instructions here]: https://github.com/Azure/azure-sdk-for-java/blob/master/sdk/spring/CONTRIBUTING.md
[jdk_link]: https://docs.microsoft.com/java/azure/jdk/?view=azure-java-stable
[logging]: https://github.com/Azure/azure-sdk-for-java/wiki/Logging-with-Azure-SDK#use-logback-logging-framework-in-a-spring-boot-application
[official doc]: https://docs.spring.io/spring-boot/docs/current/reference/html/spring-boot-features.html#boot-features-logging
[OAuth 2.0 implicit grant flow]: https://docs.microsoft.com/azure/active-directory/develop/v1-oauth2-implicit-grant-flow
[package]: https://mvnrepository.com/artifact/com.azure.spring/azure-spring-boot-starter-active-directory
[refdocs]: https://azure.github.io/azure-sdk-for-java/springboot.html#azure-spring-boot
[sample]: https://github.com/Azure/azure-sdk-for-java/tree/master/sdk/spring/azure-spring-boot-samples
[set up in the manifest of your application registration]: https://docs.microsoft.com/azure/active-directory/develop/howto-add-app-roles-in-azure-ad-apps
[Azure China]: https://docs.microsoft.com/azure/china/resources-developer-guide#check-endpoints-in-azure
[Incremental consent]: https://docs.microsoft.com/azure/active-directory/azuread-dev/azure-ad-endpoint-comparison#incremental-and-dynamic-consent
[register_an_application_in_portal]: https://docs.microsoft.com/azure/active-directory/develop/quickstart-register-app
[prerequisite]: https://github.com/Azure/azure-sdk-for-java/tree/master/sdk/spring/azure-spring-boot-starter-active-directory#prerequisites
[Accessing a web application]: https://github.com/Azure/azure-sdk-for-java/tree/master/sdk/spring/azure-spring-boot-starter-active-directory#accessing-a-web-application
[build-developing-version-artifacts-if-needed]: https://github.com/Azure/azure-sdk-for-java/tree/master/sdk/spring/build-developing-version-artifacts-if-needed.md
<|MERGE_RESOLUTION|>--- conflicted
+++ resolved
@@ -252,15 +252,10 @@
     ```
 
 * Step 3: Write Java code:
-<<<<<<< HEAD
-Using `@RegisteredOAuth2AuthorizedClient` to access related resource server:
+
+    Using `@RegisteredOAuth2AuthorizedClient` to access related resource server:
+
     <!-- embedme ../azure-spring-boot-samples/azure-spring-boot-sample-active-directory-resource-server-obo/src/main/java/com/azure/spring/sample/aad/controller/SampleController.java#L60-L63 -->
-=======
-
-    Using `@RegisteredOAuth2AuthorizedClient` to access related resource server:
-
-    <!-- embedme ../azure-spring-boot/src/samples/java/com/azure/spring/aad/SampleController.java#L48-L51 -->
->>>>>>> c42c6062
     ```java
     @GetMapping("call-graph")
     public String callGraph(@RegisteredOAuth2AuthorizedClient("graph") OAuth2AuthorizedClient graph) {
