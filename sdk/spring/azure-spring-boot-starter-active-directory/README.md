--- conflicted
+++ resolved
@@ -42,27 +42,12 @@
 
 * Step 2: Add the following dependencies in you pom.xml.
 
-<<<<<<< HEAD
-[//]: # "{x-version-update-start;com.azure.spring:azure-spring-boot-starter-active-directory;current}"
-```xml
-<dependency>
-    <groupId>com.azure.spring</groupId>
-    <artifactId>azure-spring-boot-starter-active-directory</artifactId>
-    <version>3.3.0</version>
-</dependency>
-<dependency>
-    <groupId>org.springframework.boot</groupId>
-    <artifactId>spring-boot-starter-oauth2-client</artifactId>
-</dependency>
-```
-[//]: # "{x-version-update-end}"
-=======
     [//]: # "{x-version-update-start;com.azure.spring:azure-spring-boot-starter-active-directory;current}"
     ```xml
     <dependency>
         <groupId>com.azure.spring</groupId>
         <artifactId>azure-spring-boot-starter-active-directory</artifactId>
-        <version>3.2.0</version>
+        <version>3.3.0</version>
     </dependency>
     <dependency>
         <groupId>org.springframework.boot</groupId>
@@ -70,7 +55,6 @@
     </dependency>
     ```
     [//]: # "{x-version-update-end}"
->>>>>>> 2396d078
    
 * Step 3: Add properties in application.yml. These values should be got in [prerequisite].
     ```yaml
@@ -115,27 +99,12 @@
 
 * Step 2: Add the following dependencies in you pom.xml.
 
-<<<<<<< HEAD
-[//]: # "{x-version-update-start;com.azure.spring:azure-spring-boot-starter-active-directory;current}"
-```xml
-<dependency>
-    <groupId>com.azure.spring</groupId>
-    <artifactId>azure-spring-boot-starter-active-directory</artifactId>
-    <version>3.3.0</version>
-</dependency>
-<dependency>
-    <groupId>org.springframework.boot</groupId>
-    <artifactId>spring-boot-starter-oauth2-client</artifactId>
-</dependency>
-```
-[//]: # "{x-version-update-end}"
-=======
     [//]: # "{x-version-update-start;com.azure.spring:azure-spring-boot-starter-active-directory;current}"
     ```xml
     <dependency>
         <groupId>com.azure.spring</groupId>
         <artifactId>azure-spring-boot-starter-active-directory</artifactId>
-        <version>3.2.0</version>
+        <version>3.3.0</version>
     </dependency>
     <dependency>
         <groupId>org.springframework.boot</groupId>
@@ -143,7 +112,6 @@
     </dependency>
     ```
     [//]: # "{x-version-update-end}"
->>>>>>> 2396d078
 
 * Step 3: Add properties in application.yml:
     ```yaml
@@ -185,27 +153,12 @@
 
 * Step 1: Add the following dependencies in you pom.xml.
 
-<<<<<<< HEAD
-[//]: # "{x-version-update-start;com.azure.spring:azure-spring-boot-starter-active-directory;current}"
-```xml
-<dependency>
-    <groupId>com.azure.spring</groupId>
-    <artifactId>azure-spring-boot-starter-active-directory</artifactId>
-    <version>3.3.0</version>
-</dependency>
-<dependency>
-    <groupId>org.springframework.boot</groupId>
-    <artifactId>spring-boot-starter-oauth2-resource-server</artifactId>
-</dependency>
-```
-[//]: # "{x-version-update-end}"
-=======
     [//]: # "{x-version-update-start;com.azure.spring:azure-spring-boot-starter-active-directory;current}"
     ```xml
     <dependency>
         <groupId>com.azure.spring</groupId>
         <artifactId>azure-spring-boot-starter-active-directory</artifactId>
-        <version>3.2.0</version>
+        <version>3.3.0</version>
     </dependency>
     <dependency>
         <groupId>org.springframework.boot</groupId>
@@ -213,7 +166,6 @@
     </dependency>
     ```
     [//]: # "{x-version-update-end}"
->>>>>>> 2396d078
 
 * Step 2: Add properties in application.yml:
     ```yaml
@@ -264,31 +216,12 @@
 
 * Step 1: Add the following dependencies in you pom.xml.
 
-<<<<<<< HEAD
-[//]: # "{x-version-update-start;com.azure.spring:azure-spring-boot-starter-active-directory;current}"
-```xml
-<dependency>
-    <groupId>com.azure.spring</groupId>
-    <artifactId>azure-spring-boot-starter-active-directory</artifactId>
-    <version>3.3.0</version>
-</dependency>
-<dependency>
-    <groupId>org.springframework.boot</groupId>
-    <artifactId>spring-boot-starter-oauth2-resource-server</artifactId>
-</dependency>
-<dependency>
-    <groupId>org.springframework.boot</groupId>
-    <artifactId>spring-boot-starter-oauth2-client</artifactId>
-</dependency>
-```
-[//]: # "{x-version-update-end}"
-=======
     [//]: # "{x-version-update-start;com.azure.spring:azure-spring-boot-starter-active-directory;current}"
     ```xml
     <dependency>
         <groupId>com.azure.spring</groupId>
         <artifactId>azure-spring-boot-starter-active-directory</artifactId>
-        <version>3.2.0</version>
+        <version>3.3.0</version>
     </dependency>
     <dependency>
         <groupId>org.springframework.boot</groupId>
@@ -300,7 +233,6 @@
     </dependency>
     ```
     [//]: # "{x-version-update-end}"
->>>>>>> 2396d078
 
 * Step 2: Add properties in application.yml:
     ```yaml
