--- conflicted
+++ resolved
@@ -16,7 +16,7 @@
 * **Create a client secret key for the application**: Go to API ACCESS - Keys to create a secret key (`client-secret`).
 
 ### Include the package
-To use this starter in a web application, please add following packages:
+To use this starter in an web application, please add following packages:
 
 [//]: # "{x-version-update-start;com.azure.spring:azure-spring-boot-starter-active-directory;current}"
 ```xml
@@ -48,7 +48,7 @@
 ```
 [//]: # "{x-version-update-end}"
 
-To use this starter in a resource server with OBO function, please add following packages:
+To use this starter in a resource server, please add following packages:
 
 [//]: # "{x-version-update-start;com.azure.spring:azure-spring-boot-starter-active-directory;current}"
 ```xml
@@ -94,7 +94,6 @@
 | **azure.activedirectory**.authorization-clients.{client-name}.scopes | API permissions of a resource server that the application is going to acquire. |
 | **azure.activedirectory**.authorization-clients.{client-name}.scopes.on-demand | If the authorization flow of current resource server will be executed on demand. The default value is false. |
 | **azure.activedirectory**.base-uri                               | Base uri for authorization server, the default value is `https://login.microsoftonline.com/`. |
-| **azure.activedirectory**.graph-base-uri                         | Base uri for Microsoft Graph server, the default value is `https://graph.microsoft.com/`. |
 | **azure.activedirectory**.client-id                              | Registered application ID in Azure AD.                       |
 | **azure.activedirectory**.client-secret                          | API Access Key of the registered application.                |
 | **azure.activedirectory**.graph-membership-uri                   | The way this starter uses to load users' membership depends on the configured membership URI. By default, the starter uses `https://graph.microsoft.com/v1.0/me/memberOf` to get direct membership of current user. <br>To get all transitive membership, you can configure it as `https://graph.microsoft.com/v1.0/me/transitiveMemberOf`. |
@@ -315,13 +314,8 @@
  }
 ```
 
-<<<<<<< HEAD
 ### [Web API] (Deprecated) Authenticate in web API by a filter
 Please refer to [azure-spring-boot-sample-active-directory-resource-server-with-filter] for how to integrate Spring Security and Azure AD for authentication and authorization in a Single Page Application (SPA) scenario.
-=======
-### Authenticate in web APIs [Web APIs]
-Please refer to [azure-spring-boot-sample-active-directory-resource-server-by-filter] for how to integrate Spring Security and Azure AD for authentication and authorization in a Single Page Application (SPA) scenario.
->>>>>>> 11af211b
 
 #### Configure application.yml:
 ```yaml
