# Azure AD Spring Boot Starter client library for Java

With Spring Starter for Azure Active Directory, now you can get started quickly to build the authentication workflow for a web application that uses Azure AD and OAuth 2.0 to secure its back end. It also enables developers to create a role based authorization workflow for a Web API secured by Azure AD, with the power of the Spring Security Filter Chain. 

[Package (Maven)][package] | [API reference documentation][refdocs] | [Product documentation][docs] | [Samples][sample]

## Getting started
### Prerequisites
- [Java Development Kit (JDK)][jdk_link] with version 8 or above
- [Azure Subscription][azure_subscription]
- [Maven](https://maven.apache.org/) 3.0 and above

### Register the Application in Azure AD
* **Register a new application**: Go to Azure Portal - Azure Active Directory - App registrations - New application registration to register the application in Azure Active Directory.  `Application ID` is `client-id` in `application.properties`.
* **Grant permissions to the application**: After application registration succeeded, go to API ACCESS - Required permissions - DELEGATED PERMISSIONS, tick `Access the directory as the signed-in user` and `Sign in and read user profile`. Click `Grant Permissions` (Note: you will need administrator privilege to grant permission).
* **Create a client secret key for the application**: Go to API ACCESS - Keys to create a secret key (`client-secret`).

<<<<<<< HEAD
=======
### Include the package
To use this starter in a web application, please add following packages:

[//]: # "{x-version-update-start;com.azure.spring:azure-spring-boot-starter-active-directory;current}"
```xml
<dependency>
    <groupId>com.azure.spring</groupId>
    <artifactId>azure-spring-boot-starter-active-directory</artifactId>
    <version>3.2.0-beta.1</version>
</dependency>
<dependency>
    <groupId>org.springframework.boot</groupId>
    <artifactId>spring-boot-starter-oauth2-client</artifactId>
</dependency>
```
[//]: # "{x-version-update-end}"

To use this starter in a resource server without OBO function, please add following packages:

[//]: # "{x-version-update-start;com.azure.spring:azure-spring-boot-starter-active-directory;current}"
```xml
<dependency>
    <groupId>com.azure.spring</groupId>
    <artifactId>azure-spring-boot-starter-active-directory</artifactId>
    <version>3.2.0-beta.1</version>
</dependency>
<dependency>
    <groupId>org.springframework.boot</groupId>
    <artifactId>spring-boot-starter-oauth2-resource-server</artifactId>
</dependency>
```
[//]: # "{x-version-update-end}"

To use this starter in a resource server with OBO function, please add following packages:

[//]: # "{x-version-update-start;com.azure.spring:azure-spring-boot-starter-active-directory;current}"
```xml
<dependency>
    <groupId>com.azure.spring</groupId>
    <artifactId>azure-spring-boot-starter-active-directory</artifactId>
    <version>3.2.0-beta.1</version>
</dependency>
<dependency>
    <groupId>org.springframework.boot</groupId>
    <artifactId>spring-boot-starter-oauth2-resource-server</artifactId>
</dependency>
<dependency>
    <groupId>org.springframework.boot</groupId>
    <artifactId>spring-boot-starter-oauth2-client</artifactId>
</dependency>
```
[//]: # "{x-version-update-end}"

>>>>>>> 1551f061
## Key concepts
This package provides 2 ways to integrate with Spring Security and authenticate with Azure Active Directory, which are designed for scenarios of web application and resource server.

The authorization flow for web application includes:
* Login with credentials by self-defined `azure` client registration and trigger **authorization code flow**. Application gets user's consent for all configured scopes except on-demand resources' scopes, and acquires an access token only for scopes of `openid, profile, offline_access, https://graph.microsoft.com/User.Read`.
* When other resources are visited, associated clients will be loaded to trigger **refresh token flow** for authorization, and acquire an access token for configured scopes of that resource.
* When on-demand resources are visited, associated clients will be loaded and trigger **authorization code flow** like the `azure` client.

The authorization flow for resource server:

* Login with credentials and validate id_token from Azure AD 
* Get On-Behalf-Of token and membership info from Azure AD Graph API
* Evaluate the permission based on membership info to grant or deny access

### Web application
Based on Azure AD as a Web application, it uses OAuth2 authorization code flow to authentication, and authorizes resources based on the groups in the access token.
This starter provides a convenient way to quickly access resource servers.

#### System diagram
Only as a Web application, no further access to other resources protected by Azure AD.
![Standalone Web Application](resource/aad-based-standalone-web-application.png)

* Access restricted resources of web application, login with credentials using default scopes of `openid, profile, offline_access, https://graph.microsoft.com/User.Read`.
* Return secured data.

#### Include the package
To use this starter in a web application, please add following packages:

[//]: # "{x-version-update-start;com.azure.spring:azure-spring-boot-starter-active-directory;current}"
```xml
<dependency>
    <groupId>com.azure.spring</groupId>
    <artifactId>azure-spring-boot-starter-active-directory</artifactId>
    <version>3.1.0</version>
</dependency>
<dependency>
    <groupId>org.springframework.boot</groupId>
    <artifactId>spring-boot-starter-oauth2-client</artifactId>
</dependency>
```
[//]: # "{x-version-update-end}"
   
#### Configure application.yml:
```yaml
azure:
  activedirectory:
    tenant-id: xxxxxx-your-tenant-id-xxxxxx
    client-id: xxxxxx-your-client-id-xxxxxx
    client-secret: xxxxxx-your-client-secret-xxxxxx
    user-group:
      allowed-groups: group1, group2
    post-logout-redirect-uri: http://localhost:8080 # optional
```

#### Related Java code
If you want to create your own configuration class:
<!-- embedme ../azure-spring-boot/src/samples/java/com/azure/spring/aad/AADOAuth2LoginConfigSample.java#L18-L26 -->
```java
@EnableWebSecurity
@EnableGlobalMethodSecurity(prePostEnabled = true)
public class AADOAuth2LoginConfigSample extends AADWebSecurityConfigurerAdapter {

    @Override
    protected void configure(HttpSecurity http) throws Exception {
        super.configure(http);
    }
}
```

### Web application with function of visiting resource servers

#### System diagram
Web application visits resource servers which are protected by Azure AD.
![Web Application Access Resources](resource/add-based-web-application-access-resources.png)

* Login with credentials, the scope includes default scopes and all configured scopes. 
* Auto-acquire the access token of other clients based on the root refresh token.
* Use each client's access token to request restricted resource.
* Return secured data.

#### Include the package
To use this starter in a web application, please add following packages:

[//]: # "{x-version-update-start;com.azure.spring:azure-spring-boot-starter-active-directory;current}"
```xml
<dependency>
    <groupId>com.azure.spring</groupId>
    <artifactId>azure-spring-boot-starter-active-directory</artifactId>
    <version>3.1.0</version>
</dependency>
<dependency>
    <groupId>org.springframework.boot</groupId>
    <artifactId>spring-boot-starter-oauth2-client</artifactId>
</dependency>
```
[//]: # "{x-version-update-end}"

#### Configure application.yml:
To customize scope configurations of multiple resources, developers need to configure the registration id and scopes in the `application.yml` as needed. Here the {registration-id} is defined by developers themselves to generate correspondding `OAuth2AuthorizedClient` to acquire access tokens, and scope names should follow the specification of `resource-uri/permission`.
```yaml
azure:
  activedirectory:
    authorization-clients:
      graph:
        scopes: https://graph.microsoft.com/Analytics.Read, email
      {registration-id}:
        scopes: {scope1}, {scope2}
```

By default, the starter will launch the Oauth2 Authorization Code flow for a logging in user. During the authorization flow, `azure-spring-boot-starter-active-directory` adds all the configured scopes except **on-demand** ones into authorization code requests to ask for user's authorization consent. The authorization flow of `on-demand` resources will be launched at the first time the user wants to access them.
To configure the authorization of certain resource as on-demand, developers need to add following property in `application.yml`:
```yaml
azure:
  activedirectory:
    authorization-clients:
      {registration-id}:
        on-demand: true
        scopes: {scope1}, {scope2}
```

#### Related Java code
1. Resource servers should be registered as `ClientRegistration`.
2. In Controller, `@RegisteredOAuth2AuthorizedClient` can be used to  get `OAuth2AuthorizedClient`. 
   `OAuth2AuthorizedClient` contains accessToken to access related client resource.

Support the use of `@RegisteredOAuth2AuthorizedClient` to get `OAuth2AuthorizedClient`:
```java
@GetMapping("/graph")
@ResponseBody
public String graph(@RegisteredOAuth2AuthorizedClient("graph") OAuth2AuthorizedClient oAuth2AuthorizedClient) {
    return toJsonString(oAuth2AuthorizedClient);
}

@GetMapping("/office")
@ResponseBody
public String office(@RegisteredOAuth2AuthorizedClient("office") OAuth2AuthorizedClient oAuth2AuthorizedClient) {
    return toJsonString(oAuth2AuthorizedClient);
}
```

### Resource Server
Based on Azure AD as a Resource Server, it uses `BearerTokenAuthenticationFilter` authorize request. The current resource server also can access other resources, there's a similar method to the web application usage to obtain access to the client access token, the difference is the access token obtained based on the `MSAL On-Behalf-Of` process.

#### System diagram
Only as a Resource Server, no further access to other resources protected by Azure AD.
![Standalone resource server usage](resource/add-based-standalone-resource-server.png)

* Access restricted resources of Resource Server.
* Validate access token.
* Return secured data.

#### Include the package
To use this starter in a resource server without OBO function, please add following packages:

[//]: # "{x-version-update-start;com.azure.spring:azure-spring-boot-starter-active-directory;current}"
```xml
<dependency>
    <groupId>com.azure.spring</groupId>
    <artifactId>azure-spring-boot-starter-active-directory</artifactId>
    <version>3.1.0</version>
</dependency>
<dependency>
    <groupId>org.springframework.boot</groupId>
    <artifactId>spring-boot-starter-oauth2-resource-server</artifactId>
</dependency>
```
[//]: # "{x-version-update-end}"

#### Configure application.yml:
```yaml
azure:
  activedirectory:
    client-id: <client-id>
    app-id-uri: <app-id-uri>
```

#### Related Java code
Using `AADOAuth2ResourceServerSecurityConfig` to extends `WebSecurityConfigurerAdapter`:
```java
@EnableWebSecurity
@EnableGlobalMethodSecurity(prePostEnabled = true)
public class AADOAuth2ResourceServerSecurityConfig extends WebSecurityConfigurerAdapter {

    @Override
    protected void configure(HttpSecurity http) throws Exception {
        http.authorizeRequests((requests) -> requests.anyRequest().authenticated())
            .oauth2ResourceServer()
            .jwt()
            .jwtAuthenticationConverter(new AzureJwtBearerTokenAuthenticationConverter());
    }
}
```

### Resource server access other resources

#### System diagram
Resource server accesses other resource servers which are protected by Azure AD.
![Resource Server Access Other Resources](resource/add-based-resource-server-access-other-resources.png)

* Access restricted resources related to Graph and Custom resources through resource server.
* Auto On-Behalf-Of to request an access token for other clients.
* Use each client's access token to request restricted resource.
* Return secured data.

#### Include the package
To use this starter in a resource server with OBO function, please add following packages:

[//]: # "{x-version-update-start;com.azure.spring:azure-spring-boot-starter-active-directory;current}"
```xml
<dependency>
    <groupId>com.azure.spring</groupId>
    <artifactId>azure-spring-boot-starter-active-directory</artifactId>
    <version>3.1.0</version>
</dependency>
<dependency>
    <groupId>org.springframework.boot</groupId>
    <artifactId>spring-boot-starter-oauth2-resource-server</artifactId>
</dependency>
<dependency>
    <groupId>org.springframework.boot</groupId>
    <artifactId>spring-boot-starter-oauth2-client</artifactId>
</dependency>
```
[//]: # "{x-version-update-end}"

#### Configure application.yml:
```yaml
azure:
   activedirectory:
      client-id: <Web-API-A-client-id>
      client-secret: <Web-API-A-client-secret>
      tenant-id: <Tenant-id-registered-by-application>
      app-id-uri: <Web-API-A-app-id-url>
      authorization-clients:
         graph:
            scopes:
               - https://graph.microsoft.com/User.Read
         custom:
            scopes:
               - <Web-API-B-app-id-url>/File.Read
```

#### Related Java code
Using `@RegisteredOAuth2AuthorizedClient` to access related resource server:
```java
@PreAuthorize("hasAuthority('SCOPE_Obo.Graph.Read')")
@GetMapping("call-graph")
public String callGraph(@RegisteredOAuth2AuthorizedClient("graph") OAuth2AuthorizedClient graph) {
    return callMicrosoftGraphMeEndpoint(graph);
}

@PreAuthorize("hasAuthority('SCOPE_Obo.File.Read')")
@GetMapping("call-custom")
public String callCustom(
    @RegisteredOAuth2AuthorizedClient("custom") OAuth2AuthorizedClient custom) {
    return callCustomLocalFileEndpoint(custom);
}
```

### Use Azure China instead of Azure Global
If you use [Azure China] instead of **Azure Global**, you need to configure your `application.yml`:
```yaml
azure:
  activedirectory:
    base-uri: https://login.partner.microsoftonline.cn
    graph-membership-uri: https://microsoftgraph.chinacloudapi.cn/v1.0/me/memberOf
```

### Configurable properties
This starter provides following properties to be customized:


| Properties                                                        | Description                                                         |
| ------------------------------------------------------------ | ------------------------------------------------------------ |
| **azure.activedirectory**.allow-telemetry                        | If telemetry events should be published to Azure AD. The default value is true. |
| **azure.activedirectory**.app-id-uri                             | Used in the "aud" claim of an id token.                      |
| **azure.activedirectory**.authorization-clients                  | Resource server name that the application is going to visit. |
| **azure.activedirectory**.authorization-clients.{client-name}.scopes | API permissions of a resource server that the application is going to acquire. |
| **azure.activedirectory**.authorization-clients.{client-name}.scopes.on-demand | If the authorization flow of current resource server will be executed on demand. The default value is false. |
| **azure.activedirectory**.base-uri                               | Base uri for authorization server, the default value is `https://login.microsoftonline.com/`. |
| **azure.activedirectory**.client-id                              | Registered application ID in Azure AD.                       |
| **azure.activedirectory**.client-secret                          | API Access Key of the registered application.                |
| **azure.activedirectory**.graph-membership-uri                   | The way this starter uses to load users' membership depends on the configured membership URI. By default, the starter uses `https://graph.microsoft.com/v1.0/me/memberOf` to get direct membership of current user. <br>To get all transitive membership, you can configure it as `https://graph.microsoft.com/v1.0/me/transitiveMemberOf`. |
| **azure.activedirectory**.jwk-set-cache-refresh-time             | The refresh time of the cached JWK set before it expires, default is 5 minutes. |
| **azure.activedirectory**.jwt-connect-timeout                    | Connection Timeout for the JWKSet Remote URL call.           |
| **azure.activedirectory**.jwt-read-timeout                       | Read Timeout for the JWKSet Remote URL call.                 |
| **azure.activedirectory**.jwt-set-cache-lifespan                 | The lifespan of the cached JWK set before it expires, default is 5 minutes. |
| **azure.activedirectory**.jwt-size-limit                         | Size limit in Bytes of the JWKSet Remote URL call.           |
| **azure.activedirectory**.post-logout-redirect-uri               | Redirect uri for posting log-out.                            |
| **azure.activedirectory**.redirect-uri-template                  | Used by the authorization server to return responses containing authorization credentials to the client via the resource owner user-agent. |
| **azure.activedirectory**.session-stateless                      | If true, the stateless authentication filter `AADAppRoleStatelessAuthenticationFilter` will be activated. By default, the value is false, which activates `AADAuthenticationFilter`. Note, these two filters are deprecated now.|
| **azure.activedirectory**.tenant-id                              | Azure Tenant ID.                                             |
| **azure.activedirectory**.user-group.allowed-groups              | Expected user groups that an authority will be granted to if found in the response from the MemeberOf Graph API Call. |


## Examples
Refer to different samples for different authentication ways. 

### [Web APP] Authenticate in web app
Please refer to [azure-spring-boot-sample-active-directory-webapp] for authenticate in web apps.

### [Web API] Protect the resource APIs in resource server
Please refer to [azure-spring-boot-sample-active-directory-resource-server] for access resource APIs.

### [Web API] OAuth 2.0 On-Behalf-Of flow
Please refer to [azure-spring-boot-sample-active-directory-resource-server-obo] for access On-Behalf-Of flow.

### [Web API] (Deprecated) Authenticate in web API by a filter
Please refer to [azure-spring-boot-sample-active-directory-resource-server-by-filter] for how to integrate Spring Security and Azure AD for authentication and authorization in a Single Page Application (SPA) scenario.

## Troubleshooting
### Enable client logging
Azure SDKs for Java offers a consistent logging story to help aid in troubleshooting application errors and expedite their resolution. The logs produced will capture the flow of an application before reaching the terminal state to help locate the root issue. View the [logging][logging] wiki for guidance about enabling logging.

### Enable Spring logging
Spring allow all the supported logging systems to set logger levels set in the Spring Environment (for example, in application.properties) by using `logging.level.<logger-name>=<level>` where level is one of TRACE, DEBUG, INFO, WARN, ERROR, FATAL, or OFF. The root logger can be configured by using logging.level.root.

The following example shows potential logging settings in `application.properties`:

```properties
logging.level.root=WARN
logging.level.org.springframework.web=DEBUG
logging.level.org.hibernate=ERROR
```

For more information about setting logging in spring, please refer to the [official doc].

## Next steps

## Contributing
This project welcomes contributions and suggestions.  Most contributions require you to agree to a Contributor License Agreement (CLA) declaring that you have the right to, and actually do, grant us the rights to use your contribution. For details, visit https://cla.microsoft.com.

Please follow [instructions here] to build from source or contribute.

<!-- LINKS -->
[azure_subscription]: https://azure.microsoft.com/free
[azure-spring-boot-sample-active-directory-webapp]: https://github.com/Azure/azure-sdk-for-java/blob/master/sdk/spring/azure-spring-boot-samples/azure-spring-boot-sample-active-directory-webapp
[azure-spring-boot-sample-active-directory-resource-server]: https://github.com/Azure/azure-sdk-for-java/blob/master/sdk/spring/azure-spring-boot-samples/azure-spring-boot-sample-active-directory-resource-server/README.md
[azure-spring-boot-sample-active-directory-resource-server-obo]: https://github.com/ZhuXiaoBing-cn/azure-sdk-for-java/tree/master/sdk/spring/azure-spring-boot-samples/azure-spring-boot-sample-active-directory-resource-server-obo
[azure-spring-boot-sample-active-directory-resource-server-by-filter]: https://github.com/Azure/azure-sdk-for-java/blob/master/sdk/spring/azure-spring-boot-samples/azure-spring-boot-sample-active-directory-resource-server-by-filter
[AAD App Roles feature]: https://docs.microsoft.com/azure/architecture/multitenant-identity/app-roles#roles-using-azure-ad-app-roles
[client credentials grant flow]: https://docs.microsoft.com/azure/active-directory/develop/v1-oauth2-client-creds-grant-flow
[configured in your manifest]: https://docs.microsoft.com/azure/active-directory/develop/howto-add-app-roles-in-azure-ad-apps#examples
[docs]: https://docs.microsoft.com/azure/developer/java/spring-framework/configure-spring-boot-starter-java-app-with-azure-active-directory
[graph-api-list-member-of]: https://docs.microsoft.com/graph/api/user-list-memberof?view=graph-rest-1.0
[graph-api-list-transitive-member-of]: https://docs.microsoft.com/graph/api/user-list-transitivememberof?view=graph-rest-1.0
[instructions here]: https://github.com/Azure/azure-sdk-for-java/blob/master/sdk/spring/CONTRIBUTING.md
[jdk_link]: https://docs.microsoft.com/java/azure/jdk/?view=azure-java-stable
[logging]: https://github.com/Azure/azure-sdk-for-java/wiki/Logging-with-Azure-SDK#use-logback-logging-framework-in-a-spring-boot-application
[official doc]: https://docs.spring.io/spring-boot/docs/current/reference/html/spring-boot-features.html#boot-features-logging
[OAuth 2.0 implicit grant flow]: https://docs.microsoft.com/azure/active-directory/develop/v1-oauth2-implicit-grant-flow
[package]: https://mvnrepository.com/artifact/com.azure.spring/azure-spring-boot-starter-active-directory
[refdocs]: https://azure.github.io/azure-sdk-for-java/springboot.html#azure-spring-boot
[sample]: https://github.com/Azure/azure-sdk-for-java/tree/master/sdk/spring/azure-spring-boot-samples
[set up in the manifest of your application registration]: https://docs.microsoft.com/azure/active-directory/develop/howto-add-app-roles-in-azure-ad-apps
[Azure China]: https://docs.microsoft.com/azure/china/resources-developer-guide#check-endpoints-in-azure<|MERGE_RESOLUTION|>--- conflicted
+++ resolved
@@ -15,62 +15,6 @@
 * **Grant permissions to the application**: After application registration succeeded, go to API ACCESS - Required permissions - DELEGATED PERMISSIONS, tick `Access the directory as the signed-in user` and `Sign in and read user profile`. Click `Grant Permissions` (Note: you will need administrator privilege to grant permission).
 * **Create a client secret key for the application**: Go to API ACCESS - Keys to create a secret key (`client-secret`).
 
-<<<<<<< HEAD
-=======
-### Include the package
-To use this starter in a web application, please add following packages:
-
-[//]: # "{x-version-update-start;com.azure.spring:azure-spring-boot-starter-active-directory;current}"
-```xml
-<dependency>
-    <groupId>com.azure.spring</groupId>
-    <artifactId>azure-spring-boot-starter-active-directory</artifactId>
-    <version>3.2.0-beta.1</version>
-</dependency>
-<dependency>
-    <groupId>org.springframework.boot</groupId>
-    <artifactId>spring-boot-starter-oauth2-client</artifactId>
-</dependency>
-```
-[//]: # "{x-version-update-end}"
-
-To use this starter in a resource server without OBO function, please add following packages:
-
-[//]: # "{x-version-update-start;com.azure.spring:azure-spring-boot-starter-active-directory;current}"
-```xml
-<dependency>
-    <groupId>com.azure.spring</groupId>
-    <artifactId>azure-spring-boot-starter-active-directory</artifactId>
-    <version>3.2.0-beta.1</version>
-</dependency>
-<dependency>
-    <groupId>org.springframework.boot</groupId>
-    <artifactId>spring-boot-starter-oauth2-resource-server</artifactId>
-</dependency>
-```
-[//]: # "{x-version-update-end}"
-
-To use this starter in a resource server with OBO function, please add following packages:
-
-[//]: # "{x-version-update-start;com.azure.spring:azure-spring-boot-starter-active-directory;current}"
-```xml
-<dependency>
-    <groupId>com.azure.spring</groupId>
-    <artifactId>azure-spring-boot-starter-active-directory</artifactId>
-    <version>3.2.0-beta.1</version>
-</dependency>
-<dependency>
-    <groupId>org.springframework.boot</groupId>
-    <artifactId>spring-boot-starter-oauth2-resource-server</artifactId>
-</dependency>
-<dependency>
-    <groupId>org.springframework.boot</groupId>
-    <artifactId>spring-boot-starter-oauth2-client</artifactId>
-</dependency>
-```
-[//]: # "{x-version-update-end}"
-
->>>>>>> 1551f061
 ## Key concepts
 This package provides 2 ways to integrate with Spring Security and authenticate with Azure Active Directory, which are designed for scenarios of web application and resource server.
 
@@ -104,7 +48,7 @@
 <dependency>
     <groupId>com.azure.spring</groupId>
     <artifactId>azure-spring-boot-starter-active-directory</artifactId>
-    <version>3.1.0</version>
+    <version>3.2.0-beta.1</version>
 </dependency>
 <dependency>
     <groupId>org.springframework.boot</groupId>
@@ -159,7 +103,7 @@
 <dependency>
     <groupId>com.azure.spring</groupId>
     <artifactId>azure-spring-boot-starter-active-directory</artifactId>
-    <version>3.1.0</version>
+    <version>3.2.0-beta.1</version>
 </dependency>
 <dependency>
     <groupId>org.springframework.boot</groupId>
@@ -230,7 +174,7 @@
 <dependency>
     <groupId>com.azure.spring</groupId>
     <artifactId>azure-spring-boot-starter-active-directory</artifactId>
-    <version>3.1.0</version>
+    <version>3.2.0-beta.1</version>
 </dependency>
 <dependency>
     <groupId>org.springframework.boot</groupId>
@@ -283,7 +227,7 @@
 <dependency>
     <groupId>com.azure.spring</groupId>
     <artifactId>azure-spring-boot-starter-active-directory</artifactId>
-    <version>3.1.0</version>
+    <version>3.2.0-beta.1</version>
 </dependency>
 <dependency>
     <groupId>org.springframework.boot</groupId>
