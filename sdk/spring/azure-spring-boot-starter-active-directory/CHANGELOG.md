# Release History

## 3.6.0-beta.1 (Unreleased)
<<<<<<< HEAD
=======
### Breaking Changes
- Deprecate aad.group.enable-full-list, use aad.group.allowed-group-ids=all instead.

>>>>>>> 73edd1f0
### New Features
- Support domain_hint in aad-starter.([#21517](https://github.com/Azure/azure-sdk-for-java/issues/21517))
- "aad.group.allowed-group-ids=all" can be used to map all group ids to GrantedAuthority (ROLE_group_id). 
  And it can work together with group names configured by "aad.group.allowed-group-names" (ROLE_group_name).[#21983](https://github.com/Azure/azure-sdk-for-java/issues/21983)


### Breaking Changes
- Deprecated `allowTelemetry` configuration item.

## 3.5.0 (2021-05-24)
### New Features
- Add `AADB2CTrustedIssuerRepository` to manage the trusted issuer in AAD B2C.
- Upgrade to [spring-boot-dependencies:2.4.5](https://repo.maven.apache.org/maven2/org/springframework/boot/spring-boot-dependencies/2.4.5/spring-boot-dependencies-2.4.5.pom).
- Upgrade to [spring-cloud-dependencies:2020.0.2](https://repo.maven.apache.org/maven2/org/springframework/cloud/spring-cloud-dependencies/2020.0.2/spring-cloud-dependencies-2020.0.2.pom).
- Enable property azure.activedirectory.redirect-uri-template.([#21116](https://github.com/Azure/azure-sdk-for-java/issues/21116))
- Support creating `GrantedAuthority` by groupId and groupName for web application.([#20218](https://github.com/Azure/azure-sdk-for-java/issues/20218))
  ```yaml
  user-group:
      allowed-group-names: group1,group2
      allowed-group-ids: <group1-id>,<group2-id>
      enable-full-list: false  
  ```
  | Parameter           | Description                                             |
  | ------------------- | ------------------------------------------------------------ |
  | allowed-group-names | if `enable-full-list` is `false`, create `GrantedAuthority` with groupNames which belong to user and `allowed-group-names` |
  | allowed-group-ids   | if `enable-full-list` is `false`, create `GrantedAuthority` with groupIds which belong to user and `allowed-group-ids` |
  | enable-full-list    | default is `false`.<br> if the value is `true`, create `GrantedAuthority` only with user's  all groupIds, ignore group names|

### Key Bug Fixes
- Fix issue that where the AAD B2C starter cannot fetch the OpenID Connect metadata document via issuer. [#21036](https://github.com/Azure/azure-sdk-for-java/issues/21036)
- Deprecate *addB2CIssuer*, *addB2CUserFlowIssuers*, *createB2CUserFlowIssuer* methods in `AADTrustedIssuerRepository`.

## 3.4.0 (2021-04-19)
### Key Bug Fixes
- Fix bug that user-name-attribute cannot be configured. ([#20209](https://github.com/Azure/azure-sdk-for-java/issues/20209))


## 3.3.0 (2021-03-22)
### New Features
- Upgrade to `Spring Boot` [2.4.3](https://github.com/spring-projects/spring-boot/releases/tag/v2.4.3).
- Upgrade to `Spring Security` [5.4.5](https://github.com/spring-projects/spring-security/releases/tag/5.4.5).
- Support creating `GrantedAuthority` by "roles" claim from id-token for web application.

## 3.2.0 (2021-03-03)


## 3.1.0 (2021-01-20)


## 3.0.0 (2020-12-30)
### Breaking Changes
- Change group id from `com.microsoft.azure` to `com.azure.spring`.
- Change artifact id from `azure-active-directory-spring-boot-starter` to `azure-spring-boot-starter-active-directory`.
- Deprecate `AADAppRoleStatelessAuthenticationFilter` and `AADAuthenticationFilter`.
- Deprecate following `azure-spring-boot-starter-active-directory` configuration properties:
    ```
    spring.security.oauth2.client.provider.azure.*
    spring.security.oauth2.client.registration.azure.*
    azure.activedirectory.environment
    azure.activedirectory.user-group.key
    azure.activedirectory.user-group.value
    azure.activedirectory.user-group.object-id-key
    ```
- Stop support of Azure Active Directory Endpoints.

### New Features
- Support consent of multiple client registrations during user login.
- Support on-demand client registrations.
- Support the use of `@RegisteredOAuth2AuthorizedClient` annotation to get `OAuth2AuthorizedClient`.
- Support access control through users' membership information.
- Support on-behalf-of flow in the resource server.
- Provide AAD specific token validation of audience validation and issuer validation.
- Expose a flag `isPersonalAccount` in `AADOAuth2AuthenticatedPrincipal` to specify the account type in use: work account or personal account.
- Enable loading transitive membership information from Microsoft Graph API.
- Enable following `azure-spring-boot-starter-active-directory` configuration properties:
    ```properties
    # Redirect URI of authorization server
    azure.activedirectory.redirect-uri-template
    # Refresh time of the cached JWK set before it expires, default value is 5 minutes.
    azure.activedirectory.jwk-set-cache-refresh-time
    # Logout redirect URI
    azure.activedirectory.post-logout-redirect-uri
    # base URI for authorization server, default value is "https://login.microsoftonline.com/"
    azure.activedirectory.base-uri
    # Membership URI of Microsoft Graph API to get users' group information, default value is "https://graph.microsoft.com/v1.0/me/memberOf"
    azure.activedirectory.graph-membership-uri
    ```
## 2.3.5 (2020-09-14)
### Key Bug Fixes
- Get full list of groups the user belongs to from Graph API

## 2.3.3 (2020-08-13)
### Key Bug Fixes 
- Address CVEs and cleaned up all warnings at build time. <|MERGE_RESOLUTION|>--- conflicted
+++ resolved
@@ -1,20 +1,15 @@
 # Release History
 
 ## 3.6.0-beta.1 (Unreleased)
-<<<<<<< HEAD
-=======
 ### Breaking Changes
 - Deprecate aad.group.enable-full-list, use aad.group.allowed-group-ids=all instead.
+- Deprecated `allowTelemetry` configuration item.
 
->>>>>>> 73edd1f0
 ### New Features
 - Support domain_hint in aad-starter.([#21517](https://github.com/Azure/azure-sdk-for-java/issues/21517))
 - "aad.group.allowed-group-ids=all" can be used to map all group ids to GrantedAuthority (ROLE_group_id). 
   And it can work together with group names configured by "aad.group.allowed-group-names" (ROLE_group_name).[#21983](https://github.com/Azure/azure-sdk-for-java/issues/21983)
 
-
-### Breaking Changes
-- Deprecated `allowTelemetry` configuration item.
 
 ## 3.5.0 (2021-05-24)
 ### New Features
