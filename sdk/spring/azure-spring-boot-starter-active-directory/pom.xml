<?xml version="1.0" encoding="UTF-8"?>
<project xmlns:xsi="http://www.w3.org/2001/XMLSchema-instance"
         xmlns="http://maven.apache.org/POM/4.0.0"
         xsi:schemaLocation="http://maven.apache.org/POM/4.0.0 http://maven.apache.org/xsd/maven-4.0.0.xsd">
  <modelVersion>4.0.0</modelVersion>

  <parent>
    <groupId>com.azure</groupId>
    <artifactId>azure-client-sdk-parent</artifactId>
    <version>1.7.0</version> <!-- {x-version-update;com.azure:azure-client-sdk-parent;current} -->
    <relativePath>../../parents/azure-client-sdk-parent</relativePath>
  </parent>

  <groupId>com.azure.spring</groupId>
  <artifactId>azure-spring-boot-starter-active-directory</artifactId>
  <version>3.5.0-beta.1</version> <!-- {x-version-update;com.azure.spring:azure-spring-boot-starter-active-directory;current} -->

  <name>Azure Spring Boot Starter for Azure AD Spring Security Integration</name>
  <description>Spring Boot Starter for Azure AD and Spring Security Integration</description>
  <url>https://github.com/Azure/azure-sdk-for-java</url>

  <dependencies>
    <dependency>
      <groupId>org.springframework.boot</groupId>
      <artifactId>spring-boot-starter</artifactId>
      <version>2.4.5</version> <!-- {x-version-update;org.springframework.boot:spring-boot-starter;external_dependency} -->
    </dependency>
    <dependency>
      <groupId>org.springframework.boot</groupId>
      <artifactId>spring-boot-starter-validation</artifactId>
      <version>2.4.5</version> <!-- {x-version-update;org.springframework.boot:spring-boot-starter-validation;external_dependency} -->
    </dependency>
    <dependency>
      <groupId>org.springframework.boot</groupId>
      <artifactId>spring-boot-starter-webflux</artifactId>
      <version>2.4.5</version> <!-- {x-version-update;org.springframework.boot:spring-boot-starter-webflux;external_dependency} -->
    </dependency>
    <dependency>
      <groupId>com.azure.spring</groupId>
      <artifactId>azure-spring-boot</artifactId>
      <version>3.5.0-beta.1</version> <!-- {x-version-update;com.azure.spring:azure-spring-boot;current} -->
    </dependency>
    <dependency>
      <groupId>org.springframework</groupId>
      <artifactId>spring-web</artifactId>
      <version>5.3.6</version> <!-- {x-version-update;org.springframework:spring-web;external_dependency} -->
    </dependency>
    <dependency>
      <groupId>org.springframework.security</groupId>
      <artifactId>spring-security-core</artifactId>
      <version>5.4.6</version> <!-- {x-version-update;org.springframework.security:spring-security-core;external_dependency} -->
    </dependency>
    <dependency>
      <groupId>org.springframework.security</groupId>
      <artifactId>spring-security-web</artifactId>
      <version>5.4.6</version> <!-- {x-version-update;org.springframework.security:spring-security-web;external_dependency} -->
    </dependency>
    <dependency>
      <groupId>org.springframework.security</groupId>
      <artifactId>spring-security-config</artifactId>
      <version>5.4.6</version> <!-- {x-version-update;org.springframework.security:spring-security-config;external_dependency} -->
    </dependency>
    <dependency>
      <groupId>com.microsoft.azure</groupId>
      <artifactId>msal4j</artifactId>
      <version>1.9.1</version> <!-- {x-version-update;com.microsoft.azure:msal4j;external_dependency} -->
    </dependency>
    <dependency>
      <groupId>com.nimbusds</groupId>
      <artifactId>nimbus-jose-jwt</artifactId>
      <version>9.1.2</version> <!-- {x-version-update;com.nimbusds:nimbus-jose-jwt;external_dependency} -->
    </dependency>
    <dependency>
      <groupId>com.fasterxml.jackson.core</groupId>
      <artifactId>jackson-databind</artifactId>
      <version>2.12.2</version> <!-- {x-version-update;com.fasterxml.jackson.core:jackson-databind;external_dependency} -->
    </dependency>
    <dependency>
      <groupId>io.projectreactor.netty</groupId>
      <artifactId>reactor-netty</artifactId>
      <version>1.0.6</version> <!-- {x-version-update;io.projectreactor.netty:reactor-netty;external_dependency} -->
    </dependency>
  </dependencies>

  <build>
    <plugins>
      <plugin>
        <groupId>org.apache.maven.plugins</groupId>
        <artifactId>maven-enforcer-plugin</artifactId>
        <version>3.0.0-M3</version> <!-- {x-version-update;org.apache.maven.plugins:maven-enforcer-plugin;external_dependency} -->
        <configuration>
          <rules>
            <bannedDependencies>
              <includes>
                <include>com.fasterxml.jackson.core:jackson-databind:[2.12.2]</include> <!-- {x-include-update;com.fasterxml.jackson.core:jackson-databind;external_dependency} -->
                <include>com.microsoft.azure:msal4j:[1.9.1]</include> <!-- {x-include-update;com.microsoft.azure:msal4j;external_dependency} -->
<<<<<<< HEAD
                <include>com.nimbusds:nimbus-jose-jwt:[9.1.2]</include> <!-- {x-include-update;com.nimbusds:nimbus-jose-jwt;external_dependency} -->
                <include>io.projectreactor.netty:reactor-netty:[1.0.4]</include> <!-- {x-include-update;io.projectreactor.netty:reactor-netty;external_dependency} -->
                <include>org.springframework.boot:spring-boot-starter-validation:[2.4.3]</include> <!-- {x-include-update;org.springframework.boot:spring-boot-starter-validation;external_dependency} -->
                <include>org.springframework.boot:spring-boot-starter-webflux:[2.4.3]</include> <!-- {x-include-update;org.springframework.boot:spring-boot-starter-webflux;external_dependency} -->
                <include>org.springframework.boot:spring-boot-starter:[2.4.3]</include> <!-- {x-include-update;org.springframework.boot:spring-boot-starter;external_dependency} -->
                <include>org.springframework.security:spring-security-config:[5.4.5]</include> <!-- {x-include-update;org.springframework.security:spring-security-config;external_dependency} -->
                <include>org.springframework.security:spring-security-core:[5.4.5]</include> <!-- {x-include-update;org.springframework.security:spring-security-core;external_dependency} -->
                <include>org.springframework.security:spring-security-web:[5.4.5]</include> <!-- {x-include-update;org.springframework.security:spring-security-web;external_dependency} -->
                <include>org.springframework:spring-web:[5.3.4]</include> <!-- {x-include-update;org.springframework:spring-web;external_dependency} -->
=======
                <include>com.nimbusds:nimbus-jose-jwt:[8.20.2]</include> <!-- {x-include-update;com.nimbusds:nimbus-jose-jwt;external_dependency} -->
                <include>io.projectreactor.netty:reactor-netty:[1.0.6]</include> <!-- {x-include-update;io.projectreactor.netty:reactor-netty;external_dependency} -->
                <include>org.springframework.boot:spring-boot-starter-validation:[2.4.5]</include> <!-- {x-include-update;org.springframework.boot:spring-boot-starter-validation;external_dependency} -->
                <include>org.springframework.boot:spring-boot-starter-webflux:[2.4.5]</include> <!-- {x-include-update;org.springframework.boot:spring-boot-starter-webflux;external_dependency} -->
                <include>org.springframework.boot:spring-boot-starter:[2.4.5]</include> <!-- {x-include-update;org.springframework.boot:spring-boot-starter;external_dependency} -->
                <include>org.springframework.security:spring-security-config:[5.4.6]</include> <!-- {x-include-update;org.springframework.security:spring-security-config;external_dependency} -->
                <include>org.springframework.security:spring-security-core:[5.4.6]</include> <!-- {x-include-update;org.springframework.security:spring-security-core;external_dependency} -->
                <include>org.springframework.security:spring-security-web:[5.4.6]</include> <!-- {x-include-update;org.springframework.security:spring-security-web;external_dependency} -->
                <include>org.springframework:spring-web:[5.3.6]</include> <!-- {x-include-update;org.springframework:spring-web;external_dependency} -->
>>>>>>> 238f4c81
              </includes>
            </bannedDependencies>
          </rules>
        </configuration>
      </plugin>
      <!-- BEGIN: Empty Java Doc & Sources -->
      <!-- The following code will generate an empty javadoc with just a README.md. This is necessary
           to pass the required checks on Maven. The way this works is by setting the classesDirectory
           to a directory that only contains the README.md, which we need to copy. If the classesDirectory
           is set to the root, where the README.md lives, it still won't have javadocs but the jar file
           will contain a bunch of files that shouldn't be there. The faux sources directory is deleted
           and recreated with the README.md being copied every time to guarantee that, when building locally,
           it'll have the latest copy of the README.md file.
      -->
      <plugin>
        <groupId>org.apache.maven.plugins</groupId>
        <artifactId>maven-javadoc-plugin</artifactId>
        <version>3.1.1</version> <!-- {x-version-update;org.apache.maven.plugins:maven-javadoc-plugin;external_dependency} -->
        <executions>
          <execution>
            <id>attach-javadocs</id>
            <goals>
              <goal>jar</goal>
            </goals>
            <configuration>
              <skip>true</skip>
            </configuration>
          </execution>
        </executions>
      </plugin>
      <plugin>
        <groupId>org.apache.maven.plugins</groupId>
        <artifactId>maven-jar-plugin</artifactId>
        <version>3.1.2</version> <!-- {x-version-update;org.apache.maven.plugins:maven-jar-plugin;external_dependency} -->
        <executions>
          <!-- BEGIN: Empty Java Doc -->
          <execution>
            <id>empty-javadoc-jar-with-readme</id>
            <phase>package</phase>
            <goals>
              <goal>jar</goal>
            </goals>
            <configuration>
              <classifier>javadoc</classifier>
              <classesDirectory>${project.basedir}/javadocTemp</classesDirectory>
            </configuration>
          </execution>
          <!-- END: Empty Java Doc -->
          <!-- BEGIN: Empty Sources -->
          <execution>
            <id>empty-sources-jar-with-readme</id>
            <phase>package</phase>
            <goals>
              <goal>jar</goal>
            </goals>
            <configuration>
              <classifier>sources</classifier>
              <classesDirectory>${project.basedir}/sourceTemp</classesDirectory>
            </configuration>
          </execution>
          <!-- END: Empty Sources -->
        </executions>
      </plugin>
      <plugin>
        <groupId>org.apache.maven.plugins</groupId>
        <artifactId>maven-antrun-plugin</artifactId>
        <version>1.8</version> <!-- {x-version-update;org.apache.maven.plugins:maven-antrun-plugin;external_dependency} -->
        <executions>
          <execution>
            <id>copy-readme-to-javadocTemp</id>
            <phase>prepare-package</phase>
            <configuration>
              <target>
                <echo>Deleting existing ${project.basedir}/javadocTemp</echo>
                <delete includeEmptyDirs="true" quiet="true">
                  <fileset dir="${project.basedir}/javadocTemp"/>
                </delete>
                <echo>Copying ${project.basedir}/README.md to
                  ${project.basedir}/javadocTemp/README.md
                </echo>
                <copy file="${project.basedir}/README.md" tofile="${project.basedir}/javadocTemp/README.md"/>
              </target>
            </configuration>
            <goals>
              <goal>run</goal>
            </goals>
          </execution>
          <execution>
            <id>copy-readme-to-sourceTemp</id>
            <phase>prepare-package</phase>
            <configuration>
              <target>
                <echo>Deleting existing ${project.basedir}/sourceTemp</echo>
                <delete includeEmptyDirs="true" quiet="true">
                  <fileset dir="${project.basedir}/sourceTemp"/>
                </delete>
                <echo>Copying ${project.basedir}/README.md to
                  ${project.basedir}/sourceTemp/README.md
                </echo>
                <copy file="${project.basedir}/README.md" tofile="${project.basedir}/sourceTemp/README.md"/>
              </target>
            </configuration>
            <goals>
              <goal>run</goal>
            </goals>
          </execution>
        </executions>
      </plugin>
      <plugin>
        <groupId>org.apache.maven.plugins</groupId>
        <artifactId>maven-source-plugin</artifactId>
        <version>3.0.1</version> <!-- {x-version-update;org.apache.maven.plugins:maven-source-plugin;external_dependency} -->
        <executions>
          <execution>
            <id>attach-sources</id>
            <phase>none</phase> <!-- The way to skip the sources attach is to set the phase to none, the skip config doesn't work for sources -->
          </execution>
        </executions>
      </plugin>
      <!-- END: Empty Java Doc & Sources -->
    </plugins>
  </build>
</project><|MERGE_RESOLUTION|>--- conflicted
+++ resolved
@@ -94,7 +94,6 @@
               <includes>
                 <include>com.fasterxml.jackson.core:jackson-databind:[2.12.2]</include> <!-- {x-include-update;com.fasterxml.jackson.core:jackson-databind;external_dependency} -->
                 <include>com.microsoft.azure:msal4j:[1.9.1]</include> <!-- {x-include-update;com.microsoft.azure:msal4j;external_dependency} -->
-<<<<<<< HEAD
                 <include>com.nimbusds:nimbus-jose-jwt:[9.1.2]</include> <!-- {x-include-update;com.nimbusds:nimbus-jose-jwt;external_dependency} -->
                 <include>io.projectreactor.netty:reactor-netty:[1.0.4]</include> <!-- {x-include-update;io.projectreactor.netty:reactor-netty;external_dependency} -->
                 <include>org.springframework.boot:spring-boot-starter-validation:[2.4.3]</include> <!-- {x-include-update;org.springframework.boot:spring-boot-starter-validation;external_dependency} -->
@@ -104,17 +103,6 @@
                 <include>org.springframework.security:spring-security-core:[5.4.5]</include> <!-- {x-include-update;org.springframework.security:spring-security-core;external_dependency} -->
                 <include>org.springframework.security:spring-security-web:[5.4.5]</include> <!-- {x-include-update;org.springframework.security:spring-security-web;external_dependency} -->
                 <include>org.springframework:spring-web:[5.3.4]</include> <!-- {x-include-update;org.springframework:spring-web;external_dependency} -->
-=======
-                <include>com.nimbusds:nimbus-jose-jwt:[8.20.2]</include> <!-- {x-include-update;com.nimbusds:nimbus-jose-jwt;external_dependency} -->
-                <include>io.projectreactor.netty:reactor-netty:[1.0.6]</include> <!-- {x-include-update;io.projectreactor.netty:reactor-netty;external_dependency} -->
-                <include>org.springframework.boot:spring-boot-starter-validation:[2.4.5]</include> <!-- {x-include-update;org.springframework.boot:spring-boot-starter-validation;external_dependency} -->
-                <include>org.springframework.boot:spring-boot-starter-webflux:[2.4.5]</include> <!-- {x-include-update;org.springframework.boot:spring-boot-starter-webflux;external_dependency} -->
-                <include>org.springframework.boot:spring-boot-starter:[2.4.5]</include> <!-- {x-include-update;org.springframework.boot:spring-boot-starter;external_dependency} -->
-                <include>org.springframework.security:spring-security-config:[5.4.6]</include> <!-- {x-include-update;org.springframework.security:spring-security-config;external_dependency} -->
-                <include>org.springframework.security:spring-security-core:[5.4.6]</include> <!-- {x-include-update;org.springframework.security:spring-security-core;external_dependency} -->
-                <include>org.springframework.security:spring-security-web:[5.4.6]</include> <!-- {x-include-update;org.springframework.security:spring-security-web;external_dependency} -->
-                <include>org.springframework:spring-web:[5.3.6]</include> <!-- {x-include-update;org.springframework:spring-web;external_dependency} -->
->>>>>>> 238f4c81
               </includes>
             </bannedDependencies>
           </rules>
