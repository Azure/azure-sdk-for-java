<?xml version="1.0" encoding="UTF-8"?>
<project xmlns:xsi="http://www.w3.org/2001/XMLSchema-instance"
         xmlns="http://maven.apache.org/POM/4.0.0"
         xsi:schemaLocation="http://maven.apache.org/POM/4.0.0 http://maven.apache.org/xsd/maven-4.0.0.xsd">
  <modelVersion>4.0.0</modelVersion>

  <parent>
    <groupId>com.azure</groupId>
    <artifactId>azure-client-sdk-parent</artifactId>
    <version>1.7.0</version> <!-- {x-version-update;com.azure:azure-client-sdk-parent;current} -->
    <relativePath>../../parents/azure-client-sdk-parent</relativePath>
  </parent>

  <groupId>com.azure.spring</groupId>
  <artifactId>azure-spring-boot-starter-active-directory</artifactId>
  <version>3.0.0-beta.1</version> <!-- {x-version-update;com.azure.spring:azure-spring-boot-starter-active-directory;current} -->

  <name>Azure Spring Boot Starter for Azure AD Spring Security Integration</name>
  <description>Spring Boot Starter for Azure AD and Spring Security Integration</description>
  <url>https://github.com/Azure/azure-sdk-for-java</url>

  <dependencies>
    <dependency>
      <groupId>org.springframework.boot</groupId>
      <artifactId>spring-boot-starter</artifactId>
      <version>2.3.5.RELEASE</version> <!-- {x-version-update;org.springframework.boot:spring-boot-starter;external_dependency} -->
    </dependency>
    <dependency>
      <groupId>org.springframework.boot</groupId>
      <artifactId>spring-boot-starter-validation</artifactId>
      <version>2.3.5.RELEASE</version> <!-- {x-version-update;org.springframework.boot:spring-boot-starter-validation;external_dependency} -->
    </dependency>
    <dependency>
      <groupId>com.azure.spring</groupId>
      <artifactId>azure-spring-boot</artifactId>
      <version>3.0.0-beta.1</version> <!-- {x-version-update;com.azure.spring:azure-spring-boot;current} -->
    </dependency>
    <dependency>
      <groupId>org.springframework</groupId>
      <artifactId>spring-web</artifactId>
      <version>5.2.10.RELEASE</version> <!-- {x-version-update;org.springframework:spring-web;external_dependency} -->
    </dependency>
    <dependency>
      <groupId>org.springframework.security</groupId>
      <artifactId>spring-security-core</artifactId>
      <version>5.3.5.RELEASE</version> <!-- {x-version-update;org.springframework.security:spring-security-core;external_dependency} -->
    </dependency>
    <dependency>
      <groupId>org.springframework.security</groupId>
      <artifactId>spring-security-web</artifactId>
      <version>5.3.5.RELEASE</version> <!-- {x-version-update;org.springframework.security:spring-security-web;external_dependency} -->
    </dependency>
    <dependency>
      <groupId>org.springframework.security</groupId>
      <artifactId>spring-security-config</artifactId>
      <version>5.3.5.RELEASE</version> <!-- {x-version-update;org.springframework.security:spring-security-config;external_dependency} -->
    </dependency>
    <dependency>
      <groupId>com.microsoft.azure</groupId>
      <artifactId>msal4j</artifactId>
      <version>1.8.0</version> <!-- {x-version-update;com.microsoft.azure:msal4j;external_dependency} -->
    </dependency>
    <dependency>
      <groupId>com.nimbusds</groupId>
      <artifactId>nimbus-jose-jwt</artifactId>
      <version>8.19</version> <!-- {x-version-update;com.nimbusds:nimbus-jose-jwt;external_dependency} -->
    </dependency>
    <dependency>
      <groupId>com.fasterxml.jackson.core</groupId>
      <artifactId>jackson-databind</artifactId>
      <version>2.11.3</version> <!-- {x-version-update;com.fasterxml.jackson.core:jackson-databind;external_dependency} -->
    </dependency>
  </dependencies>

  <build>
    <plugins>
      <plugin>
        <groupId>org.apache.maven.plugins</groupId>
        <artifactId>maven-enforcer-plugin</artifactId>
        <version>3.0.0-M3</version> <!-- {x-version-update;org.apache.maven.plugins:maven-enforcer-plugin;external_dependency} -->
        <configuration>
          <rules>
            <bannedDependencies>
              <includes>
<<<<<<< HEAD
                <include>com.fasterxml.jackson.core:jackson-databind:[2.11.3]</include> <!-- {x-include-update;com.fasterxml.jackson.core:jackson-databind;external_dependency} -->
                <include>com.microsoft.azure:msal4j:[1.7.1]</include> <!-- {x-include-update;com.microsoft.azure:msal4j;external_dependency} -->
=======
                <include>com.fasterxml.jackson.core:jackson-databind:[2.11.2]</include> <!-- {x-include-update;com.fasterxml.jackson.core:jackson-databind;external_dependency} -->
                <include>com.microsoft.azure:msal4j:[1.8.0]</include> <!-- {x-include-update;com.microsoft.azure:msal4j;external_dependency} -->
>>>>>>> 97bcb6fa
                <include>com.nimbusds:nimbus-jose-jwt:[8.19]</include> <!-- {x-include-update;com.nimbusds:nimbus-jose-jwt;external_dependency} -->
                <include>org.springframework:spring-web:[5.2.10.RELEASE]</include> <!-- {x-include-update;org.springframework:spring-web;external_dependency} -->
                <include>org.springframework.boot:spring-boot-starter:[2.3.5.RELEASE]</include> <!-- {x-include-update;org.springframework.boot:spring-boot-starter;external_dependency} -->
                <include>org.springframework.boot:spring-boot-starter-validation:[2.3.5.RELEASE]</include> <!-- {x-include-update;org.springframework.boot:spring-boot-starter-validation;external_dependency} -->
                <include>org.springframework.security:spring-security-config:[5.3.5.RELEASE]</include> <!-- {x-include-update;org.springframework.security:spring-security-config;external_dependency} -->
                <include>org.springframework.security:spring-security-core:[5.3.5.RELEASE]</include> <!-- {x-include-update;org.springframework.security:spring-security-core;external_dependency} -->
                <include>org.springframework.security:spring-security-web:[5.3.5.RELEASE]</include> <!-- {x-include-update;org.springframework.security:spring-security-web;external_dependency} -->
              </includes>
            </bannedDependencies>
          </rules>
        </configuration>
      </plugin>
      <!-- BEGIN: Empty Java Doc & Sources -->
      <!-- The following code will generate an empty javadoc with just a README.md. This is necessary
           to pass the required checks on Maven. The way this works is by setting the classesDirectory
           to a directory that only contains the README.md, which we need to copy. If the classesDirectory
           is set to the root, where the README.md lives, it still won't have javadocs but the jar file
           will contain a bunch of files that shouldn't be there. The faux sources directory is deleted
           and recreated with the README.md being copied every time to guarantee that, when building locally,
           it'll have the latest copy of the README.md file.
      -->
      <plugin>
        <groupId>org.apache.maven.plugins</groupId>
        <artifactId>maven-javadoc-plugin</artifactId>
        <version>3.1.1</version> <!-- {x-version-update;org.apache.maven.plugins:maven-javadoc-plugin;external_dependency} -->
        <executions>
          <execution>
            <id>attach-javadocs</id>
            <goals>
              <goal>jar</goal>
            </goals>
            <configuration>
              <skip>true</skip>
            </configuration>
          </execution>
        </executions>
      </plugin>
      <plugin>
        <groupId>org.apache.maven.plugins</groupId>
        <artifactId>maven-jar-plugin</artifactId>
        <version>3.1.2</version> <!-- {x-version-update;org.apache.maven.plugins:maven-jar-plugin;external_dependency} -->
        <executions>
          <!-- BEGIN: Empty Java Doc -->
          <execution>
            <id>empty-javadoc-jar-with-readme</id>
            <phase>package</phase>
            <goals>
              <goal>jar</goal>
            </goals>
            <configuration>
              <classifier>javadoc</classifier>
              <classesDirectory>${project.basedir}/javadocTemp</classesDirectory>
            </configuration>
          </execution>
          <!-- END: Empty Java Doc -->
          <!-- BEGIN: Empty Sources -->
          <execution>
            <id>empty-sources-jar-with-readme</id>
            <phase>package</phase>
            <goals>
              <goal>jar</goal>
            </goals>
            <configuration>
              <classifier>sources</classifier>
              <classesDirectory>${project.basedir}/sourceTemp</classesDirectory>
            </configuration>
          </execution>
          <!-- END: Empty Sources -->
        </executions>
      </plugin>
      <plugin>
        <groupId>org.apache.maven.plugins</groupId>
        <artifactId>maven-antrun-plugin</artifactId>
        <version>1.8</version> <!-- {x-version-update;org.apache.maven.plugins:maven-antrun-plugin;external_dependency} -->
        <executions>
          <execution>
            <id>copy-readme-to-javadocTemp</id>
            <phase>prepare-package</phase>
            <configuration>
              <target>
                <echo>Deleting existing ${project.basedir}/javadocTemp</echo>
                <delete includeEmptyDirs="true" quiet="true">
                  <fileset dir="${project.basedir}/javadocTemp"/>
                </delete>
                <echo>Copying ${project.basedir}/README.md to
                  ${project.basedir}/javadocTemp/README.md
                </echo>
                <copy file="${project.basedir}/README.md" tofile="${project.basedir}/javadocTemp/README.md"/>
              </target>
            </configuration>
            <goals>
              <goal>run</goal>
            </goals>
          </execution>
          <execution>
            <id>copy-readme-to-sourceTemp</id>
            <phase>prepare-package</phase>
            <configuration>
              <target>
                <echo>Deleting existing ${project.basedir}/sourceTemp</echo>
                <delete includeEmptyDirs="true" quiet="true">
                  <fileset dir="${project.basedir}/sourceTemp"/>
                </delete>
                <echo>Copying ${project.basedir}/README.md to
                  ${project.basedir}/sourceTemp/README.md
                </echo>
                <copy file="${project.basedir}/README.md" tofile="${project.basedir}/sourceTemp/README.md"/>
              </target>
            </configuration>
            <goals>
              <goal>run</goal>
            </goals>
          </execution>
        </executions>
      </plugin>
      <plugin>
        <groupId>org.apache.maven.plugins</groupId>
        <artifactId>maven-source-plugin</artifactId>
        <version>3.0.1</version> <!-- {x-version-update;org.apache.maven.plugins:maven-source-plugin;external_dependency} -->
        <executions>
          <execution>
            <id>attach-sources</id>
            <phase>none</phase> <!-- The way to skip the sources attach is to set the phase to none, the skip config doesn't work for sources -->
          </execution>
        </executions>
      </plugin>
      <!-- END: Empty Java Doc & Sources -->
    </plugins>
  </build>
</project><|MERGE_RESOLUTION|>--- conflicted
+++ resolved
@@ -82,13 +82,8 @@
           <rules>
             <bannedDependencies>
               <includes>
-<<<<<<< HEAD
                 <include>com.fasterxml.jackson.core:jackson-databind:[2.11.3]</include> <!-- {x-include-update;com.fasterxml.jackson.core:jackson-databind;external_dependency} -->
-                <include>com.microsoft.azure:msal4j:[1.7.1]</include> <!-- {x-include-update;com.microsoft.azure:msal4j;external_dependency} -->
-=======
-                <include>com.fasterxml.jackson.core:jackson-databind:[2.11.2]</include> <!-- {x-include-update;com.fasterxml.jackson.core:jackson-databind;external_dependency} -->
                 <include>com.microsoft.azure:msal4j:[1.8.0]</include> <!-- {x-include-update;com.microsoft.azure:msal4j;external_dependency} -->
->>>>>>> 97bcb6fa
                 <include>com.nimbusds:nimbus-jose-jwt:[8.19]</include> <!-- {x-include-update;com.nimbusds:nimbus-jose-jwt;external_dependency} -->
                 <include>org.springframework:spring-web:[5.2.10.RELEASE]</include> <!-- {x-include-update;org.springframework:spring-web;external_dependency} -->
                 <include>org.springframework.boot:spring-boot-starter:[2.3.5.RELEASE]</include> <!-- {x-include-update;org.springframework.boot:spring-boot-starter;external_dependency} -->
