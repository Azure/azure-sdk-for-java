<?xml version="1.0" encoding="UTF-8"?>
<project xmlns:xsi="http://www.w3.org/2001/XMLSchema-instance"
         xmlns="http://maven.apache.org/POM/4.0.0"
         xsi:schemaLocation="http://maven.apache.org/POM/4.0.0 http://maven.apache.org/xsd/maven-4.0.0.xsd">
  <modelVersion>4.0.0</modelVersion>

  <parent>
    <groupId>com.azure</groupId>
    <artifactId>azure-client-sdk-parent</artifactId>
    <version>1.7.0</version> <!-- {x-version-update;com.azure:azure-client-sdk-parent;current} -->
    <relativePath>../../parents/azure-client-sdk-parent</relativePath>
  </parent>

  <groupId>com.azure.spring</groupId>
  <artifactId>azure-spring-boot-starter-active-directory</artifactId>
  <version>3.4.0</version> <!-- {x-version-update;com.azure.spring:azure-spring-boot-starter-active-directory;current} -->

  <name>Azure Spring Boot Starter for Azure AD Spring Security Integration</name>
  <description>Spring Boot Starter for Azure AD and Spring Security Integration</description>
  <url>https://github.com/Azure/azure-sdk-for-java</url>

  <dependencies>
    <dependency>
      <groupId>com.azure.spring</groupId>
      <artifactId>azure-spring-boot</artifactId>
      <version>3.4.0-beta.1</version> <!-- {x-version-update;com.azure.spring:azure-spring-boot;current} -->
    </dependency>
    <dependency>
      <groupId>org.springframework.boot</groupId>
      <artifactId>spring-boot-starter-oauth2-client</artifactId>
      <version>2.4.3</version> <!-- {x-version-update;org.springframework.boot:spring-boot-starter-oauth2-client;external_dependency} -->
    </dependency>
    <dependency>
      <groupId>org.springframework.boot</groupId>
<<<<<<< HEAD
      <artifactId>spring-boot-starter-oauth2-resource-server</artifactId>
      <version>2.4.3</version> <!-- {x-version-update;org.springframework.boot:spring-boot-starter-oauth2-resource-server;external_dependency} -->
=======
      <artifactId>spring-boot-starter-webflux</artifactId>
      <version>2.4.3</version> <!-- {x-version-update;org.springframework.boot:spring-boot-starter-webflux;external_dependency} -->
    </dependency>
    <dependency>
      <groupId>com.azure.spring</groupId>
      <artifactId>azure-spring-boot</artifactId>
      <version>3.4.0</version> <!-- {x-version-update;com.azure.spring:azure-spring-boot;current} -->
>>>>>>> a04075d5
    </dependency>
    <dependency>
      <groupId>org.springframework.boot</groupId>
      <artifactId>spring-boot-starter-validation</artifactId>
      <version>2.4.3</version> <!-- {x-version-update;org.springframework.boot:spring-boot-starter-validation;external_dependency} -->
    </dependency>
    <dependency>
      <groupId>org.springframework.boot</groupId>
      <artifactId>spring-boot-starter-web</artifactId>
      <version>2.4.3</version> <!-- {x-version-update;org.springframework.boot:spring-boot-starter-web;external_dependency} -->
    </dependency>
    <dependency>
      <groupId>org.springframework.boot</groupId>
      <artifactId>spring-boot-starter-webflux</artifactId>
      <version>2.4.3</version> <!-- {x-version-update;org.springframework.boot:spring-boot-starter-webflux;external_dependency} -->
    </dependency>
    <dependency>
      <groupId>com.microsoft.azure</groupId>
      <artifactId>msal4j</artifactId>
      <version>1.9.1</version> <!-- {x-version-update;com.microsoft.azure:msal4j;external_dependency} -->
    </dependency>
    <dependency>
      <groupId>io.projectreactor.netty</groupId>
      <artifactId>reactor-netty</artifactId>
      <version>1.0.4</version> <!-- {x-version-update;io.projectreactor.netty:reactor-netty;external_dependency} -->
    </dependency>
  </dependencies>

  <build>
    <plugins>
      <plugin>
        <groupId>org.apache.maven.plugins</groupId>
        <artifactId>maven-enforcer-plugin</artifactId>
        <version>3.0.0-M3</version> <!-- {x-version-update;org.apache.maven.plugins:maven-enforcer-plugin;external_dependency} -->
        <configuration>
          <rules>
            <bannedDependencies>
              <includes>
                <include>com.microsoft.azure:msal4j:[1.9.1]</include> <!-- {x-include-update;com.microsoft.azure:msal4j;external_dependency} -->
                <include>io.projectreactor.netty:reactor-netty:[1.0.4]</include> <!-- {x-include-update;io.projectreactor.netty:reactor-netty;external_dependency} -->
                <include>org.springframework.boot:spring-boot-starter-oauth2-client:[2.4.3]</include> <!-- {x-include-update;org.springframework.boot:spring-boot-starter-oauth2-client;external_dependency} -->
                <include>org.springframework.boot:spring-boot-starter-oauth2-resource-server:[2.4.3]</include> <!-- {x-include-update;org.springframework.boot:spring-boot-starter-oauth2-resource-server;external_dependency} -->
                <include>org.springframework.boot:spring-boot-starter-validation:[2.4.3]</include> <!-- {x-include-update;org.springframework.boot:spring-boot-starter-validation;external_dependency} -->
                <include>org.springframework.boot:spring-boot-starter-web:[2.4.3]</include> <!-- {x-include-update;org.springframework.boot:spring-boot-starter-web;external_dependency} -->
                <include>org.springframework.boot:spring-boot-starter-webflux:[2.4.3]</include> <!-- {x-include-update;org.springframework.boot:spring-boot-starter-webflux;external_dependency} -->
              </includes>
            </bannedDependencies>
          </rules>
        </configuration>
      </plugin>
      <!-- BEGIN: Empty Java Doc & Sources -->
      <!-- The following code will generate an empty javadoc with just a README.md. This is necessary
           to pass the required checks on Maven. The way this works is by setting the classesDirectory
           to a directory that only contains the README.md, which we need to copy. If the classesDirectory
           is set to the root, where the README.md lives, it still won't have javadocs but the jar file
           will contain a bunch of files that shouldn't be there. The faux sources directory is deleted
           and recreated with the README.md being copied every time to guarantee that, when building locally,
           it'll have the latest copy of the README.md file.
      -->
      <plugin>
        <groupId>org.apache.maven.plugins</groupId>
        <artifactId>maven-javadoc-plugin</artifactId>
        <version>3.1.1</version> <!-- {x-version-update;org.apache.maven.plugins:maven-javadoc-plugin;external_dependency} -->
        <executions>
          <execution>
            <id>attach-javadocs</id>
            <goals>
              <goal>jar</goal>
            </goals>
            <configuration>
              <skip>true</skip>
            </configuration>
          </execution>
        </executions>
      </plugin>
      <plugin>
        <groupId>org.apache.maven.plugins</groupId>
        <artifactId>maven-jar-plugin</artifactId>
        <version>3.1.2</version> <!-- {x-version-update;org.apache.maven.plugins:maven-jar-plugin;external_dependency} -->
        <executions>
          <!-- BEGIN: Empty Java Doc -->
          <execution>
            <id>empty-javadoc-jar-with-readme</id>
            <phase>package</phase>
            <goals>
              <goal>jar</goal>
            </goals>
            <configuration>
              <classifier>javadoc</classifier>
              <classesDirectory>${project.basedir}/javadocTemp</classesDirectory>
            </configuration>
          </execution>
          <!-- END: Empty Java Doc -->
          <!-- BEGIN: Empty Sources -->
          <execution>
            <id>empty-sources-jar-with-readme</id>
            <phase>package</phase>
            <goals>
              <goal>jar</goal>
            </goals>
            <configuration>
              <classifier>sources</classifier>
              <classesDirectory>${project.basedir}/sourceTemp</classesDirectory>
            </configuration>
          </execution>
          <!-- END: Empty Sources -->
        </executions>
      </plugin>
      <plugin>
        <groupId>org.apache.maven.plugins</groupId>
        <artifactId>maven-antrun-plugin</artifactId>
        <version>1.8</version> <!-- {x-version-update;org.apache.maven.plugins:maven-antrun-plugin;external_dependency} -->
        <executions>
          <execution>
            <id>copy-readme-to-javadocTemp</id>
            <phase>prepare-package</phase>
            <configuration>
              <target>
                <echo>Deleting existing ${project.basedir}/javadocTemp</echo>
                <delete includeEmptyDirs="true" quiet="true">
                  <fileset dir="${project.basedir}/javadocTemp"/>
                </delete>
                <echo>Copying ${project.basedir}/README.md to
                  ${project.basedir}/javadocTemp/README.md
                </echo>
                <copy file="${project.basedir}/README.md" tofile="${project.basedir}/javadocTemp/README.md"/>
              </target>
            </configuration>
            <goals>
              <goal>run</goal>
            </goals>
          </execution>
          <execution>
            <id>copy-readme-to-sourceTemp</id>
            <phase>prepare-package</phase>
            <configuration>
              <target>
                <echo>Deleting existing ${project.basedir}/sourceTemp</echo>
                <delete includeEmptyDirs="true" quiet="true">
                  <fileset dir="${project.basedir}/sourceTemp"/>
                </delete>
                <echo>Copying ${project.basedir}/README.md to
                  ${project.basedir}/sourceTemp/README.md
                </echo>
                <copy file="${project.basedir}/README.md" tofile="${project.basedir}/sourceTemp/README.md"/>
              </target>
            </configuration>
            <goals>
              <goal>run</goal>
            </goals>
          </execution>
        </executions>
      </plugin>
      <plugin>
        <groupId>org.apache.maven.plugins</groupId>
        <artifactId>maven-source-plugin</artifactId>
        <version>3.0.1</version> <!-- {x-version-update;org.apache.maven.plugins:maven-source-plugin;external_dependency} -->
        <executions>
          <execution>
            <id>attach-sources</id>
            <phase>none</phase> <!-- The way to skip the sources attach is to set the phase to none, the skip config doesn't work for sources -->
          </execution>
        </executions>
      </plugin>
      <!-- END: Empty Java Doc & Sources -->
    </plugins>
  </build>
</project><|MERGE_RESOLUTION|>--- conflicted
+++ resolved
@@ -23,7 +23,7 @@
     <dependency>
       <groupId>com.azure.spring</groupId>
       <artifactId>azure-spring-boot</artifactId>
-      <version>3.4.0-beta.1</version> <!-- {x-version-update;com.azure.spring:azure-spring-boot;current} -->
+      <version>3.4.0</version> <!-- {x-version-update;com.azure.spring:azure-spring-boot;current} -->
     </dependency>
     <dependency>
       <groupId>org.springframework.boot</groupId>
@@ -32,18 +32,8 @@
     </dependency>
     <dependency>
       <groupId>org.springframework.boot</groupId>
-<<<<<<< HEAD
       <artifactId>spring-boot-starter-oauth2-resource-server</artifactId>
       <version>2.4.3</version> <!-- {x-version-update;org.springframework.boot:spring-boot-starter-oauth2-resource-server;external_dependency} -->
-=======
-      <artifactId>spring-boot-starter-webflux</artifactId>
-      <version>2.4.3</version> <!-- {x-version-update;org.springframework.boot:spring-boot-starter-webflux;external_dependency} -->
-    </dependency>
-    <dependency>
-      <groupId>com.azure.spring</groupId>
-      <artifactId>azure-spring-boot</artifactId>
-      <version>3.4.0</version> <!-- {x-version-update;com.azure.spring:azure-spring-boot;current} -->
->>>>>>> a04075d5
     </dependency>
     <dependency>
       <groupId>org.springframework.boot</groupId>
