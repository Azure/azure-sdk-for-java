--- conflicted
+++ resolved
@@ -68,11 +68,7 @@
     <dependency>
       <groupId>com.nimbusds</groupId>
       <artifactId>nimbus-jose-jwt</artifactId>
-<<<<<<< HEAD
       <version>9.7</version> <!-- {x-version-update;com.nimbusds:nimbus-jose-jwt;external_dependency} -->
-=======
-      <version>8.20.2</version> <!-- {x-version-update;com.nimbusds:nimbus-jose-jwt;external_dependency} -->
->>>>>>> 8792cfa4
     </dependency>
     <dependency>
       <groupId>com.fasterxml.jackson.core</groupId>
@@ -96,22 +92,9 @@
           <rules>
             <bannedDependencies>
               <includes>
-<<<<<<< HEAD
-                <include>com.fasterxml.jackson.core:jackson-databind:[2.11.3]</include> <!-- {x-include-update;com.fasterxml.jackson.core:jackson-databind;external_dependency} -->
-                <include>com.microsoft.azure:msal4j:[1.8.1]</include> <!-- {x-include-update;com.microsoft.azure:msal4j;external_dependency} -->
-                <include>com.nimbusds:nimbus-jose-jwt:[9.7]</include> <!-- {x-include-update;com.nimbusds:nimbus-jose-jwt;external_dependency} -->
-                <include>io.projectreactor.netty:reactor-netty:[0.9.15.RELEASE]</include> <!-- {x-include-update;io.projectreactor.netty:reactor-netty;external_dependency} -->
-                <include>org.springframework.boot:spring-boot-starter-validation:[2.3.5.RELEASE]</include> <!-- {x-include-update;org.springframework.boot:spring-boot-starter-validation;external_dependency} -->
-                <include>org.springframework.boot:spring-boot-starter-webflux:[2.3.5.RELEASE]</include> <!-- {x-include-update;org.springframework.boot:spring-boot-starter-webflux;external_dependency} -->
-                <include>org.springframework.boot:spring-boot-starter:[2.3.5.RELEASE]</include> <!-- {x-include-update;org.springframework.boot:spring-boot-starter;external_dependency} -->
-                <include>org.springframework.security:spring-security-config:[5.3.5.RELEASE]</include> <!-- {x-include-update;org.springframework.security:spring-security-config;external_dependency} -->
-                <include>org.springframework.security:spring-security-core:[5.3.5.RELEASE]</include> <!-- {x-include-update;org.springframework.security:spring-security-core;external_dependency} -->
-                <include>org.springframework.security:spring-security-web:[5.3.5.RELEASE]</include> <!-- {x-include-update;org.springframework.security:spring-security-web;external_dependency} -->
-                <include>org.springframework:spring-web:[5.2.10.RELEASE]</include> <!-- {x-include-update;org.springframework:spring-web;external_dependency} -->
-=======
                 <include>com.fasterxml.jackson.core:jackson-databind:[2.12.2]</include> <!-- {x-include-update;com.fasterxml.jackson.core:jackson-databind;external_dependency} -->
                 <include>com.microsoft.azure:msal4j:[1.9.1]</include> <!-- {x-include-update;com.microsoft.azure:msal4j;external_dependency} -->
-                <include>com.nimbusds:nimbus-jose-jwt:[8.20.2]</include> <!-- {x-include-update;com.nimbusds:nimbus-jose-jwt;external_dependency} -->
+                <include>com.nimbusds:nimbus-jose-jwt:[9.7]</include> <!-- {x-include-update;com.nimbusds:nimbus-jose-jwt;external_dependency} -->
                 <include>io.projectreactor.netty:reactor-netty:[1.0.4]</include> <!-- {x-include-update;io.projectreactor.netty:reactor-netty;external_dependency} -->
                 <include>org.springframework.boot:spring-boot-starter-validation:[2.4.3]</include> <!-- {x-include-update;org.springframework.boot:spring-boot-starter-validation;external_dependency} -->
                 <include>org.springframework.boot:spring-boot-starter-webflux:[2.4.3]</include> <!-- {x-include-update;org.springframework.boot:spring-boot-starter-webflux;external_dependency} -->
@@ -120,7 +103,6 @@
                 <include>org.springframework.security:spring-security-core:[5.4.5]</include> <!-- {x-include-update;org.springframework.security:spring-security-core;external_dependency} -->
                 <include>org.springframework.security:spring-security-web:[5.4.5]</include> <!-- {x-include-update;org.springframework.security:spring-security-web;external_dependency} -->
                 <include>org.springframework:spring-web:[5.3.4]</include> <!-- {x-include-update;org.springframework:spring-web;external_dependency} -->
->>>>>>> 8792cfa4
               </includes>
             </bannedDependencies>
           </rules>
