--- conflicted
+++ resolved
@@ -82,11 +82,7 @@
           <rules>
             <bannedDependencies>
               <includes>
-<<<<<<< HEAD
-                <include>com.microsoft.azure:azure-spring-boot:[2.2.5-beta.1]</include> <!-- {x-include-update;com.microsoft.azure:azure-spring-boot;current} --> -->
-=======
                 <include>com.microsoft.azure:azure-spring-boot:[2.3.3-beta.1]</include> <!-- {x-include-update;com.microsoft.azure:azure-spring-boot;current} --> -->
->>>>>>> 72d53830
                 <include>com.fasterxml.jackson.core:jackson-databind:[2.10.1]</include> <!-- {x-include-update;com.fasterxml.jackson.core:jackson-databind;external_dependency} -->
                 <include>com.microsoft.azure:msal4j:[1.3.0]</include> <!-- {x-include-update;com.microsoft.azure:msal4j;external_dependency} -->
                 <include>com.nimbusds:nimbus-jose-jwt:[7.9]</include> <!-- {x-include-update;com.nimbusds:nimbus-jose-jwt;external_dependency} -->
