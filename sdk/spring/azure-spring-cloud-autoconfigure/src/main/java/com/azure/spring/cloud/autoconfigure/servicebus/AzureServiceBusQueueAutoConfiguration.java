// Copyright (c) Microsoft Corporation. All rights reserved.
// Licensed under the MIT License.

package com.azure.spring.cloud.autoconfigure.servicebus;

import com.azure.messaging.servicebus.ServiceBusProcessorClient;
import com.azure.spring.cloud.context.core.config.AzureProperties;
import com.azure.spring.cloud.context.core.impl.ServiceBusNamespaceManager;
import com.azure.spring.cloud.context.core.impl.ServiceBusQueueManager;
import com.azure.spring.integration.servicebus.converter.ServiceBusMessageConverter;
import com.azure.spring.integration.servicebus.factory.DefaultServiceBusQueueClientFactory;
import com.azure.spring.integration.servicebus.factory.ServiceBusConnectionStringProvider;
import com.azure.spring.integration.servicebus.factory.ServiceBusQueueClientFactory;
import com.azure.spring.integration.servicebus.queue.ServiceBusQueueTemplate;
import org.slf4j.Logger;
import org.slf4j.LoggerFactory;
import org.springframework.beans.factory.annotation.Autowired;
import org.springframework.boot.autoconfigure.AutoConfigureAfter;
import org.springframework.boot.autoconfigure.condition.ConditionalOnBean;
import org.springframework.boot.autoconfigure.condition.ConditionalOnClass;
import org.springframework.boot.autoconfigure.condition.ConditionalOnMissingBean;
import org.springframework.boot.autoconfigure.condition.ConditionalOnProperty;
import org.springframework.context.annotation.Bean;
import org.springframework.context.annotation.Configuration;
import org.springframework.util.Assert;

/**
 * An auto-configuration for Service Bus Queue.
 *
 * @author Warren Zhu
 */
@Configuration
@AutoConfigureAfter(AzureServiceBusAutoConfiguration.class)
@ConditionalOnClass(value = { ServiceBusProcessorClient.class, ServiceBusQueueClientFactory.class })
@ConditionalOnProperty(value = "spring.cloud.azure.servicebus.enabled", matchIfMissing = true)
public class AzureServiceBusQueueAutoConfiguration {

    private static final Logger LOGGER = LoggerFactory.getLogger(AzureServiceBusQueueAutoConfiguration.class);

    @Bean
    @ConditionalOnMissingBean
    @ConditionalOnBean(ServiceBusNamespaceManager.class)
    public ServiceBusQueueManager serviceBusQueueManager(AzureProperties azureProperties) {
        return new ServiceBusQueueManager(azureProperties);
    }

    @Bean
    @ConditionalOnMissingBean
    public ServiceBusQueueClientFactory queueClientFactory(
        ServiceBusConnectionStringProvider connectionStringProvider,
        @Autowired(required = false) ServiceBusNamespaceManager namespaceManager,
        @Autowired(required = false) ServiceBusQueueManager queueManager,
        AzureServiceBusProperties properties) {

        if (connectionStringProvider == null) {
            LOGGER.info("No service bus connection string provided.");
            return null;
        }

        String connectionString = connectionStringProvider.getConnectionString();

        Assert.notNull(connectionString, "Service Bus connection string must not be null");

<<<<<<< HEAD
        DefaultServiceBusQueueClientFactory clientFactory = new DefaultServiceBusQueueClientFactory(connectionString,
            properties.getTransportType());
=======
        DefaultServiceBusQueueClientFactory clientFactory = new DefaultServiceBusQueueClientFactory(connectionString, properties.getTransportType());
        clientFactory.setRetryOptions(properties.getRetryOptions());
>>>>>>> c1a0007b
        clientFactory.setNamespace(properties.getNamespace());
        clientFactory.setServiceBusNamespaceManager(namespaceManager);
        clientFactory.setServiceBusQueueManager(queueManager);

        return clientFactory;
    }

    @Bean
    @ConditionalOnMissingBean
    public ServiceBusMessageConverter messageConverter() {
        return new ServiceBusMessageConverter();
    }

    @Bean
    @ConditionalOnMissingBean
    @ConditionalOnBean(ServiceBusQueueClientFactory.class)
    public ServiceBusQueueTemplate queueOperation(ServiceBusQueueClientFactory factory,
                                                   ServiceBusMessageConverter messageConverter) {
        return new ServiceBusQueueTemplate(factory, messageConverter);
    }


}<|MERGE_RESOLUTION|>--- conflicted
+++ resolved
@@ -61,13 +61,8 @@
 
         Assert.notNull(connectionString, "Service Bus connection string must not be null");
 
-<<<<<<< HEAD
-        DefaultServiceBusQueueClientFactory clientFactory = new DefaultServiceBusQueueClientFactory(connectionString,
-            properties.getTransportType());
-=======
         DefaultServiceBusQueueClientFactory clientFactory = new DefaultServiceBusQueueClientFactory(connectionString, properties.getTransportType());
         clientFactory.setRetryOptions(properties.getRetryOptions());
->>>>>>> c1a0007b
         clientFactory.setNamespace(properties.getNamespace());
         clientFactory.setServiceBusNamespaceManager(namespaceManager);
         clientFactory.setServiceBusQueueManager(queueManager);
