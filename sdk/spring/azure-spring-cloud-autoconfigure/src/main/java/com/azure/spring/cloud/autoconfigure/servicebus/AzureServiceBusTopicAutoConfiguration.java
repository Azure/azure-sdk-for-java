// Copyright (c) Microsoft Corporation. All rights reserved.
// Licensed under the MIT License.

package com.azure.spring.cloud.autoconfigure.servicebus;

import com.azure.messaging.servicebus.ServiceBusProcessorClient;
import com.azure.spring.cloud.context.core.config.AzureProperties;
import com.azure.spring.cloud.context.core.impl.ServiceBusNamespaceManager;
import com.azure.spring.cloud.context.core.impl.ServiceBusTopicManager;
import com.azure.spring.cloud.context.core.impl.ServiceBusTopicSubscriptionManager;
import com.azure.spring.integration.servicebus.converter.ServiceBusMessageConverter;
import com.azure.spring.integration.servicebus.factory.DefaultServiceBusTopicClientFactory;
import com.azure.spring.integration.servicebus.factory.ServiceBusConnectionStringProvider;
import com.azure.spring.integration.servicebus.factory.ServiceBusTopicClientFactory;
import com.azure.spring.integration.servicebus.topic.ServiceBusTopicTemplate;
import org.slf4j.Logger;
import org.slf4j.LoggerFactory;
import org.springframework.beans.factory.annotation.Autowired;
import org.springframework.boot.autoconfigure.AutoConfigureAfter;
import org.springframework.boot.autoconfigure.condition.ConditionalOnBean;
import org.springframework.boot.autoconfigure.condition.ConditionalOnClass;
import org.springframework.boot.autoconfigure.condition.ConditionalOnMissingBean;
import org.springframework.boot.autoconfigure.condition.ConditionalOnProperty;
import org.springframework.context.annotation.Bean;
import org.springframework.context.annotation.Configuration;
import org.springframework.util.Assert;

/**
 * An auto-configuration for Service Bus topic
 *
 * @author Warren Zhu
 */
@Configuration
@AutoConfigureAfter(AzureServiceBusAutoConfiguration.class)
@ConditionalOnClass(value = {ServiceBusProcessorClient.class, ServiceBusTopicClientFactory.class})
@ConditionalOnProperty(value = "spring.cloud.azure.servicebus.enabled", matchIfMissing = true)
public class AzureServiceBusTopicAutoConfiguration {

    private static final Logger LOGGER = LoggerFactory.getLogger(AzureServiceBusTopicAutoConfiguration.class);

    @Bean
    @ConditionalOnMissingBean
    @ConditionalOnBean(ServiceBusNamespaceManager.class)
    public ServiceBusTopicManager serviceBusTopicManager(AzureProperties azureProperties) {
        return new ServiceBusTopicManager(azureProperties);
    }

    @Bean
    @ConditionalOnMissingBean
    @ConditionalOnBean(ServiceBusTopicManager.class)
    public ServiceBusTopicSubscriptionManager serviceBusTopicSubscriptionManager(AzureProperties azureProperties) {
        return new ServiceBusTopicSubscriptionManager(azureProperties);
    }

    @Bean
    @ConditionalOnMissingBean
    public ServiceBusTopicClientFactory topicClientFactory(
        @Autowired(required = false) ServiceBusNamespaceManager namespaceManager,
        @Autowired(required = false) ServiceBusTopicManager topicManager,
        @Autowired(required = false) ServiceBusTopicSubscriptionManager topicSubscriptionManager,
        ServiceBusConnectionStringProvider connectionStringProvider,
        AzureServiceBusProperties properties) {

        if (connectionStringProvider == null) {
            LOGGER.info("No service bus connection string provided.");
            return null;
        }

        String connectionString = connectionStringProvider.getConnectionString();

        Assert.notNull(connectionString, "Service Bus connection string must not be null");

<<<<<<< HEAD
        DefaultServiceBusTopicClientFactory clientFactory = new DefaultServiceBusTopicClientFactory(connectionString,
            properties.getTransportType());
=======
        DefaultServiceBusTopicClientFactory clientFactory = new DefaultServiceBusTopicClientFactory(connectionString, properties.getTransportType());
        clientFactory.setRetryOptions(properties.getRetryOptions());
>>>>>>> c1a0007b
        clientFactory.setNamespace(properties.getNamespace());
        clientFactory.setServiceBusNamespaceManager(namespaceManager);
        clientFactory.setServiceBusTopicManager(topicManager);
        clientFactory.setServiceBusTopicSubscriptionManager(topicSubscriptionManager);

        return clientFactory;
    }

    @Bean
    @ConditionalOnMissingBean
    public ServiceBusMessageConverter messageConverter() {
        return new ServiceBusMessageConverter();
    }

    @Bean
    @ConditionalOnMissingBean
    @ConditionalOnBean(ServiceBusTopicClientFactory.class)
    public ServiceBusTopicTemplate topicOperation(ServiceBusTopicClientFactory factory,
                                                   ServiceBusMessageConverter messageConverter) {
        return new ServiceBusTopicTemplate(factory, messageConverter);
    }
}<|MERGE_RESOLUTION|>--- conflicted
+++ resolved
@@ -70,13 +70,8 @@
 
         Assert.notNull(connectionString, "Service Bus connection string must not be null");
 
-<<<<<<< HEAD
-        DefaultServiceBusTopicClientFactory clientFactory = new DefaultServiceBusTopicClientFactory(connectionString,
-            properties.getTransportType());
-=======
         DefaultServiceBusTopicClientFactory clientFactory = new DefaultServiceBusTopicClientFactory(connectionString, properties.getTransportType());
         clientFactory.setRetryOptions(properties.getRetryOptions());
->>>>>>> c1a0007b
         clientFactory.setNamespace(properties.getNamespace());
         clientFactory.setServiceBusNamespaceManager(namespaceManager);
         clientFactory.setServiceBusTopicManager(topicManager);
