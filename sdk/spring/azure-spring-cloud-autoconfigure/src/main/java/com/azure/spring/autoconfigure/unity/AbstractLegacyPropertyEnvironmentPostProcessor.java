// Copyright (c) Microsoft Corporation. All rights reserved.
// Licensed under the MIT License.

package com.azure.spring.autoconfigure.unity;

import com.azure.spring.keyvault.KeyVaultEnvironmentPostProcessor;
import org.springframework.boot.SpringApplication;
import org.springframework.boot.env.EnvironmentPostProcessor;
import org.springframework.core.Ordered;
import org.springframework.core.env.ConfigurableEnvironment;

import java.io.BufferedReader;
import java.io.IOException;
import java.io.InputStream;
import java.io.InputStreamReader;
import java.io.UncheckedIOException;
import java.util.HashMap;
import java.util.Map;
import java.util.Optional;
import java.util.Properties;

/**
 * Abstract class to convert legacy properties to the current when only legacy properties are configured,
 * need to be executed before and after {@link KeyVaultEnvironmentPostProcessor}
 * if {@link KeyVaultEnvironmentPostProcessor} is enabled.
 */
public abstract class AbstractLegacyPropertyEnvironmentPostProcessor implements EnvironmentPostProcessor, Ordered {

<<<<<<< HEAD
    protected static final Map<String, String> SPRING_PROPERTY_MAP = new HashMap<String, String>();
=======
    private static final Map<String, String> SPRING_PROPERTY_MAP = new HashMap<String, String>();
>>>>>>> 344eddbf
    static {
        // Load the map of each service's legacy properties and associated current properties from classpath.
        try (
                InputStream inputStream = AbstractLegacyPropertyEnvironmentPostProcessor.class
                                              .getClassLoader()
                                              .getResourceAsStream("legacy-property-mapping.properties");
<<<<<<< HEAD
                BufferedReader bufferedReader = new BufferedReader(new InputStreamReader(inputStream))
=======
                BufferedReader bufferedReader = new BufferedReader(new InputStreamReader(inputStream, "UTF-8"))
>>>>>>> 344eddbf
        ) {
            String line;
            while ((line = bufferedReader.readLine()) != null) {
                SPRING_PROPERTY_MAP.put(line.split("=")[0], line.split("=")[1]);
            }
        } catch (IOException exception) {
            throw new UncheckedIOException("Fail to load legacy-property-mapping.properties", exception);
        }
    }

    public abstract int getOrder();

    public void postProcessEnvironment(ConfigurableEnvironment environment, SpringApplication application) {

        Map<String, String> legacyToCurrentMap = new HashMap<String, String>(SPRING_PROPERTY_MAP);
        Optional.ofNullable(getMultipleKeyVaultsPropertyMap(environment))
                .ifPresent(legacyToCurrentMap::putAll);
        Properties properties = mapLegacyPropertyToCurrent(legacyToCurrentMap, environment);
        setConvertedPropertyToEnvironment(environment, properties);
    }

    /**
     * Build a legacy Key Vault property map of multiple key vault use case. When multiple Key Vaults are used, Key
     * Vault property names are not fixed and varies across user definition.
     *
     * @param environment The application environment to load property from.
     * @return A map contains all possbile Key Vault properties.
     */
    protected abstract Map<String, String> getMultipleKeyVaultsPropertyMap(ConfigurableEnvironment environment);

    /**
     * Convert legacy properties to the current and create new {@link Properties} to store mapped current properties
     * if only legacy properties are configured.
     *
     * @param legacyToCurrentMap A map contains a map of all legacy properties and associated current ones.
     * @param environment The application environment to get and set properties.
     * @return A {@link Properties} to store mapped current properties
     */
    protected abstract Properties mapLegacyPropertyToCurrent(Map<String, String> legacyToCurrentMap,
                                                             ConfigurableEnvironment environment);

    /**
     * Add the mapped current properties to application environment,
     * of which the precedence varies in different processors.
     *
     * @param environment The application environment to set properties.
     * @param properties The converted current properties to be configured.
     */
    protected abstract void setConvertedPropertyToEnvironment(ConfigurableEnvironment environment, Properties properties);
}<|MERGE_RESOLUTION|>--- conflicted
+++ resolved
@@ -26,22 +26,14 @@
  */
 public abstract class AbstractLegacyPropertyEnvironmentPostProcessor implements EnvironmentPostProcessor, Ordered {
 
-<<<<<<< HEAD
-    protected static final Map<String, String> SPRING_PROPERTY_MAP = new HashMap<String, String>();
-=======
     private static final Map<String, String> SPRING_PROPERTY_MAP = new HashMap<String, String>();
->>>>>>> 344eddbf
     static {
         // Load the map of each service's legacy properties and associated current properties from classpath.
         try (
                 InputStream inputStream = AbstractLegacyPropertyEnvironmentPostProcessor.class
                                               .getClassLoader()
                                               .getResourceAsStream("legacy-property-mapping.properties");
-<<<<<<< HEAD
-                BufferedReader bufferedReader = new BufferedReader(new InputStreamReader(inputStream))
-=======
                 BufferedReader bufferedReader = new BufferedReader(new InputStreamReader(inputStream, "UTF-8"))
->>>>>>> 344eddbf
         ) {
             String line;
             while ((line = bufferedReader.readLine()) != null) {
