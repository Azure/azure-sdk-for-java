--- conflicted
+++ resolved
@@ -52,12 +52,8 @@
 
     @Bean
     @ConditionalOnMissingBean
-<<<<<<< HEAD
     @ConditionalOnBean({ AzureResourceManager.class, AzureResourceMetadata.class })
-=======
-    @ConditionalOnBean(AzureResourceManager.class)
     @ConditionalOnProperty(value = "spring.cloud.azure.eventhub.checkpoint-storage-account")
->>>>>>> 14359a56
     public StorageAccountManager storageAccountManager(AzureResourceManager azureResourceManager,
                                                        AzureResourceMetadata azureResourceMetadata) {
         return new StorageAccountManager(azureResourceManager, azureResourceMetadata);
