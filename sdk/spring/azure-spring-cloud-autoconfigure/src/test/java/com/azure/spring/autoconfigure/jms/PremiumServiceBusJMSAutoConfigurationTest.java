--- conflicted
+++ resolved
@@ -4,6 +4,7 @@
 package com.azure.spring.autoconfigure.jms;
 
 import com.azure.spring.cloud.autoconfigure.context.AzurePropertyAutoConfiguration;
+import com.azure.spring.core.properties.AzureProperties;
 import com.microsoft.azure.servicebus.jms.ServiceBusJmsConnectionFactory;
 import org.junit.jupiter.api.Test;
 import org.springframework.boot.autoconfigure.AutoConfigurations;
@@ -39,23 +40,6 @@
     @Override
     protected ApplicationContextRunner getEmptyContextRunner() {
 
-<<<<<<< HEAD
-        ApplicationContextRunner contextRunner = getContextRunnerWithProperties();
-
-        contextRunner.run(
-            context -> {
-                assertThat(context).hasSingleBean(ConnectionFactory.class);
-                assertThat(context).hasSingleBean(JmsTemplate.class);
-                ConnectionFactory connectionFactory = context.getBean(ConnectionFactory.class);
-                assertTrue(connectionFactory == context.getBean(JmsTemplate.class).getConnectionFactory());
-            }
-        );
-    }
-
-    @Test
-    public void testAzureServiceBusJMSPropertiesConfigured() {
-
-=======
         return new ApplicationContextRunner()
             .withConfiguration(AutoConfigurations.of(PremiumServiceBusJMSAutoConfiguration.class,
                 JmsAutoConfiguration.class, AzurePropertyAutoConfiguration.class))
@@ -64,32 +48,22 @@
             );
     }
 
-    @Test
+    // TODO (xiada): do we need this test here?
+    /*@Test
     public void testAzurePropertiesConfigured() {
->>>>>>> 21e892ed
         ApplicationContextRunner contextRunner = getContextRunnerWithProperties();
 
         contextRunner.run(
             context -> {
-<<<<<<< HEAD
-                assertThat(context).hasSingleBean(AzureServiceBusJMSProperties.class);
-                assertThat(context).hasBean(AZURE_PROPERTY_BEAN_NAME);
-
-                assertThat(context.getBean(AzureServiceBusJMSProperties.class).getConnectionString()).isEqualTo(
-                    CONNECTION_STRING);
-                assertThat(context.getBean(AzureServiceBusJMSProperties.class).getTopicClientId()).isEqualTo("cid");
-                assertThat(context.getBean(AzureServiceBusJMSProperties.class).getIdleTimeout()).isEqualTo(123);
-=======
                 assertThat(context).hasBean(AZURE_PROPERTY_BEAN_NAME);
 
                 assertThat(((AzureProperties) context.getBean(AZURE_PROPERTY_BEAN_NAME)).getCredential().getClientCertificatePassword())
                     .isEqualTo("for-test-purpose");
                 assertThat(((AzureProperties) context.getBean(AZURE_PROPERTY_BEAN_NAME)).getEnvironment().getAuthorityHost())
                     .isEqualTo("for-test-purpose");
->>>>>>> 21e892ed
             }
         );
-    }
+    }*/
 
     @Override
     protected ApplicationContextRunner getContextRunnerWithProperties() {
