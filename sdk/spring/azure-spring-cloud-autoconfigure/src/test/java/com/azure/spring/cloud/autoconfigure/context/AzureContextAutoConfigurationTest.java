--- conflicted
+++ resolved
@@ -9,10 +9,7 @@
 import static org.mockito.ArgumentMatchers.anyString;
 import static org.mockito.ArgumentMatchers.eq;
 import static org.mockito.Mockito.mock;
-<<<<<<< HEAD
-import static org.mockito.Mockito.spy;
-=======
->>>>>>> 552af0ce
+
 import static org.mockito.Mockito.times;
 import static org.mockito.Mockito.verify;
 import static org.mockito.Mockito.when;
@@ -28,10 +25,6 @@
 import org.springframework.context.annotation.Configuration;
 
 import com.azure.spring.cloud.context.core.api.CredentialsProvider;
-<<<<<<< HEAD
-=======
-import com.azure.spring.cloud.context.core.api.ResourceManagerProvider;
->>>>>>> 552af0ce
 import com.azure.spring.cloud.context.core.config.AzureProperties;
 import com.microsoft.azure.AzureEnvironment;
 import com.microsoft.azure.credentials.AzureTokenCredentials;
@@ -92,24 +85,15 @@
     public void testDefaultSubscriptionId() throws IOException {
         AzureProperties azureProperties = new AzureProperties();
         String expectedSubscriptionId = "non-default-subscription-id";
-<<<<<<< HEAD
-        
-        //Mock credentials
-=======
 
         // Mock credentials
->>>>>>> 552af0ce
         AzureTokenCredentials mockCredentials = mock(AzureTokenCredentials.class);
         when(mockCredentials.domain()).thenReturn("testdomain");
         when(mockCredentials.environment()).thenReturn(AzureEnvironment.AZURE);
         when(mockCredentials.defaultSubscriptionId()).thenReturn(expectedSubscriptionId);
-<<<<<<< HEAD
-        
-        //Call real auto-config logic with stubbed-out connectivity
-=======
+
 
         // Call real auto-config logic with stubbed-out connectivity
->>>>>>> 552af0ce
         AzureContextAutoConfiguration mockAutoConfig = mock(AzureContextAutoConfiguration.class);
         when(mockAutoConfig.azure(any(), any())).thenCallRealMethod();
         when(mockAutoConfig.authenticateToAzure(any(), anyString(), any())).then(invocation -> {
