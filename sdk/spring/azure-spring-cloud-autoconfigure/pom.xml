<?xml version="1.0" encoding="UTF-8"?>
<project xmlns:xsi="http://www.w3.org/2001/XMLSchema-instance"
         xmlns="http://maven.apache.org/POM/4.0.0"
         xsi:schemaLocation="http://maven.apache.org/POM/4.0.0 http://maven.apache.org/xsd/maven-4.0.0.xsd">
  <parent>
    <groupId>com.azure</groupId>
    <artifactId>azure-client-sdk-parent</artifactId>
    <version>1.7.0</version> <!-- {x-version-update;com.azure:azure-client-sdk-parent;current} -->
    <relativePath>../../parents/azure-client-sdk-parent</relativePath>
  </parent>
  <modelVersion>4.0.0</modelVersion>

  <groupId>com.azure.spring</groupId>
  <artifactId>azure-spring-cloud-autoconfigure</artifactId>
  <version>2.6.0-beta.1</version> <!-- {x-version-update;com.azure.spring:azure-spring-cloud-autoconfigure;current} -->

  <name>Azure Spring Cloud Autoconfigure</name>
  <url>https://github.com/Azure/azure-sdk-for-java</url>

  <properties>
    <jacoco.min.linecoverage>0.10</jacoco.min.linecoverage>
    <jacoco.min.branchcoverage>0.15</jacoco.min.branchcoverage>
  </properties>

  <dependencies>
    <dependency>
      <groupId>org.springframework.boot</groupId>
      <artifactId>spring-boot-autoconfigure</artifactId>
      <version>2.5.0</version> <!-- {x-version-update;org.springframework.boot:spring-boot-autoconfigure;external_dependency} -->
    </dependency>

    <dependency>
      <groupId>org.springframework</groupId>
      <artifactId>spring-web</artifactId>
      <version>5.3.7</version> <!-- {x-version-update;org.springframework:spring-web;external_dependency} -->
    </dependency>

		<!-- Telemetry -->
    <dependency>
      <groupId>com.azure.spring</groupId>
      <artifactId>azure-spring-cloud-telemetry</artifactId>
      <version>2.6.0-beta.1</version> <!-- {x-version-update;com.azure.spring:azure-spring-cloud-telemetry;current} -->
    </dependency>

		<!-- Cloud SQL -->
    <dependency>
      <groupId>org.springframework</groupId>
      <artifactId>spring-jdbc</artifactId>
      <version>5.3.7</version> <!-- {x-version-update;org.springframework:spring-jdbc;external_dependency} -->
      <optional>true</optional>
    </dependency>

    <dependency>
      <groupId>com.zaxxer</groupId>
      <artifactId>HikariCP</artifactId>
      <version>4.0.3</version> <!-- {x-version-update;com.zaxxer:HikariCP;external_dependency} -->
      <scope>test</scope>
    </dependency>

		<!-- PostgreSQL -->
    <dependency>
      <groupId>org.postgresql</groupId>
      <artifactId>postgresql</artifactId>
      <version>42.2.20</version> <!-- {x-version-update;org.postgresql:postgresql;external_dependency} -->
      <optional>true</optional>
    </dependency>

		<!-- MySQL -->
    <dependency>
      <groupId>mysql</groupId>
      <artifactId>mysql-connector-java</artifactId>
      <version>8.0.25</version> <!-- {x-version-update;mysql:mysql-connector-java;external_dependency} -->
      <optional>true</optional>
    </dependency>

		<!-- SQL Server -->
    <dependency>
      <groupId>com.microsoft.sqlserver</groupId>
      <artifactId>mssql-jdbc</artifactId>
      <version>9.2.1.jre8</version> <!-- {x-version-update;com.microsoft.sqlserver:mssql-jdbc;external_dependency} -->
      <optional>true</optional>
    </dependency>

		<!-- Event Hub -->
    <dependency>
      <groupId>com.azure.spring</groupId>
      <artifactId>azure-spring-integration-eventhubs</artifactId>
      <version>2.6.0-beta.1</version> <!-- {x-version-update;com.azure.spring:azure-spring-integration-eventhubs;current} -->
      <optional>true</optional>
    </dependency>

		<!-- Service Bus -->
    <dependency>
      <groupId>com.azure.spring</groupId>
      <artifactId>azure-spring-integration-servicebus</artifactId>
      <version>2.6.0-beta.1</version> <!-- {x-version-update;com.azure.spring:azure-spring-integration-servicebus;current} -->
      <optional>true</optional>
    </dependency>

		<!-- Redis -->
    <dependency>
      <groupId>org.springframework.data</groupId>
      <artifactId>spring-data-redis</artifactId>
      <version>2.5.1</version> <!-- {x-version-update;org.springframework.data:spring-data-redis;external_dependency} -->
      <optional>true</optional>
    </dependency>

		<!-- Kafka -->
    <dependency>
      <groupId>org.springframework.kafka</groupId>
      <artifactId>spring-kafka</artifactId>
      <version>2.7.1</version> <!-- {x-version-update;org.springframework.kafka:spring-kafka;external_dependency} -->
      <optional>true</optional>
    </dependency>

		<!-- MongoDB -->
    <dependency>
      <groupId>org.springframework.data</groupId>
      <artifactId>spring-data-mongodb</artifactId>
      <version>3.2.1</version> <!-- {x-version-update;org.springframework.data:spring-data-mongodb;external_dependency} -->
      <optional>true</optional>
    </dependency>

    <dependency>
      <groupId>org.springframework</groupId>
      <artifactId>spring-context-support</artifactId>
      <version>5.3.7</version> <!-- {x-version-update;org.springframework:spring-context-support;external_dependency} -->
      <optional>true</optional>
    </dependency>

    <dependency>
      <groupId>com.azure.spring</groupId>
      <artifactId>azure-spring-cloud-context</artifactId>
      <version>2.6.0-beta.1</version> <!-- {x-version-update;com.azure.spring:azure-spring-cloud-context;current} -->
      <optional>true</optional>
    </dependency>

    <dependency>
      <groupId>org.hibernate.validator</groupId>
      <artifactId>hibernate-validator</artifactId>
      <version>6.2.0.Final</version> <!-- {x-version-update;org.hibernate.validator:hibernate-validator;external_dependency} -->
    </dependency>

    <dependency>
      <groupId>com.fasterxml.jackson.core</groupId>
      <artifactId>jackson-core</artifactId>
      <version>2.12.3</version> <!-- {x-version-update;com.fasterxml.jackson.core:jackson-core;external_dependency} -->
    </dependency>

    <dependency>
      <groupId>org.springframework.boot</groupId>
      <artifactId>spring-boot-configuration-processor</artifactId>
      <version>2.5.0</version> <!-- {x-version-update;org.springframework.boot:spring-boot-configuration-processor;external_dependency} -->
      <optional>true</optional>
    </dependency>

    <!-- TEST-->
    <dependency>
      <groupId>org.springframework.boot</groupId>
      <artifactId>spring-boot-starter-test</artifactId>
      <version>2.5.0</version> <!-- {x-version-update;org.springframework.boot:spring-boot-starter-test;external_dependency} -->
      <scope>test</scope>
    </dependency>

<<<<<<< HEAD
=======
    <dependency>
      <groupId>org.junit.vintage</groupId>
      <artifactId>junit-vintage-engine</artifactId>
      <version>5.7.2</version> <!-- {x-version-update;org.junit.vintage:junit-vintage-engine;external_dependency} -->
      <scope>test</scope>
    </dependency>

    <dependency>
      <groupId>org.mockito</groupId>
      <artifactId>mockito-core</artifactId>
      <version>3.9.0</version> <!-- {x-version-update;org.mockito:mockito-core;external_dependency} -->
      <scope>test</scope>
    </dependency>

    <dependency>
      <groupId>org.powermock</groupId>
      <artifactId>powermock-api-mockito2</artifactId>
      <version>2.0.2</version> <!-- {x-version-update;org.powermock:powermock-api-mockito2;external_dependency} -->
      <scope>test</scope>
    </dependency>

    <dependency>
      <groupId>org.powermock</groupId>
      <artifactId>powermock-module-junit4</artifactId>
      <version>2.0.2</version> <!-- {x-version-update;org.powermock:powermock-module-junit4;external_dependency} -->
      <scope>test</scope>
    </dependency>

>>>>>>> 34a7365a
    <!-- Dependencies on other modules for AutoConfiguration tests -->
    <dependency>
      <groupId>com.azure.spring</groupId>
      <artifactId>azure-spring-cloud-storage</artifactId>
      <version>2.6.0-beta.1</version> <!-- {x-version-update;com.azure.spring:azure-spring-cloud-storage;current} -->
      <scope>test</scope>
    </dependency>

  </dependencies>

  <build>
    <plugins>
      <plugin>
        <groupId>org.apache.maven.plugins</groupId>
        <artifactId>maven-enforcer-plugin</artifactId>
        <version>3.0.0-M3</version> <!-- {x-version-update;org.apache.maven.plugins:maven-enforcer-plugin;external_dependency} -->
        <configuration>
          <rules>
            <bannedDependencies>
              <includes>
                <include>com.fasterxml.jackson.core:jackson-core:[2.12.3]</include> <!-- {x-include-update;com.fasterxml.jackson.core:jackson-core;external_dependency} -->
                <include>com.microsoft.sqlserver:mssql-jdbc:[9.2.1.jre8]</include> <!-- {x-include-update;com.microsoft.sqlserver:mssql-jdbc;external_dependency} -->
                <include>mysql:mysql-connector-java:[8.0.25]</include> <!-- {x-include-update;mysql:mysql-connector-java;external_dependency} -->
                <include>org.hibernate.validator:hibernate-validator:[6.2.0.Final]</include> <!-- {x-include-update;org.hibernate.validator:hibernate-validator;external_dependency} -->
                <include>org.postgresql:postgresql:[42.2.20]</include> <!-- {x-include-update;org.postgresql:postgresql;external_dependency} -->
                <include>org.springframework.boot:spring-boot-autoconfigure:[2.5.0]</include> <!-- {x-include-update;org.springframework.boot:spring-boot-autoconfigure;external_dependency} -->
                <include>org.springframework.boot:spring-boot-configuration-processor:[2.5.0]</include> <!-- {x-include-update;org.springframework.boot:spring-boot-configuration-processor;external_dependency} -->
                <include>org.springframework.data:spring-data-mongodb:[3.2.1]</include> <!-- {x-include-update;org.springframework.data:spring-data-mongodb;external_dependency} -->
                <include>org.springframework.data:spring-data-redis:[2.5.1]</include> <!-- {x-include-update;org.springframework.data:spring-data-redis;external_dependency} -->
                <include>org.springframework.kafka:spring-kafka:[2.7.1]</include> <!-- {x-include-update;org.springframework.kafka:spring-kafka;external_dependency} -->
                <include>org.springframework:spring-context-support:[5.3.7]</include> <!-- {x-include-update;org.springframework:spring-context-support;external_dependency} -->
                <include>org.springframework:spring-jdbc:[5.3.7]</include> <!-- {x-include-update;org.springframework:spring-jdbc;external_dependency} -->
                <include>org.springframework:spring-web:[5.3.7]</include> <!-- {x-include-update;org.springframework:spring-web;external_dependency} -->
              </includes>
            </bannedDependencies>
          </rules>
        </configuration>
      </plugin>
    </plugins>

    <resources>
      <!-- Raw Resource -->
      <resource>
        <directory>src/main/resources</directory>
        <includes>
          <include>META-INF/spring.factories</include>
        </includes>
      </resource>
    </resources>
  </build>
  <profiles>
    <!-- Generate "spring-configuration-metadata.json" by annotation process -->
    <profile>
      <id>annotation-process-for-java-8</id>
      <activation>
        <jdk>[1.8,9)</jdk>
      </activation>
      <build>
        <plugins>
          <plugin>
            <groupId>org.apache.maven.plugins</groupId>
            <artifactId>maven-compiler-plugin</artifactId>
            <version>3.8.1</version> <!-- {x-version-update;org.apache.maven.plugins:maven-compiler-plugin;external_dependency} -->
            <executions>
              <execution>
                <id>annotation-process-for-java-8</id>
                <goals>
                  <goal>compile</goal>
                </goals>
                <configuration>
                  <compilerArgs>
                    <arg>-proc:only</arg> <!-- Turn on annotation processing -->
                  </compilerArgs>
                </configuration>
              </execution>
            </executions>
          </plugin>
        </plugins>
      </build>
    </profile>
    <profile>
      <id>annotation-process-for-java-11</id>
      <activation>
        <jdk>[11,)</jdk>
      </activation>
      <build>
        <plugins>
          <plugin>
            <groupId>org.apache.maven.plugins</groupId>
            <artifactId>maven-compiler-plugin</artifactId>
            <version>3.8.1</version> <!-- {x-version-update;org.apache.maven.plugins:maven-compiler-plugin;external_dependency} -->
            <executions>
              <execution>
                <id>annotation-process-for-java-11</id>
                <goals>
                  <goal>compile</goal>
                </goals>
                <configuration>
                  <compilerArgs>
                    <arg>-proc:only</arg> <!-- Turn on annotation processing -->
                  </compilerArgs>
                  <release>11</release>
                </configuration>
              </execution>
            </executions>
          </plugin>
        </plugins>
      </build>
    </profile>
  </profiles>
</project><|MERGE_RESOLUTION|>--- conflicted
+++ resolved
@@ -162,37 +162,6 @@
       <scope>test</scope>
     </dependency>
 
-<<<<<<< HEAD
-=======
-    <dependency>
-      <groupId>org.junit.vintage</groupId>
-      <artifactId>junit-vintage-engine</artifactId>
-      <version>5.7.2</version> <!-- {x-version-update;org.junit.vintage:junit-vintage-engine;external_dependency} -->
-      <scope>test</scope>
-    </dependency>
-
-    <dependency>
-      <groupId>org.mockito</groupId>
-      <artifactId>mockito-core</artifactId>
-      <version>3.9.0</version> <!-- {x-version-update;org.mockito:mockito-core;external_dependency} -->
-      <scope>test</scope>
-    </dependency>
-
-    <dependency>
-      <groupId>org.powermock</groupId>
-      <artifactId>powermock-api-mockito2</artifactId>
-      <version>2.0.2</version> <!-- {x-version-update;org.powermock:powermock-api-mockito2;external_dependency} -->
-      <scope>test</scope>
-    </dependency>
-
-    <dependency>
-      <groupId>org.powermock</groupId>
-      <artifactId>powermock-module-junit4</artifactId>
-      <version>2.0.2</version> <!-- {x-version-update;org.powermock:powermock-module-junit4;external_dependency} -->
-      <scope>test</scope>
-    </dependency>
-
->>>>>>> 34a7365a
     <!-- Dependencies on other modules for AutoConfiguration tests -->
     <dependency>
       <groupId>com.azure.spring</groupId>
