<?xml version="1.0" encoding="UTF-8"?>
<project xmlns:xsi="http://www.w3.org/2001/XMLSchema-instance"
         xmlns="http://maven.apache.org/POM/4.0.0"
         xsi:schemaLocation="http://maven.apache.org/POM/4.0.0 http://maven.apache.org/xsd/maven-4.0.0.xsd">
  <parent>
    <groupId>com.azure</groupId>
    <artifactId>azure-client-sdk-parent</artifactId>
    <version>1.7.0</version> <!-- {x-version-update;com.azure:azure-client-sdk-parent;current} -->
    <relativePath>../../parents/azure-client-sdk-parent</relativePath>
  </parent>
  <modelVersion>4.0.0</modelVersion>

  <groupId>com.azure.spring</groupId>
  <artifactId>azure-spring-cloud-autoconfigure</artifactId>
<<<<<<< HEAD
  <version>2.0.0-beta.1</version> <!-- {x-version-update;com.azure.spring:azure-spring-cloud-autoconfigure;current} -->
=======
  <version>2.2.0-beta.1</version> <!-- {x-version-update;com.azure.spring:azure-spring-cloud-autoconfigure;current} -->
>>>>>>> e2018a87

  <name>Azure Spring Cloud Autoconfigure</name>
  <url>https://github.com/Azure/azure-sdk-for-java</url>

  <properties>
    <jacoco.min.linecoverage>0.10</jacoco.min.linecoverage>
    <jacoco.min.branchcoverage>0.15</jacoco.min.branchcoverage>
  </properties>

  <dependencies>
    <dependency>
      <groupId>org.springframework.boot</groupId>
      <artifactId>spring-boot-autoconfigure</artifactId>
<<<<<<< HEAD
      <version>2.3.4.RELEASE</version> <!-- {x-version-update;org.springframework.boot:spring-boot-autoconfigure;external_dependency} -->
=======
      <version>2.3.5.RELEASE</version> <!-- {x-version-update;org.springframework.boot:spring-boot-autoconfigure;external_dependency} -->
>>>>>>> e2018a87
    </dependency>

    <dependency>
      <groupId>org.springframework</groupId>
      <artifactId>spring-web</artifactId>
<<<<<<< HEAD
      <version>5.2.9.RELEASE</version> <!-- {x-version-update;org.springframework:spring-web;external_dependency} -->
=======
      <version>5.2.10.RELEASE</version> <!-- {x-version-update;org.springframework:spring-web;external_dependency} -->
>>>>>>> e2018a87
    </dependency>

		<!-- Telemetry -->
    <dependency>
      <groupId>com.azure.spring</groupId>
      <artifactId>azure-spring-cloud-telemetry</artifactId>
<<<<<<< HEAD
      <version>2.0.0-beta.1</version> <!-- {x-version-update;com.azure.spring:azure-spring-cloud-telemetry;current} -->
=======
      <version>2.2.0-beta.1</version> <!-- {x-version-update;com.azure.spring:azure-spring-cloud-telemetry;current} -->
>>>>>>> e2018a87
    </dependency>

		<!-- Cloud SQL -->
    <dependency>
      <groupId>org.springframework</groupId>
      <artifactId>spring-jdbc</artifactId>
<<<<<<< HEAD
      <version>5.2.9.RELEASE</version> <!-- {x-version-update;org.springframework:spring-jdbc;external_dependency} -->
=======
      <version>5.2.10.RELEASE</version> <!-- {x-version-update;org.springframework:spring-jdbc;external_dependency} -->
>>>>>>> e2018a87
      <optional>true</optional>
    </dependency>

    <dependency>
      <groupId>com.zaxxer</groupId>
      <artifactId>HikariCP</artifactId>
      <version>3.4.5</version> <!-- {x-version-update;com.zaxxer:HikariCP;external_dependency} -->
      <scope>test</scope>
    </dependency>

		<!-- PostgreSQL -->
    <dependency>
      <groupId>org.postgresql</groupId>
      <artifactId>postgresql</artifactId>
<<<<<<< HEAD
      <version>42.2.16</version> <!-- {x-version-update;org.postgresql:postgresql;external_dependency} -->
=======
      <version>42.2.18</version> <!-- {x-version-update;org.postgresql:postgresql;external_dependency} -->
>>>>>>> e2018a87
      <optional>true</optional>
    </dependency>

		<!-- MySQL -->
    <dependency>
      <groupId>mysql</groupId>
      <artifactId>mysql-connector-java</artifactId>
      <version>8.0.22</version> <!-- {x-version-update;mysql:mysql-connector-java;external_dependency} -->
      <optional>true</optional>
    </dependency>

		<!-- SQL Server -->
    <dependency>
      <groupId>com.microsoft.sqlserver</groupId>
      <artifactId>mssql-jdbc</artifactId>
      <version>7.4.1.jre8</version> <!-- {x-version-update;com.microsoft.sqlserver:mssql-jdbc;external_dependency} -->
      <optional>true</optional>
    </dependency>

		<!-- Event Hub -->
    <dependency>
      <groupId>com.azure.spring</groupId>
      <artifactId>azure-spring-integration-eventhubs</artifactId>
<<<<<<< HEAD
      <version>2.0.0-beta.1</version> <!-- {x-version-update;com.azure.spring:azure-spring-integration-eventhubs;current} -->
=======
      <version>2.2.0-beta.1</version> <!-- {x-version-update;com.azure.spring:azure-spring-integration-eventhubs;current} -->
>>>>>>> e2018a87
      <optional>true</optional>
    </dependency>

		<!-- Service Bus -->
    <dependency>
      <groupId>com.azure.spring</groupId>
      <artifactId>azure-spring-integration-servicebus</artifactId>
<<<<<<< HEAD
      <version>2.0.0-beta.1</version> <!-- {x-version-update;com.azure.spring:azure-spring-integration-servicebus;current} -->
=======
      <version>2.2.0-beta.1</version> <!-- {x-version-update;com.azure.spring:azure-spring-integration-servicebus;current} -->
>>>>>>> e2018a87
      <optional>true</optional>
    </dependency>

		<!-- Redis -->
    <dependency>
      <groupId>org.springframework.data</groupId>
      <artifactId>spring-data-redis</artifactId>
<<<<<<< HEAD
      <version>2.3.4.RELEASE</version> <!-- {x-version-update;org.springframework.data:spring-data-redis;external_dependency} -->
=======
      <version>2.3.5.RELEASE</version> <!-- {x-version-update;org.springframework.data:spring-data-redis;external_dependency} -->
>>>>>>> e2018a87
      <optional>true</optional>
    </dependency>

		<!-- Kafka -->
    <dependency>
      <groupId>org.springframework.kafka</groupId>
      <artifactId>spring-kafka</artifactId>
<<<<<<< HEAD
      <version>2.5.6.RELEASE</version> <!-- {x-version-update;org.springframework.kafka:spring-kafka;external_dependency} -->
=======
      <version>2.5.7.RELEASE</version> <!-- {x-version-update;org.springframework.kafka:spring-kafka;external_dependency} -->
>>>>>>> e2018a87
      <optional>true</optional>
    </dependency>

		<!-- MongoDB -->
    <dependency>
      <groupId>org.springframework.data</groupId>
      <artifactId>spring-data-mongodb</artifactId>
<<<<<<< HEAD
      <version>3.0.4.RELEASE</version> <!-- {x-version-update;org.springframework.data:spring-data-mongodb;external_dependency} -->
=======
      <version>3.0.5.RELEASE</version> <!-- {x-version-update;org.springframework.data:spring-data-mongodb;external_dependency} -->
>>>>>>> e2018a87
      <optional>true</optional>
    </dependency>

    <dependency>
      <groupId>org.springframework</groupId>
      <artifactId>spring-context-support</artifactId>
<<<<<<< HEAD
      <version>5.2.9.RELEASE</version> <!-- {x-version-update;org.springframework:spring-context-support;external_dependency} -->
=======
      <version>5.2.10.RELEASE</version> <!-- {x-version-update;org.springframework:spring-context-support;external_dependency} -->
>>>>>>> e2018a87
      <optional>true</optional>
    </dependency>

    <dependency>
      <groupId>com.azure.spring</groupId>
      <artifactId>azure-spring-cloud-context</artifactId>
<<<<<<< HEAD
      <version>2.0.0-beta.1</version> <!-- {x-version-update;com.azure.spring:azure-spring-cloud-context;current} -->
=======
      <version>2.2.0-beta.1</version> <!-- {x-version-update;com.azure.spring:azure-spring-cloud-context;current} -->
>>>>>>> e2018a87
      <optional>true</optional>
    </dependency>

    <dependency>
      <groupId>org.hibernate.validator</groupId>
      <artifactId>hibernate-validator</artifactId>
      <version>6.1.6.Final</version> <!-- {x-version-update;org.hibernate.validator:hibernate-validator;external_dependency} -->
    </dependency>

    <dependency>
      <groupId>com.fasterxml.jackson.core</groupId>
      <artifactId>jackson-core</artifactId>
      <version>2.11.3</version> <!-- {x-version-update;com.fasterxml.jackson.core:jackson-core;external_dependency} -->
    </dependency>

    <dependency>
      <groupId>org.springframework.boot</groupId>
      <artifactId>spring-boot-configuration-processor</artifactId>
<<<<<<< HEAD
      <version>2.3.4.RELEASE</version> <!-- {x-version-update;org.springframework.boot:spring-boot-configuration-processor;external_dependency} -->
=======
      <version>2.3.5.RELEASE</version> <!-- {x-version-update;org.springframework.boot:spring-boot-configuration-processor;external_dependency} -->
>>>>>>> e2018a87
      <optional>true</optional>
    </dependency>

    <dependency>
      <groupId>org.springframework.boot</groupId>
      <artifactId>spring-boot-starter-test</artifactId>
<<<<<<< HEAD
      <version>2.3.4.RELEASE</version> <!-- {x-version-update;org.springframework.boot:spring-boot-starter-test;external_dependency} -->
=======
      <version>2.3.5.RELEASE</version> <!-- {x-version-update;org.springframework.boot:spring-boot-starter-test;external_dependency} -->
>>>>>>> e2018a87
      <scope>test</scope>
    </dependency>

    <dependency>
      <groupId>junit</groupId>
      <artifactId>junit</artifactId>
      <version>4.13.1</version> <!-- {x-version-update;junit:junit;external_dependency} -->
      <scope>test</scope>
    </dependency>

    <dependency>
      <groupId>org.mockito</groupId>
      <artifactId>mockito-core</artifactId>
      <version>3.3.3</version> <!-- {x-version-update;org.mockito:mockito-core;external_dependency} -->
      <scope>test</scope>
    </dependency>

    <dependency>
      <groupId>org.powermock</groupId>
      <artifactId>powermock-api-mockito2</artifactId>
      <version>2.0.2</version> <!-- {x-version-update;org.powermock:powermock-api-mockito2;external_dependency} -->
      <scope>test</scope>
    </dependency>

    <dependency>
      <groupId>org.powermock</groupId>
      <artifactId>powermock-module-junit4</artifactId>
      <version>2.0.2</version> <!-- {x-version-update;org.powermock:powermock-module-junit4;external_dependency} -->
      <scope>test</scope>
    </dependency>

    <!-- Dependencies on other modules for AutoConfiguration tests -->
    <dependency>
      <groupId>com.azure.spring</groupId>
      <artifactId>azure-spring-cloud-storage</artifactId>
<<<<<<< HEAD
      <version>2.0.0-beta.1</version> <!-- {x-version-update;com.azure.spring:azure-spring-cloud-storage;current} -->
=======
      <version>2.2.0-beta.1</version> <!-- {x-version-update;com.azure.spring:azure-spring-cloud-storage;current} -->
>>>>>>> e2018a87
      <scope>test</scope>
    </dependency>

  </dependencies>

  <build>
    <plugins>
      <plugin>
        <groupId>org.apache.maven.plugins</groupId>
        <artifactId>maven-enforcer-plugin</artifactId>
        <version>3.0.0-M3</version> <!-- {x-version-update;org.apache.maven.plugins:maven-enforcer-plugin;external_dependency} -->
        <configuration>
          <rules>
            <bannedDependencies>
              <includes>
<<<<<<< HEAD
                <include>com.fasterxml.jackson.core:jackson-core:[2.11.2]</include> <!-- {x-include-update;com.fasterxml.jackson.core:jackson-core;external_dependency} -->
                <include>com.microsoft.sqlserver:mssql-jdbc:[7.4.1.jre8]</include> <!-- {x-include-update;com.microsoft.sqlserver:mssql-jdbc;external_dependency} -->
                <include>mysql:mysql-connector-java:[8.0.21]</include> <!-- {x-include-update;mysql:mysql-connector-java;external_dependency} -->
                <include>org.hibernate.validator:hibernate-validator:[6.1.5.Final]</include> <!-- {x-include-update;org.hibernate.validator:hibernate-validator;external_dependency} -->
                <include>org.postgresql:postgresql:[42.2.16]</include> <!-- {x-include-update;org.postgresql:postgresql;external_dependency} -->
                <include>org.springframework.boot:spring-boot-autoconfigure:[2.3.4.RELEASE]</include> <!-- {x-include-update;org.springframework.boot:spring-boot-autoconfigure;external_dependency} -->
                <include>org.springframework.boot:spring-boot-configuration-processor:[2.3.4.RELEASE]</include> <!-- {x-include-update;org.springframework.boot:spring-boot-configuration-processor;external_dependency} -->
                <include>org.springframework.data:spring-data-mongodb:[3.0.4.RELEASE]</include> <!-- {x-include-update;org.springframework.data:spring-data-mongodb;external_dependency} -->
                <include>org.springframework.data:spring-data-redis:[2.3.4.RELEASE]</include> <!-- {x-include-update;org.springframework.data:spring-data-redis;external_dependency} -->
                <include>org.springframework.kafka:spring-kafka:[2.5.6.RELEASE]</include> <!-- {x-include-update;org.springframework.kafka:spring-kafka;external_dependency} -->
                <include>org.springframework:spring-context-support:[5.2.9.RELEASE]</include> <!-- {x-include-update;org.springframework:spring-context-support;external_dependency} -->
                <include>org.springframework:spring-jdbc:[5.2.9.RELEASE]</include> <!-- {x-include-update;org.springframework:spring-jdbc;external_dependency} -->
                <include>org.springframework:spring-web:[5.2.9.RELEASE]</include> <!-- {x-include-update;org.springframework:spring-web;external_dependency} -->
=======
                <include>com.fasterxml.jackson.core:jackson-core:[2.11.3]</include> <!-- {x-include-update;com.fasterxml.jackson.core:jackson-core;external_dependency} -->
                <include>com.microsoft.sqlserver:mssql-jdbc:[7.4.1.jre8]</include> <!-- {x-include-update;com.microsoft.sqlserver:mssql-jdbc;external_dependency} -->
                <include>mysql:mysql-connector-java:[8.0.22]</include> <!-- {x-include-update;mysql:mysql-connector-java;external_dependency} -->
                <include>org.hibernate.validator:hibernate-validator:[6.1.6.Final]</include> <!-- {x-include-update;org.hibernate.validator:hibernate-validator;external_dependency} -->
                <include>org.postgresql:postgresql:[42.2.18]</include> <!-- {x-include-update;org.postgresql:postgresql;external_dependency} -->
                <include>org.springframework.boot:spring-boot-autoconfigure:[2.3.5.RELEASE]</include> <!-- {x-include-update;org.springframework.boot:spring-boot-autoconfigure;external_dependency} -->
                <include>org.springframework.boot:spring-boot-configuration-processor:[2.3.5.RELEASE]</include> <!-- {x-include-update;org.springframework.boot:spring-boot-configuration-processor;external_dependency} -->
                <include>org.springframework.data:spring-data-mongodb:[3.0.5.RELEASE]</include> <!-- {x-include-update;org.springframework.data:spring-data-mongodb;external_dependency} -->
                <include>org.springframework.data:spring-data-redis:[2.3.5.RELEASE]</include> <!-- {x-include-update;org.springframework.data:spring-data-redis;external_dependency} -->
                <include>org.springframework.kafka:spring-kafka:[2.5.7.RELEASE]</include> <!-- {x-include-update;org.springframework.kafka:spring-kafka;external_dependency} -->
                <include>org.springframework:spring-context-support:[5.2.10.RELEASE]</include> <!-- {x-include-update;org.springframework:spring-context-support;external_dependency} -->
                <include>org.springframework:spring-jdbc:[5.2.10.RELEASE]</include> <!-- {x-include-update;org.springframework:spring-jdbc;external_dependency} -->
                <include>org.springframework:spring-web:[5.2.10.RELEASE]</include> <!-- {x-include-update;org.springframework:spring-web;external_dependency} -->
>>>>>>> e2018a87
              </includes>
            </bannedDependencies>
          </rules>
        </configuration>
      </plugin>
    </plugins>

    <resources>
      <!-- Raw Resource -->
      <resource>
        <directory>src/main/resources</directory>
        <includes>
          <include>META-INF/spring.factories</include>
        </includes>
      </resource>
    </resources>
  </build>
  <profiles>
    <!-- Generate "spring-configuration-metadata.json" by annotation process -->
    <profile>
      <id>annotation-process-for-java-8</id>
      <activation>
        <jdk>[1.8,9)</jdk>
      </activation>
      <build>
        <plugins>
          <plugin>
            <groupId>org.apache.maven.plugins</groupId>
            <artifactId>maven-compiler-plugin</artifactId>
            <version>3.8.1</version> <!-- {x-version-update;org.apache.maven.plugins:maven-compiler-plugin;external_dependency} -->
            <executions>
              <execution>
                <id>annotation-process-for-java-8</id>
                <goals>
                  <goal>compile</goal>
                </goals>
                <configuration>
                  <compilerArgs>
                    <arg>-proc:only</arg> <!-- Turn on annotation processing -->
                  </compilerArgs>
                </configuration>
              </execution>
            </executions>
          </plugin>
        </plugins>
      </build>
    </profile>
    <profile>
      <id>annotation-process-for-java-11</id>
      <activation>
        <jdk>[11,)</jdk>
      </activation>
      <build>
        <plugins>
          <plugin>
            <groupId>org.apache.maven.plugins</groupId>
            <artifactId>maven-compiler-plugin</artifactId>
            <version>3.8.1</version> <!-- {x-version-update;org.apache.maven.plugins:maven-compiler-plugin;external_dependency} -->
            <executions>
              <execution>
                <id>annotation-process-for-java-11</id>
                <goals>
                  <goal>compile</goal>
                </goals>
                <configuration>
                  <compilerArgs>
                    <arg>-proc:only</arg> <!-- Turn on annotation processing -->
                  </compilerArgs>
                  <release>11</release>
                </configuration>
              </execution>
            </executions>
          </plugin>
        </plugins>
      </build>
    </profile>
  </profiles>
</project><|MERGE_RESOLUTION|>--- conflicted
+++ resolved
@@ -12,11 +12,7 @@
 
   <groupId>com.azure.spring</groupId>
   <artifactId>azure-spring-cloud-autoconfigure</artifactId>
-<<<<<<< HEAD
-  <version>2.0.0-beta.1</version> <!-- {x-version-update;com.azure.spring:azure-spring-cloud-autoconfigure;current} -->
-=======
   <version>2.2.0-beta.1</version> <!-- {x-version-update;com.azure.spring:azure-spring-cloud-autoconfigure;current} -->
->>>>>>> e2018a87
 
   <name>Azure Spring Cloud Autoconfigure</name>
   <url>https://github.com/Azure/azure-sdk-for-java</url>
@@ -30,43 +26,27 @@
     <dependency>
       <groupId>org.springframework.boot</groupId>
       <artifactId>spring-boot-autoconfigure</artifactId>
-<<<<<<< HEAD
-      <version>2.3.4.RELEASE</version> <!-- {x-version-update;org.springframework.boot:spring-boot-autoconfigure;external_dependency} -->
-=======
       <version>2.3.5.RELEASE</version> <!-- {x-version-update;org.springframework.boot:spring-boot-autoconfigure;external_dependency} -->
->>>>>>> e2018a87
     </dependency>
 
     <dependency>
       <groupId>org.springframework</groupId>
       <artifactId>spring-web</artifactId>
-<<<<<<< HEAD
-      <version>5.2.9.RELEASE</version> <!-- {x-version-update;org.springframework:spring-web;external_dependency} -->
-=======
       <version>5.2.10.RELEASE</version> <!-- {x-version-update;org.springframework:spring-web;external_dependency} -->
->>>>>>> e2018a87
     </dependency>
 
 		<!-- Telemetry -->
     <dependency>
       <groupId>com.azure.spring</groupId>
       <artifactId>azure-spring-cloud-telemetry</artifactId>
-<<<<<<< HEAD
-      <version>2.0.0-beta.1</version> <!-- {x-version-update;com.azure.spring:azure-spring-cloud-telemetry;current} -->
-=======
       <version>2.2.0-beta.1</version> <!-- {x-version-update;com.azure.spring:azure-spring-cloud-telemetry;current} -->
->>>>>>> e2018a87
     </dependency>
 
 		<!-- Cloud SQL -->
     <dependency>
       <groupId>org.springframework</groupId>
       <artifactId>spring-jdbc</artifactId>
-<<<<<<< HEAD
-      <version>5.2.9.RELEASE</version> <!-- {x-version-update;org.springframework:spring-jdbc;external_dependency} -->
-=======
       <version>5.2.10.RELEASE</version> <!-- {x-version-update;org.springframework:spring-jdbc;external_dependency} -->
->>>>>>> e2018a87
       <optional>true</optional>
     </dependency>
 
@@ -81,11 +61,7 @@
     <dependency>
       <groupId>org.postgresql</groupId>
       <artifactId>postgresql</artifactId>
-<<<<<<< HEAD
-      <version>42.2.16</version> <!-- {x-version-update;org.postgresql:postgresql;external_dependency} -->
-=======
       <version>42.2.18</version> <!-- {x-version-update;org.postgresql:postgresql;external_dependency} -->
->>>>>>> e2018a87
       <optional>true</optional>
     </dependency>
 
@@ -109,11 +85,7 @@
     <dependency>
       <groupId>com.azure.spring</groupId>
       <artifactId>azure-spring-integration-eventhubs</artifactId>
-<<<<<<< HEAD
-      <version>2.0.0-beta.1</version> <!-- {x-version-update;com.azure.spring:azure-spring-integration-eventhubs;current} -->
-=======
       <version>2.2.0-beta.1</version> <!-- {x-version-update;com.azure.spring:azure-spring-integration-eventhubs;current} -->
->>>>>>> e2018a87
       <optional>true</optional>
     </dependency>
 
@@ -121,11 +93,7 @@
     <dependency>
       <groupId>com.azure.spring</groupId>
       <artifactId>azure-spring-integration-servicebus</artifactId>
-<<<<<<< HEAD
-      <version>2.0.0-beta.1</version> <!-- {x-version-update;com.azure.spring:azure-spring-integration-servicebus;current} -->
-=======
       <version>2.2.0-beta.1</version> <!-- {x-version-update;com.azure.spring:azure-spring-integration-servicebus;current} -->
->>>>>>> e2018a87
       <optional>true</optional>
     </dependency>
 
@@ -133,11 +101,7 @@
     <dependency>
       <groupId>org.springframework.data</groupId>
       <artifactId>spring-data-redis</artifactId>
-<<<<<<< HEAD
-      <version>2.3.4.RELEASE</version> <!-- {x-version-update;org.springframework.data:spring-data-redis;external_dependency} -->
-=======
       <version>2.3.5.RELEASE</version> <!-- {x-version-update;org.springframework.data:spring-data-redis;external_dependency} -->
->>>>>>> e2018a87
       <optional>true</optional>
     </dependency>
 
@@ -145,11 +109,7 @@
     <dependency>
       <groupId>org.springframework.kafka</groupId>
       <artifactId>spring-kafka</artifactId>
-<<<<<<< HEAD
-      <version>2.5.6.RELEASE</version> <!-- {x-version-update;org.springframework.kafka:spring-kafka;external_dependency} -->
-=======
       <version>2.5.7.RELEASE</version> <!-- {x-version-update;org.springframework.kafka:spring-kafka;external_dependency} -->
->>>>>>> e2018a87
       <optional>true</optional>
     </dependency>
 
@@ -157,33 +117,21 @@
     <dependency>
       <groupId>org.springframework.data</groupId>
       <artifactId>spring-data-mongodb</artifactId>
-<<<<<<< HEAD
-      <version>3.0.4.RELEASE</version> <!-- {x-version-update;org.springframework.data:spring-data-mongodb;external_dependency} -->
-=======
       <version>3.0.5.RELEASE</version> <!-- {x-version-update;org.springframework.data:spring-data-mongodb;external_dependency} -->
->>>>>>> e2018a87
       <optional>true</optional>
     </dependency>
 
     <dependency>
       <groupId>org.springframework</groupId>
       <artifactId>spring-context-support</artifactId>
-<<<<<<< HEAD
-      <version>5.2.9.RELEASE</version> <!-- {x-version-update;org.springframework:spring-context-support;external_dependency} -->
-=======
       <version>5.2.10.RELEASE</version> <!-- {x-version-update;org.springframework:spring-context-support;external_dependency} -->
->>>>>>> e2018a87
       <optional>true</optional>
     </dependency>
 
     <dependency>
       <groupId>com.azure.spring</groupId>
       <artifactId>azure-spring-cloud-context</artifactId>
-<<<<<<< HEAD
-      <version>2.0.0-beta.1</version> <!-- {x-version-update;com.azure.spring:azure-spring-cloud-context;current} -->
-=======
       <version>2.2.0-beta.1</version> <!-- {x-version-update;com.azure.spring:azure-spring-cloud-context;current} -->
->>>>>>> e2018a87
       <optional>true</optional>
     </dependency>
 
@@ -202,22 +150,14 @@
     <dependency>
       <groupId>org.springframework.boot</groupId>
       <artifactId>spring-boot-configuration-processor</artifactId>
-<<<<<<< HEAD
-      <version>2.3.4.RELEASE</version> <!-- {x-version-update;org.springframework.boot:spring-boot-configuration-processor;external_dependency} -->
-=======
       <version>2.3.5.RELEASE</version> <!-- {x-version-update;org.springframework.boot:spring-boot-configuration-processor;external_dependency} -->
->>>>>>> e2018a87
       <optional>true</optional>
     </dependency>
 
     <dependency>
       <groupId>org.springframework.boot</groupId>
       <artifactId>spring-boot-starter-test</artifactId>
-<<<<<<< HEAD
-      <version>2.3.4.RELEASE</version> <!-- {x-version-update;org.springframework.boot:spring-boot-starter-test;external_dependency} -->
-=======
       <version>2.3.5.RELEASE</version> <!-- {x-version-update;org.springframework.boot:spring-boot-starter-test;external_dependency} -->
->>>>>>> e2018a87
       <scope>test</scope>
     </dependency>
 
@@ -253,11 +193,7 @@
     <dependency>
       <groupId>com.azure.spring</groupId>
       <artifactId>azure-spring-cloud-storage</artifactId>
-<<<<<<< HEAD
-      <version>2.0.0-beta.1</version> <!-- {x-version-update;com.azure.spring:azure-spring-cloud-storage;current} -->
-=======
       <version>2.2.0-beta.1</version> <!-- {x-version-update;com.azure.spring:azure-spring-cloud-storage;current} -->
->>>>>>> e2018a87
       <scope>test</scope>
     </dependency>
 
@@ -273,21 +209,6 @@
           <rules>
             <bannedDependencies>
               <includes>
-<<<<<<< HEAD
-                <include>com.fasterxml.jackson.core:jackson-core:[2.11.2]</include> <!-- {x-include-update;com.fasterxml.jackson.core:jackson-core;external_dependency} -->
-                <include>com.microsoft.sqlserver:mssql-jdbc:[7.4.1.jre8]</include> <!-- {x-include-update;com.microsoft.sqlserver:mssql-jdbc;external_dependency} -->
-                <include>mysql:mysql-connector-java:[8.0.21]</include> <!-- {x-include-update;mysql:mysql-connector-java;external_dependency} -->
-                <include>org.hibernate.validator:hibernate-validator:[6.1.5.Final]</include> <!-- {x-include-update;org.hibernate.validator:hibernate-validator;external_dependency} -->
-                <include>org.postgresql:postgresql:[42.2.16]</include> <!-- {x-include-update;org.postgresql:postgresql;external_dependency} -->
-                <include>org.springframework.boot:spring-boot-autoconfigure:[2.3.4.RELEASE]</include> <!-- {x-include-update;org.springframework.boot:spring-boot-autoconfigure;external_dependency} -->
-                <include>org.springframework.boot:spring-boot-configuration-processor:[2.3.4.RELEASE]</include> <!-- {x-include-update;org.springframework.boot:spring-boot-configuration-processor;external_dependency} -->
-                <include>org.springframework.data:spring-data-mongodb:[3.0.4.RELEASE]</include> <!-- {x-include-update;org.springframework.data:spring-data-mongodb;external_dependency} -->
-                <include>org.springframework.data:spring-data-redis:[2.3.4.RELEASE]</include> <!-- {x-include-update;org.springframework.data:spring-data-redis;external_dependency} -->
-                <include>org.springframework.kafka:spring-kafka:[2.5.6.RELEASE]</include> <!-- {x-include-update;org.springframework.kafka:spring-kafka;external_dependency} -->
-                <include>org.springframework:spring-context-support:[5.2.9.RELEASE]</include> <!-- {x-include-update;org.springframework:spring-context-support;external_dependency} -->
-                <include>org.springframework:spring-jdbc:[5.2.9.RELEASE]</include> <!-- {x-include-update;org.springframework:spring-jdbc;external_dependency} -->
-                <include>org.springframework:spring-web:[5.2.9.RELEASE]</include> <!-- {x-include-update;org.springframework:spring-web;external_dependency} -->
-=======
                 <include>com.fasterxml.jackson.core:jackson-core:[2.11.3]</include> <!-- {x-include-update;com.fasterxml.jackson.core:jackson-core;external_dependency} -->
                 <include>com.microsoft.sqlserver:mssql-jdbc:[7.4.1.jre8]</include> <!-- {x-include-update;com.microsoft.sqlserver:mssql-jdbc;external_dependency} -->
                 <include>mysql:mysql-connector-java:[8.0.22]</include> <!-- {x-include-update;mysql:mysql-connector-java;external_dependency} -->
@@ -301,7 +222,6 @@
                 <include>org.springframework:spring-context-support:[5.2.10.RELEASE]</include> <!-- {x-include-update;org.springframework:spring-context-support;external_dependency} -->
                 <include>org.springframework:spring-jdbc:[5.2.10.RELEASE]</include> <!-- {x-include-update;org.springframework:spring-jdbc;external_dependency} -->
                 <include>org.springframework:spring-web:[5.2.10.RELEASE]</include> <!-- {x-include-update;org.springframework:spring-web;external_dependency} -->
->>>>>>> e2018a87
               </includes>
             </bannedDependencies>
           </rules>
