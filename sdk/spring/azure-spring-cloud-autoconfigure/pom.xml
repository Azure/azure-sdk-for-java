<?xml version="1.0" encoding="UTF-8"?>
<project xmlns:xsi="http://www.w3.org/2001/XMLSchema-instance"
         xmlns="http://maven.apache.org/POM/4.0.0"
         xsi:schemaLocation="http://maven.apache.org/POM/4.0.0 http://maven.apache.org/xsd/maven-4.0.0.xsd">
  <parent>
    <groupId>com.azure</groupId>
    <artifactId>azure-client-sdk-parent</artifactId>
    <version>1.7.0</version> <!-- {x-version-update;com.azure:azure-client-sdk-parent;current} -->
    <relativePath>../../parents/azure-client-sdk-parent</relativePath>
  </parent>
  <modelVersion>4.0.0</modelVersion>

  <groupId>com.azure.spring</groupId>
  <artifactId>azure-spring-cloud-autoconfigure</artifactId>
  <version>4.0.0-beta.1</version> <!-- {x-version-update;com.azure.spring:azure-spring-cloud-autoconfigure;current} -->

  <name>Azure Spring Cloud Autoconfigure</name>
  <url>https://github.com/Azure/azure-sdk-for-java</url>

  <properties>
    <jacoco.min.linecoverage>0.10</jacoco.min.linecoverage>
    <jacoco.min.branchcoverage>0.15</jacoco.min.branchcoverage>
  </properties>

  <dependencies>
    <dependency>
      <groupId>com.azure.spring</groupId>
      <artifactId>azure-spring-cloud-core</artifactId>
      <version>4.0.0-beta.1</version> <!-- {x-version-update;com.azure.spring:azure-spring-cloud-core;current} -->
    </dependency>

    <dependency>
      <groupId>com.azure.spring</groupId>
      <artifactId>azure-spring-cloud-resourcemanager</artifactId>
      <version>4.0.0-beta.1</version> <!-- {x-version-update;com.azure.spring:azure-spring-cloud-resourcemanager;current} -->
      <optional>true</optional>
    </dependency>

    <!-- Azure Spring Integration   -->
		<!-- Event Hub -->
    <dependency>
      <groupId>com.azure.spring</groupId>
      <artifactId>azure-spring-integration-eventhubs</artifactId>
      <version>4.0.0-beta.1</version> <!-- {x-version-update;com.azure.spring:azure-spring-integration-eventhubs;current} -->
      <optional>true</optional>
    </dependency>

		<!-- Service Bus -->
    <dependency>
      <groupId>com.azure.spring</groupId>
      <artifactId>azure-spring-integration-servicebus</artifactId>
      <version>4.0.0-beta.1</version> <!-- {x-version-update;com.azure.spring:azure-spring-integration-servicebus;current} -->
      <optional>true</optional>
    </dependency>

    <!-- Storage Queue -->
    <dependency>
<<<<<<< HEAD
      <groupId>com.azure.spring</groupId>
      <artifactId>azure-spring-integration-storage-queue</artifactId>
      <version>4.0.0-beta.1</version> <!-- {x-version-update;com.azure.spring:azure-spring-integration-storage-queue;current} -->
=======
      <groupId>org.springframework.data</groupId>
      <artifactId>spring-data-redis</artifactId>
      <version>2.5.4</version> <!-- {x-version-update;org.springframework.data:spring-data-redis;external_dependency} -->
>>>>>>> 21e892ed
      <optional>true</optional>
    </dependency>

    <!-- Kafka -->
    <dependency>
      <groupId>org.springframework.kafka</groupId>
      <artifactId>spring-kafka</artifactId>
      <version>2.7.6</version> <!-- {x-version-update;org.springframework.kafka:spring-kafka;external_dependency} -->
      <optional>true</optional>
    </dependency>

    <!-- Spring Data -->
		<!-- Redis -->
    <dependency>
      <groupId>org.springframework.data</groupId>
      <artifactId>spring-data-redis</artifactId>
      <version>2.5.3</version> <!-- {x-version-update;org.springframework.data:spring-data-redis;external_dependency} -->
      <optional>true</optional>
    </dependency>
		<!-- MongoDB -->
    <dependency>
      <groupId>org.springframework.data</groupId>
      <artifactId>spring-data-mongodb</artifactId>
      <version>3.2.4</version> <!-- {x-version-update;org.springframework.data:spring-data-mongodb;external_dependency} -->
      <optional>true</optional>
    </dependency>
    <!-- Cosmos -->
    <dependency>
      <groupId>com.azure</groupId>
      <artifactId>azure-spring-data-cosmos</artifactId>
      <version>3.10.0</version> <!-- {x-version-update;com.azure:azure-spring-data-cosmos;dependency} -->
      <optional>true</optional>
    </dependency>

    <!--Spring Security-->
    <dependency>
      <groupId>org.springframework.security</groupId>
      <artifactId>spring-security-core</artifactId>
      <version>5.5.2</version> <!-- {x-version-update;org.springframework.security:spring-security-core;external_dependency} -->
      <optional>true</optional>
    </dependency>
    <dependency>
      <groupId>org.springframework.security</groupId>
      <artifactId>spring-security-web</artifactId>
      <version>5.5.2</version> <!-- {x-version-update;org.springframework.security:spring-security-web;external_dependency} -->
      <optional>true</optional>
    </dependency>
    <dependency>
      <groupId>org.springframework.security</groupId>
      <artifactId>spring-security-oauth2-client</artifactId>
      <version>5.5.2</version> <!-- {x-version-update;org.springframework.security:spring-security-oauth2-client;external_dependency} -->
      <optional>true</optional>
    </dependency>
    <dependency>
      <groupId>org.springframework.security</groupId>
      <artifactId>spring-security-oauth2-resource-server</artifactId>
      <version>5.5.2</version> <!-- {x-version-update;org.springframework.security:spring-security-oauth2-resource-server;external_dependency} -->
      <optional>true</optional>
    </dependency>
    <dependency>
      <groupId>org.springframework.security</groupId>
      <artifactId>spring-security-oauth2-jose</artifactId>
      <version>5.5.2</version> <!-- {x-version-update;org.springframework.security:spring-security-oauth2-jose;external_dependency} -->
      <optional>true</optional>
    </dependency>
    <dependency>
      <groupId>org.springframework.security</groupId>
      <artifactId>spring-security-config</artifactId>
      <version>5.5.2</version> <!-- {x-version-update;org.springframework.security:spring-security-config;external_dependency} -->
      <optional>true</optional>
    </dependency>
    <dependency>
      <groupId>com.nimbusds</groupId>
      <artifactId>nimbus-jose-jwt</artifactId>
      <version>9.10.1</version> <!-- {x-version-update;com.nimbusds:nimbus-jose-jwt;external_dependency} -->
      <optional>true</optional>
    </dependency>
    <dependency>
      <groupId>javax.servlet</groupId>
      <artifactId>javax.servlet-api</artifactId>
      <version>4.0.1</version> <!-- {x-version-update;javax.servlet:javax.servlet-api;external_dependency} -->
      <optional>true</optional>
    </dependency>

    <!--Spring JMS-->
    <dependency>
      <groupId>org.springframework</groupId>
      <artifactId>spring-jms</artifactId>
      <version>5.3.9</version> <!-- {x-version-update;org.springframework:spring-jms;external_dependency} -->
      <optional>true</optional>
    </dependency>
    <dependency>
      <groupId>com.microsoft.azure</groupId>
      <artifactId>azure-servicebus-jms</artifactId>
      <version>0.0.7</version> <!-- {x-version-update;com.microsoft.azure:azure-servicebus-jms;external_dependency} -->
      <optional>true</optional>
    </dependency>
    <dependency>
      <groupId>org.apache.qpid</groupId>
      <artifactId>qpid-jms-client</artifactId>
      <version>0.53.0</version><!-- {x-version-update;org.apache.qpid:qpid-jms-client;external_dependency} -->
      <optional>true</optional>
    </dependency>

    <!-- Azure SDKs-->
    <dependency>
      <groupId>com.azure</groupId>
      <artifactId>azure-cosmos</artifactId>
      <version>4.18.0</version> <!-- {x-version-update;com.azure:azure-cosmos;dependency} -->
      <optional>true</optional>
    </dependency>
    <dependency>
      <groupId>com.azure</groupId>
<<<<<<< HEAD
      <artifactId>azure-data-appconfiguration</artifactId>
      <version>1.2.1</version> <!-- {x-version-update;com.azure:azure-data-appconfiguration;dependency} -->
      <optional>true</optional>
    </dependency>
    <dependency>
      <groupId>com.azure</groupId>
      <artifactId>azure-messaging-servicebus</artifactId>
      <version>7.4.0</version> <!-- {x-version-update;com.azure:azure-messaging-servicebus;dependency} -->
      <optional>true</optional>
    </dependency>
    <dependency>
      <groupId>com.azure</groupId>
      <artifactId>azure-messaging-eventhubs</artifactId>
      <version>5.10.0</version> <!-- {x-version-update;com.azure:azure-messaging-eventhubs;dependency} -->
      <optional>true</optional>
    </dependency>
    <dependency>
      <groupId>com.azure</groupId>
      <artifactId>azure-security-keyvault-certificates</artifactId>
      <version>4.2.2</version> <!-- {x-version-update;com.azure:azure-security-keyvault-certificates;dependency} -->
=======
      <artifactId>azure-identity</artifactId>
      <version>1.3.6</version> <!-- {x-version-update;com.azure:azure-identity;dependency} -->
>>>>>>> 21e892ed
      <optional>true</optional>
    </dependency>
    <dependency>
      <groupId>com.azure</groupId>
      <artifactId>azure-security-keyvault-secrets</artifactId>
      <version>4.3.2</version> <!-- {x-version-update;com.azure:azure-security-keyvault-secrets;dependency} -->
      <optional>true</optional>
    </dependency>
    <dependency>
      <groupId>com.azure</groupId>
      <artifactId>azure-storage-blob</artifactId>
      <version>12.13.0</version> <!-- {x-version-update;com.azure:azure-storage-blob;dependency} -->
      <optional>true</optional>
    </dependency>
    <dependency>
      <groupId>com.azure</groupId>
      <artifactId>azure-storage-file-share</artifactId>
      <version>12.10.0</version> <!-- {x-version-update;com.azure:azure-storage-file-share;dependency} -->
      <optional>true</optional>
    </dependency>
    <dependency>
      <groupId>com.azure</groupId>
      <artifactId>azure-storage-queue</artifactId>
      <version>12.10.0</version> <!-- {x-version-update;com.azure:azure-storage-queue;dependency} -->
      <optional>true</optional>
    </dependency>

    <!-- Spring -->
    <dependency>
      <groupId>org.springframework.boot</groupId>
      <artifactId>spring-boot-autoconfigure</artifactId>
      <version>2.5.4</version> <!-- {x-version-update;org.springframework.boot:spring-boot-autoconfigure;external_dependency} -->
    </dependency>

    <dependency>
      <groupId>org.springframework</groupId>
      <artifactId>spring-web</artifactId>
      <version>5.3.9</version> <!-- {x-version-update;org.springframework:spring-web;external_dependency} -->
    </dependency>

    <dependency>
      <groupId>org.springframework</groupId>
      <artifactId>spring-context-support</artifactId>
      <version>5.3.9</version> <!-- {x-version-update;org.springframework:spring-context-support;external_dependency} -->
      <optional>true</optional>
    </dependency>

    <dependency>
      <groupId>org.springframework.boot</groupId>
      <artifactId>spring-boot-actuator-autoconfigure</artifactId>
      <version>2.5.4</version> <!-- {x-version-update;org.springframework.boot:spring-boot-actuator-autoconfigure;external_dependency} -->
      <optional>true</optional>
    </dependency>

    <dependency>
      <groupId>org.springframework.boot</groupId>
      <artifactId>spring-boot-configuration-processor</artifactId>
      <version>2.5.4</version> <!-- {x-version-update;org.springframework.boot:spring-boot-configuration-processor;external_dependency} -->
      <optional>true</optional>
    </dependency>

    <dependency>
      <groupId>org.springframework</groupId>
      <artifactId>spring-webflux</artifactId>
      <version>5.3.9</version> <!-- {x-version-update;org.springframework:spring-webflux;external_dependency} -->
      <optional>true</optional>
    </dependency>

    <dependency>
      <groupId>org.hibernate.validator</groupId>
      <artifactId>hibernate-validator</artifactId>
      <version>6.2.0.Final</version> <!-- {x-version-update;org.hibernate.validator:hibernate-validator;external_dependency} -->
    </dependency>

    <!-- Added this dependency to include necessary annotations used by reactor core.
        Without this dependency, javadoc throws a warning as it cannot find enum When.MAYBE
        which is used in @Nullable annotation in reactor core classes -->
    <dependency>
      <groupId>com.google.code.findbugs</groupId>
      <artifactId>jsr305</artifactId>
      <version>3.0.2</version> <!-- {x-version-update;com.google.code.findbugs:jsr305;external_dependency} -->
      <scope>provided</scope>
    </dependency>

    <!-- TEST-->
    <dependency>
      <groupId>org.springframework.boot</groupId>
      <artifactId>spring-boot-starter-test</artifactId>
      <version>2.5.4</version> <!-- {x-version-update;org.springframework.boot:spring-boot-starter-test;external_dependency} -->
      <scope>test</scope>
    </dependency>
    <dependency>
      <groupId>com.github.tomakehurst</groupId>
      <artifactId>wiremock-standalone</artifactId>
      <version>2.24.1</version> <!-- {x-version-update;com.github.tomakehurst:wiremock-standalone;external_dependency} -->
      <scope>test</scope>
    </dependency>
    <dependency>
      <groupId>pl.pragmatists</groupId>
      <artifactId>JUnitParams</artifactId>
      <version>1.1.1</version> <!-- {x-version-update;pl.pragmatists:JUnitParams;external_dependency} -->
      <scope>test</scope>
    </dependency>
    <dependency>
      <groupId>com.azure</groupId>
      <artifactId>azure-security-keyvault-jca</artifactId>
      <version>2.1.0-beta.1</version> <!-- {x-version-update;com.azure:azure-security-keyvault-jca;current} -->
      <scope>test</scope>
      <exclusions>
        <exclusion>
          <artifactId>slf4j-nop</artifactId>
          <groupId>org.slf4j</groupId>
        </exclusion>
      </exclusions>
    </dependency>
    <!-- for the samples   -->
    <dependency>
      <groupId>org.apache.httpcomponents</groupId>
      <artifactId>httpclient</artifactId>
      <version>4.5.13</version> <!-- {x-version-update;org.apache.httpcomponents:httpclient;external_dependency} -->
      <scope>test</scope>
    </dependency>

  </dependencies>

  <build>
    <plugins>
      <plugin>
        <groupId>org.apache.maven.plugins</groupId>
        <artifactId>maven-enforcer-plugin</artifactId>
        <version>3.0.0-M3</version> <!-- {x-version-update;org.apache.maven.plugins:maven-enforcer-plugin;external_dependency} -->
        <configuration>
          <rules>
            <bannedDependencies>
              <includes>
                <include>com.microsoft.azure:azure-servicebus-jms:[0.0.7]</include> <!-- {x-include-update;com.microsoft.azure:azure-servicebus-jms;external_dependency} -->
                <include>com.microsoft.azure:msal4j:[1.11.0]</include> <!-- {x-include-update;com.microsoft.azure:msal4j;external_dependency} -->
                <include>com.nimbusds:nimbus-jose-jwt:[9.10.1]</include> <!-- {x-include-update;com.nimbusds:nimbus-jose-jwt;external_dependency} -->
                <include>javax.servlet:javax.servlet-api:[4.0.1]</include> <!-- {x-include-update;javax.servlet:javax.servlet-api;external_dependency} -->
                <include>org.apache.qpid:qpid-jms-client:[0.53.0]</include> <!-- {x-include-update;org.apache.qpid:qpid-jms-client;external_dependency} -->
                <include>org.hibernate.validator:hibernate-validator:[6.2.0.Final]</include> <!-- {x-include-update;org.hibernate.validator:hibernate-validator;external_dependency} -->
                <include>org.springframework.boot:spring-boot-actuator-autoconfigure:[2.5.4]</include> <!-- {x-include-update;org.springframework.boot:spring-boot-actuator-autoconfigure;external_dependency} -->
                <include>org.springframework.boot:spring-boot-autoconfigure-processor:[2.5.4]</include> <!-- {x-include-update;org.springframework.boot:spring-boot-autoconfigure-processor;external_dependency} -->
                <include>org.springframework.boot:spring-boot-autoconfigure:[2.5.4]</include> <!-- {x-include-update;org.springframework.boot:spring-boot-autoconfigure;external_dependency} -->
                <include>org.springframework.boot:spring-boot-configuration-processor:[2.5.4]</include> <!-- {x-include-update;org.springframework.boot:spring-boot-configuration-processor;external_dependency} -->
                <include>org.springframework.boot:spring-boot-starter-test:[2.5.4]</include> <!-- {x-include-update;org.springframework.boot:spring-boot-starter-test;external_dependency} -->
                <include>org.springframework.data:spring-data-mongodb:[3.2.4]</include> <!-- {x-include-update;org.springframework.data:spring-data-mongodb;external_dependency} -->
                <include>org.springframework.data:spring-data-redis:[2.5.4]</include> <!-- {x-include-update;org.springframework.data:spring-data-redis;external_dependency} -->
                <include>org.springframework.kafka:spring-kafka:[2.7.6]</include> <!-- {x-include-update;org.springframework.kafka:spring-kafka;external_dependency} -->
                <include>org.springframework.security:spring-security-config:[5.5.2]</include> <!-- {x-include-update;org.springframework.security:spring-security-config;external_dependency} -->
                <include>org.springframework.security:spring-security-core:[5.5.2]</include> <!-- {x-include-update;org.springframework.security:spring-security-core;external_dependency} -->
                <include>org.springframework.security:spring-security-oauth2-client:[5.5.2]</include> <!-- {x-include-update;org.springframework.security:spring-security-oauth2-client;external_dependency} -->
                <include>org.springframework.security:spring-security-oauth2-jose:[5.5.2]</include> <!-- {x-include-update;org.springframework.security:spring-security-oauth2-jose;external_dependency} -->
                <include>org.springframework.security:spring-security-oauth2-resource-server:[5.5.2]</include> <!-- {x-include-update;org.springframework.security:spring-security-oauth2-resource-server;external_dependency} -->
                <include>org.springframework.security:spring-security-web:[5.5.2]</include> <!-- {x-include-update;org.springframework.security:spring-security-web;external_dependency} -->
                <include>org.springframework:spring-context-support:[5.3.9]</include> <!-- {x-include-update;org.springframework:spring-context-support;external_dependency} -->
                <include>org.springframework:spring-jms:[5.3.9]</include> <!-- {x-include-update;org.springframework:spring-jms;external_dependency} -->
                <include>org.springframework:spring-web:[5.3.9]</include> <!-- {x-include-update;org.springframework:spring-web;external_dependency} -->
                <include>org.springframework:spring-webflux:[5.3.9]</include> <!-- {x-include-update;org.springframework:spring-webflux;external_dependency} -->
              </includes>
            </bannedDependencies>
          </rules>
        </configuration>
      </plugin>
    </plugins>

  </build>
  <profiles>
    <!-- Generate "spring-configuration-metadata.json" by annotation process -->
    <profile>
      <id>annotation-process-for-java-8</id>
      <activation>
        <jdk>[1.8,9)</jdk>
      </activation>
      <build>
        <plugins>
          <plugin>
            <groupId>org.apache.maven.plugins</groupId>
            <artifactId>maven-compiler-plugin</artifactId>
            <version>3.8.1</version> <!-- {x-version-update;org.apache.maven.plugins:maven-compiler-plugin;external_dependency} -->
            <executions>
              <execution>
                <id>annotation-process-for-java-8</id>
                <goals>
                  <goal>compile</goal>
                </goals>
                <configuration>
                  <compilerArgs>
                    <arg>-proc:only</arg> <!-- Turn on annotation processing -->
                  </compilerArgs>
                </configuration>
              </execution>
            </executions>
          </plugin>
        </plugins>
      </build>
    </profile>
    <profile>
      <id>annotation-process-for-java-11</id>
      <activation>
        <jdk>[11,)</jdk>
      </activation>
      <build>
        <plugins>
          <plugin>
            <groupId>org.apache.maven.plugins</groupId>
            <artifactId>maven-compiler-plugin</artifactId>
            <version>3.8.1</version> <!-- {x-version-update;org.apache.maven.plugins:maven-compiler-plugin;external_dependency} -->
            <executions>
              <execution>
                <id>annotation-process-for-java-11</id>
                <goals>
                  <goal>compile</goal>
                </goals>
                <configuration>
                  <compilerArgs>
                    <arg>-proc:only</arg> <!-- Turn on annotation processing -->
                  </compilerArgs>
                  <release>11</release>
                </configuration>
              </execution>
            </executions>
          </plugin>
        </plugins>
      </build>
    </profile>
  </profiles>
</project><|MERGE_RESOLUTION|>--- conflicted
+++ resolved
@@ -55,32 +55,26 @@
 
     <!-- Storage Queue -->
     <dependency>
-<<<<<<< HEAD
       <groupId>com.azure.spring</groupId>
       <artifactId>azure-spring-integration-storage-queue</artifactId>
       <version>4.0.0-beta.1</version> <!-- {x-version-update;com.azure.spring:azure-spring-integration-storage-queue;current} -->
-=======
+      <optional>true</optional>
+    </dependency>
+
+    <!-- Kafka -->
+    <dependency>
+      <groupId>org.springframework.kafka</groupId>
+      <artifactId>spring-kafka</artifactId>
+      <version>2.7.6</version> <!-- {x-version-update;org.springframework.kafka:spring-kafka;external_dependency} -->
+      <optional>true</optional>
+    </dependency>
+
+    <!-- Spring Data -->
+		<!-- Redis -->
+    <dependency>
       <groupId>org.springframework.data</groupId>
       <artifactId>spring-data-redis</artifactId>
       <version>2.5.4</version> <!-- {x-version-update;org.springframework.data:spring-data-redis;external_dependency} -->
->>>>>>> 21e892ed
-      <optional>true</optional>
-    </dependency>
-
-    <!-- Kafka -->
-    <dependency>
-      <groupId>org.springframework.kafka</groupId>
-      <artifactId>spring-kafka</artifactId>
-      <version>2.7.6</version> <!-- {x-version-update;org.springframework.kafka:spring-kafka;external_dependency} -->
-      <optional>true</optional>
-    </dependency>
-
-    <!-- Spring Data -->
-		<!-- Redis -->
-    <dependency>
-      <groupId>org.springframework.data</groupId>
-      <artifactId>spring-data-redis</artifactId>
-      <version>2.5.3</version> <!-- {x-version-update;org.springframework.data:spring-data-redis;external_dependency} -->
       <optional>true</optional>
     </dependency>
 		<!-- MongoDB -->
@@ -177,7 +171,6 @@
     </dependency>
     <dependency>
       <groupId>com.azure</groupId>
-<<<<<<< HEAD
       <artifactId>azure-data-appconfiguration</artifactId>
       <version>1.2.1</version> <!-- {x-version-update;com.azure:azure-data-appconfiguration;dependency} -->
       <optional>true</optional>
@@ -198,10 +191,6 @@
       <groupId>com.azure</groupId>
       <artifactId>azure-security-keyvault-certificates</artifactId>
       <version>4.2.2</version> <!-- {x-version-update;com.azure:azure-security-keyvault-certificates;dependency} -->
-=======
-      <artifactId>azure-identity</artifactId>
-      <version>1.3.6</version> <!-- {x-version-update;com.azure:azure-identity;dependency} -->
->>>>>>> 21e892ed
       <optional>true</optional>
     </dependency>
     <dependency>
