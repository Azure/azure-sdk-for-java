--- conflicted
+++ resolved
@@ -18,17 +18,10 @@
  * child resource PUT if PATCH is not supported.
  *
  * @param <FluentModelTImpl> the implementation of {@param FluentModelT}
-<<<<<<< HEAD
- * @param <FluentModelT>     the fluent model type of the child resource
- * @param <InnerModelT>      Azure inner resource class type representing the child resource
- * @param <ParentImplT>      the parent Azure resource impl class type that implements {@link ParentT}
- * @param <ParentT>          the parent interface
-=======
  * @param <FluentModelT> the fluent model type of the child resource
  * @param <InnerModelT> Azure inner resource class type representing the child resource
- * @param <ParentImplT> <ParentImplT> the parent Azure resource impl class type that implements {@link ParentT}
+ * @param <ParentImplT> the parent Azure resource impl class type that implements {@link ParentT}
  * @param <ParentT> the parent interface
->>>>>>> 04f5f53a
  */
 public abstract class ExternalChildResourcesNonCachedImpl<
         FluentModelTImpl extends ExternalChildResourceImpl<FluentModelT, InnerModelT, ParentImplT, ParentT>,
