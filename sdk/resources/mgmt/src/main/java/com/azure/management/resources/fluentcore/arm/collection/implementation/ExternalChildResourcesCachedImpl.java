// Copyright (c) Microsoft Corporation. All rights reserved.
// Licensed under the MIT License.
package com.azure.management.resources.fluentcore.arm.collection.implementation;

import com.azure.core.util.logging.ClientLogger;
import com.azure.management.resources.fluentcore.arm.models.ExternalChildResource;
import com.azure.management.resources.fluentcore.arm.models.implementation.ExternalChildResourceImpl;
import com.azure.management.resources.fluentcore.dag.TaskGroup;

import java.util.List;
import java.util.Map;

/**
 * Externalized cache-able child resource collection abstract implementation.
 * (Internal use only)
 * <p>
 * An external child resource collection is considered as cache-able when it is present as an inline
 * property of it's parent resource.
 * Consider using non-cached version {@link ExternalChildResourcesNonCachedImpl} if the child resources
 * are not present in the parent payload, using cached version in this case requires fetching the child resource
 * using separate GET call, that can be expensive if the child resources are pagable.
 *
 * @param <FluentModelTImpl> the implementation of {@param FluentModelT}
<<<<<<< HEAD
 * @param <FluentModelT>     the fluent model type of the child resource
 * @param <InnerModelT>      Azure inner resource class type representing the child resource
 * @param <ParentImplT>      the parent Azure resource impl class type that implements {@link ParentT}
 * @param <ParentT>          the parent interface
=======
 * @param <FluentModelT> the fluent model type of the child resource
 * @param <InnerModelT> Azure inner resource class type representing the child resource
 * @param <ParentImplT> <ParentImplT> the parent Azure resource impl class type that implements {@link ParentT}
 * @param <ParentT> the parent interface
>>>>>>> 04f5f53a
 */
public abstract class ExternalChildResourcesCachedImpl<
        FluentModelTImpl extends ExternalChildResourceImpl<FluentModelT, InnerModelT, ParentImplT, ParentT>,
        FluentModelT extends ExternalChildResource<FluentModelT, ParentT>,
        InnerModelT,
        ParentImplT extends ParentT,
        ParentT>
        extends ExternalChildResourceCollectionImpl<FluentModelTImpl, FluentModelT, InnerModelT, ParentImplT, ParentT> {
    private final ClientLogger logger = new ClientLogger(this.getClass());
    private final String errorMessageFormat = "A child resource ('%s') with name (key) '%s (%s)' %s";
    /**
     * Creates a new ExternalChildResourcesImpl.
     *
     * @param parent the parent Azure resource
     * @param parentTaskGroup the TaskGroup the parent Azure resource belongs to
     * @param childResourceName the child resource name
     */
    protected ExternalChildResourcesCachedImpl(ParentImplT parent,
                                               TaskGroup parentTaskGroup, String childResourceName) {
        super(parent, parentTaskGroup, childResourceName);
    }

    /**
     * Refresh the child resource collection.
     */
    public void refresh() {
        cacheCollection();
    }

    /**
     * @return the childCollection of external child resources.
     */
    protected Map<String, FluentModelTImpl> collection() {
        return this.childCollection;
    }

    /**
     * Prepare for independent definition of a new external child resource (without the parent context).
     *
     * @param name the name of the new external child resource
     * @return the external child resource prepared for create
     */
    protected final FluentModelTImpl prepareIndependentDefine(String name) {
        FluentModelTImpl childResource = newChildResource(name);
        childResource.setPendingOperation(ExternalChildResourceImpl.PendingOperation.ToBeCreated);
        return childResource;
    }

    /**
     * Prepare for inline definition of a new external child resource
     * (along with the definition or update of parent resource).
     *
     * @param name the name for the new external child resource
     * @return the child resource
     */
    protected FluentModelTImpl prepareInlineDefine(String name) {
        return prepareInlineDefine(name, name);
    }

    /**
     * Prepare for inline definition of a new external child resource
     * (along with the definition or update of parent resource).
     *
     * @param name the name of the new external child resource
     * @param key the key
     * @return the child resource
     */
    protected final FluentModelTImpl prepareInlineDefine(String name, String key) {
        if (find(key) != null) {
            String errorMessage = String.format(errorMessageFormat, childResourceName, name, key, "already exists");
            throw logger.logExceptionAsError(new IllegalArgumentException(errorMessage));
        }
        FluentModelTImpl childResource = newChildResource(name);
        childResource.setPendingOperation(ExternalChildResourceImpl.PendingOperation.ToBeCreated);
        return super.prepareForFutureCommitOrPostRun(childResource);
    }

    /**
     * Prepare for inline update of an external child resource (along with the update of parent resource).
     *
     * @param name the name of the external child resource
     * @return the external child resource to be updated
     */
    protected final FluentModelTImpl prepareInlineUpdate(String name) {
        return prepareInlineUpdate(name, name);
    }

    /**
     * Prepare for inline update of an external child resource (along with the update of parent resource).
     *
     * @param name the name of the external child resource
     * @param key the key
     * @return the external child resource to be updated
     */
    protected final FluentModelTImpl prepareInlineUpdate(String name, String key) {
        FluentModelTImpl childResource = find(key);
        if (childResource == null
                || childResource.pendingOperation() == ExternalChildResourceImpl.PendingOperation.ToBeCreated) {
            String errorMessage = String.format(errorMessageFormat, childResourceName, name, key, "not found");
            throw logger.logExceptionAsError(new IllegalArgumentException(errorMessage));
        }
        if (childResource.pendingOperation() == ExternalChildResourceImpl.PendingOperation.ToBeRemoved) {
            String errorMessage = String.format(errorMessageFormat,
                childResourceName, name, key, "is marked for deletion");
            throw logger.logExceptionAsError(new IllegalArgumentException(errorMessage));
        }
        childResource.setPendingOperation(ExternalChildResourceImpl.PendingOperation.ToBeUpdated);
        return super.prepareForFutureCommitOrPostRun(childResource);
    }

    /**
     * Prepare for inline removal of an external child resource (along with the update of parent resource).
     *
     * @param name the name of the external child resource
     */
    protected final void prepareInlineRemove(String name) {
        prepareInlineRemove(name, name);
    }

    /**
     * Prepare for inline removal of an external child resource (along with the update of parent resource).
     *
     * @param name the name of the external child resource
     * @param key the key
     */
    protected final void prepareInlineRemove(String name, String key) {
        FluentModelTImpl childResource = find(key);
        if (childResource == null
                || childResource.pendingOperation() == ExternalChildResourceImpl.PendingOperation.ToBeCreated) {
            String errorMessage = String.format(errorMessageFormat, childResourceName, name, key, "not found");
            throw logger.logExceptionAsError(new IllegalArgumentException(errorMessage));
        }
        childResource.setPendingOperation(ExternalChildResourceImpl.PendingOperation.ToBeRemoved);
        super.prepareForFutureCommitOrPostRun(childResource);
    }

    /**
     * Adds an external child resource to the childCollection.
     *
     * @param childResource the external child resource
     */
    protected void addChildResource(FluentModelTImpl childResource) {
        this.addChildResource(childResource.name(), childResource);
    }

    /**
     * Adds an external child resource to the childCollection.
     *
     * @param key the key
     * @param childResource the external child resource
     */
    protected void addChildResource(String key, FluentModelTImpl childResource) {
        this.childCollection.put(key, childResource);
    }

    /**
     * Initializes the external child resource collection.
     */
    protected void cacheCollection() {
        this.clear();
        for (FluentModelTImpl childResource : this.listChildResources()) {
            this.childCollection.put(childResource.childResourceKey(), childResource);
        }
    }

    @Override
    protected final boolean clearAfterCommit() {
        return false;
    }

    /**
     * Gets the list of external child resources.
     *
     * @return the list of external child resources
     */
    protected abstract List<FluentModelTImpl> listChildResources();

    /**
     * Gets a new external child resource model instance.
     *
     * @param name the name for the new child resource
     * @return the new child resource
     */
    protected abstract FluentModelTImpl newChildResource(String name);
}<|MERGE_RESOLUTION|>--- conflicted
+++ resolved
@@ -21,17 +21,10 @@
  * using separate GET call, that can be expensive if the child resources are pagable.
  *
  * @param <FluentModelTImpl> the implementation of {@param FluentModelT}
-<<<<<<< HEAD
- * @param <FluentModelT>     the fluent model type of the child resource
- * @param <InnerModelT>      Azure inner resource class type representing the child resource
- * @param <ParentImplT>      the parent Azure resource impl class type that implements {@link ParentT}
- * @param <ParentT>          the parent interface
-=======
  * @param <FluentModelT> the fluent model type of the child resource
  * @param <InnerModelT> Azure inner resource class type representing the child resource
- * @param <ParentImplT> <ParentImplT> the parent Azure resource impl class type that implements {@link ParentT}
+ * @param <ParentImplT> the parent Azure resource impl class type that implements {@link ParentT}
  * @param <ParentT> the parent interface
->>>>>>> 04f5f53a
  */
 public abstract class ExternalChildResourcesCachedImpl<
         FluentModelTImpl extends ExternalChildResourceImpl<FluentModelT, InnerModelT, ParentImplT, ParentT>,
