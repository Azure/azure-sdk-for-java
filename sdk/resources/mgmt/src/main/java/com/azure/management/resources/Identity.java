// Copyright (c) Microsoft Corporation. All rights reserved.
// Licensed under the MIT License.
// Code generated by Microsoft (R) AutoRest Code Generator.

package com.azure.management.resources;

import com.azure.core.annotation.Fluent;
import com.fasterxml.jackson.annotation.JsonProperty;
import java.util.Map;

/** The Identity model. */
@Fluent
public final class Identity {
    /*
     * The principal ID of resource identity.
     */
    @JsonProperty(value = "principalId", access = JsonProperty.Access.WRITE_ONLY)
    private String principalId;

    /*
     * The tenant ID of resource.
     */
    @JsonProperty(value = "tenantId", access = JsonProperty.Access.WRITE_ONLY)
    private String tenantId;

    /*
     * The identity type.
     */
    @JsonProperty(value = "type")
    private ResourceIdentityType type;

    /*
     * The list of user identities associated with the resource. The user
     * identity dictionary key references will be ARM resource ids in the form:
     * '/subscriptions/{subscriptionId}/resourceGroups/{resourceGroupName}/providers/Microsoft.ManagedIdentity
     * /userAssignedIdentities/{identityName}'.
     */
    @JsonProperty(value = "userAssignedIdentities")
    private Map<String, IdentityUserAssignedIdentities> userAssignedIdentities;

    /**
     * Get the principalId property: The principal ID of resource identity.
     *
     * @return the principalId value.
     */
    public String principalId() {
        return this.principalId;
    }

    /**
     * Get the tenantId property: The tenant ID of resource.
     *
     * @return the tenantId value.
     */
    public String tenantId() {
        return this.tenantId;
    }

    /**
     * Get the type property: The identity type.
     *
     * @return the type value.
     */
    public ResourceIdentityType type() {
        return this.type;
    }

    /**
     * Set the type property: The identity type.
     *
     * @param type the type value to set.
     * @return the Identity object itself.
     */
    public Identity withType(ResourceIdentityType type) {
        this.type = type;
        return this;
    }

    /**
<<<<<<< HEAD
     * Get the userAssignedIdentities property: The list of user identities
     * associated with the resource. The user identity dictionary key
     * references will be ARM resource ids in the form:
     * '/subscriptions/{subscriptionId}/resourceGroups/{resourceGroupName}/providers/Microsoft.ManagedIdentity
     * /userAssignedIdentities/{identityName}'.
=======
     * Get the userAssignedIdentities property: The list of user identities associated with the resource. The user
     * identity dictionary key references will be ARM resource ids in the form:
     * '/subscriptions/{subscriptionId}/resourceGroups/{resourceGroupName}/providers/Microsoft.ManagedIdentity/userAssignedIdentities/{identityName}'.
>>>>>>> 89ab806c
     *
     * @return the userAssignedIdentities value.
     */
    public Map<String, IdentityUserAssignedIdentities> userAssignedIdentities() {
        return this.userAssignedIdentities;
    }

    /**
<<<<<<< HEAD
     * Set the userAssignedIdentities property: The list of user identities
     * associated with the resource. The user identity dictionary key
     * references will be ARM resource ids in the form:
     * '/subscriptions/{subscriptionId}/resourceGroups/{resourceGroupName}/providers/Microsoft.ManagedIdentity
     * /userAssignedIdentities/{identityName}'.
=======
     * Set the userAssignedIdentities property: The list of user identities associated with the resource. The user
     * identity dictionary key references will be ARM resource ids in the form:
     * '/subscriptions/{subscriptionId}/resourceGroups/{resourceGroupName}/providers/Microsoft.ManagedIdentity/userAssignedIdentities/{identityName}'.
>>>>>>> 89ab806c
     *
     * @param userAssignedIdentities the userAssignedIdentities value to set.
     * @return the Identity object itself.
     */
    public Identity withUserAssignedIdentities(Map<String, IdentityUserAssignedIdentities> userAssignedIdentities) {
        this.userAssignedIdentities = userAssignedIdentities;
        return this;
    }
}<|MERGE_RESOLUTION|>--- conflicted
+++ resolved
@@ -77,17 +77,11 @@
     }
 
     /**
-<<<<<<< HEAD
      * Get the userAssignedIdentities property: The list of user identities
      * associated with the resource. The user identity dictionary key
      * references will be ARM resource ids in the form:
      * '/subscriptions/{subscriptionId}/resourceGroups/{resourceGroupName}/providers/Microsoft.ManagedIdentity
      * /userAssignedIdentities/{identityName}'.
-=======
-     * Get the userAssignedIdentities property: The list of user identities associated with the resource. The user
-     * identity dictionary key references will be ARM resource ids in the form:
-     * '/subscriptions/{subscriptionId}/resourceGroups/{resourceGroupName}/providers/Microsoft.ManagedIdentity/userAssignedIdentities/{identityName}'.
->>>>>>> 89ab806c
      *
      * @return the userAssignedIdentities value.
      */
@@ -96,17 +90,11 @@
     }
 
     /**
-<<<<<<< HEAD
      * Set the userAssignedIdentities property: The list of user identities
      * associated with the resource. The user identity dictionary key
      * references will be ARM resource ids in the form:
      * '/subscriptions/{subscriptionId}/resourceGroups/{resourceGroupName}/providers/Microsoft.ManagedIdentity
      * /userAssignedIdentities/{identityName}'.
-=======
-     * Set the userAssignedIdentities property: The list of user identities associated with the resource. The user
-     * identity dictionary key references will be ARM resource ids in the form:
-     * '/subscriptions/{subscriptionId}/resourceGroups/{resourceGroupName}/providers/Microsoft.ManagedIdentity/userAssignedIdentities/{identityName}'.
->>>>>>> 89ab806c
      *
      * @param userAssignedIdentities the userAssignedIdentities value to set.
      * @return the Identity object itself.
