# Azure ContentSafety client library for Java

[Azure AI Content Safety][contentsafety_overview] detects harmful user-generated and AI-generated content in applications and services. Content Safety includes several APIs that allow you to detect material that is harmful:

* Text Analysis API: Scans text for sexual content, violence, hate, and self-harm with multi-severity levels.
* Image Analysis API: Scans images for sexual content, violence, hate, and self-harm with multi-severity levels.
* Text Blocklist Management APIs: The default AI classifiers are sufficient for most content safety needs; however, you might need to screen for terms that are specific to your use case. You can create blocklists of terms to use with the Text API.

## Documentation

Various documentation is available to help you get started

- [API reference documentation][docs]
- [Product documentation][product_documentation]

## Getting started

### Prerequisites

- [Java Development Kit (JDK)][jdk] with version 8 or above
- You need an [Azure subscription][azure_subscription] to use this package.
- An [Azure AI Content Safety][contentsafety_overview] resource, if no existing resource, you could [create a new one](https://aka.ms/acs-create).

### Adding the package to your product

[//]: # ({x-version-update-start;com.azure:azure-ai-contentsafety;current})
```xml
<dependency>
    <groupId>com.azure</groupId>
    <artifactId>azure-ai-contentsafety</artifactId>
    <version>1.0.0</version>
</dependency>
```
[//]: # ({x-version-update-end})

### Authenticate the client

#### Get the endpoint
You can find the endpoint for your Azure AI Content Safety service resource using the [Azure Portal][azure_portal] or [Azure CLI][azure_cli_endpoint_lookup]:

```bash
# Get the endpoint for the Azure AI Content Safety service resource
az cognitiveservices account show --name "<resource-name>" --resource-group "<resource-group-name>" --query "properties.endpoint"
```

#### Get the API key

The API key can be found in the [Azure Portal][azure_portal] or by running the following [Azure CLI][azure_cli_key_lookup] command:

```bash
az cognitiveservices account keys list --name "<resource-name>" --resource-group "<resource-group-name>"
```

#### Create a ContentSafetyClient/BlocklistClient with KeyCredential
```java com.azure.ai.contentsafety.createclientcredential
String endpoint = Configuration.getGlobalConfiguration().get("CONTENT_SAFETY_ENDPOINT");
String key = Configuration.getGlobalConfiguration().get("CONTENT_SAFETY_KEY");
ContentSafetyClient contentSafetyClient = new ContentSafetyClientBuilder()
    .credential(new KeyCredential(key))
    .endpoint(endpoint).buildClient();
BlocklistClient blocklistClient = new BlocklistClientBuilder()
    .credential(new KeyCredential(key))
    .endpoint(endpoint).buildClient();
```
<<<<<<< HEAD
#### Create a ContentSafetyClient/BlocklistClient with Microsoft Entra ID (formerly Azure Active Directory (AAD)) token credential
- Step 1: Enable Microsoft Entra ID for your resource   
Please refer to this Cognitive Services authentication document [Authenticate with Microsoft Entra ID.][authenticate_with_microsoft_entra_id] for the steps to enable AAD for your resource.
=======

#### Create a ContentSafetyClient with Microsoft Entra ID (formerly Azure Active Directory (AAD)) token credential
- Step 1: Enable Microsoft Entra ID for your resource
  Please refer to this Cognitive Services authentication document [Authenticate with Microsoft Entra ID.][authenticate_with_microsoft_entra_id] for the steps to enable AAD for your resource.
>>>>>>> adc4e7e3

  The main steps are:
    - Create resource with a custom subdomain.
    - Create Service Principal and assign Cognitive Services User role to it.

- Step 2: Set the values of the client ID, tenant ID, and client secret of the Enable Microsoft Entra ID application as environment variables: `AZURE_CLIENT_ID`, `AZURE_TENANT_ID`, `AZURE_CLIENT_SECRET`.

After setup, you can use [DefaultAzureCredential](https://github.com/Azure/azure-sdk-for-java/tree/main/sdk/identity/azure-identity#authenticate-with-defaultazurecredential)
can be used to authenticate the client.

<<<<<<< HEAD
DefaultAzureCredential will use the values from these environment variables.
```java com.azure.ai.contentsafety.createclienttoken 
=======
`DefaultAzureCredential` will use the values from these environment variables.
```java com.azure.ai.contentsafety.createcontentsafetyclienttoken 
>>>>>>> adc4e7e3
ContentSafetyClient contentSafetyClientOauth = new ContentSafetyClientBuilder()
    .credential(new DefaultAzureCredentialBuilder().build())
    .endpoint(endpoint).buildClient();
BlocklistClient blocklistClientOauth = new BlocklistClientBuilder()
    .credential(new DefaultAzureCredentialBuilder().build())
    .endpoint(endpoint).buildClient();
```

## Key concepts
### Available features
There are different types of analysis available from this service. The following table describes the currently available APIs.

|Feature  |Description  |
|---------|---------|
|Text Analysis API|Scans text for sexual content, violence, hate, and self harm with multi-severity levels.|
|Image Analysis API|Scans images for sexual content, violence, hate, and self harm with multi-severity levels.|
| Text Blocklist Management APIs|The default AI classifiers are sufficient for most content safety needs. However, you might need to screen for terms that are specific to your use case. You can create blocklists of terms to use with the Text API.|

### Harm categories
Content Safety recognizes four distinct categories of objectionable content.

|Category|Description|
|---------|---------|
|Hate |Hate and fairness-related harms refer to any content that attacks or uses pejorative or discriminatory language with reference to a person or identity group based on certain differentiating attributes of these groups including but not limited to race, ethnicity, nationality, gender identity and expression, sexual orientation, religion, immigration status, ability status, personal appearance, and body size.|
|Sexual |Sexual describes language related to anatomical organs and genitals, romantic relationships, acts portrayed in erotic or affectionate terms, pregnancy, physical sexual acts, including those portrayed as an assault or a forced sexual violent act against one's will, prostitution, pornography, and abuse.|
|Violence |Violence describes language related to physical actions intended to hurt, injure, damage, or kill someone or something; describes weapons, guns and related entities, such as manufactures, associations, legislation, and so on.|
|Self-harm |Self-harm describes language related to physical actions intended to purposely hurt, injure, damage one's body or kill oneself.|

Classification can be multi-labeled. For example, when a text sample goes through the text moderation model, it could be classified as both Sexual content and Violence.

### Severity levels
Every harm category the service applies also comes with a severity level rating. The severity level is meant to indicate the severity of the consequences of showing the flagged content.

**Text**: The current version of the text model supports the **full 0-7 severity scale**. By default, the response will output 4 values: 0, 2, 4, and 6. Each two adjacent levels are mapped to a single level. Users could use "outputType" in request and set it as "EightSeverityLevels" to get 8 values in output: 0,1,2,3,4,5,6,7.  
You can refer [text content severity levels definitions][text_severity_levels] for details. 

- [0,1] -> 0
- [2,3] -> 2
- [4,5] -> 4
- [6,7] -> 6

**Image**: The current version of the image model supports the **trimmed version of the full 0-7 severity scale**. The classifier only returns severities 0, 2, 4, and 6; each two adjacent levels are mapped to a single level. You can refer [image content severity levels definitions][image_severity_levels] for details.

- [0,1] -> 0
- [2,3] -> 2
- [4,5] -> 4
- [6,7] -> 6

### Text blocklist management
Following operations are supported to manage your text blocklist:
- Create or modify a blocklist
- List all blocklists
- Get a blocklist by blocklistName
- Add blockItems to a blocklist
- Remove blocklistItems from a blocklist
- List all blocklistItems in a blocklist by blocklistName
- Get a blocklistItem in a blocklist by blocklistItemId and blocklistName
- Delete a blocklist and all of its blocklistItems

You can set the blocklists you want to use when analyze text, then you can get blocklist match result from returned response.

## Examples
The following section provides several code snippets covering some of the most common Content Safety service tasks, including:

* [Analyze text](#analyze-text)
* [Analyze image](#analyze-image)
* [Manage text blocklist](#manage-text-blocklist)

### Analyze text

#### Analyze text without blocklists
```java com.azure.ai.contentsafety.analyzetext
String endpoint = Configuration.getGlobalConfiguration().get("CONTENT_SAFETY_ENDPOINT");
String key = Configuration.getGlobalConfiguration().get("CONTENT_SAFETY_KEY");
ContentSafetyClient contentSafetyClient = new ContentSafetyClientBuilder()
    .credential(new KeyCredential(key))
    .endpoint(endpoint).buildClient();

AnalyzeTextResult response = contentSafetyClient.analyzeText(new AnalyzeTextOptions("This is text example"));

for (TextCategoriesAnalysis result : response.getCategoriesAnalysis()) {
    System.out.println(result.getCategory() + " severity: " + result.getSeverity());
}
```

#### Analyze text with blocklists
```java com.azure.ai.contentsafety.analyzetextwithblocklist
// After you edit your blocklist, it usually takes effect in 5 minutes, please wait some time before analyzing with blocklist after editing.
ContentSafetyClient contentSafetyClient = new ContentSafetyClientBuilder()
    .credential(new KeyCredential(key))
    .endpoint(endpoint).buildClient();
AnalyzeTextOptions request = new AnalyzeTextOptions("I h*te you and I want to k*ll you");
request.setBlocklistNames(Arrays.asList(blocklistName));
request.setHaltOnBlocklistHit(true);

AnalyzeTextResult analyzeTextResult;
try {
    analyzeTextResult = contentSafetyClient.analyzeText(request);
} catch (HttpResponseException ex) {
    System.out.println("Analyze text failed.\nStatus code: " + ex.getResponse().getStatusCode() + ", Error message: " + ex.getMessage());
    throw ex;
}

if (analyzeTextResult.getBlocklistsMatch() != null) {
    System.out.println("\nBlocklist match result:");
    for (TextBlocklistMatch matchResult : analyzeTextResult.getBlocklistsMatch()) {
        System.out.println("BlocklistName: " + matchResult.getBlocklistName() + ", BlockItemId: " + matchResult.getBlocklistItemId() + ", BlockItemText: " + matchResult.getBlocklistItemText());
    }
}
```

### Analyze image
```java com.azure.ai.contentsafety.analyzeimage
String endpoint = Configuration.getGlobalConfiguration().get("CONTENT_SAFETY_ENDPOINT");
String key = Configuration.getGlobalConfiguration().get("CONTENT_SAFETY_KEY");

ContentSafetyClient contentSafetyClient = new ContentSafetyClientBuilder()
    .credential(new KeyCredential(key))
    .endpoint(endpoint).buildClient();

ContentSafetyImageData image = new ContentSafetyImageData();
String cwd = System.getProperty("user.dir");
String source = "/src/samples/resources/image.png";
image.setContent(BinaryData.fromBytes(Files.readAllBytes(Paths.get(cwd, source))));

AnalyzeImageResult response =
    contentSafetyClient.analyzeImage(new AnalyzeImageOptions(image));

for (ImageCategoriesAnalysis result : response.getCategoriesAnalysis()) {
    System.out.println(result.getCategory() + " severity: " + result.getSeverity());
}
```

### Manage text blocklist

#### Create or update text blocklist
```java com.azure.ai.contentsafety.createtextblocklist
String blocklistName = "TestBlocklist";
Map<String, String> description = new HashMap<>();
description.put("description", "Test Blocklist");
BinaryData resource = BinaryData.fromObject(description);
RequestOptions requestOptions = new RequestOptions();
Response<BinaryData> response =
    blocklistClient.createOrUpdateTextBlocklistWithResponse(blocklistName, resource, requestOptions);
if (response.getStatusCode() == 201) {
    System.out.println("\nBlocklist " + blocklistName + " created.");
} else if (response.getStatusCode() == 200) {
    System.out.println("\nBlocklist " + blocklistName + " updated.");
}
```
#### Add blockItems
```java com.azure.ai.contentsafety.addblockitems
String blockItemText1 = "k*ll";
String blockItemText2 = "h*te";
List<TextBlocklistItem> blockItems = Arrays.asList(new TextBlocklistItem(blockItemText1).setDescription("Kill word"),
    new TextBlocklistItem(blockItemText2).setDescription("Hate word"));
AddOrUpdateTextBlocklistItemsResult addedBlockItems = blocklistClient.addOrUpdateBlocklistItems(blocklistName,
    new AddOrUpdateTextBlocklistItemsOptions(blockItems));
if (addedBlockItems != null && addedBlockItems.getBlocklistItems() != null) {
    System.out.println("\nBlockItems added:");
    for (TextBlocklistItem addedBlockItem : addedBlockItems.getBlocklistItems()) {
        System.out.println("BlockItemId: " + addedBlockItem.getBlocklistItemId() + ", Text: " + addedBlockItem.getText() + ", Description: " + addedBlockItem.getDescription());
    }
}
```
#### List text blocklists
```java com.azure.ai.contentsafety.listtextblocklists
PagedIterable<TextBlocklist> allTextBlocklists = blocklistClient.listTextBlocklists();
System.out.println("\nList Blocklist:");
for (TextBlocklist blocklist : allTextBlocklists) {
    System.out.println("Blocklist: " + blocklist.getName() + ", Description: " + blocklist.getDescription());
}
```
#### Get text blocklist
```java com.azure.ai.contentsafety.gettextblocklist
TextBlocklist getBlocklist = blocklistClient.getTextBlocklist(blocklistName);
if (getBlocklist != null) {
    System.out.println("\nGet blocklist:");
    System.out.println("BlocklistName: " + getBlocklist.getName() + ", Description: " + getBlocklist.getDescription());
}
```
#### List blockItems
``` java com.azure.ai.contentsafety.listtextblocklistitems
PagedIterable<TextBlocklistItem> allBlockitems = blocklistClient.listTextBlocklistItems(blocklistName);
System.out.println("\nList BlockItems:");
for (TextBlocklistItem blocklistItem : allBlockitems) {
    System.out.println("BlockItemId: " + blocklistItem.getBlocklistItemId() + ", Text: " + blocklistItem.getText() + ", Description: " + blocklistItem.getDescription());
}
```
#### Get blockItem
```java com.azure.ai.contentsafety.gettextblocklistitem
String getBlockItemId = addedBlockItems.getBlocklistItems().get(0).getBlocklistItemId();
TextBlocklistItem getBlockItem = blocklistClient.getTextBlocklistItem(blocklistName, getBlockItemId);
System.out.println("\nGet BlockItem:");
System.out.println("BlockItemId: " + getBlockItem.getBlocklistItemId() + ", Text: " + getBlockItem.getText() + ", Description: " + getBlockItem.getDescription());
```
#### Remove blockItems
```java com.azure.ai.contentsafety.removeblockitems
String removeBlockItemId = addedBlockItems.getBlocklistItems().get(0).getBlocklistItemId();
List<String> removeBlockItemIds = new ArrayList<>();
removeBlockItemIds.add(removeBlockItemId);
blocklistClient.removeBlocklistItems(blocklistName, new RemoveTextBlocklistItemsOptions(removeBlockItemIds));
```
#### Delete text blocklist
```java com.azure.ai.contentsafety.deletetextblocklist
blocklistClient.deleteTextBlocklist(blocklistName);
```
## Troubleshooting
### General

Azure AI Content Safety client library will raise exceptions defined in [Azure Core][azure_core_exception]. Error codes are defined as below:

|Error Code	|Possible reasons	|Suggestions|
|-----------|-------------------|-----------|
|InvalidRequestBody	|One or more fields in the request body do not match the API definition.	|1. Check the API version you specified in the API call.<br>2. Check the corresponding API definition for the API version you selected.|
|InvalidResourceName	|The resource name you specified in the URL does not meet the requirements, like the blocklist name, blocklist term ID, etc.	|1. Check the API version you specified in the API call.<br>2. Check whether the given name has invalid characters according to the API definition.|
|ResourceNotFound	|The resource you specified in the URL may not exist, like the blocklist name.	|1. Check the API version you specified in the API call.<br>2. Double check the existence of the resource specified in the URL.|
|InternalError	|Some unexpected situations on the server side have been triggered.	|1. You may want to retry a few times after a small period and see it the issue happens again.<br>2. Contact Azure Support if this issue persists.|
|ServerBusy	|The server side cannot process the request temporarily.	|1. You may want to retry a few times after a small period and see it the issue happens again.<br>2.Contact Azure Support if this issue persists.|
|TooManyRequests	|The current RPS has exceeded the quota for your current SKU.	|1. Check the pricing table to understand the RPS quota.<br>2.Contact Azure Support if you need more QPS.|

## Next steps
### Additional documentation

For more extensive documentation on Azure Content Safety, see the [Azure AI Content Safety][contentsafety_overview] on docs.microsoft.com.

## Contributing

For details on contributing to this repository, see the [contributing guide](https://github.com/Azure/azure-sdk-for-java/blob/main/CONTRIBUTING.md).

1. Fork it
1. Create your feature branch (`git checkout -b my-new-feature`)
1. Commit your changes (`git commit -am 'Add some feature'`)
1. Push to the branch (`git push origin my-new-feature`)
1. Create new Pull Request

<!-- LINKS -->
[product_documentation]: https://aka.ms/acs-doc
[docs]: https://azure.github.io/azure-sdk-for-java/
[jdk]: https://docs.microsoft.com/java/azure/jdk/
[azure_subscription]: https://azure.microsoft.com/free/
[azure_identity]: https://github.com/Azure/azure-sdk-for-java/blob/main/sdk/identity/azure-identity
[contentsafety_overview]: https://aka.ms/acs-doc
[azure_portal]: https://ms.portal.azure.com/
[azure_cli_endpoint_lookup]: https://docs.microsoft.com/cli/azure/cognitiveservices/account?view=azure-cli-latest#az-cognitiveservices-account-show
[azure_cli_key_lookup]: https://docs.microsoft.com/cli/azure/cognitiveservices/account/keys?view=azure-cli-latest#az-cognitiveservices-account-keys-list
[authenticate_with_microsoft_entra_id]: https://learn.microsoft.com/azure/ai-services/authentication?tabs=powershell#authenticate-with-microsoft-entra-id
[text_severity_levels]: https://learn.microsoft.com/azure/ai-services/content-safety/concepts/harm-categories?tabs=definitions#text-content
[image_severity_levels]: https://learn.microsoft.com/azure/ai-services/content-safety/concepts/harm-categories?tabs=definitions#image-content
![Impressions](https://azure-sdk-impressions.azurewebsites.net/api/impressions/azure-sdk-for-java%2Fsdk%2Fcontentsafety%2Fazure-ai-contentsafety%2FREADME.png)<|MERGE_RESOLUTION|>--- conflicted
+++ resolved
@@ -62,17 +62,9 @@
     .credential(new KeyCredential(key))
     .endpoint(endpoint).buildClient();
 ```
-<<<<<<< HEAD
 #### Create a ContentSafetyClient/BlocklistClient with Microsoft Entra ID (formerly Azure Active Directory (AAD)) token credential
 - Step 1: Enable Microsoft Entra ID for your resource   
 Please refer to this Cognitive Services authentication document [Authenticate with Microsoft Entra ID.][authenticate_with_microsoft_entra_id] for the steps to enable AAD for your resource.
-=======
-
-#### Create a ContentSafetyClient with Microsoft Entra ID (formerly Azure Active Directory (AAD)) token credential
-- Step 1: Enable Microsoft Entra ID for your resource
-  Please refer to this Cognitive Services authentication document [Authenticate with Microsoft Entra ID.][authenticate_with_microsoft_entra_id] for the steps to enable AAD for your resource.
->>>>>>> adc4e7e3
-
   The main steps are:
     - Create resource with a custom subdomain.
     - Create Service Principal and assign Cognitive Services User role to it.
@@ -82,13 +74,8 @@
 After setup, you can use [DefaultAzureCredential](https://github.com/Azure/azure-sdk-for-java/tree/main/sdk/identity/azure-identity#authenticate-with-defaultazurecredential)
 can be used to authenticate the client.
 
-<<<<<<< HEAD
 DefaultAzureCredential will use the values from these environment variables.
-```java com.azure.ai.contentsafety.createclienttoken 
-=======
-`DefaultAzureCredential` will use the values from these environment variables.
-```java com.azure.ai.contentsafety.createcontentsafetyclienttoken 
->>>>>>> adc4e7e3
+```java com.azure.ai.contentsafety.createclienttoken
 ContentSafetyClient contentSafetyClientOauth = new ContentSafetyClientBuilder()
     .credential(new DefaultAzureCredentialBuilder().build())
     .endpoint(endpoint).buildClient();
