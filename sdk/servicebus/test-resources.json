{
  "$schema": "https://schema.management.azure.com/schemas/2019-04-01/deploymentTemplate.json#",
  "contentVersion": "1.0.0.0",
  "parameters": {
    "baseName": {
      "type": "string",
      "defaultValue": "[resourceGroup().name]",
      "metadata": {
        "description": "Base name to append to Azure resources."
      }
    },
    "subscriptionId": {
      "type": "string",
      "defaultValue": "[subscription().subscriptionId]",
      "metadata": {
        "description": "The subscription id to which the application and resources belong."
      }
    },
    "tenantId": {
      "type": "string",
      "defaultValue": "[subscription().tenantId]",
      "metadata": {
        "description": "The tenant id to which the application and resources belong."
      }
    },
    "testApplicationOid": {
      "type": "string",
      "metadata": {
        "description": "The client object id to grant access to test resources."
      }
    },
    "testApplicationId": {
      "type": "string",
      "metadata": {
        "description": "The application client id used to run tests."
      }
    },
    "testApplicationSecret": {
      "type": "string",
      "metadata": {
        "description": "The application client secret used to run tests."
      }
    },
    "location": {
      "type": "string",
      "defaultValue": "[resourceGroup().location]",
      "metadata": {
        "description": "The location of the resources. By default, this is the same as the resource group."
      }
    }
  },
  "variables": {
    "authRuleResourceId": "[resourceId('Microsoft.ServiceBus/namespaces/authorizationRules', variables('namespaceName'), variables('sharedAccessKeyName'))]",
    "contributorRoleId": "b24988ac-6180-42a0-ab88-20f7382dd24c",
    "namespaceName": "[concat('sb-java-', parameters('baseName'))]",
    "namespaceDomainNameSuffix": "servicebus.windows.net",
    "queueName": "queue",
    "queueSessionName": "queue-session",
<<<<<<< HEAD
    "numberOfInstances": 10,
=======
    "numberOfInstances": 15,
>>>>>>> 846f5853
    "subscriptionName": "subscription",
    "subscriptionSessionName": "subscription-session",
    "serviceBusDataOwnerRoleId": "[concat('/subscriptions/', subscription().subscriptionId, '/providers/Microsoft.Authorization/roleDefinitions/090c5cfd-751d-490a-894a-3ce6f1109419')]",
    "serviceBusDataReceiverRoleId": "[concat('/subscriptions/', subscription().subscriptionId, '/providers/Microsoft.Authorization/roleDefinitions/4f6d3b9b-027b-4f4c-9142-0e5a2a2247e0')]",
    "serviceBusDataSenderRoleId": "[concat('/subscriptions/', subscription().subscriptionId, '/providers/Microsoft.Authorization/roleDefinitions/69a216fc-b8fb-44d8-bc22-1f3c2cd27a39')]",
    "sharedAccessKeyName": "RootManageSharedAccessKey",
    "topicName": "topic"
  },
  "resources": [
    {
      "type": "Microsoft.ServiceBus/namespaces",
      "apiVersion": "2017-04-01",
      "name": "[variables('namespaceName')]",
      "location": "[parameters('location')]",
      "sku": {
        "name": "Standard"
      },
      "properties": {},
      "resources": [
        {
          "apiVersion": "2017-04-01",
          "type": "AuthorizationRules",
          "name": "[variables('sharedAccessKeyName')]",
          "dependsOn": [
            "[concat('Microsoft.ServiceBus/namespaces/', variables('namespaceName'))]"
          ],
          "properties": {
            "rights": [
              "Send",
              "Listen",
              "Manage"
            ]
          }
        }
      ]
    },
    {
<<<<<<< HEAD
      "type": "Microsoft.ServiceBus/namespaces/topics",
      "apiVersion": "2017-04-01",
      "name": "[concat(variables('namespaceName'), '/', variables('topicName'))]",
=======
      "type": "Microsoft.Authorization/roleAssignments",
      "apiVersion": "2018-01-01-preview",
      "name": "[guid(concat('dataOwnerRoleId', parameters('baseName')))]",
      "dependsOn": [
        "[concat('Microsoft.ServiceBus/namespaces/', variables('namespaceName'))]"
      ],
      "properties": {
        "roleDefinitionId": "[variables('serviceBusDataOwnerRoleId')]",
        "principalId": "[parameters('testApplicationOid')]"
      }
    },
    {
      "type": "Microsoft.Authorization/roleAssignments",
      "apiVersion": "2018-01-01-preview",
      "name": "[guid(concat('dataReceiverRoleId', parameters('baseName')))]",
      "dependsOn": [
        "[concat('Microsoft.ServiceBus/namespaces/', variables('namespaceName'))]"
      ],
      "properties": {
        "roleDefinitionId": "[variables('serviceBusDataReceiverRoleId')]",
        "principalId": "[parameters('testApplicationOid')]"
      }
    },
    {
      "type": "Microsoft.Authorization/roleAssignments",
      "apiVersion": "2018-01-01-preview",
      "name": "[guid(concat('dataSenderRoleId', parameters('baseName')))]",
      "dependsOn": [
        "[concat('Microsoft.ServiceBus/namespaces/', variables('namespaceName'))]"
      ],
      "properties": {
        "roleDefinitionId": "[variables('serviceBusDataSenderRoleId')]",
        "principalId": "[parameters('testApplicationOid')]"
      }
    },
    {
      "type": "Microsoft.ServiceBus/namespaces/topics",
      "apiVersion": "2017-04-01",
      "name": "[concat(variables('namespaceName'), '/', variables('topicName'), '-', copyIndex())]",
>>>>>>> 846f5853
      "properties": {
        "maxSizeInMegabytes": 1024,
        "enablePartitioning": false
      },
      "dependsOn": [
        "[concat('Microsoft.ServiceBus/namespaces/', variables('namespaceName'))]"
<<<<<<< HEAD
      ]
    },
    {
      "type": "Microsoft.ServiceBus/namespaces/queues",
      "apiVersion": "2017-04-01",
      "name": "[concat(variables('namespaceName'), '/', variables('queueName'), '-', copyIndex())]",
      "dependsOn": [
        "[concat('Microsoft.ServiceBus/namespaces/', variables('namespaceName'))]"
      ],
      "properties": {
        "maxDeliveryCount": 5,
        "requiresDuplicateDetection": false,
        "requiresSession": false,
        "lockDuration": "PT15S"
      },
=======
      ],
>>>>>>> 846f5853
      "copy": {
        "name": "queueCopy",
        "count": "[variables('numberOfInstances')]"
      }
    },
    {
      "type": "Microsoft.ServiceBus/namespaces/queues",
      "apiVersion": "2017-04-01",
<<<<<<< HEAD
      "name": "[concat(variables('namespaceName'), '/', variables('queueSessionName'), '-', copyIndex())]",
      "dependsOn": [
        "[concat('Microsoft.ServiceBus/namespaces/', variables('namespaceName'))]"
      ],
      "properties": {
        "maxDeliveryCount": 5,
        "requiresSession": true,
        "lockDuration": "PT15S"
      },
      "copy": {
        "name": "queueSessionCopy",
        "count": "[variables('numberOfInstances')]"
      }
    },
    {
      "type": "Microsoft.ServiceBus/namespaces/topics/subscriptions",
      "apiVersion": "2017-04-01",
      "name": "[concat(variables('namespaceName'), '/', variables('topicName'), '/', variables('subscriptionName'), '-', copyIndex())]",
      "dependsOn": [
        "[concat('Microsoft.ServiceBus/namespaces/', variables('namespaceName'), '/topics/', variables('topicName'))]"
      ],
      "properties": {
=======
      "name": "[concat(variables('namespaceName'), '/', variables('queueName'), '-', copyIndex())]",
      "dependsOn": [
        "[concat('Microsoft.ServiceBus/namespaces/', variables('namespaceName'))]"
      ],
      "properties": {
        "maxDeliveryCount": 5,
        "requiresDuplicateDetection": false,
        "requiresSession": false,
        "lockDuration": "PT15S"
      },
      "copy": {
        "name": "queueCopy",
        "count": "[variables('numberOfInstances')]"
      }
    },
    {
      "type": "Microsoft.ServiceBus/namespaces/queues",
      "apiVersion": "2017-04-01",
      "name": "[concat(variables('namespaceName'), '/', variables('queueSessionName'), '-', copyIndex())]",
      "dependsOn": [
        "[concat('Microsoft.ServiceBus/namespaces/', variables('namespaceName'))]"
      ],
      "properties": {
        "maxDeliveryCount": 5,
        "requiresSession": true,
        "lockDuration": "PT15S"
      },
      "copy": {
        "name": "queueSessionCopy",
        "count": "[variables('numberOfInstances')]"
      }
    },
    {
      "type": "Microsoft.ServiceBus/namespaces/topics/subscriptions",
      "apiVersion": "2017-04-01",
      "name": "[concat(variables('namespaceName'), '/', variables('topicName'), '-', copyIndex(), '/', variables('subscriptionName'))]",
      "dependsOn": [
        "[concat('Microsoft.ServiceBus/namespaces/', variables('namespaceName'), '/topics/', variables('topicName'), '-', copyIndex())]"
      ],
      "properties": {
>>>>>>> 846f5853
        "requiresSession": false,
        "maxDeliveryCount": 5,
        "lockDuration": "PT15S"
      },
      "copy": {
        "name": "subscriptionCopy",
        "count": "[variables('numberOfInstances')]"
      }
    },
    {
      "type": "Microsoft.ServiceBus/namespaces/topics/subscriptions",
      "apiVersion": "2017-04-01",
<<<<<<< HEAD
      "name": "[concat(variables('namespaceName'), '/', variables('topicName'), '/', variables('subscriptionSessionName'), '-', copyIndex())]",
      "dependsOn": [
        "[concat('Microsoft.ServiceBus/namespaces/', variables('namespaceName'), '/topics/', variables('topicName'))]"
=======
      "name": "[concat(variables('namespaceName'), '/', variables('topicName'), '-', copyIndex(), '/', variables('subscriptionSessionName'))]",
      "dependsOn": [
        "[concat('Microsoft.ServiceBus/namespaces/', variables('namespaceName'), '/topics/', variables('topicName'), '-', copyIndex())]"
>>>>>>> 846f5853
      ],
      "properties": {
        "requiresSession": true,
        "maxDeliveryCount": 5,
        "lockDuration": "PT15S"
      },
      "copy": {
        "name": "subscriptionSessionCopy",
        "count": "[variables('numberOfInstances')]"
      }
    }
  ],
  "outputs": {
    "AZURE_TENANT_ID": {
      "type": "string",
      "value": "[parameters('tenantId')]"
    },
    "AZURE_CLIENT_ID": {
      "type": "string",
      "value": "[parameters('testApplicationId')]"
    },
    "AZURE_CLIENT_SECRET": {
      "type": "string",
      "value": "[parameters('testApplicationSecret')]"
    },
    "AZURE_SERVICEBUS_FULLY_QUALIFIED_DOMAIN_NAME": {
      "type": "string",
      "value": "[concat(variables('namespaceName'), '.', variables('namespaceDomainNameSuffix'))]"
    },
    "AZURE_SERVICEBUS_NAMESPACE_CONNECTION_STRING": {
      "type": "string",
      "value": "[listkeys(variables('authRuleResourceId'), '2017-04-01').primaryConnectionString]"
    },
    "AZURE_SERVICEBUS_QUEUE_NAME": {
      "type": "string",
      "value": "[variables('queueName')]"
    },
    "AZURE_SERVICEBUS_SESSION_QUEUE_NAME": {
      "type": "string",
      "value": "[variables('queueSessionName')]"
    },
    "AZURE_SERVICEBUS_TOPIC_NAME": {
      "type": "string",
      "value": "[variables('topicName')]"
    },
    "AZURE_SERVICEBUS_SUBSCRIPTION_NAME": {
      "type": "string",
      "value": "[variables('subscriptionName')]"
    },
    "AZURE_SERVICEBUS_SESSION_SUBSCRIPTION_NAME": {
      "type": "string",
      "value": "[variables('subscriptionSessionName')]"
    }
  }
}<|MERGE_RESOLUTION|>--- conflicted
+++ resolved
@@ -56,11 +56,7 @@
     "namespaceDomainNameSuffix": "servicebus.windows.net",
     "queueName": "queue",
     "queueSessionName": "queue-session",
-<<<<<<< HEAD
-    "numberOfInstances": 10,
-=======
     "numberOfInstances": 15,
->>>>>>> 846f5853
     "subscriptionName": "subscription",
     "subscriptionSessionName": "subscription-session",
     "serviceBusDataOwnerRoleId": "[concat('/subscriptions/', subscription().subscriptionId, '/providers/Microsoft.Authorization/roleDefinitions/090c5cfd-751d-490a-894a-3ce6f1109419')]",
@@ -98,11 +94,6 @@
       ]
     },
     {
-<<<<<<< HEAD
-      "type": "Microsoft.ServiceBus/namespaces/topics",
-      "apiVersion": "2017-04-01",
-      "name": "[concat(variables('namespaceName'), '/', variables('topicName'))]",
-=======
       "type": "Microsoft.Authorization/roleAssignments",
       "apiVersion": "2018-01-01-preview",
       "name": "[guid(concat('dataOwnerRoleId', parameters('baseName')))]",
@@ -142,15 +133,17 @@
       "type": "Microsoft.ServiceBus/namespaces/topics",
       "apiVersion": "2017-04-01",
       "name": "[concat(variables('namespaceName'), '/', variables('topicName'), '-', copyIndex())]",
->>>>>>> 846f5853
       "properties": {
         "maxSizeInMegabytes": 1024,
         "enablePartitioning": false
       },
       "dependsOn": [
         "[concat('Microsoft.ServiceBus/namespaces/', variables('namespaceName'))]"
-<<<<<<< HEAD
-      ]
+      ],
+      "copy": {
+        "name": "queueCopy",
+        "count": "[variables('numberOfInstances')]"
+      }
     },
     {
       "type": "Microsoft.ServiceBus/namespaces/queues",
@@ -165,9 +158,6 @@
         "requiresSession": false,
         "lockDuration": "PT15S"
       },
-=======
-      ],
->>>>>>> 846f5853
       "copy": {
         "name": "queueCopy",
         "count": "[variables('numberOfInstances')]"
@@ -176,7 +166,6 @@
     {
       "type": "Microsoft.ServiceBus/namespaces/queues",
       "apiVersion": "2017-04-01",
-<<<<<<< HEAD
       "name": "[concat(variables('namespaceName'), '/', variables('queueSessionName'), '-', copyIndex())]",
       "dependsOn": [
         "[concat('Microsoft.ServiceBus/namespaces/', variables('namespaceName'))]"
@@ -194,74 +183,26 @@
     {
       "type": "Microsoft.ServiceBus/namespaces/topics/subscriptions",
       "apiVersion": "2017-04-01",
-      "name": "[concat(variables('namespaceName'), '/', variables('topicName'), '/', variables('subscriptionName'), '-', copyIndex())]",
-      "dependsOn": [
-        "[concat('Microsoft.ServiceBus/namespaces/', variables('namespaceName'), '/topics/', variables('topicName'))]"
-      ],
-      "properties": {
-=======
-      "name": "[concat(variables('namespaceName'), '/', variables('queueName'), '-', copyIndex())]",
-      "dependsOn": [
-        "[concat('Microsoft.ServiceBus/namespaces/', variables('namespaceName'))]"
-      ],
-      "properties": {
-        "maxDeliveryCount": 5,
-        "requiresDuplicateDetection": false,
+      "name": "[concat(variables('namespaceName'), '/', variables('topicName'), '-', copyIndex(), '/', variables('subscriptionName'))]",
+      "dependsOn": [
+        "[concat('Microsoft.ServiceBus/namespaces/', variables('namespaceName'), '/topics/', variables('topicName'), '-', copyIndex())]"
+      ],
+      "properties": {
         "requiresSession": false,
-        "lockDuration": "PT15S"
-      },
-      "copy": {
-        "name": "queueCopy",
-        "count": "[variables('numberOfInstances')]"
-      }
-    },
-    {
-      "type": "Microsoft.ServiceBus/namespaces/queues",
-      "apiVersion": "2017-04-01",
-      "name": "[concat(variables('namespaceName'), '/', variables('queueSessionName'), '-', copyIndex())]",
-      "dependsOn": [
-        "[concat('Microsoft.ServiceBus/namespaces/', variables('namespaceName'))]"
-      ],
-      "properties": {
-        "maxDeliveryCount": 5,
-        "requiresSession": true,
-        "lockDuration": "PT15S"
-      },
-      "copy": {
-        "name": "queueSessionCopy",
+        "maxDeliveryCount": 5,
+        "lockDuration": "PT15S"
+      },
+      "copy": {
+        "name": "subscriptionCopy",
         "count": "[variables('numberOfInstances')]"
       }
     },
     {
       "type": "Microsoft.ServiceBus/namespaces/topics/subscriptions",
       "apiVersion": "2017-04-01",
-      "name": "[concat(variables('namespaceName'), '/', variables('topicName'), '-', copyIndex(), '/', variables('subscriptionName'))]",
+      "name": "[concat(variables('namespaceName'), '/', variables('topicName'), '-', copyIndex(), '/', variables('subscriptionSessionName'))]",
       "dependsOn": [
         "[concat('Microsoft.ServiceBus/namespaces/', variables('namespaceName'), '/topics/', variables('topicName'), '-', copyIndex())]"
-      ],
-      "properties": {
->>>>>>> 846f5853
-        "requiresSession": false,
-        "maxDeliveryCount": 5,
-        "lockDuration": "PT15S"
-      },
-      "copy": {
-        "name": "subscriptionCopy",
-        "count": "[variables('numberOfInstances')]"
-      }
-    },
-    {
-      "type": "Microsoft.ServiceBus/namespaces/topics/subscriptions",
-      "apiVersion": "2017-04-01",
-<<<<<<< HEAD
-      "name": "[concat(variables('namespaceName'), '/', variables('topicName'), '/', variables('subscriptionSessionName'), '-', copyIndex())]",
-      "dependsOn": [
-        "[concat('Microsoft.ServiceBus/namespaces/', variables('namespaceName'), '/topics/', variables('topicName'))]"
-=======
-      "name": "[concat(variables('namespaceName'), '/', variables('topicName'), '-', copyIndex(), '/', variables('subscriptionSessionName'))]",
-      "dependsOn": [
-        "[concat('Microsoft.ServiceBus/namespaces/', variables('namespaceName'), '/topics/', variables('topicName'), '-', copyIndex())]"
->>>>>>> 846f5853
       ],
       "properties": {
         "requiresSession": true,
