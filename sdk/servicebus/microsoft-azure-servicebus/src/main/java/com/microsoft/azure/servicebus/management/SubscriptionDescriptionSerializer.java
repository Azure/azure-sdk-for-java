--- conflicted
+++ resolved
@@ -249,11 +249,8 @@
                                     case "UpdatedAt":
                                     case "CountDetails":
                                     case "DefaultRuleDescription":
-<<<<<<< HEAD
-=======
                                     case "EntityAvailabilityStatus":
                                     case "SkippedUpdate":
->>>>>>> 6f033d77
                                         // Ignore known properties
                                         // Do nothing
                                         break;
