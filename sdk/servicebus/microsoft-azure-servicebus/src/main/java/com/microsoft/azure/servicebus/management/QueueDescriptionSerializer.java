// Copyright (c) Microsoft Corporation. All rights reserved.
// Licensed under the MIT License.

package com.microsoft.azure.servicebus.management;

import com.microsoft.azure.servicebus.primitives.MessagingEntityNotFoundException;
import com.microsoft.azure.servicebus.primitives.ServiceBusException;
import org.slf4j.Logger;
import org.slf4j.LoggerFactory;
import org.w3c.dom.Document;
import org.w3c.dom.Element;
import org.w3c.dom.Node;
import org.w3c.dom.NodeList;
import org.xml.sax.SAXException;

import javax.xml.parsers.DocumentBuilder;
import javax.xml.parsers.DocumentBuilderFactory;
import javax.xml.parsers.ParserConfigurationException;
import javax.xml.transform.OutputKeys;
import javax.xml.transform.Transformer;
import javax.xml.transform.TransformerException;
import javax.xml.transform.TransformerFactory;
import javax.xml.transform.dom.DOMSource;
import javax.xml.transform.stream.StreamResult;
import java.io.ByteArrayInputStream;
import java.io.IOException;
import java.io.StringWriter;
import java.net.MalformedURLException;
import java.net.URI;
import java.net.URL;
import java.time.Duration;
import java.util.ArrayList;
import java.util.List;

class QueueDescriptionSerializer {
    private static final Logger TRACE_LOGGER = LoggerFactory.getLogger(QueueDescriptionSerializer.class);
    static String serialize(QueueDescription queueDescription) throws ServiceBusException {
        DocumentBuilder dBuilder = null;
        try {
            DocumentBuilderFactory dbFactory = SerializerUtil.getDocumentBuilderFactory();
            dBuilder = dbFactory.newDocumentBuilder();
        } catch (ParserConfigurationException e) {
            throw new ServiceBusException(false, e);
        }
        Document doc = dBuilder.newDocument();

        Element rootElement = doc.createElementNS(ManagementClientConstants.ATOM_NS, "entry");
        doc.appendChild(rootElement);

        Element contentElement = doc.createElementNS(ManagementClientConstants.ATOM_NS, "content");
        rootElement.appendChild(contentElement);
        contentElement.setAttribute("type", "application/xml");

        Element qdElement = doc.createElementNS(ManagementClientConstants.SB_NS, "QueueDescription");
        contentElement.appendChild(qdElement);

        qdElement.appendChild(
                doc.createElementNS(ManagementClientConstants.SB_NS, "LockDuration")
                        .appendChild(doc.createTextNode(queueDescription.lockDuration.toString())).getParentNode());

        qdElement.appendChild(
                doc.createElementNS(ManagementClientConstants.SB_NS, "MaxSizeInMegabytes")
                .appendChild(doc.createTextNode(Long.toString(queueDescription.maxSizeInMB))).getParentNode());

        qdElement.appendChild(
                doc.createElementNS(ManagementClientConstants.SB_NS, "RequiresDuplicateDetection")
                        .appendChild(doc.createTextNode(Boolean.toString(queueDescription.requiresDuplicateDetection))).getParentNode());

        qdElement.appendChild(
                doc.createElementNS(ManagementClientConstants.SB_NS, "RequiresSession")
                        .appendChild(doc.createTextNode(Boolean.toString(queueDescription.requiresSession))).getParentNode());

        if (queueDescription.defaultMessageTimeToLive.compareTo(ManagementClientConstants.MAX_DURATION) < 0) {
            qdElement.appendChild(
                    doc.createElementNS(ManagementClientConstants.SB_NS, "DefaultMessageTimeToLive")
                            .appendChild(doc.createTextNode(queueDescription.defaultMessageTimeToLive.toString())).getParentNode());
        }

        qdElement.appendChild(
                doc.createElementNS(ManagementClientConstants.SB_NS, "DeadLetteringOnMessageExpiration")
                        .appendChild(doc.createTextNode(Boolean.toString(queueDescription.enableDeadLetteringOnMessageExpiration))).getParentNode());

        if (queueDescription.requiresDuplicateDetection && queueDescription.duplicationDetectionHistoryTimeWindow.compareTo(Duration.ZERO) > 0) {
            qdElement.appendChild(
                    doc.createElementNS(ManagementClientConstants.SB_NS, "DuplicateDetectionHistoryTimeWindow")
                            .appendChild(doc.createTextNode(queueDescription.duplicationDetectionHistoryTimeWindow.toString())).getParentNode());
        }

        qdElement.appendChild(
                doc.createElementNS(ManagementClientConstants.SB_NS, "MaxDeliveryCount")
                        .appendChild(doc.createTextNode(Integer.toString(queueDescription.maxDeliveryCount))).getParentNode());

        qdElement.appendChild(
                doc.createElementNS(ManagementClientConstants.SB_NS, "EnableBatchedOperations")
                        .appendChild(doc.createTextNode(Boolean.toString(queueDescription.enableBatchedOperations))).getParentNode());

        qdElement.appendChild(
                doc.createElementNS(ManagementClientConstants.SB_NS, "IsAnonymousAccessible")
                        .appendChild(doc.createTextNode(Boolean.toString(queueDescription.isAnonymousAccessible))).getParentNode());
        
        if (queueDescription.authorizationRules != null) {
            qdElement.appendChild(AuthorizationRuleSerializer.serializeRules(queueDescription.authorizationRules, doc));
        }
        
        qdElement.appendChild(
                doc.createElementNS(ManagementClientConstants.SB_NS, "Status")
                        .appendChild(doc.createTextNode(queueDescription.status.name())).getParentNode());

        if (queueDescription.forwardTo != null) {
            qdElement.appendChild(
                    doc.createElementNS(ManagementClientConstants.SB_NS, "ForwardTo")
                            .appendChild(doc.createTextNode(queueDescription.forwardTo)).getParentNode());
        }

        if (queueDescription.userMetadata != null) {
            qdElement.appendChild(
                    doc.createElementNS(ManagementClientConstants.SB_NS, "UserMetadata")
                            .appendChild(doc.createTextNode(queueDescription.userMetadata)).getParentNode());
        }
        
        if (queueDescription.isSupportOrderingExplicitlySet) {
        	qdElement.appendChild(
                    doc.createElementNS(ManagementClientConstants.SB_NS, "SupportOrdering")
                            .appendChild(doc.createTextNode(Boolean.toString(queueDescription.supportOrdering))).getParentNode());
        }        

        if (queueDescription.autoDeleteOnIdle.compareTo(ManagementClientConstants.MAX_DURATION) < 0) {
            qdElement.appendChild(
                    doc.createElementNS(ManagementClientConstants.SB_NS, "AutoDeleteOnIdle")
                            .appendChild(doc.createTextNode(queueDescription.autoDeleteOnIdle.toString())).getParentNode());
        }

        qdElement.appendChild(
                doc.createElementNS(ManagementClientConstants.SB_NS, "EnablePartitioning")
                        .appendChild(doc.createTextNode(Boolean.toString(queueDescription.enablePartitioning))).getParentNode());

        if (queueDescription.forwardDeadLetteredMessagesTo != null) {
            qdElement.appendChild(
                    doc.createElementNS(ManagementClientConstants.SB_NS, "ForwardDeadLetteredMessagesTo")
                            .appendChild(doc.createTextNode(queueDescription.forwardDeadLetteredMessagesTo)).getParentNode());
        }
        
        qdElement.appendChild(
                doc.createElementNS(ManagementClientConstants.SB_NS, "EnableExpress")
                        .appendChild(doc.createTextNode(Boolean.toString(queueDescription.enableExpress))).getParentNode());

        queueDescription.appendUnknownPropertiesToDescriptionElement(qdElement);
        
        // Convert dom document to string.
        StringWriter output = new StringWriter();

        try {
            TransformerFactory transformerFactory = TransformerFactory.newInstance();
            Transformer transformer = transformerFactory.newTransformer();
            transformer.setOutputProperty(OutputKeys.OMIT_XML_DECLARATION, "yes");
            transformer.transform(new DOMSource(doc), new StreamResult(output));
        } catch (TransformerException e) {
            throw new ServiceBusException(false, e);
        }
        return output.toString();
    }

    static List<QueueDescription> parseCollectionFromContent(String xml) {
        ArrayList<QueueDescription> queueList = new ArrayList<>();
        try {
            DocumentBuilderFactory dbf = SerializerUtil.getDocumentBuilderFactory();
            DocumentBuilder db = dbf.newDocumentBuilder();
            Document dom = db.parse(new ByteArrayInputStream(xml.getBytes("utf-8")));
            Element doc = dom.getDocumentElement();
            doc.normalize();
            NodeList entries = doc.getChildNodes();
            for (int i = 0; i < entries.getLength(); i++) {
                Node node = entries.item(i);
                if (node.getNodeName().equals("entry")) {
                    queueList.add(parseFromEntry(node));
                }
            }
        } catch (ParserConfigurationException | IOException | SAXException e) {
            if (TRACE_LOGGER.isErrorEnabled()) {
                TRACE_LOGGER.info("Exception while parsing response.", e);
            }

            if (TRACE_LOGGER.isDebugEnabled()) {
                TRACE_LOGGER.debug("XML which failed to parse: \n %s", xml);
            }
        }

        return queueList;
    }

    static QueueDescription parseFromContent(String xml) throws MessagingEntityNotFoundException {
        try {
            DocumentBuilderFactory dbf = SerializerUtil.getDocumentBuilderFactory();
            DocumentBuilder db = dbf.newDocumentBuilder();
            Document dom = db.parse(new ByteArrayInputStream(xml.getBytes("utf-8")));
            Element doc = dom.getDocumentElement();
            doc.normalize();
            if ("entry".equals(doc.getTagName())) {
                return parseFromEntry(doc);
            }
        } catch (ParserConfigurationException | IOException | SAXException e) {
            if (TRACE_LOGGER.isErrorEnabled()) {
                TRACE_LOGGER.info("Exception while parsing response.", e);
            }

            if (TRACE_LOGGER.isDebugEnabled()) {
                TRACE_LOGGER.debug("XML which failed to parse: \n %s", xml);
            }
        }

        throw new MessagingEntityNotFoundException("Queue was not found");
    }

    private static QueueDescription parseFromEntry(Node xEntry) {
        QueueDescription qd = null;
        NodeList nList = xEntry.getChildNodes();
        for (int i = 0; i < nList.getLength(); i++) {
            Node node = nList.item(i);
            if (node.getNodeType() == Node.ELEMENT_NODE) {
                Element element = (Element) node;
                switch (element.getTagName()) {
                    case "title":
                        qd = new QueueDescription(element.getFirstChild().getNodeValue());
                        break;
                    case "content":
                        NodeList qdNodes = element.getFirstChild().getChildNodes();
                        for (int j = 0; j < qdNodes.getLength(); j++) {
                            node = qdNodes.item(j);
                            if (node.getNodeType() == Node.ELEMENT_NODE) {
                                element = (Element) node;
                                switch (element.getTagName()) {
                                	case "LockDuration":
	                                    qd.lockDuration = Duration.parse(element.getFirstChild().getNodeValue());
	                                    break;
                                    case "MaxSizeInMegabytes":
                                        qd.maxSizeInMB = Long.parseLong(element.getFirstChild().getNodeValue());
                                        break;
                                    case "RequiresDuplicateDetection":
                                        qd.requiresDuplicateDetection = Boolean.parseBoolean(element.getFirstChild().getNodeValue());
                                        break;
                                    case "RequiresSession":
                                        qd.requiresSession = Boolean.parseBoolean(element.getFirstChild().getNodeValue());
                                        break;
                                    case "DefaultMessageTimeToLive":
                                        qd.defaultMessageTimeToLive = Duration.parse(element.getFirstChild().getNodeValue());
                                        break;
                                    case "DeadLetteringOnMessageExpiration":
                                        qd.enableDeadLetteringOnMessageExpiration = Boolean.parseBoolean(element.getFirstChild().getNodeValue());
                                        break;
                                    case "DuplicateDetectionHistoryTimeWindow":
                                        qd.duplicationDetectionHistoryTimeWindow = Duration.parse(element.getFirstChild().getNodeValue());
                                        break;
                                    case "MaxDeliveryCount":
                                        qd.maxDeliveryCount = Integer.parseInt(element.getFirstChild().getNodeValue());
                                        break;
                                    case "EnableBatchedOperations":
                                        qd.enableBatchedOperations = Boolean.parseBoolean(element.getFirstChild().getNodeValue());
                                        break;
                                    case "IsAnonymousAccessible":
                                        qd.isAnonymousAccessible = Boolean.parseBoolean(element.getFirstChild().getNodeValue());
                                        break;
                                    case "AuthorizationRules":
                                        qd.authorizationRules = AuthorizationRuleSerializer.parseAuthRules(element);
                                        break;
                                    case "Status":
                                        qd.status = EntityStatus.valueOf(element.getFirstChild().getNodeValue());
                                        break;
                                    case "ForwardTo":
                                        Node fwd = element.getFirstChild();
                                        if (fwd != null) {
                                            qd.forwardTo = fwd.getNodeValue();
                                        }
                                        break;
                                    case "UserMetadata":
                                    	Node metadataTextNode = element.getFirstChild();
                                    	if (metadataTextNode != null) {
                                    		qd.userMetadata = metadataTextNode.getNodeValue();
                                    	}                                        
                                        break;
                                    case "SupportOrdering":
                                        qd.setSupportOrdering(Boolean.parseBoolean(element.getFirstChild().getNodeValue()));
                                        break;
                                    case "AutoDeleteOnIdle":
                                        qd.autoDeleteOnIdle = Duration.parse(element.getFirstChild().getNodeValue());
                                        break;
                                    case "EnablePartitioning":
                                        qd.enablePartitioning = Boolean.parseBoolean(element.getFirstChild().getNodeValue());
                                        break;
                                    case "ForwardDeadLetteredMessagesTo":
                                        Node fwdDlq = element.getFirstChild();
                                        if (fwdDlq != null) {
                                            qd.forwardDeadLetteredMessagesTo = fwdDlq.getNodeValue();
                                        }
                                        break;
                                    case "EnableExpress":
                                        qd.enableExpress = Boolean.parseBoolean(element.getFirstChild().getNodeValue());
                                        break;
                                    case "AccessedAt":
                                    case "CreatedAt":
                                    case "MessageCount":
                                    case "SizeInBytes":
                                    case "UpdatedAt":
                                    case "CountDetails":
<<<<<<< HEAD
=======
                                    case "EntityAvailabilityStatus":
                                    case "SkippedUpdate":
>>>>>>> e2018a87
                                        // Ignore known properties
                                        // Do nothing
                                        break;                                    
                                    default:
                                    	qd.addUnknownProperty(element);
                                        break;
                                }
                            }
                        }
                        break;
                    default:
                        break;
                }
            }
        }

        return qd;
    }

    static void normalizeDescription(QueueDescription queueDescription, URI baseAddress) {
        if (queueDescription.getForwardTo() != null) {
            queueDescription.setForwardTo(EntityNameHelper.normalizeForwardToAddress(queueDescription.getForwardTo(), baseAddress));
        }

        if (queueDescription.getForwardDeadLetteredMessagesTo() != null) {
            queueDescription.setForwardDeadLetteredMessagesTo(EntityNameHelper.normalizeForwardToAddress(queueDescription.getForwardDeadLetteredMessagesTo(), baseAddress));
        }
    }
}<|MERGE_RESOLUTION|>--- conflicted
+++ resolved
@@ -301,11 +301,8 @@
                                     case "SizeInBytes":
                                     case "UpdatedAt":
                                     case "CountDetails":
-<<<<<<< HEAD
-=======
                                     case "EntityAvailabilityStatus":
                                     case "SkippedUpdate":
->>>>>>> e2018a87
                                         // Ignore known properties
                                         // Do nothing
                                         break;                                    
