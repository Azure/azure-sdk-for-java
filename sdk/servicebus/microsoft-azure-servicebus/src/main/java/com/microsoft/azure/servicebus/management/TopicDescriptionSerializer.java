--- conflicted
+++ resolved
@@ -269,11 +269,8 @@
                                     case "UpdatedAt":
                                     case "CountDetails":
                                     case "SubscriptionCount":
-<<<<<<< HEAD
-=======
                                     case "EntityAvailabilityStatus":
                                     case "SkippedUpdate":
->>>>>>> e2018a87
                                         // Ignore known properties
                                         // Do nothing
                                         break;
