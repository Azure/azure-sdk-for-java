// Copyright (c) Microsoft Corporation. All rights reserved.
// Licensed under the MIT License.

package com.microsoft.azure.servicebus.management;

import com.microsoft.azure.servicebus.primitives.MessagingEntityNotFoundException;
import com.microsoft.azure.servicebus.primitives.ServiceBusException;
import org.slf4j.Logger;
import org.slf4j.LoggerFactory;
import org.w3c.dom.Document;
import org.w3c.dom.Element;
import org.w3c.dom.Node;
import org.w3c.dom.NodeList;
import org.xml.sax.SAXException;

import javax.xml.parsers.DocumentBuilder;
import javax.xml.parsers.DocumentBuilderFactory;
import javax.xml.parsers.ParserConfigurationException;
import javax.xml.transform.OutputKeys;
import javax.xml.transform.Transformer;
import javax.xml.transform.TransformerException;
import javax.xml.transform.TransformerFactory;
import javax.xml.transform.dom.DOMSource;
import javax.xml.transform.stream.StreamResult;
import java.io.ByteArrayInputStream;
import java.io.IOException;
import java.io.StringWriter;
import java.time.Duration;
import java.util.ArrayList;
import java.util.List;

class TopicDescriptionSerializer {
    private static final Logger TRACE_LOGGER = LoggerFactory.getLogger(TopicDescriptionSerializer.class);

    static String serialize(TopicDescription topicDescription) throws ServiceBusException {
        DocumentBuilder dBuilder;
        try {
            DocumentBuilderFactory dbFactory = SerializerUtil.getDocumentBuilderFactory();
            dBuilder = dbFactory.newDocumentBuilder();
        } catch (ParserConfigurationException e) {
            throw new ServiceBusException(false, e);
        }
        Document doc = dBuilder.newDocument();

        Element rootElement = doc.createElementNS(ManagementClientConstants.ATOM_NS, "entry");
        doc.appendChild(rootElement);

        Element contentElement = doc.createElementNS(ManagementClientConstants.ATOM_NS, "content");
        rootElement.appendChild(contentElement);
        contentElement.setAttribute("type", "application/xml");

        Element tdElement = doc.createElementNS(ManagementClientConstants.SB_NS, "TopicDescription");
        contentElement.appendChild(tdElement);

        if (topicDescription.defaultMessageTimeToLive.compareTo(ManagementClientConstants.MAX_DURATION) < 0) {
            tdElement.appendChild(
                    doc.createElementNS(ManagementClientConstants.SB_NS, "DefaultMessageTimeToLive")
                            .appendChild(doc.createTextNode(topicDescription.defaultMessageTimeToLive.toString())).getParentNode());
        }
        
        tdElement.appendChild(
                doc.createElementNS(ManagementClientConstants.SB_NS, "MaxSizeInMegabytes")
                        .appendChild(doc.createTextNode(Long.toString(topicDescription.maxSizeInMB))).getParentNode());

        tdElement.appendChild(
                doc.createElementNS(ManagementClientConstants.SB_NS, "RequiresDuplicateDetection")
                        .appendChild(doc.createTextNode(Boolean.toString(topicDescription.requiresDuplicateDetection))).getParentNode());

        if (topicDescription.requiresDuplicateDetection && topicDescription.duplicationDetectionHistoryTimeWindow.compareTo(Duration.ZERO) > 0) {
            tdElement.appendChild(
                    doc.createElementNS(ManagementClientConstants.SB_NS, "DuplicateDetectionHistoryTimeWindow")
                            .appendChild(doc.createTextNode(topicDescription.duplicationDetectionHistoryTimeWindow.toString())).getParentNode());
        }

        tdElement.appendChild(
                doc.createElementNS(ManagementClientConstants.SB_NS, "EnableBatchedOperations")
                        .appendChild(doc.createTextNode(Boolean.toString(topicDescription.enableBatchedOperations))).getParentNode());

        tdElement.appendChild(
                doc.createElementNS(ManagementClientConstants.SB_NS, "FilteringMessagesBeforePublishing")
                        .appendChild(doc.createTextNode(Boolean.toString(topicDescription.filterMessagesBeforePublishing))).getParentNode());
        
        tdElement.appendChild(
                doc.createElementNS(ManagementClientConstants.SB_NS, "IsAnonymousAccessible")
                        .appendChild(doc.createTextNode(Boolean.toString(topicDescription.isAnonymousAccessible))).getParentNode());
        
        if (topicDescription.authorizationRules != null) {
            tdElement.appendChild(AuthorizationRuleSerializer.serializeRules(topicDescription.authorizationRules, doc));
        }

        tdElement.appendChild(
                doc.createElementNS(ManagementClientConstants.SB_NS, "Status")
                        .appendChild(doc.createTextNode(topicDescription.status.name())).getParentNode());

        if (topicDescription.forwardTo != null) {
        	tdElement.appendChild(
                    doc.createElementNS(ManagementClientConstants.SB_NS, "ForwardTo")
                            .appendChild(doc.createTextNode(topicDescription.forwardTo)).getParentNode());
        }
        
        if (topicDescription.userMetadata != null) {
            tdElement.appendChild(
                    doc.createElementNS(ManagementClientConstants.SB_NS, "UserMetadata")
                            .appendChild(doc.createTextNode(topicDescription.userMetadata)).getParentNode());
        }
        
        tdElement.appendChild(
                doc.createElementNS(ManagementClientConstants.SB_NS, "SupportOrdering")
                        .appendChild(doc.createTextNode(Boolean.toString(topicDescription.supportOrdering))).getParentNode());

        if (topicDescription.autoDeleteOnIdle.compareTo(ManagementClientConstants.MAX_DURATION) < 0) {
            tdElement.appendChild(
                    doc.createElementNS(ManagementClientConstants.SB_NS, "AutoDeleteOnIdle")
                            .appendChild(doc.createTextNode(topicDescription.autoDeleteOnIdle.toString())).getParentNode());
        }

        tdElement.appendChild(
                doc.createElementNS(ManagementClientConstants.SB_NS, "EnablePartitioning")
                        .appendChild(doc.createTextNode(Boolean.toString(topicDescription.enablePartitioning))).getParentNode());
        
        tdElement.appendChild(
                doc.createElementNS(ManagementClientConstants.SB_NS, "EnableSubscriptionPartitioning")
                        .appendChild(doc.createTextNode(Boolean.toString(topicDescription.enableSubscriptionPartitioning))).getParentNode());
        
        tdElement.appendChild(
                doc.createElementNS(ManagementClientConstants.SB_NS, "EnableExpress")
                        .appendChild(doc.createTextNode(Boolean.toString(topicDescription.enableExpress))).getParentNode());

        topicDescription.appendUnknownPropertiesToDescriptionElement(tdElement);
        
        // Convert dom document to string.
        StringWriter output = new StringWriter();

        try {
            TransformerFactory transformerFactory = TransformerFactory.newInstance();
            Transformer transformer = transformerFactory.newTransformer();
            transformer.setOutputProperty(OutputKeys.OMIT_XML_DECLARATION, "yes");
            transformer.transform(new DOMSource(doc), new StreamResult(output));
        } catch (TransformerException e) {
            throw new ServiceBusException(false, e);
        }
        return output.toString();
    }

    static List<TopicDescription> parseCollectionFromContent(String xml) {
        ArrayList<TopicDescription> topicList = new ArrayList<>();
        try {
            DocumentBuilderFactory dbf = SerializerUtil.getDocumentBuilderFactory();
            DocumentBuilder db = dbf.newDocumentBuilder();
            Document dom = db.parse(new ByteArrayInputStream(xml.getBytes("utf-8")));
            Element doc = dom.getDocumentElement();
            doc.normalize();
            NodeList entries = doc.getChildNodes();
            for (int i = 0; i < entries.getLength(); i++) {
                Node node = entries.item(i);
                if (node.getNodeName().equals("entry")) {
                    topicList.add(parseFromEntry(node));
                }
            }
        } catch (ParserConfigurationException | IOException | SAXException e) {
            if (TRACE_LOGGER.isErrorEnabled()) {
                TRACE_LOGGER.info("Exception while parsing response.", e);
            }

            if (TRACE_LOGGER.isDebugEnabled()) {
                TRACE_LOGGER.debug("XML which failed to parse: \n %s", xml);
            }
        }

        return topicList;
    }

    static TopicDescription parseFromContent(String xml) throws MessagingEntityNotFoundException {
        try {
            DocumentBuilderFactory dbf = SerializerUtil.getDocumentBuilderFactory();
            DocumentBuilder db = dbf.newDocumentBuilder();
            Document dom = db.parse(new ByteArrayInputStream(xml.getBytes("utf-8")));
            Element doc = dom.getDocumentElement();
            doc.normalize();
            if ("entry".equals(doc.getTagName())) {
                return parseFromEntry(doc);
            }
        } catch (ParserConfigurationException | IOException | SAXException e) {
            if (TRACE_LOGGER.isErrorEnabled()) {
                TRACE_LOGGER.info("Exception while parsing response.", e);
            }

            if (TRACE_LOGGER.isDebugEnabled()) {
                TRACE_LOGGER.debug("XML which failed to parse: \n %s", xml);
            }
        }

        throw new MessagingEntityNotFoundException("Topic was not found");
    }

    private static TopicDescription parseFromEntry(Node xEntry) {
        TopicDescription td = null;
        NodeList nList = xEntry.getChildNodes();
        for (int i = 0; i < nList.getLength(); i++) {
            Node node = nList.item(i);
            if (node.getNodeType() == Node.ELEMENT_NODE) {
                Element element = (Element) node;
                switch (element.getTagName()) {
                    case "title":
                        td = new TopicDescription(element.getFirstChild().getNodeValue());
                        break;
                    case "content":
                        NodeList qdNodes = element.getFirstChild().getChildNodes();
                        for (int j = 0; j < qdNodes.getLength(); j++) {
                            node = qdNodes.item(j);
                            if (node.getNodeType() == Node.ELEMENT_NODE) {
                                element = (Element) node;
                                switch (element.getTagName()) {
	                                case "DefaultMessageTimeToLive":
	                                    td.defaultMessageTimeToLive = Duration.parse(element.getFirstChild().getNodeValue());
	                                    break;
                                    case "MaxSizeInMegabytes":
                                        td.maxSizeInMB = Long.parseLong(element.getFirstChild().getNodeValue());
                                        break;
                                    case "RequiresDuplicateDetection":
                                        td.requiresDuplicateDetection = Boolean.parseBoolean(element.getFirstChild().getNodeValue());
                                        break;
                                    case "DuplicateDetectionHistoryTimeWindow":
                                        td.duplicationDetectionHistoryTimeWindow = Duration.parse(element.getFirstChild().getNodeValue());
                                        break;
                                    case "EnableBatchedOperations":
                                        td.enableBatchedOperations = Boolean.parseBoolean(element.getFirstChild().getNodeValue());
                                        break;
                                    case "FilteringMessagesBeforePublishing":
                                        td.filterMessagesBeforePublishing = Boolean.parseBoolean(element.getFirstChild().getNodeValue());
                                        break;
                                    case "IsAnonymousAccessible":
                                        td.isAnonymousAccessible = Boolean.parseBoolean(element.getFirstChild().getNodeValue());
                                        break;
                                    case "AuthorizationRules":
                                        td.authorizationRules = AuthorizationRuleSerializer.parseAuthRules(element);
                                        break;
                                    case "Status":
                                        td.status = EntityStatus.valueOf(element.getFirstChild().getNodeValue());
                                        break;
                                    case "ForwardTo":
                                    	Node fwd = element.getFirstChild();
                                        if (fwd != null) {
                                            td.forwardTo = fwd.getNodeValue();
                                        }
                                        break;
                                    case "UserMetadata":
                                        td.userMetadata = element.getFirstChild().getNodeValue();
                                        break;
                                    case "SupportOrdering":
                                        td.supportOrdering = Boolean.parseBoolean(element.getFirstChild().getNodeValue());
                                        break;
                                    case "AutoDeleteOnIdle":
                                        td.autoDeleteOnIdle = Duration.parse(element.getFirstChild().getNodeValue());
                                        break;
                                    case "EnablePartitioning":
                                        td.enablePartitioning = Boolean.parseBoolean(element.getFirstChild().getNodeValue());
                                        break;
                                    case "EnableSubscriptionPartitioning":
                                        td.enableSubscriptionPartitioning = Boolean.parseBoolean(element.getFirstChild().getNodeValue());
                                        break;
                                    case "EnableExpress":
                                        td.enableExpress = Boolean.parseBoolean(element.getFirstChild().getNodeValue());
                                        break;
                                    case "AccessedAt":
                                    case "CreatedAt":
                                    case "MessageCount":
                                    case "SizeInBytes":
                                    case "UpdatedAt":
                                    case "CountDetails":
                                    case "SubscriptionCount":
<<<<<<< HEAD
=======
                                    case "EntityAvailabilityStatus":
                                    case "SkippedUpdate":
>>>>>>> 6f033d77
                                        // Ignore known properties
                                        // Do nothing
                                        break;
                                    default:
                                    	td.addUnknownProperty(element);
                                        break;
                                }
                            }
                        }
                        break;
                    default:
                        break;
                }
            }
        }

        return td;
    }
}<|MERGE_RESOLUTION|>--- conflicted
+++ resolved
@@ -269,11 +269,8 @@
                                     case "UpdatedAt":
                                     case "CountDetails":
                                     case "SubscriptionCount":
-<<<<<<< HEAD
-=======
                                     case "EntityAvailabilityStatus":
                                     case "SkippedUpdate":
->>>>>>> 6f033d77
                                         // Ignore known properties
                                         // Do nothing
                                         break;
