--- conflicted
+++ resolved
@@ -399,11 +399,7 @@
         this.userMetadata = userMetadata;
     }
     
-<<<<<<< HEAD
-    boolean getSupportOrdering() {
-=======
     boolean isSupportOrdering() {
->>>>>>> 6f033d77
     	if (this.isSupportOrderingExplicitlySet) {
     		return this.supportOrdering;
     	} else {
@@ -446,11 +442,7 @@
                 && AuthorizationRuleSerializer.equals(this.authorizationRules, other.authorizationRules)
         		&& this.enableExpress == other.enableExpress 
         		&& this.isAnonymousAccessible == other.isAnonymousAccessible
-<<<<<<< HEAD
-        		&& this.supportOrdering == other.supportOrdering ) {
-=======
         		&& this.isSupportOrdering() == other.isSupportOrdering() ) {
->>>>>>> 6f033d77
             return true;
         }
 
