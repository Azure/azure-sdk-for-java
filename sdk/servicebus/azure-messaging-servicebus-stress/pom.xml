--- conflicted
+++ resolved
@@ -99,15 +99,9 @@
           <rules>
             <bannedDependencies>
               <includes>
-<<<<<<< HEAD
                 <include>org.springframework.boot:spring-boot-starter:[3.2.0]</include> <!-- {x-include-update;org.springframework.boot:spring-boot-starter;external_dependency} -->
-                <include>io.opentelemetry.instrumentation:opentelemetry-runtime-telemetry-java8:[2.0.0-alpha]</include> <!-- {x-include-update;io.opentelemetry.instrumentation:opentelemetry-runtime-telemetry-java8;external_dependency} -->
-                <include>io.opentelemetry.instrumentation:opentelemetry-logback-appender-1.0:[2.0.0-alpha]</include> <!-- {x-include-update;io.opentelemetry.instrumentation:opentelemetry-logback-appender-1.0;external_dependency} -->
-=======
-                <include>org.springframework.boot:spring-boot-starter:[2.7.18]</include> <!-- {x-include-update;org.springframework.boot:spring-boot-starter;external_dependency} -->
                 <include>io.opentelemetry.instrumentation:opentelemetry-runtime-telemetry-java8:[2.1.0-alpha]</include> <!-- {x-include-update;io.opentelemetry.instrumentation:opentelemetry-runtime-telemetry-java8;external_dependency} -->
                 <include>io.opentelemetry.instrumentation:opentelemetry-logback-appender-1.0:[2.1.0-alpha]</include> <!-- {x-include-update;io.opentelemetry.instrumentation:opentelemetry-logback-appender-1.0;external_dependency} -->
->>>>>>> 5c5bba4b
               </includes>
             </bannedDependencies>
           </rules>
