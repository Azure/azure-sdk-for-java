<!-- Copyright (c) Microsoft Corporation. All rights reserved.
     Licensed under the MIT License. -->
<project xmlns="http://maven.apache.org/POM/4.0.0"
         xmlns:xsi="http://www.w3.org/2001/XMLSchema-instance"
         xsi:schemaLocation="http://maven.apache.org/POM/4.0.0
                             http://maven.apache.org/xsd/maven-4.0.0.xsd">
  <modelVersion>4.0.0</modelVersion>
  <parent>
    <groupId>com.azure</groupId>
    <artifactId>azure-client-sdk-parent</artifactId>
    <version>1.7.0</version> <!-- {x-version-update;com.azure:azure-client-sdk-parent;current} -->
    <relativePath>../../parents/azure-client-sdk-parent</relativePath>
  </parent>

  <groupId>com.azure</groupId>
  <artifactId>azure-messaging-servicebus-stress</artifactId>
  <version>1.0.0-beta.1</version> <!-- {x-version-update;com.azure:azure-messaging-servicebus-stress;current} -->
  <packaging>jar</packaging>

  <properties>
    <project.build.sourceEncoding>UTF-8</project.build.sourceEncoding>
    <project.reporting.outputEncoding>UTF-8</project.reporting.outputEncoding>

    <!-- Always target the minimum supported Java release in stress tests. -->
    <maven.compiler.source>1.8</maven.compiler.source>
    <maven.compiler.target>1.8</maven.compiler.target>

    <!-- Skip missing Javadocs in stress tests. -->
    <doclint>all,-missing</doclint>
  </properties>

  <dependencies>
    <dependency>
      <groupId>org.springframework.boot</groupId>
      <artifactId>spring-boot-starter</artifactId>
<<<<<<< HEAD
      <version>3.0.1</version> <!-- {x-version-update;org.springframework.boot:spring-boot-starter;external_dependency} -->
=======
      <version>2.7.7</version> <!-- {x-version-update;org.springframework.boot:spring-boot-starter;external_dependency} -->
>>>>>>> bdb9613a
    </dependency>

    <dependency>
      <groupId>com.azure</groupId>
      <artifactId>azure-messaging-servicebus</artifactId>
      <version>7.14.0-beta.1</version> <!-- {x-version-update;com.azure:azure-messaging-servicebus;current} -->
    </dependency>

    <dependency>
      <groupId>com.microsoft.azure</groupId>
      <artifactId>applicationinsights-core</artifactId>
      <version>3.4.1</version>  <!-- {x-version-update;com.microsoft.azure:applicationinsights-core;external_dependency} -->
    </dependency>

    <!-- Enable SDK metrics -->
    <dependency>
      <groupId>com.azure</groupId>
      <artifactId>azure-core-metrics-opentelemetry</artifactId>
      <version>1.0.0-beta.3</version> <!--{x-version-update;com.azure:azure-core-metrics-opentelemetry;dependency} -->
    </dependency>

    <!-- Dependency required for logback -->
    <dependency>
      <groupId>org.codehaus.janino</groupId>
      <artifactId>janino</artifactId>
      <version>3.1.9</version> <!-- {x-version-update;org.codehaus.janino:janino;external_dependency} -->
    </dependency>
  </dependencies>

  <build>
    <plugins>
      <plugin>
        <groupId>org.springframework.boot</groupId>
        <artifactId>spring-boot-maven-plugin</artifactId>
        <version>3.0.0-M5</version> <!-- {x-version-update;org.springframework.boot:spring-boot-maven-plugin;external_dependency} -->
        <executions>
          <execution>
            <goals>
              <goal>repackage</goal>
            </goals>
          </execution>
        </executions>
      </plugin>
      <plugin>
        <groupId>org.apache.maven.plugins</groupId>
        <artifactId>maven-enforcer-plugin</artifactId>
        <version>3.0.0-M3</version> <!-- {x-version-update;org.apache.maven.plugins:maven-enforcer-plugin;external_dependency} -->
        <configuration>
          <rules>
            <bannedDependencies>
              <includes>
                <include>com.microsoft.azure:applicationinsights-core:[3.4.1]</include> <!-- {x-include-update;com.microsoft.azure:applicationinsights-core;external_dependency} -->
<<<<<<< HEAD
                <include>org.springframework.boot:spring-boot-starter:[3.0.1]</include> <!-- {x-include-update;org.springframework.boot:spring-boot-starter;external_dependency} -->
=======
                <include>org.springframework.boot:spring-boot-starter:[2.7.7]</include> <!-- {x-include-update;org.springframework.boot:spring-boot-starter;external_dependency} -->
>>>>>>> bdb9613a
                <include>org.codehaus.janino:janino:[3.1.9]</include> <!-- {x-include-update;org.codehaus.janino:janino;external_dependency} -->
              </includes>
            </bannedDependencies>
          </rules>
        </configuration>
      </plugin>
    </plugins>
  </build>
</project><|MERGE_RESOLUTION|>--- conflicted
+++ resolved
@@ -33,11 +33,7 @@
     <dependency>
       <groupId>org.springframework.boot</groupId>
       <artifactId>spring-boot-starter</artifactId>
-<<<<<<< HEAD
-      <version>3.0.1</version> <!-- {x-version-update;org.springframework.boot:spring-boot-starter;external_dependency} -->
-=======
       <version>2.7.7</version> <!-- {x-version-update;org.springframework.boot:spring-boot-starter;external_dependency} -->
->>>>>>> bdb9613a
     </dependency>
 
     <dependency>
@@ -72,7 +68,7 @@
       <plugin>
         <groupId>org.springframework.boot</groupId>
         <artifactId>spring-boot-maven-plugin</artifactId>
-        <version>3.0.0-M5</version> <!-- {x-version-update;org.springframework.boot:spring-boot-maven-plugin;external_dependency} -->
+        <version>2.7.4</version> <!-- {x-version-update;org.springframework.boot:spring-boot-maven-plugin;external_dependency} -->
         <executions>
           <execution>
             <goals>
@@ -90,11 +86,7 @@
             <bannedDependencies>
               <includes>
                 <include>com.microsoft.azure:applicationinsights-core:[3.4.1]</include> <!-- {x-include-update;com.microsoft.azure:applicationinsights-core;external_dependency} -->
-<<<<<<< HEAD
-                <include>org.springframework.boot:spring-boot-starter:[3.0.1]</include> <!-- {x-include-update;org.springframework.boot:spring-boot-starter;external_dependency} -->
-=======
                 <include>org.springframework.boot:spring-boot-starter:[2.7.7]</include> <!-- {x-include-update;org.springframework.boot:spring-boot-starter;external_dependency} -->
->>>>>>> bdb9613a
                 <include>org.codehaus.janino:janino:[3.1.9]</include> <!-- {x-include-update;org.codehaus.janino:janino;external_dependency} -->
               </includes>
             </bannedDependencies>
