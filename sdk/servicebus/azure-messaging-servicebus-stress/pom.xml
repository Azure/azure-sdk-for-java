<!-- Copyright (c) Microsoft Corporation. All rights reserved.
     Licensed under the MIT License. -->
<project xmlns="http://maven.apache.org/POM/4.0.0"
         xmlns:xsi="http://www.w3.org/2001/XMLSchema-instance"
         xsi:schemaLocation="http://maven.apache.org/POM/4.0.0
                             http://maven.apache.org/xsd/maven-4.0.0.xsd">
  <modelVersion>4.0.0</modelVersion>
  <parent>
    <groupId>com.azure</groupId>
    <artifactId>azure-client-sdk-parent</artifactId>
    <version>1.7.0</version> <!-- {x-version-update;com.azure:azure-client-sdk-parent;current} -->
    <relativePath>../../parents/azure-client-sdk-parent</relativePath>
  </parent>

  <groupId>com.azure</groupId>
  <artifactId>azure-messaging-servicebus-stress</artifactId>
  <version>1.0.0-beta.1</version> <!-- {x-version-update;com.azure:azure-messaging-servicebus-stress;current} -->
  <packaging>jar</packaging>

  <properties>
    <project.build.sourceEncoding>UTF-8</project.build.sourceEncoding>
    <project.reporting.outputEncoding>UTF-8</project.reporting.outputEncoding>

    <!-- Always target the minimum supported Java release in stress tests. -->
    <maven.compiler.source>1.8</maven.compiler.source>
    <maven.compiler.target>1.8</maven.compiler.target>

    <!-- Skip missing Javadocs in stress tests. -->
    <doclint>all,-missing</doclint>
  </properties>

  <dependencies>
    <dependency>
      <groupId>org.springframework.boot</groupId>
      <artifactId>spring-boot-starter</artifactId>
<<<<<<< HEAD
      <version>3.0.5</version> <!-- {x-version-update;org.springframework.boot:spring-boot-starter;external_dependency} -->
=======
      <version>2.7.13</version> <!-- {x-version-update;org.springframework.boot:spring-boot-starter;external_dependency} -->
>>>>>>> ade669e5
    </dependency>

    <dependency>
      <groupId>com.azure</groupId>
      <artifactId>azure-messaging-servicebus</artifactId>
      <version>7.15.0-beta.2</version> <!-- {x-version-update;com.azure:azure-messaging-servicebus;current} -->
    </dependency>

    <!-- Enable SDK metrics -->
    <dependency>
      <groupId>com.azure</groupId>
      <artifactId>azure-core-metrics-opentelemetry</artifactId>
      <version>1.0.0-beta.10</version> <!--{x-version-update;com.azure:azure-core-metrics-opentelemetry;dependency} -->
    </dependency>

    <!-- Dependency required for logback -->
    <dependency>
      <groupId>org.codehaus.janino</groupId>
      <artifactId>janino</artifactId>
      <version>3.1.9</version> <!-- {x-version-update;org.codehaus.janino:janino;external_dependency} -->
    </dependency>
  </dependencies>

  <build>
    <plugins>
      <plugin>
        <groupId>org.springframework.boot</groupId>
        <artifactId>spring-boot-maven-plugin</artifactId>
<<<<<<< HEAD
        <version>3.0.5</version> <!-- {x-version-update;org.springframework.boot:spring-boot-maven-plugin;external_dependency} -->
=======
        <version>2.7.13</version> <!-- {x-version-update;org.springframework.boot:spring-boot-maven-plugin;external_dependency} -->
>>>>>>> ade669e5
        <executions>
          <execution>
            <goals>
              <goal>repackage</goal>
            </goals>
          </execution>
        </executions>
      </plugin>
      <plugin>
        <groupId>org.apache.maven.plugins</groupId>
        <artifactId>maven-enforcer-plugin</artifactId>
        <version>3.0.0-M3</version> <!-- {x-version-update;org.apache.maven.plugins:maven-enforcer-plugin;external_dependency} -->
        <configuration>
          <rules>
            <bannedDependencies>
              <includes>
<<<<<<< HEAD
                <include>com.microsoft.azure:applicationinsights-core:[3.4.1]</include> <!-- {x-include-update;com.microsoft.azure:applicationinsights-core;external_dependency} -->
                <include>org.springframework.boot:spring-boot-starter:[3.0.5]</include> <!-- {x-include-update;org.springframework.boot:spring-boot-starter;external_dependency} -->
=======
                <include>org.springframework.boot:spring-boot-starter:[2.7.13]</include> <!-- {x-include-update;org.springframework.boot:spring-boot-starter;external_dependency} -->
>>>>>>> ade669e5
                <include>org.codehaus.janino:janino:[3.1.9]</include> <!-- {x-include-update;org.codehaus.janino:janino;external_dependency} -->
              </includes>
            </bannedDependencies>
          </rules>
        </configuration>
      </plugin>
    </plugins>
  </build>
</project><|MERGE_RESOLUTION|>--- conflicted
+++ resolved
@@ -33,11 +33,7 @@
     <dependency>
       <groupId>org.springframework.boot</groupId>
       <artifactId>spring-boot-starter</artifactId>
-<<<<<<< HEAD
-      <version>3.0.5</version> <!-- {x-version-update;org.springframework.boot:spring-boot-starter;external_dependency} -->
-=======
       <version>2.7.13</version> <!-- {x-version-update;org.springframework.boot:spring-boot-starter;external_dependency} -->
->>>>>>> ade669e5
     </dependency>
 
     <dependency>
@@ -66,11 +62,7 @@
       <plugin>
         <groupId>org.springframework.boot</groupId>
         <artifactId>spring-boot-maven-plugin</artifactId>
-<<<<<<< HEAD
-        <version>3.0.5</version> <!-- {x-version-update;org.springframework.boot:spring-boot-maven-plugin;external_dependency} -->
-=======
         <version>2.7.13</version> <!-- {x-version-update;org.springframework.boot:spring-boot-maven-plugin;external_dependency} -->
->>>>>>> ade669e5
         <executions>
           <execution>
             <goals>
@@ -87,12 +79,7 @@
           <rules>
             <bannedDependencies>
               <includes>
-<<<<<<< HEAD
-                <include>com.microsoft.azure:applicationinsights-core:[3.4.1]</include> <!-- {x-include-update;com.microsoft.azure:applicationinsights-core;external_dependency} -->
-                <include>org.springframework.boot:spring-boot-starter:[3.0.5]</include> <!-- {x-include-update;org.springframework.boot:spring-boot-starter;external_dependency} -->
-=======
                 <include>org.springframework.boot:spring-boot-starter:[2.7.13]</include> <!-- {x-include-update;org.springframework.boot:spring-boot-starter;external_dependency} -->
->>>>>>> ade669e5
                 <include>org.codehaus.janino:janino:[3.1.9]</include> <!-- {x-include-update;org.codehaus.janino:janino;external_dependency} -->
               </includes>
             </bannedDependencies>
