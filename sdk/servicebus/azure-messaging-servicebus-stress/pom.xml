<!-- Copyright (c) Microsoft Corporation. All rights reserved.
     Licensed under the MIT License. -->
<project xmlns="http://maven.apache.org/POM/4.0.0"
         xmlns:xsi="http://www.w3.org/2001/XMLSchema-instance"
         xsi:schemaLocation="http://maven.apache.org/POM/4.0.0
                             http://maven.apache.org/xsd/maven-4.0.0.xsd">
  <modelVersion>4.0.0</modelVersion>
  <parent>
    <groupId>com.azure</groupId>
    <artifactId>azure-client-sdk-parent</artifactId>
    <version>1.7.0</version> <!-- {x-version-update;com.azure:azure-client-sdk-parent;current} -->
    <relativePath>../../parents/azure-client-sdk-parent</relativePath>
  </parent>

  <groupId>com.azure</groupId>
  <artifactId>azure-messaging-servicebus-stress</artifactId>
  <version>1.0.0-beta.1</version> <!-- {x-version-update;com.azure:azure-messaging-servicebus-stress;current} -->
  <packaging>jar</packaging>

  <properties>
    <project.build.sourceEncoding>UTF-8</project.build.sourceEncoding>
    <project.reporting.outputEncoding>UTF-8</project.reporting.outputEncoding>

    <!-- Always target the minimum supported Java release in stress tests. -->
    <maven.compiler.source>1.8</maven.compiler.source>
    <maven.compiler.target>1.8</maven.compiler.target>

    <!-- Skip all linting in stress tests. -->
    <codesnippet.skip>true</codesnippet.skip>
    <checkstyle.skip>true</checkstyle.skip>
    <spotbugs.skip>true</spotbugs.skip>
    <revapi.skip>true</revapi.skip>

    <!-- Skip missing Javadocs in stress tests. -->
    <doclint>all,-missing</doclint>
  </properties>

  <dependencies>
    <dependency>
      <groupId>org.springframework.boot</groupId>
      <artifactId>spring-boot-starter</artifactId>
      <version>3.2.5</version> <!-- {x-version-update;org.springframework.boot:spring-boot-starter;external_dependency} -->
    </dependency>

    <dependency>
      <groupId>com.azure</groupId>
      <artifactId>azure-messaging-servicebus</artifactId>
      <version>7.17.0-beta.1</version> <!-- {x-version-update;com.azure:azure-messaging-servicebus;current} -->
    </dependency>

    <!-- logging, tracing, metrics -->
    <dependency>
      <groupId>com.azure</groupId>
      <artifactId>azure-monitor-opentelemetry-exporter</artifactId>
      <version>1.0.0-beta.21</version> <!-- {x-version-update;com.azure:azure-monitor-opentelemetry-exporter;dependency} -->
    </dependency>
    <dependency>
      <groupId>io.opentelemetry.instrumentation</groupId>
      <artifactId>opentelemetry-runtime-telemetry-java8</artifactId>
      <version>2.3.0-alpha</version> <!-- {x-version-update;io.opentelemetry.instrumentation:opentelemetry-runtime-telemetry-java8;external_dependency} -->
    </dependency>
    <dependency>
      <groupId>io.opentelemetry.instrumentation</groupId>
      <artifactId>opentelemetry-logback-appender-1.0</artifactId>
      <version>2.3.0-alpha</version> <!-- {x-version-update;io.opentelemetry.instrumentation:opentelemetry-logback-appender-1.0;external_dependency} -->
    </dependency>
    <dependency>
      <groupId>com.azure</groupId>
      <artifactId>azure-core-tracing-opentelemetry</artifactId>
      <version>1.0.0-beta.45</version> <!--{x-version-update;com.azure:azure-core-tracing-opentelemetry;dependency} -->
    </dependency>
    <dependency>
      <groupId>com.azure</groupId>
      <artifactId>azure-core-metrics-opentelemetry</artifactId>
      <version>1.0.0-beta.18</version> <!--{x-version-update;com.azure:azure-core-metrics-opentelemetry;dependency} -->
    </dependency>

  </dependencies>

  <build>
    <plugins>
      <plugin>
        <groupId>org.springframework.boot</groupId>
        <artifactId>spring-boot-maven-plugin</artifactId>
        <version>3.2.5</version> <!-- {x-version-update;org.springframework.boot:spring-boot-maven-plugin;external_dependency} -->
        <executions>
          <execution>
            <goals>
              <goal>repackage</goal>
            </goals>
          </execution>
        </executions>
      </plugin>
      <plugin>
        <groupId>org.apache.maven.plugins</groupId>
        <artifactId>maven-enforcer-plugin</artifactId>
        <version>3.4.1</version> <!-- {x-version-update;org.apache.maven.plugins:maven-enforcer-plugin;external_dependency} -->
        <configuration>
          <rules>
            <bannedDependencies>
              <includes>
<<<<<<< HEAD
                <include>org.springframework.boot:spring-boot-starter:[3.2.5]</include> <!-- {x-include-update;org.springframework.boot:spring-boot-starter;external_dependency} -->
                <include>io.opentelemetry.instrumentation:opentelemetry-runtime-telemetry-java8:[2.2.0-alpha]</include> <!-- {x-include-update;io.opentelemetry.instrumentation:opentelemetry-runtime-telemetry-java8;external_dependency} -->
                <include>io.opentelemetry.instrumentation:opentelemetry-logback-appender-1.0:[2.2.0-alpha]</include> <!-- {x-include-update;io.opentelemetry.instrumentation:opentelemetry-logback-appender-1.0;external_dependency} -->
=======
                <include>org.springframework.boot:spring-boot-starter:[2.7.18]</include> <!-- {x-include-update;org.springframework.boot:spring-boot-starter;external_dependency} -->
                <include>io.opentelemetry.instrumentation:opentelemetry-runtime-telemetry-java8:[2.3.0-alpha]</include> <!-- {x-include-update;io.opentelemetry.instrumentation:opentelemetry-runtime-telemetry-java8;external_dependency} -->
                <include>io.opentelemetry.instrumentation:opentelemetry-logback-appender-1.0:[2.3.0-alpha]</include> <!-- {x-include-update;io.opentelemetry.instrumentation:opentelemetry-logback-appender-1.0;external_dependency} -->
>>>>>>> eba40b7d
              </includes>
            </bannedDependencies>
          </rules>
        </configuration>
      </plugin>
    </plugins>
  </build>
</project><|MERGE_RESOLUTION|>--- conflicted
+++ resolved
@@ -39,7 +39,7 @@
     <dependency>
       <groupId>org.springframework.boot</groupId>
       <artifactId>spring-boot-starter</artifactId>
-      <version>3.2.5</version> <!-- {x-version-update;org.springframework.boot:spring-boot-starter;external_dependency} -->
+      <version>2.7.18</version> <!-- {x-version-update;org.springframework.boot:spring-boot-starter;external_dependency} -->
     </dependency>
 
     <dependency>
@@ -82,7 +82,7 @@
       <plugin>
         <groupId>org.springframework.boot</groupId>
         <artifactId>spring-boot-maven-plugin</artifactId>
-        <version>3.2.5</version> <!-- {x-version-update;org.springframework.boot:spring-boot-maven-plugin;external_dependency} -->
+        <version>2.7.18</version> <!-- {x-version-update;org.springframework.boot:spring-boot-maven-plugin;external_dependency} -->
         <executions>
           <execution>
             <goals>
@@ -99,15 +99,9 @@
           <rules>
             <bannedDependencies>
               <includes>
-<<<<<<< HEAD
-                <include>org.springframework.boot:spring-boot-starter:[3.2.5]</include> <!-- {x-include-update;org.springframework.boot:spring-boot-starter;external_dependency} -->
-                <include>io.opentelemetry.instrumentation:opentelemetry-runtime-telemetry-java8:[2.2.0-alpha]</include> <!-- {x-include-update;io.opentelemetry.instrumentation:opentelemetry-runtime-telemetry-java8;external_dependency} -->
-                <include>io.opentelemetry.instrumentation:opentelemetry-logback-appender-1.0:[2.2.0-alpha]</include> <!-- {x-include-update;io.opentelemetry.instrumentation:opentelemetry-logback-appender-1.0;external_dependency} -->
-=======
                 <include>org.springframework.boot:spring-boot-starter:[2.7.18]</include> <!-- {x-include-update;org.springframework.boot:spring-boot-starter;external_dependency} -->
                 <include>io.opentelemetry.instrumentation:opentelemetry-runtime-telemetry-java8:[2.3.0-alpha]</include> <!-- {x-include-update;io.opentelemetry.instrumentation:opentelemetry-runtime-telemetry-java8;external_dependency} -->
                 <include>io.opentelemetry.instrumentation:opentelemetry-logback-appender-1.0:[2.3.0-alpha]</include> <!-- {x-include-update;io.opentelemetry.instrumentation:opentelemetry-logback-appender-1.0;external_dependency} -->
->>>>>>> eba40b7d
               </includes>
             </bannedDependencies>
           </rules>
