<!-- Copyright (c) Microsoft Corporation. All rights reserved.
     Licensed under the MIT License. -->
<project xmlns="http://maven.apache.org/POM/4.0.0"
         xmlns:xsi="http://www.w3.org/2001/XMLSchema-instance"
         xsi:schemaLocation="http://maven.apache.org/POM/4.0.0
                             http://maven.apache.org/xsd/maven-4.0.0.xsd">
  <modelVersion>4.0.0</modelVersion>
  <parent>
    <groupId>com.azure</groupId>
    <artifactId>azure-client-sdk-parent</artifactId>
    <version>1.7.0</version> <!-- {x-version-update;com.azure:azure-client-sdk-parent;current} -->
    <relativePath>../../parents/azure-client-sdk-parent</relativePath>
  </parent>

  <groupId>com.azure</groupId>
  <artifactId>azure-messaging-servicebus-stress</artifactId>
  <version>1.0.0-beta.1</version> <!-- {x-version-update;com.azure:azure-messaging-servicebus-stress;current} -->
  <packaging>jar</packaging>

  <properties>
    <project.build.sourceEncoding>UTF-8</project.build.sourceEncoding>
    <project.reporting.outputEncoding>UTF-8</project.reporting.outputEncoding>

    <!-- Always target the minimum supported Java release in stress tests. -->
    <maven.compiler.source>1.8</maven.compiler.source>
    <maven.compiler.target>1.8</maven.compiler.target>

    <!-- Skip missing Javadocs in stress tests. -->
    <doclint>all,-missing</doclint>
  </properties>

  <dependencies>
    <dependency>
      <groupId>org.springframework.boot</groupId>
      <artifactId>spring-boot-starter</artifactId>
<<<<<<< HEAD
      <version>3.1.3</version> <!-- {x-version-update;org.springframework.boot:spring-boot-starter;external_dependency} -->
=======
      <version>2.7.16</version> <!-- {x-version-update;org.springframework.boot:spring-boot-starter;external_dependency} -->
>>>>>>> 21a51c6f
    </dependency>

    <dependency>
      <groupId>com.azure</groupId>
      <artifactId>azure-messaging-servicebus</artifactId>
      <version>7.15.0-beta.4</version> <!-- {x-version-update;com.azure:azure-messaging-servicebus;current} -->
    </dependency>

    <!-- Enable SDK metrics -->
    <dependency>
      <groupId>com.azure</groupId>
      <artifactId>azure-core-metrics-opentelemetry</artifactId>
      <version>1.0.0-beta.14</version> <!--{x-version-update;com.azure:azure-core-metrics-opentelemetry;dependency} -->
    </dependency>

    <!-- Dependency required for logback -->
    <dependency>
      <groupId>org.codehaus.janino</groupId>
      <artifactId>janino</artifactId>
      <version>3.1.10</version> <!-- {x-version-update;org.codehaus.janino:janino;external_dependency} -->
    </dependency>
  </dependencies>

  <build>
    <plugins>
      <plugin>
        <groupId>org.springframework.boot</groupId>
        <artifactId>spring-boot-maven-plugin</artifactId>
<<<<<<< HEAD
        <version>3.1.3</version> <!-- {x-version-update;org.springframework.boot:spring-boot-maven-plugin;external_dependency} -->
=======
        <version>2.7.16</version> <!-- {x-version-update;org.springframework.boot:spring-boot-maven-plugin;external_dependency} -->
>>>>>>> 21a51c6f
        <executions>
          <execution>
            <goals>
              <goal>repackage</goal>
            </goals>
          </execution>
        </executions>
      </plugin>
      <plugin>
        <groupId>org.apache.maven.plugins</groupId>
        <artifactId>maven-enforcer-plugin</artifactId>
        <version>3.3.0</version> <!-- {x-version-update;org.apache.maven.plugins:maven-enforcer-plugin;external_dependency} -->
        <configuration>
          <rules>
            <bannedDependencies>
              <includes>
<<<<<<< HEAD
                <include>org.springframework.boot:spring-boot-starter:[3.1.3]</include> <!-- {x-include-update;org.springframework.boot:spring-boot-starter;external_dependency} -->
=======
                <include>org.springframework.boot:spring-boot-starter:[2.7.16]</include> <!-- {x-include-update;org.springframework.boot:spring-boot-starter;external_dependency} -->
>>>>>>> 21a51c6f
                <include>org.codehaus.janino:janino:[3.1.10]</include> <!-- {x-include-update;org.codehaus.janino:janino;external_dependency} -->
              </includes>
            </bannedDependencies>
          </rules>
        </configuration>
      </plugin>
    </plugins>
  </build>
</project><|MERGE_RESOLUTION|>--- conflicted
+++ resolved
@@ -33,11 +33,7 @@
     <dependency>
       <groupId>org.springframework.boot</groupId>
       <artifactId>spring-boot-starter</artifactId>
-<<<<<<< HEAD
-      <version>3.1.3</version> <!-- {x-version-update;org.springframework.boot:spring-boot-starter;external_dependency} -->
-=======
       <version>2.7.16</version> <!-- {x-version-update;org.springframework.boot:spring-boot-starter;external_dependency} -->
->>>>>>> 21a51c6f
     </dependency>
 
     <dependency>
@@ -66,11 +62,7 @@
       <plugin>
         <groupId>org.springframework.boot</groupId>
         <artifactId>spring-boot-maven-plugin</artifactId>
-<<<<<<< HEAD
-        <version>3.1.3</version> <!-- {x-version-update;org.springframework.boot:spring-boot-maven-plugin;external_dependency} -->
-=======
         <version>2.7.16</version> <!-- {x-version-update;org.springframework.boot:spring-boot-maven-plugin;external_dependency} -->
->>>>>>> 21a51c6f
         <executions>
           <execution>
             <goals>
@@ -82,16 +74,12 @@
       <plugin>
         <groupId>org.apache.maven.plugins</groupId>
         <artifactId>maven-enforcer-plugin</artifactId>
-        <version>3.3.0</version> <!-- {x-version-update;org.apache.maven.plugins:maven-enforcer-plugin;external_dependency} -->
+        <version>3.0.0-M3</version> <!-- {x-version-update;org.apache.maven.plugins:maven-enforcer-plugin;external_dependency} -->
         <configuration>
           <rules>
             <bannedDependencies>
               <includes>
-<<<<<<< HEAD
-                <include>org.springframework.boot:spring-boot-starter:[3.1.3]</include> <!-- {x-include-update;org.springframework.boot:spring-boot-starter;external_dependency} -->
-=======
                 <include>org.springframework.boot:spring-boot-starter:[2.7.16]</include> <!-- {x-include-update;org.springframework.boot:spring-boot-starter;external_dependency} -->
->>>>>>> 21a51c6f
                 <include>org.codehaus.janino:janino:[3.1.10]</include> <!-- {x-include-update;org.codehaus.janino:janino;external_dependency} -->
               </includes>
             </bannedDependencies>
