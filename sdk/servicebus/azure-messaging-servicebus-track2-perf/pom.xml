<?xml version="1.0" encoding="UTF-8"?>

<project xmlns="http://maven.apache.org/POM/4.0.0" xmlns:xsi="http://www.w3.org/2001/XMLSchema-instance"
         xsi:schemaLocation="http://maven.apache.org/POM/4.0.0 http://maven.apache.org/xsd/maven-4.0.0.xsd">
  <parent>
    <groupId>com.azure</groupId>
    <artifactId>azure-client-sdk-parent</artifactId>
    <version>1.7.0</version> <!-- {x-version-update;com.azure:azure-client-sdk-parent;current} -->
    <relativePath>../../parents/azure-client-sdk-parent</relativePath>
  </parent>
  <modelVersion>4.0.0</modelVersion>

  <groupId>com.azure</groupId>
  <artifactId>azure-messaging-servicebus-track2-perf</artifactId>
  <version>1.0.0-beta.1</version> <!-- {x-version-update;com.azure:azure-messaging-servicebus-track2-perf;current} -->
  <packaging>jar</packaging>

  <properties>
    <project.build.sourceEncoding>UTF-8</project.build.sourceEncoding>
    <maven.compiler.source>1.8</maven.compiler.source>
    <maven.compiler.target>1.8</maven.compiler.target>
  </properties>

  <dependencies>
    <dependency>
      <groupId>com.azure</groupId>
      <artifactId>azure-messaging-servicebus</artifactId>
<<<<<<< HEAD
      <version>7.2.0-beta.1</version> <!-- {x-version-update;com.azure:azure-messaging-servicebus;current} -->
=======
      <version>7.2.0-beta.2</version> <!-- {x-version-update;com.azure:azure-messaging-servicebus;current} -->
>>>>>>> 44ed5a34
    </dependency>
    <dependency>
      <groupId>com.azure</groupId>
      <artifactId>perf-test-core</artifactId>
      <version>1.0.0-beta.1</version> <!-- {x-version-update;com.azure:perf-test-core;current} -->
    </dependency>
  </dependencies>

  <build>
    <plugins>
      <plugin>
        <groupId>org.apache.maven.plugins</groupId>
        <artifactId>maven-assembly-plugin</artifactId>
        <version>3.2.0</version> <!-- {x-version-update;org.apache.maven.plugins:maven-assembly-plugin;external_dependency} -->
        <executions>
          <execution>
            <phase>package</phase>
            <goals>
              <goal>single</goal>
            </goals>
            <configuration>
              <archive>
                <manifest>
                  <mainClass>
                    com.azure.messaging.servicebus.perf.App
                  </mainClass>
                </manifest>
              </archive>
              <descriptorRefs>
                <descriptorRef>jar-with-dependencies</descriptorRef>
              </descriptorRefs>
            </configuration>
          </execution>
        </executions>
      </plugin>
    </plugins>
  </build>
</project><|MERGE_RESOLUTION|>--- conflicted
+++ resolved
@@ -25,11 +25,7 @@
     <dependency>
       <groupId>com.azure</groupId>
       <artifactId>azure-messaging-servicebus</artifactId>
-<<<<<<< HEAD
-      <version>7.2.0-beta.1</version> <!-- {x-version-update;com.azure:azure-messaging-servicebus;current} -->
-=======
       <version>7.2.0-beta.2</version> <!-- {x-version-update;com.azure:azure-messaging-servicebus;current} -->
->>>>>>> 44ed5a34
     </dependency>
     <dependency>
       <groupId>com.azure</groupId>
