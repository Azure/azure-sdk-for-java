<!-- Copyright (c) Microsoft Corporation. All rights reserved.
     Licensed under the MIT License. -->
<project xmlns="http://maven.apache.org/POM/4.0.0"
         xmlns:xsi="http://www.w3.org/2001/XMLSchema-instance"
         xsi:schemaLocation="http://maven.apache.org/POM/4.0.0
                             http://maven.apache.org/xsd/maven-4.0.0.xsd">
  <modelVersion>4.0.0</modelVersion>
  <parent>
    <groupId>com.azure</groupId>
    <artifactId>azure-client-sdk-parent</artifactId>
    <version>1.7.0</version> <!-- {x-version-update;com.azure:azure-client-sdk-parent;current} -->
    <relativePath>../../parents/azure-client-sdk-parent</relativePath>
  </parent>

  <groupId>com.azure</groupId>
  <artifactId>azure-messaging-servicebus</artifactId>
  <version>7.18.0-beta.2</version> <!-- {x-version-update;com.azure:azure-messaging-servicebus;current} -->
  <name>Microsoft Azure client library for Service Bus</name>
  <description>This package contains the Microsoft Azure Service Bus client library</description>
  <url>https://github.com/Azure/azure-sdk-for-java</url>

  <distributionManagement>
    <site>
      <id>azure-java-build-docs</id>
      <url>${site.url}/site/${project.artifactId}</url>
    </site>
  </distributionManagement>

  <scm>
    <url>scm:git:https://github.com/Azure/azure-sdk-for-java</url>
    <connection>scm:git:git@github.com:Azure/azure-sdk-for-java.git</connection>
    <tag>HEAD</tag>
  </scm>

  <properties>
    <jacoco.min.linecoverage>0.30</jacoco.min.linecoverage>
    <jacoco.min.branchcoverage>0.18</jacoco.min.branchcoverage>
    <!-- Configures the Java 9+ run to perform the required module exports, opens, and reads that are necessary for testing but shouldn't be part of the module-info. -->
    <javaModulesSurefireArgLine>
      --add-opens com.azure.messaging.servicebus/com.azure.messaging.servicebus=ALL-UNNAMED
      --add-opens com.azure.messaging.servicebus/com.azure.messaging.servicebus.implementation=ALL-UNNAMED
      --add-opens com.azure.messaging.servicebus/com.azure.messaging.servicebus.administration=ALL-UNNAMED
      --add-opens com.azure.messaging.servicebus/com.azure.messaging.servicebus.administration.models=ALL-UNNAMED

      --add-exports com.azure.core/com.azure.core.implementation.util=ALL-UNNAMED
      --add-opens com.azure.core/com.azure.core.implementation.util=ALL-UNNAMED
      --add-reads com.azure.messaging.servicebus=com.azure.http.netty
      --add-reads com.azure.messaging.servicebus=com.azure.core.experimental
      --add-reads com.azure.messaging.servicebus=com.azure.core.tracing.opentelemetry
    </javaModulesSurefireArgLine>

    <javadoc.excludePackageNames>com.azure.json,com.azure.xml,com.azure.core.*</javadoc.excludePackageNames>
    <javadoc.sourcepath>${basedir}/src/main/java:${basedir}/../../core/azure-core/src/main/java:${basedir}/../../serialization/azure-json/src/main/java:${basedir}/../../serialization/azure-xml/src/main/java</javadoc.sourcepath>
  </properties>

  <dependencies>
    <dependency>
      <groupId>com.azure</groupId>
      <artifactId>azure-core</artifactId>
      <version>1.49.1</version> <!-- {x-version-update;com.azure:azure-core;dependency} -->
    </dependency>
    <dependency>
      <groupId>com.azure</groupId>
      <artifactId>azure-xml</artifactId>
      <version>1.0.0</version> <!-- {x-version-update;com.azure:azure-xml;dependency} -->
    </dependency>
    <dependency>
      <groupId>com.azure</groupId>
      <artifactId>azure-core-amqp</artifactId>
<<<<<<< HEAD
      <version>2.9.6</version> <!-- {x-version-update;unreleased_com.azure:azure-core-amqp;dependency} -->
=======
      <version>2.9.5</version> <!-- {x-version-update;com.azure:azure-core-amqp;dependency} -->
>>>>>>> 6bf439c5
    </dependency>
    <dependency>
      <groupId>com.azure</groupId>
      <artifactId>azure-core-http-netty</artifactId>
      <version>1.15.1</version> <!-- {x-version-update;com.azure:azure-core-http-netty;dependency} -->
    </dependency>

    <!-- Test dependencies -->
    <dependency>
      <groupId>com.azure</groupId>
      <artifactId>azure-core-test</artifactId>
      <version>1.26.0</version> <!-- {x-version-update;com.azure:azure-core-test;dependency} -->
      <scope>test</scope>
    </dependency>
    <dependency>
      <groupId>com.azure</groupId>
      <artifactId>azure-core-http-okhttp</artifactId>
      <version>1.12.0</version> <!-- {x-version-update;com.azure:azure-core-http-okhttp;dependency} -->
      <scope>test</scope>
    </dependency>
    <dependency>
      <groupId>com.azure</groupId>
      <artifactId>azure-core-http-vertx</artifactId>
      <version>1.0.0-beta.19</version> <!-- {x-version-update;com.azure:azure-core-http-vertx;dependency} -->
      <scope>test</scope>
    </dependency>
    <dependency>
      <groupId>com.azure</groupId>
      <artifactId>azure-identity</artifactId>
      <version>1.12.1</version> <!-- {x-version-update;com.azure:azure-identity;dependency} -->
      <scope>test</scope>
    </dependency>
    <dependency>
      <groupId>org.junit.jupiter</groupId>
      <artifactId>junit-jupiter-api</artifactId>
      <version>5.9.3</version> <!-- {x-version-update;org.junit.jupiter:junit-jupiter-api;external_dependency} -->
      <scope>test</scope>
    </dependency>
    <dependency>
      <groupId>org.junit.jupiter</groupId>
      <artifactId>junit-jupiter-engine</artifactId>
      <version>5.9.3</version> <!-- {x-version-update;org.junit.jupiter:junit-jupiter-engine;external_dependency} -->
      <scope>test</scope>
    </dependency>
    <dependency>
      <groupId>org.junit.jupiter</groupId>
      <artifactId>junit-jupiter-params</artifactId>
      <version>5.9.3</version> <!-- {x-version-update;org.junit.jupiter:junit-jupiter-params;external_dependency} -->
      <scope>test</scope>
    </dependency>
    <dependency>
      <groupId>io.projectreactor</groupId>
      <artifactId>reactor-test</artifactId>
      <version>3.4.38</version> <!-- {x-version-update;io.projectreactor:reactor-test;external_dependency} -->
      <scope>test</scope>
    </dependency>
    <dependency>
      <groupId>org.mockito</groupId>
      <artifactId>mockito-core</artifactId>
      <version>4.11.0</version> <!-- {x-version-update;org.mockito:mockito-core;external_dependency} -->
      <scope>test</scope>
    </dependency>
    <!-- bytebuddy dependencies are required for mockito 4.11.0 to work with Java 21. Mockito 4.11.0 is the last release -->
    <!-- of Mockito supporting Java 8 as a baseline. -->
    <dependency>
      <groupId>net.bytebuddy</groupId>
      <artifactId>byte-buddy</artifactId>
      <version>1.14.12</version> <!-- {x-version-update;testdep_net.bytebuddy:byte-buddy;external_dependency} -->
      <scope>test</scope>
    </dependency>
    <dependency>
      <groupId>net.bytebuddy</groupId>
      <artifactId>byte-buddy-agent</artifactId>
      <version>1.14.12</version> <!-- {x-version-update;testdep_net.bytebuddy:byte-buddy-agent;external_dependency} -->
      <scope>test</scope>
    </dependency>

    <dependency>
      <groupId>com.azure</groupId>
      <artifactId>azure-core-experimental</artifactId>
      <version>1.0.0-beta.51</version> <!-- {x-version-update;com.azure:azure-core-experimental;dependency} -->
      <scope>test</scope>
    </dependency>

    <dependency>
      <groupId>com.azure</groupId>
      <artifactId>azure-core-tracing-opentelemetry</artifactId>
      <version>1.0.0-beta.47</version> <!-- {x-version-update;com.azure:azure-core-tracing-opentelemetry;dependency} -->
      <scope>test</scope>
    </dependency>

    <dependency>
      <groupId>io.opentelemetry</groupId>
      <artifactId>opentelemetry-api</artifactId>
      <version>1.38.0</version> <!-- {x-version-update;io.opentelemetry:opentelemetry-api;external_dependency} -->
      <scope>test</scope>
    </dependency>

    <dependency>
      <groupId>io.opentelemetry</groupId>
      <artifactId>opentelemetry-sdk</artifactId>
      <version>1.38.0</version> <!-- {x-version-update;io.opentelemetry:opentelemetry-sdk;external_dependency} -->
      <scope>test</scope>
    </dependency>
  </dependencies>

  <profiles>
    <profile>
      <id>java12plus</id>
      <activation>
        <jdk>[12,)</jdk>
      </activation>
      <dependencies>
        <dependency>
          <groupId>com.azure</groupId>
          <artifactId>azure-core-http-jdk-httpclient</artifactId>
          <version>1.0.0-beta.14</version> <!-- {x-version-update;com.azure:azure-core-http-jdk-httpclient;dependency} -->
          <scope>test</scope>
        </dependency>
      </dependencies>
    </profile>
  </profiles>
</project><|MERGE_RESOLUTION|>--- conflicted
+++ resolved
@@ -67,11 +67,7 @@
     <dependency>
       <groupId>com.azure</groupId>
       <artifactId>azure-core-amqp</artifactId>
-<<<<<<< HEAD
       <version>2.9.6</version> <!-- {x-version-update;unreleased_com.azure:azure-core-amqp;dependency} -->
-=======
-      <version>2.9.5</version> <!-- {x-version-update;com.azure:azure-core-amqp;dependency} -->
->>>>>>> 6bf439c5
     </dependency>
     <dependency>
       <groupId>com.azure</groupId>
