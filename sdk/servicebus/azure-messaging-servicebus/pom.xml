<!-- Copyright (c) Microsoft Corporation. All rights reserved.
     Licensed under the MIT License. -->
<project xmlns="http://maven.apache.org/POM/4.0.0"
         xmlns:xsi="http://www.w3.org/2001/XMLSchema-instance"
         xsi:schemaLocation="http://maven.apache.org/POM/4.0.0
                             http://maven.apache.org/xsd/maven-4.0.0.xsd">
  <modelVersion>4.0.0</modelVersion>
  <parent>
    <groupId>com.azure</groupId>
    <artifactId>azure-client-sdk-parent</artifactId>
    <version>1.7.0</version> <!-- {x-version-update;com.azure:azure-client-sdk-parent;current} -->
    <relativePath>../../parents/azure-client-sdk-parent</relativePath>
  </parent>

  <groupId>com.azure</groupId>
  <artifactId>azure-messaging-servicebus</artifactId>
  <version>7.3.0-beta.2</version> <!-- {x-version-update;com.azure:azure-messaging-servicebus;current} -->

  <name>Microsoft Azure client library for Service Bus</name>
  <description>Libraries built on Microsoft Azure Service Bus</description>
  <url>https://github.com/Azure/azure-sdk-for-java</url>

  <distributionManagement>
    <site>
      <id>azure-java-build-docs</id>
      <url>${site.url}/site/${project.artifactId}</url>
    </site>
  </distributionManagement>

  <scm>
    <url>scm:git:https://github.com/Azure/azure-sdk-for-java</url>
    <connection>scm:git:git@github.com:Azure/azure-sdk-for-java.git</connection>
    <tag>HEAD</tag>
  </scm>

  <properties>
<<<<<<< HEAD
    <jacoco.min.linecoverage>0.30</jacoco.min.linecoverage>
    <jacoco.min.branchcoverage>0.18</jacoco.min.branchcoverage>
=======
    <jacoco.min.linecoverage>0.20</jacoco.min.linecoverage>
    <jacoco.min.branchcoverage>0.09</jacoco.min.branchcoverage>
>>>>>>> 6bde71d8
  </properties>

  <dependencies>
    <dependency>
      <groupId>com.azure</groupId>
      <artifactId>azure-core</artifactId>
      <version>1.16.0</version> <!-- {x-version-update;com.azure:azure-core;dependency} -->
    </dependency>
    <dependency>
      <groupId>com.azure</groupId>
      <artifactId>azure-core-amqp</artifactId>
      <version>2.2.0-beta.2</version> <!-- {x-version-update;beta_com.azure:azure-core-amqp;dependency} -->
    </dependency>
    <dependency>
      <groupId>com.azure</groupId>
      <artifactId>azure-core-http-netty</artifactId>
      <version>1.9.2</version> <!-- {x-version-update;com.azure:azure-core-http-netty;dependency} -->
    </dependency>

    <!-- Test dependencies -->
    <dependency>
      <groupId>com.azure</groupId>
      <artifactId>azure-core-test</artifactId>
      <version>1.6.2</version> <!-- {x-version-update;com.azure:azure-core-test;dependency} -->
      <scope>test</scope>
    </dependency>
    <dependency>
      <groupId>com.azure</groupId>
      <artifactId>azure-core-http-okhttp</artifactId>
      <version>1.6.2</version> <!-- {x-version-update;com.azure:azure-core-http-okhttp;dependency} -->
      <scope>test</scope>
    </dependency>
    <dependency>
      <groupId>com.azure</groupId>
      <artifactId>azure-identity</artifactId>
      <version>1.2.5</version> <!-- {x-version-update;com.azure:azure-identity;dependency} -->
      <scope>test</scope>
    </dependency>
    <dependency>
      <groupId>org.junit.jupiter</groupId>
      <artifactId>junit-jupiter-api</artifactId>
      <version>5.7.1</version> <!-- {x-version-update;org.junit.jupiter:junit-jupiter-api;external_dependency} -->
      <scope>test</scope>
    </dependency>
    <dependency>
      <groupId>org.junit.jupiter</groupId>
      <artifactId>junit-jupiter-engine</artifactId>
      <version>5.7.1</version> <!-- {x-version-update;org.junit.jupiter:junit-jupiter-engine;external_dependency} -->
      <scope>test</scope>
    </dependency>
    <dependency>
      <groupId>org.junit.jupiter</groupId>
      <artifactId>junit-jupiter-params</artifactId>
      <version>5.7.1</version> <!-- {x-version-update;org.junit.jupiter:junit-jupiter-params;external_dependency} -->
      <scope>test</scope>
    </dependency>
    <dependency>
      <groupId>io.projectreactor</groupId>
      <artifactId>reactor-test</artifactId>
      <version>3.4.5</version> <!-- {x-version-update;io.projectreactor:reactor-test;external_dependency} -->
      <scope>test</scope>
    </dependency>
    <dependency>
      <groupId>org.mockito</groupId>
      <artifactId>mockito-core</artifactId>
      <version>3.6.28</version> <!-- {x-version-update;org.mockito:mockito-core;external_dependency} -->
      <scope>test</scope>
    </dependency>
  </dependencies>

  <build>
    <plugins>
      <plugin>
        <groupId>org.apache.maven.plugins</groupId>
        <artifactId>maven-surefire-plugin</artifactId>
        <version>3.0.0-M3</version> <!-- {x-version-update;org.apache.maven.plugins:maven-surefire-plugin;external_dependency} -->
        <configuration>
          <systemPropertyVariables>
            <!-- Parallel runs disabled due to concurrency issues causing failures in mocked tests. -->
            <junit.jupiter.execution.parallel.enabled>false</junit.jupiter.execution.parallel.enabled>
          </systemPropertyVariables>
        </configuration>
      </plugin>
    </plugins>
  </build>

  <profiles>
    <profile>
      <id>java-lts</id>
      <activation>
        <jdk>[11,)</jdk>
      </activation>
      <build>
        <plugins>
          <plugin>
            <groupId>org.apache.maven.plugins</groupId>
            <artifactId>maven-surefire-plugin</artifactId>
            <version>3.0.0-M3</version> <!-- {x-version-update;org.apache.maven.plugins:maven-surefire-plugin;external_dependency} -->
            <configuration>
              <argLine>
                --add-opens com.azure.messaging.servicebus/com.azure.messaging.servicebus=ALL-UNNAMED
                --add-opens com.azure.messaging.servicebus/com.azure.messaging.servicebus.implementation=ALL-UNNAMED
                --add-opens com.azure.messaging.servicebus/com.azure.messaging.servicebus.administration=ALL-UNNAMED
                --add-opens com.azure.messaging.servicebus/com.azure.messaging.servicebus.administration.models=ALL-UNNAMED
              </argLine>
            </configuration>
          </plugin>
        </plugins>
      </build>
    </profile>
  </profiles>
</project><|MERGE_RESOLUTION|>--- conflicted
+++ resolved
@@ -34,13 +34,8 @@
   </scm>
 
   <properties>
-<<<<<<< HEAD
     <jacoco.min.linecoverage>0.30</jacoco.min.linecoverage>
     <jacoco.min.branchcoverage>0.18</jacoco.min.branchcoverage>
-=======
-    <jacoco.min.linecoverage>0.20</jacoco.min.linecoverage>
-    <jacoco.min.branchcoverage>0.09</jacoco.min.branchcoverage>
->>>>>>> 6bde71d8
   </properties>
 
   <dependencies>
