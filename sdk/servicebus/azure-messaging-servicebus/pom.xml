<!-- Copyright (c) Microsoft Corporation. All rights reserved.
     Licensed under the MIT License. -->
<project xmlns="http://maven.apache.org/POM/4.0.0"
         xmlns:xsi="http://www.w3.org/2001/XMLSchema-instance"
         xsi:schemaLocation="http://maven.apache.org/POM/4.0.0
                             http://maven.apache.org/xsd/maven-4.0.0.xsd">
  <modelVersion>4.0.0</modelVersion>
  <parent>
    <groupId>com.azure</groupId>
    <artifactId>azure-client-sdk-parent</artifactId>
    <version>1.7.0</version> <!-- {x-version-update;com.azure:azure-client-sdk-parent;current} -->
    <relativePath>../../parents/azure-client-sdk-parent</relativePath>
  </parent>

  <groupId>com.azure</groupId>
  <artifactId>azure-messaging-servicebus</artifactId>
  <version>7.15.0-beta.4</version> <!-- {x-version-update;com.azure:azure-messaging-servicebus;current} -->
  <name>Microsoft Azure client library for Service Bus</name>
  <description>This package contains the Microsoft Azure Service Bus client library</description>
  <url>https://github.com/Azure/azure-sdk-for-java</url>

  <distributionManagement>
    <site>
      <id>azure-java-build-docs</id>
      <url>${site.url}/site/${project.artifactId}</url>
    </site>
  </distributionManagement>

  <scm>
    <url>scm:git:https://github.com/Azure/azure-sdk-for-java</url>
    <connection>scm:git:git@github.com:Azure/azure-sdk-for-java.git</connection>
    <tag>HEAD</tag>
  </scm>

  <properties>
    <jacoco.min.linecoverage>0.30</jacoco.min.linecoverage>
    <jacoco.min.branchcoverage>0.18</jacoco.min.branchcoverage>
    <!-- Configures the Java 9+ run to perform the required module exports, opens, and reads that are necessary for testing but shouldn't be part of the module-info. -->
    <javaModulesSurefireArgLine>
      --add-opens com.azure.messaging.servicebus/com.azure.messaging.servicebus=ALL-UNNAMED
      --add-opens com.azure.messaging.servicebus/com.azure.messaging.servicebus.implementation=ALL-UNNAMED
      --add-opens com.azure.messaging.servicebus/com.azure.messaging.servicebus.administration=ALL-UNNAMED
      --add-opens com.azure.messaging.servicebus/com.azure.messaging.servicebus.administration.models=ALL-UNNAMED

      --add-exports com.azure.core/com.azure.core.implementation.util=ALL-UNNAMED
      --add-opens com.azure.core/com.azure.core.implementation.util=ALL-UNNAMED
      --add-reads com.azure.messaging.servicebus=com.azure.http.netty
      --add-reads com.azure.messaging.servicebus=com.azure.core.experimental
      --add-reads com.azure.messaging.servicebus=com.azure.core.tracing.opentelemetry
    </javaModulesSurefireArgLine>
  </properties>

  <dependencies>
    <dependency>
      <groupId>com.azure</groupId>
      <artifactId>azure-core</artifactId>
      <version>1.42.0</version> <!-- {x-version-update;com.azure:azure-core;dependency} -->
    </dependency>
    <dependency>
      <groupId>com.azure</groupId>
      <artifactId>azure-core-amqp</artifactId>
      <version>2.8.8</version> <!-- {x-version-update;com.azure:azure-core-amqp;dependency} -->
    </dependency>
    <dependency>
      <groupId>com.azure</groupId>
      <artifactId>azure-core-http-netty</artifactId>
      <version>1.13.6</version> <!-- {x-version-update;com.azure:azure-core-http-netty;dependency} -->
    </dependency>

    <dependency>
      <groupId>com.fasterxml.jackson.core</groupId>
      <artifactId>jackson-core</artifactId>
      <version>2.15.2</version> <!-- {x-version-update;com.fasterxml.jackson.core:jackson-core;external_dependency} -->
    </dependency>
    <dependency>
      <groupId>com.fasterxml.jackson.core</groupId>
      <artifactId>jackson-databind</artifactId>
      <version>2.15.2</version> <!-- {x-version-update;com.fasterxml.jackson.core:jackson-databind;external_dependency} -->
    </dependency>
    <dependency>
      <groupId>com.fasterxml.jackson.core</groupId>
      <artifactId>jackson-annotations</artifactId>
      <version>2.15.2</version> <!-- {x-version-update;com.fasterxml.jackson.core:jackson-annotations;external_dependency} -->
    </dependency>
    <dependency>
      <groupId>com.fasterxml.jackson.dataformat</groupId>
      <artifactId>jackson-dataformat-xml</artifactId>
      <version>2.15.2</version> <!-- {x-version-update;com.fasterxml.jackson.dataformat:jackson-dataformat-xml;external_dependency} -->
    </dependency>

    <!-- Test dependencies -->
    <dependency>
      <groupId>com.azure</groupId>
      <artifactId>azure-core-test</artifactId>
      <version>1.19.0</version> <!-- {x-version-update;com.azure:azure-core-test;dependency} -->
      <scope>test</scope>
    </dependency>
    <dependency>
      <groupId>com.azure</groupId>
      <artifactId>azure-core-http-okhttp</artifactId>
      <version>1.11.12</version> <!-- {x-version-update;com.azure:azure-core-http-okhttp;dependency} -->
      <scope>test</scope>
    </dependency>
    <dependency>
      <groupId>com.azure</groupId>
      <artifactId>azure-identity</artifactId>
      <version>1.10.0</version> <!-- {x-version-update;com.azure:azure-identity;dependency} -->
      <scope>test</scope>
    </dependency>
    <dependency>
      <groupId>org.junit.jupiter</groupId>
      <artifactId>junit-jupiter-api</artifactId>
      <version>5.9.3</version> <!-- {x-version-update;org.junit.jupiter:junit-jupiter-api;external_dependency} -->
      <scope>test</scope>
    </dependency>
    <dependency>
      <groupId>org.junit.jupiter</groupId>
      <artifactId>junit-jupiter-engine</artifactId>
      <version>5.9.3</version> <!-- {x-version-update;org.junit.jupiter:junit-jupiter-engine;external_dependency} -->
      <scope>test</scope>
    </dependency>
    <dependency>
      <groupId>org.junit.jupiter</groupId>
      <artifactId>junit-jupiter-params</artifactId>
      <version>5.9.3</version> <!-- {x-version-update;org.junit.jupiter:junit-jupiter-params;external_dependency} -->
      <scope>test</scope>
    </dependency>
    <dependency>
      <groupId>io.projectreactor</groupId>
      <artifactId>reactor-test</artifactId>
<<<<<<< HEAD
      <version>3.5.8</version> <!-- {x-version-update;io.projectreactor:reactor-test;external_dependency} -->
=======
      <version>3.4.31</version> <!-- {x-version-update;io.projectreactor:reactor-test;external_dependency} -->
>>>>>>> 7b96e85f
      <scope>test</scope>
    </dependency>
    <dependency>
      <groupId>org.mockito</groupId>
      <artifactId>mockito-core</artifactId>
      <version>4.11.0</version> <!-- {x-version-update;org.mockito:mockito-core;external_dependency} -->
      <scope>test</scope>
    </dependency>

    <dependency>
      <groupId>com.azure</groupId>
      <artifactId>azure-core-experimental</artifactId>
      <version>1.0.0-beta.42</version> <!-- {x-version-update;com.azure:azure-core-experimental;dependency} -->
      <scope>test</scope>
    </dependency>

    <dependency>
      <groupId>com.azure</groupId>
      <artifactId>azure-core-tracing-opentelemetry</artifactId>
      <version>1.0.0-beta.38</version> <!-- {x-version-update;com.azure:azure-core-tracing-opentelemetry;dependency} -->
      <scope>test</scope>
    </dependency>

    <dependency>
      <groupId>io.opentelemetry</groupId>
      <artifactId>opentelemetry-api</artifactId>
      <version>1.28.0</version> <!-- {x-version-update;io.opentelemetry:opentelemetry-api;external_dependency} -->
      <scope>test</scope>
    </dependency>

    <dependency>
      <groupId>io.opentelemetry</groupId>
      <artifactId>opentelemetry-sdk</artifactId>
      <version>1.28.0</version> <!-- {x-version-update;io.opentelemetry:opentelemetry-sdk;external_dependency} -->
      <scope>test</scope>
    </dependency>
  </dependencies>

  <build>
    <plugins>
      <plugin>
        <groupId>org.apache.maven.plugins</groupId>
        <artifactId>maven-enforcer-plugin</artifactId>
        <version>3.3.0</version> <!-- {x-version-update;org.apache.maven.plugins:maven-enforcer-plugin;external_dependency} -->
        <configuration>
          <rules>
            <bannedDependencies>
              <includes>
                <include>com.fasterxml.jackson.core:jackson-core:[2.15.2]</include> <!-- {x-include-update;com.fasterxml.jackson.core:jackson-core;external_dependency} -->
                <include>com.fasterxml.jackson.core:jackson-databind:[2.15.2]</include> <!-- {x-include-update;com.fasterxml.jackson.core:jackson-databind;external_dependency} -->
                <include>com.fasterxml.jackson.core:jackson-annotations:[2.15.2]</include> <!-- {x-include-update;com.fasterxml.jackson.core:jackson-annotations;external_dependency} -->
                <include>com.fasterxml.jackson.dataformat:jackson-dataformat-xml:[2.15.2]</include> <!-- {x-include-update;com.fasterxml.jackson.dataformat:jackson-dataformat-xml;external_dependency} -->
              </includes>
            </bannedDependencies>
          </rules>
        </configuration>
      </plugin>
    </plugins>
  </build>
</project><|MERGE_RESOLUTION|>--- conflicted
+++ resolved
@@ -68,24 +68,9 @@
     </dependency>
 
     <dependency>
-      <groupId>com.fasterxml.jackson.core</groupId>
-      <artifactId>jackson-core</artifactId>
-      <version>2.15.2</version> <!-- {x-version-update;com.fasterxml.jackson.core:jackson-core;external_dependency} -->
-    </dependency>
-    <dependency>
-      <groupId>com.fasterxml.jackson.core</groupId>
-      <artifactId>jackson-databind</artifactId>
-      <version>2.15.2</version> <!-- {x-version-update;com.fasterxml.jackson.core:jackson-databind;external_dependency} -->
-    </dependency>
-    <dependency>
-      <groupId>com.fasterxml.jackson.core</groupId>
-      <artifactId>jackson-annotations</artifactId>
-      <version>2.15.2</version> <!-- {x-version-update;com.fasterxml.jackson.core:jackson-annotations;external_dependency} -->
-    </dependency>
-    <dependency>
       <groupId>com.fasterxml.jackson.dataformat</groupId>
       <artifactId>jackson-dataformat-xml</artifactId>
-      <version>2.15.2</version> <!-- {x-version-update;com.fasterxml.jackson.dataformat:jackson-dataformat-xml;external_dependency} -->
+      <version>2.13.5</version> <!-- {x-version-update;com.fasterxml.jackson.dataformat:jackson-dataformat-xml;external_dependency} -->
     </dependency>
 
     <!-- Test dependencies -->
@@ -128,11 +113,7 @@
     <dependency>
       <groupId>io.projectreactor</groupId>
       <artifactId>reactor-test</artifactId>
-<<<<<<< HEAD
-      <version>3.5.8</version> <!-- {x-version-update;io.projectreactor:reactor-test;external_dependency} -->
-=======
       <version>3.4.31</version> <!-- {x-version-update;io.projectreactor:reactor-test;external_dependency} -->
->>>>>>> 7b96e85f
       <scope>test</scope>
     </dependency>
     <dependency>
@@ -176,15 +157,12 @@
       <plugin>
         <groupId>org.apache.maven.plugins</groupId>
         <artifactId>maven-enforcer-plugin</artifactId>
-        <version>3.3.0</version> <!-- {x-version-update;org.apache.maven.plugins:maven-enforcer-plugin;external_dependency} -->
+        <version>3.0.0-M3</version> <!-- {x-version-update;org.apache.maven.plugins:maven-enforcer-plugin;external_dependency} -->
         <configuration>
           <rules>
             <bannedDependencies>
               <includes>
-                <include>com.fasterxml.jackson.core:jackson-core:[2.15.2]</include> <!-- {x-include-update;com.fasterxml.jackson.core:jackson-core;external_dependency} -->
-                <include>com.fasterxml.jackson.core:jackson-databind:[2.15.2]</include> <!-- {x-include-update;com.fasterxml.jackson.core:jackson-databind;external_dependency} -->
-                <include>com.fasterxml.jackson.core:jackson-annotations:[2.15.2]</include> <!-- {x-include-update;com.fasterxml.jackson.core:jackson-annotations;external_dependency} -->
-                <include>com.fasterxml.jackson.dataformat:jackson-dataformat-xml:[2.15.2]</include> <!-- {x-include-update;com.fasterxml.jackson.dataformat:jackson-dataformat-xml;external_dependency} -->
+                <include>com.fasterxml.jackson.dataformat:jackson-dataformat-xml:[2.13.5]</include> <!-- {x-include-update;com.fasterxml.jackson.dataformat:jackson-dataformat-xml;external_dependency} -->
               </includes>
             </bannedDependencies>
           </rules>
