<!-- Copyright (c) Microsoft Corporation. All rights reserved.
     Licensed under the MIT License. -->
<project xmlns="http://maven.apache.org/POM/4.0.0"
         xmlns:xsi="http://www.w3.org/2001/XMLSchema-instance"
         xsi:schemaLocation="http://maven.apache.org/POM/4.0.0
                             http://maven.apache.org/xsd/maven-4.0.0.xsd">
  <modelVersion>4.0.0</modelVersion>
  <parent>
    <groupId>com.azure</groupId>
    <artifactId>azure-client-sdk-parent</artifactId>
    <version>1.7.0</version> <!-- {x-version-update;com.azure:azure-client-sdk-parent;current} -->
    <relativePath>../../parents/azure-client-sdk-parent</relativePath>
  </parent>

  <groupId>com.azure</groupId>
  <artifactId>azure-messaging-servicebus</artifactId>
  <version>7.3.0-beta.3</version> <!-- {x-version-update;com.azure:azure-messaging-servicebus;current} -->
  <name>Microsoft Azure client library for Service Bus</name>
  <description>Libraries built on Microsoft Azure Service Bus</description>
  <url>https://github.com/Azure/azure-sdk-for-java</url>

  <distributionManagement>
    <site>
      <id>azure-java-build-docs</id>
      <url>${site.url}/site/${project.artifactId}</url>
    </site>
  </distributionManagement>

  <scm>
    <url>scm:git:https://github.com/Azure/azure-sdk-for-java</url>
    <connection>scm:git:git@github.com:Azure/azure-sdk-for-java.git</connection>
    <tag>HEAD</tag>
  </scm>

  <properties>
    <jacoco.min.linecoverage>0.30</jacoco.min.linecoverage>
    <jacoco.min.branchcoverage>0.18</jacoco.min.branchcoverage>
  </properties>

  <dependencies>
    <dependency>
      <groupId>com.azure</groupId>
      <artifactId>azure-core</artifactId>
      <version>1.17.0</version> <!-- {x-version-update;com.azure:azure-core;dependency} -->
    </dependency>
    <dependency>
      <groupId>com.azure</groupId>
      <artifactId>azure-core-amqp</artifactId>
<<<<<<< HEAD
      <version>2.2.0-beta.3</version> <!-- {x-version-update;beta_com.azure:azure-core-amqp;dependency} -->
=======
      <version>2.2.0</version> <!-- {x-version-update;com.azure:azure-core-amqp;dependency} -->
>>>>>>> 00bfb69d
    </dependency>
    <dependency>
      <groupId>com.azure</groupId>
      <artifactId>azure-core-http-netty</artifactId>
      <version>1.10.0</version> <!-- {x-version-update;com.azure:azure-core-http-netty;dependency} -->
    </dependency>

    <!-- Test dependencies -->
    <dependency>
      <groupId>com.azure</groupId>
      <artifactId>azure-core-test</artifactId>
      <version>1.6.3</version> <!-- {x-version-update;com.azure:azure-core-test;dependency} -->
      <scope>test</scope>
    </dependency>
    <dependency>
      <groupId>com.azure</groupId>
      <artifactId>azure-core-http-okhttp</artifactId>
      <version>1.7.0</version> <!-- {x-version-update;com.azure:azure-core-http-okhttp;dependency} -->
      <scope>test</scope>
    </dependency>
    <dependency>
      <groupId>com.azure</groupId>
      <artifactId>azure-identity</artifactId>
      <version>1.3.1</version> <!-- {x-version-update;com.azure:azure-identity;dependency} -->
      <scope>test</scope>
    </dependency>
    <dependency>
      <groupId>org.junit.jupiter</groupId>
      <artifactId>junit-jupiter-api</artifactId>
      <version>5.7.2</version> <!-- {x-version-update;org.junit.jupiter:junit-jupiter-api;external_dependency} -->
      <scope>test</scope>
    </dependency>
    <dependency>
      <groupId>org.junit.jupiter</groupId>
      <artifactId>junit-jupiter-engine</artifactId>
      <version>5.7.2</version> <!-- {x-version-update;org.junit.jupiter:junit-jupiter-engine;external_dependency} -->
      <scope>test</scope>
    </dependency>
    <dependency>
      <groupId>org.junit.jupiter</groupId>
      <artifactId>junit-jupiter-params</artifactId>
      <version>5.7.2</version> <!-- {x-version-update;org.junit.jupiter:junit-jupiter-params;external_dependency} -->
      <scope>test</scope>
    </dependency>
    <dependency>
      <groupId>io.projectreactor</groupId>
      <artifactId>reactor-test</artifactId>
      <version>3.4.6</version> <!-- {x-version-update;io.projectreactor:reactor-test;external_dependency} -->
      <scope>test</scope>
    </dependency>
    <dependency>
      <groupId>org.mockito</groupId>
      <artifactId>mockito-core</artifactId>
      <version>3.9.0</version> <!-- {x-version-update;org.mockito:mockito-core;external_dependency} -->
      <scope>test</scope>
    </dependency>
  </dependencies>

  <build>
    <plugins>
      <plugin>
        <groupId>org.apache.maven.plugins</groupId>
        <artifactId>maven-surefire-plugin</artifactId>
        <version>3.0.0-M3</version> <!-- {x-version-update;org.apache.maven.plugins:maven-surefire-plugin;external_dependency} -->
        <configuration>
          <systemPropertyVariables>
            <!-- Parallel runs disabled due to concurrency issues causing failures in mocked tests. -->
            <junit.jupiter.execution.parallel.enabled>false</junit.jupiter.execution.parallel.enabled>
          </systemPropertyVariables>
        </configuration>
      </plugin>
    </plugins>
  </build>

  <profiles>
    <profile>
      <id>java-lts</id>
      <activation>
        <jdk>[11,)</jdk>
      </activation>
      <build>
        <plugins>
          <plugin>
            <groupId>org.apache.maven.plugins</groupId>
            <artifactId>maven-surefire-plugin</artifactId>
            <version>3.0.0-M3</version> <!-- {x-version-update;org.apache.maven.plugins:maven-surefire-plugin;external_dependency} -->
            <configuration>
              <argLine>
                --add-opens com.azure.messaging.servicebus/com.azure.messaging.servicebus=ALL-UNNAMED
                --add-opens com.azure.messaging.servicebus/com.azure.messaging.servicebus.implementation=ALL-UNNAMED
                --add-opens com.azure.messaging.servicebus/com.azure.messaging.servicebus.administration=ALL-UNNAMED
                --add-opens com.azure.messaging.servicebus/com.azure.messaging.servicebus.administration.models=ALL-UNNAMED
              </argLine>
            </configuration>
          </plugin>
        </plugins>
      </build>
    </profile>
  </profiles>
</project><|MERGE_RESOLUTION|>--- conflicted
+++ resolved
@@ -46,11 +46,7 @@
     <dependency>
       <groupId>com.azure</groupId>
       <artifactId>azure-core-amqp</artifactId>
-<<<<<<< HEAD
-      <version>2.2.0-beta.3</version> <!-- {x-version-update;beta_com.azure:azure-core-amqp;dependency} -->
-=======
-      <version>2.2.0</version> <!-- {x-version-update;com.azure:azure-core-amqp;dependency} -->
->>>>>>> 00bfb69d
+      <version>2.3.0-beta.1</version> <!-- {x-version-update;beta_com.azure:azure-core-amqp;dependency} -->
     </dependency>
     <dependency>
       <groupId>com.azure</groupId>
