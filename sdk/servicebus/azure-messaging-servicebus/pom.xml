--- conflicted
+++ resolved
@@ -52,20 +52,12 @@
     <dependency>
       <groupId>com.azure</groupId>
       <artifactId>azure-core</artifactId>
-<<<<<<< HEAD
-      <version>1.35.0</version> <!-- {x-version-update;unreleased_com.azure:azure-core;dependency} -->
-=======
       <version>1.35.0</version> <!-- {x-version-update;com.azure:azure-core;dependency} -->
->>>>>>> 0b356a6a
     </dependency>
     <dependency>
       <groupId>com.azure</groupId>
       <artifactId>azure-core-amqp</artifactId>
-<<<<<<< HEAD
-      <version>2.8.1</version> <!-- {x-version-update;unreleased_com.azure:azure-core-amqp;dependency} -->
-=======
       <version>2.8.1</version> <!-- {x-version-update;com.azure:azure-core-amqp;dependency} -->
->>>>>>> 0b356a6a
     </dependency>
     <dependency>
       <groupId>com.azure</groupId>
