--- conflicted
+++ resolved
@@ -52,11 +52,7 @@
     <dependency>
       <groupId>com.azure</groupId>
       <artifactId>azure-core-amqp</artifactId>
-<<<<<<< HEAD
-      <version>1.7.0-beta.2</version> <!-- {x-version-update;unreleased_com.azure:azure-core-amqp;dependency} -->
-=======
-      <version>1.7.0-beta.2</version> <!-- {x-version-update;beta_com.azure:azure-core-amqp;dependency} -->
->>>>>>> 79421592
+      <version>1.7.0-beta.3</version> <!-- {x-version-update;unreleased_com.azure:azure-core-amqp;dependency} -->
     </dependency>
     <dependency>
       <groupId>com.azure</groupId>
