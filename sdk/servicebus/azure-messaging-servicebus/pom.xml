--- conflicted
+++ resolved
@@ -68,7 +68,7 @@
     <dependency>
       <groupId>com.fasterxml.jackson.dataformat</groupId>
       <artifactId>jackson-dataformat-xml</artifactId>
-      <version>2.14.1</version> <!-- {x-version-update;com.fasterxml.jackson.dataformat:jackson-dataformat-xml;external_dependency} -->
+      <version>2.13.4</version> <!-- {x-version-update;com.fasterxml.jackson.dataformat:jackson-dataformat-xml;external_dependency} -->
     </dependency>
     <dependency>
       <groupId>com.fasterxml.woodstox</groupId>
@@ -116,17 +116,13 @@
     <dependency>
       <groupId>io.projectreactor</groupId>
       <artifactId>reactor-test</artifactId>
-<<<<<<< HEAD
-      <version>3.5.1</version> <!-- {x-version-update;io.projectreactor:reactor-test;external_dependency} -->
-=======
       <version>3.4.26</version> <!-- {x-version-update;io.projectreactor:reactor-test;external_dependency} -->
->>>>>>> bdb9613a
       <scope>test</scope>
     </dependency>
     <dependency>
       <groupId>org.mockito</groupId>
       <artifactId>mockito-core</artifactId>
-      <version>4.8.1</version> <!-- {x-version-update;org.mockito:mockito-core;external_dependency} -->
+      <version>4.5.1</version> <!-- {x-version-update;org.mockito:mockito-core;external_dependency} -->
       <scope>test</scope>
     </dependency>
 
@@ -140,14 +136,14 @@
     <dependency>
       <groupId>io.opentelemetry</groupId>
       <artifactId>opentelemetry-api</artifactId>
-      <version>1.19.0</version> <!-- {x-version-update;io.opentelemetry:opentelemetry-api;external_dependency} -->
+      <version>1.14.0</version> <!-- {x-version-update;io.opentelemetry:opentelemetry-api;external_dependency} -->
       <scope>test</scope>
     </dependency>
 
     <dependency>
       <groupId>io.opentelemetry</groupId>
       <artifactId>opentelemetry-sdk</artifactId>
-      <version>1.19.0</version> <!-- {x-version-update;io.opentelemetry:opentelemetry-sdk;external_dependency} -->
+      <version>1.14.0</version> <!-- {x-version-update;io.opentelemetry:opentelemetry-sdk;external_dependency} -->
       <scope>test</scope>
     </dependency>
   </dependencies>
@@ -162,7 +158,7 @@
           <rules>
             <bannedDependencies>
               <includes>
-                <include>com.fasterxml.jackson.dataformat:jackson-dataformat-xml:[2.14.1]</include> <!-- {x-include-update;com.fasterxml.jackson.dataformat:jackson-dataformat-xml;external_dependency} -->
+                <include>com.fasterxml.jackson.dataformat:jackson-dataformat-xml:[2.13.4]</include> <!-- {x-include-update;com.fasterxml.jackson.dataformat:jackson-dataformat-xml;external_dependency} -->
                 <include>com.fasterxml.woodstox:woodstox-core:[6.4.0]</include> <!-- {x-include-update;com.fasterxml.woodstox:woodstox-core;external_dependency} -->
               </includes>
             </bannedDependencies>
