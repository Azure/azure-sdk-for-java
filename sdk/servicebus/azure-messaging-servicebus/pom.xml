<!-- Copyright (c) Microsoft Corporation. All rights reserved.
     Licensed under the MIT License. -->
<project xmlns="http://maven.apache.org/POM/4.0.0"
         xmlns:xsi="http://www.w3.org/2001/XMLSchema-instance"
         xsi:schemaLocation="http://maven.apache.org/POM/4.0.0
                             http://maven.apache.org/xsd/maven-4.0.0.xsd">
  <modelVersion>4.0.0</modelVersion>
  <parent>
    <groupId>com.azure</groupId>
    <artifactId>azure-client-sdk-parent</artifactId>
    <version>1.7.0</version> <!-- {x-version-update;com.azure:azure-client-sdk-parent;current} -->
    <relativePath>../../parents/azure-client-sdk-parent</relativePath>
  </parent>

  <groupId>com.azure</groupId>
  <artifactId>azure-messaging-servicebus</artifactId>
  <version>7.1.0-beta.1</version> <!-- {x-version-update;com.azure:azure-messaging-servicebus;current} -->

  <name>Microsoft Azure client library for Service Bus</name>
  <description>Libraries built on Microsoft Azure Service Bus</description>
  <url>https://github.com/Azure/azure-sdk-for-java</url>

  <distributionManagement>
    <site>
      <id>azure-java-build-docs</id>
      <url>${site.url}/site/${project.artifactId}</url>
    </site>
  </distributionManagement>

  <scm>
    <url>scm:git:https://github.com/Azure/azure-sdk-for-java</url>
    <connection>scm:git:git@github.com:Azure/azure-sdk-for-java.git</connection>
    <tag>HEAD</tag>
  </scm>

  <properties>
    <jacoco.min.linecoverage>0.18</jacoco.min.linecoverage>
    <jacoco.min.branchcoverage>0.09</jacoco.min.branchcoverage>
  </properties>

  <dependencies>
    <dependency>
      <groupId>com.azure</groupId>
      <artifactId>azure-core</artifactId>
<<<<<<< HEAD
      <version>1.10.0</version> <!-- {x-version-update;com.azure:azure-core;dependency} -->
    </dependency>
    <dependency>
      <groupId>com.azure</groupId>
      <artifactId>azure-core-experimental</artifactId>
      <version>1.0.0-beta.9</version> <!-- {x-version-update;unreleased_com.azure:azure-core-experimental;dependency} -->
=======
      <version>1.12.0</version> <!-- {x-version-update;com.azure:azure-core;dependency} -->
>>>>>>> e2018a87
    </dependency>
    <dependency>
      <groupId>com.azure</groupId>
      <artifactId>azure-core-amqp</artifactId>
<<<<<<< HEAD
      <version>1.7.0-beta.1</version> <!-- {x-version-update;unreleased_com.azure:azure-core-amqp;dependency} -->
=======
      <version>2.0.1</version> <!-- {x-version-update;com.azure:azure-core-amqp;dependency} -->
>>>>>>> e2018a87
    </dependency>
    <dependency>
      <groupId>com.azure</groupId>
      <artifactId>azure-core-http-netty</artifactId>
<<<<<<< HEAD
      <version>1.6.3</version> <!-- {x-version-update;com.azure:azure-core-http-netty;dependency} -->
=======
      <version>1.7.1</version> <!-- {x-version-update;com.azure:azure-core-http-netty;dependency} -->
>>>>>>> e2018a87
    </dependency>

    <!-- Test dependencies -->
    <dependency>
      <groupId>com.azure</groupId>
      <artifactId>azure-core-test</artifactId>
<<<<<<< HEAD
      <version>1.5.1</version> <!-- {x-version-update;com.azure:azure-core-test;dependency} -->
=======
      <version>1.5.2</version> <!-- {x-version-update;com.azure:azure-core-test;dependency} -->
>>>>>>> e2018a87
      <scope>test</scope>
    </dependency>
    <dependency>
      <groupId>com.azure</groupId>
      <artifactId>azure-core-http-okhttp</artifactId>
<<<<<<< HEAD
      <version>1.3.3</version> <!-- {x-version-update;com.azure:azure-core-http-okhttp;dependency} -->
=======
      <version>1.4.1</version> <!-- {x-version-update;com.azure:azure-core-http-okhttp;dependency} -->
>>>>>>> e2018a87
      <scope>test</scope>
    </dependency>
    <dependency>
      <groupId>com.azure</groupId>
      <artifactId>azure-identity</artifactId>
<<<<<<< HEAD
      <version>1.1.3</version> <!-- {x-version-update;com.azure:azure-identity;dependency} -->
=======
      <version>1.2.2</version> <!-- {x-version-update;com.azure:azure-identity;dependency} -->
>>>>>>> e2018a87
      <scope>test</scope>
    </dependency>
    <dependency>
      <groupId>org.junit.jupiter</groupId>
      <artifactId>junit-jupiter-api</artifactId>
      <version>5.6.3</version> <!-- {x-version-update;org.junit.jupiter:junit-jupiter-api;external_dependency} -->
      <scope>test</scope>
    </dependency>
    <dependency>
      <groupId>org.junit.jupiter</groupId>
      <artifactId>junit-jupiter-engine</artifactId>
      <version>5.6.3</version> <!-- {x-version-update;org.junit.jupiter:junit-jupiter-engine;external_dependency} -->
      <scope>test</scope>
    </dependency>
    <dependency>
      <groupId>org.junit.jupiter</groupId>
      <artifactId>junit-jupiter-params</artifactId>
      <version>5.6.3</version> <!-- {x-version-update;org.junit.jupiter:junit-jupiter-params;external_dependency} -->
      <scope>test</scope>
    </dependency>
    <dependency>
      <groupId>io.projectreactor</groupId>
      <artifactId>reactor-test</artifactId>
<<<<<<< HEAD
      <version>3.3.10.RELEASE</version> <!-- {x-version-update;io.projectreactor:reactor-test;external_dependency} -->
=======
      <version>3.3.12.RELEASE</version> <!-- {x-version-update;io.projectreactor:reactor-test;external_dependency} -->
>>>>>>> e2018a87
      <scope>test</scope>
    </dependency>
    <dependency>
      <groupId>org.mockito</groupId>
      <artifactId>mockito-core</artifactId>
      <version>3.3.3</version> <!-- {x-version-update;org.mockito:mockito-core;external_dependency} -->
      <scope>test</scope>
    </dependency>
  </dependencies>

  <build>
    <plugins>
      <plugin>
        <groupId>org.apache.maven.plugins</groupId>
        <artifactId>maven-surefire-plugin</artifactId>
        <version>3.0.0-M3</version> <!-- {x-version-update;org.apache.maven.plugins:maven-surefire-plugin;external_dependency} -->
        <configuration>
          <systemPropertyVariables>
            <!-- Parallel runs disabled due to concurrency issues causing failures in mocked tests. -->
            <junit.jupiter.execution.parallel.enabled>false</junit.jupiter.execution.parallel.enabled>
          </systemPropertyVariables>
        </configuration>
      </plugin>
    </plugins>
  </build>

  <profiles>
    <profile>
      <id>java-lts</id>
      <activation>
        <jdk>[11,)</jdk>
      </activation>
      <build>
        <plugins>
          <plugin>
            <groupId>org.apache.maven.plugins</groupId>
            <artifactId>maven-surefire-plugin</artifactId>
            <version>3.0.0-M3</version> <!-- {x-version-update;org.apache.maven.plugins:maven-surefire-plugin;external_dependency} -->
            <configuration>
              <argLine>
                --add-opens com.azure.messaging.servicebus/com.azure.messaging.servicebus=ALL-UNNAMED
                --add-opens com.azure.messaging.servicebus/com.azure.messaging.servicebus.implementation=ALL-UNNAMED
                --add-opens com.azure.messaging.servicebus/com.azure.messaging.servicebus.administration=ALL-UNNAMED
                --add-opens com.azure.messaging.servicebus/com.azure.messaging.servicebus.administration.models=ALL-UNNAMED
              </argLine>
            </configuration>
          </plugin>
        </plugins>
      </build>
    </profile>
  </profiles>
</project><|MERGE_RESOLUTION|>--- conflicted
+++ resolved
@@ -42,65 +42,36 @@
     <dependency>
       <groupId>com.azure</groupId>
       <artifactId>azure-core</artifactId>
-<<<<<<< HEAD
-      <version>1.10.0</version> <!-- {x-version-update;com.azure:azure-core;dependency} -->
-    </dependency>
-    <dependency>
-      <groupId>com.azure</groupId>
-      <artifactId>azure-core-experimental</artifactId>
-      <version>1.0.0-beta.9</version> <!-- {x-version-update;unreleased_com.azure:azure-core-experimental;dependency} -->
-=======
       <version>1.12.0</version> <!-- {x-version-update;com.azure:azure-core;dependency} -->
->>>>>>> e2018a87
     </dependency>
     <dependency>
       <groupId>com.azure</groupId>
       <artifactId>azure-core-amqp</artifactId>
-<<<<<<< HEAD
-      <version>1.7.0-beta.1</version> <!-- {x-version-update;unreleased_com.azure:azure-core-amqp;dependency} -->
-=======
       <version>2.0.1</version> <!-- {x-version-update;com.azure:azure-core-amqp;dependency} -->
->>>>>>> e2018a87
     </dependency>
     <dependency>
       <groupId>com.azure</groupId>
       <artifactId>azure-core-http-netty</artifactId>
-<<<<<<< HEAD
-      <version>1.6.3</version> <!-- {x-version-update;com.azure:azure-core-http-netty;dependency} -->
-=======
       <version>1.7.1</version> <!-- {x-version-update;com.azure:azure-core-http-netty;dependency} -->
->>>>>>> e2018a87
     </dependency>
 
     <!-- Test dependencies -->
     <dependency>
       <groupId>com.azure</groupId>
       <artifactId>azure-core-test</artifactId>
-<<<<<<< HEAD
-      <version>1.5.1</version> <!-- {x-version-update;com.azure:azure-core-test;dependency} -->
-=======
       <version>1.5.2</version> <!-- {x-version-update;com.azure:azure-core-test;dependency} -->
->>>>>>> e2018a87
       <scope>test</scope>
     </dependency>
     <dependency>
       <groupId>com.azure</groupId>
       <artifactId>azure-core-http-okhttp</artifactId>
-<<<<<<< HEAD
-      <version>1.3.3</version> <!-- {x-version-update;com.azure:azure-core-http-okhttp;dependency} -->
-=======
       <version>1.4.1</version> <!-- {x-version-update;com.azure:azure-core-http-okhttp;dependency} -->
->>>>>>> e2018a87
       <scope>test</scope>
     </dependency>
     <dependency>
       <groupId>com.azure</groupId>
       <artifactId>azure-identity</artifactId>
-<<<<<<< HEAD
-      <version>1.1.3</version> <!-- {x-version-update;com.azure:azure-identity;dependency} -->
-=======
       <version>1.2.2</version> <!-- {x-version-update;com.azure:azure-identity;dependency} -->
->>>>>>> e2018a87
       <scope>test</scope>
     </dependency>
     <dependency>
@@ -124,11 +95,7 @@
     <dependency>
       <groupId>io.projectreactor</groupId>
       <artifactId>reactor-test</artifactId>
-<<<<<<< HEAD
-      <version>3.3.10.RELEASE</version> <!-- {x-version-update;io.projectreactor:reactor-test;external_dependency} -->
-=======
       <version>3.3.12.RELEASE</version> <!-- {x-version-update;io.projectreactor:reactor-test;external_dependency} -->
->>>>>>> e2018a87
       <scope>test</scope>
     </dependency>
     <dependency>
