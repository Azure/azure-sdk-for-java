<!-- Copyright (c) Microsoft Corporation. All rights reserved.
     Licensed under the MIT License. -->
<project xmlns="http://maven.apache.org/POM/4.0.0"
         xmlns:xsi="http://www.w3.org/2001/XMLSchema-instance"
         xsi:schemaLocation="http://maven.apache.org/POM/4.0.0
                             http://maven.apache.org/xsd/maven-4.0.0.xsd">
  <modelVersion>4.0.0</modelVersion>
  <parent>
    <groupId>com.azure</groupId>
    <artifactId>azure-client-sdk-parent</artifactId>
    <version>1.7.0</version> <!-- {x-version-update;com.azure:azure-client-sdk-parent;current} -->
    <relativePath>../../parents/azure-client-sdk-parent</relativePath>
  </parent>

  <groupId>com.azure</groupId>
  <artifactId>azure-messaging-servicebus</artifactId>
  <version>7.15.0-beta.6</version> <!-- {x-version-update;com.azure:azure-messaging-servicebus;current} -->
  <name>Microsoft Azure client library for Service Bus</name>
  <description>This package contains the Microsoft Azure Service Bus client library</description>
  <url>https://github.com/Azure/azure-sdk-for-java</url>

  <distributionManagement>
    <site>
      <id>azure-java-build-docs</id>
      <url>${site.url}/site/${project.artifactId}</url>
    </site>
  </distributionManagement>

  <scm>
    <url>scm:git:https://github.com/Azure/azure-sdk-for-java</url>
    <connection>scm:git:git@github.com:Azure/azure-sdk-for-java.git</connection>
    <tag>HEAD</tag>
  </scm>

  <properties>
    <jacoco.min.linecoverage>0.30</jacoco.min.linecoverage>
    <jacoco.min.branchcoverage>0.18</jacoco.min.branchcoverage>
    <!-- Configures the Java 9+ run to perform the required module exports, opens, and reads that are necessary for testing but shouldn't be part of the module-info. -->
    <javaModulesSurefireArgLine>
      --add-opens com.azure.messaging.servicebus/com.azure.messaging.servicebus=ALL-UNNAMED
      --add-opens com.azure.messaging.servicebus/com.azure.messaging.servicebus.implementation=ALL-UNNAMED
      --add-opens com.azure.messaging.servicebus/com.azure.messaging.servicebus.administration=ALL-UNNAMED
      --add-opens com.azure.messaging.servicebus/com.azure.messaging.servicebus.administration.models=ALL-UNNAMED

      --add-exports com.azure.core/com.azure.core.implementation.util=ALL-UNNAMED
      --add-opens com.azure.core/com.azure.core.implementation.util=ALL-UNNAMED
      --add-reads com.azure.messaging.servicebus=com.azure.http.netty
      --add-reads com.azure.messaging.servicebus=com.azure.core.experimental
      --add-reads com.azure.messaging.servicebus=com.azure.core.tracing.opentelemetry
    </javaModulesSurefireArgLine>
  </properties>

  <dependencies>
    <dependency>
      <groupId>com.azure</groupId>
      <artifactId>azure-core</artifactId>
      <version>1.45.0</version> <!-- {x-version-update;com.azure:azure-core;dependency} -->
    </dependency>
    <dependency>
      <groupId>com.azure</groupId>
      <artifactId>azure-core-amqp</artifactId>
      <version>2.8.13</version> <!-- {x-version-update;com.azure:azure-core-amqp;dependency} -->
    </dependency>
    <dependency>
      <groupId>com.azure</groupId>
      <artifactId>azure-core-http-netty</artifactId>
      <version>1.13.10</version> <!-- {x-version-update;com.azure:azure-core-http-netty;dependency} -->
    </dependency>

    <dependency>
      <groupId>com.fasterxml.jackson.dataformat</groupId>
      <artifactId>jackson-dataformat-xml</artifactId>
      <version>2.15.3</version> <!-- {x-version-update;com.fasterxml.jackson.dataformat:jackson-dataformat-xml;external_dependency} -->
    </dependency>

    <!-- Test dependencies -->
    <dependency>
      <groupId>com.azure</groupId>
      <artifactId>azure-core-test</artifactId>
      <version>1.22.0</version> <!-- {x-version-update;com.azure:azure-core-test;dependency} -->
      <scope>test</scope>
    </dependency>
    <dependency>
      <groupId>com.azure</groupId>
      <artifactId>azure-core-http-okhttp</artifactId>
      <version>1.11.16</version> <!-- {x-version-update;com.azure:azure-core-http-okhttp;dependency} -->
      <scope>test</scope>
    </dependency>
    <dependency>
      <groupId>com.azure</groupId>
      <artifactId>azure-identity</artifactId>
      <version>1.11.0</version> <!-- {x-version-update;com.azure:azure-identity;dependency} -->
      <scope>test</scope>
    </dependency>
    <dependency>
      <groupId>org.junit.jupiter</groupId>
      <artifactId>junit-jupiter-api</artifactId>
      <version>5.9.3</version> <!-- {x-version-update;org.junit.jupiter:junit-jupiter-api;external_dependency} -->
      <scope>test</scope>
    </dependency>
    <dependency>
      <groupId>org.junit.jupiter</groupId>
      <artifactId>junit-jupiter-engine</artifactId>
      <version>5.9.3</version> <!-- {x-version-update;org.junit.jupiter:junit-jupiter-engine;external_dependency} -->
      <scope>test</scope>
    </dependency>
    <dependency>
      <groupId>org.junit.jupiter</groupId>
      <artifactId>junit-jupiter-params</artifactId>
      <version>5.9.3</version> <!-- {x-version-update;org.junit.jupiter:junit-jupiter-params;external_dependency} -->
      <scope>test</scope>
    </dependency>
    <dependency>
      <groupId>io.projectreactor</groupId>
      <artifactId>reactor-test</artifactId>
<<<<<<< HEAD
      <version>3.5.11</version> <!-- {x-version-update;io.projectreactor:reactor-test;external_dependency} -->
=======
      <version>3.4.34</version> <!-- {x-version-update;io.projectreactor:reactor-test;external_dependency} -->
>>>>>>> f0a4d3dc
      <scope>test</scope>
    </dependency>
    <dependency>
      <groupId>org.mockito</groupId>
      <artifactId>mockito-core</artifactId>
      <version>4.11.0</version> <!-- {x-version-update;org.mockito:mockito-core;external_dependency} -->
      <scope>test</scope>
    </dependency>

    <dependency>
      <groupId>com.azure</groupId>
      <artifactId>azure-core-experimental</artifactId>
      <version>1.0.0-beta.46</version> <!-- {x-version-update;com.azure:azure-core-experimental;dependency} -->
      <scope>test</scope>
    </dependency>

    <dependency>
      <groupId>com.azure</groupId>
      <artifactId>azure-core-tracing-opentelemetry</artifactId>
      <version>1.0.0-beta.42</version> <!-- {x-version-update;com.azure:azure-core-tracing-opentelemetry;dependency} -->
      <scope>test</scope>
    </dependency>

    <dependency>
      <groupId>io.opentelemetry</groupId>
      <artifactId>opentelemetry-api</artifactId>
      <version>1.32.0</version> <!-- {x-version-update;io.opentelemetry:opentelemetry-api;external_dependency} -->
      <scope>test</scope>
    </dependency>

    <dependency>
      <groupId>io.opentelemetry</groupId>
      <artifactId>opentelemetry-sdk</artifactId>
      <version>1.32.0</version> <!-- {x-version-update;io.opentelemetry:opentelemetry-sdk;external_dependency} -->
      <scope>test</scope>
    </dependency>
  </dependencies>

  <build>
    <plugins>
      <plugin>
        <groupId>org.apache.maven.plugins</groupId>
        <artifactId>maven-enforcer-plugin</artifactId>
        <version>3.3.0</version> <!-- {x-version-update;org.apache.maven.plugins:maven-enforcer-plugin;external_dependency} -->
        <configuration>
          <rules>
            <bannedDependencies>
              <includes>
                <include>com.fasterxml.jackson.dataformat:jackson-dataformat-xml:[2.15.3]</include> <!-- {x-include-update;com.fasterxml.jackson.dataformat:jackson-dataformat-xml;external_dependency} -->
              </includes>
            </bannedDependencies>
          </rules>
        </configuration>
      </plugin>
    </plugins>
  </build>
</project><|MERGE_RESOLUTION|>--- conflicted
+++ resolved
@@ -70,7 +70,7 @@
     <dependency>
       <groupId>com.fasterxml.jackson.dataformat</groupId>
       <artifactId>jackson-dataformat-xml</artifactId>
-      <version>2.15.3</version> <!-- {x-version-update;com.fasterxml.jackson.dataformat:jackson-dataformat-xml;external_dependency} -->
+      <version>2.13.5</version> <!-- {x-version-update;com.fasterxml.jackson.dataformat:jackson-dataformat-xml;external_dependency} -->
     </dependency>
 
     <!-- Test dependencies -->
@@ -113,11 +113,7 @@
     <dependency>
       <groupId>io.projectreactor</groupId>
       <artifactId>reactor-test</artifactId>
-<<<<<<< HEAD
-      <version>3.5.11</version> <!-- {x-version-update;io.projectreactor:reactor-test;external_dependency} -->
-=======
       <version>3.4.34</version> <!-- {x-version-update;io.projectreactor:reactor-test;external_dependency} -->
->>>>>>> f0a4d3dc
       <scope>test</scope>
     </dependency>
     <dependency>
@@ -161,12 +157,12 @@
       <plugin>
         <groupId>org.apache.maven.plugins</groupId>
         <artifactId>maven-enforcer-plugin</artifactId>
-        <version>3.3.0</version> <!-- {x-version-update;org.apache.maven.plugins:maven-enforcer-plugin;external_dependency} -->
+        <version>3.0.0-M3</version> <!-- {x-version-update;org.apache.maven.plugins:maven-enforcer-plugin;external_dependency} -->
         <configuration>
           <rules>
             <bannedDependencies>
               <includes>
-                <include>com.fasterxml.jackson.dataformat:jackson-dataformat-xml:[2.15.3]</include> <!-- {x-include-update;com.fasterxml.jackson.dataformat:jackson-dataformat-xml;external_dependency} -->
+                <include>com.fasterxml.jackson.dataformat:jackson-dataformat-xml:[2.13.5]</include> <!-- {x-include-update;com.fasterxml.jackson.dataformat:jackson-dataformat-xml;external_dependency} -->
               </includes>
             </bannedDependencies>
           </rules>
