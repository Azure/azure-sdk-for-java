<!-- Copyright (c) Microsoft Corporation. All rights reserved.
     Licensed under the MIT License. -->
<project xmlns="http://maven.apache.org/POM/4.0.0"
         xmlns:xsi="http://www.w3.org/2001/XMLSchema-instance"
         xsi:schemaLocation="http://maven.apache.org/POM/4.0.0
                             http://maven.apache.org/xsd/maven-4.0.0.xsd">
  <modelVersion>4.0.0</modelVersion>
  <parent>
    <groupId>com.azure</groupId>
    <artifactId>azure-client-sdk-parent</artifactId>
    <version>1.7.0</version> <!-- {x-version-update;com.azure:azure-client-sdk-parent;current} -->
    <relativePath>../../parents/azure-client-sdk-parent</relativePath>
  </parent>

  <groupId>com.azure</groupId>
  <artifactId>azure-messaging-servicebus</artifactId>
<<<<<<< HEAD
  <version>7.2.0-beta.1</version> <!-- {x-version-update;com.azure:azure-messaging-servicebus;current} -->
=======
  <version>7.2.0-beta.2</version> <!-- {x-version-update;com.azure:azure-messaging-servicebus;current} -->
>>>>>>> 44ed5a34

  <name>Microsoft Azure client library for Service Bus</name>
  <description>Libraries built on Microsoft Azure Service Bus</description>
  <url>https://github.com/Azure/azure-sdk-for-java</url>

  <distributionManagement>
    <site>
      <id>azure-java-build-docs</id>
      <url>${site.url}/site/${project.artifactId}</url>
    </site>
  </distributionManagement>

  <scm>
    <url>scm:git:https://github.com/Azure/azure-sdk-for-java</url>
    <connection>scm:git:git@github.com:Azure/azure-sdk-for-java.git</connection>
    <tag>HEAD</tag>
  </scm>

  <properties>
    <jacoco.min.linecoverage>0.20</jacoco.min.linecoverage>
    <jacoco.min.branchcoverage>0.09</jacoco.min.branchcoverage>
  </properties>

  <dependencies>
    <dependency>
      <groupId>com.azure</groupId>
      <artifactId>azure-core</artifactId>
      <version>1.15.0</version> <!-- {x-version-update;com.azure:azure-core;dependency} -->
    </dependency>
    <dependency>
      <groupId>com.azure</groupId>
      <artifactId>azure-core-amqp</artifactId>
<<<<<<< HEAD
      <version>2.1.0-beta.1</version> <!-- {x-version-update;beta_com.azure:azure-core-amqp;dependency} -->
=======
      <version>2.1.0-beta.1</version> <!-- {x-version-update;unreleased_com.azure:azure-core-amqp;dependency} -->
>>>>>>> 44ed5a34
    </dependency>
    <dependency>
      <groupId>com.azure</groupId>
      <artifactId>azure-core-http-netty</artifactId>
      <version>1.9.1</version> <!-- {x-version-update;com.azure:azure-core-http-netty;dependency} -->
    </dependency>

    <!-- Test dependencies -->
    <dependency>
      <groupId>com.azure</groupId>
      <artifactId>azure-core-test</artifactId>
      <version>1.6.1</version> <!-- {x-version-update;com.azure:azure-core-test;dependency} -->
      <scope>test</scope>
    </dependency>
    <dependency>
      <groupId>com.azure</groupId>
      <artifactId>azure-core-http-okhttp</artifactId>
      <version>1.6.1</version> <!-- {x-version-update;com.azure:azure-core-http-okhttp;dependency} -->
      <scope>test</scope>
    </dependency>
    <dependency>
      <groupId>com.azure</groupId>
      <artifactId>azure-identity</artifactId>
      <version>1.2.5</version> <!-- {x-version-update;com.azure:azure-identity;dependency} -->
      <scope>test</scope>
    </dependency>
    <dependency>
      <groupId>org.junit.jupiter</groupId>
      <artifactId>junit-jupiter-api</artifactId>
      <version>5.7.1</version> <!-- {x-version-update;org.junit.jupiter:junit-jupiter-api;external_dependency} -->
      <scope>test</scope>
    </dependency>
    <dependency>
      <groupId>org.junit.jupiter</groupId>
      <artifactId>junit-jupiter-engine</artifactId>
      <version>5.7.1</version> <!-- {x-version-update;org.junit.jupiter:junit-jupiter-engine;external_dependency} -->
      <scope>test</scope>
    </dependency>
    <dependency>
      <groupId>org.junit.jupiter</groupId>
      <artifactId>junit-jupiter-params</artifactId>
      <version>5.7.1</version> <!-- {x-version-update;org.junit.jupiter:junit-jupiter-params;external_dependency} -->
      <scope>test</scope>
    </dependency>
    <dependency>
      <groupId>io.projectreactor</groupId>
      <artifactId>reactor-test</artifactId>
      <version>3.4.3</version> <!-- {x-version-update;io.projectreactor:reactor-test;external_dependency} -->
      <scope>test</scope>
    </dependency>
    <dependency>
      <groupId>org.mockito</groupId>
      <artifactId>mockito-core</artifactId>
      <version>3.6.28</version> <!-- {x-version-update;org.mockito:mockito-core;external_dependency} -->
      <scope>test</scope>
    </dependency>
  </dependencies>

  <build>
    <plugins>
      <plugin>
        <groupId>org.apache.maven.plugins</groupId>
        <artifactId>maven-surefire-plugin</artifactId>
        <version>3.0.0-M3</version> <!-- {x-version-update;org.apache.maven.plugins:maven-surefire-plugin;external_dependency} -->
        <configuration>
          <systemPropertyVariables>
            <!-- Parallel runs disabled due to concurrency issues causing failures in mocked tests. -->
            <junit.jupiter.execution.parallel.enabled>false</junit.jupiter.execution.parallel.enabled>
          </systemPropertyVariables>
        </configuration>
      </plugin>
    </plugins>
  </build>

  <profiles>
    <profile>
      <id>java-lts</id>
      <activation>
        <jdk>[11,)</jdk>
      </activation>
      <build>
        <plugins>
          <plugin>
            <groupId>org.apache.maven.plugins</groupId>
            <artifactId>maven-surefire-plugin</artifactId>
            <version>3.0.0-M3</version> <!-- {x-version-update;org.apache.maven.plugins:maven-surefire-plugin;external_dependency} -->
            <configuration>
              <argLine>
                --add-opens com.azure.messaging.servicebus/com.azure.messaging.servicebus=ALL-UNNAMED
                --add-opens com.azure.messaging.servicebus/com.azure.messaging.servicebus.implementation=ALL-UNNAMED
                --add-opens com.azure.messaging.servicebus/com.azure.messaging.servicebus.administration=ALL-UNNAMED
                --add-opens com.azure.messaging.servicebus/com.azure.messaging.servicebus.administration.models=ALL-UNNAMED
              </argLine>
            </configuration>
          </plugin>
        </plugins>
      </build>
    </profile>
  </profiles>
</project><|MERGE_RESOLUTION|>--- conflicted
+++ resolved
@@ -14,11 +14,7 @@
 
   <groupId>com.azure</groupId>
   <artifactId>azure-messaging-servicebus</artifactId>
-<<<<<<< HEAD
-  <version>7.2.0-beta.1</version> <!-- {x-version-update;com.azure:azure-messaging-servicebus;current} -->
-=======
   <version>7.2.0-beta.2</version> <!-- {x-version-update;com.azure:azure-messaging-servicebus;current} -->
->>>>>>> 44ed5a34
 
   <name>Microsoft Azure client library for Service Bus</name>
   <description>Libraries built on Microsoft Azure Service Bus</description>
@@ -51,11 +47,7 @@
     <dependency>
       <groupId>com.azure</groupId>
       <artifactId>azure-core-amqp</artifactId>
-<<<<<<< HEAD
       <version>2.1.0-beta.1</version> <!-- {x-version-update;beta_com.azure:azure-core-amqp;dependency} -->
-=======
-      <version>2.1.0-beta.1</version> <!-- {x-version-update;unreleased_com.azure:azure-core-amqp;dependency} -->
->>>>>>> 44ed5a34
     </dependency>
     <dependency>
       <groupId>com.azure</groupId>
