# Azure Service Bus client library for Java

Microsoft Azure Service Bus is a fully managed enterprise integration message broker. Service Bus can decouple
applications and services. Service Bus offers a reliable and secure platform for asynchronous transfer of data and
state. Data is transferred between different applications and services using messages. If you would like to know more
about Azure Service Bus, you may wish to review: [What is Service Bus][product_docs]

The Azure Service Bus client library allows for sending and receiving of Azure Service Bus messages and may be used to:
- Transfer business data, such as sales or purchase orders, journals, or inventory movements.
- Decouple applications to improve reliability and scalability of applications and services. Clients and services don't
have to be online at the same time.
- Enable 1:n relationships between publishers and subscribers.
- Implement workflows that require message ordering or message deferral.

[Source code][source_code] | [API reference documentation][api_documentation]
| [Product documentation][product_docs] | [Samples][sample_examples] | [Package (Maven)][maven_package]

## Getting started

### Prerequisites

- [Java Development Kit (JDK)][java_development_kit] with version 8 or above
- [Maven][maven]
- Microsoft Azure subscription
  - You can create a free account at: [https://azure.microsoft.com](https://azure.microsoft.com)
- Azure Service Bus instance
  - Step-by-step guide for [creating a Service Bus instance using Azure Portal][service_bus_create]

To quickly create the needed Service Bus resources in Azure and to receive a connection string for them, you can deploy our sample template by clicking:

[![](http://azuredeploy.net/deploybutton.png)](https://portal.azure.com/#create/Microsoft.Template/uri/https%3A%2F%2Fraw.githubusercontent.com%2FAzure%2Fazure-sdk-for-net%2Fmaster%2Fsdk%2Fservicebus%2FAzure.Messaging.ServiceBus%2Fassets%2Fsamples-azure-deploy.json)

### Include the package
#### Include the BOM file

Please include the azure-sdk-bom to your project to take dependency on the General Availability (GA) version of the library. In the following snippet, replace the {bom_version_to_target} placeholder with the version number.
To learn more about the BOM, see the [AZURE SDK BOM README](https://github.com/Azure/azure-sdk-for-java/blob/main/sdk/boms/azure-sdk-bom/README.md).

```xml
<dependencyManagement>
    <dependencies>
        <dependency>
            <groupId>com.azure</groupId>
            <artifactId>azure-sdk-bom</artifactId>
            <version>{bom_version_to_target}</version>
            <type>pom</type>
            <scope>import</scope>
        </dependency>
    </dependencies>
</dependencyManagement>
```
and then include the direct dependency in the dependencies section without the version tag.

```xml
<dependencies>
  <dependency>
    <groupId>com.azure</groupId>
    <artifactId>azure-messaging-servicebus</artifactId>
  </dependency>
</dependencies>
```

#### Include direct dependency
If you want to take dependency on a particular version of the library that is not present in the BOM,
add the direct dependency to your project as follows.

[//]: # ({x-version-update-start;com.azure:azure-messaging-servicebus;current})
```xml
<dependency>
    <groupId>com.azure</groupId>
    <artifactId>azure-messaging-servicebus</artifactId>
<<<<<<< HEAD
    <version>7.8.0</version>
=======
    <version>7.9.0</version>
>>>>>>> 8d609db9
</dependency>
```
[//]: # ({x-version-update-end})

### Authenticate the client

For the Service Bus client library to interact with Service Bus, it will need to understand how to connect and authorize
with it.

#### Create Service Bus clients using a connection string

The easiest means for authenticating is to use a connection string, which automatically created when creating a Service Bus
namespace. If you aren't familiar with shared access policies in Azure, you may wish to follow the step-by-step guide to
[get a Service Bus connection string][service_bus_connection_string].

Both the asynchronous and synchronous Service Bus sender and receiver clients are instantiated using
`ServiceBusClientBuilder`. The snippets below create a synchronous Service Bus sender and an asynchronous receiver,
respectively.

```java readme-sample-createAsynchronousServiceBusSender
ServiceBusSenderClient sender = new ServiceBusClientBuilder()
    .connectionString("<< CONNECTION STRING FOR THE SERVICE BUS NAMESPACE >>")
    .sender()
    .queueName("<< QUEUE NAME >>")
    .buildClient();
```

```java readme-sample-createAsynchronousServiceBusReceiver
ServiceBusReceiverAsyncClient receiver = new ServiceBusClientBuilder()
    .connectionString("<< CONNECTION STRING FOR THE SERVICE BUS NAMESPACE >>")
    .receiver()
    .topicName("<< TOPIC NAME >>")
    .subscriptionName("<< SUBSCRIPTION NAME >>")
    .buildAsyncClient();
```

#### Create a Service Bus client using Microsoft Identity platform (formerly Azure Active Directory)

Azure SDK for Java supports the Azure Identity package, making it simple to get credentials from the Microsoft identity
platform. First, add the package:

[//]: # ({x-version-update-start;com.azure:azure-identity;dependency})
```xml
<dependency>
    <groupId>com.azure</groupId>
    <artifactId>azure-identity</artifactId>
<<<<<<< HEAD
    <version>1.5.0</version>
=======
    <version>1.5.1</version>
>>>>>>> 8d609db9
</dependency>
```
[//]: # ({x-version-update-end})

- Known Issue: The pom.xml file should list `azure-messaging-servicebus` before `azure-identity` client libraries. This
  issue is resolved with `azure-identity:1.2.1`.
  Check [here][known-issue-binarydata-notfound] for more details.

The implemented ways to request a credential are under the `com.azure.identity.credential` package. The sample below
shows how to use an Azure Active Directory (AAD) application client secret to authorize with Azure Service Bus.

##### Authorizing with DefaultAzureCredential

Authorization is easiest using [DefaultAzureCredential][wiki_identity]. It finds the best credential to use in its
running environment. For more information about using Azure Active Directory authorization with Service Bus, please
refer to [the associated documentation][aad_authorization].

Use the returned token credential to authenticate the client:

```java readme-sample-createAsynchronousServiceBusReceiverWithAzureIdentity
TokenCredential credential = new DefaultAzureCredentialBuilder()
    .build();
ServiceBusReceiverAsyncClient receiver = new ServiceBusClientBuilder()
    .credential("<<fully-qualified-namespace>>", credential)
    .receiver()
    .queueName("<<queue-name>>")
    .buildAsyncClient();
```

## Key concepts

You can interact with the primary resource types within a Service Bus Namespace, of which multiple can exist and
on which actual message transmission takes place. The namespace often serves as an application container:

* A **[queue][queue_concept]** allows for the sending and receiving of messages, ordered first-in-first-out. It is often
  used for point-to-point communication.
* A **[topic][topic_concept]** is better suited to publisher and subscriber scenarios. A topic publishes messages to
  subscriptions, of which, multiple can exist simultaneously.
* A **[subscription][subscription_concept]** receives messages from a topic. Each subscription is independent and
  receives a copy of the message sent to the topic.

### Service Bus Clients
The builder [`ServiceBusClientBuilder`][ServiceBusClientBuilder] is used to create all the Service Bus clients.

* **[`ServiceBusSenderClient`][ServiceBusSenderClient]** A <b>synchronous</b> sender responsible for sending
[`ServiceBusMessage`][ServiceBusMessage] to specific queue or topic on Azure Service Bus.
* **[`ServiceBusSenderAsyncClient`][ServiceBusSenderAsyncClient]** A <b>asynchronous</b> sender responsible for sending
[`ServiceBusMessage`][ServiceBusMessage] to specific queue or topic on Azure Service Bus.
* **[`ServiceBusReceiverClient`][ServiceBusReceiverClient]** A <b>synchronous</b> receiver responsible for receiving
 [`ServiceBusMessage`][ServiceBusMessage] from a specific queue or topic on Azure Service Bus.
* **[`ServiceBusReceiverAsyncClient`][ServiceBusReceiverAsyncClient]** A <b>asynchronous</b> receiver responsible for
receiving [`ServiceBusMessage`][ServiceBusMessage] from a specific queue or topic on Azure Service Bus.

## Examples
 - [Send messages](#send-messages)
 - [Receive messages](#receive-messages)
 - [Send and receive from session enabled queues or topics](#send-and-receive-from-session-enabled-queues-or-topics)
 - [Create a dead-letter queue Receiver](#create-a-dead-letter-queue-receiver)
 - [Sharing a connection between clients](#sharing-of-connection-between-clients)
### Send messages

You'll need to create an asynchronous [`ServiceBusSenderAsyncClient`][ServiceBusSenderAsyncClient] or a synchronous
[`ServiceBusSenderClient`][ServiceBusSenderClient] to send messages. Each sender can send messages to either a queue or
a topic.

The snippet below creates a synchronous [`ServiceBusSenderClient`][ServiceBusSenderClient] to publish a message to a
queue.

```java readme-sample-sendMessage
ServiceBusSenderClient sender = new ServiceBusClientBuilder()
    .connectionString("<< CONNECTION STRING FOR THE SERVICE BUS NAMESPACE >>")
    .sender()
    .queueName("<< QUEUE NAME >>")
    .buildClient();
List<ServiceBusMessage> messages = Arrays.asList(
    new ServiceBusMessage("Hello world").setMessageId("1"),
    new ServiceBusMessage("Bonjour").setMessageId("2"));

sender.sendMessages(messages);

// When you are done using the sender, dispose of it.
sender.close();
```

### Receive messages

To receive messages, you will need to create a `ServiceBusProcessorClient` with callbacks for incoming messages and any error that occurs in the process. You can then start and stop the client as required.

By default, the `autoComplete` feature is enabled on the processor client which means that after executing your callback for the message, the client will complete the message i.e. remove it from the queue/subscription. If your callback throws an error, then the client will abandon the message i.e. make it available to be received again. You can disable this feature when creating the processor client.

```java readme-sample-createServiceBusProcessorClient
// Sample code that processes a single message
Consumer<ServiceBusReceivedMessageContext> processMessage = messageContext -> {
    try {
        System.out.println(messageContext.getMessage().getMessageId());
        // other message processing code
        messageContext.complete();
    } catch (Exception ex) {
        messageContext.abandon();
    }
};

// Sample code that gets called if there's an error
Consumer<ServiceBusErrorContext> processError = errorContext -> {
    System.err.println("Error occurred while receiving message: " + errorContext.getException());
};

// create the processor client via the builder and its sub-builder
ServiceBusProcessorClient processorClient = new ServiceBusClientBuilder()
                                .connectionString("<< CONNECTION STRING FOR THE SERVICE BUS NAMESPACE >>")
                                .processor()
                                .queueName("<< QUEUE NAME >>")
                                .processMessage(processMessage)
                                .processError(processError)
                                .disableAutoComplete()
                                .buildProcessorClient();

// Starts the processor in the background and returns immediately
processorClient.start();
```

There are four ways of settling messages using the methods on the message context passed to your callback.
  - Complete - causes the message to be deleted from the queue or topic.
  - Abandon - releases the receiver's lock on the message allowing for the message to be received by other receivers.
  - Defer - defers the message from being received by normal means. In order to receive deferred messages, the sequence
number of the message needs to be retained.
  - Dead-letter - moves the message to the [dead-letter queue][deadletterqueue_docs]. This will prevent the message from
    being received again. In order to receive messages from the dead-letter queue, a receiver scoped to the dead-letter
    queue is needed.

### Send and receive from session enabled queues or topics

> Using sessions requires you to create a session enabled queue or subscription. You can read more about how to
> configure this in "[Message sessions][message-sessions]".

Azure Service Bus sessions enable joint and ordered handling of unbounded sequences of related messages. Sessions can be
used in first in, first out (FIFO) and request-response patterns. Any sender can create a session when submitting
messages into a topic or queue by setting the `ServiceBusMessage.setSessionId(String)` property to some
application-defined identifier that is unique to the session.

Unlike non-session-enabled queues or subscriptions, only a single receiver can read from a session at any time. When a
receiver fetches a session, Service Bus locks the session for that receiver, and it has exclusive access to messages in
that session.

#### Send a message to a session

Create a [`ServiceBusSenderClient`][ServiceBusSenderClient] for a session enabled queue or topic subscription. Setting
`ServiceBusMessage.setSessionId(String)` on a `ServiceBusMessage` will publish the message to that session. If the
session does not exist, it is created.

```java readme-sample-createSessionMessage
// Setting sessionId publishes that message to a specific session, in this case, "greeting".
ServiceBusMessage message = new ServiceBusMessage("Hello world")
    .setSessionId("greetings");

sender.sendMessage(message);
```

#### Receive messages from a session

Receiving messages from sessions is similar to receiving messages from a non session enabled queue or subscription. The difference is in the builder and the class you use.

In non-session case, you would use the sub builder `processor()`. In case of sessions, you would use the sub builder `sessionProcessor()`. Both sub builders will create an instance of `ServiceBusProcessorClient` configured to work on a session or a non-session Service Bus entity. In the case of the session processor, you can pass the maximum number of sessions you want the processor to process concurrently as well.

### Create a dead-letter queue Receiver

Azure Service Bus queues and topic subscriptions provide a secondary sub-queue, called a dead-letter queue (DLQ).
The dead-letter queue doesn't need to be explicitly created and can't be deleted or otherwise managed independent
of the main entity. For session enabled or non-session queue or topic subscriptions, the dead-letter receiver can be
created the same way as shown below. Learn more about dead-letter queue [here][dead-letter-queue].

```java readme-sample-createSynchronousServiceBusDeadLetterQueueReceiver
ServiceBusReceiverClient receiver = new ServiceBusClientBuilder()
    .connectionString("<< CONNECTION STRING FOR THE SERVICE BUS NAMESPACE >>")
    .receiver() // Use this for session or non-session enabled queue or topic/subscriptions
    .topicName("<< TOPIC NAME >>")
    .subscriptionName("<< SUBSCRIPTION NAME >>")
    .subQueue(SubQueue.DEAD_LETTER_QUEUE)
    .buildClient();
```

### Sharing of connection between clients
The creation of physical connection to Service Bus requires resources. An application should share the connection  
between clients which can be achieved by sharing the top level builder as shown below.

```java readme-sample-connectionSharingAcrossClients
// Create shared builder.
ServiceBusClientBuilder sharedConnectionBuilder = new ServiceBusClientBuilder()
    .connectionString("<< CONNECTION STRING FOR THE SERVICE BUS NAMESPACE >>");
// Create receiver and sender which will share the connection.
ServiceBusReceiverClient receiver = sharedConnectionBuilder
    .receiver()
    .queueName("<< QUEUE NAME >>")
    .buildClient();
ServiceBusSenderClient sender = sharedConnectionBuilder
    .sender()
    .queueName("<< QUEUE NAME >>")
    .buildClient();
```
### When to use 'ServiceBusProcessorClient'.
 When to use 'ServiceBusProcessorClient', 'ServiceBusReceiverClient' or ServiceBusReceiverAsyncClient? The processor 
 is built using 'ServiceBusReceiverAsyncClient', it provides a convenient way of receiving messages with default 
 auto complete and auto-renew of message locks in 'PEEK_LOCK' mode. The processor is appropriate where the 
 applications have not made complete move to async receiver client and want to process message in synchronous mode. 
 The processor receives messages forever because it recovers from the network errors internally. 
 'ServiceBusProcessorClient:processMessage()' function call is made for each message. Alternatively, You can also use 
 'ServiceBusReceiverClient', it is a lower level client and provides a wider range of APIs. If async processing is  
 suitable for your application, you can use 'ServiceBusReceiverAsyncClient'. 

## Troubleshooting

### Enable client logging

Azure SDK for Java offers a consistent logging story to help aid in troubleshooting application errors and expedite
their resolution. The logs produced will capture the flow of an application before reaching the terminal state to help
locate the root issue. View the [logging][logging] wiki for guidance about enabling logging.

### Enable AMQP transport logging

If enabling client logging is not enough to diagnose your issues. You can enable logging to a file in the underlying
AMQP library, [Qpid Proton-J][qpid_proton_j_apache]. Qpid Proton-J uses `java.util.logging`. You can enable logging by
create a configuration file with the contents below. Or set `proton.trace.level=ALL` and whichever configuration options
you want for the `java.util.logging.Handler` implementation. Implementation classes and their options can be found in
[Java 8 SDK javadoc][java_8_sdk_javadocs].

To trace the AMQP transport frames, set the environment variable: `PN_TRACE_FRM=1`.

#### Sample "logging.properties" file

The configuration file below logs trace output from proton-j to the file "proton-trace.log".

```
handlers=java.util.logging.FileHandler
.level=OFF
proton.trace.level=ALL
java.util.logging.FileHandler.level=ALL
java.util.logging.FileHandler.pattern=proton-trace.log
java.util.logging.FileHandler.formatter=java.util.logging.SimpleFormatter
java.util.logging.SimpleFormatter.format=[%1$tF %1$tr] %3$s %4$s: %5$s %n
```

### Common exceptions

#### AMQP exception

This is a general exception for AMQP related failures, which includes the AMQP errors as `ErrorCondition` and the
context that caused this exception as `AmqpErrorContext`. `isTransient` is a boolean indicating if the exception is a
transient error or not. If a transient AMQP exception occurs, the client library retries the operation as many times
as the [AmqpRetryOptions][AmqpRetryOptions] allows. Afterwords, the operation fails and an exception is propagated back
to the user.

[`AmqpErrorCondition`][AmqpErrorCondition] contains error conditions common to the AMQP protocol and used by Azure
services. When an AMQP exception is thrown, examining the error condition field can inform developers as to why the AMQP
exception occurred and if possible, how to mitigate this exception. A list of all the AMQP exceptions can be found in
[OASIS AMQP Version 1.0 Transport Errors][oasis_amqp_v1_error].

The recommended way to solve the specific exception the AMQP exception represents is to follow the
[Service Bus Messaging Exceptions][servicebus_messaging_exceptions] guidance.

### Understanding the APIs behavior

The document [here][sync_receivemessages_implcit_prefetch] provides insights into the expected behavior of synchronous `receiveMessages` API when using it to obtain more than one message (a.k.a. implicit prefetching).

## Next steps

Beyond those discussed, the Azure Service Bus client library offers support for many additional scenarios to help take
advantage of the full feature set of the Azure Service Bus service. In order to help explore some of these scenarios,
the following set of sample is available [here][samples_readme].

## Contributing

If you would like to become an active contributor to this project please refer to our [Contribution
Guidelines](https://github.com/Azure/azure-sdk-for-java/blob/main/CONTRIBUTING.md) for more information.

<!-- Links -->
[aad_authorization]: https://docs.microsoft.com/azure/service-bus-messaging/authenticate-application
[amqp_transport_error]: https://docs.oasis-open.org/amqp/core/v1.0/os/amqp-core-transport-v1.0-os.html#type-amqp-error
[AmqpErrorCondition]: https://github.com/Azure/azure-sdk-for-java/blob/main/sdk/core/azure-core-amqp/src/main/java/com/azure/core/amqp/exception/AmqpErrorCondition.java
[AmqpRetryOptions]: https://github.com/Azure/azure-sdk-for-java/blob/main/sdk/core/azure-core-amqp/src/main/java/com/azure/core/amqp/AmqpRetryOptions.java
[api_documentation]: https://aka.ms/java-docs
[dead-letter-queue]: https://docs.microsoft.com/azure/service-bus-messaging/service-bus-dead-letter-queues
[deadletterqueue_docs]: https://docs.microsoft.com/azure/service-bus-messaging/service-bus-dead-letter-queues
[java_development_kit]: https://docs.microsoft.com/java/azure/jdk/?view=azure-java-stable
[java_8_sdk_javadocs]: https://docs.oracle.com/javase/8/docs/api/java/util/logging/package-summary.html
[logging]: https://github.com/Azure/azure-sdk-for-java/wiki/Logging-with-Azure-SDK
[maven]: https://maven.apache.org/
[maven_package]: https://search.maven.org/artifact/com.azure/azure-messaging-servicebus
[message-sessions]: https://docs.microsoft.com/azure/service-bus-messaging/message-sessions
[oasis_amqp_v1_error]: https://docs.oasis-open.org/amqp/core/v1.0/os/amqp-core-transport-v1.0-os.html#type-error
[oasis_amqp_v1]: http://docs.oasis-open.org/amqp/core/v1.0/os/amqp-core-overview-v1.0-os.html
[product_docs]: https://docs.microsoft.com/azure/service-bus-messaging
[qpid_proton_j_apache]: https://qpid.apache.org/proton/
[queue_concept]: https://docs.microsoft.com/azure/service-bus-messaging/service-bus-messaging-overview#queues
[ReceiveMode]: https://github.com/Azure/azure-sdk-for-java/blob/main/sdk/servicebus/azure-messaging-servicebus/src/main/java/com/azure/messaging/servicebus/models/ReceiveMode.java
[RetryOptions]: https://github.com/Azure/azure-sdk-for-java/blob/main/sdk/core/azure-core-amqp/src/main/java/com/azure/core/amqp/AmqpRetryOptions.java
[sample_examples]: https://github.com/Azure/azure-sdk-for-java/blob/main/sdk/servicebus/azure-messaging-servicebus/src/samples/java/com/azure/messaging/servicebus/
[samples_readme]: https://github.com/Azure/azure-sdk-for-java/blob/main/sdk/servicebus/azure-messaging-servicebus/src/samples/java/com/azure/messaging/servicebus
[service_bus_connection_string]: https://docs.microsoft.com/azure/service-bus-messaging/service-bus-create-namespace-portal#get-the-connection-string
[servicebus_create]: https://docs.microsoft.com/azure/service-bus-messaging/service-bus-create-namespace-portal
[servicebus_messaging_exceptions]: https://docs.microsoft.com/azure/service-bus-messaging/service-bus-messaging-exceptions
[servicebus_roles]: https://docs.microsoft.com/azure/service-bus-messaging/authenticate-application#built-in-rbac-roles-for-azure-service-bus
[ServiceBusClientBuilder]: https://github.com/Azure/azure-sdk-for-java/blob/main/sdk/servicebus/azure-messaging-servicebus/src/main/java/com/azure/messaging/servicebus/ServiceBusClientBuilder.java
[ServiceBusMessage]: https://github.com/Azure/azure-sdk-for-java/blob/main/sdk/servicebus/azure-messaging-servicebus/src/main/java/com/azure/messaging/servicebus/ServiceBusMessage.java
[ServiceBusReceiverAsyncClient]: https://github.com/Azure/azure-sdk-for-java/blob/main/sdk/servicebus/azure-messaging-servicebus/src/main/java/com/azure/messaging/servicebus/ServiceBusReceiverAsyncClient.java
[ServiceBusReceiverClient]: https://github.com/Azure/azure-sdk-for-java/blob/main/sdk/servicebus/azure-messaging-servicebus/src/main/java/com/azure/messaging/servicebus/ServiceBusReceiverClient.java
[ServiceBusSenderAsyncClient]: https://github.com/Azure/azure-sdk-for-java/blob/main/sdk/servicebus/azure-messaging-servicebus/src/main/java/com/azure/messaging/servicebus/ServiceBusSenderAsyncClient.java
[ServiceBusSenderClient]: https://github.com/Azure/azure-sdk-for-java/blob/main/sdk/servicebus/azure-messaging-servicebus/src/main/java/com/azure/messaging/servicebus/ServiceBusSenderClient.java
[service_bus_create]: https://docs.microsoft.com/azure/service-bus-messaging/service-bus-create-namespace-portal
[source_code]: https://github.com/Azure/azure-sdk-for-java/blob/main/sdk/servicebus/azure-messaging-servicebus/
[subscription_concept]: https://docs.microsoft.com/azure/service-bus-messaging/service-bus-queues-topics-subscriptions#topics-and-subscriptions
[topic_concept]: https://docs.microsoft.com/azure/service-bus-messaging/service-bus-messaging-overview#topics
[wiki_identity]: https://github.com/Azure/azure-sdk-for-java/wiki/Identity-and-Authentication
[known-issue-binarydata-notfound]: https://github.com/Azure/azure-sdk-for-java/blob/main/sdk/servicebus/azure-messaging-servicebus/known-issues.md#can-not-resolve-binarydata-or-noclassdeffounderror-version-700
[sync_receivemessages_implcit_prefetch]: https://github.com/Azure/azure-sdk-for-java/blob/main/sdk/servicebus/azure-messaging-servicebus/docs/SyncReceiveAndPrefetch.md
![Impressions](https://azure-sdk-impressions.azurewebsites.net/api/impressions/azure-sdk-for-java%2Fsdk%2Fservicebus%2Fazure-messaging-servicebus%2FREADME.png)<|MERGE_RESOLUTION|>--- conflicted
+++ resolved
@@ -69,11 +69,7 @@
 <dependency>
     <groupId>com.azure</groupId>
     <artifactId>azure-messaging-servicebus</artifactId>
-<<<<<<< HEAD
-    <version>7.8.0</version>
-=======
     <version>7.9.0</version>
->>>>>>> 8d609db9
 </dependency>
 ```
 [//]: # ({x-version-update-end})
@@ -120,11 +116,7 @@
 <dependency>
     <groupId>com.azure</groupId>
     <artifactId>azure-identity</artifactId>
-<<<<<<< HEAD
-    <version>1.5.0</version>
-=======
     <version>1.5.1</version>
->>>>>>> 8d609db9
 </dependency>
 ```
 [//]: # ({x-version-update-end})
