# Azure Service Bus client library for Java

Microsoft Azure Service Bus is a fully managed enterprise integration message broker. Service Bus can decouple
applications and services. Service Bus offers a reliable and secure platform for asynchronous transfer of data and
state. Data is transferred between different applications and services using messages. If you would like to know more
about Azure Service Bus, you may wish to review: [What is Service Bus][product_docs]

The Azure Service Bus client library allows for sending and receiving of Azure Service Bus messages and may be used to:
- Transfer business data, such as sales or purchase orders, journals, or inventory movements.
- Decouple applications to improve reliability and scalability of applications and services. Clients and services don't
have to be online at the same time.
- Enable 1:n relationships between publishers and subscribers.
- Implement workflows that require message ordering or message deferral.

[Source code][source_code] | [API reference documentation][api_documentation]
| [Product documentation][product_docs]| [Samples][sample_examples]

## Getting started

### Prerequisites

- [Java Development Kit (JDK)][java_development_kit] with version 8 or above
- [Maven][maven]
- Microsoft Azure subscription
  - You can create a free account at: [https://azure.microsoft.com](https://azure.microsoft.com)
- Azure Service Bus instance
  - Step-by-step guide for [creating a Service Bus instance using Azure Portal][service_bus_create]

To quickly create the needed Service Bus resources in Azure and to receive a connection string for them, you can deploy our sample template by clicking:

[![](http://azuredeploy.net/deploybutton.png)](https://portal.azure.com/#create/Microsoft.Template/uri/https%3A%2F%2Fraw.githubusercontent.com%2FAzure%2Fazure-sdk-for-net%2Fmaster%2Fsdk%2Fservicebus%2FAzure.Messaging.ServiceBus%2Fassets%2Fsamples-azure-deploy.json)

### Include the package

[//]: # ({x-version-update-start;com.azure:azure-messaging-servicebus;current})
```xml
<dependency>
    <groupId>com.azure</groupId>
    <artifactId>azure-messaging-servicebus</artifactId>
    <version>7.0.0</version>
</dependency>
```
[//]: # ({x-version-update-end})

### Authenticate the client

For the Service Bus client library to interact with Service Bus, it will need to understand how to connect and authorize
with it.

#### Create Service Bus clients using a connection string

The easiest means for authenticating is to use a connection string, which automatically created when creating a Service Bus
namespace. If you aren't familiar with shared access policies in Azure, you may wish to follow the step-by-step guide to
[get a Service Bus connection string][service_bus_connection_string].

Both the asynchronous and synchronous Service Bus sender and receiver clients are instantiated using
`ServiceBusClientBuilder`. The snippets below create a synchronous Service Bus sender and an asynchronous receiver,
respectively.

<!-- embedme ./src/samples/java/com/azure/messaging/servicebus/ReadmeSamples.java#L30-L34 -->
```java
ServiceBusSenderClient sender = new ServiceBusClientBuilder()
    .connectionString("<< CONNECTION STRING FOR THE SERVICE BUS NAMESPACE >>")
    .sender()
    .queueName("<< QUEUE NAME >>")
    .buildClient();
```

<!-- embedme ./src/samples/java/com/azure/messaging/servicebus/ReadmeSamples.java#L41-L46 -->
```java
ServiceBusReceiverAsyncClient receiver = new ServiceBusClientBuilder()
    .connectionString("<< CONNECTION STRING FOR THE SERVICE BUS NAMESPACE >>")
    .receiver()
    .topicName("<< TOPIC NAME >>")
    .subscriptionName("<< SUBSCRIPTION NAME >>")
    .buildAsyncClient();
```

#### Create a Service Bus client using Microsoft Identity platform (formerly Azure Active Directory)

Azure SDK for Java supports the Azure Identity package, making it simple to get credentials from the Microsoft identity
platform. First, add the package:

[//]: # ({x-version-update-start;com.azure:azure-identity;dependency})
```xml
<dependency>
    <groupId>com.azure</groupId>
    <artifactId>azure-identity</artifactId>
    <version>1.2.0</version>
</dependency>
```
[//]: # ({x-version-update-end})

- Known Issue: The pom.xml file should list `azure-messaging-servicebus` before `azure-identity` client libraries. This
  issue is resolved with `azure-identity:1.2.1`.
  Check [here][known-issue-binarydata-notfound] for more details.

The implemented ways to request a credential are under the `com.azure.identity.credential` package. The sample below
shows how to use an Azure Active Directory (AAD) application client secret to authorize with Azure Service Bus.

##### Authorizing with DefaultAzureCredential

Authorization is easiest using [DefaultAzureCredential][wiki_identity]. It finds the best credential to use in its
running environment. For more information about using Azure Active Directory authorization with Service Bus, please
refer to [the associated documentation][aad_authorization].

Use the returned token credential to authenticate the client:

<!-- embedme ./src/samples/java/com/azure/messaging/servicebus/ReadmeSamples.java#L53-L59 -->
```java
TokenCredential credential = new DefaultAzureCredentialBuilder()
    .build();
ServiceBusReceiverAsyncClient receiver = new ServiceBusClientBuilder()
    .credential("<<fully-qualified-namespace>>", credential)
    .receiver()
    .queueName("<<queue-name>>")
    .buildAsyncClient();
```

## Key concepts

You can interact with the primary resource types within a Service Bus Namespace, of which multiple can exist and
on which actual message transmission takes place. The namespace often serves as an application container:

* A **[queue][queue_concept]** allows for the sending and receiving of messages, ordered first-in-first-out. It is often
  used for point-to-point communication.
* A **[topic][topic_concept]** is better suited to publisher and subscriber scenarios. A topic publishes messages to
  subscriptions, of which, multiple can exist simultaneously.
* A **[subscription][subscription_concept]** receives messages from a topic. Each subscription is independent and
  receives a copy of the message sent to the topic.

### Service Bus Clients
The builder [`ServiceBusClientBuilder`][ServiceBusClientBuilder] is used to create all the Service Bus clients.

* **[`ServiceBusSenderClient`][ServiceBusSenderClient]** A <b>synchronous</b> sender responsible for sending
[`ServiceBusMessage`][ServiceBusMessage] to specific queue or topic on Azure Service Bus.
* **[`ServiceBusSenderAsyncClient`][ServiceBusSenderAsyncClient]** A <b>asynchronous</b> sender responsible for sending
[`ServiceBusMessage`][ServiceBusMessage] to specific queue or topic on Azure Service Bus.
* **[`ServiceBusReceiverClient`][ServiceBusReceiverClient]** A <b>synchronous</b> receiver responsible for receiving
 [`ServiceBusMessage`][ServiceBusMessage] from a specific queue or topic on Azure Service Bus.
* **[`ServiceBusReceiverAsyncClient`][ServiceBusReceiverAsyncClient]** A <b>asynchronous</b> receiver responsible for
receiving [`ServiceBusMessage`][ServiceBusMessage] from a specific queue or topic on Azure Service Bus.

## Examples
 - [Send messages](#send-messages)
 - [Receive messages and renew lock](#receive-messages-and-renew-lock)
 - [Settle messages](#settle-messages)
 - [Send and receive from session enabled queues or topics](#send-and-receive-from-session-enabled-queues-or-topics)
 - [Create a dead-letter queue Receiver](#create-a-dead-letter-queue-receiver)
### Send messages

You'll need to create an asynchronous [`ServiceBusSenderAsyncClient`][ServiceBusSenderAsyncClient] or a synchronous
[`ServiceBusSenderClient`][ServiceBusSenderClient] to send messages. Each sender can send messages to either a queue or
a topic.

The snippet below creates a synchronous [`ServiceBusSenderClient`][ServiceBusSenderClient] to publish a message to a
queue.

<!-- embedme ./src/samples/java/com/azure/messaging/servicebus/ReadmeSamples.java#L66-L78 -->
```java
ServiceBusSenderClient sender = new ServiceBusClientBuilder()
    .connectionString("<< CONNECTION STRING FOR THE SERVICE BUS NAMESPACE >>")
    .sender()
    .queueName("<< QUEUE NAME >>")
    .buildClient();
List<ServiceBusMessage> messages = Arrays.asList(
    new ServiceBusMessage("Hello world").setMessageId("1"),
    new ServiceBusMessage("Bonjour").setMessageId("2"));

sender.sendMessages(messages);

// When you are done using the sender, dispose of it.
sender.close();
```

<<<<<<< HEAD
### Receive messages and renew lock

You'll need to create an asynchronous [`ServiceBusReceiverAsyncClient`][ServiceBusReceiverAsyncClient] or a synchronous
[`ServiceBusReceiverClient`][ServiceBusReceiverClient] to receive messages. Each receiver can consume messages from
either a queue or a topic subscription.

By default, the receive mode is [`ReceiveMode.PEEK_LOCK`][ReceiveMode]. This tells the broker that the receiving client
wants to manage settlement of received messages explicitly. The message is made available for the receiver to process,
while held under an exclusive lock in the service so that other, competing receivers cannot see it.
`ServiceBusReceivedMessage.getLockedUntil()` indicates when the lock expires and can be extended by the client using
`receiver.renewMessageLock()`. A session lock can be extended by `receiver.renewSessionLock()` for a session enabled 
queue or topic/subscriber.

#### Receive a batch of messages

The snippet below creates a [`ServiceBusReceiverClient`][ServiceBusReceiverClient] to receive messages from a topic
subscription.

<!-- embedme ./src/samples/java/com/azure/messaging/servicebus/ReadmeSamples.java#L84-L101 -->
```java
ServiceBusReceiverClient receiver = new ServiceBusClientBuilder()
    .connectionString("<< CONNECTION STRING FOR THE SERVICE BUS NAMESPACE >>")
    .receiver()
    .topicName("<< TOPIC NAME >>")
    .subscriptionName("<< SUBSCRIPTION NAME >>")
    .buildClient();

// Receives a batch of messages when 10 messages are received or until 30 seconds have elapsed, whichever
// happens first.
IterableStream<ServiceBusReceivedMessage> messages = receiver.receiveMessages(10, Duration.ofSeconds(30));
messages.forEach(message -> {

    System.out.printf("Id: %s. Contents: %s%n", message.getMessageId(),
        message.getBody().toString());
});

// When you are done using the receiver, dispose of it.
receiver.close();
```

#### Receive a stream of messages

The asynchronous [`ServiceBusReceiverAsyncClient`][ServiceBusReceiverAsyncClient] continuously fetches messages until
the `subscription` is disposed.

<!-- embedme ./src/samples/java/com/azure/messaging/servicebus/ReadmeSamples.java#L108-L130 -->
```java
ServiceBusReceiverAsyncClient receiver = new ServiceBusClientBuilder()
    .connectionString("<< CONNECTION STRING FOR THE SERVICE BUS NAMESPACE >>")
    .receiver()
    .queueName("<< QUEUE NAME >>")
    .buildAsyncClient();

// receive() operation continuously fetches messages until the subscription is disposed.
// The stream is infinite, and completes when the subscription or receiver is closed.
Disposable subscription = receiver.receiveMessages().subscribe(message -> {

    System.out.printf("Id: %s%n", message.getMessageId());
    System.out.printf("Contents: %s%n", message.getBody().toString());
}, error -> {
        System.err.println("Error occurred while receiving messages: " + error);
    }, () -> {
        System.out.println("Finished receiving messages.");
    });

// Continue application processing. When you are finished receiving messages, dispose of the subscription.
subscription.dispose();

// When you are done using the receiver, dispose of it.
receiver.close();
```
=======
### Receive messages
>>>>>>> e2018a87

To receive messages, you will need to create a `ServiceBusProcessorClient` with callbacks for incoming messages and any error that occurs in the process. You can then start and stop the client as required.

By default, the `autoComplete` feature is enabled on the processor client which means that after executing your callback for the message, the client will complete the message i.e. remove it from the queue/subscription. If your callback throws an error, then the client will abandon the message i.e. make it available to be received again. You can disable this feature when creating the processor client.

<!-- embedme ./src/samples/java/com/azure/messaging/servicebus/ReadmeSamples.java#L215-L242 -->
```java
<<<<<<< HEAD
// This fetches a batch of 10 messages or until the default operation timeout has elapsed.
receiver.receiveMessages(10).forEach(message -> {
    // Process message and then complete it.
    System.out.println("Completing message " + message.getLockToken());

    receiver.complete(message);
});
=======
// Sample code that processes a single message
Consumer<ServiceBusReceivedMessageContext> processMessage = messageContext -> {
    try {
        System.out.println(messageContext.getMessage().getMessageId());
        // other message processing code
        messageContext.complete();
    } catch (Exception ex) {
        messageContext.abandon();
    }
};

// Sample code that gets called if there's an error
Consumer<ServiceBusErrorContext> processError = errorContext -> {
    System.err.println("Error occurred while receiving message: " + errorContext.getException());
};

// create the processor client via the builder and its sub-builder
ServiceBusProcessorClient processorClient = new ServiceBusClientBuilder()
                                .connectionString("<< CONNECTION STRING FOR THE SERVICE BUS NAMESPACE >>")
                                .processor()
                                .queueName("<< QUEUE NAME >>")
                                .processMessage(processMessage)
                                .processError(processError)
                                .disableAutoComplete()
                                .buildProcessorClient();

// Starts the processor in the background and returns immediately
processorClient.start();
>>>>>>> e2018a87
```

There are four ways of settling messages using the methods on the message context passed to your callback.
  - Complete - causes the message to be deleted from the queue or topic.
  - Abandon - releases the receiver's lock on the message allowing for the message to be received by other receivers.
  - Defer - defers the message from being received by normal means. In order to receive deferred messages, the sequence
number of the message needs to be retained.
  - Dead-letter - moves the message to the [dead-letter queue][deadletterqueue_docs]. This will prevent the message from
    being received again. In order to receive messages from the dead-letter queue, a receiver scoped to the dead-letter
    queue is needed.

### Send and receive from session enabled queues or topics

> Using sessions requires you to create a session enabled queue or subscription. You can read more about how to
> configure this in "[Message sessions][message-sessions]".

Azure Service Bus sessions enable joint and ordered handling of unbounded sequences of related messages. Sessions can be
used in first in, first out (FIFO) and request-response patterns. Any sender can create a session when submitting
messages into a topic or queue by setting the `ServiceBusMessage.setSessionId(String)` property to some
application-defined identifier that is unique to the session.

Unlike non-session-enabled queues or subscriptions, only a single receiver can read from a session at any time. When a
receiver fetches a session, Service Bus locks the session for that receiver, and it has exclusive access to messages in
that session.

#### Send a message to a session

Create a [`ServiceBusSenderClient`][ServiceBusSenderClient] for a session enabled queue or topic subscription. Setting
`ServiceBusMessage.setSessionId(String)` on a `ServiceBusMessage` will publish the message to that session. If the
session does not exist, it is created.

<!-- embedme ./src/samples/java/com/azure/messaging/servicebus/ReadmeSamples.java#L165-L169 -->
```java
// Setting sessionId publishes that message to a specific session, in this case, "greeting".
ServiceBusMessage message = new ServiceBusMessage("Hello world")
    .setSessionId("greetings");

sender.sendMessage(message);
```

#### Receive messages from a session

<<<<<<< HEAD
Receivers can fetch messages from a specific session or the first available, unlocked session.

<!-- embedme ./src/samples/java/com/azure/messaging/servicebus/ReadmeSamples.java#L175-L181 -->
```java
// Creates a session-enabled receiver that gets messages from the session "greetings".
ServiceBusSessionReceiverAsyncClient sessionReceiver = new ServiceBusClientBuilder()
    .connectionString("<< CONNECTION STRING FOR THE SERVICE BUS NAMESPACE >>")
    .sessionReceiver()
    .queueName("<< QUEUE NAME >>")
    .buildAsyncClient();
Mono<ServiceBusReceiverAsyncClient> receiverAsyncClient = sessionReceiver.acceptSession("greetings");
```

<!-- embedme ./src/samples/java/com/azure/messaging/servicebus/ReadmeSamples.java#L188-L194 -->
```java
// Creates a session-enabled receiver that gets messages from the first available session.
ServiceBusSessionReceiverAsyncClient sessionReceiver = new ServiceBusClientBuilder()
    .connectionString("<< CONNECTION STRING FOR THE SERVICE BUS NAMESPACE >>")
    .sessionReceiver()
    .queueName("<< QUEUE NAME >>")
    .buildAsyncClient();
Mono<ServiceBusReceiverAsyncClient> receiverAsyncClient = sessionReceiver.acceptNextSession();
```
=======
Receiving messages from sessions is similar to receiving messages from a non session enabled queue or subscription. The difference is in the builder and the class you use.

In non-session case, you would use the sub builder `processor()`. In case of sessions, you would use the sub builder `sessionProcessor()`. Both sub builders will create an instance of `ServiceBusProcessorClient` configured to work on a session or a non-session Service Bus entity. In the case of the session processor, you can pass the maximum number of sessions you want the processor to process concurrently as well.
>>>>>>> e2018a87

### Create a dead-letter queue Receiver

Azure Service Bus queues and topic subscriptions provide a secondary sub-queue, called a dead-letter queue (DLQ).
The dead-letter queue doesn't need to be explicitly created and can't be deleted or otherwise managed independent
of the main entity. For session enabled or non-session queue or topic subscriptions, the dead-letter receiver can be
created the same way as shown below. Learn more about dead-letter queue [here][dead-letter-queue].

<<<<<<< HEAD
<!-- embedme ./src/samples/java/com/azure/messaging/servicebus/ReadmeSamples.java#L201-L207 -->
=======
<!-- embedme ./src/samples/java/com/azure/messaging/servicebus/ReadmeSamples.java#L202-L208 -->
>>>>>>> e2018a87
```java
ServiceBusReceiverClient receiver = new ServiceBusClientBuilder()
    .connectionString("<< CONNECTION STRING FOR THE SERVICE BUS NAMESPACE >>")
    .receiver() // Use this for session or non-session enabled queue or topic/subscriptions
    .topicName("<< TOPIC NAME >>")
    .subscriptionName("<< SUBSCRIPTION NAME >>")
    .subQueue(SubQueue.DEAD_LETTER_QUEUE)
    .buildClient();
```

## Troubleshooting

### Enable client logging

Azure SDK for Java offers a consistent logging story to help aid in troubleshooting application errors and expedite
their resolution. The logs produced will capture the flow of an application before reaching the terminal state to help
locate the root issue. View the [logging][logging] wiki for guidance about enabling logging.

### Enable AMQP transport logging

If enabling client logging is not enough to diagnose your issues. You can enable logging to a file in the underlying
AMQP library, [Qpid Proton-J][qpid_proton_j_apache]. Qpid Proton-J uses `java.util.logging`. You can enable logging by
create a configuration file with the contents below. Or set `proton.trace.level=ALL` and whichever configuration options
you want for the `java.util.logging.Handler` implementation. Implementation classes and their options can be found in
[Java 8 SDK javadoc][java_8_sdk_javadocs].

To trace the AMQP transport frames, set the environment variable: `PN_TRACE_FRM=1`.

#### Sample "logging.properties" file

The configuration file below logs trace output from proton-j to the file "proton-trace.log".

```
handlers=java.util.logging.FileHandler
.level=OFF
proton.trace.level=ALL
java.util.logging.FileHandler.level=ALL
java.util.logging.FileHandler.pattern=proton-trace.log
java.util.logging.FileHandler.formatter=java.util.logging.SimpleFormatter
java.util.logging.SimpleFormatter.format=[%1$tF %1$tr] %3$s %4$s: %5$s %n
```

### Common exceptions

#### AMQP exception

This is a general exception for AMQP related failures, which includes the AMQP errors as `ErrorCondition` and the
context that caused this exception as `AmqpErrorContext`. `isTransient` is a boolean indicating if the exception is a
transient error or not. If a transient AMQP exception occurs, the client library retries the operation as many times
as the [AmqpRetryOptons][AmqpRetryOptons] allows. Afterwords, the operation fails and an exception is propagated back
to the user.

[`AmqpErrorCondition`][AmqpErrorCondition] contains error conditions common to the AMQP protocol and used by Azure
services. When an AMQP exception is thrown, examining the error condition field can inform developers as to why the AMQP
exception occurred and if possible, how to mitigate this exception. A list of all the AMQP exceptions can be found in
[OASIS AMQP Version 1.0 Transport Errors][oasis_amqp_v1_error].

The recommended way to solve the specific exception the AMQP exception represents is to follow the
[Service Bus Messaging Exceptions][] guidance.

## Next steps

Beyond those discussed, the Azure Service Bus client library offers support for many additional scenarios to help take
advantage of the full feature set of the Azure Service Bus service. In order to help explore some of these scenarios,
the following set of sample is available [here][samples_readme].

## Contributing

If you would like to become an active contributor to this project please refer to our [Contribution
Guidelines](https://github.com/Azure/azure-sdk-for-java/blob/master/CONTRIBUTING.md) for more information.

<!-- Links -->
[aad_authorization]: https://docs.microsoft.com/azure/service-bus-messaging/authenticate-application
[amqp_transport_error]: https://docs.oasis-open.org/amqp/core/v1.0/os/amqp-core-transport-v1.0-os.html#type-amqp-error
[AmqpErrorCondition]: https://github.com/Azure/azure-sdk-for-java/blob/master/sdk/core/azure-core-amqp/src/main/java/com/azure/core/amqp/exception/AmqpErrorCondition.java
[AmqpRetryOptons]: https://github.com/Azure/azure-sdk-for-java/blob/master/sdk/core/azure-core-amqp/src/main/java/com/azure/core/amqp/AmqpRetryOptions.java
[api_documentation]: https://aka.ms/java-docs
[dead-letter-queue]: https://docs.microsoft.com/azure/service-bus-messaging/service-bus-dead-letter-queues
[deadletterqueue_docs]: https://docs.microsoft.com/azure/service-bus-messaging/service-bus-dead-letter-queues
[java_development_kit]: https://docs.microsoft.com/java/azure/jdk/?view=azure-java-stable
[java_8_sdk_javadocs]: https://docs.oracle.com/javase/8/docs/api/java/util/logging/package-summary.html
[logging]: https://github.com/Azure/azure-sdk-for-java/wiki/Logging-with-Azure-SDK
[maven]: https://maven.apache.org/
[message-sessions]: https://docs.microsoft.com/azure/service-bus-messaging/message-sessions
[oasis_amqp_v1_error]: https://docs.oasis-open.org/amqp/core/v1.0/os/amqp-core-transport-v1.0-os.html#type-error
[oasis_amqp_v1]: http://docs.oasis-open.org/amqp/core/v1.0/os/amqp-core-overview-v1.0-os.html
[product_docs]: https://docs.microsoft.com/azure/service-bus-messaging
[qpid_proton_j_apache]: https://qpid.apache.org/proton/
[queue_concept]: https://docs.microsoft.com/azure/service-bus-messaging/service-bus-messaging-overview#queues
[ReceiveMode]: https://github.com/Azure/azure-sdk-for-java/blob/master/sdk/servicebus/azure-messaging-servicebus/src/main/java/com/azure/messaging/servicebus/models/ReceiveMode.java
[RetryOptions]: https://github.com/Azure/azure-sdk-for-java/blob/master/sdk/core/azure-core-amqp/src/main/java/com/azure/core/amqp/AmqpRetryOptions.java
[sample_examples]: https://github.com/Azure/azure-sdk-for-java/blob/master/sdk/servicebus/azure-messaging-servicebus/src/samples/java/com/azure/messaging/servicebus/
[samples_readme]: https://github.com/Azure/azure-sdk-for-java/blob/master/sdk/servicebus/azure-messaging-servicebus/src/samples/java/com/azure/messaging/servicebus
[service_bus_connection_string]: https://docs.microsoft.com/azure/service-bus-messaging/service-bus-create-namespace-portal#get-the-connection-string
[servicebus_create]: https://docs.microsoft.com/azure/service-bus-messaging/service-bus-create-namespace-portal
[servicebus_messaging_exceptions]: https://docs.microsoft.com/azure/service-bus-messaging/service-bus-messaging-exceptions
[servicebus_roles]: https://docs.microsoft.com/azure/service-bus-messaging/authenticate-application#built-in-rbac-roles-for-azure-service-bus
[ServiceBusClientBuilder]: https://github.com/Azure/azure-sdk-for-java/blob/master/sdk/servicebus/azure-messaging-servicebus/src/main/java/com/azure/messaging/servicebus/ServiceBusClientBuilder.java
[ServiceBusMessage]: https://github.com/Azure/azure-sdk-for-java/blob/master/sdk/servicebus/azure-messaging-servicebus/src/main/java/com/azure/messaging/servicebus/ServiceBusMessage.java
[ServiceBusReceiverAsyncClient]: https://github.com/Azure/azure-sdk-for-java/blob/master/sdk/servicebus/azure-messaging-servicebus/src/main/java/com/azure/messaging/servicebus/ServiceBusReceiverAsyncClient.java
[ServiceBusReceiverClient]: https://github.com/Azure/azure-sdk-for-java/blob/master/sdk/servicebus/azure-messaging-servicebus/src/main/java/com/azure/messaging/servicebus/ServiceBusReceiverClient.java
[ServiceBusSenderAsyncClient]: https://github.com/Azure/azure-sdk-for-java/blob/master/sdk/servicebus/azure-messaging-servicebus/src/main/java/com/azure/messaging/servicebus/ServiceBusSenderAsyncClient.java
[ServiceBusSenderClient]: https://github.com/Azure/azure-sdk-for-java/blob/master/sdk/servicebus/azure-messaging-servicebus/src/main/java/com/azure/messaging/servicebus/ServiceBusSenderClient.java
[service_bus_create]: https://docs.microsoft.com/azure/service-bus-messaging/service-bus-create-namespace-portal
[source_code]: https://github.com/Azure/azure-sdk-for-java/blob/master/sdk/servicebus/azure-messaging-servicebus/
[subscription_concept]: https://docs.microsoft.com/azure/service-bus-messaging/service-bus-queues-topics-subscriptions#topics-and-subscriptions
[topic_concept]: https://docs.microsoft.com/azure/service-bus-messaging/service-bus-messaging-overview#topics
[wiki_identity]: https://github.com/Azure/azure-sdk-for-java/wiki/Identity-and-Authentication
[known-issue-binarydata-notfound]: https://github.com/Azure/azure-sdk-for-java/blob/master/sdk/servicebus/azure-messaging-servicebus/known-issues.md#can-not-resolve-binarydata-or-noclassdeffounderror-version-700

![Impressions](https://azure-sdk-impressions.azurewebsites.net/api/impressions/azure-sdk-for-java%2Fsdk%2Fservicebus%2Fazure-messaging-servicebus%2FREADME.png)<|MERGE_RESOLUTION|>--- conflicted
+++ resolved
@@ -173,81 +173,7 @@
 sender.close();
 ```
 
-<<<<<<< HEAD
-### Receive messages and renew lock
-
-You'll need to create an asynchronous [`ServiceBusReceiverAsyncClient`][ServiceBusReceiverAsyncClient] or a synchronous
-[`ServiceBusReceiverClient`][ServiceBusReceiverClient] to receive messages. Each receiver can consume messages from
-either a queue or a topic subscription.
-
-By default, the receive mode is [`ReceiveMode.PEEK_LOCK`][ReceiveMode]. This tells the broker that the receiving client
-wants to manage settlement of received messages explicitly. The message is made available for the receiver to process,
-while held under an exclusive lock in the service so that other, competing receivers cannot see it.
-`ServiceBusReceivedMessage.getLockedUntil()` indicates when the lock expires and can be extended by the client using
-`receiver.renewMessageLock()`. A session lock can be extended by `receiver.renewSessionLock()` for a session enabled 
-queue or topic/subscriber.
-
-#### Receive a batch of messages
-
-The snippet below creates a [`ServiceBusReceiverClient`][ServiceBusReceiverClient] to receive messages from a topic
-subscription.
-
-<!-- embedme ./src/samples/java/com/azure/messaging/servicebus/ReadmeSamples.java#L84-L101 -->
-```java
-ServiceBusReceiverClient receiver = new ServiceBusClientBuilder()
-    .connectionString("<< CONNECTION STRING FOR THE SERVICE BUS NAMESPACE >>")
-    .receiver()
-    .topicName("<< TOPIC NAME >>")
-    .subscriptionName("<< SUBSCRIPTION NAME >>")
-    .buildClient();
-
-// Receives a batch of messages when 10 messages are received or until 30 seconds have elapsed, whichever
-// happens first.
-IterableStream<ServiceBusReceivedMessage> messages = receiver.receiveMessages(10, Duration.ofSeconds(30));
-messages.forEach(message -> {
-
-    System.out.printf("Id: %s. Contents: %s%n", message.getMessageId(),
-        message.getBody().toString());
-});
-
-// When you are done using the receiver, dispose of it.
-receiver.close();
-```
-
-#### Receive a stream of messages
-
-The asynchronous [`ServiceBusReceiverAsyncClient`][ServiceBusReceiverAsyncClient] continuously fetches messages until
-the `subscription` is disposed.
-
-<!-- embedme ./src/samples/java/com/azure/messaging/servicebus/ReadmeSamples.java#L108-L130 -->
-```java
-ServiceBusReceiverAsyncClient receiver = new ServiceBusClientBuilder()
-    .connectionString("<< CONNECTION STRING FOR THE SERVICE BUS NAMESPACE >>")
-    .receiver()
-    .queueName("<< QUEUE NAME >>")
-    .buildAsyncClient();
-
-// receive() operation continuously fetches messages until the subscription is disposed.
-// The stream is infinite, and completes when the subscription or receiver is closed.
-Disposable subscription = receiver.receiveMessages().subscribe(message -> {
-
-    System.out.printf("Id: %s%n", message.getMessageId());
-    System.out.printf("Contents: %s%n", message.getBody().toString());
-}, error -> {
-        System.err.println("Error occurred while receiving messages: " + error);
-    }, () -> {
-        System.out.println("Finished receiving messages.");
-    });
-
-// Continue application processing. When you are finished receiving messages, dispose of the subscription.
-subscription.dispose();
-
-// When you are done using the receiver, dispose of it.
-receiver.close();
-```
-=======
 ### Receive messages
->>>>>>> e2018a87
 
 To receive messages, you will need to create a `ServiceBusProcessorClient` with callbacks for incoming messages and any error that occurs in the process. You can then start and stop the client as required.
 
@@ -255,15 +181,6 @@
 
 <!-- embedme ./src/samples/java/com/azure/messaging/servicebus/ReadmeSamples.java#L215-L242 -->
 ```java
-<<<<<<< HEAD
-// This fetches a batch of 10 messages or until the default operation timeout has elapsed.
-receiver.receiveMessages(10).forEach(message -> {
-    // Process message and then complete it.
-    System.out.println("Completing message " + message.getLockToken());
-
-    receiver.complete(message);
-});
-=======
 // Sample code that processes a single message
 Consumer<ServiceBusReceivedMessageContext> processMessage = messageContext -> {
     try {
@@ -292,7 +209,6 @@
 
 // Starts the processor in the background and returns immediately
 processorClient.start();
->>>>>>> e2018a87
 ```
 
 There are four ways of settling messages using the methods on the message context passed to your callback.
@@ -335,35 +251,9 @@
 
 #### Receive messages from a session
 
-<<<<<<< HEAD
-Receivers can fetch messages from a specific session or the first available, unlocked session.
-
-<!-- embedme ./src/samples/java/com/azure/messaging/servicebus/ReadmeSamples.java#L175-L181 -->
-```java
-// Creates a session-enabled receiver that gets messages from the session "greetings".
-ServiceBusSessionReceiverAsyncClient sessionReceiver = new ServiceBusClientBuilder()
-    .connectionString("<< CONNECTION STRING FOR THE SERVICE BUS NAMESPACE >>")
-    .sessionReceiver()
-    .queueName("<< QUEUE NAME >>")
-    .buildAsyncClient();
-Mono<ServiceBusReceiverAsyncClient> receiverAsyncClient = sessionReceiver.acceptSession("greetings");
-```
-
-<!-- embedme ./src/samples/java/com/azure/messaging/servicebus/ReadmeSamples.java#L188-L194 -->
-```java
-// Creates a session-enabled receiver that gets messages from the first available session.
-ServiceBusSessionReceiverAsyncClient sessionReceiver = new ServiceBusClientBuilder()
-    .connectionString("<< CONNECTION STRING FOR THE SERVICE BUS NAMESPACE >>")
-    .sessionReceiver()
-    .queueName("<< QUEUE NAME >>")
-    .buildAsyncClient();
-Mono<ServiceBusReceiverAsyncClient> receiverAsyncClient = sessionReceiver.acceptNextSession();
-```
-=======
 Receiving messages from sessions is similar to receiving messages from a non session enabled queue or subscription. The difference is in the builder and the class you use.
 
 In non-session case, you would use the sub builder `processor()`. In case of sessions, you would use the sub builder `sessionProcessor()`. Both sub builders will create an instance of `ServiceBusProcessorClient` configured to work on a session or a non-session Service Bus entity. In the case of the session processor, you can pass the maximum number of sessions you want the processor to process concurrently as well.
->>>>>>> e2018a87
 
 ### Create a dead-letter queue Receiver
 
@@ -372,11 +262,7 @@
 of the main entity. For session enabled or non-session queue or topic subscriptions, the dead-letter receiver can be
 created the same way as shown below. Learn more about dead-letter queue [here][dead-letter-queue].
 
-<<<<<<< HEAD
-<!-- embedme ./src/samples/java/com/azure/messaging/servicebus/ReadmeSamples.java#L201-L207 -->
-=======
 <!-- embedme ./src/samples/java/com/azure/messaging/servicebus/ReadmeSamples.java#L202-L208 -->
->>>>>>> e2018a87
 ```java
 ServiceBusReceiverClient receiver = new ServiceBusClientBuilder()
     .connectionString("<< CONNECTION STRING FOR THE SERVICE BUS NAMESPACE >>")
