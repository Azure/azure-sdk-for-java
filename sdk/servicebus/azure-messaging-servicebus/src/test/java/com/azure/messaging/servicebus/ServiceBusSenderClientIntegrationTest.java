// Copyright (c) Microsoft Corporation. All rights reserved.
// Licensed under the MIT License.

package com.azure.messaging.servicebus;

import com.azure.core.util.logging.ClientLogger;
import com.azure.messaging.servicebus.implementation.MessagingEntityType;
import com.azure.messaging.servicebus.models.CreateBatchOptions;
import com.azure.messaging.servicebus.models.ReceiveMode;
import org.junit.jupiter.api.Assertions;
import org.junit.jupiter.api.Tag;
import org.junit.jupiter.params.ParameterizedTest;
import org.junit.jupiter.params.provider.Arguments;
import org.junit.jupiter.params.provider.MethodSource;
import reactor.core.publisher.Mono;

import java.time.Duration;
import java.time.Instant;
import java.util.List;
import java.util.UUID;
import java.util.concurrent.atomic.AtomicInteger;
import java.util.stream.Stream;

/**
 * Integration tests for the {@link ServiceBusSenderClient}.
 */
@Tag("integration")
class ServiceBusSenderClientIntegrationTest extends IntegrationTestBase {
    private ServiceBusSenderClient sender;
    private ServiceBusReceiverAsyncClient receiver;
    private final AtomicInteger messagesPending = new AtomicInteger();

    ServiceBusSenderClientIntegrationTest() {
        super(new ClientLogger(ServiceBusSenderAsyncClientIntegrationTest.class));
    }

    @Override
    protected void afterTest() {
        dispose(sender);

        final int numberOfMessages = messagesPending.get();
        if (numberOfMessages < 1) {
            dispose(receiver);
            return;
        }
        try {
            receiver.receive()
                .take(messagesPending.get())
                .map(message -> {
                    logger.info("Message received: {}", message.getMessage().getSequenceNumber());
                    return message;
                })
                .timeout(Duration.ofSeconds(5), Mono.empty())
                .blockLast();
        } catch (Exception e) {
            logger.warning("Error occurred when draining queue.", e);
        } finally {
            dispose(receiver);
        }
    }

    static Stream<Arguments> receiverTypesProvider() {
        return Stream.of(
            Arguments.of(MessagingEntityType.QUEUE),
            Arguments.of(MessagingEntityType.SUBSCRIPTION)
        );
    }

    /**
     * Verifies that we can send a message to a non-session queue.
     */
    @MethodSource("receiverTypesProvider")
    @ParameterizedTest
    void nonSessionQueueSendMessage(MessagingEntityType entityType) {
        // Arrange
        setSenderAndReceiver(entityType, 0);

        final String messageId = UUID.randomUUID().toString();
        final ServiceBusMessage message = TestUtils.getServiceBusMessage(CONTENTS_BYTES, messageId);

        // Assert & Act
        sender.send(message);

        messagesPending.incrementAndGet();
    }

    /**
     * Verifies that we can send a {@link ServiceBusMessageBatch} to a non-session queue.
     */
    @MethodSource("receiverTypesProvider")
    @ParameterizedTest
    void nonSessionMessageBatch(MessagingEntityType entityType) {
        // Arrange
        setSenderAndReceiver(entityType, 0);

        final String messageId = UUID.randomUUID().toString();
        final CreateBatchOptions options = new CreateBatchOptions().setMaximumSizeInBytes(1024);
        final List<ServiceBusMessage> messages = TestUtils.getServiceBusMessages(3, messageId, CONTENTS_BYTES);

        // Assert & Act
        ServiceBusMessageBatch batch = sender.createBatch(options);
        for (ServiceBusMessage message : messages) {
            Assertions.assertTrue(batch.tryAdd(message));
        }

        sender.send(batch);

        for (int i = 0; i < messages.size(); i++) {
            messagesPending.incrementAndGet();
        }
    }

    /**
     * Verifies that we can send a list of messages to a non-session entity.
     */
    @MethodSource("receiverTypesProvider")
    @ParameterizedTest
    void nonSessionEntitySendMessageList(MessagingEntityType entityType) {
        // Arrange
        setSenderAndReceiver(entityType, 0);
        int count = 3;
        final List<ServiceBusMessage> messages = TestUtils.getServiceBusMessages(count, UUID.randomUUID().toString(), CONTENTS_BYTES);

        // Assert & Act
        sender.send(messages);

        messages.forEach(serviceBusMessage -> messagesPending.incrementAndGet());
    }

    /**
     * Verifies that we can schedule a message to a non-session entity.
     */
    @MethodSource("receiverTypesProvider")
    @ParameterizedTest
    void nonSessionScheduleMessage(MessagingEntityType entityType) {
        // Arrange
        setSenderAndReceiver(entityType, 0);

        final Instant scheduledEnqueueTime = Instant.now().plusSeconds(10);
        final String messageId = UUID.randomUUID().toString();
        final ServiceBusMessage message = TestUtils.getServiceBusMessage(CONTENTS_BYTES, messageId);

        // Act
        long sequenceNumber = sender.scheduleMessage(message, scheduledEnqueueTime);

        // Assert
        Assertions.assertTrue(sequenceNumber >= 0);

        messagesPending.incrementAndGet();
    }

    /**
     * Verifies that we can cancel a scheduled a message to a non-session entity.
     */
    @MethodSource("receiverTypesProvider")
    @ParameterizedTest
    void nonSessionCancelScheduleMessage(MessagingEntityType entityType) {
        // Arrange
        setSenderAndReceiver(entityType, 0);

        final Instant scheduledEnqueueTime = Instant.now().plusSeconds(20);
        final String messageId = UUID.randomUUID().toString();
        final ServiceBusMessage message = TestUtils.getServiceBusMessage(CONTENTS_BYTES, messageId);

        // Assert & Act
        long sequenceNumber = sender.scheduleMessage(message, scheduledEnqueueTime);
        Assertions.assertTrue(sequenceNumber >= 0);

        sender.cancelScheduledMessage(sequenceNumber);

        messagesPending.incrementAndGet();
    }

    void setSenderAndReceiver(MessagingEntityType entityType, int entityIndex) {
        switch (entityType) {
            case QUEUE:
                final String queueName = getQueueName(entityIndex);

                Assertions.assertNotNull(queueName, "'queueName' cannot be null.");

                sender = getBuilder().sender()
                    .queueName(queueName)
                    .buildClient();
                receiver = getBuilder().receiver()
                    .queueName(queueName)
                    .receiveMode(ReceiveMode.RECEIVE_AND_DELETE)
                    .buildAsyncClient();
                break;
            case SUBSCRIPTION:
<<<<<<< HEAD
                final String topicName = getTopicName();
                final String subscriptionName = getSubscriptionName(entityIndex);
=======
                final String topicName = getTopicName(entityIndex);
                final String subscriptionName = TestUtils.getSubscriptionBaseName();
>>>>>>> 846f5853

                Assertions.assertNotNull(topicName, "'topicName' cannot be null.");
                Assertions.assertNotNull(subscriptionName, "'subscriptionName' cannot be null.");

                sender = getBuilder().sender()
                    .topicName(topicName)
                    .buildClient();
                receiver = getBuilder().receiver()
                    .topicName(topicName)
                    .subscriptionName(subscriptionName)
                    .receiveMode(ReceiveMode.RECEIVE_AND_DELETE)
                    .buildAsyncClient();
                break;
            default:
                throw logger.logExceptionAsError(new IllegalArgumentException("Unknown entity type: " + entityType));
        }
    }
}<|MERGE_RESOLUTION|>--- conflicted
+++ resolved
@@ -187,13 +187,8 @@
                     .buildAsyncClient();
                 break;
             case SUBSCRIPTION:
-<<<<<<< HEAD
-                final String topicName = getTopicName();
-                final String subscriptionName = getSubscriptionName(entityIndex);
-=======
                 final String topicName = getTopicName(entityIndex);
                 final String subscriptionName = TestUtils.getSubscriptionBaseName();
->>>>>>> 846f5853
 
                 Assertions.assertNotNull(topicName, "'topicName' cannot be null.");
                 Assertions.assertNotNull(subscriptionName, "'subscriptionName' cannot be null.");
