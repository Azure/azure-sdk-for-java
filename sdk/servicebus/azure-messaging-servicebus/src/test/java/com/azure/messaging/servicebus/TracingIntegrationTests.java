// Copyright (c) Microsoft Corporation. All rights reserved.
// Licensed under the MIT License.

package com.azure.messaging.servicebus;

import com.azure.core.util.logging.ClientLogger;
import com.azure.messaging.servicebus.administration.ServiceBusAdministrationClient;
import com.azure.messaging.servicebus.administration.ServiceBusAdministrationClientBuilder;
import com.azure.messaging.servicebus.administration.models.EntityStatus;
import com.azure.messaging.servicebus.models.DeferOptions;
import io.opentelemetry.api.GlobalOpenTelemetry;
import io.opentelemetry.api.common.AttributeKey;
import io.opentelemetry.api.trace.Span;
import io.opentelemetry.api.trace.SpanContext;
import io.opentelemetry.api.trace.SpanKind;
import io.opentelemetry.api.trace.StatusCode;
import io.opentelemetry.context.Context;
import io.opentelemetry.sdk.OpenTelemetrySdk;
import io.opentelemetry.sdk.trace.IdGenerator;
import io.opentelemetry.sdk.trace.ReadWriteSpan;
import io.opentelemetry.sdk.trace.ReadableSpan;
import io.opentelemetry.sdk.trace.SdkTracerProvider;
import io.opentelemetry.sdk.trace.SpanProcessor;
import io.opentelemetry.sdk.trace.data.LinkData;
import org.junit.jupiter.api.AfterAll;
import org.junit.jupiter.api.BeforeAll;
import org.junit.jupiter.api.MethodOrderer;
import org.junit.jupiter.api.Order;
import org.junit.jupiter.api.Test;
import org.junit.jupiter.api.TestMethodOrder;
import org.junit.jupiter.api.parallel.Execution;
import org.junit.jupiter.api.parallel.ExecutionMode;
import org.junit.jupiter.api.parallel.Isolated;
import reactor.core.scheduler.Schedulers;
import reactor.test.StepVerifier;

import java.time.Duration;
import java.time.OffsetDateTime;
import java.util.ArrayList;
import java.util.Arrays;
import java.util.Collections;
import java.util.List;
import java.util.UUID;
import java.util.concurrent.ConcurrentLinkedDeque;
import java.util.concurrent.CountDownLatch;
import java.util.concurrent.ThreadLocalRandom;
import java.util.concurrent.TimeUnit;
import java.util.concurrent.atomic.AtomicReference;
import java.util.function.Consumer;
import java.util.function.Predicate;
import java.util.stream.Collectors;

<<<<<<< HEAD
import static com.azure.messaging.servicebus.TestUtils.getEntityName;
import static com.azure.messaging.servicebus.TestUtils.getQueueBaseName;
import static org.junit.jupiter.api.Assertions.*;
import static org.junit.jupiter.api.Assumptions.assumeTrue;
=======
import static org.junit.jupiter.api.Assertions.assertEquals;
import static org.junit.jupiter.api.Assertions.assertFalse;
import static org.junit.jupiter.api.Assertions.assertTrue;
import static org.junit.jupiter.api.Assertions.fail;
>>>>>>> d2d6751e

@Isolated
@Execution(ExecutionMode.SAME_THREAD)
@TestMethodOrder(MethodOrderer.OrderAnnotation.class)
public class TracingIntegrationTests extends IntegrationTestBase {
    private TestSpanProcessor spanProcessor;
    private ServiceBusSenderAsyncClient sender;
    ServiceBusReceiverAsyncClient receiver;
    ServiceBusReceiverClient receiverSync;
    ServiceBusProcessorClient processor;

    private static final String TEST_QUEUE_NAME = getEntityName(getQueueBaseName(),
        ThreadLocalRandom.current().nextInt(10000));

    public TracingIntegrationTests() {
        super(new ClientLogger(TracingIntegrationTests.class));
    }

    @BeforeAll
    static void setup() {
        StepVerifier.setDefaultTimeout(Duration.ofSeconds(90));
        ServiceBusAdministrationClient adminClient = new ServiceBusAdministrationClientBuilder()
            .connectionString(getConnectionString())
            .buildClient();
        assumeTrue(adminClient.createQueue(TEST_QUEUE_NAME).getStatus() == EntityStatus.ACTIVE);
    }

    @AfterAll
    static void cleanup() {
        StepVerifier.resetDefaultTimeout();
        ServiceBusAdministrationClient adminClient = new ServiceBusAdministrationClientBuilder()
            .connectionString(getConnectionString())
            .buildClient();
        adminClient.deleteQueue(TEST_QUEUE_NAME);
    }
    @Override
    protected void beforeTest() {
        spanProcessor = new TestSpanProcessor(getFullyQualifiedDomainName(), TEST_QUEUE_NAME);
        try {
            OpenTelemetrySdk.builder()
                .setTracerProvider(
                    SdkTracerProvider.builder()
                        .addSpanProcessor(spanProcessor)
                        .build())
                .buildAndRegisterGlobal();
        } catch (IllegalStateException e) {
            // Set has already been called
            e.printStackTrace();
        }

        sender = new ServiceBusClientBuilder()
            .connectionString(getConnectionString())
            .sender()
            .queueName(TEST_QUEUE_NAME)
            .buildAsyncClient();

        receiver = new ServiceBusClientBuilder()
            .connectionString(getConnectionString())
            .receiver()
            .queueName(TEST_QUEUE_NAME)
            .buildAsyncClient(false, false);

        receiverSync = new ServiceBusClientBuilder()
            .connectionString(getConnectionString())
            .receiver()
            .queueName(TEST_QUEUE_NAME)
            .buildClient();

        StepVerifier.setDefaultTimeout(TIMEOUT);
    }

    @Override
    protected void afterTest() {
        GlobalOpenTelemetry.resetForTest();
        sharedBuilder = null;
        try {
            dispose(receiver, sender, processor, receiverSync);
        } catch (Exception e) {
            logger.warning("Error occurred when draining queue.", e);
        }
    }

    @Test
<<<<<<< HEAD
    @Order(1)
    public void sendAndReceive()  {
=======
    public void sendAndReceive() throws InterruptedException {
>>>>>>> d2d6751e
        ServiceBusMessage message1 = new ServiceBusMessage(CONTENTS_BYTES);
        ServiceBusMessage message2 = new ServiceBusMessage(CONTENTS_BYTES);
        List<ServiceBusMessage> messages = Arrays.asList(message1, message2);
        StepVerifier.create(sender.sendMessages(messages))
            .verifyComplete();

        CountDownLatch processedFound = new CountDownLatch(2);
        spanProcessor.notifyIfCondition(processedFound, s -> s.getName().equals("ServiceBus.process"));

        List<ServiceBusReceivedMessage> received = new ArrayList<>();
        receiver.receiveMessages()
            .take(2)
            .doOnNext(msg -> {
                received.add(msg);
                String traceparent = (String) msg.getApplicationProperties().get("traceparent");
                String traceId = Span.current().getSpanContext().getTraceId();

                // context created for the message and current are the same
                assertTrue(traceparent.startsWith("00-" + traceId));
                assertFalse(((ReadableSpan) Span.current()).hasEnded());
                receiver.complete(msg).block();
            })
            .subscribe();

        assertTrue(processedFound.await(20, TimeUnit.SECONDS));

        List<ReadableSpan> spans = spanProcessor.getEndedSpans();

        List<ReadableSpan> messageSpans = findSpans(spans, "ServiceBus.message");
        assertEquals(2, messageSpans.size());
        assertMessageSpan(messageSpans.get(0), message1);
        assertMessageSpan(messageSpans.get(1), message2);

        List<ReadableSpan> send = findSpans(spans, "ServiceBus.send");
        assertSendSpan(send.get(0), messages, "ServiceBus.send");

        List<ReadableSpan> processed = findSpans(spans, "ServiceBus.process");
        assertConsumerSpan(processed.get(0), received.get(0), "ServiceBus.process");
        assertConsumerSpan(processed.get(1), received.get(1), "ServiceBus.process");

        List<ReadableSpan> completed = findSpans(spans, "ServiceBus.complete");
        assertReceiveSpan(completed.get(0), Collections.singletonList(received.get(0)), "ServiceBus.complete");
        assertParentFound(completed.get(0), processed);

        assertReceiveSpan(completed.get(1), Collections.singletonList(received.get(1)), "ServiceBus.complete");
        assertParentFound(completed.get(1), processed);
    }

    @Test
    public void receiveCheckSubscribe() throws InterruptedException {
        ServiceBusMessage message1 = new ServiceBusMessage(CONTENTS_BYTES);
        ServiceBusMessage message2 = new ServiceBusMessage(CONTENTS_BYTES);
        List<ServiceBusMessage> messages = Arrays.asList(message1, message2);
        StepVerifier.create(sender.sendMessages(messages))
            .verifyComplete();

        CountDownLatch processedFound = new CountDownLatch(2);
        spanProcessor.notifyIfCondition(processedFound, s -> s.getName().equals("ServiceBus.process"));

        List<ServiceBusReceivedMessage> received = new ArrayList<>();
        receiver.receiveMessages()
            .take(2)
            .subscribe(msg -> {
                received.add(msg);
                String traceparent = (String) msg.getApplicationProperties().get("traceparent");
                String traceId = Span.current().getSpanContext().getTraceId();

                // context created for the message and current are the same
                assertTrue(traceparent.startsWith("00-" + traceId));
                assertFalse(((ReadableSpan) Span.current()).hasEnded());
                receiver.complete(msg).block();
            });

        assertTrue(processedFound.await(20, TimeUnit.SECONDS));

        List<ReadableSpan> spans = spanProcessor.getEndedSpans();

        List<ReadableSpan> processed = findSpans(spans, "ServiceBus.process");
        List<ReadableSpan> completed = findSpans(spans, "ServiceBus.complete");
        assertParentFound(completed.get(0), processed);
        assertParentFound(completed.get(1), processed);
    }

    @Test
    public void sendAndReceiveParallelNoAutoComplete() throws InterruptedException {
        int messageCount = 5;
        StepVerifier.create(sender.createMessageBatch()
            .doOnNext(batch -> {
                for (int i = 0; i < messageCount; i++) {
                    batch.tryAddMessage(new ServiceBusMessage(CONTENTS_BYTES));
                }
            })
            .flatMap(batch -> sender.sendMessages(batch))).verifyComplete();

        CountDownLatch processedFound = new CountDownLatch(messageCount);
        spanProcessor.notifyIfCondition(processedFound, span -> span.getName().equals("ServiceBus.process"));

        StepVerifier.create(
                receiver.receiveMessages()
                    .take(messageCount)
                    .doOnNext(msg -> {
                        if (Span.current().getSpanContext().isValid()) {
                            String traceparent = (String) msg.getApplicationProperties().get("traceparent");
                            String traceId = Span.current().getSpanContext().getTraceId();

                            // context created for the message and current are the same
                            assertTrue(traceparent.startsWith("00-" + traceId));
                            assertFalse(((ReadableSpan) Span.current()).hasEnded());
                        }
                        receiver.complete(msg).block();
                    })
                    .parallel(messageCount, 1)
                    .runOn(Schedulers.boundedElastic()))
            .expectNextCount(messageCount)
            .verifyComplete();

        assertTrue(processedFound.await(20, TimeUnit.SECONDS));

        List<ReadableSpan> spans = spanProcessor.getEndedSpans();
        List<ReadableSpan> processed = findSpans(spans, "ServiceBus.process");
        List<ReadableSpan> completed = findSpans(spans, "ServiceBus.complete");

        assertEquals(messageCount, processed.size());
        assertEquals(messageCount, completed.size());
        for (ReadableSpan c : completed) {
            assertParentFound(c, processed);
        }
    }

    @Test
    public void sendAndReceiveParallelAutoComplete() throws InterruptedException {
        int messageCount = 5;
        StepVerifier.create(sender.createMessageBatch()
            .doOnNext(batch -> {
                for (int i = 0; i < messageCount; i++) {
                    batch.tryAddMessage(new ServiceBusMessage(CONTENTS_BYTES));
                }
            })
            .flatMap(batch -> sender.sendMessages(batch))).verifyComplete();

        CountDownLatch processedFound = new CountDownLatch(messageCount);
        spanProcessor.notifyIfCondition(processedFound, span -> span.getName().equals("ServiceBus.process"));

        ServiceBusReceiverAsyncClient receiverAutoComplete = new ServiceBusClientBuilder()
            .connectionString(getConnectionString())
            .receiver()
            .queueName(getQueueName(0))
            .buildAsyncClient();

        StepVerifier.create(
                receiverAutoComplete.receiveMessages()
                .take(messageCount)
                .doOnNext(msg -> {
                    if (Span.current().getSpanContext().isValid()) {
                        String traceparent = (String) msg.getApplicationProperties().get("traceparent");
                        String traceId = Span.current().getSpanContext().getTraceId();

                        // context created for the message and current are the same
                        assertTrue(traceparent.startsWith("00-" + traceId));
                        assertFalse(((ReadableSpan) Span.current()).hasEnded());
                    }
                })
                .parallel(messageCount, 1)
                .runOn(Schedulers.boundedElastic(), 1))
            .expectNextCount(messageCount)
            .verifyComplete();

        assertTrue(processedFound.await(20, TimeUnit.SECONDS));

        List<ReadableSpan> spans = spanProcessor.getEndedSpans();
        List<ReadableSpan> processed = findSpans(spans, "ServiceBus.process");
        List<ReadableSpan> completed = findSpans(spans, "ServiceBus.complete");

        assertEquals(messageCount, processed.size());
        assertEquals(messageCount, completed.size());
        for (ReadableSpan c : completed) {
            assertParentFound(c, processed);
        }
    }

    @Test
    @Order(2)
    public void sendPeekRenewLockAndDefer() throws InterruptedException {
        String traceId = IdGenerator.random().generateTraceId();
        String traceparent = "00-" + traceId + "-" + IdGenerator.random().generateSpanId() + "-01";
        ServiceBusMessage message = new ServiceBusMessage(CONTENTS_BYTES);
        AtomicReference<ServiceBusReceivedMessage> receivedMessage = new AtomicReference<>();
        message.getApplicationProperties().put("traceparent", traceparent);

        StepVerifier.create(sender.sendMessage(message)).verifyComplete();

        CountDownLatch latch = new CountDownLatch(2);
        spanProcessor.notifyIfCondition(latch, s -> s.getName().equals("ServiceBus.process") && s.getSpanContext().getTraceId().equals(traceId));
        receiver.receiveMessages()
            .skipUntil(m -> traceparent.equals(m.getApplicationProperties().get("traceparent")))
            .flatMap(m -> receiver.renewMessageLock(m, Duration.ofSeconds(1)).thenReturn(m))
            .flatMap(m -> receiver.defer(m, new DeferOptions()).thenReturn(m))
            .flatMap(m -> receiver.receiveDeferredMessage(m.getSequenceNumber()).thenReturn(m))
            .subscribe(m -> {
                if (traceparent.equals(m.getApplicationProperties().get("traceparent"))) {
                    receivedMessage.set(m);
                    latch.countDown();
                }
            });

        assertTrue(latch.await(50, TimeUnit.SECONDS));

        List<ReadableSpan> spans = spanProcessor.getEndedSpans();

        assertEquals(0, findSpans(spans, "ServiceBus.message").size());

        List<ReadableSpan> send = findSpans(spans, "ServiceBus.send");
        assertSendSpan(send.get(0), Collections.singletonList(message), "ServiceBus.send");

        List<ReadableSpan> process = findSpans(spans, "ServiceBus.process", traceId);
        assertConsumerSpan(process.get(0), receivedMessage.get(), "ServiceBus.process");

        List<ReadableSpan> renewMessageLock = findSpans(spans, "ServiceBus.renewMessageLock", traceId);
        assertReceiveSpan(renewMessageLock.get(0), Collections.singletonList(receivedMessage.get()), "ServiceBus.renewMessageLock");
        assertParent(renewMessageLock.get(0), process.get(0));

        // for correlation to work after first async call, we need to enable otel rector instrumentations,
        // so no correlation beyond this point
        List<ReadableSpan> defer = findSpans(spans, "ServiceBus.defer");
        assertReceiveSpan(defer.get(0), Collections.singletonList(receivedMessage.get()), "ServiceBus.defer");

        List<ReadableSpan> receiveDeferredMessage = findSpans(spans, "ServiceBus.receiveDeferredMessage");
        assertReceiveSpan(receiveDeferredMessage.get(0), Collections.singletonList(receivedMessage.get()), "ServiceBus.receiveDeferredMessage");
    }

    @Test
    @Order(3)
    public void sendReceiveRenewLockAndDeferSync() {
        StepVerifier.create(sender.sendMessage(new ServiceBusMessage(CONTENTS_BYTES)))
            .verifyComplete();

        ServiceBusReceivedMessage receivedMessage = receiverSync.receiveMessages(1, Duration.ofSeconds(10)).stream().findFirst().get();

        receiverSync.renewMessageLock(receivedMessage);
        receiverSync.defer(receivedMessage, new DeferOptions());
        receiverSync.receiveDeferredMessage(receivedMessage.getSequenceNumber());

        List<ReadableSpan> spans = spanProcessor.getEndedSpans();

        List<ReadableSpan> received = findSpans(spans, "ServiceBus.receiveMessages");
        assertReceiveSpan(received.get(0), Collections.singletonList(receivedMessage), "ServiceBus.receiveMessages");

        List<ReadableSpan> renewMessageLock = findSpans(spans, "ServiceBus.renewMessageLock");
        assertReceiveSpan(renewMessageLock.get(0), Collections.singletonList(receivedMessage), "ServiceBus.renewMessageLock");

        List<ReadableSpan> defer = findSpans(spans, "ServiceBus.defer");
        assertReceiveSpan(defer.get(0), Collections.singletonList(receivedMessage), "ServiceBus.defer");

        List<ReadableSpan> receiveDeferredMessage = findSpans(spans, "ServiceBus.receiveDeferredMessage");
        assertReceiveSpan(receiveDeferredMessage.get(0), Collections.singletonList(receivedMessage), "ServiceBus.receiveDeferredMessage");
    }

    @Test
    @Order(4)
    public void syncReceive() {
        List<ServiceBusMessage> messages = new ArrayList<>();
        messages.add(new ServiceBusMessage(CONTENTS_BYTES));
        messages.add(new ServiceBusMessage(CONTENTS_BYTES));

        StepVerifier.create(sender.sendMessages(messages))
            .verifyComplete();

        List<ServiceBusReceivedMessage> receivedMessages = receiverSync.receiveMessages(2, Duration.ofSeconds(10))
            .stream().collect(Collectors.toList());
        receivedMessages.forEach(receiverSync::complete);

        List<ReadableSpan> spans = spanProcessor.getEndedSpans();

        List<ReadableSpan> received = findSpans(spans, "ServiceBus.receiveMessages");
        assertReceiveSpan(received.get(0), receivedMessages, "ServiceBus.receiveMessages");

        assertEquals(0, findSpans(spans, "ServiceBus.process").size());

        List<ReadableSpan> completed = findSpans(spans, "ServiceBus.complete");
        assertReceiveSpan(completed.get(0), Collections.singletonList(receivedMessages.get(0)), "ServiceBus.complete");
        assertReceiveSpan(completed.get(1), Collections.singletonList(receivedMessages.get(1)), "ServiceBus.complete");
    }

    @Test
    @Order(5)
    public void syncReceiveTimeout() {
        List<ServiceBusReceivedMessage> receivedMessages = receiverSync.receiveMessages(100, Duration.ofMillis(1))
            .stream().collect(Collectors.toList());

        List<ReadableSpan> spans = spanProcessor.getEndedSpans();

        List<ReadableSpan> received = findSpans(spans, "ServiceBus.receiveMessages");
        assertReceiveSpan(received.get(0), receivedMessages, "ServiceBus.receiveMessages");
        assertEquals(StatusCode.OK, received.get(0).toSpanData().getStatus().getStatusCode());

        assertEquals(0, findSpans(spans, "ServiceBus.process").size());
    }

    @Test
    @Order(6)
    public void peekMessage() {
        StepVerifier.create(sender.sendMessage(new ServiceBusMessage(CONTENTS_BYTES)))
            .verifyComplete();

        StepVerifier.create(receiver.peekMessage())
            .assertNext(receivedMessage -> {
                List<ReadableSpan> received = findSpans(spanProcessor.getEndedSpans(), "ServiceBus.peekMessage");
                assertReceiveSpan(received.get(0), Collections.singletonList(receivedMessage), "ServiceBus.peekMessage");
            })
            .verifyComplete();
    }

    @Test
    @Order(7)
    public void peekNonExistingMessage() {
        StepVerifier.create(receiver.peekMessage(Long.MAX_VALUE - 1))
            .verifyComplete();

        List<ReadableSpan> received = findSpans(spanProcessor.getEndedSpans(), "ServiceBus.peekMessage");
        assertReceiveSpan(received.get(0), Collections.emptyList(), "ServiceBus.peekMessage");
    }

    @Test
    @Order(8)
    public void sendAndProcess() throws InterruptedException {
        String messageId = UUID.randomUUID().toString();
        ServiceBusMessage message = new ServiceBusMessage(CONTENTS_BYTES)
            .setMessageId(messageId);

        StepVerifier.create(sender.sendMessage(message))
            .verifyComplete();

        String message1SpanId = message.getApplicationProperties().get("traceparent").toString().substring(36, 52);
        CountDownLatch completedFound = new CountDownLatch(1);
        spanProcessor.notifyIfCondition(completedFound, span -> {
            if (!span.getName().equals("ServiceBus.complete")) {
                return false;
            }
            List<LinkData> links = span.toSpanData().getLinks();
            return links.size() > 0 && links.get(0).getSpanContext().getSpanId().equals(message1SpanId);
        });

        AtomicReference<Span> currentInProcess = new AtomicReference<>(Span.getInvalid());
        AtomicReference<ServiceBusReceivedMessage> receivedMessage = new AtomicReference<>();
        processor = new ServiceBusClientBuilder()
            .connectionString(getConnectionString())
            .processor()
            .queueName(TEST_QUEUE_NAME)
            .processMessage(mc -> {
                if (mc.getMessage().getMessageId().equals(messageId)) {
                    currentInProcess.set(Span.current());
                    receivedMessage.set(mc.getMessage());
                }
            })
            .processError(e -> {
                fail("unexpected error", e.getException());
            })
            .buildProcessorClient();

        processor.start();
        assertTrue(completedFound.await(20, TimeUnit.SECONDS));
        processor.stop();

        assertTrue(currentInProcess.get().getSpanContext().isValid());
        List<ReadableSpan> spans = spanProcessor.getEndedSpans();

        assertMessageSpan(spans.get(0), message);
        assertSendSpan(spans.get(1), Collections.singletonList(message), "ServiceBus.send");

        assertEquals(0, findSpans(spans, "ServiceBus.consume").size());
        List<ReadableSpan> processed = findSpans(spans, "ServiceBus.process")
            .stream().filter(p -> p == currentInProcess.get()).collect(Collectors.toList());
        assertEquals(1, processed.size());
        assertConsumerSpan(processed.get(0), receivedMessage.get(), "ServiceBus.process");

        List<ReadableSpan> completed = findSpans(spans, "ServiceBus.complete").stream()
            .filter(c -> {
                List<LinkData> links = c.toSpanData().getLinks();
                return links.size() > 0 && links.get(0).getSpanContext().getSpanId().equals(message1SpanId);
            })
            .collect(Collectors.toList());
        assertEquals(1, completed.size());
        assertSendSpan(completed.get(0), Collections.singletonList(message), "ServiceBus.complete");
        assertParentFound(completed.get(0), processed);
    }

    @Test
    public void sendAndProcessParallel() throws InterruptedException {
        StepVerifier.create(sender.createMessageBatch()
                .doOnNext(batch -> {
                    for (int i = 0; i < 10; i++) {
                        batch.tryAddMessage(new ServiceBusMessage(CONTENTS_BYTES)
                            .setMessageId(UUID.randomUUID().toString()));
                    }
                })
                .flatMap(batch -> sender.sendMessages(batch)))
            .verifyComplete();

        CountDownLatch processedFound = new CountDownLatch(10);
        spanProcessor.notifyIfCondition(processedFound, span -> span.getName().equals("ServiceBus.process"));

        processor = new ServiceBusClientBuilder()
            .connectionString(getConnectionString())
            .processor()
            .queueName(getQueueName(0))
            .maxConcurrentCalls(10)
            .processMessage(mc -> {
                String traceparent = (String) mc.getMessage().getApplicationProperties().get("traceparent");
                String traceId = Span.current().getSpanContext().getTraceId();

                // context created for the message and current are the same
                assertTrue(traceparent.startsWith("00-" + traceId));
                assertFalse(((ReadableSpan) Span.current()).hasEnded());
            })
            .processError(e -> fail("unexpected error", e.getException()))
            .buildProcessorClient();

        processor.start();
        assertTrue(processedFound.await(10, TimeUnit.SECONDS));
        processor.stop();

        List<ReadableSpan> spans = spanProcessor.getEndedSpans();
        List<ReadableSpan> processed = findSpans(spans, "ServiceBus.process");
        List<ReadableSpan> completed = findSpans(spans, "ServiceBus.complete");

        assertEquals(10, processed.size());
        assertEquals(10, completed.size());
        for (ReadableSpan c : completed) {
            assertParentFound(c, processed);
        }
    }

    @Test
    public void sendAndProcessParallelNoAutoComplete() throws InterruptedException {
        int messageCount = 5;
        StepVerifier.create(sender.createMessageBatch()
            .doOnNext(batch -> {
                for (int i = 0; i < messageCount; i++) {
                    batch.tryAddMessage(new ServiceBusMessage(CONTENTS_BYTES));
                }
            })
            .flatMap(batch -> sender.sendMessages(batch))).verifyComplete();

        CountDownLatch completedFound = new CountDownLatch(messageCount);
        spanProcessor.notifyIfCondition(completedFound, span -> span.getName().equals("ServiceBus.complete"));

        processor = new ServiceBusClientBuilder()
            .connectionString(getConnectionString())
            .processor()
            .queueName(getQueueName(0))
            .maxConcurrentCalls(messageCount)
            .disableAutoComplete()
            .processMessage(mc -> {
                String traceparent = (String) mc.getMessage().getApplicationProperties().get("traceparent");
                String traceId = Span.current().getSpanContext().getTraceId();

                // context created for the message and current are the same
                assertTrue(traceparent.startsWith("00-" + traceId));
                mc.complete();
            })
            .processError(e -> fail("unexpected error", e.getException()))
            .buildProcessorClient();

        processor.start();
        assertTrue(completedFound.await(20, TimeUnit.SECONDS));
        processor.stop();

        List<ReadableSpan> spans = spanProcessor.getEndedSpans();
        List<ReadableSpan> processed = findSpans(spans, "ServiceBus.process");
        List<ReadableSpan> completed = findSpans(spans, "ServiceBus.complete");

        assertTrue(messageCount <= processed.size());
        assertTrue(messageCount <= completed.size());
        for (ReadableSpan c : completed) {
            assertParentFound(c, processed);
        }
    }

    @Test
    @Order(9)
    public void sendProcessAndFail() throws InterruptedException {
        String messageId = UUID.randomUUID().toString();
        ServiceBusMessage message = new ServiceBusMessage(CONTENTS_BYTES)
            .setMessageId(messageId);

        StepVerifier.create(sender.sendMessage(message))
            .verifyComplete();

        String message1SpanId = message.getApplicationProperties().get("traceparent").toString().substring(36, 52);

        CountDownLatch messageProcessed = new CountDownLatch(1);
        spanProcessor.notifyIfCondition(messageProcessed, span ->
            span.getName() == "ServiceBus.process" && span.getParentSpanContext().getSpanId().equals(message1SpanId));

        AtomicReference<ServiceBusReceivedMessage> receivedMessage = new AtomicReference<>();
        processor = new ServiceBusClientBuilder()
            .connectionString(getConnectionString())
            .processor()
            .queueName(TEST_QUEUE_NAME)
            .processMessage(mc -> {
                if (mc.getMessage().getMessageId().equals(messageId)) {
                    receivedMessage.set(mc.getMessage());
                    throw new RuntimeException("foo");
                }
            })
            .processError(e -> { })
            .buildProcessorClient();

        processor.start();
        assertTrue(messageProcessed.await(10, TimeUnit.SECONDS));
        processor.stop();

        List<ReadableSpan> spans = spanProcessor.getEndedSpans();
        List<ReadableSpan> processed = findSpans(spans, "ServiceBus.process")
            .stream().filter(p -> p.getParentSpanContext().isValid())
            .filter(p -> p.toSpanData().getStatus().getStatusCode() == StatusCode.ERROR)
            .collect(Collectors.toList());
        assertEquals(1, processed.size());
        assertConsumerSpan(processed.get(0), receivedMessage.get(), "ServiceBus.process");

        List<ReadableSpan> abandoned = findSpans(spans, "ServiceBus.abandon").stream()
            .filter(c -> c.toSpanData().getLinks().get(0).getSpanContext().getSpanId().equals(message1SpanId))
            .collect(Collectors.toList());
        assertEquals(1, abandoned.size());
        assertSendSpan(abandoned.get(0), Collections.singletonList(message), "ServiceBus.abandon");
        assertParentFound(abandoned.get(0), processed);
    }

    @Test
    @Order(10)
    public void scheduleAndCancelMessage() {
        ServiceBusMessage message = new ServiceBusMessage("m");
        StepVerifier.create(
                sender.scheduleMessage(message, OffsetDateTime.now().plusSeconds(100))
                .flatMap(l -> sender.cancelScheduledMessage(l)))
            .verifyComplete();

        List<ReadableSpan> spans = spanProcessor.getEndedSpans();
        assertMessageSpan(spans.get(0), message);
        assertSendSpan(spans.get(1), Collections.singletonList(message), "ServiceBus.scheduleMessage");
        assertSendSpan(spans.get(2), Collections.emptyList(), "ServiceBus.cancelScheduledMessage");
    }

    private void assertMessageSpan(ReadableSpan actual, ServiceBusMessage message) {
        assertEquals("ServiceBus.message", actual.getName());
        assertEquals(SpanKind.PRODUCER, actual.getKind());
        String traceparent = "00-" + actual.getSpanContext().getTraceId() + "-" + actual.getSpanContext().getSpanId() + "-01";
        assertEquals(message.getApplicationProperties().get("Diagnostic-Id"), traceparent);
        assertEquals(message.getApplicationProperties().get("traceparent"), traceparent);
    }

    private void assertSendSpan(ReadableSpan actual, List<ServiceBusMessage> messages, String spanName) {
        assertEquals(spanName, actual.getName());
        assertEquals(SpanKind.CLIENT, actual.getKind());
        List<LinkData> links = actual.toSpanData().getLinks();
        assertEquals(messages.size(), links.size());
        for (int i = 0; i < links.size(); i++) {
            String messageTraceparent = (String) messages.get(i).getApplicationProperties().get("traceparent");
            SpanContext linkContext = links.get(i).getSpanContext();
            String linkTraceparent = "00-" + linkContext.getTraceId() + "-" + linkContext.getSpanId() + "-01";
            assertEquals(messageTraceparent, linkTraceparent);
        }
    }

    private void assertReceiveSpan(ReadableSpan actual, List<ServiceBusReceivedMessage> messages, String spanName) {
        assertEquals(spanName, actual.getName());
        assertEquals(SpanKind.CLIENT, actual.getKind());
        List<LinkData> links = actual.toSpanData().getLinks();
        assertEquals(messages.size(), links.size());
        for (int i = 0; i < links.size(); i++) {
            String messageTraceparent = (String) messages.get(i).getApplicationProperties().get("traceparent");
            SpanContext linkContext = links.get(i).getSpanContext();
            String linkTraceparent = "00-" + linkContext.getTraceId() + "-" + linkContext.getSpanId() + "-01";
            assertEquals(messageTraceparent, linkTraceparent);
            // TODO (lmolkova) uncomment after otel 1.0.0-beta.29 ships
            // assertNotNull(links.get(i).getAttributes().get(AttributeKey.longKey(Tracer.MESSAGE_ENQUEUED_TIME)));
        }
    }

    private void assertConsumerSpan(ReadableSpan actual, ServiceBusReceivedMessage message, String spanName) {
        assertEquals(spanName, actual.getName());
        assertEquals(SpanKind.CONSUMER, actual.getKind());
        assertEquals(0, actual.toSpanData().getLinks().size());

        String messageTraceparent = (String) message.getApplicationProperties().get("traceparent");
        String parent = "00-" + actual.getSpanContext().getTraceId() + "-" + actual.getParentSpanContext().getSpanId() + "-01";
        assertEquals(messageTraceparent, parent);
    }

    private void assertParent(ReadableSpan child, ReadableSpan parent) {
        assertEquals(child.getParentSpanContext().getTraceId(), parent.getSpanContext().getTraceId());
        assertEquals(child.getParentSpanContext().getSpanId(), parent.getSpanContext().getSpanId());
    }

    private void assertParentFound(ReadableSpan child, List<ReadableSpan> possibleParents) {
        boolean hasParentInProcessed = false;
        for (ReadableSpan p : possibleParents) {
            hasParentInProcessed |=
                child.getParentSpanContext().getTraceId().equals(p.getSpanContext().getTraceId())
                    && child.getParentSpanContext().getSpanId().equals(p.getSpanContext().getSpanId());
            if (hasParentInProcessed) {
                // TODO (limolkova) apparently we complete ahead of time
                // assertTrue(p.getLatencyNanos() >= child.getLatencyNanos());
                break;
            }
        }

        assertTrue(hasParentInProcessed);
    }

    private List<ReadableSpan> findSpans(List<ReadableSpan> spans, String spanName) {
        return spans.stream()
            .filter(s -> s.getName().equals(spanName))
            .collect(Collectors.toList());
    }

    private List<ReadableSpan> findSpans(List<ReadableSpan> spans, String spanName, String traceId) {
        return spans.stream()
            .filter(s -> s.getName().equals(spanName))
            .filter(s -> s.getSpanContext().getTraceId().equals(traceId))
            .collect(Collectors.toList());
    }

    static class TestSpanProcessor implements SpanProcessor {
        private final ConcurrentLinkedDeque<ReadableSpan> spans = new ConcurrentLinkedDeque<>();
        private final String entityName;
        private final String namespace;

        private AtomicReference<Consumer<ReadableSpan>> notifier = new AtomicReference<>();

        TestSpanProcessor(String namespace, String entityName) {
            this.namespace = namespace;
            this.entityName = entityName;
        }
        public List<ReadableSpan> getEndedSpans() {
            return spans.stream().collect(Collectors.toList());
        }

        @Override
        public void onStart(Context context, ReadWriteSpan readWriteSpan) {
        }

        @Override
        public boolean isStartRequired() {
            return false;
        }

        @Override
        public void onEnd(ReadableSpan readableSpan) {
            assertEquals("Microsoft.ServiceBus", readableSpan.getAttribute(AttributeKey.stringKey("az.namespace")));
            assertEquals(entityName, readableSpan.getAttribute(AttributeKey.stringKey("message_bus.destination")));
            assertEquals(namespace, readableSpan.getAttribute(AttributeKey.stringKey("peer.address")));

            Consumer<ReadableSpan> filter = notifier.get();
            if (filter != null) {
                filter.accept(readableSpan);
            }
            spans.add(readableSpan);
        }

        public void notifyIfCondition(CountDownLatch countDownLatch, Predicate<ReadableSpan> filter) {
            notifier.set((span) -> {
                if (filter.test(span)) {
                    countDownLatch.countDown();
                }
            });
        }

        @Override
        public boolean isEndRequired() {
            return true;
        }
    }
}<|MERGE_RESOLUTION|>--- conflicted
+++ resolved
@@ -50,17 +50,9 @@
 import java.util.function.Predicate;
 import java.util.stream.Collectors;
 
-<<<<<<< HEAD
 import static com.azure.messaging.servicebus.TestUtils.getEntityName;
-import static com.azure.messaging.servicebus.TestUtils.getQueueBaseName;
 import static org.junit.jupiter.api.Assertions.*;
 import static org.junit.jupiter.api.Assumptions.assumeTrue;
-=======
-import static org.junit.jupiter.api.Assertions.assertEquals;
-import static org.junit.jupiter.api.Assertions.assertFalse;
-import static org.junit.jupiter.api.Assertions.assertTrue;
-import static org.junit.jupiter.api.Assertions.fail;
->>>>>>> d2d6751e
 
 @Isolated
 @Execution(ExecutionMode.SAME_THREAD)
@@ -144,12 +136,8 @@
     }
 
     @Test
-<<<<<<< HEAD
     @Order(1)
-    public void sendAndReceive()  {
-=======
     public void sendAndReceive() throws InterruptedException {
->>>>>>> d2d6751e
         ServiceBusMessage message1 = new ServiceBusMessage(CONTENTS_BYTES);
         ServiceBusMessage message2 = new ServiceBusMessage(CONTENTS_BYTES);
         List<ServiceBusMessage> messages = Arrays.asList(message1, message2);
