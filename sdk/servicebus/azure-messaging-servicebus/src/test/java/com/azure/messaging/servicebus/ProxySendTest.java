--- conflicted
+++ resolved
@@ -85,11 +85,7 @@
             .connectionString(getConnectionString())
             .transportType(AmqpTransportType.AMQP_WEB_SOCKETS)
             .retryOptions(new AmqpRetryOptions().setTryTimeout(Duration.ofSeconds(10)))
-<<<<<<< HEAD
-            .buildSenderClientBuilder()
-=======
             .sender()
->>>>>>> 7a46ae73
             .queueName(queueName)
             .buildAsyncClient();
 
