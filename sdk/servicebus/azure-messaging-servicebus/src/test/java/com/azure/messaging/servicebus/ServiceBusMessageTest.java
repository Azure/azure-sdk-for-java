--- conflicted
+++ resolved
@@ -19,11 +19,7 @@
 import static org.junit.jupiter.api.Assertions.assertNull;
 import static org.junit.jupiter.api.Assertions.assertThrows;
 
-<<<<<<< HEAD
-import com.azure.core.experimental.util.BinaryData;
-=======
 import com.azure.core.util.BinaryData;
->>>>>>> e2018a87
 import org.junit.jupiter.api.Assertions;
 import org.junit.jupiter.api.Test;
 
@@ -56,15 +52,6 @@
         final Duration expectedTimeToLive = Duration.ofSeconds(20);
         final String expectedPartitionKey = "old-p-key";
 
-<<<<<<< HEAD
-        final ServiceBusReceivedMessage expected = new ServiceBusReceivedMessage(PAYLOAD_BINARY);
-        expected.getAmqpAnnotatedMessage().getMessageAnnotations().put(SEQUENCE_NUMBER_ANNOTATION_NAME.getValue(), "10");
-        expected.getAmqpAnnotatedMessage().getMessageAnnotations().put(DEAD_LETTER_SOURCE_KEY_ANNOTATION_NAME.getValue(), "abc");
-        expected.getAmqpAnnotatedMessage().getMessageAnnotations().put(ENQUEUED_SEQUENCE_NUMBER_ANNOTATION_NAME.getValue(), "11");
-        expected.getAmqpAnnotatedMessage().getMessageAnnotations().put(ENQUEUED_TIME_UTC_ANNOTATION_NAME.getValue(), "11");
-        expected.getAmqpAnnotatedMessage().getApplicationProperties().put(DEAD_LETTER_DESCRIPTION_ANNOTATION_NAME.getValue(), "abc");
-        expected.getAmqpAnnotatedMessage().getApplicationProperties().put(DEAD_LETTER_REASON_ANNOTATION_NAME.getValue(), "abc");
-=======
         final short expectedPriority = 10;
         final String expectedFooterValue = "foo-value1";
         final String expectedDeliveryAnnotationsValue = "da-value1";
@@ -78,7 +65,6 @@
         expected.getRawAmqpMessage().getMessageAnnotations().put(ENQUEUED_TIME_UTC_ANNOTATION_NAME.getValue(), "11");
         expected.getRawAmqpMessage().getApplicationProperties().put(DEAD_LETTER_DESCRIPTION_ANNOTATION_NAME.getValue(), "abc");
         expected.getRawAmqpMessage().getApplicationProperties().put(DEAD_LETTER_REASON_ANNOTATION_NAME.getValue(), "abc");
->>>>>>> e2018a87
         expected.setSubject(expectedSubject);
         expected.setTo(expectedTo);
         expected.setReplyTo(expectedReplyTo);
@@ -215,8 +201,6 @@
 
         // Assert
         assertArrayEquals(encoded, message.getBody().toBytes());
-<<<<<<< HEAD
-=======
     }
 
     /**
@@ -232,7 +216,6 @@
 
         // Assert
         assertArrayEquals(expected, message.getBody().toBytes());
->>>>>>> e2018a87
     }
 
     /**
@@ -242,19 +225,12 @@
     void bodyNotNull() {
         assertThrows(NullPointerException.class, () -> new ServiceBusMessage((String) null));
         assertThrows(NullPointerException.class, () -> new ServiceBusMessage((BinaryData) null));
-<<<<<<< HEAD
-=======
         assertThrows(NullPointerException.class, () -> new ServiceBusMessage((byte[]) null));
->>>>>>> e2018a87
     }
 
     @Test
     void messagePropertiesShouldNotBeNull() {
-<<<<<<< HEAD
-        // Act
-=======
-        // Arrange
->>>>>>> e2018a87
+        // Arrange
         final ServiceBusMessage serviceBusMessageData = new ServiceBusMessage(PAYLOAD_BINARY);
 
         // Assert
@@ -285,18 +261,12 @@
      */
     @Test
     void canCreateWithBytePayload() {
-<<<<<<< HEAD
-        // Act
-=======
-        // Arrange
->>>>>>> e2018a87
+        // Arrange
         final ServiceBusMessage serviceBusMessageData = new ServiceBusMessage(PAYLOAD_BINARY);
 
         // Assert
         Assertions.assertNotNull(serviceBusMessageData.getBody());
         Assertions.assertEquals(PAYLOAD, serviceBusMessageData.getBody().toString());
-<<<<<<< HEAD
-=======
     }
 
     @Test
@@ -367,6 +337,5 @@
 
         serviceBusMessageData.setSessionId(justRightId);
         Assertions.assertEquals(justRightId, serviceBusMessageData.getSessionId());
->>>>>>> e2018a87
     }
 }