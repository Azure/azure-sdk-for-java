// Copyright (c) Microsoft Corporation. All rights reserved.
// Licensed under the MIT License.
package com.azure.messaging.servicebus;

import com.azure.core.amqp.AmqpRetryOptions;
import com.azure.core.amqp.AmqpTransportType;
import com.azure.core.amqp.ProxyAuthenticationType;
import com.azure.core.amqp.ProxyOptions;
import com.azure.core.amqp.models.AmqpMessageBody;
import com.azure.core.amqp.implementation.AsyncAutoCloseable;
import com.azure.core.test.TestBase;
import com.azure.core.test.TestMode;
import com.azure.core.util.Configuration;
import com.azure.core.util.CoreUtils;
import com.azure.core.util.logging.ClientLogger;
import com.azure.identity.ClientSecretCredential;
import com.azure.identity.ClientSecretCredentialBuilder;
import com.azure.messaging.servicebus.ServiceBusClientBuilder.ServiceBusReceiverClientBuilder;
import com.azure.messaging.servicebus.ServiceBusClientBuilder.ServiceBusSenderClientBuilder;
import com.azure.messaging.servicebus.ServiceBusClientBuilder.ServiceBusSessionReceiverClientBuilder;
import com.azure.messaging.servicebus.implementation.DispositionStatus;
import com.azure.messaging.servicebus.implementation.MessagingEntityType;
import org.junit.jupiter.api.AfterAll;
import org.junit.jupiter.api.AfterEach;
import org.junit.jupiter.api.Assertions;
import org.junit.jupiter.api.BeforeAll;
import org.junit.jupiter.api.BeforeEach;
import org.junit.jupiter.api.TestInfo;
import org.junit.jupiter.params.provider.Arguments;
import reactor.core.publisher.Mono;
import reactor.core.scheduler.Scheduler;
import reactor.core.scheduler.Schedulers;
import reactor.test.StepVerifier;

import java.io.Closeable;
import java.net.InetSocketAddress;
import java.net.Proxy;
import java.nio.charset.StandardCharsets;
import java.time.Duration;
import java.util.ArrayList;
import java.util.List;
import java.util.stream.Stream;

import static com.azure.core.amqp.ProxyOptions.PROXY_PASSWORD;
import static com.azure.core.amqp.ProxyOptions.PROXY_USERNAME;
import static com.azure.messaging.servicebus.TestUtils.getEntityName;
import static com.azure.messaging.servicebus.TestUtils.getQueueBaseName;
import static com.azure.messaging.servicebus.TestUtils.getSessionQueueBaseName;
import static com.azure.messaging.servicebus.TestUtils.getSessionSubscriptionBaseName;
import static com.azure.messaging.servicebus.TestUtils.getSubscriptionBaseName;
import static org.junit.jupiter.api.Assertions.assertArrayEquals;
import static org.junit.jupiter.api.Assertions.assertNotNull;
import static org.junit.jupiter.api.Assumptions.assumeTrue;

public abstract class IntegrationTestBase extends TestBase {
    protected static final Duration OPERATION_TIMEOUT = Duration.ofSeconds(30);
    protected static final Duration TIMEOUT = Duration.ofSeconds(60);
    protected static final AmqpRetryOptions RETRY_OPTIONS = new AmqpRetryOptions().setTryTimeout(TIMEOUT);
    protected final ClientLogger logger;

    private static final String PROXY_AUTHENTICATION_TYPE = "PROXY_AUTHENTICATION_TYPE";

    private String testName;
    private final Scheduler scheduler = Schedulers.parallel();

    protected static final byte[] CONTENTS_BYTES = "Some-contents".getBytes(StandardCharsets.UTF_8);
    protected String sessionId;

    ServiceBusClientBuilder sharedBuilder;

    protected IntegrationTestBase(ClientLogger logger) {
        this.logger = logger;
    }

    @BeforeEach
    public void setupTest(TestInfo testInfo) {
        logger.info("========= SET-UP [{}] =========", testInfo.getDisplayName());

        testName = testInfo.getDisplayName();
        assumeTrue(getTestMode() == TestMode.RECORD);

        StepVerifier.setDefaultTimeout(TIMEOUT);
        beforeTest();
    }

    @BeforeAll
    static void beforeAll() {
        StepVerifier.setDefaultTimeout(Duration.ofSeconds(30));
    }

    @AfterAll
    static void afterAll() {
        StepVerifier.resetDefaultTimeout();
    }

    // These are overridden because we don't use the Interceptor Manager.
    @Override
    @AfterEach
    public void teardownTest(TestInfo testInfo) {
        logger.info("========= TEARDOWN [{}] =========", testInfo.getDisplayName());
        StepVerifier.resetDefaultTimeout();
        afterTest();
    }

    /**
     * Gets the test mode for this API test. If AZURE_TEST_MODE equals {@link TestMode#RECORD} and Event Hubs connection
     * string is set, then we return {@link TestMode#RECORD}. Otherwise, {@link TestMode#PLAYBACK} is returned.
     */
    @Override
    public TestMode getTestMode() {
        if (super.getTestMode() == TestMode.PLAYBACK) {
            return TestMode.PLAYBACK;
        }

        return CoreUtils.isNullOrEmpty(getConnectionString()) ? TestMode.PLAYBACK : TestMode.RECORD;
    }

    public String getConnectionString() {
        return TestUtils.getConnectionString();
    }

    public String getFullyQualifiedDomainName() {
        return TestUtils.getFullyQualifiedDomainName();
    }

    /**
     * Gets the name of the queue.
     *
     * @param index Index of the queue.
     *
     * @return Name of the queue.
     */
    public String getQueueName(int index) {
        return getEntityName(getQueueBaseName(), index);
    }

    public String getSessionQueueName(int index) {
        return getEntityName(getSessionQueueBaseName(), index);
    }

    /**
     * Gets the name of the topic.
     *
     * @return Name of the topic.
     */
    public String getTopicName(int index) {
        return getEntityName(TestUtils.getTopicBaseName(), index);
    }

    /**
     * Gets the configured ProxyConfiguration from environment variables.
     */
    public ProxyOptions getProxyConfiguration() {
        final String address = System.getenv(Configuration.PROPERTY_HTTP_PROXY);

        if (address == null) {
            return null;
        }

        final String[] host = address.split(":");
        if (host.length < 2) {
            logger.warning("Environment variable '{}' cannot be parsed into a proxy. Value: {}",
                Configuration.PROPERTY_HTTP_PROXY, address);
            return null;
        }

        final String hostname = host[0];
        final int port = Integer.parseInt(host[1]);
        final Proxy proxy = new Proxy(Proxy.Type.HTTP, new InetSocketAddress(hostname, port));

        final String username = System.getenv(PROXY_USERNAME);

        if (username == null) {
            logger.info("Environment variable '{}' is not set. No authentication used.");
            return new ProxyOptions(ProxyAuthenticationType.NONE, proxy, null, null);
        }

        final String password = System.getenv(PROXY_PASSWORD);
        final String authentication = System.getenv(PROXY_AUTHENTICATION_TYPE);

        final ProxyAuthenticationType authenticationType = CoreUtils.isNullOrEmpty(authentication)
            ? ProxyAuthenticationType.NONE
            : ProxyAuthenticationType.valueOf(authentication);

        return new ProxyOptions(authenticationType, proxy, username, password);
    }

    /**
     * Creates a new instance of {@link ServiceBusClientBuilder} with the default integration test settings and uses a
     * connection string to authenticate.
     */
    protected ServiceBusClientBuilder getBuilder() {
        return getBuilder(false);
    }

    /**
     * Creates a new instance of {@link ServiceBusClientBuilder} with the default integration test settings and uses a
     * connection string to authenticate if {@code useCredentials} is false. Otherwise, uses a service principal through
     * {@link com.azure.identity.ClientSecretCredential}.
     */
    protected ServiceBusClientBuilder getBuilder(boolean useCredentials) {
        final ServiceBusClientBuilder builder = new ServiceBusClientBuilder()
            .proxyOptions(ProxyOptions.SYSTEM_DEFAULTS)
            .retryOptions(RETRY_OPTIONS)
            .transportType(AmqpTransportType.AMQP)
            .scheduler(scheduler);

        logger.info("Getting Builder using credentials : [{}] ", useCredentials);
        if (useCredentials) {
            final String fullyQualifiedDomainName = getFullyQualifiedDomainName();

            assumeTrue(fullyQualifiedDomainName != null && !fullyQualifiedDomainName.isEmpty(),
                "AZURE_SERVICEBUS_FULLY_QUALIFIED_DOMAIN_NAME variable needs to be set when using credentials.");

            final ClientSecretCredential clientSecretCredential = new ClientSecretCredentialBuilder()
                .clientId(System.getenv("AZURE_CLIENT_ID"))
                .clientSecret(System.getenv("AZURE_CLIENT_SECRET"))
                .tenantId(System.getenv("AZURE_TENANT_ID"))
                .build();

            return builder.credential(fullyQualifiedDomainName, clientSecretCredential);
        } else {
            return builder.connectionString(getConnectionString());
        }
    }

    protected ServiceBusSenderClientBuilder getSenderBuilder(boolean useCredentials, MessagingEntityType entityType,
        int entityIndex, boolean isSessionAware, boolean sharedConnection) {

        ServiceBusClientBuilder builder = getBuilder(useCredentials, sharedConnection);
        switch (entityType) {
            case QUEUE:
                final String queueName = isSessionAware ? getSessionQueueName(entityIndex) : getQueueName(entityIndex);
                assertNotNull(queueName, "'queueName' cannot be null.");
                return builder.sender()
                    .queueName(queueName);
            case SUBSCRIPTION:
                final String topicName = getTopicName(entityIndex);
                assertNotNull(topicName, "'topicName' cannot be null.");

                return builder.sender().topicName(topicName);
            default:
                throw logger.logExceptionAsError(new IllegalArgumentException("Unknown entity type: " + entityType));
        }
    }

    protected ServiceBusReceiverClientBuilder getReceiverBuilder(boolean useCredentials, MessagingEntityType entityType,
        int entityIndex, boolean sharedConnection) {

        ServiceBusClientBuilder builder = getBuilder(useCredentials, sharedConnection);
        switch (entityType) {
            case QUEUE:
                final String queueName = getQueueName(entityIndex);
                assertNotNull(queueName, "'queueName' cannot be null.");

                return builder.receiver().queueName(queueName);
            case SUBSCRIPTION:
                final String topicName = getTopicName(entityIndex);
                final String subscriptionName = getSubscriptionBaseName();
                assertNotNull(topicName, "'topicName' cannot be null.");
                assertNotNull(subscriptionName, "'subscriptionName' cannot be null.");

                return builder.receiver().topicName(topicName).subscriptionName(subscriptionName);
            default:
                throw logger.logExceptionAsError(new IllegalArgumentException("Unknown entity type: " + entityType));
        }
    }

    protected ServiceBusSessionReceiverClientBuilder getSessionReceiverBuilder(boolean useCredentials,
        MessagingEntityType entityType, int entityIndex,
        boolean sharedConnection) {

        ServiceBusClientBuilder builder = getBuilder(useCredentials, sharedConnection);

        switch (entityType) {
            case QUEUE:
                final String queueName = getSessionQueueName(entityIndex);
                assertNotNull(queueName, "'queueName' cannot be null.");
                return builder
                    .sessionReceiver()
                    .queueName(queueName);

            case SUBSCRIPTION:
                final String topicName = getTopicName(entityIndex);
                final String subscriptionName = getSessionSubscriptionBaseName();
                assertNotNull(topicName, "'topicName' cannot be null.");
                assertNotNull(subscriptionName, "'subscriptionName' cannot be null.");
                return builder.sessionReceiver()
                    .topicName(topicName).subscriptionName(subscriptionName);
            default:
                throw logger.logExceptionAsError(new IllegalArgumentException("Unknown entity type: " + entityType));
        }
    }

    protected static Stream<Arguments> messagingEntityProvider() {
        return Stream.of(
            Arguments.of(MessagingEntityType.QUEUE),
            Arguments.of(MessagingEntityType.SUBSCRIPTION)
        );
    }

    protected static Stream<Arguments> messagingEntityWithSessions() {
        return Stream.of(
            Arguments.of(MessagingEntityType.QUEUE, false),
            Arguments.of(MessagingEntityType.SUBSCRIPTION, false),
            Arguments.of(MessagingEntityType.QUEUE, true),
            Arguments.of(MessagingEntityType.SUBSCRIPTION, true)
        );
    }

    protected static Stream<Arguments> receiveDeferredMessageBySequenceNumber() {
        return Stream.of(
            Arguments.of(MessagingEntityType.QUEUE, DispositionStatus.COMPLETED),
            Arguments.of(MessagingEntityType.QUEUE, DispositionStatus.ABANDONED),
            Arguments.of(MessagingEntityType.QUEUE, DispositionStatus.SUSPENDED),
            Arguments.of(MessagingEntityType.SUBSCRIPTION, DispositionStatus.ABANDONED),
            Arguments.of(MessagingEntityType.SUBSCRIPTION, DispositionStatus.COMPLETED),
            Arguments.of(MessagingEntityType.SUBSCRIPTION, DispositionStatus.SUSPENDED)
        );
    }

    /**
     * Disposes of any {@link Closeable} resources.
     *
     * @param closeables The closeables to dispose of. If a closeable is {@code null}, it is skipped.
     */
    protected void dispose(AutoCloseable... closeables) {
        if (closeables == null || closeables.length == 0) {
            return;
        }

        final List<Mono<Void>> closeableMonos = new ArrayList<>();

        for (final AutoCloseable closeable : closeables) {
            if (closeable == null) {
                continue;
            }

            if (closeable instanceof AsyncAutoCloseable) {
                final Mono<Void> voidMono = ((AsyncAutoCloseable) closeable).closeAsync();
                closeableMonos.add(voidMono);

                voidMono.subscribe();
            }

            try {
                closeable.close();
            } catch (Exception error) {
                logger.error(String.format("[%s]: %s didn't close properly.", testName,
                    closeable.getClass().getSimpleName()), error);
            }
        }

        Mono.when(closeableMonos).block(TIMEOUT);
    }

<<<<<<< HEAD
    protected ServiceBusMessage getMessage(byte[] content, String messageId, boolean isSessionEnabled) {
        final ServiceBusMessage message = TestUtils.getServiceBusMessage(content, messageId);
=======
    protected ServiceBusMessage getMessage(String messageId, boolean isSessionEnabled, AmqpMessageBody amqpMessageBody) {
        final ServiceBusMessage message = new ServiceBusMessage(amqpMessageBody);
        logger.verbose("Message id '{}'.", messageId);
        return isSessionEnabled ? message.setSessionId(sessionId) : message;
    }

    protected ServiceBusMessage getMessage(String messageId, boolean isSessionEnabled) {
        final ServiceBusMessage message = TestUtils.getServiceBusMessage(CONTENTS_BYTES, messageId);
>>>>>>> 6bde71d8
        logger.verbose("Message id '{}'.", messageId);
        return isSessionEnabled ? message.setSessionId(sessionId) : message;
    }

    protected ServiceBusMessage getMessage(String messageId, boolean isSessionEnabled) {
        return getMessage(CONTENTS_BYTES, messageId, isSessionEnabled);
    }

    protected void assertMessageEquals(ServiceBusMessageContext context, String messageId, boolean isSessionEnabled) {
        Assertions.assertNotNull(context);
        Assertions.assertNotNull(context.getMessage());
        assertMessageEquals(context.getMessage(), messageId, isSessionEnabled);
    }

    protected void assertMessageEquals(ServiceBusReceivedMessage message, String messageId, boolean isSessionEnabled) {
        assertArrayEquals(CONTENTS_BYTES, message.getBody().toBytes());

        // Disabling message ID assertion. Since we do multiple operations on the same queue/topic, it's possible
        // the queue or topic contains messages from previous test cases.
        assertNotNull(message.getMessageId());
        //assertEquals(messageId, message.getMessageId());

        if (isSessionEnabled) {
            assertNotNull(message.getSessionId());
            // Disabling session ID exact match assertion. Since we do multiple operations on the same queue/topic, it's possible
            // the queue or topic contains messages from previous test cases.
            // assertEquals(sessionId, message.getSessionId());
        }
    }

    private ServiceBusClientBuilder getBuilder(boolean useCredentials, boolean sharedConnection) {
        ServiceBusClientBuilder builder;
        if (sharedConnection && sharedBuilder == null) {
            sharedBuilder = getBuilder(useCredentials);
            builder = sharedBuilder;
        } else if (sharedConnection) {
            builder = sharedBuilder;
        } else {
            builder = getBuilder(useCredentials);
        }
        return builder;
    }
}<|MERGE_RESOLUTION|>--- conflicted
+++ resolved
@@ -353,20 +353,14 @@
 
         Mono.when(closeableMonos).block(TIMEOUT);
     }
-
-<<<<<<< HEAD
-    protected ServiceBusMessage getMessage(byte[] content, String messageId, boolean isSessionEnabled) {
-        final ServiceBusMessage message = TestUtils.getServiceBusMessage(content, messageId);
-=======
     protected ServiceBusMessage getMessage(String messageId, boolean isSessionEnabled, AmqpMessageBody amqpMessageBody) {
         final ServiceBusMessage message = new ServiceBusMessage(amqpMessageBody);
         logger.verbose("Message id '{}'.", messageId);
         return isSessionEnabled ? message.setSessionId(sessionId) : message;
     }
-
-    protected ServiceBusMessage getMessage(String messageId, boolean isSessionEnabled) {
-        final ServiceBusMessage message = TestUtils.getServiceBusMessage(CONTENTS_BYTES, messageId);
->>>>>>> 6bde71d8
+  
+    protected ServiceBusMessage getMessage(byte[] content, String messageId, boolean isSessionEnabled) {
+        final ServiceBusMessage message = TestUtils.getServiceBusMessage(content, messageId);
         logger.verbose("Message id '{}'.", messageId);
         return isSessionEnabled ? message.setSessionId(sessionId) : message;
     }
