--- conflicted
+++ resolved
@@ -127,7 +127,6 @@
 
     public String getFullyQualifiedDomainName() {
         return TestUtils.getFullyQualifiedDomainName();
-<<<<<<< HEAD
     }
 
     /**
@@ -150,52 +149,8 @@
      *
      * @return Name of the topic.
      */
-    public String getTopicName() {
-        return TestUtils.getTopicName();
-    }
-
-    /**
-     * Gets the name of the first subscription.
-     *
-     * @return Name of the first subscription.
-     */
-    public String getSubscriptionName(int index) {
-        return getEntityName(getSubscriptionBaseName(), index);
-    }
-
-    /**
-     * Gets the name of the first session-enabled subscription.
-     *
-     * @return Name of the first session-enabled subscription.
-     */
-    public String getSessionSubscriptionName(int index) {
-        return getEntityName(getSessionSubscriptionBaseName(), index);
-=======
-    }
-
-    /**
-     * Gets the name of the queue.
-     *
-     * @param index Index of the queue.
-     *
-     * @return Name of the queue.
-     */
-    public String getQueueName(int index) {
-        return getEntityName(getQueueBaseName(), index);
-    }
-
-    public String getSessionQueueName(int index) {
-        return getEntityName(getSessionQueueBaseName(), index);
-    }
-
-    /**
-     * Gets the name of the topic.
-     *
-     * @return Name of the topic.
-     */
     public String getTopicName(int index) {
         return getEntityName(TestUtils.getTopicBaseName(), index);
->>>>>>> 846f5853
     }
 
     /**
@@ -291,11 +246,7 @@
                 return builder.sender()
                     .queueName(queueName);
             case SUBSCRIPTION:
-<<<<<<< HEAD
-                final String topicName = getTopicName();
-=======
                 final String topicName = getTopicName(entityIndex);
->>>>>>> 846f5853
                 assertNotNull(topicName, "'topicName' cannot be null.");
 
                 return builder.sender().topicName(topicName);
@@ -318,13 +269,8 @@
 
                 return builder.receiver().queueName(queueName);
             case SUBSCRIPTION:
-<<<<<<< HEAD
-                final String topicName = getTopicName();
-                final String subscriptionName = getSubscriptionName(entityIndex);
-=======
                 final String topicName = getTopicName(entityIndex);
                 final String subscriptionName = getSubscriptionBaseName();
->>>>>>> 846f5853
                 assertNotNull(topicName, "'topicName' cannot be null.");
                 assertNotNull(subscriptionName, "'subscriptionName' cannot be null.");
 
@@ -349,13 +295,8 @@
                     .queueName(queueName);
 
             case SUBSCRIPTION:
-<<<<<<< HEAD
-                final String topicName = getTopicName();
-                final String subscriptionName = getSessionSubscriptionName(entityIndex);
-=======
                 final String topicName = getTopicName(entityIndex);
                 final String subscriptionName = getSessionSubscriptionBaseName();
->>>>>>> 846f5853
                 assertNotNull(topicName, "'topicName' cannot be null.");
                 assertNotNull(subscriptionName, "'subscriptionName' cannot be null.");
                 return onBuilderCreate.apply(builder)
