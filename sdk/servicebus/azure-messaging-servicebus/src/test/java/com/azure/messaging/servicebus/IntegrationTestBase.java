// Copyright (c) Microsoft Corporation. All rights reserved.
// Licensed under the MIT License.
package com.azure.messaging.servicebus;

import com.azure.core.amqp.AmqpRetryOptions;
import com.azure.core.amqp.AmqpTransportType;
import com.azure.core.amqp.ProxyAuthenticationType;
import com.azure.core.amqp.ProxyOptions;
<<<<<<< HEAD
=======
import com.azure.core.amqp.models.AmqpMessageBody;
import com.azure.core.amqp.implementation.AsyncAutoCloseable;
>>>>>>> a59869b9
import com.azure.core.test.TestBase;
import com.azure.core.test.TestMode;
import com.azure.core.util.AsyncCloseable;
import com.azure.core.util.Configuration;
import com.azure.core.util.CoreUtils;
import com.azure.core.util.logging.ClientLogger;
import com.azure.identity.ClientSecretCredential;
import com.azure.identity.ClientSecretCredentialBuilder;
import com.azure.messaging.servicebus.ServiceBusClientBuilder.ServiceBusReceiverClientBuilder;
import com.azure.messaging.servicebus.ServiceBusClientBuilder.ServiceBusSenderClientBuilder;
import com.azure.messaging.servicebus.ServiceBusClientBuilder.ServiceBusSessionReceiverClientBuilder;
import com.azure.messaging.servicebus.implementation.DispositionStatus;
import com.azure.messaging.servicebus.implementation.MessagingEntityType;
import org.junit.jupiter.api.AfterAll;
import org.junit.jupiter.api.AfterEach;
import org.junit.jupiter.api.Assertions;
import org.junit.jupiter.api.BeforeAll;
import org.junit.jupiter.api.BeforeEach;
import org.junit.jupiter.api.TestInfo;
import org.junit.jupiter.params.provider.Arguments;
import reactor.core.publisher.Mono;
import reactor.core.scheduler.Scheduler;
import reactor.core.scheduler.Schedulers;
import reactor.test.StepVerifier;

import java.io.Closeable;
import java.net.InetSocketAddress;
import java.net.Proxy;
import java.nio.charset.StandardCharsets;
import java.time.Duration;
import java.util.ArrayList;
import java.util.List;
import java.util.stream.Stream;

import static com.azure.core.amqp.ProxyOptions.PROXY_PASSWORD;
import static com.azure.core.amqp.ProxyOptions.PROXY_USERNAME;
import static com.azure.messaging.servicebus.TestUtils.getEntityName;
import static com.azure.messaging.servicebus.TestUtils.getQueueBaseName;
import static com.azure.messaging.servicebus.TestUtils.getSessionQueueBaseName;
import static com.azure.messaging.servicebus.TestUtils.getSessionSubscriptionBaseName;
import static com.azure.messaging.servicebus.TestUtils.getSubscriptionBaseName;
import static org.junit.jupiter.api.Assertions.assertArrayEquals;
import static org.junit.jupiter.api.Assertions.assertNotNull;
import static org.junit.jupiter.api.Assumptions.assumeTrue;

public abstract class IntegrationTestBase extends TestBase {
    protected static final Duration OPERATION_TIMEOUT = Duration.ofSeconds(30);
    protected static final Duration TIMEOUT = Duration.ofSeconds(60);
    protected static final AmqpRetryOptions RETRY_OPTIONS = new AmqpRetryOptions().setTryTimeout(TIMEOUT);
    protected final ClientLogger logger;

    private static final String PROXY_AUTHENTICATION_TYPE = "PROXY_AUTHENTICATION_TYPE";

    private String testName;
    private final Scheduler scheduler = Schedulers.parallel();

    protected static final byte[] CONTENTS_BYTES = "Some-contents".getBytes(StandardCharsets.UTF_8);
    protected String sessionId;

    ServiceBusClientBuilder sharedBuilder;

    protected IntegrationTestBase(ClientLogger logger) {
        this.logger = logger;
    }

    @BeforeEach
    public void setupTest(TestInfo testInfo) {
        logger.info("========= SET-UP [{}] =========", testInfo.getDisplayName());

        testName = testInfo.getDisplayName();
        assumeTrue(getTestMode() == TestMode.RECORD);

        StepVerifier.setDefaultTimeout(TIMEOUT);
        beforeTest();
    }

    @BeforeAll
    static void beforeAll() {
        StepVerifier.setDefaultTimeout(Duration.ofSeconds(30));
    }

    @AfterAll
    static void afterAll() {
        StepVerifier.resetDefaultTimeout();
    }

    // These are overridden because we don't use the Interceptor Manager.
    @Override
    @AfterEach
    public void teardownTest(TestInfo testInfo) {
        logger.info("========= TEARDOWN [{}] =========", testInfo.getDisplayName());
        StepVerifier.resetDefaultTimeout();
        afterTest();
    }

    /**
     * Gets the test mode for this API test. If AZURE_TEST_MODE equals {@link TestMode#RECORD} and Event Hubs connection
     * string is set, then we return {@link TestMode#RECORD}. Otherwise, {@link TestMode#PLAYBACK} is returned.
     */
    @Override
    public TestMode getTestMode() {
        if (super.getTestMode() == TestMode.PLAYBACK) {
            return TestMode.PLAYBACK;
        }

        return CoreUtils.isNullOrEmpty(getConnectionString()) ? TestMode.PLAYBACK : TestMode.RECORD;
    }

    public String getConnectionString() {
        return TestUtils.getConnectionString();
    }

    public String getFullyQualifiedDomainName() {
        return TestUtils.getFullyQualifiedDomainName();
    }

    /**
     * Gets the name of the queue.
     *
     * @param index Index of the queue.
     *
     * @return Name of the queue.
     */
    public String getQueueName(int index) {
        return getEntityName(getQueueBaseName(), index);
    }

    public String getSessionQueueName(int index) {
        return getEntityName(getSessionQueueBaseName(), index);
    }

    /**
     * Gets the name of the topic.
     *
     * @return Name of the topic.
     */
    public String getTopicName(int index) {
        return getEntityName(TestUtils.getTopicBaseName(), index);
    }

    /**
     * Gets the configured ProxyConfiguration from environment variables.
     */
    public ProxyOptions getProxyConfiguration() {
        final String address = System.getenv(Configuration.PROPERTY_HTTP_PROXY);

        if (address == null) {
            return null;
        }

        final String[] host = address.split(":");
        if (host.length < 2) {
            logger.warning("Environment variable '{}' cannot be parsed into a proxy. Value: {}",
                Configuration.PROPERTY_HTTP_PROXY, address);
            return null;
        }

        final String hostname = host[0];
        final int port = Integer.parseInt(host[1]);
        final Proxy proxy = new Proxy(Proxy.Type.HTTP, new InetSocketAddress(hostname, port));

        final String username = System.getenv(PROXY_USERNAME);

        if (username == null) {
            logger.info("Environment variable '{}' is not set. No authentication used.");
            return new ProxyOptions(ProxyAuthenticationType.NONE, proxy, null, null);
        }

        final String password = System.getenv(PROXY_PASSWORD);
        final String authentication = System.getenv(PROXY_AUTHENTICATION_TYPE);

        final ProxyAuthenticationType authenticationType = CoreUtils.isNullOrEmpty(authentication)
            ? ProxyAuthenticationType.NONE
            : ProxyAuthenticationType.valueOf(authentication);

        return new ProxyOptions(authenticationType, proxy, username, password);
    }

    /**
     * Creates a new instance of {@link ServiceBusClientBuilder} with the default integration test settings and uses a
     * connection string to authenticate.
     */
    protected ServiceBusClientBuilder getBuilder() {
        return getBuilder(false);
    }

    /**
     * Creates a new instance of {@link ServiceBusClientBuilder} with the default integration test settings and uses a
     * connection string to authenticate if {@code useCredentials} is false. Otherwise, uses a service principal through
     * {@link com.azure.identity.ClientSecretCredential}.
     */
    protected ServiceBusClientBuilder getBuilder(boolean useCredentials) {
        final ServiceBusClientBuilder builder = new ServiceBusClientBuilder()
            .proxyOptions(ProxyOptions.SYSTEM_DEFAULTS)
            .retryOptions(RETRY_OPTIONS)
            .transportType(AmqpTransportType.AMQP)
            .scheduler(scheduler);

        logger.info("Getting Builder using credentials : [{}] ", useCredentials);
        if (useCredentials) {
            final String fullyQualifiedDomainName = getFullyQualifiedDomainName();

            assumeTrue(fullyQualifiedDomainName != null && !fullyQualifiedDomainName.isEmpty(),
                "AZURE_SERVICEBUS_FULLY_QUALIFIED_DOMAIN_NAME variable needs to be set when using credentials.");

            final ClientSecretCredential clientSecretCredential = new ClientSecretCredentialBuilder()
                .clientId(System.getenv("AZURE_CLIENT_ID"))
                .clientSecret(System.getenv("AZURE_CLIENT_SECRET"))
                .tenantId(System.getenv("AZURE_TENANT_ID"))
                .build();

            return builder.credential(fullyQualifiedDomainName, clientSecretCredential);
        } else {
            return builder.connectionString(getConnectionString());
        }
    }

    protected ServiceBusSenderClientBuilder getSenderBuilder(boolean useCredentials, MessagingEntityType entityType,
        int entityIndex, boolean isSessionAware, boolean sharedConnection) {

        ServiceBusClientBuilder builder = getBuilder(useCredentials, sharedConnection);
        switch (entityType) {
            case QUEUE:
                final String queueName = isSessionAware ? getSessionQueueName(entityIndex) : getQueueName(entityIndex);
                assertNotNull(queueName, "'queueName' cannot be null.");
                return builder.sender()
                    .queueName(queueName);
            case SUBSCRIPTION:
                final String topicName = getTopicName(entityIndex);
                assertNotNull(topicName, "'topicName' cannot be null.");

                return builder.sender().topicName(topicName);
            default:
                throw logger.logExceptionAsError(new IllegalArgumentException("Unknown entity type: " + entityType));
        }
    }

    protected ServiceBusReceiverClientBuilder getReceiverBuilder(boolean useCredentials, MessagingEntityType entityType,
        int entityIndex, boolean sharedConnection) {

        ServiceBusClientBuilder builder = getBuilder(useCredentials, sharedConnection);
        switch (entityType) {
            case QUEUE:
                final String queueName = getQueueName(entityIndex);
                assertNotNull(queueName, "'queueName' cannot be null.");

                return builder.receiver().queueName(queueName);
            case SUBSCRIPTION:
                final String topicName = getTopicName(entityIndex);
                final String subscriptionName = getSubscriptionBaseName();
                assertNotNull(topicName, "'topicName' cannot be null.");
                assertNotNull(subscriptionName, "'subscriptionName' cannot be null.");

                return builder.receiver().topicName(topicName).subscriptionName(subscriptionName);
            default:
                throw logger.logExceptionAsError(new IllegalArgumentException("Unknown entity type: " + entityType));
        }
    }

    protected ServiceBusSessionReceiverClientBuilder getSessionReceiverBuilder(boolean useCredentials,
        MessagingEntityType entityType, int entityIndex,
        boolean sharedConnection) {

        ServiceBusClientBuilder builder = getBuilder(useCredentials, sharedConnection);

        switch (entityType) {
            case QUEUE:
                final String queueName = getSessionQueueName(entityIndex);
                assertNotNull(queueName, "'queueName' cannot be null.");
                return builder
                    .sessionReceiver()
                    .queueName(queueName);

            case SUBSCRIPTION:
                final String topicName = getTopicName(entityIndex);
                final String subscriptionName = getSessionSubscriptionBaseName();
                assertNotNull(topicName, "'topicName' cannot be null.");
                assertNotNull(subscriptionName, "'subscriptionName' cannot be null.");
                return builder.sessionReceiver()
                    .topicName(topicName).subscriptionName(subscriptionName);
            default:
                throw logger.logExceptionAsError(new IllegalArgumentException("Unknown entity type: " + entityType));
        }
    }

    protected static Stream<Arguments> messagingEntityProvider() {
        return Stream.of(
            Arguments.of(MessagingEntityType.QUEUE),
            Arguments.of(MessagingEntityType.SUBSCRIPTION)
        );
    }

    protected static Stream<Arguments> messagingEntityWithSessions() {
        return Stream.of(
            Arguments.of(MessagingEntityType.QUEUE, false),
            Arguments.of(MessagingEntityType.SUBSCRIPTION, false),
            Arguments.of(MessagingEntityType.QUEUE, true),
            Arguments.of(MessagingEntityType.SUBSCRIPTION, true)
        );
    }

    protected static Stream<Arguments> receiveDeferredMessageBySequenceNumber() {
        return Stream.of(
            Arguments.of(MessagingEntityType.QUEUE, DispositionStatus.COMPLETED),
            Arguments.of(MessagingEntityType.QUEUE, DispositionStatus.ABANDONED),
            Arguments.of(MessagingEntityType.QUEUE, DispositionStatus.SUSPENDED),
            Arguments.of(MessagingEntityType.SUBSCRIPTION, DispositionStatus.ABANDONED),
            Arguments.of(MessagingEntityType.SUBSCRIPTION, DispositionStatus.COMPLETED),
            Arguments.of(MessagingEntityType.SUBSCRIPTION, DispositionStatus.SUSPENDED)
        );
    }

    /**
     * Disposes of any {@link Closeable} resources.
     *
     * @param closeables The closeables to dispose of. If a closeable is {@code null}, it is skipped.
     */
    protected void dispose(AutoCloseable... closeables) {
        if (closeables == null || closeables.length == 0) {
            return;
        }

        final List<Mono<Void>> closeableMonos = new ArrayList<>();

        for (final AutoCloseable closeable : closeables) {
            if (closeable == null) {
                continue;
            }

            if (closeable instanceof AsyncCloseable) {
                final Mono<Void> voidMono = ((AsyncCloseable) closeable).closeAsync();
                closeableMonos.add(voidMono);

                voidMono.subscribe();
            }

            try {
                closeable.close();
            } catch (Exception error) {
                logger.error(String.format("[%s]: %s didn't close properly.", testName,
                    closeable.getClass().getSimpleName()), error);
            }
        }

        Mono.when(closeableMonos).block(TIMEOUT);
    }

<<<<<<< HEAD
    protected ServiceBusMessage getMessage(byte[] content, String messageId, boolean isSessionEnabled) {
        final ServiceBusMessage message = TestUtils.getServiceBusMessage(content, messageId);
=======
    protected ServiceBusMessage getMessage(String messageId, boolean isSessionEnabled, AmqpMessageBody amqpMessageBody) {
        final ServiceBusMessage message = new ServiceBusMessage(amqpMessageBody);
        logger.verbose("Message id '{}'.", messageId);
        return isSessionEnabled ? message.setSessionId(sessionId) : message;
    }

    protected ServiceBusMessage getMessage(String messageId, boolean isSessionEnabled) {
        final ServiceBusMessage message = TestUtils.getServiceBusMessage(CONTENTS_BYTES, messageId);
>>>>>>> a59869b9
        logger.verbose("Message id '{}'.", messageId);
        return isSessionEnabled ? message.setSessionId(sessionId) : message;
    }

    protected ServiceBusMessage getMessage(String messageId, boolean isSessionEnabled) {
        return getMessage(CONTENTS_BYTES, messageId, isSessionEnabled);
    }

    protected void assertMessageEquals(ServiceBusMessageContext context, String messageId, boolean isSessionEnabled) {
        Assertions.assertNotNull(context);
        Assertions.assertNotNull(context.getMessage());
        assertMessageEquals(context.getMessage(), messageId, isSessionEnabled);
    }

    protected void assertMessageEquals(ServiceBusReceivedMessage message, String messageId, boolean isSessionEnabled) {
        assertArrayEquals(CONTENTS_BYTES, message.getBody().toBytes());

        // Disabling message ID assertion. Since we do multiple operations on the same queue/topic, it's possible
        // the queue or topic contains messages from previous test cases.
        assertNotNull(message.getMessageId());
        //assertEquals(messageId, message.getMessageId());

        if (isSessionEnabled) {
            assertNotNull(message.getSessionId());
            // Disabling session ID exact match assertion. Since we do multiple operations on the same queue/topic, it's possible
            // the queue or topic contains messages from previous test cases.
            // assertEquals(sessionId, message.getSessionId());
        }
    }

    private ServiceBusClientBuilder getBuilder(boolean useCredentials, boolean sharedConnection) {
        ServiceBusClientBuilder builder;
        if (sharedConnection && sharedBuilder == null) {
            sharedBuilder = getBuilder(useCredentials);
            builder = sharedBuilder;
        } else if (sharedConnection) {
            builder = sharedBuilder;
        } else {
            builder = getBuilder(useCredentials);
        }
        return builder;
    }
}<|MERGE_RESOLUTION|>--- conflicted
+++ resolved
@@ -6,11 +6,7 @@
 import com.azure.core.amqp.AmqpTransportType;
 import com.azure.core.amqp.ProxyAuthenticationType;
 import com.azure.core.amqp.ProxyOptions;
-<<<<<<< HEAD
-=======
 import com.azure.core.amqp.models.AmqpMessageBody;
-import com.azure.core.amqp.implementation.AsyncAutoCloseable;
->>>>>>> a59869b9
 import com.azure.core.test.TestBase;
 import com.azure.core.test.TestMode;
 import com.azure.core.util.AsyncCloseable;
@@ -358,10 +354,6 @@
         Mono.when(closeableMonos).block(TIMEOUT);
     }
 
-<<<<<<< HEAD
-    protected ServiceBusMessage getMessage(byte[] content, String messageId, boolean isSessionEnabled) {
-        final ServiceBusMessage message = TestUtils.getServiceBusMessage(content, messageId);
-=======
     protected ServiceBusMessage getMessage(String messageId, boolean isSessionEnabled, AmqpMessageBody amqpMessageBody) {
         final ServiceBusMessage message = new ServiceBusMessage(amqpMessageBody);
         logger.verbose("Message id '{}'.", messageId);
@@ -370,13 +362,8 @@
 
     protected ServiceBusMessage getMessage(String messageId, boolean isSessionEnabled) {
         final ServiceBusMessage message = TestUtils.getServiceBusMessage(CONTENTS_BYTES, messageId);
->>>>>>> a59869b9
         logger.verbose("Message id '{}'.", messageId);
         return isSessionEnabled ? message.setSessionId(sessionId) : message;
-    }
-
-    protected ServiceBusMessage getMessage(String messageId, boolean isSessionEnabled) {
-        return getMessage(CONTENTS_BYTES, messageId, isSessionEnabled);
     }
 
     protected void assertMessageEquals(ServiceBusMessageContext context, String messageId, boolean isSessionEnabled) {
