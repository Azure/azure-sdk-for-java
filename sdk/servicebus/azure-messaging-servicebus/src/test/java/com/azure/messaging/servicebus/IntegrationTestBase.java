--- conflicted
+++ resolved
@@ -24,7 +24,6 @@
 import org.junit.jupiter.api.Assertions;
 import org.junit.jupiter.api.BeforeAll;
 import org.junit.jupiter.api.BeforeEach;
-import org.junit.jupiter.api.Test;
 import org.junit.jupiter.api.TestInfo;
 import org.junit.jupiter.params.provider.Arguments;
 import org.mockito.Mockito;
@@ -131,18 +130,10 @@
         return TestUtils.getFullyQualifiedDomainName();
     }
 
-<<<<<<< HEAD
     public TestResourceDescription getTestResourceDescription(int useCase, boolean isSessionEnabled) {
         return TestUtils.getTestResource(useCase, isSessionEnabled);
     }
 
-    public String getQueueName() {
-        return TestUtils.getQueueName();
-    }
-
-    public String getSessionQueueName() {
-        return TestUtils.getSessionQueueName();
-=======
     /**
      * Gets the name of the queue.
      *
@@ -152,7 +143,6 @@
      */
     public String getQueueName(int index) {
         return getEntityName(getQueueBaseName(), index);
->>>>>>> 2962fabd
     }
 
     public String getSessionQueueName(int index) {
@@ -266,97 +256,47 @@
         }
     }
 
+
     protected ServiceBusSenderClientBuilder getSenderBuilder(boolean useCredentials, MessagingEntityType entityType,
-<<<<<<< HEAD
-        boolean isSessionAware) {
-        return getSenderBuilder(useCredentials, entityType, isSessionAware, false);
-    }
-
-    protected ServiceBusSenderClientBuilder getSenderBuilder(boolean useCredentials, MessagingEntityType entityType,
-        boolean isSessionAware, boolean sharedConnection) {
-        return getSenderBuilder(useCredentials, entityType, isSessionAware, sharedConnection, TestUtils.USE_CASE_DEFAULT);
-    }
-
-    protected ServiceBusSenderClientBuilder getSenderBuilder(boolean useCredentials, MessagingEntityType entityType,
-        boolean isSessionAware, boolean sharedConnection, int useCase) {
-
-        TestResourceDescription testResourceDescription = getTestResourceDescription(useCase, isSessionAware);
+        int entityIndex, boolean isSessionAware, boolean sharedConnection) {
+
+        //TestResourceDescription testResourceDescription = getTestResourceDescription(useCase, isSessionAware);
 
         ServiceBusClientBuilder builder = getBuilder(useCredentials, sharedConnection);
-
-        switch (entityType) {
-            case QUEUE:
-                final String queueName = testResourceDescription.getQueueName();
-=======
-        int entityIndex, boolean isSessionAware) {
 
         switch (entityType) {
             case QUEUE:
                 final String queueName = isSessionAware ? getSessionQueueName(entityIndex) : getQueueName(entityIndex);
->>>>>>> 2962fabd
                 assertNotNull(queueName, "'queueName' cannot be null.");
-
                 return builder.sender()
                     .queueName(queueName);
             case SUBSCRIPTION:
-<<<<<<< HEAD
-                final String topicName = testResourceDescription.getTopicName();
-                final String subscriptionName = testResourceDescription.getSubscriberName();
-=======
                 final String topicName = getTopicName();
->>>>>>> 2962fabd
                 assertNotNull(topicName, "'topicName' cannot be null.");
 
                 return builder.sender().topicName(topicName);
             default:
                 throw logger.logExceptionAsError(new IllegalArgumentException("Unknown entity type: " + entityType));
         }
-    }
-
-<<<<<<< HEAD
-    protected ServiceBusReceiverClientBuilder getReceiverBuilder(boolean useCredentials,
-        MessagingEntityType entityType, Function<ServiceBusClientBuilder, ServiceBusClientBuilder> onBuilderCreate) {
-        return getReceiverBuilder(useCredentials, entityType, onBuilderCreate, false);
-    }
-=======
-    protected ServiceBusReceiverClientBuilder getReceiverBuilder(
-        boolean useCredentials, MessagingEntityType entityType, int entityIndex,
-        Function<ServiceBusClientBuilder, ServiceBusClientBuilder> onBuilderCreate) {
->>>>>>> 2962fabd
-
-
-    protected ServiceBusReceiverClientBuilder getReceiverBuilder(boolean useCredentials,
-        MessagingEntityType entityType, Function<ServiceBusClientBuilder, ServiceBusClientBuilder> onBuilderCreate
-        , boolean sharedConnection) {
-        return getReceiverBuilder(useCredentials, entityType, onBuilderCreate, sharedConnection, TestUtils.USE_CASE_DEFAULT);
-    }
+
+    }
+
 
     protected ServiceBusReceiverClientBuilder getReceiverBuilder(boolean useCredentials, MessagingEntityType entityType,
-        Function<ServiceBusClientBuilder, ServiceBusClientBuilder> onBuilderCreate, boolean sharedConnection, int useCase) {
-
-        TestResourceDescription testResourceDescription = getTestResourceDescription(useCase, false);
+        int entityIndex, Function<ServiceBusClientBuilder, ServiceBusClientBuilder> onBuilderCreate, boolean sharedConnection) {
 
         ServiceBusClientBuilder builder = getBuilder(useCredentials, sharedConnection);
 
         builder = onBuilderCreate.apply(builder);
         switch (entityType) {
             case QUEUE:
-<<<<<<< HEAD
-                final String queueName = testResourceDescription.getQueueName();
-=======
                 final String queueName = getQueueName(entityIndex);
->>>>>>> 2962fabd
                 assertNotNull(queueName, "'queueName' cannot be null.");
 
                 return builder.receiver().queueName(queueName);
             case SUBSCRIPTION:
-<<<<<<< HEAD
-                final String topicName = testResourceDescription.getTopicName();
-                final String subscriptionName = testResourceDescription.getSubscriberName();
-=======
                 final String topicName = getTopicName();
                 final String subscriptionName = getSubscriptionName(entityIndex);
->>>>>>> 2962fabd
                 assertNotNull(topicName, "'topicName' cannot be null.");
                 assertNotNull(subscriptionName, "'subscriptionName' cannot be null.");
 
@@ -367,47 +307,24 @@
     }
 
     protected ServiceBusSessionReceiverClientBuilder getSessionReceiverBuilder(boolean useCredentials,
-<<<<<<< HEAD
-        MessagingEntityType entityType, Function<ServiceBusClientBuilder, ServiceBusClientBuilder> onBuilderCreate,
+        MessagingEntityType entityType, int entityIndex, Function<ServiceBusClientBuilder, ServiceBusClientBuilder> onBuilderCreate,
         boolean sharedConnection) {
-        return getSessionReceiverBuilder(useCredentials, entityType, onBuilderCreate, sharedConnection, TestUtils.USE_CASE_DEFAULT);
-    }
-
-    protected ServiceBusSessionReceiverClientBuilder getSessionReceiverBuilder(boolean useCredentials,
-        MessagingEntityType entityType, Function<ServiceBusClientBuilder, ServiceBusClientBuilder> onBuilderCreate,
-        boolean sharedConnection, int useCase) {
-
-        TestResourceDescription testResourceDescription = getTestResourceDescription(useCase, true);
 
         ServiceBusClientBuilder builder = getBuilder(useCredentials, sharedConnection);
 
-        switch (entityType) {
-            case QUEUE:
-                final String queueName = testResourceDescription.getQueueName();
-=======
-        MessagingEntityType entityType, int entityIndex,
-        Function<ServiceBusClientBuilder, ServiceBusClientBuilder> onBuilderCreate) {
         switch (entityType) {
             case QUEUE:
                 final String queueName = getSessionQueueName(entityIndex);
->>>>>>> 2962fabd
                 assertNotNull(queueName, "'queueName' cannot be null.");
-
                 return onBuilderCreate.apply(builder)
                     .sessionReceiver()
                     .queueName(queueName);
 
             case SUBSCRIPTION:
-<<<<<<< HEAD
-                final String topicName = testResourceDescription.getTopicName();
-                final String subscriptionName = testResourceDescription.getSubscriberName();
-=======
                 final String topicName = getTopicName();
                 final String subscriptionName = getSessionSubscriptionName(entityIndex);
->>>>>>> 2962fabd
                 assertNotNull(topicName, "'topicName' cannot be null.");
                 assertNotNull(subscriptionName, "'subscriptionName' cannot be null.");
-
                 return onBuilderCreate.apply(builder)
                     .sessionReceiver()
                     .topicName(topicName).subscriptionName(subscriptionName);
@@ -556,7 +473,6 @@
             // assertEquals(sessionId, message.getSessionId());
         }
     }
-
     private ServiceBusClientBuilder getBuilder(boolean useCredentials, boolean sharedConnection) {
         ServiceBusClientBuilder builder;
         if (sharedConnection && sharedBuilder ==  null) {
