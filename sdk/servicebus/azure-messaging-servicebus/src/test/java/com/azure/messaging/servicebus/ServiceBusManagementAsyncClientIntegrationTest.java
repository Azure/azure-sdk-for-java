// Copyright (c) Microsoft Corporation. All rights reserved.
// Licensed under the MIT License.

package com.azure.messaging.servicebus;

import com.azure.core.exception.ResourceExistsException;
import com.azure.core.exception.ResourceNotFoundException;
import com.azure.core.http.HttpClient;
import com.azure.core.http.HttpResponse;
import com.azure.core.http.policy.HttpLogDetailLevel;
import com.azure.core.http.policy.HttpLogOptions;
import com.azure.core.http.policy.RetryPolicy;
import com.azure.core.test.TestBase;
<<<<<<< HEAD
import com.azure.messaging.servicebus.models.CreateSubscriptionOptions;
import com.azure.messaging.servicebus.models.CreateTopicOptions;
=======
import com.azure.messaging.servicebus.models.CreateQueueOptions;
>>>>>>> 44f5cf46
import com.azure.messaging.servicebus.models.NamespaceType;
import com.azure.messaging.servicebus.models.QueueRuntimeInfo;
import com.azure.messaging.servicebus.models.SubscriptionRuntimeInfo;
import com.azure.messaging.servicebus.models.TopicProperties;
import com.azure.messaging.servicebus.models.TopicRuntimeInfo;
import org.junit.jupiter.api.AfterAll;
import org.junit.jupiter.api.BeforeAll;
import org.junit.jupiter.api.Tag;
import org.junit.jupiter.params.ParameterizedTest;
import org.junit.jupiter.params.provider.Arguments;
import org.junit.jupiter.params.provider.MethodSource;
import reactor.test.StepVerifier;

import java.time.Clock;
import java.time.Duration;
import java.time.OffsetDateTime;
import java.util.stream.Stream;

import static com.azure.messaging.servicebus.TestUtils.getEntityName;
import static com.azure.messaging.servicebus.TestUtils.getSessionSubscriptionBaseName;
import static com.azure.messaging.servicebus.TestUtils.getTopicBaseName;
import static org.junit.jupiter.api.Assertions.assertEquals;
import static org.junit.jupiter.api.Assertions.assertFalse;
import static org.junit.jupiter.api.Assertions.assertNotNull;
import static org.junit.jupiter.api.Assertions.assertTrue;

/**
 * Tests {@link ServiceBusManagementAsyncClient}.
 */
@Tag("integration")
class ServiceBusManagementAsyncClientIntegrationTest extends TestBase {
    private static final Duration TIMEOUT = Duration.ofSeconds(20);

    @BeforeAll
    static void beforeAll() {
        StepVerifier.setDefaultTimeout(Duration.ofSeconds(30));
    }

    @AfterAll
    static void afterAll() {
        StepVerifier.resetDefaultTimeout();
    }

    static Stream<Arguments> createHttpClients() {
        return TestBase.getHttpClients().map(Arguments::of);
    }

    @ParameterizedTest
    @MethodSource("createHttpClients")
    void createQueue(HttpClient httpClient) {
        // Arrange
        final ServiceBusManagementAsyncClient client = createClient(httpClient);
        final String queueName = testResourceNamer.randomName("test", 10);
        final CreateQueueOptions expected = new CreateQueueOptions(queueName)
            .setMaxSizeInMegabytes(500)
            .setMaxDeliveryCount(7)
            .setLockDuration(Duration.ofSeconds(45))
            .setRequiresSession(true)
            .setRequiresDuplicateDetection(true)
            .setDuplicateDetectionHistoryTimeWindow(Duration.ofMinutes(2))
            .setUserMetadata("some-metadata-for-testing");

        // Act & Assert
        StepVerifier.create(client.createQueue(expected))
            .assertNext(actual -> {
                assertEquals(queueName, expected.getName());
                assertEquals(expected.getName(), actual.getName());

                assertEquals(expected.getLockDuration(), actual.getLockDuration());
                assertEquals(expected.getMaxDeliveryCount(), actual.getMaxDeliveryCount());
                assertEquals(expected.getMaxSizeInMegabytes(), actual.getMaxSizeInMegabytes());
                assertEquals(expected.getUserMetadata(), actual.getUserMetadata());

                assertEquals(expected.deadLetteringOnMessageExpiration(), actual.isDeadLetteringOnMessageExpiration());
                assertEquals(expected.enablePartitioning(), actual.enablePartitioning());
                assertEquals(expected.requiresDuplicateDetection(), actual.requiresDuplicateDetection());
                assertEquals(expected.requiresSession(), actual.requiresSession());

                final QueueRuntimeInfo runtimeInfo = new QueueRuntimeInfo(actual);
                assertEquals(0, runtimeInfo.getTotalMessageCount());
                assertEquals(0, runtimeInfo.getSizeInBytes());
                assertNotNull(runtimeInfo.getCreatedAt());
            })
            .verifyComplete();
    }

    @ParameterizedTest
    @MethodSource("createHttpClients")
    void createQueueExistingName(HttpClient httpClient) {
        // Arrange
        final String queueName = interceptorManager.isPlaybackMode()
            ? "queue-5"
            : getEntityName(TestUtils.getQueueBaseName(), 5);
        final CreateQueueOptions queueProperties = new CreateQueueOptions(queueName);
        final ServiceBusManagementAsyncClient client = createClient(httpClient);

        // Act & Assert
        StepVerifier.create(client.createQueue(queueProperties))
            .expectError(ResourceExistsException.class)
            .verify();
    }

    @ParameterizedTest
    @MethodSource("createHttpClients")
    void createSubscription(HttpClient httpClient) {
        // Arrange
        final ServiceBusManagementAsyncClient client = createClient(httpClient);
        final String topicName = interceptorManager.isPlaybackMode()
            ? "topic-0"
            : getEntityName(getTopicBaseName(), 0);
        final String subscriptionName = testResourceNamer.randomName("sub", 10);
        final CreateSubscriptionOptions expected = new CreateSubscriptionOptions(topicName, subscriptionName)
            .setMaxDeliveryCount(7)
            .setLockDuration(Duration.ofSeconds(45))
            .setUserMetadata("some-metadata-for-testing-subscriptions");

        // Act & Assert
        StepVerifier.create(client.createSubscription(expected))
            .assertNext(actual -> {
                assertEquals(topicName, expected.getTopicName());
                assertEquals(subscriptionName, expected.getSubscriptionName());

                assertEquals(expected.getLockDuration(), actual.getLockDuration());
                assertEquals(expected.getMaxDeliveryCount(), actual.getMaxDeliveryCount());
                assertEquals(expected.getUserMetadata(), actual.getUserMetadata());

                assertEquals(expected.deadLetteringOnMessageExpiration(), actual.deadLetteringOnMessageExpiration());
                assertEquals(expected.requiresSession(), actual.requiresSession());
            })
            .verifyComplete();
    }

    @ParameterizedTest
    @MethodSource("createHttpClients")
    void createSubscriptionExistingName(HttpClient httpClient) {
        // Arrange
        final String topicName = interceptorManager.isPlaybackMode()
            ? "topic-1"
            : getEntityName(getTopicBaseName(), 1);
        final String subscriptionName = interceptorManager.isPlaybackMode()
            ? "subscription-session"
            : getSessionSubscriptionBaseName();
        final ServiceBusManagementAsyncClient client = createClient(httpClient);

        // Act & Assert
        StepVerifier.create(client.createSubscription(topicName, subscriptionName))
            .expectError(ResourceExistsException.class)
            .verify();
    }

    @ParameterizedTest
    @MethodSource("createHttpClients")
    void createTopicWithResponse(HttpClient httpClient) {
        // Arrange
        final ServiceBusManagementAsyncClient client = createClient(httpClient);
        final String topicName = testResourceNamer.randomName("test", 10);
        final CreateTopicOptions expected = new CreateTopicOptions(topicName)
            .setMaxSizeInMegabytes(2048L)
            .setRequiresDuplicateDetection(true)
            .setDuplicateDetectionHistoryTimeWindow(Duration.ofMinutes(2))
            .setUserMetadata("some-metadata-for-testing-topic");

        // Act & Assert
        StepVerifier.create(client.createTopicWithResponse(expected))
            .assertNext(response -> {
                assertEquals(201, response.getStatusCode());

                // Assert values on a topic.
                final TopicProperties actual = response.getValue();

                assertEquals(topicName, expected.getName());
                assertEquals(expected.getName(), actual.getName());

                assertEquals(expected.getMaxSizeInMegabytes(), actual.getMaxSizeInMegabytes());
                assertEquals(expected.getUserMetadata(), actual.getUserMetadata());

                assertEquals(expected.enablePartitioning(), actual.enablePartitioning());
                assertEquals(expected.requiresDuplicateDetection(), actual.requiresDuplicateDetection());

                final TopicRuntimeInfo runtimeInfo = new TopicRuntimeInfo(actual);
                assertEquals(0, runtimeInfo.getSubscriptionCount());
                assertEquals(0, runtimeInfo.getSizeInBytes());
                assertNotNull(runtimeInfo.getCreatedAt());
            })
            .verifyComplete();
    }

    @ParameterizedTest
    @MethodSource("createHttpClients")
    void deleteQueue(HttpClient httpClient) {
        // Arrange
        final ServiceBusManagementAsyncClient client = createClient(httpClient);
        final String queueName = testResourceNamer.randomName("sub", 10);

        client.createQueue(queueName).block(TIMEOUT);

        // Act & Assert
        StepVerifier.create(client.deleteQueue(queueName))
            .verifyComplete();
    }

    @ParameterizedTest
    @MethodSource("createHttpClients")
    void deleteSubscription(HttpClient httpClient) {
        // Arrange
        final ServiceBusManagementAsyncClient client = createClient(httpClient);
        final String topicName = testResourceNamer.randomName("topic", 10);
        final String subscriptionName = testResourceNamer.randomName("sub", 7);

        client.createTopic(topicName).block(TIMEOUT);
        client.createSubscription(topicName, subscriptionName).block(TIMEOUT);

        // Act & Assert
        StepVerifier.create(client.deleteSubscription(topicName, subscriptionName))
            .verifyComplete();
    }

    @ParameterizedTest
    @MethodSource("createHttpClients")
    void deleteTopic(HttpClient httpClient) {
        // Arrange
        final ServiceBusManagementAsyncClient client = createClient(httpClient);
        final String topicName = testResourceNamer.randomName("topic", 10);

        client.createTopic(topicName).block(TIMEOUT);

        // Act & Assert
        StepVerifier.create(client.deleteTopic(topicName))
            .verifyComplete();
    }

    @ParameterizedTest
    @MethodSource("createHttpClients")
    void getQueue(HttpClient httpClient) {
        // Arrange
        final ServiceBusManagementAsyncClient client = createClient(httpClient);
        final String queueName = interceptorManager.isPlaybackMode()
            ? "queue-5"
            : getEntityName(TestUtils.getQueueBaseName(), 5);
        final OffsetDateTime nowUtc = OffsetDateTime.now(Clock.systemUTC());

        // Act & Assert
        StepVerifier.create(client.getQueue(queueName))
            .assertNext(queueDescription -> {
                assertEquals(queueName, queueDescription.getName());

                assertFalse(queueDescription.enablePartitioning());
                assertFalse(queueDescription.requiresSession());
                assertNotNull(queueDescription.getLockDuration());

                final QueueRuntimeInfo runtimeInfo = new QueueRuntimeInfo(queueDescription);
                assertNotNull(runtimeInfo.getCreatedAt());
                assertTrue(nowUtc.isAfter(runtimeInfo.getCreatedAt()));
                assertNotNull(runtimeInfo.getAccessedAt());
            })
            .verifyComplete();
    }

    @ParameterizedTest
    @MethodSource("createHttpClients")
    void getNamespace(HttpClient httpClient) {
        // Arrange
        final ServiceBusManagementAsyncClient client = createClient(httpClient);
        final String expectedName;
        if (interceptorManager.isPlaybackMode()) {
            expectedName = "ShivangiServiceBus";
        } else {
            final String[] split = TestUtils.getFullyQualifiedDomainName().split("\\.", 2);
            expectedName = split[0];
        }

        // Act & Assert
        StepVerifier.create(client.getNamespaceProperties())
            .assertNext(properties -> {
                assertEquals(NamespaceType.MESSAGING, properties.getNamespaceType());
                assertEquals(expectedName, properties.getName());
            })
            .verifyComplete();
    }

    @ParameterizedTest
    @MethodSource("createHttpClients")
    void getQueueDoesNotExist(HttpClient httpClient) {
        // Arrange
        final ServiceBusManagementAsyncClient client = createClient(httpClient);
        final String queueName = testResourceNamer.randomName("exist", 10);

        // Act & Assert
        StepVerifier.create(client.getQueue(queueName))
            .expectError(ResourceNotFoundException.class)
            .verify();
    }

    @ParameterizedTest
    @MethodSource("createHttpClients")
    void getQueueExists(HttpClient httpClient) {
        // Arrange
        final ServiceBusManagementAsyncClient client = createClient(httpClient);
        final String queueName = interceptorManager.isPlaybackMode()
            ? "queue-2"
            : getEntityName(TestUtils.getQueueBaseName(), 2);

        // Act & Assert
        StepVerifier.create(client.getQueueExists(queueName))
            .expectNext(true)
            .verifyComplete();
    }

    @ParameterizedTest
    @MethodSource("createHttpClients")
    void getQueueExistsFalse(HttpClient httpClient) {
        // Arrange
        final ServiceBusManagementAsyncClient client = createClient(httpClient);
        final String queueName = testResourceNamer.randomName("exist", 10);

        // Act & Assert
        StepVerifier.create(client.getQueueExists(queueName))
            .expectNext(false)
            .verifyComplete();
    }

    @ParameterizedTest
    @MethodSource("createHttpClients")
    void getQueueRuntimeInfo(HttpClient httpClient) {
        // Arrange
        final ServiceBusManagementAsyncClient client = createClient(httpClient);
        final String queueName = interceptorManager.isPlaybackMode()
            ? "queue-2"
            : getEntityName(TestUtils.getQueueBaseName(), 2);
        final OffsetDateTime nowUtc = OffsetDateTime.now(Clock.systemUTC());

        // Act & Assert
        StepVerifier.create(client.getQueueRuntimeInfo(queueName))
            .assertNext(runtimeInfo -> {
                assertEquals(queueName, runtimeInfo.getName());

                assertNotNull(runtimeInfo.getCreatedAt());
                assertTrue(nowUtc.isAfter(runtimeInfo.getCreatedAt()));
                assertNotNull(runtimeInfo.getAccessedAt());
            })
            .verifyComplete();
    }

    @ParameterizedTest
    @MethodSource("createHttpClients")
    void getSubscription(HttpClient httpClient) {
        // Arrange
        final ServiceBusManagementAsyncClient client = createClient(httpClient);
        final String topicName = interceptorManager.isPlaybackMode() ? "topic-1" : getEntityName(getTopicBaseName(), 1);
        final String subscriptionName = interceptorManager.isPlaybackMode()
            ? "subscription-session"
            : getSessionSubscriptionBaseName();
        final OffsetDateTime nowUtc = OffsetDateTime.now(Clock.systemUTC());

        // Act & Assert
        StepVerifier.create(client.getSubscription(topicName, subscriptionName))
            .assertNext(description -> {
                assertEquals(topicName, description.getTopicName());
                assertEquals(subscriptionName, description.getSubscriptionName());

                assertTrue(description.requiresSession());
                assertNotNull(description.getLockDuration());

                final SubscriptionRuntimeInfo runtimeInfo = new SubscriptionRuntimeInfo(description);
                assertNotNull(runtimeInfo.getCreatedAt());
                assertTrue(nowUtc.isAfter(runtimeInfo.getCreatedAt()));
                assertNotNull(runtimeInfo.getAccessedAt());
            })
            .verifyComplete();
    }

    @ParameterizedTest
    @MethodSource("createHttpClients")
    void getSubscriptionDoesNotExist(HttpClient httpClient) {
        // Arrange
        final ServiceBusManagementAsyncClient client = createClient(httpClient);
        final String topicName = interceptorManager.isPlaybackMode() ? "topic-1" : getEntityName(getTopicBaseName(), 1);
        final String subscriptionName = "subscription-session-not-exist";

        // Act & Assert
        StepVerifier.create(client.getSubscription(topicName, subscriptionName))
            .expectError(ResourceNotFoundException.class)
            .verify();
    }

    @ParameterizedTest
    @MethodSource("createHttpClients")
    void getSubscriptionExists(HttpClient httpClient) {
        // Arrange
        final ServiceBusManagementAsyncClient client = createClient(httpClient);
        final String topicName = interceptorManager.isPlaybackMode()
            ? "topic-1"
            : getEntityName(getTopicBaseName(), 1);
        final String subscriptionName = interceptorManager.isPlaybackMode()
            ? "subscription-session"
            : getSessionSubscriptionBaseName();

        // Act & Assert
        StepVerifier.create(client.getSubscriptionExists(topicName, subscriptionName))
            .expectNext(true)
            .verifyComplete();
    }

    @ParameterizedTest
    @MethodSource("createHttpClients")
    void getSubscriptionExistsFalse(HttpClient httpClient) {
        // Arrange
        final ServiceBusManagementAsyncClient client = createClient(httpClient);
        final String topicName = interceptorManager.isPlaybackMode() ? "topic-1" : getEntityName(getTopicBaseName(), 1);
        final String subscriptionName = "subscription-session-not-exist";

        // Act & Assert
        StepVerifier.create(client.getSubscriptionExists(topicName, subscriptionName))
            .expectNext(false)
            .verifyComplete();
    }

    @ParameterizedTest
    @MethodSource("createHttpClients")
    void getSubscriptionRuntimeInfo(HttpClient httpClient) {
        // Arrange
        final ServiceBusManagementAsyncClient client = createClient(httpClient);
        final String topicName = interceptorManager.isPlaybackMode() ? "topic-1" : getEntityName(getTopicBaseName(), 1);
        final String subscriptionName = interceptorManager.isPlaybackMode()
            ? "subscription-session"
            : getSessionSubscriptionBaseName();
        final OffsetDateTime nowUtc = OffsetDateTime.now(Clock.systemUTC());

        // Act & Assert
        StepVerifier.create(client.getSubscriptionRuntimeInfo(topicName, subscriptionName))
            .assertNext(description -> {
                assertEquals(topicName, description.getTopicName());
                assertEquals(subscriptionName, description.getSubscriptionName());

<<<<<<< HEAD
                assertTrue(description.getTotalMessageCount() >= 0);
                assertNotNull(description.getDetails());
                assertNotNull(description.getDetails().getActiveMessageCount());
                assertNotNull(description.getDetails().getScheduledMessageCount());
                assertNotNull(description.getDetails().getTransferDeadLetterMessageCount());
                assertNotNull(description.getDetails().getTransferMessageCount());
                assertNotNull(description.getDetails().getDeadLetterMessageCount());
=======
                assertTrue(description.getMessageCount() >= 0);
                assertEquals(0, description.getActiveMessageCount());
                assertEquals(0, description.getScheduledMessageCount());
                assertEquals(0, description.getTransferDeadLetterMessageCount());
                assertEquals(0, description.getTransferMessageCount());
                assertEquals(0, description.getDeadLetterMessageCount());
>>>>>>> 44f5cf46

                assertNotNull(description.getCreatedAt());
                assertTrue(nowUtc.isAfter(description.getCreatedAt()));
                assertNotNull(description.getAccessedAt());
            })
            .verifyComplete();
    }

    @ParameterizedTest
    @MethodSource("createHttpClients")
    void getTopic(HttpClient httpClient) {
        // Arrange
        final ServiceBusManagementAsyncClient client = createClient(httpClient);
        final String topicName = interceptorManager.isPlaybackMode()
            ? "topic-1"
            : getEntityName(getTopicBaseName(), 1);
        final OffsetDateTime nowUtc = OffsetDateTime.now(Clock.systemUTC());

        // Act & Assert
        StepVerifier.create(client.getTopic(topicName))
            .assertNext(topicDescription -> {
                assertEquals(topicName, topicDescription.getName());

                assertTrue(topicDescription.enableBatchedOperations());
                assertFalse(topicDescription.requiresDuplicateDetection());
                assertNotNull(topicDescription.getDuplicateDetectionHistoryTimeWindow());
                assertNotNull(topicDescription.getDefaultMessageTimeToLive());
                assertFalse(topicDescription.enablePartitioning());

                final TopicRuntimeInfo runtimeInfo = new TopicRuntimeInfo(topicDescription);
                assertNotNull(runtimeInfo.getCreatedAt());
                assertTrue(nowUtc.isAfter(runtimeInfo.getCreatedAt()));
                assertNotNull(runtimeInfo.getAccessedAt());
            })
            .verifyComplete();
    }

    @ParameterizedTest
    @MethodSource("createHttpClients")
    void getTopicDoesNotExist(HttpClient httpClient) {
        // Arrange
        final ServiceBusManagementAsyncClient client = createClient(httpClient);
        final String topicName = testResourceNamer.randomName("exists", 10);

        // Act & Assert
        StepVerifier.create(client.getTopic(topicName))
            .consumeErrorWith(error -> {
                assertTrue(error instanceof ResourceNotFoundException);

                final ResourceNotFoundException notFoundError = (ResourceNotFoundException) error;
                final HttpResponse response = notFoundError.getResponse();

                assertNotNull(response);
                assertEquals(200, response.getStatusCode());
                StepVerifier.create(response.getBody())
                    .verifyComplete();
            })
            .verify();
    }

    @ParameterizedTest
    @MethodSource("createHttpClients")
    void getTopicExists(HttpClient httpClient) {
        // Arrange
        final ServiceBusManagementAsyncClient client = createClient(httpClient);
        final String topicName = interceptorManager.isPlaybackMode()
            ? "topic-1"
            : getEntityName(getTopicBaseName(), 1);

        // Act & Assert
        StepVerifier.create(client.getTopicExists(topicName))
            .expectNext(true)
            .verifyComplete();
    }

    @ParameterizedTest
    @MethodSource("createHttpClients")
    void getTopicExistsFalse(HttpClient httpClient) {
        // Arrange
        final ServiceBusManagementAsyncClient client = createClient(httpClient);
        final String topicName = testResourceNamer.randomName("exists", 10);

        // Act & Assert
        StepVerifier.create(client.getTopicExists(topicName))
            .expectNext(false)
            .verifyComplete();
    }

    @ParameterizedTest
    @MethodSource("createHttpClients")
    void getTopicRuntimeInfo(HttpClient httpClient) {
        // Arrange
        final ServiceBusManagementAsyncClient client = createClient(httpClient);
        final String topicName = interceptorManager.isPlaybackMode()
            ? "topic-1"
            : getEntityName(getTopicBaseName(), 1);
        final OffsetDateTime nowUtc = OffsetDateTime.now(Clock.systemUTC());

        // Act & Assert
        StepVerifier.create(client.getTopicRuntimeInfo(topicName))
            .assertNext(runtimeInfo -> {
                assertEquals(topicName, runtimeInfo.getName());

                if (interceptorManager.isPlaybackMode()) {
                    assertEquals(3, runtimeInfo.getSubscriptionCount());
                } else {
                    assertTrue(runtimeInfo.getSubscriptionCount() > 1);
                }

                assertNotNull(runtimeInfo.getCreatedAt());
                assertTrue(nowUtc.isAfter(runtimeInfo.getCreatedAt()));
                assertNotNull(runtimeInfo.getAccessedAt());
                assertTrue(nowUtc.isAfter(runtimeInfo.getAccessedAt()));
            })
            .verifyComplete();
    }

    @ParameterizedTest
    @MethodSource("createHttpClients")
    void listQueues(HttpClient httpClient) {
        // Arrange
        final ServiceBusManagementAsyncClient client = createClient(httpClient);

        // Act & Assert
        StepVerifier.create(client.listQueues())
            .assertNext(queueDescription -> {
                assertNotNull(queueDescription.getName());
                assertTrue(queueDescription.enableBatchedOperations());
                assertFalse(queueDescription.requiresDuplicateDetection());
                assertFalse(queueDescription.enablePartitioning());
            })
            .expectNextCount(9)
            .thenCancel()
            .verify();
    }

    @ParameterizedTest
    @MethodSource("createHttpClients")
    void listSubscriptions(HttpClient httpClient) {
        // Arrange
        final ServiceBusManagementAsyncClient client = createClient(httpClient);
        final String topicName = interceptorManager.isPlaybackMode()
            ? "topic-1"
            : getEntityName(getTopicBaseName(), 1);

        // Act & Assert
        StepVerifier.create(client.listSubscriptions(topicName))
            .assertNext(subscription -> {
                assertEquals(topicName, subscription.getTopicName());
                assertNotNull(subscription.getSubscriptionName());
            })
            .expectNextCount(1)
            .thenCancel()
            .verify();
    }

    @ParameterizedTest
    @MethodSource("createHttpClients")
    void listTopics(HttpClient httpClient) {
        // Arrange
        final ServiceBusManagementAsyncClient client = createClient(httpClient);

        // Act & Assert
        StepVerifier.create(client.listTopics())
            .assertNext(topics -> {
                assertNotNull(topics.getName());
                assertTrue(topics.enableBatchedOperations());
                assertFalse(topics.enablePartitioning());
            })
            .expectNextCount(2)
            .thenCancel()
            .verify();
    }

    private ServiceBusManagementAsyncClient createClient(HttpClient httpClient) {
        final String connectionString = interceptorManager.isPlaybackMode()
            ? "Endpoint=sb://foo.servicebus.windows.net;SharedAccessKeyName=dummyKey;SharedAccessKey=dummyAccessKey"
            : TestUtils.getConnectionString();
        final ServiceBusManagementClientBuilder builder = new ServiceBusManagementClientBuilder()
            .httpLogOptions(new HttpLogOptions().setLogLevel(HttpLogDetailLevel.BODY_AND_HEADERS))
            .connectionString(connectionString);

        if (interceptorManager.isPlaybackMode()) {
            builder.httpClient(interceptorManager.getPlaybackClient());
        } else if (interceptorManager.isLiveMode()) {
            builder.httpClient(httpClient)
                .addPolicy(new RetryPolicy());
        } else {
            builder.httpClient(httpClient)
                .addPolicy(interceptorManager.getRecordPolicy())
                .addPolicy(new RetryPolicy());
        }

        return builder.buildAsyncClient();
    }
}<|MERGE_RESOLUTION|>--- conflicted
+++ resolved
@@ -11,12 +11,9 @@
 import com.azure.core.http.policy.HttpLogOptions;
 import com.azure.core.http.policy.RetryPolicy;
 import com.azure.core.test.TestBase;
-<<<<<<< HEAD
+import com.azure.messaging.servicebus.models.CreateQueueOptions;
 import com.azure.messaging.servicebus.models.CreateSubscriptionOptions;
 import com.azure.messaging.servicebus.models.CreateTopicOptions;
-=======
-import com.azure.messaging.servicebus.models.CreateQueueOptions;
->>>>>>> 44f5cf46
 import com.azure.messaging.servicebus.models.NamespaceType;
 import com.azure.messaging.servicebus.models.QueueRuntimeInfo;
 import com.azure.messaging.servicebus.models.SubscriptionRuntimeInfo;
@@ -451,22 +448,12 @@
                 assertEquals(topicName, description.getTopicName());
                 assertEquals(subscriptionName, description.getSubscriptionName());
 
-<<<<<<< HEAD
                 assertTrue(description.getTotalMessageCount() >= 0);
-                assertNotNull(description.getDetails());
-                assertNotNull(description.getDetails().getActiveMessageCount());
-                assertNotNull(description.getDetails().getScheduledMessageCount());
-                assertNotNull(description.getDetails().getTransferDeadLetterMessageCount());
-                assertNotNull(description.getDetails().getTransferMessageCount());
-                assertNotNull(description.getDetails().getDeadLetterMessageCount());
-=======
-                assertTrue(description.getMessageCount() >= 0);
                 assertEquals(0, description.getActiveMessageCount());
                 assertEquals(0, description.getScheduledMessageCount());
                 assertEquals(0, description.getTransferDeadLetterMessageCount());
                 assertEquals(0, description.getTransferMessageCount());
                 assertEquals(0, description.getDeadLetterMessageCount());
->>>>>>> 44f5cf46
 
                 assertNotNull(description.getCreatedAt());
                 assertTrue(nowUtc.isAfter(description.getCreatedAt()));
