// Copyright (c) Microsoft Corporation. All rights reserved.
// Licensed under the MIT License.

package com.azure.messaging.servicebus;

import com.azure.core.amqp.AmqpEndpointState;
import com.azure.core.amqp.AmqpRetryPolicy;
import com.azure.core.amqp.implementation.MessageSerializer;
import com.azure.core.util.logging.ClientLogger;
import com.azure.messaging.servicebus.implementation.LockContainer;
import com.azure.messaging.servicebus.implementation.ServiceBusAmqpConnection;
import com.azure.messaging.servicebus.implementation.ServiceBusReceiveLink;
import com.azure.messaging.servicebus.implementation.ServiceBusReceiveLinkProcessor;
import com.azure.messaging.servicebus.models.ServiceBusReceiveMode;
import org.apache.qpid.proton.amqp.transport.DeliveryState;
import org.apache.qpid.proton.message.Message;
import org.junit.jupiter.api.AfterAll;
import org.junit.jupiter.api.AfterEach;
import org.junit.jupiter.api.BeforeAll;
import org.junit.jupiter.api.BeforeEach;
import org.junit.jupiter.api.Test;
import org.junit.jupiter.api.TestInfo;
import org.mockito.Mock;
import org.mockito.Mockito;
import org.mockito.MockitoAnnotations;
import reactor.core.publisher.Flux;
import reactor.core.publisher.Mono;
import reactor.test.StepVerifier;
import reactor.test.publisher.TestPublisher;

import java.time.Duration;
import java.time.OffsetDateTime;
import java.util.UUID;
import java.util.function.Function;

import static org.mockito.ArgumentMatchers.any;
import static org.mockito.ArgumentMatchers.anyString;
import static org.mockito.Mockito.mock;
import static org.mockito.Mockito.never;
import static org.mockito.Mockito.verify;
import static org.mockito.Mockito.when;

/**
 * Tests for {@link ServiceBusAsyncConsumer}.
 */
class ServiceBusAsyncConsumerTest {
    private static final String LINK_NAME = "some-link";
    private final TestPublisher<ServiceBusReceiveLink> linkPublisher = TestPublisher.create();
    private final Flux<ServiceBusReceiveLink> linkFlux = linkPublisher.flux();
    private final TestPublisher<Message> messagePublisher = TestPublisher.create();
    private final Flux<Message> messageFlux = messagePublisher.flux();
    private final TestPublisher<AmqpEndpointState> endpointPublisher = TestPublisher.create();
    private final Flux<AmqpEndpointState> endpointStateFlux = endpointPublisher.flux();

    private final ClientLogger logger = new ClientLogger(ServiceBusAsyncConsumer.class);

    private ServiceBusReceiveLinkProcessor linkProcessor;
    private Function<String, Mono<OffsetDateTime>> onRenewLock;

    @Mock
    private ServiceBusAmqpConnection connection;
    @Mock
    private ServiceBusReceiveLink link;
    @Mock
    private AmqpRetryPolicy retryPolicy;
    @Mock
    private MessageSerializer serializer;
    @Mock
    LockContainer<LockRenewalOperation> messageLockContainer;

    @BeforeAll
    static void beforeAll() {
        StepVerifier.setDefaultTimeout(Duration.ofSeconds(20));
    }

    @AfterAll
    static void afterAll() {
        StepVerifier.resetDefaultTimeout();
    }

    @BeforeEach
    void setup(TestInfo testInfo) {
        logger.info("[{}]: Setting up.", testInfo.getDisplayName());

        MockitoAnnotations.initMocks(this);

        when(link.getEndpointStates()).thenReturn(endpointStateFlux);
        when(link.receive()).thenReturn(messageFlux);
        linkProcessor = linkFlux.subscribeWith(new ServiceBusReceiveLinkProcessor(10, retryPolicy,
            ServiceBusReceiveMode.RECEIVE_AND_DELETE));

        when(connection.getEndpointStates()).thenReturn(Flux.create(sink -> sink.next(AmqpEndpointState.ACTIVE)));
        when(link.updateDisposition(anyString(), any(DeliveryState.class))).thenReturn(Mono.empty());
        onRenewLock = (lockToken) -> Mono.just(OffsetDateTime.now().plusSeconds(1));
    }

    @AfterEach
    void teardown(TestInfo testInfo) {
        logger.info("[{}]: Tearing down.", testInfo.getDisplayName());

        Mockito.framework().clearInlineMocks();

        linkProcessor.dispose();
        linkPublisher.complete();
        endpointPublisher.complete();
        messagePublisher.complete();
    }

    /**
     * Verifies that we can receive messages from the processor and it does not auto complete them.
     */
    @Test
    void receiveNoAutoComplete() {
        // Arrange
        final int prefetch = 10;
        final Duration maxAutoLockRenewDuration = Duration.ofSeconds(0);
        final OffsetDateTime lockedUntil = OffsetDateTime.now().plusSeconds(3);
<<<<<<< HEAD
        final ReceiverOptions receiverOptions = new ReceiverOptions(ReceiveMode.RECEIVE_AND_DELETE, prefetch,
=======
        final ReceiverOptions receiverOptions = new ReceiverOptions(ServiceBusReceiveMode.RECEIVE_AND_DELETE, prefetch,
>>>>>>> 6f033d77
            maxAutoLockRenewDuration, false, "sessionId", null);

        final ServiceBusAsyncConsumer consumer = new ServiceBusAsyncConsumer(LINK_NAME, linkProcessor, serializer,
            receiverOptions);

        final Message message1 = mock(Message.class);
        final Message message2 = mock(Message.class);
        final ServiceBusReceivedMessage receivedMessage1 = mock(ServiceBusReceivedMessage.class);
        final String lockToken1 = UUID.randomUUID().toString();
        final ServiceBusReceivedMessage receivedMessage2 = mock(ServiceBusReceivedMessage.class);
        final String lockToken2 = UUID.randomUUID().toString();

        when(receivedMessage1.getLockToken()).thenReturn(lockToken1);
        when(receivedMessage2.getLockToken()).thenReturn(lockToken2);
        when(receivedMessage1.getLockedUntil()).thenReturn(lockedUntil);
        when(receivedMessage2.getLockedUntil()).thenReturn(lockedUntil);

        when(serializer.deserialize(message1, ServiceBusReceivedMessage.class)).thenReturn(receivedMessage1);
        when(serializer.deserialize(message2, ServiceBusReceivedMessage.class)).thenReturn(receivedMessage2);

        // Act and Assert
        StepVerifier.create(consumer.receive())
            .then(() -> {
                linkPublisher.next(link);
                endpointPublisher.next(AmqpEndpointState.ACTIVE);
                messagePublisher.next(message1);
            })
            .expectNext(receivedMessage1)
            .then(() -> messagePublisher.next(message2))
            .expectNext(receivedMessage2)
            .thenCancel()
            .verify();

        verify(link, never()).updateDisposition(anyString(), any(DeliveryState.class));
    }

    /**
     * Verifies that if we dispose the consumer, it also completes.
     */
    @Test
    void canDispose() {
        // Arrange
        final int prefetch = 10;
        final Duration maxAutoLockRenewDuration = Duration.ofSeconds(40);
        final OffsetDateTime lockedUntil = OffsetDateTime.now().plusSeconds(3);
        final String lockToken = UUID.randomUUID().toString();
<<<<<<< HEAD
        final ReceiverOptions receiverOptions = new ReceiverOptions(ReceiveMode.RECEIVE_AND_DELETE, prefetch,
=======
        final ReceiverOptions receiverOptions = new ReceiverOptions(ServiceBusReceiveMode.RECEIVE_AND_DELETE, prefetch,
>>>>>>> 6f033d77
            maxAutoLockRenewDuration, false, "sessionId", null);

        final ServiceBusAsyncConsumer consumer = new ServiceBusAsyncConsumer(LINK_NAME, linkProcessor, serializer,
            receiverOptions);

        final Message message1 = mock(Message.class);
        final ServiceBusReceivedMessage receivedMessage1 = mock(ServiceBusReceivedMessage.class);

        when(receivedMessage1.getLockToken()).thenReturn(lockToken);
        when(receivedMessage1.getLockedUntil()).thenReturn(lockedUntil);
        when(serializer.deserialize(message1, ServiceBusReceivedMessage.class)).thenReturn(receivedMessage1);

        // Act and Assert
        StepVerifier.create(consumer.receive())
            .then(() -> {
                linkPublisher.next(link);
                endpointPublisher.next(AmqpEndpointState.ACTIVE);
                messagePublisher.next(message1);
            })
            .expectNext(receivedMessage1)
            .then(() -> {
                linkPublisher.complete();
                endpointPublisher.complete();
            })
            .verifyComplete();

        verify(link, never()).updateDisposition(anyString(), any(DeliveryState.class));
    }

    /**
     * Verifies that if publisher errors out, it also complete with error.
     */
    @Test
    void onError() {
        // Arrange
        final int prefetch = 10;
        final Duration maxAutoLockRenewDuration = Duration.ofSeconds(40);
        final OffsetDateTime lockedUntil = OffsetDateTime.now().plusSeconds(3);
        final String lockToken = UUID.randomUUID().toString();
<<<<<<< HEAD
        final ReceiverOptions receiverOptions = new ReceiverOptions(ReceiveMode.RECEIVE_AND_DELETE, prefetch,
=======
        final ReceiverOptions receiverOptions = new ReceiverOptions(ServiceBusReceiveMode.RECEIVE_AND_DELETE, prefetch,
>>>>>>> 6f033d77
            maxAutoLockRenewDuration, false, "sessionId", null);

        final ServiceBusAsyncConsumer consumer = new ServiceBusAsyncConsumer(LINK_NAME, linkProcessor, serializer,
            receiverOptions);

        final Message message1 = mock(Message.class);
        final ServiceBusReceivedMessage receivedMessage1 = mock(ServiceBusReceivedMessage.class);

        when(receivedMessage1.getLockToken()).thenReturn(lockToken);
        when(receivedMessage1.getLockedUntil()).thenReturn(lockedUntil);
        when(serializer.deserialize(message1, ServiceBusReceivedMessage.class)).thenReturn(receivedMessage1);

        // Act and Assert
        StepVerifier.create(consumer.receive())
            .then(() -> {
                linkPublisher.next(link);
                endpointPublisher.next(AmqpEndpointState.ACTIVE);
                messagePublisher.next(message1);
            })
            .expectNext(receivedMessage1)
            .then(() -> {
                linkPublisher.error(new Throwable("fake error"));
                endpointPublisher.complete();
            })
            .verifyError();

        verify(link, never()).updateDisposition(anyString(), any(DeliveryState.class));
    }
}<|MERGE_RESOLUTION|>--- conflicted
+++ resolved
@@ -115,11 +115,7 @@
         final int prefetch = 10;
         final Duration maxAutoLockRenewDuration = Duration.ofSeconds(0);
         final OffsetDateTime lockedUntil = OffsetDateTime.now().plusSeconds(3);
-<<<<<<< HEAD
-        final ReceiverOptions receiverOptions = new ReceiverOptions(ReceiveMode.RECEIVE_AND_DELETE, prefetch,
-=======
         final ReceiverOptions receiverOptions = new ReceiverOptions(ServiceBusReceiveMode.RECEIVE_AND_DELETE, prefetch,
->>>>>>> 6f033d77
             maxAutoLockRenewDuration, false, "sessionId", null);
 
         final ServiceBusAsyncConsumer consumer = new ServiceBusAsyncConsumer(LINK_NAME, linkProcessor, serializer,
@@ -166,11 +162,7 @@
         final Duration maxAutoLockRenewDuration = Duration.ofSeconds(40);
         final OffsetDateTime lockedUntil = OffsetDateTime.now().plusSeconds(3);
         final String lockToken = UUID.randomUUID().toString();
-<<<<<<< HEAD
-        final ReceiverOptions receiverOptions = new ReceiverOptions(ReceiveMode.RECEIVE_AND_DELETE, prefetch,
-=======
         final ReceiverOptions receiverOptions = new ReceiverOptions(ServiceBusReceiveMode.RECEIVE_AND_DELETE, prefetch,
->>>>>>> 6f033d77
             maxAutoLockRenewDuration, false, "sessionId", null);
 
         final ServiceBusAsyncConsumer consumer = new ServiceBusAsyncConsumer(LINK_NAME, linkProcessor, serializer,
@@ -210,11 +202,7 @@
         final Duration maxAutoLockRenewDuration = Duration.ofSeconds(40);
         final OffsetDateTime lockedUntil = OffsetDateTime.now().plusSeconds(3);
         final String lockToken = UUID.randomUUID().toString();
-<<<<<<< HEAD
-        final ReceiverOptions receiverOptions = new ReceiverOptions(ReceiveMode.RECEIVE_AND_DELETE, prefetch,
-=======
         final ReceiverOptions receiverOptions = new ReceiverOptions(ServiceBusReceiveMode.RECEIVE_AND_DELETE, prefetch,
->>>>>>> 6f033d77
             maxAutoLockRenewDuration, false, "sessionId", null);
 
         final ServiceBusAsyncConsumer consumer = new ServiceBusAsyncConsumer(LINK_NAME, linkProcessor, serializer,
