--- conflicted
+++ resolved
@@ -11,16 +11,11 @@
 import com.azure.messaging.servicebus.models.CompleteOptions;
 import com.azure.messaging.servicebus.models.DeadLetterOptions;
 import com.azure.messaging.servicebus.models.DeferOptions;
-<<<<<<< HEAD
-import com.azure.messaging.servicebus.models.ReceiveMode;
-=======
->>>>>>> 6f033d77
 import org.junit.jupiter.api.Tag;
 import org.junit.jupiter.api.Test;
 import org.junit.jupiter.params.ParameterizedTest;
 import org.junit.jupiter.params.provider.EnumSource;
 import org.junit.jupiter.params.provider.MethodSource;
-import reactor.core.publisher.Mono;
 
 import java.time.Duration;
 import java.time.OffsetDateTime;
@@ -53,16 +48,7 @@
 
     private ServiceBusReceiverClient receiver;
     private ServiceBusSenderClient sender;
-<<<<<<< HEAD
-
-    /**
-     * Receiver used to clean up resources in {@link #afterTest()}.
-     */
-    private ServiceBusReceiverClient receiveAndDeleteReceiver;
-    private Mono<ServiceBusReceiverClient> receiveAndDeleteReceiverMono;
-=======
     private ServiceBusSessionReceiverClient sessionReceiver;
->>>>>>> 6f033d77
 
     protected ServiceBusReceiverClientIntegrationTest() {
         super(new ClientLogger(ServiceBusReceiverClientIntegrationTest.class));
@@ -75,50 +61,7 @@
 
     @Override
     protected void afterTest() {
-<<<<<<< HEAD
-        final int pending = messagesPending.get();
-        if (pending < 1 && messagesDeferred.get().size() < 1) {
-            dispose(receiver, sender, receiveAndDeleteReceiver);
-            if (receiveAndDeleteReceiverMono != null) {
-                dispose(receiveAndDeleteReceiverMono.block());
-            }
-            return;
-        }
-
-        // In the case that this test failed... we're going to drain the queue or subscription.
-        if (pending > 0) {
-            dispose(receiver, sender);
-            if (receiveAndDeleteReceiverMono != null) {
-                receiveAndDeleteReceiver = receiveAndDeleteReceiverMono.block();
-            }
-            try {
-                IterableStream<ServiceBusReceivedMessage> removedMessage = receiveAndDeleteReceiver.receiveMessages(
-                    pending, Duration.ofSeconds(15));
-
-                removedMessage.stream().forEach(message -> {
-                    logger.info("Removed Message Seq: {} ", message.getSequenceNumber());
-                });
-            } catch (Exception e) {
-                logger.warning("Error occurred when draining queue.", e);
-            }
-        }
-
-        if (messagesDeferred.get().size() > 0) {
-            try {
-                List<Long> listOfDeferredMessages = messagesDeferred.get();
-                for (Long seqNumber : listOfDeferredMessages) {
-                    ServiceBusReceivedMessage deferredMessages = receiver.receiveDeferredMessage(seqNumber);
-                    receiver.complete(deferredMessages);
-                }
-            } catch (Exception e) {
-                logger.warning("Error occurred when draining deferred messages Entity: {} ", receiver.getEntityPath(), e);
-            }
-        }
-
-        dispose(receiveAndDeleteReceiver);
-=======
         dispose(receiver, sender, sessionReceiver);
->>>>>>> 6f033d77
     }
 
     /**
@@ -141,15 +84,6 @@
         for (int i = 0; i < totalReceive * maxMessages; ++i) {
             messageList.add(getMessage(messageId, isSessionEnabled));
         }
-<<<<<<< HEAD
-
-        // Act & Assert
-        IterableStream<ServiceBusReceivedMessage> messages = receiver.receiveMessages(maxMessages, shortTimeOut);
-        long received = messages.stream().count();
-        assertEquals(0, received);
-
-=======
->>>>>>> 6f033d77
         sendMessages(messageList);
 
         setReceiver(entityType, TestUtils.USE_CASE_MULTIPLE_RECEIVE_ONE_TIMEOUT, isSessionEnabled);
@@ -472,17 +406,11 @@
 
         sendMessage(message);
 
-<<<<<<< HEAD
+        setReceiver(entityType, TestUtils.USE_CASE_DEFAULT, isSessionEnabled);
+
         final IterableStream<ServiceBusReceivedMessage> messages = receiver.receiveMessages(maxMessages, TIMEOUT);
         assertNotNull(messages);
 
-=======
-        setReceiver(entityType, TestUtils.USE_CASE_DEFAULT, isSessionEnabled);
-
-        final IterableStream<ServiceBusReceivedMessage> messages = receiver.receiveMessages(maxMessages, TIMEOUT);
-        assertNotNull(messages);
-
->>>>>>> 6f033d77
         final List<ServiceBusReceivedMessage> asList = messages.stream().collect(Collectors.toList());
         assertEquals(maxMessages, asList.size());
         final ServiceBusReceivedMessage receivedMessage = asList.get(0);
@@ -589,11 +517,8 @@
 
         sendMessage(message);
 
-<<<<<<< HEAD
-=======
-        setReceiver(entityType, TestUtils.USE_CASE_DEFAULT, isSessionEnabled);
-
->>>>>>> 6f033d77
+        setReceiver(entityType, TestUtils.USE_CASE_DEFAULT, isSessionEnabled);
+
         final IterableStream<ServiceBusReceivedMessage> context = receiver.receiveMessages(maxMessages, TIMEOUT);
         assertNotNull(context);
 
@@ -651,11 +576,8 @@
         // Blocking here because it is not part of the scenario we want to test.
         sendMessage(message);
 
-<<<<<<< HEAD
-=======
         setReceiver(entityType, 0, false);
 
->>>>>>> 6f033d77
         final IterableStream<ServiceBusReceivedMessage> context = receiver.receiveMessages(maxMessages, TIMEOUT);
         assertNotNull(context);
 
@@ -693,11 +615,8 @@
 
         sendMessage(message);
 
-<<<<<<< HEAD
-=======
-        setReceiver(entityType, TestUtils.USE_CASE_DEFAULT, isSessionEnabled);
-
->>>>>>> 6f033d77
+        setReceiver(entityType, TestUtils.USE_CASE_DEFAULT, isSessionEnabled);
+
         final IterableStream<ServiceBusReceivedMessage> context = receiver.receiveMessages(maxMessages, TIMEOUT);
         assertNotNull(context);
 
@@ -729,11 +648,8 @@
 
         sendMessage(message);
 
-<<<<<<< HEAD
-=======
         setReceiver(entityType, 0, false);
 
->>>>>>> 6f033d77
         final IterableStream<ServiceBusReceivedMessage> context = receiver.receiveMessages(maxMessages, TIMEOUT);
         assertNotNull(context);
 
@@ -783,10 +699,7 @@
         final int maxMessages = 1;
         sendMessage(message);
 
-<<<<<<< HEAD
-=======
-        setReceiver(entityType, TestUtils.USE_CASE_DEFAULT, isSessionEnabled);
->>>>>>> 6f033d77
+        setReceiver(entityType, TestUtils.USE_CASE_DEFAULT, isSessionEnabled);
         final IterableStream<ServiceBusReceivedMessage> context = receiver.receiveMessages(maxMessages, TIMEOUT);
         assertNotNull(context);
 
@@ -800,10 +713,6 @@
         // cleanup
         final ServiceBusReceivedMessage deferred;
         deferred = receiver.receiveDeferredMessage(receivedMessage.getSequenceNumber());
-<<<<<<< HEAD
-
-=======
->>>>>>> 6f033d77
         receiver.complete(deferred);
         messagesPending.addAndGet(-maxMessages);
     }
@@ -837,11 +746,7 @@
 
         // Assert & Act
         final IterableStream<ServiceBusReceivedMessage> messages =
-<<<<<<< HEAD
-            receiveAndDeleteReceiver.receiveMessages(maxMessages, TIMEOUT);
-=======
             receiver.receiveMessages(maxMessages, TIMEOUT);
->>>>>>> 6f033d77
         assertNotNull(messages);
 
         final List<ServiceBusReceivedMessage> asList = messages.stream()
@@ -914,26 +819,11 @@
 
         if (isSessionEnabled) {
             assertNotNull(sessionId, "'sessionId' should have been set.");
-<<<<<<< HEAD
-            this.receiver = getSessionReceiverBuilder(false, entityType, entityIndex, sharedConnection)
-                .buildClient().acceptSession(sessionId);
-            this.receiveAndDeleteReceiverMono = Mono.fromCallable(() -> getSessionReceiverBuilder(false, entityType, entityIndex,
-                sharedConnection)
-                .receiveMode(ReceiveMode.RECEIVE_AND_DELETE)
-                .buildClient().acceptSession(sessionId));
-        } else {
-            this.receiver = getReceiverBuilder(false, entityType, entityIndex, sharedConnection)
-                .buildClient();
-            this.receiveAndDeleteReceiver = getReceiverBuilder(false, entityType, entityIndex,
-                sharedConnection)
-                .receiveMode(ReceiveMode.RECEIVE_AND_DELETE)
-=======
             this.sessionReceiver = getSessionReceiverBuilder(false, entityType, entityIndex, sharedConnection)
                 .buildClient();
             this.receiver =  this.sessionReceiver.acceptSession(sessionId);
         } else {
             this.receiver = getReceiverBuilder(false, entityType, entityIndex, sharedConnection)
->>>>>>> 6f033d77
                 .buildClient();
         }
     }
