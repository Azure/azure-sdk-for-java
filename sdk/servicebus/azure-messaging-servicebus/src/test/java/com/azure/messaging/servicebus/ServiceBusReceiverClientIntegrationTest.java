// Copyright (c) Microsoft Corporation. All rights reserved.
// Licensed under the MIT License.

package com.azure.messaging.servicebus;

import com.azure.core.util.IterableStream;
import com.azure.core.util.logging.ClientLogger;
import com.azure.messaging.servicebus.implementation.DispositionStatus;
import com.azure.messaging.servicebus.implementation.MessagingEntityType;
import com.azure.messaging.servicebus.models.ReceiveMode;
import org.junit.jupiter.api.Assertions;
import org.junit.jupiter.params.ParameterizedTest;
import org.junit.jupiter.params.provider.MethodSource;

import java.time.Duration;
import java.time.Instant;
import java.util.ArrayList;
import java.util.List;
import java.util.Map;
import java.util.UUID;
import java.util.concurrent.atomic.AtomicInteger;
import java.util.concurrent.atomic.AtomicReference;
import java.util.function.Function;
import java.util.stream.Collectors;
import java.util.stream.Stream;

import static org.junit.jupiter.api.Assertions.assertArrayEquals;
import static org.junit.jupiter.api.Assertions.assertEquals;
import static org.junit.jupiter.api.Assertions.assertNotNull;
import static org.junit.jupiter.api.Assertions.assertTrue;

/**
 * Integration tests for {@link ServiceBusReceiverClient} from queues or subscriptions.
 */
class ServiceBusReceiverClientIntegrationTest extends IntegrationTestBase {

    /* Sometime not all the messages are cleaned-up. This is buffer to ensure all the messages are cleaned-up.*/
    private static final int BUFFER_MESSAGES_TO_REMOVE = 10;

    private final AtomicInteger messagesPending = new AtomicInteger();
    private final AtomicReference<List<Long>> messagesDeferred = new AtomicReference<>(new ArrayList<>());
    private final ClientLogger logger = new ClientLogger(ServiceBusReceiverClientIntegrationTest.class);

    private ServiceBusReceiverClient receiver;
    private ServiceBusSenderClient sender;

    /**
     * Receiver used to clean up resources in {@link #afterTest()}.
     */
    private ServiceBusReceiverClient receiveAndDeleteReceiver;

    protected ServiceBusReceiverClientIntegrationTest() {
        super(new ClientLogger(ServiceBusReceiverClientIntegrationTest.class));
    }

    @Override
    protected void beforeTest() {
        sessionId = UUID.randomUUID().toString();
    }

    @Override
    protected void afterTest() {
        final int pending = messagesPending.get();
        if (pending < 1 && messagesDeferred.get().size() < 1) {
            dispose(receiver, sender, receiveAndDeleteReceiver);
            return;
        }

        // In the case that this test failed... we're going to drain the queue or subscription.
        if (pending > 0) {
            try {
                IterableStream<ServiceBusReceivedMessageContext> removedMessage = receiveAndDeleteReceiver.receive(
                    pending, Duration.ofSeconds(15));

                removedMessage.stream().forEach(context -> {
                    ServiceBusReceivedMessage message = context.getMessage();
                    logger.info("Removed Message Seq: {} ", message.getSequenceNumber());
                });
            } catch (Exception e) {
                logger.warning("Error occurred when draining queue.", e);
            }
        }

        if (messagesDeferred.get().size() > 0) {
            try {
                List<Long> listOfDeferredMessages = messagesDeferred.get();
                for (Long seqNumber : listOfDeferredMessages) {
                    ServiceBusReceivedMessage deferredMessages = receiver.receiveDeferredMessage(seqNumber);
                    receiver.complete(deferredMessages);
                }
            } catch (Exception e) {
                logger.warning("Error occurred when draining deferred messages Entity: {} ", receiver.getEntityPath(), e);
            }
        }

        dispose(receiver, sender, receiveAndDeleteReceiver);
    }

    /**
     * Verifies that we can only call receive() multiple times.
     */
    @MethodSource("messagingEntityWithSessions")
    @ParameterizedTest
    void receiveByTwoSubscriber(MessagingEntityType entityType, boolean isSessionEnabled) {
        // Arrange
        setSenderAndReceiver(entityType, isSessionEnabled);
        final int maxMessages = 1;
        final int totalReceive = 3;
        final Duration shortTimeOut = Duration.ofSeconds(8);

        final String messageId = UUID.randomUUID().toString();
        final ServiceBusMessage message = getMessage(messageId, isSessionEnabled);

        for (int i = 0; i < totalReceive * maxMessages; ++i) {
            sendMessage(message);
        }

        // Act & Assert
        IterableStream<ServiceBusReceivedMessageContext> messages;

        int receivedMessageCount;
        int totalReceivedCount = 0;
        for (int i = 0; i < totalReceive; ++i) {
            messages = receiver.receive(maxMessages, shortTimeOut);
            receivedMessageCount = 0;
            for (ServiceBusReceivedMessageContext receivedMessage : messages) {
                assertMessageEquals(receivedMessage, messageId, isSessionEnabled);
                receiver.complete(receivedMessage.getMessage());
                messagesPending.decrementAndGet();
                ++receivedMessageCount;
            }
            assertEquals(maxMessages, receivedMessageCount);
            totalReceivedCount += receivedMessageCount;
        }

        assertEquals(totalReceive * maxMessages, totalReceivedCount);
    }

    /**
     * Verifies that we can send and receive two messages.
     */
    @MethodSource("messagingEntityWithSessions")
    @ParameterizedTest
    void receiveTwoMessagesAndComplete(MessagingEntityType entityType, boolean isSessionEnabled) {
        // Arrange
        setSenderAndReceiver(entityType, isSessionEnabled);
        int maxMessages = 2;

        final String messageId = UUID.randomUUID().toString();
        final ServiceBusMessage message = getMessage(messageId, isSessionEnabled);

        sendMessage(message);
        sendMessage(message);

        // Act
        IterableStream<ServiceBusReceivedMessageContext> messages = receiver.receive(maxMessages, TIMEOUT);

        // Assert
        int receivedMessageCount = 0;
        for (ServiceBusReceivedMessageContext context : messages) {
            ServiceBusReceivedMessage receivedMessage = context.getMessage();
            assertMessageEquals(receivedMessage, messageId, isSessionEnabled);
            receiver.complete(receivedMessage);
            messagesPending.decrementAndGet();
            ++receivedMessageCount;
        }

        assertEquals(maxMessages, receivedMessageCount);
    }

    /**
     * Verifies that we do not receive any message in given timeout.
     */
    @MethodSource("messagingEntityWithSessions")
    @ParameterizedTest
    void receiveNoMessage(MessagingEntityType entityType, boolean isSessionEnabled) {
        // Arrange
        setSenderAndReceiver(entityType, isSessionEnabled);
        int howManyMessage = 2;
        long noMessages = 0;

        // Act
        final IterableStream<ServiceBusReceivedMessageContext> messages = receiver.receive(howManyMessage,
            Duration.ofSeconds(15));

        // Assert
        assertEquals(noMessages, messages.stream().count());
    }

    /**
     * Verifies that we can send and receive one messages.
     */
    @MethodSource("messagingEntityWithSessions")
    @ParameterizedTest
    void receiveMessageAndComplete(MessagingEntityType entityType, boolean isSessionEnabled) {
        // Arrange
        setSenderAndReceiver(entityType, isSessionEnabled);
        int maxMessages = 1;

        final String messageId = UUID.randomUUID().toString();
        final ServiceBusMessage message = getMessage(messageId, isSessionEnabled);

        sendMessage(message);

        // Act
        final Stream<ServiceBusReceivedMessage> messages = receiver.receive(maxMessages, TIMEOUT)
            .stream()
            .map(ServiceBusReceivedMessageContext::getMessage);

        // Assert
        final AtomicInteger receivedMessageCount = new AtomicInteger();
        messages.forEach(receivedMessage -> {
            assertMessageEquals(receivedMessage, messageId, isSessionEnabled);
            receiver.complete(receivedMessage);
            messagesPending.decrementAndGet();
            receivedMessageCount.incrementAndGet();
        });

        assertEquals(maxMessages, receivedMessageCount.get());

    }

    /**
     * Verifies that we can send and peek a message.
     */
    @MethodSource("messagingEntityWithSessions")
    @ParameterizedTest
    void peekMessage(MessagingEntityType entityType, boolean isSessionEnabled) {
        // Arrange
        setSenderAndReceiver(entityType, isSessionEnabled);

        final String messageId = UUID.randomUUID().toString();
        final ServiceBusMessage message = getMessage(messageId, isSessionEnabled);

        sendMessage(message);

        // Act
        ServiceBusReceivedMessage receivedMessage = receiver.peek();

        // Assert
        assertMessageEquals(receivedMessage, messageId, isSessionEnabled);
    }

    /**
     * Verifies that we can send and peek a message.
     */
    @MethodSource("messagingEntityWithSessions")
    @ParameterizedTest
    void peekFromSequenceNumberMessage(MessagingEntityType entityType, boolean isSessionEnabled) {
        // Arrange
        setSenderAndReceiver(entityType, isSessionEnabled);

        final String messageId = UUID.randomUUID().toString();
        final ServiceBusMessage message = getMessage(messageId, isSessionEnabled);
        final int maxMessages = 1;

        sendMessage(message);

        final IterableStream<ServiceBusReceivedMessageContext> context = receiver.receive(maxMessages, TIMEOUT);
        assertNotNull(context);

        final List<ServiceBusReceivedMessageContext> asList = context.stream().collect(Collectors.toList());
        assertEquals(maxMessages, asList.size());
        final ServiceBusReceivedMessage receivedMessage = asList.get(0).getMessage();
        assertNotNull(receivedMessage);

        // Act
        ServiceBusReceivedMessage receivedPeekMessage = receiver.peekAt(receivedMessage.getSequenceNumber());

        // Assert
        assertEquals(receivedMessage.getSequenceNumber(), receivedPeekMessage.getSequenceNumber());
        assertMessageEquals(receivedPeekMessage, messageId, isSessionEnabled);
    }

    /**
     * Verifies that we can send and peek a batch of messages.
     */
    @MethodSource("messagingEntityWithSessions")
    @ParameterizedTest
    void peekBatchMessages(MessagingEntityType entityType, boolean isSessionEnabled) {
        // Arrange
        setSenderAndReceiver(entityType, isSessionEnabled);

        final String messageId = UUID.randomUUID().toString();
        final ServiceBusMessage message = getMessage(messageId, isSessionEnabled);
        final int maxMessages = 2;

        sendMessage(message);
        sendMessage(message);

        // Act
        IterableStream<ServiceBusReceivedMessage> iterableMessages = receiver.peekBatch(maxMessages);

        // Assert
        Assertions.assertEquals(maxMessages, (int) iterableMessages.stream().count());
    }

    /**
     * Verifies that we can send and peek a batch of messages.
     */
    @MethodSource("messagingEntityProvider")
    @ParameterizedTest
    void peekBatchMessagesFromSequence(MessagingEntityType entityType) {
        // Arrange
        setSenderAndReceiver(entityType, false);

        final String messageId = UUID.randomUUID().toString();
        final ServiceBusMessage message = getMessage(messageId, false);
        final int maxMessages = 2;
        final int fromSequenceNumber = 1;

        sendMessage(message);
        sendMessage(message);

        // Act
        IterableStream<ServiceBusReceivedMessage> iterableMessages = receiver.peekBatchAt(maxMessages, fromSequenceNumber);

        // Assert
        final List<ServiceBusReceivedMessage> asList = iterableMessages.stream().collect(Collectors.toList());
        assertEquals(maxMessages, asList.size());

        final ServiceBusReceivedMessage receivedMessage = asList.get(0);
        assertNotNull(receivedMessage);
        assertTrue(receivedMessage.getSequenceNumber() >= fromSequenceNumber);
    }

    /**
     * Verifies that we can dead-letter a message.
     */
    @MethodSource("messagingEntityWithSessions")
    @ParameterizedTest
    void deadLetterMessage(MessagingEntityType entityType, boolean isSessionEnabled) {
        // Arrange
        setSenderAndReceiver(entityType, isSessionEnabled);

        final String messageId = UUID.randomUUID().toString();
        final ServiceBusMessage message = getMessage(messageId, isSessionEnabled);
        final int maxMessages = 1;

        sendMessage(message);

        final IterableStream<ServiceBusReceivedMessageContext> context = receiver.receive(maxMessages, TIMEOUT);
        assertNotNull(context);

        final List<ServiceBusReceivedMessageContext> asList = context.stream().collect(Collectors.toList());
        assertEquals(maxMessages, asList.size());
        final ServiceBusReceivedMessage receivedMessage = asList.get(0).getMessage();
        assertNotNull(receivedMessage);

        // Assert & Act
        receiver.deadLetter(receivedMessage);

        messagesPending.decrementAndGet();
    }

    @MethodSource("messagingEntityWithSessions")
    @ParameterizedTest
    void receiveAndComplete(MessagingEntityType entityType, boolean isSessionEnabled) {
        // Arrange
        setSenderAndReceiver(entityType, isSessionEnabled);

        final String messageId = UUID.randomUUID().toString();
        final ServiceBusMessage message = getMessage(messageId, isSessionEnabled);
        final int maxMessages = 1;

        sendMessage(message);

        final IterableStream<ServiceBusReceivedMessageContext> context = receiver.receive(maxMessages, TIMEOUT);
        assertNotNull(context);

        final List<ServiceBusReceivedMessageContext> asList = context.stream().collect(Collectors.toList());
        assertEquals(maxMessages, asList.size());
        final ServiceBusReceivedMessage receivedMessage = asList.get(0).getMessage();
        assertNotNull(receivedMessage);

        // Assert & Act
        receiver.complete(receivedMessage);

        messagesPending.decrementAndGet();
    }

    /**
     * Verifies that we can renew message lock.
     */
    @MethodSource("messagingEntityProvider")
    @ParameterizedTest
    void receiveAndRenewLock(MessagingEntityType entityType) {
        // Arrange
        setSenderAndReceiver(entityType, false);

        final String messageId = UUID.randomUUID().toString();
        final ServiceBusMessage message = getMessage(messageId, false);
        final int maxMessages = 1;

        // Blocking here because it is not part of the scenario we want to test.
        sendMessage(message);

        final IterableStream<ServiceBusReceivedMessageContext> context = receiver.receive(maxMessages, TIMEOUT);
        assertNotNull(context);

        final List<ServiceBusReceivedMessageContext> asList = context.stream().collect(Collectors.toList());
        assertEquals(maxMessages, asList.size());
        final ServiceBusReceivedMessage receivedMessage = asList.get(0).getMessage();
        assertNotNull(receivedMessage);
        assertNotNull(receivedMessage.getLockedUntil());

        final Instant initialLock = receivedMessage.getLockedUntil();
        logger.info("Received message. Seq: {}. lockedUntil: {}", receivedMessage.getSequenceNumber(), initialLock);

        // Assert & Act
        try {
            Instant lockedUntil = receiver.renewMessageLock(receivedMessage);
            assertTrue(lockedUntil.isAfter(initialLock),
                String.format("Updated lock is not after the initial Lock. updated: [%s]. initial:[%s]",
                    lockedUntil, initialLock));
        } finally {
            logger.info("Completing message. Seq: {}.", receivedMessage.getSequenceNumber());
            receiver.complete(receivedMessage);
            messagesPending.decrementAndGet();
        }
    }

    @MethodSource("messagingEntityWithSessions")
    @ParameterizedTest
    void receiveAndAbandon(MessagingEntityType entityType, boolean isSessionEnabled) {
        // Arrange
        setSenderAndReceiver(entityType, isSessionEnabled);

        final String messageId = UUID.randomUUID().toString();
        final ServiceBusMessage message = getMessage(messageId, isSessionEnabled);
        final int maxMessages = 1;

        sendMessage(message);

        final IterableStream<ServiceBusReceivedMessageContext> context = receiver.receive(maxMessages, TIMEOUT);
        assertNotNull(context);

        final List<ServiceBusReceivedMessageContext> asList = context.stream().collect(Collectors.toList());
        assertEquals(maxMessages, asList.size());
        final ServiceBusReceivedMessage receivedMessage = asList.get(0).getMessage();
        assertNotNull(receivedMessage);

        // Assert & Act
        receiver.abandon(receivedMessage);
    }

    /**
     * Test we can receive a deferred message via sequence number and then perform abandon, suspend, or complete on it.
     */
    @MethodSource
    @ParameterizedTest
    void receiveDeferredMessageBySequenceNumber(MessagingEntityType entityType, DispositionStatus dispositionStatus) {
        // Arrange
        setSenderAndReceiver(entityType, false);

        final String messageId = UUID.randomUUID().toString();
        final ServiceBusMessage message = getMessage(messageId, false);
        final int maxMessages = 1;

        sendMessage(message);

        final IterableStream<ServiceBusReceivedMessageContext> context = receiver.receive(maxMessages, TIMEOUT);
        assertNotNull(context);

        final List<ServiceBusReceivedMessageContext> asList = context.stream().collect(Collectors.toList());
        assertEquals(maxMessages, asList.size());
        final ServiceBusReceivedMessage receivedMessage = asList.get(0).getMessage();
        assertNotNull(receivedMessage);

        receiver.defer(receivedMessage);

        final ServiceBusReceivedMessage receivedDeferredMessage = receiver
            .receiveDeferredMessage(receivedMessage.getSequenceNumber());

        assertNotNull(receivedDeferredMessage);
        assertEquals(receivedMessage.getSequenceNumber(), receivedDeferredMessage.getSequenceNumber());

        // Assert & Act
        switch (dispositionStatus) {
            case ABANDONED:
                receiver.abandon(receivedDeferredMessage);
                messagesDeferred.get().add(receivedMessage.getSequenceNumber());
                break;
            case SUSPENDED:
                receiver.deadLetter(receivedDeferredMessage);
                break;
            case COMPLETED:
                receiver.complete(receivedDeferredMessage);
                break;
            default:
                throw logger.logExceptionAsError(new IllegalArgumentException(
                    "Disposition status not recognized for this test case: " + dispositionStatus));
        }

        if (dispositionStatus == DispositionStatus.SUSPENDED || dispositionStatus == DispositionStatus.COMPLETED) {
            messagesPending.decrementAndGet();
        }
    }

    @MethodSource("messagingEntityWithSessions")
    @ParameterizedTest
    void receiveAndDefer(MessagingEntityType entityType, boolean isSessionEnabled) {
        // Arrange
        setSenderAndReceiver(entityType, isSessionEnabled);

        final String messageId = UUID.randomUUID().toString();
        final ServiceBusMessage message = getMessage(messageId, isSessionEnabled);
        final int maxMessages = 1;

        sendMessage(message);

        final IterableStream<ServiceBusReceivedMessageContext> context = receiver.receive(maxMessages, TIMEOUT);
        assertNotNull(context);

        final List<ServiceBusReceivedMessageContext> asList = context.stream().collect(Collectors.toList());
        assertEquals(maxMessages, asList.size());
        final ServiceBusReceivedMessage receivedMessage = asList.get(0).getMessage();
        assertNotNull(receivedMessage);

        // Act & Assert
        receiver.defer(receivedMessage);
    }

    @MethodSource("messagingEntityWithSessions")
    @ParameterizedTest
    void sendReceiveMessageWithVariousPropertyTypes(MessagingEntityType entityType, boolean isSessionEnabled) {
        // Arrange
        setSenderAndReceiver(entityType, isSessionEnabled);

        final String messageId = UUID.randomUUID().toString();
        final ServiceBusMessage messageToSend = getMessage(messageId, isSessionEnabled);
        final int maxMessages = 1;

        Map<String, Object> sentProperties = messageToSend.getProperties();
        sentProperties.put("NullProperty", null);
        sentProperties.put("BooleanProperty", true);
        sentProperties.put("ByteProperty", (byte) 1);
        sentProperties.put("ShortProperty", (short) 2);
        sentProperties.put("IntProperty", 3);
        sentProperties.put("LongProperty", 4L);
        sentProperties.put("FloatProperty", 5.5f);
        sentProperties.put("DoubleProperty", 6.6f);
        sentProperties.put("CharProperty", 'z');
        sentProperties.put("UUIDProperty", UUID.randomUUID());
        sentProperties.put("StringProperty", "string");

        sendMessage(messageToSend);

        // Assert & Act
        final IterableStream<ServiceBusReceivedMessageContext> messages =
            receiveAndDeleteReceiver.receive(maxMessages, TIMEOUT);
        assertNotNull(messages);

        final List<ServiceBusReceivedMessage> asList = messages.stream()
            .map(ServiceBusReceivedMessageContext::getMessage)
            .collect(Collectors.toList());

        assertEquals(maxMessages, asList.size());
        final ServiceBusReceivedMessage receivedMessage = asList.get(0);
        assertNotNull(receivedMessage);

        messagesPending.decrementAndGet();
        assertMessageEquals(receivedMessage, messageId, isSessionEnabled);

        final Map<String, Object> received = receivedMessage.getProperties();

        assertEquals(sentProperties.size(), received.size());

        for (Map.Entry<String, Object> sentEntry : sentProperties.entrySet()) {
            if (sentEntry.getValue() != null && sentEntry.getValue().getClass().isArray()) {
                assertArrayEquals((Object[]) sentEntry.getValue(), (Object[]) received.get(sentEntry.getKey()));
            } else {
                final Object expected = sentEntry.getValue();
                final Object actual = received.get(sentEntry.getKey());

                assertEquals(expected, actual, String.format(
                    "Key '%s' does not match. Expected: '%s'. Actual: '%s'", sentEntry.getKey(), expected,
                    actual));
            }
        }
    }

    /**
     * Sets the sender and receiver. If session is enabled, then a single-named session receiver is created.
     */
    private void setSenderAndReceiver(MessagingEntityType entityType, boolean isSessionEnabled) {
        sender = getSenderBuilder(false, entityType, isSessionEnabled).buildClient();

        if (isSessionEnabled) {
            assertNotNull(sessionId, "'sessionId' should have been set.");

            receiver = getSessionReceiverBuilder(false, entityType,
                Function.identity(),
                builder -> builder.sessionId(sessionId)).buildClient();
            receiveAndDeleteReceiver = getSessionReceiverBuilder(false, entityType,
                Function.identity(),
                builder -> builder.sessionId(sessionId).receiveMode(ReceiveMode.RECEIVE_AND_DELETE))
                .buildClient();
        } else {
            receiver = getReceiverBuilder(false, entityType).buildClient();
<<<<<<< HEAD
            receiveAndDeleteReceiver = getReceiverBuilder(false, entityType).
                receiveMode(ReceiveMode.RECEIVE_AND_DELETE)
=======

            receiveAndDeleteReceiver = getSessionReceiverBuilder(false, entityType,
                Function.identity(),
                builder -> builder.sessionId(sessionId).receiveMode(ReceiveMode.RECEIVE_AND_DELETE))
>>>>>>> 1956e6bb
                .buildClient();
        }
    }

    private void sendMessage(ServiceBusMessage message) {
        sender.send(message);
        int number = messagesPending.incrementAndGet();
        logger.info("Number sent: {}", number);
    }
}<|MERGE_RESOLUTION|>--- conflicted
+++ resolved
@@ -598,15 +598,8 @@
                 .buildClient();
         } else {
             receiver = getReceiverBuilder(false, entityType).buildClient();
-<<<<<<< HEAD
             receiveAndDeleteReceiver = getReceiverBuilder(false, entityType).
                 receiveMode(ReceiveMode.RECEIVE_AND_DELETE)
-=======
-
-            receiveAndDeleteReceiver = getSessionReceiverBuilder(false, entityType,
-                Function.identity(),
-                builder -> builder.sessionId(sessionId).receiveMode(ReceiveMode.RECEIVE_AND_DELETE))
->>>>>>> 1956e6bb
                 .buildClient();
         }
     }
