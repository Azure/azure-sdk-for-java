--- conflicted
+++ resolved
@@ -816,19 +816,10 @@
 
         if (isSessionEnabled) {
             assertNotNull(sessionId, "'sessionId' should have been set.");
-<<<<<<< HEAD
-            this.receiver = getSessionReceiverBuilder(false, entityType, entityIndex, Function.identity(), sharedConnection)
+            this.receiver = getSessionReceiverBuilder(false, entityType, entityIndex, sharedConnection)
                 .buildClient().acceptSession(sessionId);
             this.receiveAndDeleteReceiver = getSessionReceiverBuilder(false, entityType, entityIndex,
-                Function.identity(), sharedConnection)
-=======
-            this.receiver = getSessionReceiverBuilder(false, entityType, entityIndex, sharedConnection)
-                .sessionId(sessionId)
-                .buildClient();
-            this.receiveAndDeleteReceiver = getSessionReceiverBuilder(false, entityType, entityIndex,
                 sharedConnection)
-                .sessionId(sessionId)
->>>>>>> dbdc48c3
                 .receiveMode(ReceiveMode.RECEIVE_AND_DELETE)
                 .buildClient().acceptSession(sessionId);
         } else {
