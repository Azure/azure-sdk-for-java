// Copyright (c) Microsoft Corporation. All rights reserved.
// Licensed under the MIT License.

package com.azure.messaging.servicebus;

import com.azure.core.util.IterableStream;
import com.azure.core.util.logging.ClientLogger;
import com.azure.messaging.servicebus.implementation.DispositionStatus;
import com.azure.messaging.servicebus.implementation.MessagingEntityType;
import com.azure.messaging.servicebus.models.ReceiveMode;
import org.junit.jupiter.api.Assertions;
import org.junit.jupiter.api.Disabled;
import org.junit.jupiter.params.ParameterizedTest;
import org.junit.jupiter.params.provider.MethodSource;

import java.time.Duration;
import java.time.Instant;
import java.util.ArrayList;
import java.util.List;
import java.util.Map;
import java.util.UUID;
import java.util.concurrent.atomic.AtomicInteger;
import java.util.concurrent.atomic.AtomicReference;
import java.util.function.Function;
import java.util.stream.Collectors;
import java.util.stream.Stream;

import static org.junit.jupiter.api.Assertions.assertArrayEquals;
import static org.junit.jupiter.api.Assertions.assertEquals;
import static org.junit.jupiter.api.Assertions.assertNotNull;
import static org.junit.jupiter.api.Assertions.assertTrue;

/**
 * Integration tests for {@link ServiceBusReceiverClient} from queues or subscriptions.
 */
class ServiceBusReceiverClientIntegrationTest extends IntegrationTestBase {

    /* Sometime not all the messages are cleaned-up. This is buffer to ensure all the messages are cleaned-up.*/
    private static final int BUFFER_MESSAGES_TO_REMOVE = 10;

    private final AtomicInteger messagesPending = new AtomicInteger();
    private final AtomicReference<List<Long>> messagesDeferred = new AtomicReference<>(new ArrayList<>());
    private final ClientLogger logger = new ClientLogger(ServiceBusReceiverClientIntegrationTest.class);

    private ServiceBusReceiverClient receiver;
    private ServiceBusSenderClient sender;

    /**
     * Receiver used to clean up resources in {@link #afterTest()}.
     */
    private ServiceBusReceiverClient receiveAndDeleteReceiver;

    protected ServiceBusReceiverClientIntegrationTest() {
        super(new ClientLogger(ServiceBusReceiverClientIntegrationTest.class));
    }

    @Override
    protected void beforeTest() {
        sessionId = UUID.randomUUID().toString();
    }

    @Override
    protected void afterTest() {
        final int pending = messagesPending.get();
        if (pending < 1 && messagesDeferred.get().size() < 1) {
            dispose(receiver, sender, receiveAndDeleteReceiver);
            return;
        }

        // In the case that this test failed... we're going to drain the queue or subscription.
        if (pending > 0) {
            try {
                IterableStream<ServiceBusReceivedMessageContext> removedMessage = receiveAndDeleteReceiver.receive(
                    pending, Duration.ofSeconds(15));

                removedMessage.stream().forEach(context -> {
                    ServiceBusReceivedMessage message = context.getMessage();
                    logger.info("Removed Message Seq: {} ", message.getSequenceNumber());
                });
            } catch (Exception e) {
                logger.warning("Error occurred when draining queue.", e);
            }
        }

        if (messagesDeferred.get().size() > 0) {
            try {
                List<Long> listOfDeferredMessages = messagesDeferred.get();
                for (Long seqNumber : listOfDeferredMessages) {
                    ServiceBusReceivedMessage deferredMessages = receiver.receiveDeferredMessage(seqNumber);
                    receiver.complete(deferredMessages);
                }
            } catch (Exception e) {
                logger.warning("Error occurred when draining deferred messages Entity: {} ", receiver.getEntityPath(), e);
            }
        }

        dispose(receiver, sender, receiveAndDeleteReceiver);
    }

    /**
     * Verifies that we can only call receive() multiple times.
     */
    @Disabled("Will be fixed with issue #9400")
    @MethodSource("messagingEntityWithSessions")
    @ParameterizedTest
    void receiveByTwoSubscriber(MessagingEntityType entityType, boolean isSessionEnabled) {
        // Arrange
        setSenderAndReceiver(entityType, isSessionEnabled);
        final int maxMessages = 1;
<<<<<<< HEAD
        final int total = 2;
        final Duration shortTimeOut = Duration.ofSeconds(5);

        final String messageId = UUID.randomUUID().toString();
        final ServiceBusMessage message = getMessage(messageId, isSessionEnabled);

        sendMessage(message);
        sendMessage(message);

        // Act & Assert
        IterableStream<ServiceBusReceivedMessageContext> messages;

        int receivedMessageCount = 0;
        for (int i = 0; i < total; ++i) {
            messages = receiver.receive(maxMessages, shortTimeOut);
            receivedMessageCount = 0;
            for (ServiceBusReceivedMessageContext receivedMessage : messages) {
                assertMessageEquals(receivedMessage, messageId, isSessionEnabled);
                receiver.complete(receivedMessage.getMessage());
                messagesPending.decrementAndGet();
                ++receivedMessageCount;
            }
            assertEquals(maxMessages, receivedMessageCount);
        }
=======
        final int totalReceive = 3;
        final Duration shortTimeOut = Duration.ofSeconds(8);

        final String messageId = UUID.randomUUID().toString();
        final ServiceBusMessage message = getMessage(messageId, isSessionEnabled);

        for (int i = 0; i < totalReceive * maxMessages; ++i) {
            sendMessage(message);
        }

        // Act & Assert
        IterableStream<ServiceBusReceivedMessageContext> messages;

        int receivedMessageCount;
        int totalReceivedCount = 0;
        for (int i = 0; i < totalReceive; ++i) {
            messages = receiver.receive(maxMessages, shortTimeOut);
            receivedMessageCount = 0;
            for (ServiceBusReceivedMessageContext receivedMessage : messages) {
                assertMessageEquals(receivedMessage, messageId, isSessionEnabled);
                receiver.complete(receivedMessage.getMessage());
                messagesPending.decrementAndGet();
                ++receivedMessageCount;
            }
            assertEquals(maxMessages, receivedMessageCount);
            totalReceivedCount += receivedMessageCount;
        }

        assertEquals(totalReceive * maxMessages, totalReceivedCount);
>>>>>>> b67ac9b6
    }

    /**
     * Verifies that we can send and receive two messages.
     */
    @MethodSource("messagingEntityWithSessions")
    @ParameterizedTest
    void receiveTwoMessagesAndComplete(MessagingEntityType entityType, boolean isSessionEnabled) {
        // Arrange
        setSenderAndReceiver(entityType, isSessionEnabled);
        int maxMessages = 2;

        final String messageId = UUID.randomUUID().toString();
        final ServiceBusMessage message = getMessage(messageId, isSessionEnabled);

        sendMessage(message);
        sendMessage(message);

        // Act
        IterableStream<ServiceBusReceivedMessageContext> messages = receiver.receive(maxMessages, TIMEOUT);

        // Assert
        int receivedMessageCount = 0;
        for (ServiceBusReceivedMessageContext context : messages) {
            ServiceBusReceivedMessage receivedMessage = context.getMessage();
            assertMessageEquals(receivedMessage, messageId, isSessionEnabled);
            receiver.complete(receivedMessage);
            messagesPending.decrementAndGet();
            ++receivedMessageCount;
        }

        assertEquals(maxMessages, receivedMessageCount);
    }

    /**
     * Verifies that we do not receive any message in given timeout.
     */
    @MethodSource("messagingEntityWithSessions")
    @ParameterizedTest
    void receiveNoMessage(MessagingEntityType entityType, boolean isSessionEnabled) {
        // Arrange
        setSenderAndReceiver(entityType, isSessionEnabled);
        int howManyMessage = 2;
        long noMessages = 0;

        // Act
        final IterableStream<ServiceBusReceivedMessageContext> messages = receiver.receive(howManyMessage,
            Duration.ofSeconds(15));

        // Assert
        assertEquals(noMessages, messages.stream().count());
    }

    /**
     * Verifies that we can send and receive one messages.
     */
    @MethodSource("messagingEntityWithSessions")
    @ParameterizedTest
    void receiveMessageAndComplete(MessagingEntityType entityType, boolean isSessionEnabled) {
        // Arrange
        setSenderAndReceiver(entityType, isSessionEnabled);
        int maxMessages = 1;

        final String messageId = UUID.randomUUID().toString();
        final ServiceBusMessage message = getMessage(messageId, isSessionEnabled);

        sendMessage(message);

        // Act
        final Stream<ServiceBusReceivedMessage> messages = receiver.receive(maxMessages, TIMEOUT)
            .stream()
            .map(ServiceBusReceivedMessageContext::getMessage);

        // Assert
        final AtomicInteger receivedMessageCount = new AtomicInteger();
        messages.forEach(receivedMessage -> {
            assertMessageEquals(receivedMessage, messageId, isSessionEnabled);
            receiver.complete(receivedMessage);
            messagesPending.decrementAndGet();
            receivedMessageCount.incrementAndGet();
        });

        assertEquals(maxMessages, receivedMessageCount.get());

    }

    /**
     * Verifies that we can send and peek a message.
     */
    @MethodSource("messagingEntityWithSessions")
    @ParameterizedTest
    void peekMessage(MessagingEntityType entityType, boolean isSessionEnabled) {
        // Arrange
        setSenderAndReceiver(entityType, isSessionEnabled);

        final String messageId = UUID.randomUUID().toString();
        final ServiceBusMessage message = getMessage(messageId, isSessionEnabled);

        sendMessage(message);

        // Act
        ServiceBusReceivedMessage receivedMessage = receiver.peek();

        // Assert
        assertMessageEquals(receivedMessage, messageId, isSessionEnabled);
    }

    /**
     * Verifies that we can send and peek a message.
     */
    @MethodSource("messagingEntityWithSessions")
    @ParameterizedTest
    void peekFromSequenceNumberMessage(MessagingEntityType entityType, boolean isSessionEnabled) {
        // Arrange
        setSenderAndReceiver(entityType, isSessionEnabled);

        final String messageId = UUID.randomUUID().toString();
        final ServiceBusMessage message = getMessage(messageId, isSessionEnabled);
        final int maxMessages = 1;

        sendMessage(message);

        final IterableStream<ServiceBusReceivedMessageContext> context = receiver.receive(maxMessages, TIMEOUT);
        assertNotNull(context);

        final List<ServiceBusReceivedMessageContext> asList = context.stream().collect(Collectors.toList());
        assertEquals(maxMessages, asList.size());
        final ServiceBusReceivedMessage receivedMessage = asList.get(0).getMessage();
        assertNotNull(receivedMessage);

        // Act
        ServiceBusReceivedMessage receivedPeekMessage = receiver.peekAt(receivedMessage.getSequenceNumber());

        // Assert
        assertEquals(receivedMessage.getSequenceNumber(), receivedPeekMessage.getSequenceNumber());
        assertMessageEquals(receivedPeekMessage, messageId, isSessionEnabled);
    }

    /**
     * Verifies that we can send and peek a batch of messages.
     */
    @MethodSource("messagingEntityWithSessions")
    @ParameterizedTest
    void peekBatchMessages(MessagingEntityType entityType, boolean isSessionEnabled) {
        // Arrange
        setSenderAndReceiver(entityType, isSessionEnabled);

        final String messageId = UUID.randomUUID().toString();
        final ServiceBusMessage message = getMessage(messageId, isSessionEnabled);
        final int maxMessages = 2;

        sendMessage(message);
        sendMessage(message);

        // Act
        IterableStream<ServiceBusReceivedMessage> iterableMessages = receiver.peekBatch(maxMessages);

        // Assert
        Assertions.assertEquals(maxMessages, (int) iterableMessages.stream().count());
    }

    /**
     * Verifies that we can send and peek a batch of messages.
     */
    @MethodSource("messagingEntityProvider")
    @ParameterizedTest
    void peekBatchMessagesFromSequence(MessagingEntityType entityType) {
        // Arrange
        setSenderAndReceiver(entityType, false);

        final String messageId = UUID.randomUUID().toString();
        final ServiceBusMessage message = getMessage(messageId, false);
        final int maxMessages = 2;
        final int fromSequenceNumber = 1;

        sendMessage(message);
        sendMessage(message);

        // Act
        IterableStream<ServiceBusReceivedMessage> iterableMessages = receiver.peekBatchAt(maxMessages, fromSequenceNumber);

        // Assert
        final List<ServiceBusReceivedMessage> asList = iterableMessages.stream().collect(Collectors.toList());
        assertEquals(maxMessages, asList.size());

        final ServiceBusReceivedMessage receivedMessage = asList.get(0);
        assertNotNull(receivedMessage);
        assertTrue(receivedMessage.getSequenceNumber() >= fromSequenceNumber);
    }

    /**
     * Verifies that we can dead-letter a message.
     */
    @MethodSource("messagingEntityWithSessions")
    @ParameterizedTest
    void deadLetterMessage(MessagingEntityType entityType, boolean isSessionEnabled) {
        // Arrange
        setSenderAndReceiver(entityType, isSessionEnabled);

        final String messageId = UUID.randomUUID().toString();
        final ServiceBusMessage message = getMessage(messageId, isSessionEnabled);
        final int maxMessages = 1;

        sendMessage(message);

        final IterableStream<ServiceBusReceivedMessageContext> context = receiver.receive(maxMessages, TIMEOUT);
        assertNotNull(context);

        final List<ServiceBusReceivedMessageContext> asList = context.stream().collect(Collectors.toList());
        assertEquals(maxMessages, asList.size());
        final ServiceBusReceivedMessage receivedMessage = asList.get(0).getMessage();
        assertNotNull(receivedMessage);

        // Assert & Act
        receiver.deadLetter(receivedMessage);

        messagesPending.decrementAndGet();
    }

    @MethodSource("messagingEntityWithSessions")
    @ParameterizedTest
    void receiveAndComplete(MessagingEntityType entityType, boolean isSessionEnabled) {
        // Arrange
        setSenderAndReceiver(entityType, isSessionEnabled);

        final String messageId = UUID.randomUUID().toString();
        final ServiceBusMessage message = getMessage(messageId, isSessionEnabled);
        final int maxMessages = 1;

        sendMessage(message);

        final IterableStream<ServiceBusReceivedMessageContext> context = receiver.receive(maxMessages, TIMEOUT);
        assertNotNull(context);

        final List<ServiceBusReceivedMessageContext> asList = context.stream().collect(Collectors.toList());
        assertEquals(maxMessages, asList.size());
        final ServiceBusReceivedMessage receivedMessage = asList.get(0).getMessage();
        assertNotNull(receivedMessage);

        // Assert & Act
        receiver.complete(receivedMessage);

        messagesPending.decrementAndGet();
    }

    /**
     * Verifies that we can renew message lock.
     */
    @MethodSource("messagingEntityProvider")
    @ParameterizedTest
    void receiveAndRenewLock(MessagingEntityType entityType) {
        // Arrange
        setSenderAndReceiver(entityType, false);

        final String messageId = UUID.randomUUID().toString();
        final ServiceBusMessage message = getMessage(messageId, false);
        final int maxMessages = 1;

        // Blocking here because it is not part of the scenario we want to test.
        sendMessage(message);

        final IterableStream<ServiceBusReceivedMessageContext> context = receiver.receive(maxMessages, TIMEOUT);
        assertNotNull(context);

        final List<ServiceBusReceivedMessageContext> asList = context.stream().collect(Collectors.toList());
        assertEquals(maxMessages, asList.size());
        final ServiceBusReceivedMessage receivedMessage = asList.get(0).getMessage();
        assertNotNull(receivedMessage);
        assertNotNull(receivedMessage.getLockedUntil());

        final Instant initialLock = receivedMessage.getLockedUntil();
        logger.info("Received message. Seq: {}. lockedUntil: {}", receivedMessage.getSequenceNumber(), initialLock);

        // Assert & Act
        try {
            Instant lockedUntil = receiver.renewMessageLock(receivedMessage);
            assertTrue(lockedUntil.isAfter(initialLock),
                String.format("Updated lock is not after the initial Lock. updated: [%s]. initial:[%s]",
                    lockedUntil, initialLock));
        } finally {
            logger.info("Completing message. Seq: {}.", receivedMessage.getSequenceNumber());
            receiver.complete(receivedMessage);
            messagesPending.decrementAndGet();
        }
    }

    @MethodSource("messagingEntityWithSessions")
    @ParameterizedTest
    void receiveAndAbandon(MessagingEntityType entityType, boolean isSessionEnabled) {
        // Arrange
        setSenderAndReceiver(entityType, isSessionEnabled);

        final String messageId = UUID.randomUUID().toString();
        final ServiceBusMessage message = getMessage(messageId, isSessionEnabled);
        final int maxMessages = 1;

        sendMessage(message);

        final IterableStream<ServiceBusReceivedMessageContext> context = receiver.receive(maxMessages, TIMEOUT);
        assertNotNull(context);

        final List<ServiceBusReceivedMessageContext> asList = context.stream().collect(Collectors.toList());
        assertEquals(maxMessages, asList.size());
        final ServiceBusReceivedMessage receivedMessage = asList.get(0).getMessage();
        assertNotNull(receivedMessage);

        // Assert & Act
        receiver.abandon(receivedMessage);
    }

    /**
     * Test we can receive a deferred message via sequence number and then perform abandon, suspend, or complete on it.
     */
    @MethodSource
    @ParameterizedTest
    void receiveDeferredMessageBySequenceNumber(MessagingEntityType entityType, DispositionStatus dispositionStatus) {
        // Arrange
        setSenderAndReceiver(entityType, false);

        final String messageId = UUID.randomUUID().toString();
        final ServiceBusMessage message = getMessage(messageId, false);
        final int maxMessages = 1;

        sendMessage(message);

        final IterableStream<ServiceBusReceivedMessageContext> context = receiver.receive(maxMessages, TIMEOUT);
        assertNotNull(context);

        final List<ServiceBusReceivedMessageContext> asList = context.stream().collect(Collectors.toList());
        assertEquals(maxMessages, asList.size());
        final ServiceBusReceivedMessage receivedMessage = asList.get(0).getMessage();
        assertNotNull(receivedMessage);

        receiver.defer(receivedMessage);

        final ServiceBusReceivedMessage receivedDeferredMessage = receiver
            .receiveDeferredMessage(receivedMessage.getSequenceNumber());

        assertNotNull(receivedDeferredMessage);
        assertEquals(receivedMessage.getSequenceNumber(), receivedDeferredMessage.getSequenceNumber());

        // Assert & Act
        switch (dispositionStatus) {
            case ABANDONED:
                receiver.abandon(receivedDeferredMessage);
                messagesDeferred.get().add(receivedMessage.getSequenceNumber());
                break;
            case SUSPENDED:
                receiver.deadLetter(receivedDeferredMessage);
                break;
            case COMPLETED:
                receiver.complete(receivedDeferredMessage);
                break;
            default:
                throw logger.logExceptionAsError(new IllegalArgumentException(
                    "Disposition status not recognized for this test case: " + dispositionStatus));
        }

        if (dispositionStatus == DispositionStatus.SUSPENDED || dispositionStatus == DispositionStatus.COMPLETED) {
            messagesPending.decrementAndGet();
        }
    }

    @MethodSource("messagingEntityWithSessions")
    @ParameterizedTest
    void receiveAndDefer(MessagingEntityType entityType, boolean isSessionEnabled) {
        // Arrange
        setSenderAndReceiver(entityType, isSessionEnabled);

        final String messageId = UUID.randomUUID().toString();
        final ServiceBusMessage message = getMessage(messageId, isSessionEnabled);
        final int maxMessages = 1;

        sendMessage(message);

        final IterableStream<ServiceBusReceivedMessageContext> context = receiver.receive(maxMessages, TIMEOUT);
        assertNotNull(context);

        final List<ServiceBusReceivedMessageContext> asList = context.stream().collect(Collectors.toList());
        assertEquals(maxMessages, asList.size());
        final ServiceBusReceivedMessage receivedMessage = asList.get(0).getMessage();
        assertNotNull(receivedMessage);

        // Act & Assert
        receiver.defer(receivedMessage);
    }

    @MethodSource("messagingEntityWithSessions")
    @ParameterizedTest
    void sendReceiveMessageWithVariousPropertyTypes(MessagingEntityType entityType, boolean isSessionEnabled) {
        // Arrange
        setSenderAndReceiver(entityType, isSessionEnabled);

        final String messageId = UUID.randomUUID().toString();
        final ServiceBusMessage messageToSend = getMessage(messageId, isSessionEnabled);
        final int maxMessages = 1;

        Map<String, Object> sentProperties = messageToSend.getProperties();
        sentProperties.put("NullProperty", null);
        sentProperties.put("BooleanProperty", true);
        sentProperties.put("ByteProperty", (byte) 1);
        sentProperties.put("ShortProperty", (short) 2);
        sentProperties.put("IntProperty", 3);
        sentProperties.put("LongProperty", 4L);
        sentProperties.put("FloatProperty", 5.5f);
        sentProperties.put("DoubleProperty", 6.6f);
        sentProperties.put("CharProperty", 'z');
        sentProperties.put("UUIDProperty", UUID.randomUUID());
        sentProperties.put("StringProperty", "string");

        sendMessage(messageToSend);

        // Assert & Act
        final IterableStream<ServiceBusReceivedMessageContext> messages =
            receiveAndDeleteReceiver.receive(maxMessages, TIMEOUT);
        assertNotNull(messages);

        final List<ServiceBusReceivedMessage> asList = messages.stream()
            .map(ServiceBusReceivedMessageContext::getMessage)
            .collect(Collectors.toList());

        assertEquals(maxMessages, asList.size());
        final ServiceBusReceivedMessage receivedMessage = asList.get(0);
        assertNotNull(receivedMessage);

        messagesPending.decrementAndGet();
        assertMessageEquals(receivedMessage, messageId, isSessionEnabled);

        final Map<String, Object> received = receivedMessage.getProperties();

        assertEquals(sentProperties.size(), received.size());

        for (Map.Entry<String, Object> sentEntry : sentProperties.entrySet()) {
            if (sentEntry.getValue() != null && sentEntry.getValue().getClass().isArray()) {
                assertArrayEquals((Object[]) sentEntry.getValue(), (Object[]) received.get(sentEntry.getKey()));
            } else {
                final Object expected = sentEntry.getValue();
                final Object actual = received.get(sentEntry.getKey());

                assertEquals(expected, actual, String.format(
                    "Key '%s' does not match. Expected: '%s'. Actual: '%s'", sentEntry.getKey(), expected,
                    actual));
            }
        }
    }

    /**
     * Sets the sender and receiver. If session is enabled, then a single-named session receiver is created.
     */
    private void setSenderAndReceiver(MessagingEntityType entityType, boolean isSessionEnabled) {
        sender = getSenderBuilder(false, entityType, isSessionEnabled).buildClient();

        if (isSessionEnabled) {
            assertNotNull(sessionId, "'sessionId' should have been set.");

            receiver = getSessionReceiverBuilder(false, entityType,
                Function.identity(),
                builder -> builder.sessionId(sessionId)).buildClient();
            receiveAndDeleteReceiver = getSessionReceiverBuilder(false, entityType,
                Function.identity(),
                builder -> builder.sessionId(sessionId).receiveMode(ReceiveMode.RECEIVE_AND_DELETE))
                .buildClient();
        } else {
            receiver = getReceiverBuilder(false, entityType).buildClient();
            receiveAndDeleteReceiver = getReceiverBuilder(false, entityType).
                receiveMode(ReceiveMode.RECEIVE_AND_DELETE)
                .buildClient();
        }
    }

    private void sendMessage(ServiceBusMessage message) {
        sender.send(message);
        int number = messagesPending.incrementAndGet();
        logger.info("Number sent: {}", number);
    }
}<|MERGE_RESOLUTION|>--- conflicted
+++ resolved
@@ -107,32 +107,6 @@
         // Arrange
         setSenderAndReceiver(entityType, isSessionEnabled);
         final int maxMessages = 1;
-<<<<<<< HEAD
-        final int total = 2;
-        final Duration shortTimeOut = Duration.ofSeconds(5);
-
-        final String messageId = UUID.randomUUID().toString();
-        final ServiceBusMessage message = getMessage(messageId, isSessionEnabled);
-
-        sendMessage(message);
-        sendMessage(message);
-
-        // Act & Assert
-        IterableStream<ServiceBusReceivedMessageContext> messages;
-
-        int receivedMessageCount = 0;
-        for (int i = 0; i < total; ++i) {
-            messages = receiver.receive(maxMessages, shortTimeOut);
-            receivedMessageCount = 0;
-            for (ServiceBusReceivedMessageContext receivedMessage : messages) {
-                assertMessageEquals(receivedMessage, messageId, isSessionEnabled);
-                receiver.complete(receivedMessage.getMessage());
-                messagesPending.decrementAndGet();
-                ++receivedMessageCount;
-            }
-            assertEquals(maxMessages, receivedMessageCount);
-        }
-=======
         final int totalReceive = 3;
         final Duration shortTimeOut = Duration.ofSeconds(8);
 
@@ -162,7 +136,6 @@
         }
 
         assertEquals(totalReceive * maxMessages, totalReceivedCount);
->>>>>>> b67ac9b6
     }
 
     /**
