// Copyright (c) Microsoft Corporation. All rights reserved.
// Licensed under the MIT License.

package com.azure.messaging.servicebus;

import com.azure.core.util.IterableStream;
import com.azure.core.util.logging.ClientLogger;
import com.azure.messaging.servicebus.implementation.DispositionStatus;
import com.azure.messaging.servicebus.implementation.MessagingEntityType;
import com.azure.messaging.servicebus.models.DeadLetterOptions;
import com.azure.messaging.servicebus.models.ReceiveMode;
import org.junit.jupiter.api.Assertions;
import org.junit.jupiter.api.Tag;
import org.junit.jupiter.params.ParameterizedTest;
import org.junit.jupiter.params.provider.EnumSource;
import org.junit.jupiter.params.provider.MethodSource;
import reactor.core.publisher.Mono;

import java.time.Duration;
import java.time.Instant;
import java.util.ArrayList;
import java.util.List;
import java.util.Map;
import java.util.UUID;
import java.util.concurrent.atomic.AtomicInteger;
import java.util.concurrent.atomic.AtomicReference;
import java.util.function.Function;
import java.util.stream.Collectors;
import java.util.stream.Stream;

import static org.junit.jupiter.api.Assertions.assertArrayEquals;
import static org.junit.jupiter.api.Assertions.assertEquals;
import static org.junit.jupiter.api.Assertions.assertNotNull;
import static org.junit.jupiter.api.Assertions.assertTrue;
import static org.junit.jupiter.api.Assertions.fail;

/**
 * Integration tests for {@link ServiceBusReceiverClient} from queues or subscriptions.
 */
@Tag("integration")
class ServiceBusReceiverClientIntegrationTest extends IntegrationTestBase {

    /* Sometime not all the messages are cleaned-up. This is buffer to ensure all the messages are cleaned-up.*/
    private static final int BUFFER_MESSAGES_TO_REMOVE = 10;

    private final AtomicInteger messagesPending = new AtomicInteger();
    private final AtomicReference<List<Long>> messagesDeferred = new AtomicReference<>(new ArrayList<>());
    private final ClientLogger logger = new ClientLogger(ServiceBusReceiverClientIntegrationTest.class);

    private ServiceBusReceiverClient receiver;
    private ServiceBusSenderClient sender;

    /**
     * Receiver used to clean up resources in {@link #afterTest()}.
     */
    private ServiceBusReceiverClient receiveAndDeleteReceiver;

    protected ServiceBusReceiverClientIntegrationTest() {
        super(new ClientLogger(ServiceBusReceiverClientIntegrationTest.class));
    }

    @Override
    protected void beforeTest() {
        sessionId = UUID.randomUUID().toString();
    }

    @Override
    protected void afterTest() {
        final int pending = messagesPending.get();
        if (pending < 1 && messagesDeferred.get().size() < 1) {
            dispose(receiver, sender, receiveAndDeleteReceiver);
            return;
        }

        // In the case that this test failed... we're going to drain the queue or subscription.
        if (pending > 0) {
            try {
                IterableStream<ServiceBusReceivedMessageContext> removedMessage = receiveAndDeleteReceiver.receive(
                    pending, Duration.ofSeconds(15));

                removedMessage.stream().forEach(context -> {
                    ServiceBusReceivedMessage message = context.getMessage();
                    logger.info("Removed Message Seq: {} ", message.getSequenceNumber());
                });
            } catch (Exception e) {
                logger.warning("Error occurred when draining queue.", e);
            }
        }

        if (messagesDeferred.get().size() > 0) {
            try {
                List<Long> listOfDeferredMessages = messagesDeferred.get();
                for (Long seqNumber : listOfDeferredMessages) {
                    ServiceBusReceivedMessage deferredMessages = receiver.receiveDeferredMessage(seqNumber);
                    receiver.complete(deferredMessages);
                }
            } catch (Exception e) {
                logger.warning("Error occurred when draining deferred messages Entity: {} ", receiver.getEntityPath(), e);
            }
        }

        dispose(receiver, sender, receiveAndDeleteReceiver);
    }

    /**
     * Verifies that we can only call receive() multiple times and with one of the receive does timeout.
     */
    @MethodSource("com.azure.messaging.servicebus.IntegrationTestBase#messagingEntityWithSessions")
    @ParameterizedTest
    void multipleReceiveByOneSubscriberMessageTimeout(MessagingEntityType entityType, boolean isSessionEnabled) {
        // Arrange
<<<<<<< HEAD
        setSenderAndReceiver(entityType, isSessionEnabled, TestUtils.USE_CASE_MULTIPLE_RECEIVE_ONE_TIMEOUT);
=======
        setSenderAndReceiver(entityType, 0, isSessionEnabled);
>>>>>>> 2962fabd
        final int maxMessages = 2;
        final int totalReceive = 2;
        final Duration shortTimeOut = Duration.ofSeconds(7);
        final Duration longTimeOut = Duration.ofSeconds(10);

        final String messageId = UUID.randomUUID().toString();
        List<ServiceBusMessage> messageList = new ArrayList<>();
        for (int i = 0; i < totalReceive * maxMessages; ++i) {
            messageList.add(getMessage(messageId, isSessionEnabled));
        }

        Mono.just(true)
            .delayElement(longTimeOut)
            .map(aBoolean -> {
                sendMessages(messageList);
                return aBoolean;
            })
            .subscribe();
        // Act & Assert
        IterableStream<ServiceBusReceivedMessageContext> messages = receiver.receive(maxMessages, shortTimeOut);
        long received = messages.stream().count();
        assertEquals(0, received);

        int receivedMessageCount;
        int totalReceivedCount = 0;
        for (int i = 0; i < totalReceive; ++i) {
            messages = receiver.receive(maxMessages, shortTimeOut);
            receivedMessageCount = 0;
            for (ServiceBusReceivedMessageContext receivedMessage : messages) {
                assertMessageEquals(receivedMessage, messageId, isSessionEnabled);
                receiver.complete(receivedMessage.getMessage());
                messagesPending.decrementAndGet();
                ++receivedMessageCount;
            }
            assertEquals(maxMessages, receivedMessageCount);
            totalReceivedCount += receivedMessageCount;
        }

        assertEquals(totalReceive * maxMessages, totalReceivedCount);
    }

    /**
     * Verifies that we can only call receive() multiple times.
     */
    @MethodSource("com.azure.messaging.servicebus.IntegrationTestBase#messagingEntityWithSessions")
    @ParameterizedTest
    void multipleReceiveByOneSubscriber(MessagingEntityType entityType, boolean isSessionEnabled) {
        // Arrange
        setSenderAndReceiver(entityType, 0, isSessionEnabled);
        final int maxMessagesEachReceive = 3;
        final int totalReceiver = 7;
        final Duration shortTimeOut = Duration.ofSeconds(8);

        final String messageId = UUID.randomUUID().toString();
        final List<ServiceBusMessage> messageList = new ArrayList<>();
        for (int i = 0; i < totalReceiver * maxMessagesEachReceive; ++i) {
            messageList.add(getMessage(messageId, isSessionEnabled));
        }

        sendMessages(messageList);

        // Act & Assert
        IterableStream<ServiceBusReceivedMessageContext> messages;

        int receivedMessageCount;
        int totalReceivedCount = 0;
        for (int i = 0; i < totalReceiver; ++i) {
            messages = receiver.receive(maxMessagesEachReceive, shortTimeOut);
            receivedMessageCount = 0;
            for (ServiceBusReceivedMessageContext receivedMessage : messages) {
                assertMessageEquals(receivedMessage, messageId, isSessionEnabled);
                receiver.complete(receivedMessage.getMessage());
                messagesPending.decrementAndGet();
                ++receivedMessageCount;
            }
            assertEquals(maxMessagesEachReceive, receivedMessageCount);
            totalReceivedCount += receivedMessageCount;
        }

        assertEquals(totalReceiver * maxMessagesEachReceive, totalReceivedCount);
    }

    /**
     * Verifies that we can only call receive() multiple times.
     */
    @MethodSource("com.azure.messaging.servicebus.IntegrationTestBase#messagingEntityWithSessions")
    @ParameterizedTest
    void parallelReceiveByOneSubscriber(MessagingEntityType entityType, boolean isSessionEnabled) {
        // Arrange
        setSenderAndReceiver(entityType, 0, isSessionEnabled);
        final int maxMessagesEachReceive = 3;
        final int totalReceiver = 6;
        final Duration shortTimeOut = Duration.ofSeconds(8);

        final String messageId = UUID.randomUUID().toString();
        final List<ServiceBusMessage> messageList = new ArrayList<>();
        for (int i = 0; i < totalReceiver * maxMessagesEachReceive; ++i) {
            messageList.add(getMessage(messageId, isSessionEnabled));
        }

        sendMessages(messageList);

        // Act & Assert
        AtomicInteger totalReceivedMessages = new AtomicInteger();
        List<Thread> receiverThreads = new ArrayList<>();
        for (int i = 0; i < totalReceiver; ++i) {
            Thread thread = new Thread(() -> {
                IterableStream<ServiceBusReceivedMessageContext> messages1 = receiver.
                    receive(maxMessagesEachReceive, shortTimeOut);
                int receivedMessageCount = 0;
                long lastSequenceReceiver = 0;
                for (ServiceBusReceivedMessageContext receivedMessage : messages1) {
                    assertMessageEquals(receivedMessage, messageId, isSessionEnabled);
                    receiver.complete(receivedMessage.getMessage());
                    assertTrue(receivedMessage.getMessage().getSequenceNumber() > lastSequenceReceiver);
                    lastSequenceReceiver = receivedMessage.getMessage().getSequenceNumber();
                    messagesPending.decrementAndGet();
                    ++receivedMessageCount;
                }
                totalReceivedMessages.addAndGet(receivedMessageCount);
                assertEquals(maxMessagesEachReceive, receivedMessageCount);
            });
            receiverThreads.add(thread);
        }

        receiverThreads.forEach(Thread::start);

        receiverThreads.forEach(t -> {
            try {
                t.join();
            } catch (InterruptedException e) {
                fail("Error in receiving messages: " + e.getMessage());
            }
        });
        assertEquals(totalReceiver * maxMessagesEachReceive, totalReceivedMessages.get());
    }

    /**
     * Verifies that we can send and receive two messages.
     */
    @MethodSource("com.azure.messaging.servicebus.IntegrationTestBase#messagingEntityWithSessions")
    @ParameterizedTest
    void receiveTwoMessagesAndComplete(MessagingEntityType entityType, boolean isSessionEnabled) {
        // Arrange
        setSenderAndReceiver(entityType, 0, isSessionEnabled);
        int maxMessages = 2;

        final String messageId = UUID.randomUUID().toString();
        final ServiceBusMessage message = getMessage(messageId, isSessionEnabled);

        sendMessage(message);
        sendMessage(message);

        // Act
        IterableStream<ServiceBusReceivedMessageContext> messages = receiver.receive(maxMessages, TIMEOUT);

        // Assert
        int receivedMessageCount = 0;
        for (ServiceBusReceivedMessageContext context : messages) {
            ServiceBusReceivedMessage receivedMessage = context.getMessage();
            assertMessageEquals(receivedMessage, messageId, isSessionEnabled);
            receiver.complete(receivedMessage);
            messagesPending.decrementAndGet();
            ++receivedMessageCount;
        }

        assertEquals(maxMessages, receivedMessageCount);
    }

    /**
     * Verifies that we do not receive any message in given timeout.
     */
    @MethodSource("com.azure.messaging.servicebus.IntegrationTestBase#messagingEntityWithSessions")
    @ParameterizedTest
    void receiveNoMessage(MessagingEntityType entityType, boolean isSessionEnabled) {
        // Arrange
<<<<<<< HEAD
        setSenderAndReceiver(entityType, isSessionEnabled, TestUtils.USE_CASE_RECEIVE_NO_MESSAGES);
=======
        setSenderAndReceiver(entityType, 0, isSessionEnabled);
>>>>>>> 2962fabd
        int howManyMessage = 2;
        long noMessages = 0;

        // Act
        final IterableStream<ServiceBusReceivedMessageContext> messages = receiver.receive(howManyMessage,
            Duration.ofSeconds(15));

        // Assert
        assertEquals(noMessages, messages.stream().count());
    }

    /**
     * Verifies that we can send, receive one message and settle on non session entity.
     */
    @ParameterizedTest
    @EnumSource(DispositionStatus.class)
    void transactionMessageAndSettle(DispositionStatus dispositionStatus) {

        // Arrange
        final boolean isSessionEnabled = false;
        final MessagingEntityType entityType = MessagingEntityType.QUEUE;
        setSenderAndReceiver(entityType, isSessionEnabled);
        int maxMessages = 1;
        final String deadLetterReason = "testing";


        final String messageId = UUID.randomUUID().toString();
        final ServiceBusMessage message = getMessage(messageId, isSessionEnabled);

        sendMessage(message);

        // Act & Assert
        final Stream<ServiceBusReceivedMessage> messages = receiver.receive(maxMessages, TIMEOUT)
            .stream().map(ServiceBusReceivedMessageContext::getMessage);

        final ServiceBusTransactionContext transaction = receiver.createTransaction();

        List<ServiceBusReceivedMessage> messageList = messages.collect(Collectors.toList());
        assertEquals(maxMessages, messageList.size());

        ServiceBusReceivedMessage receivedMessage = messageList.get(0);

        switch (dispositionStatus) {
            case COMPLETED:
                receiver.complete(receivedMessage, transaction);
                messagesPending.decrementAndGet();
                break;
            case ABANDONED:
                receiver.abandon(receivedMessage, null, transaction);
                break;
            case SUSPENDED:
                DeadLetterOptions deadLetterOptions = new DeadLetterOptions().setDeadLetterReason(deadLetterReason);
                receiver.deadLetter(receivedMessage, deadLetterOptions, transaction);
                break;
            case DEFERRED:
                receiver.defer(receivedMessage, null, transaction);
                break;
            default:
                throw logger.logExceptionAsError(new IllegalArgumentException(
                    "Disposition status not recognized for this test case: " + dispositionStatus));
        }

        receiver.commitTransaction(transaction);
    }

    /**
     * Verifies that we can send, receive one message and settle on session entity.
     */
    @MethodSource("messagingEntityProvider")
    @ParameterizedTest
    void transactionReceiveAndCommitOnSessionEntity(MessagingEntityType entityType) {

        // Arrange
        boolean isSessionEnabled = true;
        setSenderAndReceiver(entityType, isSessionEnabled);
        final int maxMessages = 1;

        final String messageId = UUID.randomUUID().toString();
        final ServiceBusMessage message = getMessage(messageId, isSessionEnabled);

        sendMessage(message);

        // Act & Assert
        final Stream<ServiceBusReceivedMessage> messages = receiver.receive(maxMessages, TIMEOUT)
            .stream().map(ServiceBusReceivedMessageContext::getMessage);

        final ServiceBusTransactionContext transaction = receiver.createTransaction();

        List<ServiceBusReceivedMessage> messageList = messages.collect(Collectors.toList());
        assertEquals(maxMessages, messageList.size());

        ServiceBusReceivedMessage receivedMessage = messageList.get(0);

        receiver.complete(receivedMessage, sessionId, transaction);
        receiver.commitTransaction(transaction);
        messagesPending.decrementAndGet();
    }

    /**
     * Verifies that we can send and receive one messages.
     */
    @MethodSource("com.azure.messaging.servicebus.IntegrationTestBase#messagingEntityWithSessions")
    @ParameterizedTest
    void receiveMessageAndComplete(MessagingEntityType entityType, boolean isSessionEnabled) {
        // Arrange
        setSenderAndReceiver(entityType, 0, isSessionEnabled);
        int maxMessages = 1;

        final String messageId = UUID.randomUUID().toString();
        final ServiceBusMessage message = getMessage(messageId, isSessionEnabled);

        sendMessage(message);

        // Act
        final Stream<ServiceBusReceivedMessage> messages = receiver.receive(maxMessages, TIMEOUT)
            .stream()
            .map(ServiceBusReceivedMessageContext::getMessage);

        // Assert
        final AtomicInteger receivedMessageCount = new AtomicInteger();
        messages.forEach(receivedMessage -> {
            assertMessageEquals(receivedMessage, messageId, isSessionEnabled);
            receiver.complete(receivedMessage);
            messagesPending.decrementAndGet();
            receivedMessageCount.incrementAndGet();
        });

        assertEquals(maxMessages, receivedMessageCount.get());

    }

    /**
     * Verifies that we can send and peek a message.
     */
    @MethodSource("com.azure.messaging.servicebus.IntegrationTestBase#messagingEntityWithSessions")
    @ParameterizedTest
    void peekMessage(MessagingEntityType entityType, boolean isSessionEnabled) {
        // Arrange
        setSenderAndReceiver(entityType, 0, isSessionEnabled);

        final String messageId = UUID.randomUUID().toString();
        final ServiceBusMessage message = getMessage(messageId, isSessionEnabled);

        sendMessage(message);

        // Act
        ServiceBusReceivedMessage receivedMessage = receiver.peek();

        // Assert
        assertMessageEquals(receivedMessage, messageId, isSessionEnabled);
    }

    /**
     * Verifies that we can send and peek a message.
     */
    @MethodSource("com.azure.messaging.servicebus.IntegrationTestBase#messagingEntityWithSessions")
    @ParameterizedTest
    void peekFromSequenceNumberMessage(MessagingEntityType entityType, boolean isSessionEnabled) {
        // Arrange
        setSenderAndReceiver(entityType, 0, isSessionEnabled);

        final String messageId = UUID.randomUUID().toString();
        final ServiceBusMessage message = getMessage(messageId, isSessionEnabled);
        final int maxMessages = 1;

        sendMessage(message);

        final IterableStream<ServiceBusReceivedMessageContext> context = receiver.receive(maxMessages, TIMEOUT);
        assertNotNull(context);

        final List<ServiceBusReceivedMessageContext> asList = context.stream().collect(Collectors.toList());
        assertEquals(maxMessages, asList.size());
        final ServiceBusReceivedMessage receivedMessage = asList.get(0).getMessage();
        assertNotNull(receivedMessage);

        // Act
        ServiceBusReceivedMessage receivedPeekMessage = receiver.peekAt(receivedMessage.getSequenceNumber());

        // Assert
        assertEquals(receivedMessage.getSequenceNumber(), receivedPeekMessage.getSequenceNumber());
        assertMessageEquals(receivedPeekMessage, messageId, isSessionEnabled);
    }

    /**
     * Verifies that we can send and peek a batch of messages.
     */
    @MethodSource("com.azure.messaging.servicebus.IntegrationTestBase#messagingEntityWithSessions")
    @ParameterizedTest
    void peekBatchMessages(MessagingEntityType entityType, boolean isSessionEnabled) {
        // Arrange
        setSenderAndReceiver(entityType, 0, isSessionEnabled);

        final String messageId = UUID.randomUUID().toString();
        final ServiceBusMessage message = getMessage(messageId, isSessionEnabled);
        final int maxMessages = 2;

        sendMessage(message);
        sendMessage(message);

        // Act
        IterableStream<ServiceBusReceivedMessage> iterableMessages = receiver.peekBatch(maxMessages);

        // Assert
        Assertions.assertEquals(maxMessages, (int) iterableMessages.stream().count());
    }

    /**
     * Verifies that we can send and peek a batch of messages.
     */
    @MethodSource("com.azure.messaging.servicebus.IntegrationTestBase#messagingEntityProvider")
    @ParameterizedTest
    void peekBatchMessagesFromSequence(MessagingEntityType entityType) {
        // Arrange
        setSenderAndReceiver(entityType, 0, false);

        final String messageId = UUID.randomUUID().toString();
        final ServiceBusMessage message = getMessage(messageId, false);
        final int maxMessages = 2;
        final int fromSequenceNumber = 1;

        sendMessage(message);
        sendMessage(message);

        // Act
        IterableStream<ServiceBusReceivedMessage> iterableMessages = receiver.peekBatchAt(maxMessages, fromSequenceNumber);

        // Assert
        final List<ServiceBusReceivedMessage> asList = iterableMessages.stream().collect(Collectors.toList());
        assertEquals(maxMessages, asList.size());

        final ServiceBusReceivedMessage receivedMessage = asList.get(0);
        assertNotNull(receivedMessage);
        assertTrue(receivedMessage.getSequenceNumber() >= fromSequenceNumber);
    }

    /**
     * Verifies that we can dead-letter a message.
     */
    @MethodSource("com.azure.messaging.servicebus.IntegrationTestBase#messagingEntityWithSessions")
    @ParameterizedTest
    void deadLetterMessage(MessagingEntityType entityType, boolean isSessionEnabled) {
        // Arrange
        setSenderAndReceiver(entityType, 0, isSessionEnabled);

        final String messageId = UUID.randomUUID().toString();
        final ServiceBusMessage message = getMessage(messageId, isSessionEnabled);
        final int maxMessages = 1;

        sendMessage(message);

        final IterableStream<ServiceBusReceivedMessageContext> context = receiver.receive(maxMessages, TIMEOUT);
        assertNotNull(context);

        final List<ServiceBusReceivedMessageContext> asList = context.stream().collect(Collectors.toList());
        assertEquals(maxMessages, asList.size());
        final ServiceBusReceivedMessage receivedMessage = asList.get(0).getMessage();
        assertNotNull(receivedMessage);

        // Assert & Act
        receiver.deadLetter(receivedMessage);

        messagesPending.decrementAndGet();
    }

    @MethodSource("com.azure.messaging.servicebus.IntegrationTestBase#messagingEntityWithSessions")
    @ParameterizedTest
    void receiveAndComplete(MessagingEntityType entityType, boolean isSessionEnabled) {
        // Arrange
        setSenderAndReceiver(entityType, 0, isSessionEnabled);

        final String messageId = UUID.randomUUID().toString();
        final ServiceBusMessage message = getMessage(messageId, isSessionEnabled);
        final int maxMessages = 1;

        sendMessage(message);

        final IterableStream<ServiceBusReceivedMessageContext> context = receiver.receive(maxMessages, TIMEOUT);
        assertNotNull(context);

        final List<ServiceBusReceivedMessageContext> asList = context.stream().collect(Collectors.toList());
        assertEquals(maxMessages, asList.size());
        final ServiceBusReceivedMessage receivedMessage = asList.get(0).getMessage();
        assertNotNull(receivedMessage);

        // Assert & Act
        receiver.complete(receivedMessage);

        messagesPending.decrementAndGet();
    }

    /**
     * Verifies that we can renew message lock.
     */
    @MethodSource("com.azure.messaging.servicebus.IntegrationTestBase#messagingEntityProvider")
    @ParameterizedTest
    void receiveAndRenewLock(MessagingEntityType entityType) {
        // Arrange
        setSenderAndReceiver(entityType, 0, false);

        final String messageId = UUID.randomUUID().toString();
        final ServiceBusMessage message = getMessage(messageId, false);
        final int maxMessages = 1;

        // Blocking here because it is not part of the scenario we want to test.
        sendMessage(message);

        final IterableStream<ServiceBusReceivedMessageContext> context = receiver.receive(maxMessages, TIMEOUT);
        assertNotNull(context);

        final List<ServiceBusReceivedMessageContext> asList = context.stream().collect(Collectors.toList());
        assertEquals(maxMessages, asList.size());
        final ServiceBusReceivedMessage receivedMessage = asList.get(0).getMessage();
        assertNotNull(receivedMessage);
        assertNotNull(receivedMessage.getLockedUntil());

        final Instant initialLock = receivedMessage.getLockedUntil();
        logger.info("Received message. Seq: {}. lockedUntil: {}", receivedMessage.getSequenceNumber(), initialLock);

        // Assert & Act
        try {
            Instant lockedUntil = receiver.renewMessageLock(receivedMessage);
            assertTrue(lockedUntil.isAfter(initialLock),
                String.format("Updated lock is not after the initial Lock. updated: [%s]. initial:[%s]",
                    lockedUntil, initialLock));
        } finally {
            logger.info("Completing message. Seq: {}.", receivedMessage.getSequenceNumber());
            receiver.complete(receivedMessage);
            messagesPending.decrementAndGet();
        }
    }

    @MethodSource("com.azure.messaging.servicebus.IntegrationTestBase#messagingEntityWithSessions")
    @ParameterizedTest
    void receiveAndAbandon(MessagingEntityType entityType, boolean isSessionEnabled) {
        // Arrange
        setSenderAndReceiver(entityType, 0, isSessionEnabled);

        final String messageId = UUID.randomUUID().toString();
        final ServiceBusMessage message = getMessage(messageId, isSessionEnabled);
        final int maxMessages = 1;

        sendMessage(message);

        final IterableStream<ServiceBusReceivedMessageContext> context = receiver.receive(maxMessages, TIMEOUT);
        assertNotNull(context);

        final List<ServiceBusReceivedMessageContext> asList = context.stream().collect(Collectors.toList());
        assertEquals(maxMessages, asList.size());
        final ServiceBusReceivedMessage receivedMessage = asList.get(0).getMessage();
        assertNotNull(receivedMessage);

        // Assert & Act
        receiver.abandon(receivedMessage);
    }

    /**
     * Test we can receive a deferred message via sequence number and then perform abandon, suspend, or complete on it.
     */
    @MethodSource("com.azure.messaging.servicebus.IntegrationTestBase#receiveDeferredMessageBySequenceNumber")
    @ParameterizedTest
    void receiveDeferredMessageBySequenceNumber(MessagingEntityType entityType, DispositionStatus dispositionStatus) {
        // Arrange
        setSenderAndReceiver(entityType, 0, false);

        final String messageId = UUID.randomUUID().toString();
        final ServiceBusMessage message = getMessage(messageId, false);
        final int maxMessages = 1;

        sendMessage(message);

        final IterableStream<ServiceBusReceivedMessageContext> context = receiver.receive(maxMessages, TIMEOUT);
        assertNotNull(context);

        final List<ServiceBusReceivedMessageContext> asList = context.stream().collect(Collectors.toList());
        assertEquals(maxMessages, asList.size());
        final ServiceBusReceivedMessage receivedMessage = asList.get(0).getMessage();
        assertNotNull(receivedMessage);

        receiver.defer(receivedMessage);

        final ServiceBusReceivedMessage receivedDeferredMessage = receiver
            .receiveDeferredMessage(receivedMessage.getSequenceNumber());

        assertNotNull(receivedDeferredMessage);
        assertEquals(receivedMessage.getSequenceNumber(), receivedDeferredMessage.getSequenceNumber());

        // Assert & Act
        switch (dispositionStatus) {
            case ABANDONED:
                receiver.abandon(receivedDeferredMessage);
                messagesDeferred.get().add(receivedMessage.getSequenceNumber());
                break;
            case SUSPENDED:
                receiver.deadLetter(receivedDeferredMessage);
                break;
            case COMPLETED:
                receiver.complete(receivedDeferredMessage);
                break;
            default:
                throw logger.logExceptionAsError(new IllegalArgumentException(
                    "Disposition status not recognized for this test case: " + dispositionStatus));
        }

        if (dispositionStatus == DispositionStatus.SUSPENDED || dispositionStatus == DispositionStatus.COMPLETED) {
            messagesPending.decrementAndGet();
        }
    }

    @MethodSource("com.azure.messaging.servicebus.IntegrationTestBase#messagingEntityWithSessions")
    @ParameterizedTest
    void receiveAndDefer(MessagingEntityType entityType, boolean isSessionEnabled) {
        // Arrange
        setSenderAndReceiver(entityType, 0, isSessionEnabled);

        final String messageId = UUID.randomUUID().toString();
        final ServiceBusMessage message = getMessage(messageId, isSessionEnabled);
        final int maxMessages = 1;

        sendMessage(message);

        final IterableStream<ServiceBusReceivedMessageContext> context = receiver.receive(maxMessages, TIMEOUT);
        assertNotNull(context);

        final List<ServiceBusReceivedMessageContext> asList = context.stream().collect(Collectors.toList());
        assertEquals(maxMessages, asList.size());
        final ServiceBusReceivedMessage receivedMessage = asList.get(0).getMessage();
        assertNotNull(receivedMessage);

        // Act & Assert
        receiver.defer(receivedMessage);
    }

    @MethodSource("com.azure.messaging.servicebus.IntegrationTestBase#messagingEntityWithSessions")
    @ParameterizedTest
    void sendReceiveMessageWithVariousPropertyTypes(MessagingEntityType entityType, boolean isSessionEnabled) {
        // Arrange
<<<<<<< HEAD
        setSenderAndReceiver(entityType, isSessionEnabled, TestUtils.USE_CASE_SEND_RECEIVE_WITH_PROPERTIES);
=======
        setSenderAndReceiver(entityType, 0, isSessionEnabled);
>>>>>>> 2962fabd

        final String messageId = UUID.randomUUID().toString();
        final ServiceBusMessage messageToSend = getMessage(messageId, isSessionEnabled);
        final int maxMessages = 1;

        Map<String, Object> sentProperties = messageToSend.getProperties();
        sentProperties.put("NullProperty", null);
        sentProperties.put("BooleanProperty", true);
        sentProperties.put("ByteProperty", (byte) 1);
        sentProperties.put("ShortProperty", (short) 2);
        sentProperties.put("IntProperty", 3);
        sentProperties.put("LongProperty", 4L);
        sentProperties.put("FloatProperty", 5.5f);
        sentProperties.put("DoubleProperty", 6.6f);
        sentProperties.put("CharProperty", 'z');
        sentProperties.put("UUIDProperty", UUID.randomUUID());
        sentProperties.put("StringProperty", "string");

        sendMessage(messageToSend);

        // Assert & Act
        final IterableStream<ServiceBusReceivedMessageContext> messages =
            receiveAndDeleteReceiver.receive(maxMessages, TIMEOUT);
        assertNotNull(messages);

        final List<ServiceBusReceivedMessage> asList = messages.stream()
            .map(ServiceBusReceivedMessageContext::getMessage)
            .collect(Collectors.toList());

        assertEquals(maxMessages, asList.size());
        final ServiceBusReceivedMessage receivedMessage = asList.get(0);
        assertNotNull(receivedMessage);

        messagesPending.decrementAndGet();
        assertMessageEquals(receivedMessage, messageId, isSessionEnabled);

        final Map<String, Object> received = receivedMessage.getProperties();

        assertEquals(sentProperties.size(), received.size());

        for (Map.Entry<String, Object> sentEntry : sentProperties.entrySet()) {
            if (sentEntry.getValue() != null && sentEntry.getValue().getClass().isArray()) {
                assertArrayEquals((Object[]) sentEntry.getValue(), (Object[]) received.get(sentEntry.getKey()));
            } else {
                final Object expected = sentEntry.getValue();
                final Object actual = received.get(sentEntry.getKey());

                assertEquals(expected, actual, String.format(
                    "Key '%s' does not match. Expected: '%s'. Actual: '%s'", sentEntry.getKey(), expected,
                    actual));
            }
        }
    }

    /**
     * Sets the sender and receiver. If session is enabled, then a single-named session receiver is created.
     */
<<<<<<< HEAD
    private void setSenderAndReceiver(MessagingEntityType entityType, boolean isSessionEnabled) {
        setSenderAndReceiver(entityType, isSessionEnabled, null, false);
    }

    /**
     * Sets the sender and receiver. If session is enabled, then a single-named session receiver is created.
     */
    private void setSenderAndReceiver(MessagingEntityType entityType, boolean isSessionEnabled, boolean sharedConnection) {
        setSenderAndReceiver(entityType, isSessionEnabled, null, sharedConnection);
    }

    private void setSenderAndReceiver(MessagingEntityType entityType, boolean isSessionEnabled,
        Duration autoLockRenewal, boolean sharedConnection) {
        this.sender = getSenderBuilder(false, entityType, isSessionEnabled, sharedConnection).buildClient();

        if (isSessionEnabled) {
            assertNotNull(sessionId, "'sessionId' should have been set.");
            this.receiver = getSessionReceiverBuilder(false, entityType, Function.identity(), sharedConnection)
=======
    private void setSenderAndReceiver(MessagingEntityType entityType, int entityIndex, boolean isSessionEnabled) {
        this.sender = getSenderBuilder(false, entityType, entityIndex, isSessionEnabled).buildClient();

        if (isSessionEnabled) {
            assertNotNull(sessionId, "'sessionId' should have been set.");
            this.receiver = getSessionReceiverBuilder(false, entityType, entityIndex, Function.identity())
>>>>>>> 2962fabd
                .sessionId(sessionId)
                .buildClient();
<<<<<<< HEAD
            this.receiveAndDeleteReceiver = getSessionReceiverBuilder(false, entityType, Function.identity(), sharedConnection)
=======
            this.receiveAndDeleteReceiver = getSessionReceiverBuilder(false, entityType, entityIndex,
                Function.identity())
>>>>>>> 2962fabd
                .sessionId(sessionId)
                .receiveMode(ReceiveMode.RECEIVE_AND_DELETE)
                .buildClient();
        } else {
<<<<<<< HEAD
            this.receiver = getReceiverBuilder(false, entityType, Function.identity(), sharedConnection)
                .maxAutoLockRenewalDuration(autoLockRenewal)
                .buildClient();
            this.receiveAndDeleteReceiver = getReceiverBuilder(false, entityType, Function.identity(), sharedConnection)
=======
            this.receiver = getReceiverBuilder(false, entityType, entityIndex, Function.identity())
                .buildClient();
            this.receiveAndDeleteReceiver = getReceiverBuilder(false, entityType, entityIndex,
                Function.identity())
>>>>>>> 2962fabd
                .receiveMode(ReceiveMode.RECEIVE_AND_DELETE)
                .buildClient();
        }
    }

    private void sendMessages(List<ServiceBusMessage> messageList) {
        sender.send(messageList);
        int number = messagesPending.getAndSet(messageList.size());
        logger.info("Number sent: {}", number);
    }

    private void sendMessage(ServiceBusMessage message) {
        sender.send(message);
        int number = messagesPending.incrementAndGet();
        logger.info("Number sent: {}", number);
    }
}<|MERGE_RESOLUTION|>--- conflicted
+++ resolved
@@ -109,11 +109,7 @@
     @ParameterizedTest
     void multipleReceiveByOneSubscriberMessageTimeout(MessagingEntityType entityType, boolean isSessionEnabled) {
         // Arrange
-<<<<<<< HEAD
-        setSenderAndReceiver(entityType, isSessionEnabled, TestUtils.USE_CASE_MULTIPLE_RECEIVE_ONE_TIMEOUT);
-=======
-        setSenderAndReceiver(entityType, 0, isSessionEnabled);
->>>>>>> 2962fabd
+        setSenderAndReceiver(entityType, TestUtils.USE_CASE_MULTIPLE_RECEIVE_ONE_TIMEOUT, isSessionEnabled);
         final int maxMessages = 2;
         final int totalReceive = 2;
         final Duration shortTimeOut = Duration.ofSeconds(7);
@@ -290,11 +286,7 @@
     @ParameterizedTest
     void receiveNoMessage(MessagingEntityType entityType, boolean isSessionEnabled) {
         // Arrange
-<<<<<<< HEAD
-        setSenderAndReceiver(entityType, isSessionEnabled, TestUtils.USE_CASE_RECEIVE_NO_MESSAGES);
-=======
-        setSenderAndReceiver(entityType, 0, isSessionEnabled);
->>>>>>> 2962fabd
+        setSenderAndReceiver(entityType, TestUtils.USE_CASE_RECEIVE_NO_MESSAGES, isSessionEnabled);
         int howManyMessage = 2;
         long noMessages = 0;
 
@@ -316,7 +308,7 @@
         // Arrange
         final boolean isSessionEnabled = false;
         final MessagingEntityType entityType = MessagingEntityType.QUEUE;
-        setSenderAndReceiver(entityType, isSessionEnabled);
+        setSenderAndReceiver(entityType, 0, isSessionEnabled);
         int maxMessages = 1;
         final String deadLetterReason = "testing";
 
@@ -369,7 +361,7 @@
 
         // Arrange
         boolean isSessionEnabled = true;
-        setSenderAndReceiver(entityType, isSessionEnabled);
+        setSenderAndReceiver(entityType, 0, isSessionEnabled);
         final int maxMessages = 1;
 
         final String messageId = UUID.randomUUID().toString();
@@ -731,11 +723,7 @@
     @ParameterizedTest
     void sendReceiveMessageWithVariousPropertyTypes(MessagingEntityType entityType, boolean isSessionEnabled) {
         // Arrange
-<<<<<<< HEAD
-        setSenderAndReceiver(entityType, isSessionEnabled, TestUtils.USE_CASE_SEND_RECEIVE_WITH_PROPERTIES);
-=======
-        setSenderAndReceiver(entityType, 0, isSessionEnabled);
->>>>>>> 2962fabd
+        setSenderAndReceiver(entityType, 0, isSessionEnabled);
 
         final String messageId = UUID.randomUUID().toString();
         final ServiceBusMessage messageToSend = getMessage(messageId, isSessionEnabled);
@@ -793,56 +781,32 @@
     /**
      * Sets the sender and receiver. If session is enabled, then a single-named session receiver is created.
      */
-<<<<<<< HEAD
-    private void setSenderAndReceiver(MessagingEntityType entityType, boolean isSessionEnabled) {
-        setSenderAndReceiver(entityType, isSessionEnabled, null, false);
+    private void setSenderAndReceiver(MessagingEntityType entityType, int entityIndex, boolean isSessionEnabled) {
+        setSenderAndReceiver(entityType, entityIndex, isSessionEnabled, false);
     }
 
     /**
      * Sets the sender and receiver. If session is enabled, then a single-named session receiver is created.
      */
-    private void setSenderAndReceiver(MessagingEntityType entityType, boolean isSessionEnabled, boolean sharedConnection) {
-        setSenderAndReceiver(entityType, isSessionEnabled, null, sharedConnection);
-    }
-
-    private void setSenderAndReceiver(MessagingEntityType entityType, boolean isSessionEnabled,
-        Duration autoLockRenewal, boolean sharedConnection) {
-        this.sender = getSenderBuilder(false, entityType, isSessionEnabled, sharedConnection).buildClient();
+    private void setSenderAndReceiver(MessagingEntityType entityType, int entityIndex, boolean isSessionEnabled,
+        boolean sharedConnection) {
+        this.sender = getSenderBuilder(false, entityType, entityIndex, isSessionEnabled, sharedConnection).buildClient();
 
         if (isSessionEnabled) {
             assertNotNull(sessionId, "'sessionId' should have been set.");
-            this.receiver = getSessionReceiverBuilder(false, entityType, Function.identity(), sharedConnection)
-=======
-    private void setSenderAndReceiver(MessagingEntityType entityType, int entityIndex, boolean isSessionEnabled) {
-        this.sender = getSenderBuilder(false, entityType, entityIndex, isSessionEnabled).buildClient();
-
-        if (isSessionEnabled) {
-            assertNotNull(sessionId, "'sessionId' should have been set.");
-            this.receiver = getSessionReceiverBuilder(false, entityType, entityIndex, Function.identity())
->>>>>>> 2962fabd
+            this.receiver = getSessionReceiverBuilder(false, entityType, entityIndex, Function.identity(), sharedConnection)
                 .sessionId(sessionId)
                 .buildClient();
-<<<<<<< HEAD
-            this.receiveAndDeleteReceiver = getSessionReceiverBuilder(false, entityType, Function.identity(), sharedConnection)
-=======
             this.receiveAndDeleteReceiver = getSessionReceiverBuilder(false, entityType, entityIndex,
-                Function.identity())
->>>>>>> 2962fabd
+                Function.identity(), sharedConnection)
                 .sessionId(sessionId)
                 .receiveMode(ReceiveMode.RECEIVE_AND_DELETE)
                 .buildClient();
         } else {
-<<<<<<< HEAD
-            this.receiver = getReceiverBuilder(false, entityType, Function.identity(), sharedConnection)
-                .maxAutoLockRenewalDuration(autoLockRenewal)
-                .buildClient();
-            this.receiveAndDeleteReceiver = getReceiverBuilder(false, entityType, Function.identity(), sharedConnection)
-=======
-            this.receiver = getReceiverBuilder(false, entityType, entityIndex, Function.identity())
+            this.receiver = getReceiverBuilder(false, entityType, entityIndex, Function.identity(), sharedConnection)
                 .buildClient();
             this.receiveAndDeleteReceiver = getReceiverBuilder(false, entityType, entityIndex,
-                Function.identity())
->>>>>>> 2962fabd
+                Function.identity(), sharedConnection)
                 .receiveMode(ReceiveMode.RECEIVE_AND_DELETE)
                 .buildClient();
         }
