// Copyright (c) Microsoft Corporation. All rights reserved.
// Licensed under the MIT License.

package com.azure.messaging.servicebus;

import com.azure.core.util.BinaryData;
import com.azure.core.util.logging.ClientLogger;
import com.azure.messaging.servicebus.implementation.LockContainer;
import com.azure.messaging.servicebus.models.ServiceBusReceiveMode;
import org.junit.jupiter.api.AfterAll;
import org.junit.jupiter.api.AfterEach;
import org.junit.jupiter.api.Assertions;
import org.junit.jupiter.api.BeforeAll;
import org.junit.jupiter.api.BeforeEach;
import org.junit.jupiter.api.Test;
import org.mockito.ArgumentCaptor;
import org.mockito.Captor;
import org.mockito.Mock;
import org.mockito.Mockito;
import org.mockito.MockitoAnnotations;
import reactor.core.Disposable;
import reactor.core.publisher.Flux;
import reactor.core.publisher.Mono;
import reactor.test.StepVerifier;
import reactor.test.publisher.TestPublisher;

import java.time.Duration;
import java.time.OffsetDateTime;
import java.util.UUID;
import java.util.concurrent.TimeUnit;
import java.util.concurrent.atomic.AtomicBoolean;
import java.util.concurrent.atomic.AtomicInteger;
import java.util.function.Function;

import static org.junit.jupiter.api.Assertions.assertEquals;
import static org.junit.jupiter.api.Assertions.assertThrows;
import static org.junit.jupiter.api.Assertions.assertTrue;
import static org.mockito.ArgumentMatchers.any;
import static org.mockito.ArgumentMatchers.anyString;
import static org.mockito.ArgumentMatchers.eq;
import static org.mockito.Mockito.never;
import static org.mockito.Mockito.times;
import static org.mockito.Mockito.verify;
import static org.mockito.Mockito.when;

/**
 * Unit test for {@link FluxAutoLockRenew}.
 */
public class FluxAutoLockRenewTest {

    private static final UUID LOCK_TOKEN_UUID = UUID.randomUUID();
    private static final String LOCK_TOKEN_STRING = LOCK_TOKEN_UUID.toString();
    private static final Duration MAX_AUTO_LOCK_RENEW_DURATION = Duration.ofSeconds(6);
    private static final Duration DISABLE_AUTO_LOCK_RENEW_DURATION = Duration.ofSeconds(0);

    private final ClientLogger logger = new ClientLogger(FluxAutoLockRenewTest.class);

    private final ServiceBusReceivedMessage receivedMessage = new ServiceBusReceivedMessage(BinaryData.fromString("Some Data"));
    private final ServiceBusMessageContext message = new ServiceBusMessageContext(receivedMessage);
    private final TestPublisher<ServiceBusMessageContext> messagesPublisher = TestPublisher.create();
    private final Flux<? extends ServiceBusMessageContext> messageSource = messagesPublisher.flux();

    private Function<String, Mono<OffsetDateTime>> renewalFunction;

    private OffsetDateTime lockedUntil;
    private ReceiverOptions defaultReceiverOptions;

    @Captor
    private ArgumentCaptor<String> lockTokenCaptor;
    @Captor
    private ArgumentCaptor<OffsetDateTime> lockedUntilCapture;
    @Captor
    private ArgumentCaptor<LockRenewalOperation> lockRenewalOperationCapture;
    @Mock
    LockContainer<LockRenewalOperation> messageLockContainer;

    @BeforeAll
    static void beforeAll() {
        StepVerifier.setDefaultTimeout(Duration.ofSeconds(30));
    }

    @AfterAll
    static void afterAll() {
        StepVerifier.resetDefaultTimeout();
    }

    @BeforeEach
    void setup() {
        MockitoAnnotations.initMocks(this);
        lockedUntil = OffsetDateTime.now().plusSeconds(2);
        receivedMessage.setLockToken(LOCK_TOKEN_UUID);
        receivedMessage.setLockedUntil(lockedUntil);
<<<<<<< HEAD
        renewalFunction = (lockToken) -> Mono.just(OffsetDateTime.now().plusSeconds(10));
=======
        renewalFunction = (lockToken) -> Mono.just(OffsetDateTime.now().plusSeconds(1));
        defaultReceiverOptions = new ReceiverOptions(ServiceBusReceiveMode.RECEIVE_AND_DELETE, 1,
            MAX_AUTO_LOCK_RENEW_DURATION, true);
>>>>>>> 6bde71d8

    }

    @AfterEach
    void teardown() {
        Mockito.framework().clearInlineMocks();
    }

    /**
     * Test that the user can cancel the receive function.
     */
    @Test
    void canCancel() {
        // Arrange
        final ServiceBusReceivedMessage receivedMessage2 = new ServiceBusReceivedMessage(BinaryData.fromString("data"));
        final ServiceBusMessageContext message2 = new ServiceBusMessageContext(receivedMessage2);
        receivedMessage2.setLockToken(UUID.randomUUID());
        receivedMessage2.setLockedUntil(OffsetDateTime.now().plusSeconds(2));

        final FluxAutoLockRenew renewOperator = new FluxAutoLockRenew(messageSource,
            defaultReceiverOptions, messageLockContainer, renewalFunction);

        // Act & Assert
        StepVerifier.create(renewOperator)
            .then(() -> {
                messagesPublisher.next(message);
                messagesPublisher.next(message2);
            })
            .assertNext(actual -> Assertions.assertEquals(LOCK_TOKEN_STRING, actual.getMessage().getLockToken()))
            .thenCancel()
            .verify();

        verify(messageLockContainer, times(1)).addOrUpdate(lockTokenCaptor.capture(), lockedUntilCapture.capture(), lockRenewalOperationCapture.capture());
        LockRenewalOperation actualLockRenewalOperation =  lockRenewalOperationCapture.getValue();
        String actualLockToken = lockTokenCaptor.getValue();

        assertEquals(LockRenewalStatus.CANCELLED, actualLockRenewalOperation.getStatus());
        assertEquals(LOCK_TOKEN_STRING, actualLockToken);

    }

    /**
     * Check that illegal values are not allowed in constructor.
     */
    @Test
    void illegalValueConstructor() {
        // Arrange, Act & Assert
        assertThrows(NullPointerException.class, () -> new FluxAutoLockRenew(null,
            defaultReceiverOptions, messageLockContainer, renewalFunction));

        assertThrows(NullPointerException.class, () -> new FluxAutoLockRenew(messageSource,
            defaultReceiverOptions, null, renewalFunction));

        assertThrows(NullPointerException.class, () -> new FluxAutoLockRenew(messageSource,
            defaultReceiverOptions, messageLockContainer, null));

        ReceiverOptions zeroLockDurationOptions = new ReceiverOptions(ServiceBusReceiveMode.RECEIVE_AND_DELETE, 1,
            DISABLE_AUTO_LOCK_RENEW_DURATION, true);
        assertThrows(IllegalArgumentException.class, () -> new FluxAutoLockRenew(messageSource,
            zeroLockDurationOptions, messageLockContainer, renewalFunction));

    }

    /**
     * Test that the function to renew lock is invoked. It will verify
     * 1. The renew lock function is invoked multiple times.
     * 2. The updated new lockedUntil is reflected on ServiceBusReceivedMessage object.
     */
    @Test
    void lockRenewedMultipleTimes() {
        // Arrange
        final int renewedForAtLeast = 3;
        final int totalProcessingTimeSeconds = 5;
        final AtomicInteger actualTokenRenewCalledTimes = new AtomicInteger();
        final Function<String, Mono<OffsetDateTime>> lockTokenRenewFunction = (lockToken) -> {
            actualTokenRenewCalledTimes.getAndIncrement();
            return Mono.just(OffsetDateTime.now().plusSeconds(1));
        };

        final FluxAutoLockRenew renewOperator = new FluxAutoLockRenew(messageSource,
            defaultReceiverOptions, messageLockContainer, lockTokenRenewFunction);

        // Act & Assert
        StepVerifier.create(renewOperator.take(1))
            .then(() -> {
                messagesPublisher.next(message);
            })
            .assertNext(actual -> {
                OffsetDateTime previousLockedUntil = actual.getMessage().getLockedUntil();
                try {
                    TimeUnit.SECONDS.sleep(totalProcessingTimeSeconds);
                } catch (InterruptedException e) {
                    logger.warning("Exception while wait. ", e);
                }
                Assertions.assertNotNull(actual);
                Assertions.assertEquals(LOCK_TOKEN_STRING, actual.getMessage().getLockToken());
                Assertions.assertTrue(actual.getMessage().getLockedUntil().isAfter(previousLockedUntil));
            })
            .verifyComplete();

        verify(messageLockContainer, times(1)).addOrUpdate(eq(LOCK_TOKEN_STRING), any(OffsetDateTime.class), any(LockRenewalOperation.class));
        assertTrue(actualTokenRenewCalledTimes.get() >= renewedForAtLeast);
    }


    /**
     * Test if we have error in
     */
    @Test
    void lockRenewedError() {
        // Arrange
        final FluxAutoLockRenew renewOperator = new FluxAutoLockRenew(messageSource,
            defaultReceiverOptions, messageLockContainer, renewalFunction);

        when(messageLockContainer.addOrUpdate(eq(LOCK_TOKEN_STRING), any(OffsetDateTime.class), any(LockRenewalOperation.class)))
            .thenThrow(new RuntimeException("contained closed."));

        // Act & Assert
        StepVerifier.create(renewOperator.take(1))
            .then(() -> messagesPublisher.next(message))
            .assertNext(actual -> Assertions.assertEquals(LOCK_TOKEN_STRING, actual.getMessage().getLockToken()))
            .thenCancel()
            .verify();

        verify(messageLockContainer, times(1)).addOrUpdate(eq(LOCK_TOKEN_STRING), any(OffsetDateTime.class), any(LockRenewalOperation.class));

    }

    /**
     * Test if we have ServiceBusReceivedMessageContex with null ServiceBusReceivedMessage, it will never not try to renew lock.
     */
    @Test
    void messageWithError() {
        // Arrange
        final String expectedSessionId = "1";
        final FluxAutoLockRenew renewOperator = new FluxAutoLockRenew(messageSource,
            defaultReceiverOptions, messageLockContainer, renewalFunction);
        final ServiceBusMessageContext errorContext =  new ServiceBusMessageContext(expectedSessionId, new RuntimeException("fake error"));

        when(messageLockContainer.addOrUpdate(eq(LOCK_TOKEN_STRING), any(OffsetDateTime.class), any(LockRenewalOperation.class)))
            .thenThrow(new RuntimeException("contained closed."));

        // Act & Assert
        StepVerifier.create(renewOperator.take(1))
            .then(() -> messagesPublisher.next(errorContext))
            .assertNext(actual -> Assertions.assertEquals(expectedSessionId, actual.getSessionId()))
            .thenCancel()
            .verify();

        verify(messageLockContainer, never()).addOrUpdate(anyString(), any(OffsetDateTime.class), any(LockRenewalOperation.class));

    }
    /**
     * Test when user code throw Exception, onError handler is called.
     */
    @Test
    void messageProcessingThrowException() throws InterruptedException {
        // Arrange
        final int waitForSubscriberSeconds = 6;
        final AtomicBoolean onErrorCalled = new AtomicBoolean(false);
        final AtomicBoolean onCompleteCalled = new AtomicBoolean(false);

        final FluxAutoLockRenew renewOperator = new FluxAutoLockRenew(messageSource,
            defaultReceiverOptions, messageLockContainer, renewalFunction);

        // Act
        Disposable disposable = renewOperator
            .subscribe(serviceBusReceivedMessage -> {
                throw new RuntimeException("fake user generated exception.");
            },
                (throwable) -> onErrorCalled.set(true),
                () -> onCompleteCalled.set(true));

        messagesPublisher.next(message);
        TimeUnit.SECONDS.sleep(waitForSubscriberSeconds);

        // Assert
        Assertions.assertTrue(onErrorCalled.get());
        Assertions.assertFalse(onCompleteCalled.get());

        disposable.dispose();
    }

    @Test
    public void mapperReturnNullValue() {
        // Arrange
        final String expectedMappedValue = null;
        final FluxAutoLockRenew renewOperator = new FluxAutoLockRenew(messageSource,
            defaultReceiverOptions, messageLockContainer, renewalFunction);

        // Act & Assert
        StepVerifier.create(renewOperator.map(serviceBusReceivedMessage -> expectedMappedValue))
            .then(() -> {
                messagesPublisher.next(message);
            })
            .verifyError(NullPointerException.class);
    }

    @Test
    public void nullMapperTest() {
        // Arrange
        final FluxAutoLockRenew renewOperator = new FluxAutoLockRenew(messageSource,
            defaultReceiverOptions, messageLockContainer, renewalFunction);

        // Act & Assert
        assertThrows(NullPointerException.class, () -> renewOperator.map(null));
    }

    /**
     * Test that the function to renew Renew Operator can be subscribed multiple times.
     */
    @Test
    void renewCanBeSubscribedMultipleTimes() {
        // Arrange
        final FluxAutoLockRenew renewOperator = new FluxAutoLockRenew(messageSource,
            defaultReceiverOptions, messageLockContainer, renewalFunction);

        // Act & Assert
        StepVerifier.create(renewOperator.take(1))
            .then(() -> {
                messagesPublisher.next(message);
            })
            .assertNext(actual -> {
                Assertions.assertEquals(LOCK_TOKEN_STRING, actual.getMessage().getLockToken());
            })
            .verifyComplete();

        StepVerifier.create(renewOperator.take(1))
            .then(() -> messagesPublisher.next(message))
            .assertNext(actual -> Assertions.assertEquals(LOCK_TOKEN_STRING, actual.getMessage().getLockToken()))
            .verifyComplete();

        verify(messageLockContainer, times(2)).addOrUpdate(eq(LOCK_TOKEN_STRING), any(OffsetDateTime.class), any(LockRenewalOperation.class));
    }

    /***
     * Ensure user can control backpreassure with simple filter function.
     */
    @Test
    public void simpleFilterAndBackpressured() {
        // Arrange
        final ServiceBusReceivedMessage receivedMessage2 = new ServiceBusReceivedMessage(BinaryData.fromString("data"));
        receivedMessage2.setEnqueuedSequenceNumber(2);
        receivedMessage2.setLockToken(UUID.randomUUID());
        receivedMessage2.setLockedUntil(OffsetDateTime.now().plusSeconds(2));
        final ServiceBusMessageContext message2 = new ServiceBusMessageContext(receivedMessage2);

        final ServiceBusReceivedMessage receivedMessage3 = new ServiceBusReceivedMessage(BinaryData.fromString("data"));
        receivedMessage3.setEnqueuedSequenceNumber(3);
        receivedMessage3.setLockToken(UUID.randomUUID());
        receivedMessage3.setLockedUntil(OffsetDateTime.now().plusSeconds(2));
        final ServiceBusMessageContext message3 = new ServiceBusMessageContext(receivedMessage3);


        final FluxAutoLockRenew renewOperator = new FluxAutoLockRenew(messageSource,
            defaultReceiverOptions, messageLockContainer, renewalFunction);

        final Flux<Long> renewOperatorSource = renewOperator
            .filter(actual -> actual.getMessage().getEnqueuedSequenceNumber() > 1)
            .map(messageContext -> messageContext.getMessage().getEnqueuedSequenceNumber());

        // Act & Assert
        StepVerifier.create(renewOperatorSource)
            .expectNextCount(0)
            .thenRequest(1)
            .then(() -> {
                messagesPublisher.next(message, message2, message3);
            })
            .assertNext(actual -> assertEquals(message2.getMessage().getEnqueuedSequenceNumber(), actual))
            .thenRequest(1)
            .assertNext(actual -> assertEquals(message3.getMessage().getEnqueuedSequenceNumber(), actual))
            .thenCancel()
            .verify();
    }

    /***
     * Ensure user can control backpreassure with simple map function.
     */
    @Test
    public void simpleMappingBackpressured() {
        // Arrange
        final ServiceBusReceivedMessage receivedMessage2 = new ServiceBusReceivedMessage(BinaryData.fromString("data"));
        receivedMessage2.setLockToken(UUID.randomUUID());
        receivedMessage2.setLockedUntil(OffsetDateTime.now().plusSeconds(2));
        final ServiceBusMessageContext message2 = new ServiceBusMessageContext(receivedMessage2);

        final ServiceBusReceivedMessage receivedMessage3 = new ServiceBusReceivedMessage(BinaryData.fromString("data"));
        receivedMessage3.setLockToken(UUID.randomUUID());
        receivedMessage3.setLockedUntil(OffsetDateTime.now().plusSeconds(2));
        final ServiceBusMessageContext message3 = new ServiceBusMessageContext(receivedMessage3);


        final String expectedMappedValue = "New Expected Mapped Value";
        final FluxAutoLockRenew renewOperator = new FluxAutoLockRenew(messageSource,
            defaultReceiverOptions, messageLockContainer, renewalFunction);

        final Flux<String> renewOperatorSource = renewOperator.map(serviceBusReceivedMessage -> expectedMappedValue);

        // Act & Assert
        StepVerifier.create(renewOperatorSource)
            .expectNextCount(0)
            .thenRequest(1)
            .then(() -> messagesPublisher.next(message, message2, message3))
            .assertNext(actual -> Assertions.assertEquals(expectedMappedValue, actual))
            .thenRequest(1)
            .assertNext(actual -> Assertions.assertEquals(expectedMappedValue, actual))
            .thenCancel()
            .verify();
    }

    /***
     * Ensure user can apply filter operator and  simple map function.
     */
    @Test
    public void simpleMappingAndFilter() {
        // Arrange
        final Long expectedEnqueuedSequenceNumber = 2L;
        final OffsetDateTime lockedUntil = OffsetDateTime.now().plusSeconds(1);
        final ServiceBusReceivedMessage receivedMessage2 = new ServiceBusReceivedMessage(BinaryData.fromString("data"));
        final ServiceBusMessageContext message2 = new ServiceBusMessageContext(receivedMessage2);
        receivedMessage2.setLockToken(UUID.randomUUID());
        receivedMessage2.setLockedUntil(lockedUntil);
        receivedMessage2.setEnqueuedSequenceNumber(1);

        final ServiceBusReceivedMessage receivedMessage3 = new ServiceBusReceivedMessage(BinaryData.fromString("data"));
        final ServiceBusMessageContext message3 = new ServiceBusMessageContext(receivedMessage3);
        receivedMessage2.setLockToken(UUID.randomUUID());
        receivedMessage2.setLockedUntil(lockedUntil);
        receivedMessage2.setEnqueuedSequenceNumber(expectedEnqueuedSequenceNumber);

        final FluxAutoLockRenew renewOperator = new FluxAutoLockRenew(messageSource,
            defaultReceiverOptions, messageLockContainer, renewalFunction);

        // Act & Assert
        StepVerifier.create(renewOperator
            .filter(actual -> actual.getMessage().getEnqueuedSequenceNumber() > 1)
            .map(messageContext -> messageContext.getMessage().getEnqueuedSequenceNumber()))
            .thenRequest(1)
            .then(() -> messagesPublisher.next(message, message2, message3))
            .assertNext(actualEnqueuedSequenceNumber -> assertEquals(expectedEnqueuedSequenceNumber, actualEnqueuedSequenceNumber))
            .thenCancel()
            .verify();
    }

    @Test
    public void contextPropagationTest() {
        // Arrange
        final FluxAutoLockRenew renewOperator = new FluxAutoLockRenew(messageSource,
            defaultReceiverOptions, messageLockContainer, renewalFunction);

        // Act & Assert
        StepVerifier.create(renewOperator
            .subscriberContext((context) -> context.put("A", "B")))
            .thenRequest(1)
            .expectAccessibleContext()
            .contains("A", "B")
            .hasSize(1)
            .then()
            .then(() -> messagesPublisher.next(message))
            .expectNext(message)
            .thenCancel()
            .verify();
    }

    /***
     * When auto complete is disabled by user, we do not perform message lock clean up.
     */
    @Test
    void autoCompleteDisabledLockRenewNotClosed() {
        // Arrange
        final boolean enableAutoComplete = false;
        final int totalProcessingTimeSeconds = 2;
        final int renewedForAtLeast = 3;
        final AtomicInteger actualTokenRenewCalledTimes = new AtomicInteger();
        final Function<String, Mono<OffsetDateTime>> lockTokenRenewFunction = (lockToken) -> {
            actualTokenRenewCalledTimes.getAndIncrement();
            return Mono.just(OffsetDateTime.now().plusSeconds(1));
        };
        ReceiverOptions receiverOptions = new ReceiverOptions(ServiceBusReceiveMode.RECEIVE_AND_DELETE, 1,
            MAX_AUTO_LOCK_RENEW_DURATION, enableAutoComplete);
        final FluxAutoLockRenew renewOperator = new FluxAutoLockRenew(messageSource,
            receiverOptions, messageLockContainer, lockTokenRenewFunction);

        // Act & Assert
        StepVerifier.create(renewOperator.take(1))
            .then(() -> {
                messagesPublisher.next(message);
            })
            .assertNext(actual -> {
                OffsetDateTime previousLockedUntil = actual.getMessage().getLockedUntil();
                try {
                    TimeUnit.SECONDS.sleep(totalProcessingTimeSeconds);
                } catch (InterruptedException e) {
                    logger.warning("Exception while wait. ", e);
                }
                Assertions.assertNotNull(actual);
                Assertions.assertEquals(LOCK_TOKEN_STRING, actual.getMessage().getLockToken());
                Assertions.assertTrue(actual.getMessage().getLockedUntil().isAfter(previousLockedUntil));
            })
            .verifyComplete();

        verify(messageLockContainer, times(1)).addOrUpdate(eq(LOCK_TOKEN_STRING), any(OffsetDateTime.class), any(LockRenewalOperation.class));
        assertTrue(actualTokenRenewCalledTimes.get() >= renewedForAtLeast);

        // ensure that we do not remove lockToken from 'messageLockContainer' because user can do it at their will since
        // enableAutoComplete = false
        verify(messageLockContainer, never()).remove(LOCK_TOKEN_STRING);
    }
}<|MERGE_RESOLUTION|>--- conflicted
+++ resolved
@@ -90,14 +90,9 @@
         lockedUntil = OffsetDateTime.now().plusSeconds(2);
         receivedMessage.setLockToken(LOCK_TOKEN_UUID);
         receivedMessage.setLockedUntil(lockedUntil);
-<<<<<<< HEAD
         renewalFunction = (lockToken) -> Mono.just(OffsetDateTime.now().plusSeconds(10));
-=======
-        renewalFunction = (lockToken) -> Mono.just(OffsetDateTime.now().plusSeconds(1));
         defaultReceiverOptions = new ReceiverOptions(ServiceBusReceiveMode.RECEIVE_AND_DELETE, 1,
             MAX_AUTO_LOCK_RENEW_DURATION, true);
->>>>>>> 6bde71d8
-
     }
 
     @AfterEach
