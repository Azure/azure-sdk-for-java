--- conflicted
+++ resolved
@@ -16,11 +16,7 @@
 import com.azure.core.amqp.implementation.MessageSerializer;
 import com.azure.core.amqp.implementation.TracerProvider;
 import com.azure.core.credential.TokenCredential;
-<<<<<<< HEAD
-import com.azure.core.experimental.util.BinaryData;
-=======
 import com.azure.core.util.BinaryData;
->>>>>>> e2018a87
 import com.azure.core.util.ClientOptions;
 import com.azure.core.util.Context;
 import com.azure.core.util.tracing.ProcessKind;
@@ -245,11 +241,7 @@
 
         // Act & Assert
         StepVerifier.create(sender.createMessageBatch(options))
-<<<<<<< HEAD
-            .expectError(IllegalArgumentException.class)
-=======
             .expectError(ServiceBusException.class)
->>>>>>> e2018a87
             .verify();
     }
 
