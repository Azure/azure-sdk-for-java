// Copyright (c) Microsoft Corporation. All rights reserved.
// Licensed under the MIT License.

package com.azure.messaging.servicebus;

import com.azure.core.amqp.AmqpEndpointState;
import com.azure.core.amqp.AmqpRetryMode;
import com.azure.core.amqp.AmqpRetryOptions;
import com.azure.core.amqp.AmqpTransaction;
import com.azure.core.amqp.AmqpTransportType;
import com.azure.core.amqp.ProxyOptions;
import com.azure.core.amqp.implementation.AmqpSendLink;
import com.azure.core.amqp.implementation.ConnectionOptions;
import com.azure.core.amqp.implementation.ErrorContextProvider;
import com.azure.core.amqp.implementation.MessageSerializer;
import com.azure.core.amqp.models.CbsAuthorizationType;
import com.azure.core.credential.TokenCredential;
import com.azure.core.util.BinaryData;
import com.azure.core.util.ClientOptions;
import com.azure.core.util.Context;
import com.azure.core.util.tracing.ProcessKind;
import com.azure.core.util.tracing.Tracer;
import com.azure.messaging.servicebus.implementation.MessagingEntityType;
import com.azure.messaging.servicebus.implementation.ServiceBusAmqpConnection;
import com.azure.messaging.servicebus.implementation.ServiceBusConnectionProcessor;
import com.azure.messaging.servicebus.implementation.ServiceBusConstants;
import com.azure.messaging.servicebus.implementation.ServiceBusManagementNode;
import com.azure.messaging.servicebus.models.CreateMessageBatchOptions;
import org.apache.qpid.proton.amqp.messaging.Section;
import org.apache.qpid.proton.amqp.transaction.TransactionalState;
import org.apache.qpid.proton.amqp.transport.DeliveryState;
import org.apache.qpid.proton.engine.SslDomain;
import org.apache.qpid.proton.message.Message;
import org.junit.jupiter.api.AfterAll;
import org.junit.jupiter.api.AfterEach;
import org.junit.jupiter.api.Assertions;
import org.junit.jupiter.api.BeforeAll;
import org.junit.jupiter.api.BeforeEach;
import org.junit.jupiter.api.Test;
import org.mockito.ArgumentCaptor;
import org.mockito.Captor;
import org.mockito.Mock;
import org.mockito.Mockito;
import org.mockito.MockitoAnnotations;
import reactor.core.publisher.DirectProcessor;
import reactor.core.publisher.Flux;
import reactor.core.publisher.FluxSink;
import reactor.core.publisher.Mono;
import reactor.core.scheduler.Schedulers;
import reactor.test.StepVerifier;

import java.nio.ByteBuffer;
import java.time.Duration;
import java.time.OffsetDateTime;
import java.util.ArrayList;
import java.util.Iterator;
import java.util.List;
import java.util.UUID;
import java.util.concurrent.atomic.AtomicInteger;
import java.util.regex.Matcher;
import java.util.regex.Pattern;
import java.util.stream.IntStream;

import static com.azure.core.util.tracing.Tracer.AZ_TRACING_NAMESPACE_KEY;
import static com.azure.core.util.tracing.Tracer.DIAGNOSTIC_ID_KEY;
import static com.azure.core.util.tracing.Tracer.PARENT_TRACE_CONTEXT_KEY;
import static com.azure.core.util.tracing.Tracer.SPAN_BUILDER_KEY;
import static com.azure.core.util.tracing.Tracer.SPAN_CONTEXT_KEY;
import static com.azure.messaging.servicebus.ServiceBusSenderAsyncClient.MAX_MESSAGE_LENGTH_BYTES;
import static com.azure.messaging.servicebus.implementation.ServiceBusConstants.AZ_TRACING_NAMESPACE_VALUE;
import static org.junit.jupiter.api.Assertions.assertEquals;
import static org.mockito.ArgumentMatchers.any;
import static org.mockito.ArgumentMatchers.anyInt;
import static org.mockito.ArgumentMatchers.anyList;
import static org.mockito.ArgumentMatchers.anyString;
import static org.mockito.ArgumentMatchers.argThat;
import static org.mockito.ArgumentMatchers.eq;
import static org.mockito.ArgumentMatchers.isNull;
import static org.mockito.Mockito.doNothing;
import static org.mockito.Mockito.mock;
import static org.mockito.Mockito.never;
import static org.mockito.Mockito.times;
import static org.mockito.Mockito.verify;
import static org.mockito.Mockito.when;
import static reactor.core.publisher.Mono.just;

/**
 * Unit tests for {@link ServiceBusSenderAsyncClient}.
 */
class ServiceBusSenderAsyncClientTest {
    private static final ClientOptions CLIENT_OPTIONS = new ClientOptions();
    private static final String NAMESPACE = "my-namespace";
    private static final String ENTITY_NAME = "my-servicebus-entity";
    private static final String LINK_NAME = "my-link-name";
    private static final BinaryData TEST_CONTENTS = BinaryData.fromString("My message for service bus queue!");
    private static final String TXN_ID_STRING = "1";
    private static final String CLIENT_IDENTIFIER = "my-client-identifier";

    @Mock
    private AmqpSendLink sendLink;
    @Mock
    private ServiceBusAmqpConnection connection;
    @Mock
    private TokenCredential tokenCredential;
    @Mock
    private ErrorContextProvider errorContextProvider;
    @Mock
    private ServiceBusManagementNode managementNode;
    @Mock
    private ServiceBusMessage message;
    @Mock
    private Runnable onClientClose;
    @Mock
    ServiceBusTransactionContext transactionContext;
    @Mock
    AmqpTransaction amqpTransaction;

    @Captor
    private ArgumentCaptor<Message> singleMessageCaptor;
    @Captor
    private ArgumentCaptor<DeliveryState> amqpDeliveryStateCaptor;
    @Captor
    private ArgumentCaptor<List<Message>> messagesCaptor;
    @Captor
    private ArgumentCaptor<ServiceBusMessage> singleSBMessageCaptor;
    @Captor
    private ArgumentCaptor<List<ServiceBusMessage>> sbMessagesCaptor;
    @Captor
    private ArgumentCaptor<Iterable<Long>> sequenceNumberCaptor;

    private final MessageSerializer serializer = new ServiceBusMessageSerializer();
    private static final ServiceBusSenderTracer DEFAULT_TRACER = new ServiceBusSenderTracer(null, NAMESPACE, ENTITY_NAME);
    private final AmqpRetryOptions retryOptions = new AmqpRetryOptions()
        .setDelay(Duration.ofMillis(500))
        .setMode(AmqpRetryMode.FIXED)
        .setTryTimeout(Duration.ofSeconds(10));
    private final DirectProcessor<AmqpEndpointState> endpointProcessor = DirectProcessor.create();
    private final FluxSink<AmqpEndpointState> endpointSink = endpointProcessor.sink(FluxSink.OverflowStrategy.BUFFER);
    private ServiceBusSenderAsyncClient sender;
    private ServiceBusConnectionProcessor connectionProcessor;
    private ConnectionOptions connectionOptions;

    @BeforeAll
    static void beforeAll() {
        StepVerifier.setDefaultTimeout(Duration.ofSeconds(30));
    }

    @AfterAll
    static void afterAll() {
        StepVerifier.resetDefaultTimeout();
    }

    @BeforeEach
    void setup() {
        MockitoAnnotations.initMocks(this);

        connectionOptions = new ConnectionOptions(NAMESPACE, tokenCredential,
            CbsAuthorizationType.SHARED_ACCESS_SIGNATURE, ServiceBusConstants.AZURE_ACTIVE_DIRECTORY_SCOPE,
            AmqpTransportType.AMQP, retryOptions, ProxyOptions.SYSTEM_DEFAULTS, Schedulers.parallel(), CLIENT_OPTIONS,
            SslDomain.VerifyMode.VERIFY_PEER_NAME, "test-product", "test-version");

        when(connection.getEndpointStates()).thenReturn(endpointProcessor);
        endpointSink.next(AmqpEndpointState.ACTIVE);

        connectionProcessor = Mono.fromCallable(() -> connection).repeat(10).subscribeWith(
            new ServiceBusConnectionProcessor(connectionOptions.getFullyQualifiedNamespace(),
                connectionOptions.getRetry()));

        sender = new ServiceBusSenderAsyncClient(ENTITY_NAME, MessagingEntityType.QUEUE, connectionProcessor,
<<<<<<< HEAD
            retryOptions, tracerProvider, serializer, onClientClose, null, CLIENT_IDENTIFIER);
=======
            retryOptions, DEFAULT_TRACER, serializer, onClientClose, null, CLIENT_IDENTIFIER);
>>>>>>> 8a6962b0

        when(connection.getManagementNode(anyString(), any(MessagingEntityType.class)))
            .thenReturn(just(managementNode));

        when(sendLink.getLinkSize()).thenReturn(Mono.just(ServiceBusSenderAsyncClient.MAX_MESSAGE_LENGTH_BYTES));
        when(sendLink.getLinkName()).thenReturn(LINK_NAME);

        doNothing().when(onClientClose).run();

        ByteBuffer txnId = ByteBuffer.wrap(TXN_ID_STRING.getBytes());
        when((transactionContext.getTransactionId())).thenReturn(txnId);
        when(amqpTransaction.getTransactionId()).thenReturn(txnId);
    }

    @AfterEach
    void teardown() {
        Mockito.framework().clearInlineMock(this);
    }

    /**
     * Verifies that the correct Service Bus properties are set.
     */
    @Test
    void verifyProperties() {
        Assertions.assertEquals(ENTITY_NAME, sender.getEntityPath());
        Assertions.assertEquals(NAMESPACE, sender.getFullyQualifiedNamespace());
        Assertions.assertEquals(CLIENT_IDENTIFIER, sender.getIdentifier());
    }

    /**
     * Verifies that an exception is thrown when we create a batch with null options.
     */
    @Test
    void createBatchNull() {
        StepVerifier.create(sender.createMessageBatch(null))
            .verifyErrorMatches(error -> error instanceof NullPointerException);
    }

    /**
     * Verifies that the default batch is the same size as the message link.
     */
    @Test
    void createBatchDefault() {
        // Arrange
        when(connection.createSendLink(eq(ENTITY_NAME), eq(ENTITY_NAME), any(AmqpRetryOptions.class), isNull(), eq(CLIENT_IDENTIFIER)))
            .thenReturn(Mono.just(sendLink));
        when(sendLink.getLinkSize()).thenReturn(Mono.just(MAX_MESSAGE_LENGTH_BYTES));

        // Act & Assert
        StepVerifier.create(sender.createMessageBatch())
            .assertNext(batch -> {
                Assertions.assertEquals(MAX_MESSAGE_LENGTH_BYTES, batch.getMaxSizeInBytes());
                Assertions.assertEquals(0, batch.getCount());
            })
            .verifyComplete();
    }

    /**
     * Verifies we cannot create a batch if the options size is larger than the link.
     */
    @Test
    void createBatchWhenSizeTooBig() {
        // Arrange
        int maxLinkSize = 1024;
        int batchSize = maxLinkSize + 10;

        final AmqpSendLink link = mock(AmqpSendLink.class);
        when(link.getLinkSize()).thenReturn(Mono.just(maxLinkSize));

        when(connection.createSendLink(eq(ENTITY_NAME), eq(ENTITY_NAME), eq(retryOptions), isNull(), eq(CLIENT_IDENTIFIER)))
            .thenReturn(Mono.just(link));

        // This event is 1024 bytes when serialized.
        final CreateMessageBatchOptions options = new CreateMessageBatchOptions().setMaximumSizeInBytes(batchSize);

        // Act & Assert
        StepVerifier.create(sender.createMessageBatch(options))
            .expectError(ServiceBusException.class)
            .verify();
    }

    /**
     * Verifies that the producer can create a batch with a given {@link CreateMessageBatchOptions#getMaximumSizeInBytes()}.
     */
    @Test
    void createsMessageBatchWithSize() {
        // Arrange
        int maxLinkSize = 10000;
        int batchSize = 1024;

        // Overhead when serializing an event, to figure out what the maximum size we can use for an event payload.
        int eventOverhead = 75;
        int maxEventPayload = batchSize - eventOverhead;

        final AmqpSendLink link = mock(AmqpSendLink.class);
        when(link.getLinkSize()).thenReturn(Mono.just(maxLinkSize));

        // EC is the prefix they use when creating a link that sends to the service round-robin.
        when(connection.createSendLink(eq(ENTITY_NAME), eq(ENTITY_NAME), eq(retryOptions), isNull(), eq(CLIENT_IDENTIFIER)))
            .thenReturn(Mono.just(link));

        // This is 1024 bytes when serialized.
        final ServiceBusMessage event = new ServiceBusMessage(BinaryData.fromBytes(new byte[maxEventPayload]));

        final ServiceBusMessage tooLargeEvent = new ServiceBusMessage(BinaryData.fromBytes(new byte[maxEventPayload + 1]));
        final CreateMessageBatchOptions options = new CreateMessageBatchOptions().setMaximumSizeInBytes(batchSize);

        // Act & Assert
        StepVerifier.create(sender.createMessageBatch(options))
            .assertNext(batch -> {
                Assertions.assertEquals(batchSize, batch.getMaxSizeInBytes());
                Assertions.assertTrue(batch.tryAddMessage(event));
            })
            .verifyComplete();

        StepVerifier.create(sender.createMessageBatch(options))
            .assertNext(batch -> {
                Assertions.assertEquals(batchSize, batch.getMaxSizeInBytes());
                Assertions.assertFalse(batch.tryAddMessage(tooLargeEvent));
            })
            .verifyComplete();
    }

    @Test
    void scheduleMessageSizeTooBig() {
        // Arrange
        int maxLinkSize = 1024;
        int batchSize = maxLinkSize + 10;

        OffsetDateTime instant = mock(OffsetDateTime.class);
        final List<ServiceBusMessage> messages = TestUtils.getServiceBusMessages(batchSize, UUID.randomUUID().toString());

        final AmqpSendLink link = mock(AmqpSendLink.class);
        when(link.getLinkSize()).thenReturn(Mono.just(maxLinkSize));

        when(connection.createSendLink(eq(ENTITY_NAME), eq(ENTITY_NAME), any(AmqpRetryOptions.class), isNull(), eq(CLIENT_IDENTIFIER)))
            .thenReturn(Mono.just(link));
        when(link.getLinkSize()).thenReturn(Mono.just(maxLinkSize));

        // Act & Assert
        StepVerifier.create(sender.scheduleMessages(messages, instant))
            .verifyError(ServiceBusException.class);

        verify(managementNode, never()).schedule(any(), eq(instant), anyInt(), eq(LINK_NAME), isNull());
    }


    /**
     * Verifies that sending multiple message will result in calling sender.send(MessageBatch, transaction).
     */
    @Test
    void sendMultipleMessagesWithTransaction() {
        // Arrange
        final int count = 4;
        final byte[] contents = TEST_CONTENTS.toBytes();
        final ServiceBusMessageBatch batch = new ServiceBusMessageBatch(256 * 1024,
            errorContextProvider, DEFAULT_TRACER, serializer, null, null);

        IntStream.range(0, count).forEach(index -> {
            final ServiceBusMessage message = new ServiceBusMessage(BinaryData.fromBytes(contents));
            Assertions.assertTrue(batch.tryAddMessage(message));
        });

        when(connection.createSendLink(eq(ENTITY_NAME), eq(ENTITY_NAME), eq(retryOptions), isNull(), eq(CLIENT_IDENTIFIER)))
            .thenReturn(Mono.just(sendLink));
        when(sendLink.send(any(Message.class), any(DeliveryState.class))).thenReturn(Mono.empty());
        when(sendLink.send(anyList(), any(DeliveryState.class))).thenReturn(Mono.empty());

        // Act
        StepVerifier.create(sender.sendMessages(batch, transactionContext))
            .verifyComplete();

        // Assert
        verify(sendLink).send(messagesCaptor.capture(), amqpDeliveryStateCaptor.capture());

        final List<org.apache.qpid.proton.message.Message> messagesSent = messagesCaptor.getValue();
        Assertions.assertEquals(count, messagesSent.size());

        messagesSent.forEach(message -> Assertions.assertEquals(Section.SectionType.Data, message.getBody().getType()));

        final DeliveryState delivery = amqpDeliveryStateCaptor.getValue();
        Assertions.assertNotNull(delivery);
        Assertions.assertTrue(delivery instanceof TransactionalState);
        Assertions.assertEquals(TXN_ID_STRING, ((TransactionalState) delivery).getTxnId().toString());
    }

    /**
     * Verifies that sending multiple message will result in calling sender.send(MessageBatch).
     */
    @Test
    void sendMultipleMessages() {
        // Arrange
        final int count = 4;
        final byte[] contents = TEST_CONTENTS.toBytes();
        final ServiceBusMessageBatch batch = new ServiceBusMessageBatch(256 * 1024,
            errorContextProvider, DEFAULT_TRACER, serializer, null, null);

        IntStream.range(0, count).forEach(index -> {
            final ServiceBusMessage message = new ServiceBusMessage(BinaryData.fromBytes(contents));
            Assertions.assertTrue(batch.tryAddMessage(message));
        });

        when(connection.createSendLink(eq(ENTITY_NAME), eq(ENTITY_NAME), eq(retryOptions), isNull(), eq(CLIENT_IDENTIFIER)))
            .thenReturn(Mono.just(sendLink));
        when(sendLink.send(anyList())).thenReturn(Mono.empty());
        // Act
        StepVerifier.create(sender.sendMessages(batch))
            .verifyComplete();

        // Assert
        verify(sendLink).send(messagesCaptor.capture());

        final List<org.apache.qpid.proton.message.Message> messagesSent = messagesCaptor.getValue();
        Assertions.assertEquals(count, messagesSent.size());

        messagesSent.forEach(message -> Assertions.assertEquals(Section.SectionType.Data, message.getBody().getType()));
    }

    /**
     * Verifies that sending multiple message will result in calling sender.send(MessageBatch).
     */
    @Test
    void sendMultipleMessagesTracerSpans() {
        // Arrange
        final int count = 4;
        final byte[] contents = TEST_CONTENTS.toBytes();
        final Tracer tracer1 = mock(Tracer.class);
        String traceparent = "traceparent";
        ServiceBusSenderTracer sbTracer1 = new ServiceBusSenderTracer(tracer1, NAMESPACE, ENTITY_NAME);

        final ServiceBusMessageBatch batch = new ServiceBusMessageBatch(256 * 1024,
            errorContextProvider, sbTracer1, serializer, null, null);
        sender = new ServiceBusSenderAsyncClient(ENTITY_NAME, MessagingEntityType.QUEUE, connectionProcessor,
<<<<<<< HEAD
            retryOptions, tracerProvider1, serializer, onClientClose, null, CLIENT_IDENTIFIER);
=======
            retryOptions, sbTracer1, serializer, onClientClose, null, CLIENT_IDENTIFIER);
>>>>>>> 8a6962b0

        when(connection.createSendLink(eq(ENTITY_NAME), eq(ENTITY_NAME), eq(retryOptions), isNull(), eq(CLIENT_IDENTIFIER)))
            .thenReturn(Mono.just(sendLink));
        when(sendLink.send(anyList())).thenReturn(Mono.empty());
        when(tracer1.start(eq("ServiceBus.send"), any(Context.class), eq(ProcessKind.SEND)))
            .thenAnswer(invocation -> {
                Context passed = invocation.getArgument(1, Context.class);
                assertEquals(passed.getData(AZ_TRACING_NAMESPACE_KEY).get(), AZ_TRACING_NAMESPACE_VALUE);
                return passed.addData(PARENT_TRACE_CONTEXT_KEY, "value");
            });

        when(tracer1.extractContext(eq(traceparent), any(Context.class))).thenAnswer(invocation -> {
            Context passed = invocation.getArgument(1, Context.class);
            return passed.addData(SPAN_CONTEXT_KEY, "span-context");
        });

        when(tracer1.start(eq("ServiceBus.message"), any(Context.class), eq(ProcessKind.MESSAGE)))
            .thenAnswer(invocation -> {
                Context passed = invocation.getArgument(1, Context.class);
                assertEquals(passed.getData(AZ_TRACING_NAMESPACE_KEY).get(), AZ_TRACING_NAMESPACE_VALUE);
                return passed.addData(PARENT_TRACE_CONTEXT_KEY, "value").addData(DIAGNOSTIC_ID_KEY, traceparent);
            });

        when(tracer1.getSharedSpanBuilder(eq("ServiceBus.send"), any(Context.class))).thenAnswer(
            invocation -> {
                Context passed = invocation.getArgument(1, Context.class);
                return passed.addData(SPAN_BUILDER_KEY, "value");
            }
        );

        IntStream.range(0, count).forEach(index -> {
            final ServiceBusMessage message = new ServiceBusMessage(BinaryData.fromBytes(contents));
            Assertions.assertTrue(batch.tryAddMessage(message));
        });

        // Act
        StepVerifier.create(sender.sendMessages(batch))
            .verifyComplete();

        // Assert
        verify(tracer1, times(4))
            .start(eq("ServiceBus.message"), any(Context.class), eq(ProcessKind.MESSAGE));
        verify(tracer1, times(1))
            .start(eq("ServiceBus.send"), any(Context.class), eq(ProcessKind.SEND));
        verify(tracer1, times(5)).end(eq("success"), isNull(), any(Context.class));
    }

    /**
     * Verifies that sending multiple message will result in calling sender.send(Message...).
     */
    @Test
    void sendMessagesListWithTransaction() {
        // Arrange
        final int count = 4;
        final List<ServiceBusMessage> messages = TestUtils.getServiceBusMessages(count, UUID.randomUUID().toString());

        when(connection.createSendLink(eq(ENTITY_NAME), eq(ENTITY_NAME), eq(retryOptions), isNull(), eq(CLIENT_IDENTIFIER)))
            .thenReturn(Mono.just(sendLink));
        when(sendLink.send(any(Message.class), any(DeliveryState.class))).thenReturn(Mono.empty());
        when(sendLink.send(anyList(), any(DeliveryState.class))).thenReturn(Mono.empty());

        // Act
        StepVerifier.create(sender.sendMessages(messages, transactionContext))
            .verifyComplete();

        // Assert
        verify(sendLink).send(messagesCaptor.capture(), amqpDeliveryStateCaptor.capture());

        final List<Message> messagesSent = messagesCaptor.getValue();
        Assertions.assertEquals(count, messagesSent.size());

        messagesSent.forEach(message -> Assertions.assertEquals(Section.SectionType.Data, message.getBody().getType()));

        final DeliveryState delivery = amqpDeliveryStateCaptor.getValue();
        Assertions.assertNotNull(delivery);
        Assertions.assertTrue(delivery instanceof TransactionalState);
        Assertions.assertEquals(TXN_ID_STRING, ((TransactionalState) delivery).getTxnId().toString());
    }

    /**
     * Verifies that sending multiple message will result in calling sender.send(Message...).
     */
    @Test
    void sendMessagesList() {
        // Arrange
        final int count = 4;
        final List<ServiceBusMessage> messages = TestUtils.getServiceBusMessages(count, UUID.randomUUID().toString());

        when(connection.createSendLink(eq(ENTITY_NAME), eq(ENTITY_NAME), eq(retryOptions), isNull(), eq(CLIENT_IDENTIFIER)))
            .thenReturn(Mono.just(sendLink));
        when(sendLink.send(anyList())).thenReturn(Mono.empty());

        // Act
        StepVerifier.create(sender.sendMessages(messages))
            .verifyComplete();

        // Assert
        verify(sendLink).send(messagesCaptor.capture());

        final List<Message> messagesSent = messagesCaptor.getValue();
        Assertions.assertEquals(count, messagesSent.size());

        messagesSent.forEach(message -> Assertions.assertEquals(Section.SectionType.Data, message.getBody().getType()));
    }

    /**
     * Verifies that sending multiple message which does not fit in single batch will throw exception.
     */
    @Test
    void sendMessagesListExceedSize() {
        // Arrange
        final int count = 4;
        final Mono<Integer> linkMaxSize = Mono.just(1);
        final List<ServiceBusMessage> messages = TestUtils.getServiceBusMessages(count, UUID.randomUUID().toString());

        when(connection.createSendLink(eq(ENTITY_NAME), eq(ENTITY_NAME), eq(retryOptions), isNull(), eq(CLIENT_IDENTIFIER)))
            .thenReturn(Mono.just(sendLink));
        when(sendLink.getLinkSize()).thenReturn(linkMaxSize);

        // Act & Assert
        StepVerifier.create(sender.sendMessages(messages))
            .verifyErrorMatches(error -> error instanceof ServiceBusException
                && ((ServiceBusException) error).getReason() == ServiceBusFailureReason.MESSAGE_SIZE_EXCEEDED);

        verify(sendLink, never()).send(anyList());
    }

    @Test
    void sendSingleMessageThatExceedsSize() {
        // arrange
        ServiceBusMessage message = TestUtils.getServiceBusMessages(1, UUID.randomUUID().toString()).get(0);

        when(connection.createSendLink(eq(ENTITY_NAME), eq(ENTITY_NAME), eq(retryOptions), isNull(), eq(CLIENT_IDENTIFIER)))
                .thenReturn(Mono.just(sendLink));
        when(sendLink.getLinkSize()).thenReturn(Mono.just(1));

        // Act & Assert
        StepVerifier.create(sender.sendMessage(message))
                .verifyErrorMatches(error -> error instanceof ServiceBusException
                        && ((ServiceBusException) error).getReason() == ServiceBusFailureReason.MESSAGE_SIZE_EXCEEDED);

        verify(sendLink, never()).send(anyList());
    }

    /**
     * Verifies that sending a single message will result in calling sender.send(Message, transaction).
     */
    @Test
    void sendSingleMessageWithTransaction() {
        // Arrange
        final ServiceBusMessage testData = new ServiceBusMessage(TEST_CONTENTS);

        when(connection.createSendLink(eq(ENTITY_NAME), eq(ENTITY_NAME), eq(retryOptions), isNull(), eq(CLIENT_IDENTIFIER)))
            .thenReturn(Mono.just(sendLink));

        when(sendLink.getLinkSize()).thenReturn(Mono.just(MAX_MESSAGE_LENGTH_BYTES));
        when(sendLink.send(any(org.apache.qpid.proton.message.Message.class), any(DeliveryState.class))).thenReturn(Mono.empty());

        // Act
        StepVerifier.create(sender.sendMessage(testData, transactionContext))
            .verifyComplete();

        // Assert
        verify(sendLink, times(1)).send(any(org.apache.qpid.proton.message.Message.class), any(DeliveryState.class));
        verify(sendLink).send(singleMessageCaptor.capture(), amqpDeliveryStateCaptor.capture());

        final Message message = singleMessageCaptor.getValue();
        Assertions.assertEquals(Section.SectionType.Data, message.getBody().getType());

        final DeliveryState delivery = amqpDeliveryStateCaptor.getValue();
        Assertions.assertNotNull(delivery);
        Assertions.assertTrue(delivery instanceof TransactionalState);
        Assertions.assertEquals(TXN_ID_STRING, ((TransactionalState) delivery).getTxnId().toString());
    }


    /**
     * Verifies that sending a single message will result in calling sender.send(Message).
     */
    @Test
    void sendSingleMessage() {
        // Arrange
        final ServiceBusMessage testData =
            new ServiceBusMessage(TEST_CONTENTS);

        // EC is the prefix they use when creating a link that sends to the service round-robin.
        when(connection.createSendLink(eq(ENTITY_NAME), eq(ENTITY_NAME), eq(retryOptions), isNull(), eq(CLIENT_IDENTIFIER)))
            .thenReturn(Mono.just(sendLink));

        when(sendLink.getLinkSize()).thenReturn(Mono.just(MAX_MESSAGE_LENGTH_BYTES));
        when(sendLink.send(any(org.apache.qpid.proton.message.Message.class))).thenReturn(Mono.empty());

        // Act
        StepVerifier.create(sender.sendMessage(testData))
            .verifyComplete();

        // Assert
        verify(sendLink, times(1)).send(any(org.apache.qpid.proton.message.Message.class));
        verify(sendLink).send(singleMessageCaptor.capture());

        final Message message = singleMessageCaptor.getValue();
        Assertions.assertEquals(Section.SectionType.Data, message.getBody().getType());
    }

    @Test
    void scheduleMessage() {
        // Arrange
        long sequenceNumberReturned = 10;
        OffsetDateTime instant = mock(OffsetDateTime.class);

        when(connection.createSendLink(eq(ENTITY_NAME), eq(ENTITY_NAME), any(AmqpRetryOptions.class), isNull(), eq(CLIENT_IDENTIFIER)))
            .thenReturn(Mono.just(sendLink));
        when(sendLink.getLinkSize()).thenReturn(Mono.just(MAX_MESSAGE_LENGTH_BYTES));
        when(managementNode.schedule(anyList(), eq(instant), any(Integer.class), any(), isNull()))
            .thenReturn(Flux.just(sequenceNumberReturned));

        // Act & Assert
        StepVerifier.create(sender.scheduleMessage(message, instant))
            .expectNext(sequenceNumberReturned)
            .verifyComplete();

        verify(managementNode).schedule(sbMessagesCaptor.capture(), eq(instant), eq(MAX_MESSAGE_LENGTH_BYTES), eq(LINK_NAME), isNull());
        List<ServiceBusMessage> actualMessages = sbMessagesCaptor.getValue();
        Assertions.assertNotNull(actualMessages);
        Assertions.assertEquals(1, actualMessages.size());
        Assertions.assertEquals(message, actualMessages.get(0));
    }

    @Test
    void scheduleMessageWithTransaction() {
        // Arrange
        final long sequenceNumberReturned = 10;
        final OffsetDateTime instant = mock(OffsetDateTime.class);
        when(connection.createSendLink(eq(ENTITY_NAME), eq(ENTITY_NAME), any(AmqpRetryOptions.class), isNull(), eq(CLIENT_IDENTIFIER)))
            .thenReturn(Mono.just(sendLink));
        when(sendLink.getLinkSize()).thenReturn(Mono.just(MAX_MESSAGE_LENGTH_BYTES));
        when(managementNode.schedule(anyList(), eq(instant), eq(MAX_MESSAGE_LENGTH_BYTES), eq(LINK_NAME), argThat(e -> e.getTransactionId().equals(transactionContext.getTransactionId()))))
            .thenReturn(Flux.just(sequenceNumberReturned));

        // Act & Assert
        StepVerifier.create(sender.scheduleMessage(message, instant, transactionContext))
            .expectNext(sequenceNumberReturned)
            .verifyComplete();

        verify(managementNode).schedule(sbMessagesCaptor.capture(), eq(instant), eq(MAX_MESSAGE_LENGTH_BYTES), eq(LINK_NAME), argThat(e -> e.getTransactionId().equals(transactionContext.getTransactionId())));
        List<ServiceBusMessage> actualMessages = sbMessagesCaptor.getValue();
        Assertions.assertNotNull(actualMessages);
        Assertions.assertEquals(1, actualMessages.size());
        Assertions.assertEquals(message, actualMessages.get(0));
    }

    @Test
    void cancelScheduleMessage() {
        // Arrange
        final long sequenceNumberReturned = 10;
        when(managementNode.cancelScheduledMessages(anyList(), isNull())).thenReturn(Mono.empty());

        // Act & Assert
        StepVerifier.create(sender.cancelScheduledMessage(sequenceNumberReturned))
            .verifyComplete();

        verify(managementNode).cancelScheduledMessages(sequenceNumberCaptor.capture(), isNull());
        Iterable<Long> actualSequenceNumbers = sequenceNumberCaptor.getValue();
        Assertions.assertNotNull(actualSequenceNumbers);

        AtomicInteger actualTotal = new AtomicInteger();
        actualSequenceNumbers.forEach(aLong -> {
            actualTotal.incrementAndGet();
            Assertions.assertEquals(sequenceNumberReturned, aLong);
        });
        Assertions.assertEquals(1, actualTotal.get());
    }

    @Test
    void cancelScheduleMessages() {
        // Arrange
        final List<Long> sequenceNumbers = new ArrayList<>();
        sequenceNumbers.add(10L);
        sequenceNumbers.add(11L);
        sequenceNumbers.add(12L);

        when(managementNode.cancelScheduledMessages(anyList(), isNull())).thenReturn(Mono.empty());

        // Act & Assert
        StepVerifier.create(sender.cancelScheduledMessages(sequenceNumbers))
            .verifyComplete();

        verify(managementNode).cancelScheduledMessages(sequenceNumberCaptor.capture(), isNull());
        Iterable<Long> actualSequenceNumbers = sequenceNumberCaptor.getValue();
        Assertions.assertNotNull(actualSequenceNumbers);

        AtomicInteger actualTotal = new AtomicInteger();
        actualSequenceNumbers.forEach(aLong -> {
            actualTotal.incrementAndGet();
            Assertions.assertTrue(sequenceNumbers.contains(aLong));
        });
        Assertions.assertEquals(sequenceNumbers.size(), actualTotal.get());
    }

    /**
     * Verifies that sending multiple message will result in calling sender.send(Message...).
     */
    @Test
    void verifyMessageOrdering() {
        // Arrange
        final ServiceBusMessage firstMessage = new ServiceBusMessage("First message " + UUID.randomUUID());
        final ServiceBusMessage secondMessage = new ServiceBusMessage("Second message " + UUID.randomUUID());
        final ServiceBusMessage thirdMessage = new ServiceBusMessage("Third message " + UUID.randomUUID());
        final ServiceBusMessage fourthMessage = new ServiceBusMessage("Fourth message " + UUID.randomUUID());
        final ServiceBusMessage fifthMessage = new ServiceBusMessage("Fifth message " + UUID.randomUUID());
        final List<ServiceBusMessage> messages = new ArrayList<>();
        messages.add(firstMessage);
        messages.add(secondMessage);
        messages.add(thirdMessage);
        messages.add(fourthMessage);
        messages.add(fifthMessage);

        when(connection.createSendLink(eq(ENTITY_NAME), eq(ENTITY_NAME), eq(retryOptions), isNull(), eq(CLIENT_IDENTIFIER)))
            .thenReturn(Mono.just(sendLink));
        when(sendLink.send(anyList())).thenReturn(Mono.empty());

        // Act
        StepVerifier.create(sender.sendMessages(messages))
            .verifyComplete();

        // Assert
        verify(sendLink).send(messagesCaptor.capture());

        final List<Message> messagesSent = messagesCaptor.getValue();
        Assertions.assertEquals(messages.size(), messagesSent.size());

        Iterator<ServiceBusMessage> iterator = messages.iterator();
        Pattern regex = Pattern.compile("\\{(.*)\\}");
        for (Message message : messagesSent) {
            Matcher matcher = regex.matcher(message.getBody().toString());
            String content = matcher.find() ? matcher.group(1) : "";
            Assertions.assertEquals(content, iterator.next().getBody().toString());
        }
        messagesSent.forEach(message -> Assertions.assertEquals(Section.SectionType.Data, message.getBody().getType()));
    }

    /**
     * Verifies that the onClientClose is called.
     */
    @Test
    void callsClientClose() {
        // Act
        sender.close();

        // Assert
        verify(onClientClose).run();
    }

    /**
     * Verifies that the onClientClose is only called once.
     */
    @Test
    void callsClientCloseOnce() {
        // Act
        sender.close();
        sender.close();

        // Assert
        verify(onClientClose).run();
    }
}<|MERGE_RESOLUTION|>--- conflicted
+++ resolved
@@ -167,11 +167,7 @@
                 connectionOptions.getRetry()));
 
         sender = new ServiceBusSenderAsyncClient(ENTITY_NAME, MessagingEntityType.QUEUE, connectionProcessor,
-<<<<<<< HEAD
-            retryOptions, tracerProvider, serializer, onClientClose, null, CLIENT_IDENTIFIER);
-=======
             retryOptions, DEFAULT_TRACER, serializer, onClientClose, null, CLIENT_IDENTIFIER);
->>>>>>> 8a6962b0
 
         when(connection.getManagementNode(anyString(), any(MessagingEntityType.class)))
             .thenReturn(just(managementNode));
@@ -405,11 +401,7 @@
         final ServiceBusMessageBatch batch = new ServiceBusMessageBatch(256 * 1024,
             errorContextProvider, sbTracer1, serializer, null, null);
         sender = new ServiceBusSenderAsyncClient(ENTITY_NAME, MessagingEntityType.QUEUE, connectionProcessor,
-<<<<<<< HEAD
-            retryOptions, tracerProvider1, serializer, onClientClose, null, CLIENT_IDENTIFIER);
-=======
             retryOptions, sbTracer1, serializer, onClientClose, null, CLIENT_IDENTIFIER);
->>>>>>> 8a6962b0
 
         when(connection.createSendLink(eq(ENTITY_NAME), eq(ENTITY_NAME), eq(retryOptions), isNull(), eq(CLIENT_IDENTIFIER)))
             .thenReturn(Mono.just(sendLink));
