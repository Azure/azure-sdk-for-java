// Copyright (c) Microsoft Corporation. All rights reserved.
// Licensed under the MIT License.

package com.azure.messaging.servicebus;

import com.azure.core.amqp.exception.AmqpResponseCode;
import com.azure.core.util.BinaryData;
import com.azure.core.util.CoreUtils;
import com.azure.messaging.servicebus.administration.models.AccessRights;
import com.azure.messaging.servicebus.administration.models.AuthorizationRule;
import org.apache.qpid.proton.Proton;
import org.apache.qpid.proton.amqp.Binary;
import org.apache.qpid.proton.amqp.Symbol;
import org.apache.qpid.proton.amqp.messaging.ApplicationProperties;
import org.apache.qpid.proton.amqp.messaging.Data;
import org.apache.qpid.proton.amqp.messaging.MessageAnnotations;
import org.apache.qpid.proton.message.Message;

import java.time.Instant;
import java.util.Collections;
import java.util.Date;
import java.util.HashMap;
import java.util.HashSet;
import java.util.List;
import java.util.Map;
import java.util.stream.Collectors;
import java.util.stream.IntStream;

import static com.azure.core.amqp.AmqpMessageConstant.ENQUEUED_TIME_UTC_ANNOTATION_NAME;
import static com.azure.core.amqp.AmqpMessageConstant.SEQUENCE_NUMBER_ANNOTATION_NAME;
import static java.nio.charset.StandardCharsets.UTF_8;
import static org.junit.jupiter.api.Assertions.assertEquals;
import static org.junit.jupiter.api.Assertions.assertNotNull;
import static org.junit.jupiter.api.Assertions.assertNull;
import static org.junit.jupiter.api.Assertions.assertTrue;

public class TestUtils {

    // System and application properties from the generated test message.
    static final Instant ENQUEUED_TIME = Instant.ofEpochSecond(1561344661);
    static final Long SEQUENCE_NUMBER = 1025L;
    static final String OTHER_SYSTEM_PROPERTY = "Some-other-system-property";
    static final Boolean OTHER_SYSTEM_PROPERTY_VALUE = Boolean.TRUE;
    static final Map<String, Object> APPLICATION_PROPERTIES = new HashMap<>();

    static final int USE_CASE_DEFAULT = 0;
    static final int USE_CASE_RECEIVE_MORE_AND_COMPLETE = 1;
    static final int USE_CASE_SCHEDULE_MESSAGES = 2;
    static final int USE_CASE_RECEIVE_NO_MESSAGES = 3;
    static final int USE_CASE_SEND_RECEIVE_WITH_PROPERTIES = 4;
    static final int USE_CASE_MULTIPLE_RECEIVE_ONE_TIMEOUT = 5;
    static final int USE_CASE_PEEK_BATCH_MESSAGES = 6;
    static final int USE_CASE_SEND_READ_BACK_MESSAGES = 7;
    static final int USE_CASE_DEFERRED_MESSAGE_BY_SEQUENCE_NUMBER = 8;
    static final int USE_CASE_PEEK_MESSAGE_FROM_SEQUENCE = 9;
    static final int USE_CASE_PEEK_RECEIVE_AND_DEFER = 10;
    static final int USE_CASE_PEEK_TRANSACTION_SENDRECEIVE_AND_COMPLETE = 11;
    static final int USE_CASE_SINGLE_SESSION = 12;
    static final int USE_CASE_TXN_1 = 13;
    static final int USE_CASE_TXN_2 = 14;
    static final int USE_CASE_SEND_VIA_TOPIC_1 = 15;
    static final int USE_CASE_SEND_VIA_TOPIC_2 = 16;
    static final int USE_CASE_VALIDATE_AMQP_PROPERTIES = 17;
    static final int USE_CASE_EMPTY_ENTITY = 18;
    static final int USE_CASE_CANCEL_MESSAGES = 19;
    static final int USE_CASE_AUTO_COMPLETE = 20;
<<<<<<< HEAD
    static final int USE_CASE_AMQP_TYPES = 21;
=======
    static final int USE_CASE_PROCESSOR_RECEIVE = 21;
>>>>>>> 40db68b4

    // An application property key to identify where in the stream this message was created.
    static final String MESSAGE_POSITION_ID = "message-position";

    static {
        APPLICATION_PROPERTIES.put("test-name", ServiceBusMessage.class.getName());
        APPLICATION_PROPERTIES.put("a-number", 10L);
        APPLICATION_PROPERTIES.put("status-code", AmqpResponseCode.OK.getValue());
    }

    /**
     * Gets the namespace connection string.
     *
     * @return The namespace connection string.
     */
    public static String getConnectionString() {
        return System.getenv("AZURE_SERVICEBUS_NAMESPACE_CONNECTION_STRING");
    }

    /**
     * Gets the fully qualified domain name for the service bus resource.
     *
     * @return The fully qualified domain name for the service bus resource.
     */
    public static String getFullyQualifiedDomainName() {
        return System.getenv("AZURE_SERVICEBUS_FULLY_QUALIFIED_DOMAIN_NAME");
    }

    /**
     * The Service Bus queue name (NOT session enabled).
     *
     * @return The Service Bus queue name.
     */
    public static String getQueueBaseName() {
        return System.getenv("AZURE_SERVICEBUS_QUEUE_NAME");
    }

    /**
     * The Service Bus queue name (session enabled).
     *
     * @return The Service Bus queue name.
     */
    public static String getSessionQueueBaseName() {
        return System.getenv("AZURE_SERVICEBUS_SESSION_QUEUE_NAME");
    }

    /**
     * Gets the Service Bus subscription name (NOT session enabled)
     *
     * @return The Service Bus subscription name.
     */
    public static String getSubscriptionBaseName() {
        return System.getenv("AZURE_SERVICEBUS_SUBSCRIPTION_NAME");
    }

    /**
     * Gets the Service Bus subscription name (NOT session enabled)
     *
     * @return The Service Bus subscription name.
     */
    public static String getTopicBaseName() {
        return System.getenv("AZURE_SERVICEBUS_TOPIC_NAME");
    }

    /**
     * Gets the Service Bus subscription name (session enabled)
     *
     * @return The Service Bus subscription name.
     */
    public static String getSessionSubscriptionBaseName() {
        return System.getenv("AZURE_SERVICEBUS_SESSION_SUBSCRIPTION_NAME");
    }

    /**
     * Gets the name of an entity based on its base name.
     *
     * @param baseName Base of the entity.
     * @param index Index number.
     *
     * @return The entity name.
     */
    public static String getEntityName(String baseName, int index) {
        return String.join("-", baseName, String.valueOf(index));
    }

    /**
     * Creates a message with the given contents, default system properties, and adds a {@code messageId} in the
     * application properties. Useful for helping filter messages.
     */
    public static Message getMessage(byte[] contents, String messageId, Map<String, String> additionalProperties) {
        final Map<Symbol, Object> systemProperties = new HashMap<>();
        systemProperties.put(Symbol.getSymbol(ENQUEUED_TIME_UTC_ANNOTATION_NAME.getValue()), Date.from(ENQUEUED_TIME));
        systemProperties.put(Symbol.getSymbol(SEQUENCE_NUMBER_ANNOTATION_NAME.getValue()), SEQUENCE_NUMBER);

        final Message message = Proton.message();
        message.setMessageAnnotations(new MessageAnnotations(systemProperties));
        message.setBody(new Data(new Binary(contents)));
        message.getMessageAnnotations().getValue()
            .put(Symbol.getSymbol(OTHER_SYSTEM_PROPERTY), OTHER_SYSTEM_PROPERTY_VALUE);

        Map<String, Object> applicationProperties = new HashMap<>();
        APPLICATION_PROPERTIES.forEach(applicationProperties::put);

        if (!CoreUtils.isNullOrEmpty(messageId)) {
            message.setMessageId(messageId);
        }

        if (additionalProperties != null) {
            additionalProperties.forEach(applicationProperties::put);
        }

        message.setApplicationProperties(new ApplicationProperties(applicationProperties));

        return message;
    }

    /**
     * Creates a mock message with the contents provided.
     */
    public static Message getMessage(byte[] contents) {
        return getMessage(contents, null);
    }

    /**
     * Creates a mock message with the contents provided.
     */
    public static Message getMessage(byte[] contents, String messageTrackingValue) {
        return getMessage(contents, messageTrackingValue, Collections.emptyMap());
    }

    /**
     * Gets a set of messages with {@link ServiceBusMessage#getMessageId()} as a unique identifier for that service bus
     * message.
     *
     * @param numberOfEvents Number of events to create.
     * @param messageId An identifier for the set of messages.
     *
     * @return A list of messages.
     */
    public static List<ServiceBusMessage> getServiceBusMessages(int numberOfEvents, String messageId, byte[] content) {
        return IntStream.range(0, numberOfEvents)
            .mapToObj(number -> {
                final ServiceBusMessage message = getServiceBusMessage(content, messageId);
                message.getApplicationProperties().put(MESSAGE_POSITION_ID, number);

                return message;
            })
            .collect(Collectors.toList());
    }

    /**
     * Gets a set of messages with {@link ServiceBusMessage#getMessageId()} as a unique identifier for that service bus
     * message.
     *
     * @param numberOfEvents Number of events to create.
     * @param messageId An identifier for the set of messages.
     *
     * @return A list of messages.
     */
    public static List<ServiceBusMessage> getServiceBusMessages(int numberOfEvents, String messageId) {
        return IntStream.range(0, numberOfEvents)
            .mapToObj(number -> {
                final ServiceBusMessage message = getServiceBusMessage("Event " + number, messageId);
                message.getApplicationProperties().put(MESSAGE_POSITION_ID, number);

                return message;
            })
            .collect(Collectors.toList());
    }

    public static ServiceBusMessage getServiceBusMessage(String body, String messageId) {
        return getServiceBusMessage(body.getBytes(UTF_8), messageId);
    }

    public static ServiceBusMessage getServiceBusMessage(byte[] body, String messageId) {
        final ServiceBusMessage message = new ServiceBusMessage(BinaryData.fromBytes(body));
        message.setMessageId(messageId);
        return message;
    }

    public static void assertAuthorizationRules(AuthorizationRule expected, AuthorizationRule actual) {
        if (expected == null) {
            assertNull(actual);
            return;
        }

        assertNotNull(actual);
        assertEquals(expected.getKeyName(), actual.getKeyName());
        assertEquals(expected.getClaimType(), actual.getClaimType());
        assertEquals(expected.getClaimValue(), actual.getClaimValue());
        assertEquals(expected.getPrimaryKey(), actual.getPrimaryKey());
        assertEquals(expected.getSecondaryKey(), actual.getSecondaryKey());

        final HashSet<AccessRights> expectedRights = new HashSet<>(expected.getAccessRights());
        final HashSet<AccessRights> actualRights = new HashSet<>(actual.getAccessRights());

        assertEquals(expectedRights.size(), actualRights.size());
        expectedRights.forEach(right -> assertTrue(actualRights.contains(right)));
    }

    public static void assertAuthorizationRules(List<AuthorizationRule> expected, List<AuthorizationRule> actual) {
        if (expected == null) {
            assertNull(actual);
            return;
        }

        assertNotNull(actual);
        assertEquals(expected.size(), actual.size());
        for (int i = 0; i < expected.size(); i++) {
            final AuthorizationRule expectedItem = expected.get(i);
            final AuthorizationRule actualItem = actual.get(i);

            assertAuthorizationRules(expectedItem, actualItem);
        }
    }
}<|MERGE_RESOLUTION|>--- conflicted
+++ resolved
@@ -64,11 +64,7 @@
     static final int USE_CASE_EMPTY_ENTITY = 18;
     static final int USE_CASE_CANCEL_MESSAGES = 19;
     static final int USE_CASE_AUTO_COMPLETE = 20;
-<<<<<<< HEAD
-    static final int USE_CASE_AMQP_TYPES = 21;
-=======
     static final int USE_CASE_PROCESSOR_RECEIVE = 21;
->>>>>>> 40db68b4
 
     // An application property key to identify where in the stream this message was created.
     static final String MESSAGE_POSITION_ID = "message-position";
