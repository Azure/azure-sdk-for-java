--- conflicted
+++ resolved
@@ -46,14 +46,11 @@
     static final int USE_CASE_MULTIPLE_RECEIVE_ONE_TIMEOUT = 5;
     static final int USE_CASE_PEEK_BATCH_MESSAGES = 6;
     static final int USE_CASE_SEND_READ_BACK_MESSAGES = 7;
-<<<<<<< HEAD
-=======
     static final int USE_CASE_MULTIPLE_SESSION = 8;
     static final int USE_CASE_PEEK_MESSAGE_FROM_SEQUENCE = 9;
     static final int USE_CASE_PEEK_RECEIVE_AND_DEFER = 10;
     static final int USE_CASE_PEEK_TRANSACTION_SENDRECEIVE_AND_COMPLETE = 11;
     static final int USE_CASE_SINGLE_SESSION = 12;
->>>>>>> 846f5853
 
     // An application property key to identify where in the stream this message was created.
     static final String MESSAGE_POSITION_ID = "message-position";
@@ -98,16 +95,6 @@
      */
     public static String getSessionQueueBaseName() {
         return System.getenv("AZURE_SERVICEBUS_SESSION_QUEUE_NAME");
-<<<<<<< HEAD
-    }
-
-    /**
-     * The Service Bus topic name.
-     *
-     * @return The Service bus topic name.
-     */
-    public static String getTopicName() {
-=======
     }
 
     /**
@@ -134,23 +121,10 @@
      * @return The Service Bus subscription name.
      */
     public static String getTopicBaseName() {
->>>>>>> 846f5853
         return System.getenv("AZURE_SERVICEBUS_TOPIC_NAME");
     }
 
     /**
-<<<<<<< HEAD
-     * Gets the Service Bus subscription name (NOT session enabled)
-     *
-     * @return The Service Bus subscription name.
-     */
-    public static String getSubscriptionBaseName() {
-        return System.getenv("AZURE_SERVICEBUS_SUBSCRIPTION_NAME");
-    }
-
-    /**
-=======
->>>>>>> 846f5853
      * Gets the Service Bus subscription name (session enabled)
      *
      * @return The Service Bus subscription name.
