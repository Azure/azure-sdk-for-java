// Copyright (c) Microsoft Corporation. All rights reserved.
// Licensed under the MIT License.

package com.azure.messaging.servicebus;

import com.azure.core.util.CoreUtils;
import com.azure.core.util.logging.ClientLogger;
import com.azure.messaging.servicebus.ServiceBusClientBuilder.ServiceBusSessionReceiverClientBuilder;
import com.azure.messaging.servicebus.implementation.MessagingEntityType;
import org.junit.jupiter.api.Tag;
import org.junit.jupiter.params.ParameterizedTest;
import org.junit.jupiter.params.provider.MethodSource;
import reactor.core.Disposable;
import reactor.core.publisher.Flux;
import reactor.core.publisher.Mono;
import reactor.test.StepVerifier;

import java.nio.charset.StandardCharsets;
import java.time.Duration;
import java.time.OffsetDateTime;
import java.util.ArrayList;
import java.util.List;
import java.util.Set;
import java.util.UUID;
import java.util.concurrent.atomic.AtomicInteger;
import java.util.function.Function;
import java.util.stream.Collectors;

import static com.azure.messaging.servicebus.TestUtils.getServiceBusMessage;
import static org.junit.jupiter.api.Assertions.assertEquals;
import static org.junit.jupiter.api.Assertions.assertNotNull;
import static org.junit.jupiter.api.Assertions.assertNull;
import static org.junit.jupiter.api.Assertions.assertTrue;

/**
 * Integration tests for {@link ServiceBusSessionManager}.
 */
@Tag("integration")
class ServiceBusSessionManagerIntegrationTest extends IntegrationTestBase {
    private final AtomicInteger messagesPending = new AtomicInteger();

    private ServiceBusReceiverAsyncClient receiver;
    private ServiceBusSenderAsyncClient sender;

    ServiceBusSessionManagerIntegrationTest() {
        super(new ClientLogger(ServiceBusSessionManagerIntegrationTest.class));
    }

    @Override
    protected void beforeTest() {
        sessionId = UUID.randomUUID().toString();
    }

    @Override
    protected void afterTest() {
        final int pending = messagesPending.get();
        logger.info("Pending messages: {}", pending);
    }

    @ParameterizedTest
    @MethodSource("com.azure.messaging.servicebus.IntegrationTestBase#messagingEntityProvider")
    void singleUnnamedSession(MessagingEntityType entityType) {
        // Arrange
        final int entityIndex = TestUtils.USE_CASE_SINGLE_SESSION;
        final String messageId = "singleUnnamedSession";
        final String sessionId = "singleUnnamedSession-" + OffsetDateTime.now().toString();
        final String contents = "Some-contents";
        final int numberToSend = 5;
        final List<ServiceBusReceivedMessage> receivedMessages = new ArrayList<>();

<<<<<<< HEAD
        setSenderAndReceiver(entityType, entityIndex, TIMEOUT,
            builder -> builder.buildAsyncClient().acceptSession(sessionId).block());
=======
        setSenderAndReceiver(entityType, entityIndex, Function.identity());
>>>>>>> dbdc48c3

        final Disposable subscription = Flux.interval(Duration.ofMillis(500))
            .take(numberToSend)
            .flatMap(index -> {
                final ServiceBusMessage message = getServiceBusMessage(contents, messageId)
                    .setSessionId(sessionId);
                messagesPending.incrementAndGet();
                return sender.sendMessage(message).thenReturn(index);
            }).subscribe(
                number -> logger.info("sessionId[{}] sent[{}] Message sent.", sessionId, number),
                error -> logger.error("sessionId[{}] Error encountered.", sessionId, error),
                () -> logger.info("sessionId[{}] Finished sending.", sessionId));

        // Act & Assert
        try {
            StepVerifier.create(receiver.receiveMessages())
                .assertNext(context -> assertMessageEquals(sessionId, messageId, contents, context))
                .assertNext(context -> assertMessageEquals(sessionId, messageId, contents, context))
                .assertNext(context -> assertMessageEquals(sessionId, messageId, contents, context))
                .assertNext(context -> assertMessageEquals(sessionId, messageId, contents, context))
                .assertNext(context -> assertMessageEquals(sessionId, messageId, contents, context))
                .thenCancel()
                .verify(Duration.ofMinutes(2));
        } finally {
            subscription.dispose();
            Mono.when(receivedMessages.stream().map(e -> receiver.complete(e))
                .collect(Collectors.toList()))
                .block(TIMEOUT);
        }
    }

<<<<<<< HEAD
=======
    /**
     * Verifies that we can roll over to a next session.
     */
    @Test
    void multipleSessions() {
        // Arrange
        final int entityIndex = TestUtils.USE_CASE_MULTIPLE_SESSION;
        final String messageId = "singleUnnamedSession";
        final String now = OffsetDateTime.now().toString();
        final List<String> sessionIds = IntStream.range(0, 3)
            .mapToObj(number -> String.join("-", String.valueOf(number), "singleUnnamedSession", now))
            .collect(Collectors.toList());

        logger.info("------ Session ids ------");
        for (int i = 0; i < sessionIds.size(); i++) {
            logger.info("[{}]: {}", i, sessionIds.get(i));
        }

        final String contents = "Some-contents";
        final int numberToSend = 3;
        final int maxMessages = numberToSend * sessionIds.size();
        final int maxConcurrency = 2;
        final Set<String> set = new HashSet<>();

        setSenderAndReceiver(MessagingEntityType.SUBSCRIPTION, entityIndex,
            builder -> builder.maxConcurrentSessions(maxConcurrency));

        final Disposable subscription = Flux.interval(Duration.ofMillis(500))
            .take(maxMessages)
            .flatMap(index -> {
                final int i = (int) (index % sessionIds.size());
                final String id = sessionIds.get(i);
                final ServiceBusMessage message = getServiceBusMessage(contents, messageId)
                    .setSessionId(id);
                messagesPending.incrementAndGet();
                return sender.sendMessage(message).thenReturn(
                    String.format("sessionId[%s] sent[%s] Message sent.", id, index));
            }).subscribe(
                message -> logger.info(message),
                error -> logger.error("Error encountered.", error),
                () -> logger.info("Finished sending."));

        // Act & Assert
        try {
            StepVerifier.create(receiver.receiveMessages())
                .assertNext(context -> assertFromSession(sessionIds, set, maxConcurrency, messageId, contents, context))
                .assertNext(context -> assertFromSession(sessionIds, set, maxConcurrency, messageId, contents, context))
                .assertNext(context -> assertFromSession(sessionIds, set, maxConcurrency, messageId, contents, context))

                .assertNext(context -> assertFromSession(sessionIds, set, maxConcurrency, messageId, contents, context))
                .assertNext(context -> assertFromSession(sessionIds, set, maxConcurrency, messageId, contents, context))
                .assertNext(context -> assertFromSession(sessionIds, set, maxConcurrency, messageId, contents, context))

                .assertNext(context -> assertFromSession(sessionIds, set, maxConcurrency + 1, messageId, contents, context))
                .assertNext(context -> assertFromSession(sessionIds, set, maxConcurrency + 1, messageId, contents, context))
                .assertNext(context -> assertFromSession(sessionIds, set, maxConcurrency + 1, messageId, contents, context))
                .thenCancel()
                .verify(Duration.ofMinutes(2));
        } finally {
            subscription.dispose();
        }
    }

>>>>>>> dbdc48c3
    private void assertFromSession(List<String> sessionIds, Set<String> currentSessions, int maxSize,
        String messageId, String contents, ServiceBusReceivedMessageContext context) {
        logger.info("Verifying message: {}", context.getSessionId());

        assertNotNull(context.getSessionId());
        assertTrue(sessionIds.contains(context.getSessionId()));

        if (currentSessions.add(context.getSessionId())) {
            logger.info("Adding sessionId: {}", context.getSessionId());
        }

        assertTrue(currentSessions.size() <= maxSize, String.format(
            "Current size (%s) is larger than max (%s).", currentSessions.size(), maxSize));
        assertMessageEquals(null, messageId, contents, context);
    }

    /**
     * Sets the sender and receiver. If session is enabled, then a single-named session receiver is created.
     */
<<<<<<< HEAD
    private void setSenderAndReceiver(MessagingEntityType entityType, int entityIndex, Duration operationTimeout,
        Function<ServiceBusSessionReceiverClientBuilder, ServiceBusReceiverAsyncClient> onBuild) {
=======
    private void setSenderAndReceiver(MessagingEntityType entityType, int entityIndex,
        Function<ServiceBusSessionReceiverClientBuilder, ServiceBusSessionReceiverClientBuilder> onBuild) {
>>>>>>> dbdc48c3

        this.sender = getSenderBuilder(false, entityType, entityIndex, true, false)
            .buildAsyncClient();
        ServiceBusSessionReceiverClientBuilder sessionBuilder = getSessionReceiverBuilder(false,
<<<<<<< HEAD
            entityType, entityIndex,
            builder -> builder.retryOptions(new AmqpRetryOptions().setTryTimeout(operationTimeout)), false);
        this.receiver = onBuild.apply(sessionBuilder);
=======
            entityType, entityIndex, false);
        this.receiver = onBuild.apply(sessionBuilder).buildAsyncClient();
>>>>>>> dbdc48c3
    }

    private static void assertMessageEquals(String sessionId, String messageId, String contents,
        ServiceBusReceivedMessageContext actual) {
        ServiceBusReceivedMessage message = actual.getMessage();

        assertNotNull(message, "'message' should not be null. Error? " + actual.getThrowable());

        if (!CoreUtils.isNullOrEmpty(sessionId)) {
            assertEquals(sessionId, message.getSessionId());
        }

        assertEquals(messageId, message.getMessageId());
        assertEquals(contents, new String(message.getBody(), StandardCharsets.UTF_8));

        assertNull(actual.getThrowable());
    }
}<|MERGE_RESOLUTION|>--- conflicted
+++ resolved
@@ -68,12 +68,7 @@
         final int numberToSend = 5;
         final List<ServiceBusReceivedMessage> receivedMessages = new ArrayList<>();
 
-<<<<<<< HEAD
-        setSenderAndReceiver(entityType, entityIndex, TIMEOUT,
-            builder -> builder.buildAsyncClient().acceptSession(sessionId).block());
-=======
         setSenderAndReceiver(entityType, entityIndex, Function.identity());
->>>>>>> dbdc48c3
 
         final Disposable subscription = Flux.interval(Duration.ofMillis(500))
             .take(numberToSend)
@@ -105,72 +100,6 @@
         }
     }
 
-<<<<<<< HEAD
-=======
-    /**
-     * Verifies that we can roll over to a next session.
-     */
-    @Test
-    void multipleSessions() {
-        // Arrange
-        final int entityIndex = TestUtils.USE_CASE_MULTIPLE_SESSION;
-        final String messageId = "singleUnnamedSession";
-        final String now = OffsetDateTime.now().toString();
-        final List<String> sessionIds = IntStream.range(0, 3)
-            .mapToObj(number -> String.join("-", String.valueOf(number), "singleUnnamedSession", now))
-            .collect(Collectors.toList());
-
-        logger.info("------ Session ids ------");
-        for (int i = 0; i < sessionIds.size(); i++) {
-            logger.info("[{}]: {}", i, sessionIds.get(i));
-        }
-
-        final String contents = "Some-contents";
-        final int numberToSend = 3;
-        final int maxMessages = numberToSend * sessionIds.size();
-        final int maxConcurrency = 2;
-        final Set<String> set = new HashSet<>();
-
-        setSenderAndReceiver(MessagingEntityType.SUBSCRIPTION, entityIndex,
-            builder -> builder.maxConcurrentSessions(maxConcurrency));
-
-        final Disposable subscription = Flux.interval(Duration.ofMillis(500))
-            .take(maxMessages)
-            .flatMap(index -> {
-                final int i = (int) (index % sessionIds.size());
-                final String id = sessionIds.get(i);
-                final ServiceBusMessage message = getServiceBusMessage(contents, messageId)
-                    .setSessionId(id);
-                messagesPending.incrementAndGet();
-                return sender.sendMessage(message).thenReturn(
-                    String.format("sessionId[%s] sent[%s] Message sent.", id, index));
-            }).subscribe(
-                message -> logger.info(message),
-                error -> logger.error("Error encountered.", error),
-                () -> logger.info("Finished sending."));
-
-        // Act & Assert
-        try {
-            StepVerifier.create(receiver.receiveMessages())
-                .assertNext(context -> assertFromSession(sessionIds, set, maxConcurrency, messageId, contents, context))
-                .assertNext(context -> assertFromSession(sessionIds, set, maxConcurrency, messageId, contents, context))
-                .assertNext(context -> assertFromSession(sessionIds, set, maxConcurrency, messageId, contents, context))
-
-                .assertNext(context -> assertFromSession(sessionIds, set, maxConcurrency, messageId, contents, context))
-                .assertNext(context -> assertFromSession(sessionIds, set, maxConcurrency, messageId, contents, context))
-                .assertNext(context -> assertFromSession(sessionIds, set, maxConcurrency, messageId, contents, context))
-
-                .assertNext(context -> assertFromSession(sessionIds, set, maxConcurrency + 1, messageId, contents, context))
-                .assertNext(context -> assertFromSession(sessionIds, set, maxConcurrency + 1, messageId, contents, context))
-                .assertNext(context -> assertFromSession(sessionIds, set, maxConcurrency + 1, messageId, contents, context))
-                .thenCancel()
-                .verify(Duration.ofMinutes(2));
-        } finally {
-            subscription.dispose();
-        }
-    }
-
->>>>>>> dbdc48c3
     private void assertFromSession(List<String> sessionIds, Set<String> currentSessions, int maxSize,
         String messageId, String contents, ServiceBusReceivedMessageContext context) {
         logger.info("Verifying message: {}", context.getSessionId());
@@ -190,25 +119,14 @@
     /**
      * Sets the sender and receiver. If session is enabled, then a single-named session receiver is created.
      */
-<<<<<<< HEAD
-    private void setSenderAndReceiver(MessagingEntityType entityType, int entityIndex, Duration operationTimeout,
-        Function<ServiceBusSessionReceiverClientBuilder, ServiceBusReceiverAsyncClient> onBuild) {
-=======
     private void setSenderAndReceiver(MessagingEntityType entityType, int entityIndex,
         Function<ServiceBusSessionReceiverClientBuilder, ServiceBusSessionReceiverClientBuilder> onBuild) {
->>>>>>> dbdc48c3
 
         this.sender = getSenderBuilder(false, entityType, entityIndex, true, false)
             .buildAsyncClient();
         ServiceBusSessionReceiverClientBuilder sessionBuilder = getSessionReceiverBuilder(false,
-<<<<<<< HEAD
-            entityType, entityIndex,
-            builder -> builder.retryOptions(new AmqpRetryOptions().setTryTimeout(operationTimeout)), false);
-        this.receiver = onBuild.apply(sessionBuilder);
-=======
             entityType, entityIndex, false);
         this.receiver = onBuild.apply(sessionBuilder).buildAsyncClient();
->>>>>>> dbdc48c3
     }
 
     private static void assertMessageEquals(String sessionId, String messageId, String contents,
