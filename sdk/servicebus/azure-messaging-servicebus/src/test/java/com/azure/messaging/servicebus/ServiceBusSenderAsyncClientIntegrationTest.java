// Copyright (c) Microsoft Corporation. All rights reserved.
// Licensed under the MIT License.

package com.azure.messaging.servicebus;

import com.azure.core.util.logging.ClientLogger;
import com.azure.messaging.servicebus.implementation.MessagingEntityType;
import com.azure.messaging.servicebus.models.CreateMessageBatchOptions;
<<<<<<< HEAD
import com.azure.messaging.servicebus.models.ReceiveMode;
=======
import com.azure.messaging.servicebus.models.ServiceBusReceiveMode;
>>>>>>> 6f033d77
import org.junit.jupiter.api.Assertions;
import org.junit.jupiter.api.Disabled;
import org.junit.jupiter.api.Tag;
import org.junit.jupiter.api.Test;
import org.junit.jupiter.params.ParameterizedTest;
import org.junit.jupiter.params.provider.Arguments;
import org.junit.jupiter.params.provider.MethodSource;
import reactor.core.publisher.Mono;
import reactor.test.StepVerifier;

import java.time.Duration;
import java.time.OffsetDateTime;
import java.util.ArrayList;
import java.util.List;
import java.util.UUID;
import java.util.concurrent.atomic.AtomicInteger;
import java.util.concurrent.atomic.AtomicReference;
import java.util.stream.Stream;

import static org.junit.jupiter.api.Assertions.assertEquals;
import static org.junit.jupiter.api.Assertions.assertNotNull;
import static org.junit.jupiter.api.Assertions.assertTrue;

/**
 * Integration tests for {@link ServiceBusSenderAsyncClient} from queues or subscriptions.
 */
@Tag("integration")
class ServiceBusSenderAsyncClientIntegrationTest extends IntegrationTestBase {
    private ServiceBusSenderAsyncClient sender;
    private ServiceBusReceiverAsyncClient receiver;
    private final AtomicInteger messagesPending = new AtomicInteger();

    ServiceBusSenderAsyncClientIntegrationTest() {
        super(new ClientLogger(ServiceBusSenderAsyncClientIntegrationTest.class));
    }

    @Override
    protected void beforeTest() {
        sessionId = UUID.randomUUID().toString();
    }

    @Override
    protected void afterTest() {
        dispose(sender);

        final int numberOfMessages = messagesPending.get();
        if (numberOfMessages < 1) {
            dispose(receiver);
            return;
        }

        try {
            receiver.receiveMessages()
                .take(numberOfMessages)
                .map(message -> {
                    logger.info("Message received: {}", message.getSequenceNumber());
                    return message;
                })
                .timeout(Duration.ofSeconds(5), Mono.empty())
                .blockLast();
        } catch (Exception e) {
            logger.warning("Error occurred when draining queue.", e);
        } finally {
            dispose(receiver);
        }
    }

    static Stream<Arguments> transactionMessageSendAndCompleteTransaction() {
        return Stream.of(
            Arguments.of(MessagingEntityType.QUEUE, true),
            Arguments.of(MessagingEntityType.SUBSCRIPTION, true),
            Arguments.of(MessagingEntityType.QUEUE, false),
            Arguments.of(MessagingEntityType.SUBSCRIPTION, false)
        );
    }

    /**
     * Verifies that we can send a message to a non-session queue.
     */
    @MethodSource("com.azure.messaging.servicebus.IntegrationTestBase#messagingEntityProvider")
    @ParameterizedTest
    void nonSessionQueueSendMessage(MessagingEntityType entityType) {
        // Arrange
        setSenderAndReceiver(entityType, 0, false);

        final String messageId = UUID.randomUUID().toString();
        final ServiceBusMessage message = TestUtils.getServiceBusMessage(CONTENTS_BYTES, messageId);

        // Assert & Act
        StepVerifier.create(sender.sendMessage(message).doOnSuccess(aVoid -> messagesPending.incrementAndGet()))
            .verifyComplete();
    }

    /**
     * Verifies that we can send a list of messages to a non-session entity.
     */
    @MethodSource("com.azure.messaging.servicebus.IntegrationTestBase#messagingEntityProvider")
    @ParameterizedTest
    void nonSessionEntitySendMessageList(MessagingEntityType entityType) {
        // Arrange
        setSenderAndReceiver(entityType, 0, false);
        int count = 4;

        final List<ServiceBusMessage> messages = TestUtils.getServiceBusMessages(count, UUID.randomUUID().toString(), CONTENTS_BYTES);

        // Assert & Act
        StepVerifier.create(sender.sendMessages(messages).doOnSuccess(aVoid -> {
            messages.forEach(serviceBusMessage -> messagesPending.incrementAndGet());
        }))
            .verifyComplete();
    }

    /**
     * Verifies that we can send a {@link ServiceBusMessageBatch} to a non-session queue.
     */
    @MethodSource("com.azure.messaging.servicebus.IntegrationTestBase#messagingEntityProvider")
    @ParameterizedTest
    void nonSessionMessageBatch(MessagingEntityType entityType) {
        // Arrange
        setSenderAndReceiver(entityType, 0, false);

        final String messageId = UUID.randomUUID().toString();
        final CreateMessageBatchOptions options = new CreateMessageBatchOptions().setMaximumSizeInBytes(1024);
        final List<ServiceBusMessage> messages = TestUtils.getServiceBusMessages(3, messageId, CONTENTS_BYTES);

        // Assert & Act
        StepVerifier.create(sender.createMessageBatch(options)
            .flatMap(batch -> {
                for (ServiceBusMessage message : messages) {
                    Assertions.assertTrue(batch.tryAddMessage(message));
                }

                return sender.sendMessages(batch).doOnSuccess(aVoid -> messagesPending.incrementAndGet());
            }))
            .verifyComplete();
    }

    /**
     * Verifies that we can send message to final destination using via-queue.
     */
    @Disabled("The send via functionality is removing for first GA release, later we will come back to it.")
    @Test
    void viaQueueMessageSendTest() {
        // Arrange
        final boolean useCredentials = false;
        final Duration shortTimeout = Duration.ofSeconds(15);
        final int viaIntermediateEntity = TestUtils.USE_CASE_SEND_VIA_QUEUE_1;
        final int destinationEntity = TestUtils.USE_CASE_SEND_VIA_QUEUE_2;
        final boolean shareConnection = true;
        final MessagingEntityType entityType = MessagingEntityType.QUEUE;
        final boolean isSessionEnabled = false;
        final String messageId = UUID.randomUUID().toString();
        final int total = 1;
        final int totalToDestination = 2;
        final List<ServiceBusMessage> messages = TestUtils.getServiceBusMessages(total, messageId, CONTENTS_BYTES);
        final String viaQueueName = getQueueName(viaIntermediateEntity);

        setSenderAndReceiver(entityType, viaIntermediateEntity, useCredentials);

        final ServiceBusSenderAsyncClient destination1ViaSender = getSenderBuilder(useCredentials, entityType,
            destinationEntity, false, shareConnection)
            //.viaQueueName(viaQueueName)
            .buildAsyncClient();
        final ServiceBusReceiverAsyncClient destination1Receiver = getReceiverBuilder(useCredentials, entityType,
            destinationEntity, shareConnection)
<<<<<<< HEAD
            .receiveMode(ReceiveMode.RECEIVE_AND_DELETE)
=======
            .receiveMode(ServiceBusReceiveMode.RECEIVE_AND_DELETE)
>>>>>>> 6f033d77
            .disableAutoComplete()
            .buildAsyncClient();

        final AtomicReference<ServiceBusTransactionContext> transaction = new AtomicReference<>();

        // Act
        try {
            StepVerifier.create(destination1ViaSender.createTransaction())
                .assertNext(transactionContext -> {
                    transaction.set(transactionContext);
                    assertNotNull(transaction);
                })
                .verifyComplete();
            assertNotNull(transaction.get());

            StepVerifier.create(sender.sendMessages(messages, transaction.get()))
                .verifyComplete();
            StepVerifier.create(destination1ViaSender.sendMessages(messages, transaction.get()))
                .verifyComplete();
            StepVerifier.create(destination1ViaSender.sendMessages(messages, transaction.get()))
                .verifyComplete();

            StepVerifier.create(destination1ViaSender.commitTransaction(transaction.get())
                .delaySubscription(Duration.ofSeconds(1)))
                .verifyComplete();

            // Assert
            // Verify message is received by final destination Entity
            StepVerifier.create(destination1Receiver.receiveMessages().take(totalToDestination).timeout(shortTimeout))
                .assertNext(receivedMessage -> {
                    assertMessageEquals(receivedMessage, messageId, isSessionEnabled);
                    messagesPending.decrementAndGet();
                })
                .assertNext(receivedMessage -> {
                    assertMessageEquals(receivedMessage, messageId, isSessionEnabled);
                    messagesPending.decrementAndGet();
                })
                .verifyComplete();

            // Verify, intermediate-via queue has it delivered to intermediate Entity.
            StepVerifier.create(receiver.receiveMessages().take(total).timeout(shortTimeout))
                .assertNext(receivedMessage -> {
                    assertMessageEquals(receivedMessage, messageId, isSessionEnabled);
                    messagesPending.decrementAndGet();
                })
                .verifyComplete();
        } finally {
            destination1Receiver.close();
            destination1ViaSender.close();
        }
    }


    /**
     * Verifies that we can send message to final destination using via-topic.
     */
    @Disabled("The send via functionality is removed for first GA release, later we will come back to it.")
    @Test
    void viaTopicMessageSendTest() {
        // Arrange
        final boolean useCredentials = false;
        final Duration shortTimeout = Duration.ofSeconds(15);
        final int viaIntermediateEntity = TestUtils.USE_CASE_SEND_VIA_TOPIC_1;
        final int destinationEntity = TestUtils.USE_CASE_SEND_VIA_TOPIC_2;
        final boolean shareConnection = true;
        final MessagingEntityType entityType = MessagingEntityType.SUBSCRIPTION;
        final boolean isSessionEnabled =  false;
        final String messageId = UUID.randomUUID().toString();
        final int total = 1;
        final int totalToDestination = 2;
        final List<ServiceBusMessage> messages = TestUtils.getServiceBusMessages(total, messageId, CONTENTS_BYTES);
        final String viaTopicName = getTopicName(viaIntermediateEntity);

        setSenderAndReceiver(entityType, viaIntermediateEntity, useCredentials);
        final ServiceBusReceiverAsyncClient intermediateReceiver =  receiver;
        final ServiceBusSenderAsyncClient intermediateSender = sender;

        final ServiceBusSenderAsyncClient destination1ViaSender = getSenderBuilder(useCredentials, entityType,
            destinationEntity, false, shareConnection)
            //.viaTopicName(viaTopicName)
            .buildAsyncClient();

        final ServiceBusReceiverAsyncClient destination1Receiver = getReceiverBuilder(useCredentials, entityType,
            destinationEntity, shareConnection)
<<<<<<< HEAD
            .receiveMode(ReceiveMode.RECEIVE_AND_DELETE)
=======
            .receiveMode(ServiceBusReceiveMode.RECEIVE_AND_DELETE)
>>>>>>> 6f033d77
            .disableAutoComplete()
            .buildAsyncClient();

        final AtomicReference<ServiceBusTransactionContext> transaction = new AtomicReference<>();

        // Act
        StepVerifier.create(destination1ViaSender.createTransaction())
            .assertNext(transactionContext -> {
                transaction.set(transactionContext);
                assertNotNull(transaction);
            })
            .verifyComplete();
        assertNotNull(transaction.get());

        StepVerifier.create(intermediateSender.sendMessages(messages, transaction.get()))
            .verifyComplete();
        StepVerifier.create(destination1ViaSender.sendMessages(messages, transaction.get()))
            .verifyComplete();
        StepVerifier.create(destination1ViaSender.sendMessages(messages, transaction.get()))
            .verifyComplete();

        StepVerifier.create(destination1ViaSender.commitTransaction(transaction.get()).delaySubscription(Duration.ofSeconds(1)))
            .verifyComplete();

        // Assert
        // Verify message is received by final destination Entity
        StepVerifier.create(destination1Receiver.receiveMessages().take(totalToDestination).timeout(shortTimeout))
            .assertNext(receivedMessage -> {
                assertMessageEquals(receivedMessage, messageId, isSessionEnabled);
                messagesPending.decrementAndGet();
            })
            .assertNext(receivedMessage -> {
                assertMessageEquals(receivedMessage, messageId, isSessionEnabled);
                messagesPending.decrementAndGet();
            })
            .verifyComplete();

        // Verify, intermediate-via topic has it delivered to intermediate Entity.
        StepVerifier.create(intermediateReceiver.receiveMessages().take(total).timeout(shortTimeout))
            .assertNext(receivedMessage -> {
                assertMessageEquals(receivedMessage, messageId, isSessionEnabled);
                messagesPending.decrementAndGet();
            })
            .verifyComplete();
    }

    /**
     * Verifies that we can do following
     * 1. create transaction
     * 2. send message  with transactionContext
     * 3. Rollback/commit this transaction.
     */
    @MethodSource
    @ParameterizedTest
    void transactionMessageSendAndCompleteTransaction(MessagingEntityType entityType, boolean isCommit) {
        // Arrange
        Duration shortTimeout = Duration.ofSeconds(15);
        setSenderAndReceiver(entityType, TestUtils.USE_CASE_SEND_READ_BACK_MESSAGES, false);
        final boolean isSessionEnabled = false;
        final String messageId = UUID.randomUUID().toString();
        final int total = 3;
        final List<ServiceBusMessage> messages = TestUtils.getServiceBusMessages(total, messageId, CONTENTS_BYTES);

        // Assert & Act
        AtomicReference<ServiceBusTransactionContext> transaction = new AtomicReference<>();
        StepVerifier.create(sender.createTransaction())
            .assertNext(transactionContext -> {
                transaction.set(transactionContext);
                assertNotNull(transaction);
            })
            .verifyComplete();
        assertNotNull(transaction.get());

        // Assert & Act
        StepVerifier.create(sender.sendMessages(messages, transaction.get()))
            .verifyComplete();
        if (isCommit) {
            StepVerifier.create(sender.commitTransaction(transaction.get()).delaySubscription(Duration.ofSeconds(1)))
                .verifyComplete();
            StepVerifier.create(receiver.receiveMessages().take(total))
                .assertNext(receivedMessage -> {
                    System.out.println("1");
                    assertMessageEquals(receivedMessage, messageId, isSessionEnabled);
                    messagesPending.decrementAndGet();
                })
                .assertNext(receivedMessage -> {
                    System.out.println("2");
                    assertMessageEquals(receivedMessage, messageId, isSessionEnabled);
                    messagesPending.decrementAndGet();
                })
                .assertNext(receivedMessage -> {
                    System.out.println("3");
                    assertMessageEquals(receivedMessage, messageId, isSessionEnabled);
                    messagesPending.decrementAndGet();
                })
                .expectComplete()
                .verify(shortTimeout);
        } else {
            StepVerifier.create(sender.rollbackTransaction(transaction.get()).delaySubscription(Duration.ofSeconds(1)))
                .verifyComplete();
            StepVerifier.create(receiver.receiveMessages().take(total))
                .verifyTimeout(shortTimeout);
        }
    }

    /**
     * Verifies that we can send using credentials.
     */
    @MethodSource("com.azure.messaging.servicebus.IntegrationTestBase#messagingEntityProvider")
    @ParameterizedTest
    void sendWithCredentials(MessagingEntityType entityType) {
        // Arrange
        setSenderAndReceiver(entityType, 0, true);

        final String messageId = UUID.randomUUID().toString();
        final List<ServiceBusMessage> messages = TestUtils.getServiceBusMessages(5, messageId, CONTENTS_BYTES);

        // Act & Assert
        StepVerifier.create(sender.createMessageBatch()
            .flatMap(batch -> {
                messages.forEach(m -> Assertions.assertTrue(batch.tryAddMessage(m)));

                return sender.sendMessages(batch).doOnSuccess(aVoid -> messagesPending.incrementAndGet());
            }))
            .expectComplete()
            .verify();
    }

    /**
     * Verifies that we can create transaction, scheduleMessage and commit.
     */
    @MethodSource("com.azure.messaging.servicebus.IntegrationTestBase#messagingEntityProvider")
    @ParameterizedTest
    void transactionScheduleAndCommitTest(MessagingEntityType entityType) {

        // Arrange
        boolean isSessionEnabled = false;
        setSenderAndReceiver(entityType, 0, isSessionEnabled);
        final Duration scheduleDuration = Duration.ofSeconds(3);
        final String messageId = UUID.randomUUID().toString();
        final ServiceBusMessage message = getMessage(messageId, isSessionEnabled);

        // Assert & Act
        AtomicReference<ServiceBusTransactionContext> transaction = new AtomicReference<>();
        StepVerifier.create(sender.createTransaction())
            .assertNext(transactionContext -> {
                transaction.set(transactionContext);
                assertNotNull(transaction);
            })
            .verifyComplete();
        StepVerifier.create(sender.scheduleMessage(message, OffsetDateTime.now().plusSeconds(5), transaction.get()))
            .assertNext(sequenceNumber -> {
                assertNotNull(sequenceNumber);
                assertTrue(sequenceNumber.intValue() > 0);
            })
            .verifyComplete();

        StepVerifier.create(sender.commitTransaction(transaction.get()))
            .verifyComplete();
        StepVerifier.create(Mono.delay(scheduleDuration).then(receiver.receiveMessages().next()))
            .assertNext(receivedMessage -> {
                assertMessageEquals(receivedMessage, messageId, isSessionEnabled);
                messagesPending.decrementAndGet();
            })
            .verifyComplete();
    }

    /**
     * Verifies that we can create transaction, scheduleMessages and commit.
     */
    @MethodSource("com.azure.messaging.servicebus.IntegrationTestBase#messagingEntityProvider")
    @ParameterizedTest
    void transactionScheduleMessagesTest(MessagingEntityType entityType) {

        // Arrange
        final boolean isSessionEnabled = false;
        final int total = 2;
        final Duration shortWait = Duration.ofSeconds(3);

        setSenderAndReceiver(entityType, TestUtils.USE_CASE_SCHEDULE_MESSAGES, isSessionEnabled);

        final Duration scheduleDuration = Duration.ofSeconds(5);
        final String messageId = UUID.randomUUID().toString();
        final List<ServiceBusMessage> messages = new ArrayList<>();
        for (int i = 0; i < total; ++i) {
            messages.add(getMessage(messageId, isSessionEnabled));
        }

        // Assert & Act
        AtomicReference<ServiceBusTransactionContext> transaction = new AtomicReference<>();
        StepVerifier.create(sender.createTransaction())
            .assertNext(transactionContext -> {
                transaction.set(transactionContext);
                assertNotNull(transaction);
            })
            .verifyComplete();

        StepVerifier.create(sender.scheduleMessages(messages, OffsetDateTime.now().plus(scheduleDuration), transaction.get()).collectList())
            .assertNext(longs -> {
                assertEquals(total, longs.size());
            })
            .verifyComplete();

        StepVerifier.create(sender.commitTransaction(transaction.get()))
            .verifyComplete();

        StepVerifier.create(Mono.delay(scheduleDuration).thenMany(receiver.receiveMessages().take(total)))
            .assertNext(receivedMessage -> {
                assertMessageEquals(receivedMessage, messageId, isSessionEnabled);
                messagesPending.decrementAndGet();
            })
            .assertNext(receivedMessage -> {
                assertMessageEquals(receivedMessage, messageId, isSessionEnabled);
                messagesPending.decrementAndGet();
            })
            .thenAwait(shortWait)
            .thenCancel()
            .verify();
    }

    /**
     * Verifies that we can schedule messages and cancel them.
     */
    @MethodSource("com.azure.messaging.servicebus.IntegrationTestBase#messagingEntityProvider")
    @ParameterizedTest
    void cancelScheduledMessagesTest(MessagingEntityType entityType) {

        // Arrange
        final boolean isSessionEnabled = false;
        final Duration shortWaitTime = Duration.ofSeconds(5);
        final int total = 2;
        setSenderAndReceiver(entityType, TestUtils.USE_CASE_CANCEL_MESSAGES, isSessionEnabled);
        final Duration scheduleDuration = Duration.ofSeconds(15);
        final String messageId = UUID.randomUUID().toString();
        final List<ServiceBusMessage> messages = new ArrayList<>();
        for (int i = 0; i < total; ++i) {
            messages.add(getMessage(messageId, isSessionEnabled));
        }
        List<Long> seqNumbers = sender.scheduleMessages(messages, OffsetDateTime.now().plus(scheduleDuration)).collectList().block(shortWaitTime);

        // Assert & Act
        Assertions.assertNotNull(seqNumbers);
        Assertions.assertEquals(total, seqNumbers.size());

        StepVerifier.create(sender.cancelScheduledMessages(seqNumbers))
            .verifyComplete();

        // The messages should have been cancelled and we should not find any messages.
        StepVerifier.create(receiver.receiveMessages().take(total))
            .verifyTimeout(shortWaitTime);
    }

    /**
     * Sets the sender and receiver. If session is enabled, then a single-named session receiver is created.
     */
    private void setSenderAndReceiver(MessagingEntityType entityType, int entityIndex, boolean useCredentials) {
        final boolean isSessionAware = false;
        final boolean sharedConnection = true;

        this.sender = getSenderBuilder(useCredentials, entityType, entityIndex, isSessionAware, sharedConnection)
            .buildAsyncClient();
        this.receiver = getReceiverBuilder(useCredentials, entityType, entityIndex, sharedConnection)
<<<<<<< HEAD
            .receiveMode(ReceiveMode.RECEIVE_AND_DELETE)
=======
            .receiveMode(ServiceBusReceiveMode.RECEIVE_AND_DELETE)
>>>>>>> 6f033d77
            .disableAutoComplete()
            .buildAsyncClient();
    }
}<|MERGE_RESOLUTION|>--- conflicted
+++ resolved
@@ -6,11 +6,7 @@
 import com.azure.core.util.logging.ClientLogger;
 import com.azure.messaging.servicebus.implementation.MessagingEntityType;
 import com.azure.messaging.servicebus.models.CreateMessageBatchOptions;
-<<<<<<< HEAD
-import com.azure.messaging.servicebus.models.ReceiveMode;
-=======
 import com.azure.messaging.servicebus.models.ServiceBusReceiveMode;
->>>>>>> 6f033d77
 import org.junit.jupiter.api.Assertions;
 import org.junit.jupiter.api.Disabled;
 import org.junit.jupiter.api.Tag;
@@ -176,11 +172,7 @@
             .buildAsyncClient();
         final ServiceBusReceiverAsyncClient destination1Receiver = getReceiverBuilder(useCredentials, entityType,
             destinationEntity, shareConnection)
-<<<<<<< HEAD
-            .receiveMode(ReceiveMode.RECEIVE_AND_DELETE)
-=======
             .receiveMode(ServiceBusReceiveMode.RECEIVE_AND_DELETE)
->>>>>>> 6f033d77
             .disableAutoComplete()
             .buildAsyncClient();
 
@@ -265,11 +257,7 @@
 
         final ServiceBusReceiverAsyncClient destination1Receiver = getReceiverBuilder(useCredentials, entityType,
             destinationEntity, shareConnection)
-<<<<<<< HEAD
-            .receiveMode(ReceiveMode.RECEIVE_AND_DELETE)
-=======
             .receiveMode(ServiceBusReceiveMode.RECEIVE_AND_DELETE)
->>>>>>> 6f033d77
             .disableAutoComplete()
             .buildAsyncClient();
 
@@ -532,11 +520,7 @@
         this.sender = getSenderBuilder(useCredentials, entityType, entityIndex, isSessionAware, sharedConnection)
             .buildAsyncClient();
         this.receiver = getReceiverBuilder(useCredentials, entityType, entityIndex, sharedConnection)
-<<<<<<< HEAD
-            .receiveMode(ReceiveMode.RECEIVE_AND_DELETE)
-=======
             .receiveMode(ServiceBusReceiveMode.RECEIVE_AND_DELETE)
->>>>>>> 6f033d77
             .disableAutoComplete()
             .buildAsyncClient();
     }
