--- conflicted
+++ resolved
@@ -47,11 +47,7 @@
     void missingConnectionString() {
         assertThrows(IllegalArgumentException.class, () -> {
             final ServiceBusClientBuilder builder = new ServiceBusClientBuilder();
-<<<<<<< HEAD
-            builder.buildSenderClientBuilder()
-=======
             builder.sender()
->>>>>>> 7a46ae73
                 .queueName(QUEUE_NAME)
                 .buildAsyncClient();
         });
@@ -61,11 +57,7 @@
     void defaultProxyConfigurationBuilder() {
         final ServiceBusClientBuilder builder = new ServiceBusClientBuilder();
         final ServiceBusSenderAsyncClient client = builder.connectionString(NAMESPACE_CONNECTION_STRING)
-<<<<<<< HEAD
-            .buildSenderClientBuilder()
-=======
             .sender()
->>>>>>> 7a46ae73
             .queueName(QUEUE_NAME)
             .buildAsyncClient();
 
@@ -86,11 +78,7 @@
             .sender();
 
         // Assert
-<<<<<<< HEAD
-        assertNotNull(builder.buildSenderClientBuilder().queueName(QUEUE_NAME).buildAsyncClient());
-=======
         assertNotNull(builder.buildAsyncClient());
->>>>>>> 7a46ae73
     }
 
     @Test
