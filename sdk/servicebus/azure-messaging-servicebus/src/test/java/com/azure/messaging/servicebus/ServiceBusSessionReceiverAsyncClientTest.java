// Copyright (c) Microsoft Corporation. All rights reserved.
// Licensed under the MIT License.

package com.azure.messaging.servicebus;

import com.azure.core.amqp.AmqpEndpointState;
import com.azure.core.amqp.AmqpRetryOptions;
import com.azure.core.amqp.AmqpTransportType;
import com.azure.core.amqp.ProxyOptions;
import com.azure.core.amqp.implementation.ConnectionOptions;
import com.azure.core.amqp.implementation.MessageSerializer;
import com.azure.core.amqp.models.CbsAuthorizationType;
import com.azure.core.credential.TokenCredential;
import com.azure.core.util.ClientOptions;
import com.azure.core.util.logging.ClientLogger;
import com.azure.messaging.servicebus.implementation.MessagingEntityType;
import com.azure.messaging.servicebus.implementation.ServiceBusAmqpConnection;
import com.azure.messaging.servicebus.implementation.ServiceBusConnectionProcessor;
import com.azure.messaging.servicebus.implementation.ServiceBusConstants;
import com.azure.messaging.servicebus.implementation.ServiceBusReceiverTracer;
import com.azure.messaging.servicebus.implementation.ServiceBusManagementNode;
import com.azure.messaging.servicebus.implementation.ServiceBusReceiveLink;
import com.azure.messaging.servicebus.models.ServiceBusReceiveMode;
import org.apache.qpid.proton.amqp.messaging.Accepted;
import org.apache.qpid.proton.engine.SslDomain;
import org.apache.qpid.proton.message.Message;
import org.junit.jupiter.api.AfterAll;
import org.junit.jupiter.api.AfterEach;
import org.junit.jupiter.api.BeforeAll;
import org.junit.jupiter.api.BeforeEach;
import org.junit.jupiter.api.Test;
import org.junit.jupiter.api.TestInfo;
import org.mockito.Mock;
import org.mockito.Mockito;
import org.mockito.MockitoAnnotations;
import reactor.core.publisher.EmitterProcessor;
import reactor.core.publisher.Flux;
import reactor.core.publisher.FluxSink;
import reactor.core.publisher.Mono;
import reactor.core.publisher.ReplayProcessor;
import reactor.core.scheduler.Schedulers;
import reactor.test.StepVerifier;
import reactor.test.publisher.TestPublisher;

import java.time.Duration;
import java.time.OffsetDateTime;
import java.util.concurrent.Callable;
import java.util.concurrent.atomic.AtomicInteger;

import static org.junit.jupiter.api.Assertions.assertEquals;
import static org.junit.jupiter.api.Assertions.assertNull;
import static org.mockito.ArgumentMatchers.any;
import static org.mockito.ArgumentMatchers.anyInt;
import static org.mockito.ArgumentMatchers.anyString;
import static org.mockito.ArgumentMatchers.eq;
import static org.mockito.ArgumentMatchers.isNull;
import static org.mockito.Mockito.mock;
import static org.mockito.Mockito.when;

class ServiceBusSessionReceiverAsyncClientTest {
    private static final ClientOptions CLIENT_OPTIONS = new ClientOptions();
    private static final Duration TIMEOUT = Duration.ofSeconds(10);
    private static final Duration MAX_LOCK_RENEWAL = Duration.ofSeconds(5);

    private static final String NAMESPACE = "my-namespace-foo.net";
    private static final String ENTITY_PATH = "queue-name";
    private static final MessagingEntityType ENTITY_TYPE = MessagingEntityType.QUEUE;
    private static final String CLIENT_IDENTIFIER = "my-client-identifier";

    private static final ClientLogger LOGGER = new ClientLogger(ServiceBusReceiverAsyncClientTest.class);
    private final ReplayProcessor<AmqpEndpointState> endpointProcessor = ReplayProcessor.cacheLast();
    private final FluxSink<AmqpEndpointState> endpointSink = endpointProcessor.sink(FluxSink.OverflowStrategy.BUFFER);
    private final EmitterProcessor<Message> messageProcessor = EmitterProcessor.create();
    private final FluxSink<Message> messageSink = messageProcessor.sink(FluxSink.OverflowStrategy.BUFFER);
    private final ServiceBusReceiverTracer tracer = new ServiceBusReceiverTracer(null, NAMESPACE, ENTITY_PATH, false);

    private ServiceBusConnectionProcessor connectionProcessor;
    private ServiceBusSessionManager sessionManager;

    @Mock
    private ServiceBusReceiveLink amqpReceiveLink;
    @Mock
    private ServiceBusAmqpConnection connection;
    @Mock
    private TokenCredential tokenCredential;
    @Mock
    private MessageSerializer messageSerializer;
    @Mock
    private ServiceBusManagementNode managementNode;


    @BeforeAll
    static void beforeAll() {
        StepVerifier.setDefaultTimeout(Duration.ofSeconds(60));
    }

    @AfterAll
    static void afterAll() {
        StepVerifier.resetDefaultTimeout();
    }

    @BeforeEach
    void beforeEach(TestInfo testInfo) {
        LOGGER.info("===== [{}] Setting up. =====", testInfo.getDisplayName());

        MockitoAnnotations.initMocks(this);

        // Forcing us to publish the messages we receive on the AMQP link on single. Similar to how it is done
        // in ReactorExecutor.
        when(amqpReceiveLink.receive()).thenReturn(messageProcessor.publishOn(Schedulers.single()));

        when(amqpReceiveLink.getHostname()).thenReturn(NAMESPACE);
        when(amqpReceiveLink.getEntityPath()).thenReturn(ENTITY_PATH);
        when(amqpReceiveLink.getEndpointStates()).thenReturn(endpointProcessor);
        when(amqpReceiveLink.addCredits(anyInt())).thenReturn(Mono.empty());

        ConnectionOptions connectionOptions = new ConnectionOptions(NAMESPACE, tokenCredential,
            CbsAuthorizationType.SHARED_ACCESS_SIGNATURE, ServiceBusConstants.AZURE_ACTIVE_DIRECTORY_SCOPE,
            AmqpTransportType.AMQP, new AmqpRetryOptions().setTryTimeout(TIMEOUT), ProxyOptions.SYSTEM_DEFAULTS,
            Schedulers.boundedElastic(), CLIENT_OPTIONS, SslDomain.VerifyMode.VERIFY_PEER_NAME,
            "test-product", "test-version");

        when(connection.getEndpointStates()).thenReturn(endpointProcessor);
        endpointSink.next(AmqpEndpointState.ACTIVE);

        when(connection.getManagementNode(ENTITY_PATH, ENTITY_TYPE))
            .thenReturn(Mono.just(managementNode));

        when(connection.closeAsync()).thenReturn(Mono.empty());

        connectionProcessor =
            Flux.<ServiceBusAmqpConnection>create(sink -> sink.next(connection))
                .subscribeWith(new ServiceBusConnectionProcessor(connectionOptions.getFullyQualifiedNamespace(),
                    connectionOptions.getRetry()));
    }

    @AfterEach
    void afterEach(TestInfo testInfo) {
        LOGGER.info("===== [{}] Tearing down. =====", testInfo.getDisplayName());

        if (sessionManager != null) {
            sessionManager.close();
        }

        if (connectionProcessor != null) {
            connectionProcessor.dispose();
        }

        Mockito.framework().clearInlineMock(this);
    }

    @Test
    void acceptSession() {
        // Arrange
        ReceiverOptions receiverOptions = new ReceiverOptions(ServiceBusReceiveMode.PEEK_LOCK, 1, Duration.ZERO, false, null, null);
        final String lockToken = "a-lock-token";
        final String linkName = "my-link-name";
        final String sessionId = linkName;
        final OffsetDateTime sessionLockedUntil = OffsetDateTime.now().plus(Duration.ofSeconds(30));

        final Message message = mock(Message.class);
        final ServiceBusReceivedMessage receivedMessage = mock(ServiceBusReceivedMessage.class);

        when(messageSerializer.deserialize(message, ServiceBusReceivedMessage.class)).thenReturn(receivedMessage);
        when(receivedMessage.getSessionId()).thenReturn(sessionId);
        when(receivedMessage.getLockToken()).thenReturn(lockToken);

        final int numberOfMessages = 5;

        when(amqpReceiveLink.getLinkName()).thenReturn(linkName);
        when(amqpReceiveLink.getSessionId()).thenReturn(Mono.just(sessionId));
        when(amqpReceiveLink.getSessionLockedUntil())
            .thenAnswer(invocation -> Mono.just(sessionLockedUntil));
        when(amqpReceiveLink.updateDisposition(lockToken, Accepted.getInstance())).thenReturn(Mono.empty());

        when(connection.createReceiveLink(anyString(), eq(ENTITY_PATH), any(ServiceBusReceiveMode.class), isNull(),
            any(MessagingEntityType.class), eq(CLIENT_IDENTIFIER), eq(sessionId))).thenReturn(Mono.just(amqpReceiveLink));

        ServiceBusSessionReceiverAsyncClient client = new ServiceBusSessionReceiverAsyncClient(
            NAMESPACE, ENTITY_PATH,
            MessagingEntityType.QUEUE, receiverOptions,
<<<<<<< HEAD
            connectionProcessor, tracerProvider,
=======
            connectionProcessor, tracer,
>>>>>>> 8a6962b0
            messageSerializer, () -> { }, CLIENT_IDENTIFIER
        );

        // Act & Assert
        StepVerifier.create(client.acceptSession(sessionId)
            .flatMapMany(ServiceBusReceiverAsyncClient::receiveMessagesWithContext))
            .then(() -> {
                for (int i = 0; i < numberOfMessages; i++) {
                    messageSink.next(message);
                }
            })
            .assertNext(context -> assertMessageEquals(sessionId, receivedMessage, context))
            .assertNext(context -> assertMessageEquals(sessionId, receivedMessage, context))
            .assertNext(context -> assertMessageEquals(sessionId, receivedMessage, context))
            .assertNext(context -> assertMessageEquals(sessionId, receivedMessage, context))
            .assertNext(context -> assertMessageEquals(sessionId, receivedMessage, context))
            .thenCancel().verify();
    }

    @Test
    void acceptNextSession() {
        // Arrange
        ReceiverOptions receiverOptions = new ReceiverOptions(ServiceBusReceiveMode.PEEK_LOCK, 1, Duration.ZERO, false, null, null);
        sessionManager = new ServiceBusSessionManager(ENTITY_PATH, ENTITY_TYPE, connectionProcessor,
<<<<<<< HEAD
            tracerProvider, messageSerializer, receiverOptions, CLIENT_IDENTIFIER);
=======
            messageSerializer, receiverOptions, CLIENT_IDENTIFIER);
>>>>>>> 8a6962b0

        final int numberOfMessages = 5;
        final Callable<OffsetDateTime> onRenewal = () -> OffsetDateTime.now().plus(Duration.ofSeconds(5));

        final String sessionId = "session-1";
        final String lockToken = "a-lock-token";
        final String linkName = "my-link-name";

        final Message message = mock(Message.class);
        final ServiceBusReceivedMessage receivedMessage = mock(ServiceBusReceivedMessage.class);

        when(receivedMessage.getSessionId()).thenReturn(sessionId);
        when(receivedMessage.getLockToken()).thenReturn(lockToken);

        when(amqpReceiveLink.getLinkName()).thenReturn(linkName);
        when(amqpReceiveLink.getSessionId()).thenReturn(Mono.just(sessionId));
        when(amqpReceiveLink.getSessionLockedUntil()).thenReturn(Mono.fromCallable(onRenewal));
        when(amqpReceiveLink.updateDisposition(lockToken, Accepted.getInstance())).thenReturn(Mono.empty());
        when(amqpReceiveLink.addCredits(anyInt())).thenReturn(Mono.empty());

        // Session 2's messages
        final ServiceBusReceiveLink amqpReceiveLink2 = mock(ServiceBusReceiveLink.class);
        final Message message2 = mock(Message.class);
        final ServiceBusReceivedMessage receivedMessage2 = mock(ServiceBusReceivedMessage.class);
        final String sessionId2 = "session-2";
        final String lockToken2 = "a-lock-token-2";
        final String linkName2 = "my-link-name-2";
        final TestPublisher<Message> messagePublisher2 = TestPublisher.create();
        final Flux<Message> messageFlux2 = messagePublisher2.flux();

        when(receivedMessage2.getSessionId()).thenReturn(sessionId2);
        when(receivedMessage2.getLockToken()).thenReturn(lockToken2);

        when(amqpReceiveLink2.receive()).thenReturn(messageFlux2);
        when(amqpReceiveLink2.getHostname()).thenReturn(NAMESPACE);
        when(amqpReceiveLink2.getEntityPath()).thenReturn(ENTITY_PATH);
        when(amqpReceiveLink2.getEndpointStates()).thenReturn(endpointProcessor);
        when(amqpReceiveLink2.getLinkName()).thenReturn(linkName2);
        when(amqpReceiveLink2.getSessionId()).thenReturn(Mono.just(sessionId2));
        when(amqpReceiveLink2.getSessionLockedUntil()).thenReturn(Mono.fromCallable(onRenewal));
        when(amqpReceiveLink2.updateDisposition(lockToken2, Accepted.getInstance())).thenReturn(Mono.empty());
        when(amqpReceiveLink2.addCredits(anyInt())).thenReturn(Mono.empty());

        final AtomicInteger count = new AtomicInteger();
        when(connection.createReceiveLink(anyString(), eq(ENTITY_PATH), any(ServiceBusReceiveMode.class), isNull(),
            any(MessagingEntityType.class), eq(CLIENT_IDENTIFIER), isNull())).thenAnswer(invocation -> {
                final int number = count.getAndIncrement();
                switch (number) {
                    case 0:
                        return Mono.just(amqpReceiveLink);
                    case 1:
                        return Mono.just(amqpReceiveLink2);
                    default:
                        return Mono.empty();
                }
            });

        when(messageSerializer.deserialize(message, ServiceBusReceivedMessage.class)).thenReturn(receivedMessage);
        when(messageSerializer.deserialize(message2, ServiceBusReceivedMessage.class)).thenReturn(receivedMessage2);

        when(managementNode.renewSessionLock(sessionId, linkName)).thenReturn(Mono.fromCallable(onRenewal));
        when(managementNode.renewSessionLock(sessionId2, linkName2)).thenReturn(Mono.fromCallable(onRenewal));

        ServiceBusSessionReceiverAsyncClient client = new ServiceBusSessionReceiverAsyncClient(
            NAMESPACE, ENTITY_PATH,
            MessagingEntityType.QUEUE, receiverOptions,
<<<<<<< HEAD
            connectionProcessor, tracerProvider,
=======
            connectionProcessor, tracer,
>>>>>>> 8a6962b0
            messageSerializer, () -> { }, CLIENT_IDENTIFIER
        );

        // Act & Assert
        StepVerifier.create(client.acceptNextSession()
            .flatMapMany(ServiceBusReceiverAsyncClient::receiveMessagesWithContext))
            .then(() -> {
                for (int i = 0; i < numberOfMessages; i++) {
                    messageSink.next(message);
                }
            })
            .assertNext(context -> {
                assertMessageEquals(sessionId, receivedMessage, context);
            })
            .assertNext(context -> {
                assertMessageEquals(sessionId, receivedMessage, context);
            })
            .assertNext(context -> {
                assertMessageEquals(sessionId, receivedMessage, context);
            })
            .assertNext(context -> {
                assertMessageEquals(sessionId, receivedMessage, context);
            })
            .assertNext(context -> {
                assertMessageEquals(sessionId, receivedMessage, context);
            })
            .thenAwait(Duration.ofSeconds(1)).thenCancel().verify();

        StepVerifier.create(client.acceptNextSession()
            .flatMapMany(ServiceBusReceiverAsyncClient::receiveMessagesWithContext))
            .then(() -> {
                for (int i = 0; i < 3; i++) {
                    messagePublisher2.next(message2);
                }
            })
            .assertNext(context -> {
                assertMessageEquals(sessionId2, receivedMessage2, context);
            })
            .assertNext(context -> {
                assertMessageEquals(sessionId2, receivedMessage2, context);
            })
            .assertNext(context -> {
                assertMessageEquals(sessionId2, receivedMessage2, context);
            })
            .thenAwait(Duration.ofSeconds(1))
            .thenCancel()
            .verify();
    }

    private static void assertMessageEquals(String sessionId, ServiceBusReceivedMessage expected,
        ServiceBusMessageContext actual) {
        assertEquals(sessionId, actual.getSessionId());
        assertNull(actual.getThrowable());

        assertEquals(expected, actual.getMessage());
    }
}<|MERGE_RESOLUTION|>--- conflicted
+++ resolved
@@ -179,11 +179,7 @@
         ServiceBusSessionReceiverAsyncClient client = new ServiceBusSessionReceiverAsyncClient(
             NAMESPACE, ENTITY_PATH,
             MessagingEntityType.QUEUE, receiverOptions,
-<<<<<<< HEAD
-            connectionProcessor, tracerProvider,
-=======
             connectionProcessor, tracer,
->>>>>>> 8a6962b0
             messageSerializer, () -> { }, CLIENT_IDENTIFIER
         );
 
@@ -208,11 +204,7 @@
         // Arrange
         ReceiverOptions receiverOptions = new ReceiverOptions(ServiceBusReceiveMode.PEEK_LOCK, 1, Duration.ZERO, false, null, null);
         sessionManager = new ServiceBusSessionManager(ENTITY_PATH, ENTITY_TYPE, connectionProcessor,
-<<<<<<< HEAD
-            tracerProvider, messageSerializer, receiverOptions, CLIENT_IDENTIFIER);
-=======
             messageSerializer, receiverOptions, CLIENT_IDENTIFIER);
->>>>>>> 8a6962b0
 
         final int numberOfMessages = 5;
         final Callable<OffsetDateTime> onRenewal = () -> OffsetDateTime.now().plus(Duration.ofSeconds(5));
@@ -279,11 +271,7 @@
         ServiceBusSessionReceiverAsyncClient client = new ServiceBusSessionReceiverAsyncClient(
             NAMESPACE, ENTITY_PATH,
             MessagingEntityType.QUEUE, receiverOptions,
-<<<<<<< HEAD
-            connectionProcessor, tracerProvider,
-=======
             connectionProcessor, tracer,
->>>>>>> 8a6962b0
             messageSerializer, () -> { }, CLIENT_IDENTIFIER
         );
 
