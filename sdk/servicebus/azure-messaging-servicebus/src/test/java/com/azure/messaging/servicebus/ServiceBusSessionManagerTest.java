--- conflicted
+++ resolved
@@ -178,11 +178,7 @@
         // Arrange
         ReceiverOptions receiverOptions = new ReceiverOptions(ServiceBusReceiveMode.PEEK_LOCK, 1, MAX_LOCK_RENEWAL, false, null, 5);
         sessionManager = new ServiceBusSessionManager(ENTITY_PATH, ENTITY_TYPE, connectionProcessor,
-<<<<<<< HEAD
-            tracerProvider, messageSerializer, receiverOptions, CLIENT_IDENTIFIER);
-=======
-            messageSerializer, receiverOptions, CLIENT_IDENTIFIER);
->>>>>>> 8a6962b0
+            messageSerializer, receiverOptions, CLIENT_IDENTIFIER);
 
         // Act & Assert
         assertEquals(CLIENT_IDENTIFIER, sessionManager.getIdentifier());
@@ -193,11 +189,7 @@
         // Arrange
         ReceiverOptions receiverOptions = new ReceiverOptions(ServiceBusReceiveMode.PEEK_LOCK, 1, MAX_LOCK_RENEWAL, false, null, 5);
         sessionManager = new ServiceBusSessionManager(ENTITY_PATH, ENTITY_TYPE, connectionProcessor,
-<<<<<<< HEAD
-            tracerProvider, messageSerializer, receiverOptions, CLIENT_IDENTIFIER);
-=======
-            messageSerializer, receiverOptions, CLIENT_IDENTIFIER);
->>>>>>> 8a6962b0
+            messageSerializer, receiverOptions, CLIENT_IDENTIFIER);
 
         // Act & Assert
         StepVerifier.create(sessionManager.receive())
@@ -214,11 +206,7 @@
         ReceiverOptions receiverOptions = new ReceiverOptions(ServiceBusReceiveMode.PEEK_LOCK, 1, MAX_LOCK_RENEWAL, false, null,
             5);
         sessionManager = new ServiceBusSessionManager(ENTITY_PATH, ENTITY_TYPE, connectionProcessor,
-<<<<<<< HEAD
-            tracerProvider, messageSerializer, receiverOptions, CLIENT_IDENTIFIER);
-=======
-            messageSerializer, receiverOptions, CLIENT_IDENTIFIER);
->>>>>>> 8a6962b0
+            messageSerializer, receiverOptions, CLIENT_IDENTIFIER);
 
         final String sessionId = "session-1";
         final String lockToken = "a-lock-token";
@@ -273,11 +261,7 @@
         ReceiverOptions receiverOptions = new ReceiverOptions(ServiceBusReceiveMode.PEEK_LOCK, 1, MAX_LOCK_RENEWAL, false, null,
             1);
         sessionManager = new ServiceBusSessionManager(ENTITY_PATH, ENTITY_TYPE, connectionProcessor,
-<<<<<<< HEAD
-            tracerProvider, messageSerializer, receiverOptions, CLIENT_IDENTIFIER);
-=======
-            messageSerializer, receiverOptions, CLIENT_IDENTIFIER);
->>>>>>> 8a6962b0
+            messageSerializer, receiverOptions, CLIENT_IDENTIFIER);
 
         final String sessionId = "session-1";
         final String lockToken = "a-lock-token";
@@ -335,11 +319,7 @@
         final ReceiverOptions receiverOptions = new ReceiverOptions(ServiceBusReceiveMode.PEEK_LOCK, 1, MAX_LOCK_RENEWAL, true,
             null, 5);
         sessionManager = new ServiceBusSessionManager(ENTITY_PATH, ENTITY_TYPE, connectionProcessor,
-<<<<<<< HEAD
-            tracerProvider, messageSerializer, receiverOptions, CLIENT_IDENTIFIER);
-=======
-            messageSerializer, receiverOptions, CLIENT_IDENTIFIER);
->>>>>>> 8a6962b0
+            messageSerializer, receiverOptions, CLIENT_IDENTIFIER);
 
         final int numberOfMessages = 5;
         final Callable<OffsetDateTime> onRenewal = () -> OffsetDateTime.now().plus(Duration.ofSeconds(5));
@@ -468,11 +448,7 @@
             null, 1);
 
         sessionManager = new ServiceBusSessionManager(ENTITY_PATH, ENTITY_TYPE, connectionProcessor,
-<<<<<<< HEAD
-            tracerProvider, messageSerializer, receiverOptions, CLIENT_IDENTIFIER);
-=======
-            messageSerializer, receiverOptions, CLIENT_IDENTIFIER);
->>>>>>> 8a6962b0
+            messageSerializer, receiverOptions, CLIENT_IDENTIFIER);
 
         final String sessionId = "session-1";
         final String linkName = "my-link-name";
@@ -544,11 +520,7 @@
         ReceiverOptions receiverOptions = new ReceiverOptions(ServiceBusReceiveMode.PEEK_LOCK, 1, MAX_LOCK_RENEWAL, false, null,
             2);
         sessionManager = new ServiceBusSessionManager(ENTITY_PATH, ENTITY_TYPE, connectionProcessor,
-<<<<<<< HEAD
-            tracerProvider, messageSerializer, receiverOptions, CLIENT_IDENTIFIER);
-=======
-            messageSerializer, receiverOptions, CLIENT_IDENTIFIER);
->>>>>>> 8a6962b0
+            messageSerializer, receiverOptions, CLIENT_IDENTIFIER);
 
         final String sessionId = "session-1";
         final String lockToken = "a-lock-token";
