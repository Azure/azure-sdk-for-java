--- conflicted
+++ resolved
@@ -155,12 +155,7 @@
     @Test
     void receiveNull() {
         // Arrange
-<<<<<<< HEAD
-        ReceiverOptions receiverOptions = new ReceiverOptions(ReceiveMode.PEEK_LOCK, 1, null, 5, MAX_LOCK_RENEWAL);
-=======
-        ReceiverOptions receiverOptions = new ReceiverOptions(ReceiveMode.PEEK_LOCK, 1, MAX_LOCK_RENEWAL, false, null,
-            true, 5);
->>>>>>> dbdc48c3
+        ReceiverOptions receiverOptions = new ReceiverOptions(ReceiveMode.PEEK_LOCK, 1, MAX_LOCK_RENEWAL, false, null, 5);
         sessionManager = new ServiceBusSessionManager(ENTITY_PATH, ENTITY_TYPE, connectionProcessor,
             tracerProvider, messageSerializer, receiverOptions);
 
@@ -176,12 +171,8 @@
     @Test
     void singleUnnamedSession() {
         // Arrange
-<<<<<<< HEAD
-        ReceiverOptions receiverOptions = new ReceiverOptions(ReceiveMode.PEEK_LOCK, 1, null, null, MAX_LOCK_RENEWAL);
-=======
         ReceiverOptions receiverOptions = new ReceiverOptions(ReceiveMode.PEEK_LOCK, 1, MAX_LOCK_RENEWAL, false, null,
-            true, 5);
->>>>>>> dbdc48c3
+            5);
         sessionManager = new ServiceBusSessionManager(ENTITY_PATH, ENTITY_TYPE, connectionProcessor,
             tracerProvider, messageSerializer, receiverOptions);
 
@@ -233,12 +224,8 @@
     @Test
     void multipleSessions() {
         // Arrange
-<<<<<<< HEAD
-        final ReceiverOptions receiverOptions = new ReceiverOptions(ReceiveMode.PEEK_LOCK, 1, null, 1, MAX_LOCK_RENEWAL);
-=======
         final ReceiverOptions receiverOptions = new ReceiverOptions(ReceiveMode.PEEK_LOCK, 1, MAX_LOCK_RENEWAL, true,
-            null, true, 5);
->>>>>>> dbdc48c3
+            null, 5);
         sessionManager = new ServiceBusSessionManager(ENTITY_PATH, ENTITY_TYPE, connectionProcessor,
             tracerProvider, messageSerializer, receiverOptions);
 
@@ -360,12 +347,8 @@
     void multipleReceiveUnnamedSession() {
         // Arrange
         final int expectedLinksCreated = 2;
-<<<<<<< HEAD
-        final ReceiverOptions receiverOptions = new ReceiverOptions(ReceiveMode.PEEK_LOCK, 1, null, 1, Duration.ZERO);
-=======
         final ReceiverOptions receiverOptions = new ReceiverOptions(ReceiveMode.PEEK_LOCK, 1, Duration.ZERO, false,
-            null, false, 1);
->>>>>>> dbdc48c3
+            null, 1);
 
         sessionManager = new ServiceBusSessionManager(ENTITY_PATH, ENTITY_TYPE, connectionProcessor,
             tracerProvider, messageSerializer, receiverOptions);
