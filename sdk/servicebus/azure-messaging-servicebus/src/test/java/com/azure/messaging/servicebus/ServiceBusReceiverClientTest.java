--- conflicted
+++ resolved
@@ -80,11 +80,7 @@
         MockitoAnnotations.initMocks(this);
         when(asyncClient.getEntityPath()).thenReturn(ENTITY_PATH);
         when(asyncClient.getFullyQualifiedNamespace()).thenReturn(NAMESPACE);
-<<<<<<< HEAD
-        when(asyncClient.getReceiverOptions()).thenReturn(new ReceiverOptions(ReceiveMode.PEEK_LOCK, 0, null, false));
-=======
-        when(asyncClient.getReceiverOptions()).thenReturn(new ReceiverOptions(ServiceBusReceiveMode.PEEK_LOCK, 1, null, false));
->>>>>>> 8458de52
+        when(asyncClient.getReceiverOptions()).thenReturn(new ReceiverOptions(ServiceBusReceiveMode.PEEK_LOCK, 0, null, false));
         when(sessionReceiverOptions.getSessionId()).thenReturn(SESSION_ID);
         client = new ServiceBusReceiverClient(asyncClient, OPERATION_TIMEOUT);
     }
