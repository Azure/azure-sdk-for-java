--- conflicted
+++ resolved
@@ -9,11 +9,7 @@
 import com.azure.messaging.servicebus.models.CompleteOptions;
 import com.azure.messaging.servicebus.models.DeadLetterOptions;
 import com.azure.messaging.servicebus.models.DeferOptions;
-<<<<<<< HEAD
-import com.azure.messaging.servicebus.models.ReceiveMode;
-=======
 import com.azure.messaging.servicebus.models.ServiceBusReceiveMode;
->>>>>>> e2018a87
 import org.junit.jupiter.api.AfterEach;
 import org.junit.jupiter.api.BeforeEach;
 import org.junit.jupiter.api.Test;
@@ -84,11 +80,7 @@
         MockitoAnnotations.initMocks(this);
         when(asyncClient.getEntityPath()).thenReturn(ENTITY_PATH);
         when(asyncClient.getFullyQualifiedNamespace()).thenReturn(NAMESPACE);
-<<<<<<< HEAD
-        when(asyncClient.getReceiverOptions()).thenReturn(new ReceiverOptions(ReceiveMode.PEEK_LOCK, 1, null, false));
-=======
         when(asyncClient.getReceiverOptions()).thenReturn(new ReceiverOptions(ServiceBusReceiveMode.PEEK_LOCK, 0, null, false));
->>>>>>> e2018a87
         when(sessionReceiverOptions.getSessionId()).thenReturn(SESSION_ID);
         client = new ServiceBusReceiverClient(asyncClient, OPERATION_TIMEOUT);
     }
@@ -459,11 +451,7 @@
         final long sequenceNumber = 154;
         final ServiceBusReceivedMessage message = mock(ServiceBusReceivedMessage.class);
         when(asyncClient.getReceiverOptions()).thenReturn(sessionReceiverOptions);
-<<<<<<< HEAD
-        when(asyncClient.peekMessageAt(sequenceNumber, SESSION_ID)).thenReturn(Mono.just(message));
-=======
         when(asyncClient.peekMessage(sequenceNumber, SESSION_ID)).thenReturn(Mono.just(message));
->>>>>>> e2018a87
 
         // Act
         final ServiceBusReceivedMessage actual = client.peekMessage(sequenceNumber);
@@ -598,11 +586,7 @@
             sink.complete();
         }));
         when(asyncClient.getReceiverOptions()).thenReturn(sessionReceiverOptions);
-<<<<<<< HEAD
-        when(asyncClient.peekMessagesAt(maxMessages, sequenceNumber, SESSION_ID)).thenReturn(messages);
-=======
         when(asyncClient.peekMessages(maxMessages, sequenceNumber, SESSION_ID)).thenReturn(messages);
->>>>>>> e2018a87
 
         // Act
         final IterableStream<ServiceBusReceivedMessage> actual = client.peekMessages(maxMessages, sequenceNumber);
