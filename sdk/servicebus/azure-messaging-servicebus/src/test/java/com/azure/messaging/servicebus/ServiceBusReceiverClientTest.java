--- conflicted
+++ resolved
@@ -392,12 +392,8 @@
                 }
 
                 for (int i = 0; i < numberToEmit; i++) {
-<<<<<<< HEAD
-                    ServiceBusReceivedMessageContext context = mock(ServiceBusReceivedMessageContext.class);
-=======
                     ServiceBusReceivedMessageContext context = new ServiceBusReceivedMessageContext(
                         mock(ServiceBusReceivedMessage.class));
->>>>>>> 4af0fc42
                     sink.next(context);
 
                     final int emit = emittedMessages.incrementAndGet();
@@ -443,12 +439,7 @@
                 }
 
                 for (int i = 0; i < numberToEmit; i++) {
-<<<<<<< HEAD
-                    ServiceBusReceivedMessageContext context = mock(ServiceBusReceivedMessageContext.class);
-                    sink.next(context);
-=======
                     sink.next(new ServiceBusReceivedMessageContext(mock(ServiceBusReceivedMessage.class)));
->>>>>>> 4af0fc42
 
                     final int emit = emittedMessages.incrementAndGet();
                     if (emit >= numberToEmit) {
@@ -472,12 +463,8 @@
         // Assert
         assertNotNull(actual);
 
-<<<<<<< HEAD
-        assertEquals(maxMessages, actual.stream().count());
-=======
         final long collected = actual.stream().count();
         assertEquals(maxMessages, collected);
->>>>>>> 4af0fc42
     }
 
     /**
@@ -498,12 +485,7 @@
                 }
 
                 for (int i = 0; i < numberToEmit; i++) {
-<<<<<<< HEAD
-                    ServiceBusReceivedMessageContext context = mock(ServiceBusReceivedMessageContext.class);
-                    sink.next(context);
-=======
                     sink.next(new ServiceBusReceivedMessageContext(mock(ServiceBusReceivedMessage.class)));
->>>>>>> 4af0fc42
 
                     final int emit = emittedMessages.incrementAndGet();
                     if (emit >= numberToEmit) {
@@ -526,12 +508,8 @@
         // Assert
         assertNotNull(actual);
 
-<<<<<<< HEAD
-        assertEquals(numberToEmit, actual.stream().count());
-=======
         final long collected = actual.stream().count();
         assertEquals(numberToEmit, collected);
->>>>>>> 4af0fc42
     }
 
     @Test
