// Copyright (c) Microsoft Corporation. All rights reserved.
// Licensed under the MIT License.

package com.azure.messaging.servicebus;

import com.azure.core.amqp.AmqpRetryOptions;
import com.azure.core.util.CoreUtils;
import com.azure.core.util.logging.ClientLogger;
import com.azure.messaging.servicebus.ServiceBusClientBuilder.ServiceBusSessionReceiverClientBuilder;
import com.azure.messaging.servicebus.implementation.MessagingEntityType;
import org.junit.jupiter.api.Tag;
import org.junit.jupiter.api.Test;
import org.junit.jupiter.params.ParameterizedTest;
import org.junit.jupiter.params.provider.MethodSource;
import reactor.core.Disposable;
import reactor.core.publisher.Flux;
import reactor.core.publisher.Mono;
import reactor.test.StepVerifier;

import java.nio.charset.StandardCharsets;
import java.time.Duration;
import java.time.Instant;
import java.util.ArrayList;
import java.util.HashSet;
import java.util.List;
import java.util.Set;
import java.util.UUID;
import java.util.concurrent.atomic.AtomicInteger;
import java.util.function.Function;
import java.util.stream.Collectors;
import java.util.stream.IntStream;

import static com.azure.messaging.servicebus.TestUtils.getServiceBusMessage;
import static org.junit.jupiter.api.Assertions.assertEquals;
import static org.junit.jupiter.api.Assertions.assertNotNull;
import static org.junit.jupiter.api.Assertions.assertNull;
import static org.junit.jupiter.api.Assertions.assertTrue;

/**
 * Integration tests for {@link UnnamedSessionManager}.
 */
@Tag("integration")
class UnnamedSessionManagerIntegrationTest extends IntegrationTestBase {
    private final AtomicInteger messagesPending = new AtomicInteger();

    private ServiceBusReceiverAsyncClient receiver;
    private ServiceBusSenderAsyncClient sender;

    UnnamedSessionManagerIntegrationTest() {
        super(new ClientLogger(UnnamedSessionManagerIntegrationTest.class));
    }

    @Override
    protected void beforeTest() {
        sessionId = UUID.randomUUID().toString();
    }

    @Override
    protected void afterTest() {
        final int pending = messagesPending.get();
        logger.info("Pending messages: {}", pending);
    }

    @ParameterizedTest
    @MethodSource("com.azure.messaging.servicebus.IntegrationTestBase#messagingEntityProvider")
    void singleUnnamedSession(MessagingEntityType entityType) {
        // Arrange
<<<<<<< HEAD
        final int entityIndex = 0;
=======
        final int entityIndex = TestUtils.USE_CASE_SINGLE_SESSION;
>>>>>>> 846f5853
        final String messageId = "singleUnnamedSession";
        final String sessionId = "singleUnnamedSession-" + Instant.now().toString();
        final String contents = "Some-contents";
        final int numberToSend = 5;
<<<<<<< HEAD
=======
        final List<String> lockTokens = new ArrayList<>();
>>>>>>> 846f5853

        setSenderAndReceiver(entityType, entityIndex, TIMEOUT,
            builder -> builder.maxAutoLockRenewalDuration(Duration.ofMinutes(2)));

        final Disposable subscription = Flux.interval(Duration.ofMillis(500))
            .take(numberToSend)
            .flatMap(index -> {
                final ServiceBusMessage message = getServiceBusMessage(contents, messageId)
                    .setSessionId(sessionId);
                messagesPending.incrementAndGet();
                return sender.send(message).thenReturn(index);
            }).subscribe(
                number -> logger.info("sessionId[{}] sent[{}] Message sent.", sessionId, number),
                error -> logger.error("sessionId[{}] Error encountered.", sessionId, error),
                () -> logger.info("sessionId[{}] Finished sending.", sessionId));

        // Act & Assert
        try {
            StepVerifier.create(receiver.receive())
                .assertNext(context -> assertMessageEquals(sessionId, messageId, contents, context))
                .assertNext(context -> assertMessageEquals(sessionId, messageId, contents, context))
                .assertNext(context -> assertMessageEquals(sessionId, messageId, contents, context))
                .assertNext(context -> assertMessageEquals(sessionId, messageId, contents, context))
                .assertNext(context -> assertMessageEquals(sessionId, messageId, contents, context))
                .thenCancel()
                .verify(Duration.ofMinutes(2));
        } finally {
            subscription.dispose();
            Mono.when(lockTokens.stream().map(e -> receiver.complete(MessageLockToken.fromString(e), sessionId))
                .collect(Collectors.toList()))
                .block(TIMEOUT);
        }
    }

    /**
     * Verifies that we can roll over to a next session.
     */
    @Test
    void multipleSessions() {
        // Arrange
<<<<<<< HEAD
        final int entityIndex = 0;
=======
        final int entityIndex = TestUtils.USE_CASE_MULTIPLE_SESSION;
>>>>>>> 846f5853
        final String messageId = "singleUnnamedSession";
        final String now = Instant.now().toString();
        final List<String> sessionIds = IntStream.range(0, 3)
            .mapToObj(number -> String.join("-", String.valueOf(number), "singleUnnamedSession", now))
            .collect(Collectors.toList());

        logger.info("------ Session ids ------");
        for (int i = 0; i < sessionIds.size(); i++) {
            logger.info("[{}]: {}", i, sessionIds.get(i));
        }

        final String contents = "Some-contents";
        final int numberToSend = 3;
        final int maxMessages = numberToSend * sessionIds.size();
        final int maxConcurrency = 2;
        final Set<String> set = new HashSet<>();

        setSenderAndReceiver(MessagingEntityType.SUBSCRIPTION, entityIndex, Duration.ofSeconds(20),
            builder -> builder.maxConcurrentSessions(maxConcurrency).maxAutoLockRenewalDuration(Duration.ofMinutes(2)));

        final Disposable subscription = Flux.interval(Duration.ofMillis(500))
            .take(maxMessages)
            .flatMap(index -> {
                final int i = (int) (index % sessionIds.size());
                final String id = sessionIds.get(i);
                final ServiceBusMessage message = getServiceBusMessage(contents, messageId)
                    .setSessionId(id);
                messagesPending.incrementAndGet();
                return sender.send(message).thenReturn(
                    String.format("sessionId[%s] sent[%s] Message sent.", id, index));
            }).subscribe(
                message -> logger.info(message),
                error -> logger.error("Error encountered.", error),
                () -> logger.info("Finished sending."));

        // Act & Assert
        try {
            StepVerifier.create(receiver.receive())
                .assertNext(context -> assertFromSession(sessionIds, set, maxConcurrency, messageId, contents, context))
                .assertNext(context -> assertFromSession(sessionIds, set, maxConcurrency, messageId, contents, context))
                .assertNext(context -> assertFromSession(sessionIds, set, maxConcurrency, messageId, contents, context))

                .assertNext(context -> assertFromSession(sessionIds, set, maxConcurrency, messageId, contents, context))
                .assertNext(context -> assertFromSession(sessionIds, set, maxConcurrency, messageId, contents, context))
                .assertNext(context -> assertFromSession(sessionIds, set, maxConcurrency, messageId, contents, context))

                .assertNext(context -> assertFromSession(sessionIds, set, maxConcurrency + 1, messageId, contents, context))
                .assertNext(context -> assertFromSession(sessionIds, set, maxConcurrency + 1, messageId, contents, context))
                .assertNext(context -> assertFromSession(sessionIds, set, maxConcurrency + 1, messageId, contents, context))
                .thenCancel()
                .verify(Duration.ofMinutes(2));
        } finally {
            subscription.dispose();
        }
    }

    private void assertFromSession(List<String> sessionIds, Set<String> currentSessions, int maxSize,
        String messageId, String contents, ServiceBusReceivedMessageContext context) {
        logger.info("Verifying message: {}", context.getSessionId());

        assertNotNull(context.getSessionId());
        assertTrue(sessionIds.contains(context.getSessionId()));

        if (currentSessions.add(context.getSessionId())) {
            logger.info("Adding sessionId: {}", context.getSessionId());
        }

        assertTrue(currentSessions.size() <= maxSize, String.format(
            "Current size (%s) is larger than max (%s).", currentSessions.size(), maxSize));
        assertMessageEquals(null, messageId, contents, context);
    }

    /**
     * Sets the sender and receiver. If session is enabled, then a single-named session receiver is created.
     */
    private void setSenderAndReceiver(MessagingEntityType entityType, int entityIndex, Duration operationTimeout,
        Function<ServiceBusSessionReceiverClientBuilder, ServiceBusSessionReceiverClientBuilder> onBuild) {

        this.sender = getSenderBuilder(false, entityType, entityIndex, true, false)
            .buildAsyncClient();
        ServiceBusSessionReceiverClientBuilder sessionBuilder = getSessionReceiverBuilder(false,
            entityType, entityIndex,
            builder -> builder.retryOptions(new AmqpRetryOptions().setTryTimeout(operationTimeout)), false);
        this.receiver = onBuild.apply(sessionBuilder).buildAsyncClient();
    }

    private static void assertMessageEquals(String sessionId, String messageId, String contents,
        ServiceBusReceivedMessageContext actual) {
        ServiceBusReceivedMessage message = actual.getMessage();

        assertNotNull(message, "'message' should not be null. Error? " + actual.getThrowable());

        if (!CoreUtils.isNullOrEmpty(sessionId)) {
            assertEquals(sessionId, message.getSessionId());
        }

        assertEquals(messageId, message.getMessageId());
        assertEquals(contents, new String(message.getBody(), StandardCharsets.UTF_8));

        assertNull(actual.getThrowable());
    }
}<|MERGE_RESOLUTION|>--- conflicted
+++ resolved
@@ -65,19 +65,12 @@
     @MethodSource("com.azure.messaging.servicebus.IntegrationTestBase#messagingEntityProvider")
     void singleUnnamedSession(MessagingEntityType entityType) {
         // Arrange
-<<<<<<< HEAD
-        final int entityIndex = 0;
-=======
         final int entityIndex = TestUtils.USE_CASE_SINGLE_SESSION;
->>>>>>> 846f5853
         final String messageId = "singleUnnamedSession";
         final String sessionId = "singleUnnamedSession-" + Instant.now().toString();
         final String contents = "Some-contents";
         final int numberToSend = 5;
-<<<<<<< HEAD
-=======
         final List<String> lockTokens = new ArrayList<>();
->>>>>>> 846f5853
 
         setSenderAndReceiver(entityType, entityIndex, TIMEOUT,
             builder -> builder.maxAutoLockRenewalDuration(Duration.ofMinutes(2)));
@@ -118,11 +111,7 @@
     @Test
     void multipleSessions() {
         // Arrange
-<<<<<<< HEAD
-        final int entityIndex = 0;
-=======
         final int entityIndex = TestUtils.USE_CASE_MULTIPLE_SESSION;
->>>>>>> 846f5853
         final String messageId = "singleUnnamedSession";
         final String now = Instant.now().toString();
         final List<String> sessionIds = IntStream.range(0, 3)
