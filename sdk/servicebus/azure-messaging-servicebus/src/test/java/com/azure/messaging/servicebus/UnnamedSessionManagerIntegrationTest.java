--- conflicted
+++ resolved
@@ -182,18 +182,11 @@
     private void setSenderAndReceiver(MessagingEntityType entityType, int entityIndex, Duration operationTimeout,
         Function<ServiceBusSessionReceiverClientBuilder, ServiceBusSessionReceiverClientBuilder> onBuild) {
 
-<<<<<<< HEAD
-        this.sender = getSenderBuilder(false, entityType, true).buildAsyncClient();
-        ServiceBusSessionReceiverClientBuilder sessionBuilder = getSessionReceiverBuilder(false, entityType,
-            builder -> builder.retryOptions(new AmqpRetryOptions().setTryTimeout(operationTimeout)), false);
-=======
-        this.sender = getSenderBuilder(false, entityType, entityIndex, true)
+        this.sender = getSenderBuilder(false, entityType, entityIndex, true, false)
             .buildAsyncClient();
         ServiceBusSessionReceiverClientBuilder sessionBuilder = getSessionReceiverBuilder(false,
             entityType, entityIndex,
-            builder -> builder.retryOptions(new AmqpRetryOptions().setTryTimeout(operationTimeout)));
->>>>>>> 2962fabd
-
+            builder -> builder.retryOptions(new AmqpRetryOptions().setTryTimeout(operationTimeout)), false);
         this.receiver = onBuild.apply(sessionBuilder).buildAsyncClient();
     }
 
