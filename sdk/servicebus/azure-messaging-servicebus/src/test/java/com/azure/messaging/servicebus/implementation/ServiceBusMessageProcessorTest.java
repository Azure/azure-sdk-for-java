--- conflicted
+++ resolved
@@ -29,10 +29,6 @@
 import static com.azure.messaging.servicebus.TestUtils.createMessageSink;
 import static org.mockito.ArgumentMatchers.any;
 import static org.mockito.ArgumentMatchers.anyString;
-<<<<<<< HEAD
-import static org.mockito.ArgumentMatchers.eq;
-=======
->>>>>>> 4af0fc42
 import static org.mockito.Mockito.atLeast;
 import static org.mockito.Mockito.never;
 import static org.mockito.Mockito.verify;
@@ -51,13 +47,6 @@
     private ServiceBusReceivedMessage message4;
 
     @Mock
-<<<<<<< HEAD
-    private Function<MessageLockToken, Mono<Void>> onComplete;
-    @Mock
-    private Function<MessageLockToken, Mono<Void>> onAbandon;
-    @Mock
-=======
->>>>>>> 4af0fc42
     private MessageManagementOperations messageManagementOperations;
 
     private final AmqpErrorContext errorContext = new LinkErrorContext("foo", "bar", "link-name", 10);
@@ -145,14 +134,8 @@
             .verifyComplete();
 
         verify(messageManagementOperations, atLeast(3)).renewMessageLock(lock1, LINK_NAME);
-<<<<<<< HEAD
-
-        verify(onComplete).apply(message1);
-        verify(onComplete).apply(message2);
-=======
         verify(messageManagementOperations).updateDisposition(lock1, Accepted.getInstance());
         verify(messageManagementOperations).updateDisposition(lock2, Accepted.getInstance());
->>>>>>> 4af0fc42
     }
 
     /**
@@ -188,11 +171,6 @@
         when(message2.getLockToken()).thenReturn(lock2);
         when(message2.getLockedUntil()).thenAnswer(invocationOnMock -> Instant.now().plusSeconds(5));
 
-<<<<<<< HEAD
-        when(onComplete.apply(any())).thenReturn(Mono.empty());
-
-=======
->>>>>>> 4af0fc42
         when(messageManagementOperations.renewMessageLock(lock1, LINK_NAME))
             .thenAnswer(invocationOnMock -> Mono.just(Instant.now().plusSeconds(7)));
 
@@ -238,13 +216,7 @@
         when(message2.getLockToken()).thenReturn(lock2);
         when(message2.getLockedUntil()).thenAnswer(invocationOnMock -> Instant.now().plusSeconds(5));
 
-<<<<<<< HEAD
-        when(onComplete.apply(any())).thenReturn(Mono.empty());
-
-        when(messageManagementOperations.renewMessageLock(lock1, LINK_NAME))
-=======
         when(messageManagementOperations.renewMessageLock(anyString(), any()))
->>>>>>> 4af0fc42
             .thenAnswer(invocationOnMock -> Mono.error(new IllegalArgumentException("Test error occurred.")));
 
         final ServiceBusMessageProcessor processor = createMessageSink(message1, message2)
@@ -266,10 +238,6 @@
             .expectError(IllegalArgumentException.class)
             .verify();
 
-<<<<<<< HEAD
-        verify(messageManagementOperations).renewMessageLock(lock1, LINK_NAME);
-=======
->>>>>>> 4af0fc42
         verifyZeroInteractions(message2);
         verify(messageManagementOperations, never()).updateDisposition(lock1, Accepted.getInstance());
     }
@@ -289,16 +257,6 @@
         when(message2.getLockToken()).thenReturn(lock2);
         when(message2.getLockedUntil()).thenAnswer(invocationOnMock -> Instant.now().plusSeconds(5));
 
-<<<<<<< HEAD
-        when(onComplete.apply(message1)).thenAnswer(
-            invocationOnMock -> Mono.error(new IllegalArgumentException("Test error occurred.")));
-
-        when(messageManagementOperations.renewMessageLock(anyString(), eq(LINK_NAME))).thenReturn(Mono.empty());
-
-        final ServiceBusMessageProcessor processor = createMessageSink(message1, message2)
-            .subscribeWith(new ServiceBusMessageProcessor(LINK_NAME, true, true,
-                maxRenewDuration, retryOptions, errorContext, messageManagementOperations));
-=======
         when(messageManagementOperations.updateDisposition(lock1, Accepted.getInstance())).thenAnswer(
             invocationOnMock -> Mono.error(new IllegalArgumentException("Test error occurred.")));
 
@@ -307,7 +265,6 @@
         final ServiceBusMessageProcessor processor = createMessageSink(message1, message2)
             .subscribeWith(new ServiceBusMessageProcessor(LINK_NAME, true, true, maxRenewDuration,
                 retryOptions, errorContext, messageManagementOperations));
->>>>>>> 4af0fc42
 
         // Act & Assert
         StepVerifier.create(processor)
