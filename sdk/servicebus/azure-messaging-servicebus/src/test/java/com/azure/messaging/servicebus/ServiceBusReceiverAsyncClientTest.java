--- conflicted
+++ resolved
@@ -255,107 +255,6 @@
     }
 
     /**
-<<<<<<< HEAD
-     * Verifies that we can receive messages from the processor.
-     */
-    @Test
-    void receivesAndAutoCompletes() throws InterruptedException {
-        // Arrange
-        final ReceiverOptions options = new ReceiverOptions(ReceiveMode.PEEK_LOCK, PREFETCH);
-        final ServiceBusReceiverAsyncClient consumer2 = new ServiceBusReceiverAsyncClient(
-            NAMESPACE, ENTITY_PATH, MessagingEntityType.QUEUE, options, connectionProcessor, CLEANUP_INTERVAL,
-            tracerProvider, messageSerializer, onClientClose);
-
-        final UUID lockToken1 = UUID.randomUUID();
-        final UUID lockToken2 = UUID.randomUUID();
-        final Instant expiration = Instant.now().plus(Duration.ofMinutes(1));
-
-        final MessageWithLockToken message = mock(MessageWithLockToken.class);
-        final MessageWithLockToken message2 = mock(MessageWithLockToken.class);
-
-        when(message.getLockToken()).thenReturn(lockToken1);
-        when(message2.getLockToken()).thenReturn(lockToken2);
-
-        when(messageSerializer.deserialize(message, ServiceBusReceivedMessage.class)).thenReturn(receivedMessage);
-        when(messageSerializer.deserialize(message2, ServiceBusReceivedMessage.class)).thenReturn(receivedMessage2);
-
-        when(receivedMessage.getLockToken()).thenReturn(lockToken1.toString());
-        when(receivedMessage.getLockedUntil()).thenReturn(expiration);
-        when(receivedMessage2.getLockToken()).thenReturn(lockToken2.toString());
-        when(receivedMessage2.getLockedUntil()).thenReturn(expiration);
-
-        when(connection.getManagementNode(ENTITY_PATH, ENTITY_TYPE))
-            .thenReturn(Mono.just(managementNode));
-
-        when(amqpReceiveLink.updateDisposition(eq(lockToken1.toString()), argThat(e -> e.getType() == DeliveryStateType.Accepted),AmqpConstants.NULL_TRANSACTION)).thenReturn(Mono.empty());
-        when(amqpReceiveLink.updateDisposition(eq(lockToken2.toString()), argThat(e -> e.getType() == DeliveryStateType.Accepted), AmqpConstants.NULL_TRANSACTION)).thenReturn(Mono.empty());
-
-        // Act and Assert
-        StepVerifier.create(consumer2.receive().take(2))
-            .then(() -> {
-                messageSink.next(message);
-                messageSink.next(message2);
-            })
-            .assertNext(context -> Assertions.assertEquals(receivedMessage, context.getMessage()))
-            .assertNext(context -> Assertions.assertEquals(receivedMessage2, context.getMessage()))
-            .verifyComplete();
-
-        TimeUnit.SECONDS.sleep(2);
-
-        logger.info("Verifying assertions.");
-        verify(amqpReceiveLink).updateDisposition(eq(lockToken1.toString()), any(Accepted.class), AmqpConstants.NULL_TRANSACTION);
-        verify(amqpReceiveLink).updateDisposition(eq(lockToken2.toString()), any(Accepted.class), AmqpConstants.NULL_TRANSACTION);
-    }
-
-    /**
-     * Verifies that if there is no lock token, and auto-complete is requested. It errors.
-     */
-    @Test
-    void receivesAndAutoCompleteWithoutLockTokenErrors() {
-        // Arrange
-        final ReceiverOptions options = new ReceiverOptions(ReceiveMode.PEEK_LOCK, PREFETCH);
-        final ServiceBusReceiverAsyncClient consumer2 = new ServiceBusReceiverAsyncClient(
-            NAMESPACE, ENTITY_PATH, MessagingEntityType.QUEUE, options, connectionProcessor, CLEANUP_INTERVAL,
-            tracerProvider, messageSerializer, onClientClose);
-
-        final MessageWithLockToken message = mock(MessageWithLockToken.class);
-        final MessageWithLockToken message2 = mock(MessageWithLockToken.class);
-
-        when(messageSerializer.deserialize(message, ServiceBusReceivedMessage.class)).thenReturn(receivedMessage);
-        when(messageSerializer.deserialize(message2, ServiceBusReceivedMessage.class)).thenReturn(receivedMessage2);
-
-        final Instant lockedUntil = Instant.now().plusSeconds(30);
-        final Instant lockedUntil2 = Instant.now().plusSeconds(30);
-
-        when(receivedMessage.getLockToken()).thenReturn(null);
-        when(receivedMessage.getLockedUntil()).thenReturn(lockedUntil);
-
-        when(receivedMessage2.getLockToken()).thenReturn(UUID.randomUUID().toString());
-        when(receivedMessage2.getLockedUntil()).thenReturn(lockedUntil2);
-
-        when(connection.getManagementNode(ENTITY_PATH, ENTITY_TYPE))
-            .thenReturn(Mono.just(managementNode));
-
-        when(managementNode.updateDisposition(any(), eq(DispositionStatus.COMPLETED), isNull(), isNull(), isNull(),
-            isNull(), isNull(), AmqpConstants.NULL_TRANSACTION))
-            .thenReturn(Mono.delay(Duration.ofMillis(250)).then());
-
-        // Act and Assert
-        try {
-            StepVerifier.create(consumer2.receive().take(2))
-                .then(() -> messageSink.next(message))
-                .expectError(IllegalStateException.class)
-                .verify();
-        } finally {
-            consumer2.close();
-        }
-
-        verifyZeroInteractions(managementNode);
-    }
-
-    /**
-=======
->>>>>>> 510e76c7
      * Verifies that we error if we try to complete a message without a lock token.
      */
     @Test
