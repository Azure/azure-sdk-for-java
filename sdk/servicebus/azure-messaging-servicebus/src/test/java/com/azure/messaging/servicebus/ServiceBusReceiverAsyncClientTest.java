--- conflicted
+++ resolved
@@ -173,11 +173,7 @@
             tracerProvider, messageSerializer, onClientClose);
 
         sessionReceiver = new ServiceBusReceiverAsyncClient(NAMESPACE, ENTITY_PATH, MessagingEntityType.QUEUE,
-<<<<<<< HEAD
-            new ReceiverOptions(ReceiveMode.PEEK_LOCK, PREFETCH, "Some-Session", null),
-=======
-            new ReceiverOptions(ReceiveMode.PEEK_LOCK, PREFETCH, "Some-Session", false, null, null),
->>>>>>> 14f96163
+            new ReceiverOptions(ReceiveMode.PEEK_LOCK, PREFETCH, "Some-Session", null, null),
             connectionProcessor, CLEANUP_INTERVAL, tracerProvider, messageSerializer, onClientClose);
     }
 
