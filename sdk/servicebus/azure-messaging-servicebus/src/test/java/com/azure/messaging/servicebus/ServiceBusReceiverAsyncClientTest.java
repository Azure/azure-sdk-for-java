// Copyright (c) Microsoft Corporation. All rights reserved.
// Licensed under the MIT License.

package com.azure.messaging.servicebus;

import com.azure.core.amqp.AmqpEndpointState;
import com.azure.core.amqp.AmqpRetryOptions;
import com.azure.core.amqp.AmqpTransportType;
import com.azure.core.amqp.ProxyOptions;
import com.azure.core.amqp.exception.AmqpErrorCondition;
import com.azure.core.amqp.exception.AmqpException;
import com.azure.core.amqp.implementation.ConnectionOptions;
import com.azure.core.amqp.implementation.MessageSerializer;
import com.azure.core.amqp.models.CbsAuthorizationType;
import com.azure.core.credential.TokenCredential;
import com.azure.core.exception.AzureException;
import com.azure.core.util.BinaryData;
import com.azure.core.util.ClientOptions;
import com.azure.core.util.logging.ClientLogger;
import com.azure.messaging.servicebus.ServiceBusClientBuilder.ServiceBusReceiverClientBuilder;
import com.azure.messaging.servicebus.implementation.DispositionStatus;
import com.azure.messaging.servicebus.implementation.LockContainer;
import com.azure.messaging.servicebus.implementation.MessageWithLockToken;
import com.azure.messaging.servicebus.implementation.MessagingEntityType;
import com.azure.messaging.servicebus.implementation.ServiceBusAmqpConnection;
import com.azure.messaging.servicebus.implementation.ServiceBusConnectionProcessor;
import com.azure.messaging.servicebus.implementation.ServiceBusConstants;
import com.azure.messaging.servicebus.implementation.ServiceBusReceiverTracer;
import com.azure.messaging.servicebus.implementation.ServiceBusManagementNode;
import com.azure.messaging.servicebus.implementation.ServiceBusReactorReceiver;
import com.azure.messaging.servicebus.models.AbandonOptions;
import com.azure.messaging.servicebus.models.CompleteOptions;
import com.azure.messaging.servicebus.models.DeadLetterOptions;
import com.azure.messaging.servicebus.models.DeferOptions;
import com.azure.messaging.servicebus.models.ServiceBusReceiveMode;
import org.apache.qpid.proton.amqp.messaging.Accepted;
import org.apache.qpid.proton.amqp.messaging.Rejected;
import org.apache.qpid.proton.amqp.transport.DeliveryState;
import org.apache.qpid.proton.amqp.transport.DeliveryState.DeliveryStateType;
import org.apache.qpid.proton.engine.SslDomain;
import org.apache.qpid.proton.message.Message;
import org.junit.jupiter.api.AfterAll;
import org.junit.jupiter.api.AfterEach;
import org.junit.jupiter.api.Assertions;
import org.junit.jupiter.api.BeforeAll;
import org.junit.jupiter.api.BeforeEach;
import org.junit.jupiter.api.Test;
import org.junit.jupiter.api.TestInfo;
import org.junit.jupiter.params.ParameterizedTest;
import org.junit.jupiter.params.provider.Arguments;
import org.junit.jupiter.params.provider.EnumSource;
import org.junit.jupiter.params.provider.MethodSource;
import org.mockito.ArgumentCaptor;
import org.mockito.Mock;
import org.mockito.MockedConstruction;
import org.mockito.Mockito;
import org.mockito.MockitoAnnotations;
import reactor.core.publisher.DirectProcessor;
import reactor.core.publisher.Flux;
import reactor.core.publisher.FluxSink;
import reactor.core.publisher.Mono;
import reactor.core.publisher.ReplayProcessor;
import reactor.core.scheduler.Schedulers;
import reactor.test.StepVerifier;

import java.time.Duration;
import java.time.Instant;
import java.time.OffsetDateTime;
import java.time.ZoneOffset;
import java.util.Arrays;
import java.util.Collections;
import java.util.HashMap;
import java.util.List;
import java.util.Map;
import java.util.UUID;
import java.util.stream.Collectors;
import java.util.stream.IntStream;
import java.util.stream.Stream;

import static com.azure.messaging.servicebus.TestUtils.getMessage;
import static java.nio.charset.StandardCharsets.UTF_8;
import static org.mockito.ArgumentMatchers.any;
import static org.mockito.ArgumentMatchers.anyInt;
import static org.mockito.ArgumentMatchers.anyLong;
import static org.mockito.ArgumentMatchers.anyString;
import static org.mockito.ArgumentMatchers.argThat;
import static org.mockito.ArgumentMatchers.eq;
import static org.mockito.ArgumentMatchers.isA;
import static org.mockito.ArgumentMatchers.isNull;
import static org.mockito.Mockito.atLeast;
import static org.mockito.Mockito.atMost;
import static org.mockito.Mockito.mock;
import static org.mockito.Mockito.never;
import static org.mockito.Mockito.times;
import static org.mockito.Mockito.verify;
import static org.mockito.Mockito.when;

class ServiceBusReceiverAsyncClientTest {
    private static final ClientOptions CLIENT_OPTIONS = new ClientOptions();
    private static final String PAYLOAD = "hello";
    private static final byte[] PAYLOAD_BYTES = PAYLOAD.getBytes(UTF_8);
    private static final int PREFETCH = 5;
    private static final String NAMESPACE = "my-namespace-foo.net";
    private static final String ENTITY_PATH = "queue-name";
    private static final MessagingEntityType ENTITY_TYPE = MessagingEntityType.QUEUE;
    private static final String NAMESPACE_CONNECTION_STRING = String.format(
        "Endpoint=sb://%s;SharedAccessKeyName=%s;SharedAccessKey=%s",
        NAMESPACE, "some-name", "something-else");
    private static final Duration CLEANUP_INTERVAL = Duration.ofSeconds(10);
    private static final String SESSION_ID = "my-session-id";
    private static final String CLIENT_IDENTIFIER = "my-client-identifier";

    private static final ClientLogger LOGGER = new ClientLogger(ServiceBusReceiverAsyncClientTest.class);
    private final String messageTrackingUUID = UUID.randomUUID().toString();
    private final ReplayProcessor<AmqpEndpointState> endpointProcessor = ReplayProcessor.cacheLast();
    private final FluxSink<AmqpEndpointState> endpointSink = endpointProcessor.sink(FluxSink.OverflowStrategy.BUFFER);
    private final DirectProcessor<Message> messageProcessor = DirectProcessor.create();
    private final FluxSink<Message> messageSink = messageProcessor.sink(FluxSink.OverflowStrategy.BUFFER);

    private ServiceBusConnectionProcessor connectionProcessor;
    private ServiceBusReceiverAsyncClient receiver;
    private ServiceBusReceiverAsyncClient sessionReceiver;
    private AutoCloseable mocksCloseable;

    @Mock
    private ServiceBusReactorReceiver amqpReceiveLink;
    @Mock
    private ServiceBusReactorReceiver sessionReceiveLink;
    @Mock
    private ServiceBusAmqpConnection connection;
    @Mock
    private TokenCredential tokenCredential;
    @Mock
    private MessageSerializer messageSerializer;

    private ServiceBusReceiverTracer tracer = new ServiceBusReceiverTracer(null, NAMESPACE, ENTITY_PATH, false);
    @Mock
    private ServiceBusManagementNode managementNode;
    @Mock
    private ServiceBusReceivedMessage receivedMessage;
    @Mock
    private ServiceBusReceivedMessage receivedMessage2;
    @Mock
    private Runnable onClientClose;

    @BeforeAll
    static void beforeAll() {
        StepVerifier.setDefaultTimeout(Duration.ofSeconds(100));
    }

    @AfterAll
    static void afterAll() {
        StepVerifier.resetDefaultTimeout();
    }

    @BeforeEach
    void setup(TestInfo testInfo) {
        LOGGER.info("[{}] Setting up.", testInfo.getDisplayName());

        mocksCloseable = MockitoAnnotations.openMocks(this);

        // Forcing us to publish the messages we receive on the AMQP link on single. Similar to how it is done
        // in ReactorExecutor.
        when(amqpReceiveLink.receive()).thenReturn(messageProcessor.publishOn(Schedulers.single()));
        when(amqpReceiveLink.getEndpointStates()).thenReturn(endpointProcessor);
        when(amqpReceiveLink.addCredits(anyInt())).thenReturn(Mono.empty());

        when(sessionReceiveLink.receive()).thenReturn(messageProcessor.publishOn(Schedulers.single()));
        when(sessionReceiveLink.getEndpointStates()).thenReturn(endpointProcessor);
        when(sessionReceiveLink.addCredits(anyInt())).thenReturn(Mono.empty());

        ConnectionOptions connectionOptions = new ConnectionOptions(NAMESPACE, tokenCredential,
            CbsAuthorizationType.SHARED_ACCESS_SIGNATURE, ServiceBusConstants.AZURE_ACTIVE_DIRECTORY_SCOPE,
            AmqpTransportType.AMQP, new AmqpRetryOptions(), ProxyOptions.SYSTEM_DEFAULTS, Schedulers.boundedElastic(),
            CLIENT_OPTIONS, SslDomain.VerifyMode.VERIFY_PEER_NAME, "test-product", "test-version");

        when(connection.getEndpointStates()).thenReturn(endpointProcessor);
        endpointSink.next(AmqpEndpointState.ACTIVE);

        when(connection.getManagementNode(ENTITY_PATH, ENTITY_TYPE))
            .thenReturn(Mono.just(managementNode));

        when(connection.createReceiveLink(anyString(), anyString(), any(ServiceBusReceiveMode.class), any(),
            any(MessagingEntityType.class), anyString())).thenReturn(Mono.just(amqpReceiveLink));
        when(connection.createReceiveLink(anyString(), anyString(), any(ServiceBusReceiveMode.class), any(),
            any(MessagingEntityType.class), anyString(), anyString())).thenReturn(Mono.just(sessionReceiveLink));

        connectionProcessor =
            Flux.<ServiceBusAmqpConnection>create(sink -> sink.next(connection))
                .subscribeWith(new ServiceBusConnectionProcessor(connectionOptions.getFullyQualifiedNamespace(),
                    connectionOptions.getRetry()));

        receiver = new ServiceBusReceiverAsyncClient(NAMESPACE, ENTITY_PATH, MessagingEntityType.QUEUE,
            new ReceiverOptions(ServiceBusReceiveMode.PEEK_LOCK, PREFETCH, null, false),
<<<<<<< HEAD
            connectionProcessor, CLEANUP_INTERVAL, tracerProvider, messageSerializer, onClientClose, CLIENT_IDENTIFIER);
=======
            connectionProcessor, CLEANUP_INTERVAL, tracer, messageSerializer, onClientClose, CLIENT_IDENTIFIER);
>>>>>>> 8a6962b0

        sessionReceiver = new ServiceBusReceiverAsyncClient(NAMESPACE, ENTITY_PATH, MessagingEntityType.QUEUE,
            new ReceiverOptions(ServiceBusReceiveMode.PEEK_LOCK, PREFETCH, null, false, SESSION_ID,
                null),
<<<<<<< HEAD
            connectionProcessor, CLEANUP_INTERVAL, tracerProvider, messageSerializer, onClientClose, CLIENT_IDENTIFIER);
=======
            connectionProcessor, CLEANUP_INTERVAL, tracer, messageSerializer, onClientClose, CLIENT_IDENTIFIER);
>>>>>>> 8a6962b0
    }

    @AfterEach
    void teardown(TestInfo testInfo) throws Exception {
        LOGGER.info("[{}] Tearing down.", testInfo.getDisplayName());

        receiver.close();
        mocksCloseable.close();
        Mockito.framework().clearInlineMock(this);
    }

    /**
     * Verifies that the correct Service Bus properties are set.
     */
    @Test
    void properties() {
        Assertions.assertEquals(ENTITY_PATH, receiver.getEntityPath());
        Assertions.assertEquals(NAMESPACE, receiver.getFullyQualifiedNamespace());
        Assertions.assertEquals(CLIENT_IDENTIFIER, receiver.getIdentifier());
    }

    /**
     * Verifies that when user calls peek more than one time, It returns different object.
     */
    @SuppressWarnings("unchecked")
    @Test
    void peekTwoMessages() {
        // Arrange
        final long sequence1 = 10;
        final long sequence2 = 12;
        final ArgumentCaptor<Long> captor = ArgumentCaptor.forClass(Long.class);
        when(receivedMessage.getSequenceNumber()).thenReturn(sequence1);
        when(receivedMessage2.getSequenceNumber()).thenReturn(sequence2);
        when(managementNode.peek(anyLong(), isNull(), isNull()))
            .thenReturn(Mono.just(receivedMessage), Mono.just(receivedMessage2));

        // Act & Assert
        StepVerifier.create(receiver.peekMessage())
            .expectNext(receivedMessage)
            .verifyComplete();

        StepVerifier.create(receiver.peekMessage())
            .expectNext(receivedMessage2)
            .verifyComplete();

        verify(managementNode, times(2)).peek(captor.capture(), isNull(), isNull());
        final List<Long> allValues = captor.getAllValues();

        Assertions.assertEquals(2, allValues.size());

        // Because we always add one when we fetch the next message.
        Assertions.assertTrue(allValues.contains(0L));
        Assertions.assertTrue(allValues.contains(11L));
    }

    /**
     * Verifies that when no messages are returned, that it does not error.
     */
    @Test
    void peekEmptyEntity() {
        // Arrange
        when(managementNode.peek(0, null, null))
            .thenReturn(Mono.empty());

        // Act & Assert
        StepVerifier.create(receiver.peekMessage())
            .verifyComplete();
    }

    /**
     * Verifies that this peek one messages from a sequence Number.
     */
    @Test
    void peekWithSequenceOneMessage() {
        // Arrange
        final int fromSequenceNumber = 10;
        final ServiceBusReceivedMessage receivedMessage = mock(ServiceBusReceivedMessage.class);

        when(managementNode.peek(fromSequenceNumber, null, null)).thenReturn(Mono.just(receivedMessage));

        // Act & Assert
        StepVerifier.create(receiver.peekMessage(fromSequenceNumber))
            .expectNext(receivedMessage)
            .verifyComplete();
    }

    /**
     * Verifies that this receives a number of messages. Verifies that the initial credits we add are equal to the
     * prefetch value.
     */
    @Test
    void receivesNumberOfEvents() {
        // Arrange
        final int numberOfEvents = 1;
        final List<Message> messages = getMessages();
        final String lockToken = UUID.randomUUID().toString();

        ServiceBusReceivedMessage receivedMessage = mock(ServiceBusReceivedMessage.class);
        when(receivedMessage.getLockedUntil()).thenReturn(OffsetDateTime.now());
        when(receivedMessage.getLockToken()).thenReturn(lockToken);

        when(messageSerializer.deserialize(any(Message.class), eq(ServiceBusReceivedMessage.class)))
            .thenReturn(receivedMessage);

        // Act & Assert
        StepVerifier.create(receiver.receiveMessages().take(numberOfEvents))
            .then(() -> messages.forEach(m -> messageSink.next(m)))
            .expectNextCount(numberOfEvents)
            .verifyComplete();

        // Add credit for each time 'onNext' is called, plus once when publisher is subscribed.
        verify(amqpReceiveLink, atMost(numberOfEvents + 1)).addCredits(PREFETCH);
        verify(amqpReceiveLink, never()).updateDisposition(eq(lockToken), any());
    }

    /**
     * Verifies that session receiver does not start 'FluxAutoLockRenew' for each message because a session is already
     * locked.
     */
    @Test
    void receivesMessageLockRenewSessionOnly() {
        // Arrange
        final int numberOfEvents = 1;
        final List<Message> messages = getMessages();
        final String lockToken = UUID.randomUUID().toString();
        final Duration maxLockRenewDuration = Duration.ofMinutes(1);
        ServiceBusReceiverAsyncClient mySessionReceiver = new ServiceBusReceiverAsyncClient(NAMESPACE, ENTITY_PATH, MessagingEntityType.QUEUE,
            new ReceiverOptions(ServiceBusReceiveMode.PEEK_LOCK, PREFETCH, maxLockRenewDuration,
                false, SESSION_ID, null), connectionProcessor,
<<<<<<< HEAD
            CLEANUP_INTERVAL, tracerProvider, messageSerializer, onClientClose, CLIENT_IDENTIFIER);
=======
            CLEANUP_INTERVAL, tracer, messageSerializer, onClientClose, CLIENT_IDENTIFIER);
>>>>>>> 8a6962b0

        // This needs to be used with "try with resource" : https://javadoc.io/static/org.mockito/mockito-core/3.9.0/org/mockito/Mockito.html#static_mocks
        try (
            MockedConstruction<FluxAutoLockRenew> mockedAutoLockRenew = Mockito.mockConstructionWithAnswer(FluxAutoLockRenew.class,
                invocationOnMock -> new FluxAutoLockRenew(Flux.empty(),
                    new ReceiverOptions(ServiceBusReceiveMode.RECEIVE_AND_DELETE, 1, Duration.ofSeconds(30),
                        true),
                    new LockContainer<>(Duration.ofSeconds(30)), (lock) -> Mono.empty()))) {

            ServiceBusReceivedMessage receivedMessage = mock(ServiceBusReceivedMessage.class);
            when(receivedMessage.getLockedUntil()).thenReturn(OffsetDateTime.now());
            when(receivedMessage.getLockToken()).thenReturn(lockToken);

            when(messageSerializer.deserialize(any(Message.class), eq(ServiceBusReceivedMessage.class)))
                .thenReturn(receivedMessage);

            // Act & Assert
            StepVerifier.create(mySessionReceiver.receiveMessages().take(numberOfEvents))
                .then(() -> messages.forEach(messageSink::next))
                .expectNextCount(numberOfEvents)
                .verifyComplete();

            // Message onNext should not trigger `FluxAutoLockRenew` for each message because this is session entity.
            Assertions.assertEquals(0, mockedAutoLockRenew.constructed().size());
        }
    }

    public static Stream<DispositionStatus> settleWithNullTransactionId() {
        return Stream.of(DispositionStatus.DEFERRED, DispositionStatus.ABANDONED, DispositionStatus.COMPLETED,
            DispositionStatus.SUSPENDED);
    }

    /**
     * Verifies that we error if we try to settle a message with null transaction-id.
     *
     * Transactions are not used in {@link ServiceBusReceiverAsyncClient#release(ServiceBusReceivedMessage)} since this
     * is package-private, so we skip this case.
     */
    @ParameterizedTest
    @MethodSource
    void settleWithNullTransactionId(DispositionStatus dispositionStatus) {
        // Arrange
        ServiceBusTransactionContext nullTransactionId = new ServiceBusTransactionContext(null);

        when(connection.getManagementNode(ENTITY_PATH, ENTITY_TYPE)).thenReturn(Mono.just(managementNode));
        when(managementNode.updateDisposition(any(), eq(dispositionStatus), isNull(), isNull(), isNull(),
            isNull(), isNull(), isNull()))
            .thenReturn(Mono.delay(Duration.ofMillis(250)).then());
        when(receivedMessage.getLockToken()).thenReturn("mylockToken");

        final Mono<Void> operation;
        switch (dispositionStatus) {
            case DEFERRED:
                operation = receiver.defer(receivedMessage, new DeferOptions().setTransactionContext(nullTransactionId));
                break;
            case ABANDONED:
                operation = receiver.abandon(receivedMessage, new AbandonOptions().setTransactionContext(nullTransactionId));
                break;
            case COMPLETED:
                operation = receiver.complete(receivedMessage, new CompleteOptions().setTransactionContext(nullTransactionId));
                break;
            case SUSPENDED:
                operation = receiver.deadLetter(receivedMessage, new DeadLetterOptions().setTransactionContext(nullTransactionId));
                break;
            default:
                throw new IllegalArgumentException("Unrecognized operation: " + dispositionStatus);
        }

        StepVerifier.create(operation)
            .expectError(NullPointerException.class)
            .verify();

        verify(managementNode, never()).updateDisposition(any(), eq(dispositionStatus), isNull(), isNull(),
            isNull(), isNull(), isNull(), isNull());
    }

    /**
     * Verifies that we error if we try to complete a null message.
     */
    @Test
    void completeNullMessage() {
        StepVerifier.create(receiver.complete(null)).expectError(NullPointerException.class).verify();
    }

    /**
     * Verifies that we error if we complete in RECEIVE_AND_DELETE mode.
     */
    @Test
    void completeInReceiveAndDeleteMode() {
        final ReceiverOptions options = new ReceiverOptions(ServiceBusReceiveMode.RECEIVE_AND_DELETE, PREFETCH, null, false);
        ServiceBusReceiverAsyncClient client = new ServiceBusReceiverAsyncClient(NAMESPACE, ENTITY_PATH,
<<<<<<< HEAD
            MessagingEntityType.QUEUE, options, connectionProcessor, CLEANUP_INTERVAL, tracerProvider,
=======
            MessagingEntityType.QUEUE, options, connectionProcessor, CLEANUP_INTERVAL, tracer,
>>>>>>> 8a6962b0
            messageSerializer, onClientClose, CLIENT_IDENTIFIER);

        final String lockToken1 = UUID.randomUUID().toString();

        when(receivedMessage.getLockToken()).thenReturn(lockToken1);

        try {
            StepVerifier.create(client.complete(receivedMessage))
                .expectError(UnsupportedOperationException.class)
                .verify();
        } finally {
            client.close();
        }
    }

    @Test
    void throwsExceptionAboutSettlingPeekedMessagesWithNullLockToken() {
        final ReceiverOptions options = new ReceiverOptions(ServiceBusReceiveMode.PEEK_LOCK, PREFETCH, null, false);
        ServiceBusReceiverAsyncClient client = new ServiceBusReceiverAsyncClient(NAMESPACE, ENTITY_PATH,
<<<<<<< HEAD
            MessagingEntityType.QUEUE, options, connectionProcessor, CLEANUP_INTERVAL, tracerProvider,
=======
            MessagingEntityType.QUEUE, options, connectionProcessor, CLEANUP_INTERVAL, tracer,
>>>>>>> 8a6962b0
            messageSerializer, onClientClose, CLIENT_IDENTIFIER);

        when(receivedMessage.getLockToken()).thenReturn(null);

        try {
            StepVerifier.create(client.complete(receivedMessage))
                .expectError(UnsupportedOperationException.class)
                .verify();
        } finally {
            client.close();
        }
    }


    /**
     * Verifies that this peek batch of messages.
     */
    @Test
    void peekMessages() {
        // Arrange
        final int numberOfEvents = 2;

        when(managementNode.peek(0, null, null, numberOfEvents))
            .thenReturn(Flux.fromArray(new ServiceBusReceivedMessage[]{receivedMessage, receivedMessage2}));

        // Act & Assert
        StepVerifier.create(receiver.peekMessages(numberOfEvents))
            .expectNextCount(numberOfEvents)
            .verifyComplete();
    }

    /**
     * Verifies that this peek batch of messages.
     */
    @Test
    void peekMessagesEmptyEntity() {
        // Arrange
        final int numberOfEvents = 2;

        when(managementNode.peek(0, null, null, numberOfEvents))
            .thenReturn(Flux.fromIterable(Collections.emptyList()));

        // Act & Assert
        StepVerifier.create(receiver.peekMessages(numberOfEvents))
            .verifyComplete();
    }

    /**
     * Verifies that this peek batch of messages from a sequence Number.
     */
    @Test
    void peekBatchWithSequenceNumberMessages() {
        // Arrange
        final int numberOfEvents = 2;
        final int fromSequenceNumber = 10;

        when(managementNode.peek(fromSequenceNumber, null, null, numberOfEvents))
            .thenReturn(Flux.fromArray(new ServiceBusReceivedMessage[]{receivedMessage, receivedMessage2}));

        // Act & Assert
        StepVerifier.create(receiver.peekMessages(numberOfEvents, fromSequenceNumber))
            .expectNext(receivedMessage, receivedMessage2)
            .verifyComplete();
    }

    /**
     * Verifies that we can deadletter a message with an error and description.
     */
    @Test
    void deadLetterWithDescription() {
        final String lockToken1 = UUID.randomUUID().toString();
        final String description = "some-dead-letter-description";
        final String reason = "dead-letter-reason";
        final Map<String, Object> propertiesToModify = new HashMap<>();
        propertiesToModify.put("something", true);

        final DeadLetterOptions deadLetterOptions = new DeadLetterOptions().setDeadLetterReason(reason)
            .setDeadLetterErrorDescription(description)
            .setPropertiesToModify(propertiesToModify);

        final OffsetDateTime expiration = OffsetDateTime.now().plus(Duration.ofMinutes(5));

        final MessageWithLockToken message = mock(MessageWithLockToken.class);

        when(messageSerializer.deserialize(message, ServiceBusReceivedMessage.class)).thenReturn(receivedMessage);

        when(receivedMessage.getLockToken()).thenReturn(lockToken1);
        when(receivedMessage.getLockedUntil()).thenReturn(expiration);

        when(amqpReceiveLink.updateDisposition(eq(lockToken1), argThat(e -> e.getType() == DeliveryStateType.Rejected))).thenReturn(Mono.empty());

        // Act & Assert
        StepVerifier.create(receiver.receiveMessages()
            .take(1)
            .flatMap(receivedMessage -> receiver.deadLetter(receivedMessage, deadLetterOptions)))
            .then(() -> messageSink.next(message))
            .expectNext()
            .verifyComplete();

        verify(amqpReceiveLink).updateDisposition(eq(lockToken1), isA(Rejected.class));
    }

    /**
     * Verifies that error source is populated when any error happened while renewing lock.
     */
    @Test
    void errorSourceOnRenewMessageLock() {
        // Arrange
        final Duration maxDuration = Duration.ofSeconds(8);
        final String lockToken = "some-token";

        when(receivedMessage.getLockToken()).thenReturn(lockToken);
        when(managementNode.renewMessageLock(lockToken, null))
            .thenReturn(Mono.error(new AzureException("some error occurred.")));

        final ReceiverOptions receiverOptions = new ReceiverOptions(ServiceBusReceiveMode.PEEK_LOCK, PREFETCH, null, true);
        final ServiceBusReceiverAsyncClient receiver2 = new ServiceBusReceiverAsyncClient(NAMESPACE, ENTITY_PATH,
<<<<<<< HEAD
            MessagingEntityType.QUEUE, receiverOptions, connectionProcessor, CLEANUP_INTERVAL, tracerProvider,
=======
            MessagingEntityType.QUEUE, receiverOptions, connectionProcessor, CLEANUP_INTERVAL, tracer,
>>>>>>> 8a6962b0
            messageSerializer, onClientClose, CLIENT_IDENTIFIER);

        // Act & Assert
        StepVerifier.create(receiver2.renewMessageLock(receivedMessage, maxDuration))
            .verifyErrorSatisfies(throwable -> {
                Assertions.assertTrue(throwable instanceof ServiceBusException);
                final ServiceBusErrorSource actual = ((ServiceBusException) throwable).getErrorSource();
                Assertions.assertEquals(ServiceBusErrorSource.RENEW_LOCK, actual);
            });

        verify(managementNode, times(1)).renewMessageLock(lockToken, null);
    }

    /**
     * Verifies that error source is populated when any error happened while renewing lock.
     */
    @Test
    void errorSourceOnSessionLock() {
        // Arrange
        when(managementNode.renewSessionLock(SESSION_ID, null)).thenReturn(Mono.error(new AzureException("some error occurred.")));

        final ReceiverOptions receiverOptions = new ReceiverOptions(ServiceBusReceiveMode.PEEK_LOCK, PREFETCH, null, true, SESSION_ID,
            null);
        final ServiceBusReceiverAsyncClient sessionReceiver2 = new ServiceBusReceiverAsyncClient(NAMESPACE, ENTITY_PATH, MessagingEntityType.QUEUE,
<<<<<<< HEAD
            receiverOptions, connectionProcessor, CLEANUP_INTERVAL, tracerProvider, messageSerializer, onClientClose, CLIENT_IDENTIFIER);
=======
            receiverOptions, connectionProcessor, CLEANUP_INTERVAL, tracer, messageSerializer, onClientClose, CLIENT_IDENTIFIER);
>>>>>>> 8a6962b0

        // Act & Assert
        StepVerifier.create(sessionReceiver2.renewSessionLock(SESSION_ID))
            .verifyErrorSatisfies(throwable -> {
                Assertions.assertTrue(throwable instanceof ServiceBusException);
                final ServiceBusErrorSource actual = ((ServiceBusException) throwable).getErrorSource();
                Assertions.assertEquals(ServiceBusErrorSource.RENEW_LOCK, actual);
            });
    }

    /**
     * Verifies that error source is populated when there is no autoComplete.
     */
    @ParameterizedTest
    @MethodSource
    void errorSourceNoneOnSettlement(DispositionStatus dispositionStatus, DeliveryStateType expectedDeliveryState,
        ServiceBusErrorSource errorSource) {

        final UUID lockTokenUuid = UUID.randomUUID();
        final String lockToken1 = lockTokenUuid.toString();

        final MessageWithLockToken message = mock(MessageWithLockToken.class);

        when(receivedMessage.getLockToken()).thenReturn(lockToken1);

        when(messageSerializer.deserialize(message, ServiceBusReceivedMessage.class)).thenReturn(receivedMessage);

        when(amqpReceiveLink.updateDisposition(eq(lockToken1), argThat(e -> e.getType() == expectedDeliveryState)))
            .thenReturn(Mono.error(new AzureException("some error occurred.")));

        // Act & Assert
        StepVerifier.create(receiver.receiveMessages().take(1)
            .flatMap(receivedMessage -> {
                final Mono<Void> operation;
                switch (dispositionStatus) {
                    case ABANDONED:
                        operation = receiver.abandon(receivedMessage);
                        break;
                    case COMPLETED:
                        operation = receiver.complete(receivedMessage);
                        break;
                    default:
                        throw new IllegalArgumentException("Unrecognized operation: " + dispositionStatus);
                }
                return operation;
            })
            )
            .then(() -> messageSink.next(message))
            .expectNext()
            .verifyErrorSatisfies(throwable -> {
                Assertions.assertTrue(throwable instanceof ServiceBusException);
                final ServiceBusErrorSource actual = ((ServiceBusException) throwable).getErrorSource();
                Assertions.assertEquals(errorSource, actual);
            });

        verify(amqpReceiveLink).updateDisposition(eq(lockToken1), any(DeliveryState.class));
    }

    /**
     * Ensure that we throw right error source when there is any issue during autocomplete. Error source should be
     * {@link ServiceBusErrorSource#COMPLETE}
     */
    @Test
    void errorSourceAutoCompleteMessage() {
        // Arrange
        final int numberOfEvents = 2;
        final int messagesToReceive = 1;
        final List<Message> messages = getMessages();
        final String lockToken = UUID.randomUUID().toString();
        final ReceiverOptions receiverOptions = new ReceiverOptions(ServiceBusReceiveMode.PEEK_LOCK, PREFETCH, null, true);
        final ServiceBusReceiverAsyncClient receiver2 = new ServiceBusReceiverAsyncClient(NAMESPACE, ENTITY_PATH,
<<<<<<< HEAD
            MessagingEntityType.QUEUE, receiverOptions, connectionProcessor, CLEANUP_INTERVAL, tracerProvider,
=======
            MessagingEntityType.QUEUE, receiverOptions, connectionProcessor, CLEANUP_INTERVAL, tracer,
>>>>>>> 8a6962b0
            messageSerializer, onClientClose, CLIENT_IDENTIFIER);

        when(receivedMessage.getLockToken()).thenReturn(lockToken);
        when(messageSerializer.deserialize(any(Message.class), eq(ServiceBusReceivedMessage.class)))
            .thenReturn(receivedMessage);

        when(amqpReceiveLink.updateDisposition(lockToken, Accepted.getInstance())).thenReturn(Mono.error(new AmqpException(false, AmqpErrorCondition.MESSAGE_LOCK_LOST, "some error occurred.", null)));

        try {
            // Act & Assert
            StepVerifier.create(receiver2.receiveMessages().take(numberOfEvents))
                .then(() -> messages.forEach(m -> messageSink.next(m)))
                .expectNextCount(messagesToReceive)
                .verifyErrorSatisfies(throwable -> {
                    Assertions.assertTrue(throwable instanceof ServiceBusException);

                    ServiceBusException serviceBusException = (ServiceBusException) throwable;
                    final ServiceBusErrorSource actual = serviceBusException.getErrorSource();

                    Assertions.assertEquals(ServiceBusErrorSource.COMPLETE, actual);
                    Assertions.assertEquals(ServiceBusFailureReason.MESSAGE_LOCK_LOST, serviceBusException.getReason());
                });
        } finally {
            receiver2.close();
        }

        verify(amqpReceiveLink, atLeast(messagesToReceive)).updateDisposition(lockToken, Accepted.getInstance());
    }

    /**
     * Verifies that error source is populated when there is any error during receiving of message.
     */
    @Test
    void errorSourceOnReceiveMessage() {
        final String lockToken = UUID.randomUUID().toString();

        final OffsetDateTime expiration = OffsetDateTime.now().plus(Duration.ofMinutes(5));

        final MessageWithLockToken message = mock(MessageWithLockToken.class);

        when(messageSerializer.deserialize(message, ServiceBusReceivedMessage.class)).thenReturn(receivedMessage);

        when(receivedMessage.getLockToken()).thenReturn(lockToken);
        when(receivedMessage.getLockedUntil()).thenReturn(expiration);

        final ReceiverOptions receiverOptions = new ReceiverOptions(ServiceBusReceiveMode.PEEK_LOCK, PREFETCH, null, true);
        final ServiceBusReceiverAsyncClient receiver2 = new ServiceBusReceiverAsyncClient(NAMESPACE, ENTITY_PATH,
<<<<<<< HEAD
            MessagingEntityType.QUEUE, receiverOptions, connectionProcessor, CLEANUP_INTERVAL, tracerProvider,
=======
            MessagingEntityType.QUEUE, receiverOptions, connectionProcessor, CLEANUP_INTERVAL, tracer,
>>>>>>> 8a6962b0
            messageSerializer, onClientClose, CLIENT_IDENTIFIER);

        when(connection.createReceiveLink(anyString(), anyString(), any(ServiceBusReceiveMode.class), any(),
            any(MessagingEntityType.class), anyString())).thenReturn(Mono.error(new AzureException("some receive link Error.")));

        // Act & Assert
        StepVerifier.create(receiver2.receiveMessages().take(1))
            .verifyErrorSatisfies(throwable -> {
                Assertions.assertTrue(throwable instanceof ServiceBusException);
                final ServiceBusErrorSource actual = ((ServiceBusException) throwable).getErrorSource();
                Assertions.assertEquals(ServiceBusErrorSource.RECEIVE, actual);
            });

        verify(amqpReceiveLink, never()).updateDisposition(eq(lockToken), any(DeliveryState.class));
    }

    /**
     * Verifies that the user can complete settlement methods on received message.
     */
    @ParameterizedTest
    @EnumSource(DispositionStatus.class)
    void settleMessageOnManagement(DispositionStatus dispositionStatus) {
        // Arrange
        final String lockToken1 = UUID.randomUUID().toString();
        final String lockToken2 = UUID.randomUUID().toString();
        final OffsetDateTime expiration = OffsetDateTime.now().plus(Duration.ofMinutes(5));
        final long sequenceNumber = 10L;
        final long sequenceNumber2 = 15L;

        final MessageWithLockToken message = mock(MessageWithLockToken.class);
        final MessageWithLockToken message2 = mock(MessageWithLockToken.class);

        when(messageSerializer.deserialize(message, ServiceBusReceivedMessage.class)).thenReturn(receivedMessage);
        when(messageSerializer.deserialize(message2, ServiceBusReceivedMessage.class)).thenReturn(receivedMessage2);

        when(receivedMessage.getLockToken()).thenReturn(lockToken1);
        when(receivedMessage.getLockedUntil()).thenReturn(expiration);
        when(receivedMessage2.getLockToken()).thenReturn(lockToken2);
        when(receivedMessage2.getLockedUntil()).thenReturn(expiration);

        when(connection.getManagementNode(eq(ENTITY_PATH), eq(ENTITY_TYPE)))
            .thenReturn(Mono.just(managementNode));

        when(managementNode.receiveDeferredMessages(eq(ServiceBusReceiveMode.PEEK_LOCK), isNull(), isNull(), argThat(arg -> {
            boolean foundFirst = false;
            boolean foundSecond = false;
            for (Long seq : arg) {
                if (!foundFirst && sequenceNumber == seq) {
                    foundFirst = true;
                } else if (!foundSecond && sequenceNumber2 == seq) {
                    foundSecond = true;
                }
            }

            return foundFirst && foundSecond;
        })))
            .thenReturn(Flux.just(receivedMessage, receivedMessage2));

        when(managementNode.updateDisposition(lockToken1, dispositionStatus, null, null, null, null, null, null))
            .thenReturn(Mono.empty());
        when(managementNode.updateDisposition(lockToken2, dispositionStatus, null, null, null, null, null, null))
            .thenReturn(Mono.empty());

        // Pretend we receive these before. This is to simulate that so that the receiver keeps track of them in
        // the lock map.
        StepVerifier.create(receiver.receiveDeferredMessages(Arrays.asList(sequenceNumber, sequenceNumber2)))
            .expectNext(receivedMessage, receivedMessage2)
            .verifyComplete();

        // Act and Assert
        final Mono<Void> operation;
        switch (dispositionStatus) {
            case DEFERRED:
                operation = receiver.defer(receivedMessage);
                break;
            case ABANDONED:
                operation = receiver.abandon(receivedMessage);
                break;
            case COMPLETED:
                operation = receiver.complete(receivedMessage);
                break;
            case SUSPENDED:
                operation = receiver.deadLetter(receivedMessage);
                break;
            case RELEASED:
                operation = receiver.release(receivedMessage);
                break;
            default:
                throw new IllegalArgumentException("Unrecognized operation: " + dispositionStatus);
        }

        StepVerifier.create(operation)
            .verifyComplete();

        verify(managementNode).updateDisposition(lockToken1, dispositionStatus, null, null, null, null, null, null);
        verify(managementNode, never()).updateDisposition(lockToken2, dispositionStatus, null, null, null, null, null, null);
    }

    /**
     * Verifies that this receive deferred one messages from a sequence Number.
     */
    @Test
    void receiveDeferredWithSequenceOneMessage() {
        // Arrange
        final int fromSequenceNumber = 10;
        final ServiceBusReceivedMessage receivedMessage = mock(ServiceBusReceivedMessage.class);

        when(managementNode.receiveDeferredMessages(any(), any(), any(), any())).thenReturn(Flux.just(receivedMessage));

        // Act & Assert
        StepVerifier.create(receiver.receiveDeferredMessage(fromSequenceNumber))
            .expectNext(receivedMessage)
            .verifyComplete();
    }

    /**
     * Verifies that this receive deferred messages from a sequence Number.
     */
    @Test
    void receiveDeferredBatchFromSequenceNumber() {
        // Arrange
        final long fromSequenceNumber1 = 10;
        final long fromSequenceNumber2 = 11;

        when(managementNode.receiveDeferredMessages(any(), any(), any(), any()))
            .thenReturn(Flux.fromArray(new ServiceBusReceivedMessage[]{receivedMessage, receivedMessage2}));

        // Act & Assert
        StepVerifier.create(receiver.receiveDeferredMessages(Arrays.asList(fromSequenceNumber1, fromSequenceNumber2)))
            .expectNext(receivedMessage)
            .expectNext(receivedMessage2)
            .verifyComplete();
    }

    /**
     * Verifies that the onClientClose is called.
     */
    @Test
    void callsClientClose() {
        // Act
        receiver.close();

        // Assert
        verify(onClientClose).run();
    }

    /**
     * Verifies that the onClientClose is only called once.
     */
    @Test
    void callsClientCloseOnce() {
        // Act
        receiver.close();
        receiver.close();

        // Assert
        verify(onClientClose).run();
    }

    /**
     * Verifies that managementNodeLocks was closed.
     */
    @Test
    void callsManagementNodeLocksCloseWhenClientIsClosed() {
        // Given
        Assertions.assertFalse(receiver.isManagementNodeLocksClosed());

        // Act
        receiver.close();

        // Assert
        Assertions.assertTrue(receiver.isManagementNodeLocksClosed());
    }

    /**
     * Verifies that renewalContainer was closed.
     */
    @Test
    void callsRenewalContainerCloseWhenClientIsClosed() {
        // Given
        Assertions.assertFalse(receiver.isRenewalContainerClosed());

        // Act
        receiver.close();

        // Assert
        Assertions.assertTrue(receiver.isRenewalContainerClosed());
    }

    /**
     * Tests that invalid options throws and null options.
     */
    @Test
    void receiveIllegalOptions() {
        // Arrange
        ServiceBusReceiverClientBuilder builder = new ServiceBusClientBuilder()
            .connectionString(NAMESPACE_CONNECTION_STRING)
            .receiver()
            .topicName("baz").subscriptionName("bar")
            .receiveMode(ServiceBusReceiveMode.PEEK_LOCK);


        // Act & Assert
        Assertions.assertThrows(IllegalArgumentException.class, () -> builder.prefetchCount(-1));
    }

    @Test
    void topicCorrectEntityPath() {
        // Arrange
        final String topicName = "foo";
        final String subscriptionName = "bar";
        final String entityPath = String.join("/", topicName, "subscriptions", subscriptionName);
        final ServiceBusReceiverAsyncClient receiver = new ServiceBusClientBuilder()
            .connectionString(NAMESPACE_CONNECTION_STRING)
            .receiver()
            .topicName(topicName)
            .subscriptionName(subscriptionName)
            .receiveMode(ServiceBusReceiveMode.PEEK_LOCK)
            .buildAsyncClient();

        // Act
        final String actual = receiver.getEntityPath();
        final String actualNamespace = receiver.getFullyQualifiedNamespace();

        // Assert
        Assertions.assertEquals(entityPath, actual);
        Assertions.assertEquals(NAMESPACE, actualNamespace);
    }

    /**
     * Verifies that client can call multiple receiveMessages on same receiver instance.
     */
    @Test
    void canPerformMultipleReceive() {
        // Arrange
        final int numberOfEvents = 1;
        final List<Message> messages = getMessages();

        ServiceBusReceivedMessage receivedMessage = mock(ServiceBusReceivedMessage.class);
        when(receivedMessage.getLockedUntil()).thenReturn(OffsetDateTime.now());
        when(receivedMessage.getLockToken()).thenReturn(UUID.randomUUID().toString());
        when(messageSerializer.deserialize(any(Message.class), eq(ServiceBusReceivedMessage.class)))
            .thenReturn(receivedMessage);

        // Act & Assert

        StepVerifier.create(receiver.receiveMessages().take(numberOfEvents))
            .then(() -> messages.forEach(m -> messageSink.next(m)))
            .expectNextCount(numberOfEvents)
            .verifyComplete();

        // TODO: Yijun and Srikanta are thinking of using two links for two subscribers.
        //  We may not want to support multiple subscribers by using publish and autoConnect.
        //  After the autoConnect was removed from ServiceBusAsyncConsumer.processor, the receiver doesn't support
        //  multiple calls of receiver.receiveMessages().
        //  For more discussions.
        //  StepVerifier.create(receiver.receiveMessages().take(numberOfEvents))
        //      .then(() -> messages.forEach(m -> messageSink.next(m)))
        //      .expectNextCount(numberOfEvents)
        //      .verifyComplete();

        // Add credit for each time 'onNext' is called, plus once when publisher is subscribed.
        verify(amqpReceiveLink, atMost(numberOfEvents + 1)).addCredits(PREFETCH);
    }

    /**
     * Cannot get session state for non-session receiver.
     */
    @Test
    void cannotPerformGetSessionState() {
        // Arrange
        final String sessionId = "a-session-id";

        // Act & Assert
        StepVerifier.create(receiver.getSessionState(sessionId))
            .expectError(IllegalStateException.class)
            .verify();
    }

    /**
     * Cannot get session state for non-session receiver.
     */
    @Test
    void cannotPerformSetSessionState() {
        // Arrange
        final String sessionId = "a-session-id";
        final byte[] sessionState = new byte[]{10, 11, 8};

        // Act & Assert
        StepVerifier.create(receiver.setSessionState(sessionId, sessionState))
            .expectError(IllegalStateException.class)
            .verify();
    }

    /**
     * Cannot get session state for non-session receiver.
     */
    @Test
    void cannotPerformRenewSessionLock() {
        // Arrange
        final String sessionId = "a-session-id";

        // Act & Assert
        StepVerifier.create(receiver.renewSessionLock(sessionId))
            .expectError(IllegalStateException.class)
            .verify();
    }

    /**
     * Verifies that we can get a session state.
     */
    @SuppressWarnings("unchecked")
    @Test
    void getSessionState() {
        // Arrange
        final byte[] bytes = new byte[]{95, 11, 54, 10};

        when(managementNode.getSessionState(SESSION_ID, null))
            .thenReturn(Mono.just(bytes), Mono.empty());

        // Act & Assert
        StepVerifier.create(sessionReceiver.getSessionState(SESSION_ID))
            .expectNext(bytes)
            .expectComplete()
            .verify();
    }

    /**
     * Verifies that we can set a session state.
     */
    @Test
    void setSessionState() {
        // Arrange
        final byte[] bytes = new byte[]{95, 11, 54, 10};

        when(managementNode.setSessionState(SESSION_ID, bytes, null)).thenReturn(Mono.empty());

        // Act & Assert
        StepVerifier.create(sessionReceiver.setSessionState(SESSION_ID, bytes))
            .expectComplete()
            .verify();
    }

    /**
     * Get null session id for non-session receiver and gets valid session id for a session receiver.
     */
    @Test
    void getSessionIdTests() {
        // Act & Assert
        Assertions.assertNull(receiver.getSessionId(), "Non-null session Id for a non-session receiver");
        Assertions.assertEquals(SESSION_ID, sessionReceiver.getSessionId());
    }

    /**
     * Verifies that we can renew a session state.
     */
    @Test
    void renewSessionLock() {
        // Arrange
        final OffsetDateTime expiry = Instant.ofEpochSecond(1588011761L).atOffset(ZoneOffset.UTC);

        when(managementNode.renewSessionLock(SESSION_ID, null)).thenReturn(Mono.just(expiry));

        // Act & Assert
        StepVerifier.create(sessionReceiver.renewSessionLock(SESSION_ID))
            .expectNext(expiry)
            .expectComplete()
            .verify();
    }

    /**
     * Verifies that we cannot renew a message lock when using a session receiver.
     */
    @Test
    void cannotRenewMessageLockInSession() {
        // Arrange
        when(receivedMessage.getLockToken()).thenReturn("lock-token");
        when(receivedMessage.getSessionId()).thenReturn("fo");

        // Act & Assert
        StepVerifier.create(sessionReceiver.renewMessageLock(receivedMessage))
            .expectError(IllegalStateException.class)
            .verify();
    }

    /**
     * Verifies that we can auto-renew a message lock.
     */
    @Test
    void autoRenewMessageLock() {
        // Arrange
        final Duration maxDuration = Duration.ofSeconds(8);
        final Duration renewalPeriod = Duration.ofSeconds(3);

        final UUID lockTokenUUID = UUID.randomUUID();
        final String lockToken = lockTokenUUID.toString();
        final ServiceBusReceivedMessage message = new ServiceBusReceivedMessage(BinaryData.fromString("foo"));
        message.setLockToken(lockTokenUUID);

        // At most 4 times because we renew the lock before it expires (by some seconds).
        final int atMost = 6;
        final Duration totalSleepPeriod = maxDuration.plusMillis(500);

        when(managementNode.renewMessageLock(lockToken, null))
            .thenReturn(Mono.fromCallable(() -> OffsetDateTime.now().plus(renewalPeriod)));

        // Act & Assert
        StepVerifier.create(receiver.renewMessageLock(message, maxDuration))
            .thenAwait(totalSleepPeriod)
            .then(() -> LOGGER.info("Finished renewals for first sleep."))
            .expectComplete()
            .verify(Duration.ofSeconds(5));

        verify(managementNode, Mockito.atMost(atMost)).renewMessageLock(lockToken, null);
    }

    /**
     * Verifies that it errors when we try a null lock token.
     */
    @Test
    void autoRenewMessageLockErrorNull() {
        // Arrange
        final Duration maxDuration = Duration.ofSeconds(8);
        final Duration renewalPeriod = Duration.ofSeconds(3);

        when(receivedMessage.getLockToken()).thenReturn(null);
        when(managementNode.renewMessageLock(anyString(), isNull()))
            .thenReturn(Mono.fromCallable(() -> OffsetDateTime.now().plus(renewalPeriod)));

        // Act & Assert
        StepVerifier.create(receiver.renewMessageLock(receivedMessage, maxDuration))
            .expectError(NullPointerException.class)
            .verify();

        verify(managementNode, never()).renewMessageLock(anyString(), isNull());
    }

    /**
     * Verifies that it errors when we try an empty string lock token.
     */
    @Test
    void autoRenewMessageLockErrorEmptyString() {
        // Arrange
        final Duration maxDuration = Duration.ofSeconds(8);
        final Duration renewalPeriod = Duration.ofSeconds(3);
        final String lockToken = "";

        when(receivedMessage.getLockToken()).thenReturn("");
        when(managementNode.renewMessageLock(anyString(), isNull()))
            .thenReturn(Mono.fromCallable(() -> OffsetDateTime.now().plus(renewalPeriod)));

        // Act & Assert
        StepVerifier.create(receiver.renewMessageLock(receivedMessage, maxDuration))
            .expectError(IllegalArgumentException.class)
            .verify();

        verify(managementNode, never()).renewMessageLock(anyString(), isNull());
    }

    /**
     * Verifies that we can auto-renew a session lock.
     */
    @Test
    void autoRenewSessionLock() {
        // Arrange
        final Duration maxDuration = Duration.ofSeconds(8);
        final Duration renewalPeriod = Duration.ofSeconds(3);
        final String sessionId = "some-token";

        // At most 4 times because we renew the lock before it expires (by some seconds).
        final int atMost = 6;
        final Duration totalSleepPeriod = maxDuration.plusMillis(500);

        when(managementNode.renewSessionLock(sessionId, null))
            .thenReturn(Mono.fromCallable(() -> OffsetDateTime.now().plus(renewalPeriod)));

        // Act & Assert
        StepVerifier.create(sessionReceiver.renewSessionLock(sessionId, maxDuration))
            .thenAwait(totalSleepPeriod)
            .then(() -> LOGGER.info("Finished renewals for first sleep."))
            .expectComplete()
            .verify(Duration.ofSeconds(5));

        verify(managementNode, Mockito.atMost(atMost)).renewSessionLock(sessionId, null);
    }

    /**
     * Verifies that it errors when we try a null lock token.
     */
    @Test
    void autoRenewSessionLockErrorNull() {
        // Arrange
        final Duration maxDuration = Duration.ofSeconds(8);
        final Duration renewalPeriod = Duration.ofSeconds(3);

        when(managementNode.renewSessionLock(anyString(), isNull()))
            .thenReturn(Mono.fromCallable(() -> OffsetDateTime.now().plus(renewalPeriod)));

        // Act & Assert
        StepVerifier.create(sessionReceiver.renewSessionLock(null, maxDuration))
            .expectError(NullPointerException.class)
            .verify();

        verify(managementNode, never()).renewSessionLock(anyString(), isNull());
    }

    /**
     * Verifies that it errors when we try an empty string session id
     */
    @Test
    void autoRenewSessionLockErrorEmptyString() {
        // Arrange
        final Duration maxDuration = Duration.ofSeconds(8);
        final Duration renewalPeriod = Duration.ofSeconds(3);
        final String sessionId = "";

        when(managementNode.renewSessionLock(anyString(), isNull()))
            .thenReturn(Mono.fromCallable(() -> OffsetDateTime.now().plus(renewalPeriod)));

        // Act & Assert
        StepVerifier.create(sessionReceiver.renewSessionLock(sessionId, maxDuration))
            .expectError(IllegalArgumentException.class)
            .verify();

        verify(managementNode, never()).renewSessionLock(anyString(), isNull());
    }

    @Test
    void autoCompleteMessage() {
        // Arrange
        final int numberOfEvents = 3;
        final List<Message> messages = getMessages();
        final String lockToken = UUID.randomUUID().toString();
        final ReceiverOptions receiverOptions = new ReceiverOptions(ServiceBusReceiveMode.PEEK_LOCK, PREFETCH, null, true);
        final ServiceBusReceiverAsyncClient receiver2 = new ServiceBusReceiverAsyncClient(NAMESPACE, ENTITY_PATH,
<<<<<<< HEAD
            MessagingEntityType.QUEUE, receiverOptions, connectionProcessor, CLEANUP_INTERVAL, tracerProvider,
=======
            MessagingEntityType.QUEUE, receiverOptions, connectionProcessor, CLEANUP_INTERVAL, tracer,
>>>>>>> 8a6962b0
            messageSerializer, onClientClose, CLIENT_IDENTIFIER);

        when(receivedMessage.getLockToken()).thenReturn(lockToken);
        when(messageSerializer.deserialize(any(Message.class), eq(ServiceBusReceivedMessage.class)))
            .thenReturn(receivedMessage);

        when(amqpReceiveLink.updateDisposition(lockToken, Accepted.getInstance())).thenReturn(Mono.empty());

        try {
            // Act & Assert
            StepVerifier.create(receiver2.receiveMessages().take(numberOfEvents))
                .then(() -> messages.forEach(m -> messageSink.next(m)))
                .expectNextCount(numberOfEvents)
                .verifyComplete();
        } finally {
            receiver2.close();
        }

        verify(amqpReceiveLink, times(numberOfEvents)).updateDisposition(lockToken, Accepted.getInstance());
    }

    @Test
    void autoCompleteMessageSessionReceiver() {
        // Arrange
        final int numberOfEvents = 3;
        final List<Message> messages = getMessages();
        final String lockToken = "token1";
        final String lockToken2 = "token2";
        final String lockToken3 = "token3";

        final ReceiverOptions receiverOptions = new ReceiverOptions(ServiceBusReceiveMode.PEEK_LOCK, PREFETCH, null,
            true, SESSION_ID, null);
        final ServiceBusReceiverAsyncClient sessionReceiver2 = new ServiceBusReceiverAsyncClient(NAMESPACE, ENTITY_PATH,
<<<<<<< HEAD
            MessagingEntityType.QUEUE, receiverOptions, connectionProcessor, CLEANUP_INTERVAL, tracerProvider,
=======
            MessagingEntityType.QUEUE, receiverOptions, connectionProcessor, CLEANUP_INTERVAL, tracer,
>>>>>>> 8a6962b0
            messageSerializer, onClientClose, CLIENT_IDENTIFIER);

        final ServiceBusReceivedMessage receivedMessage3 = mock(ServiceBusReceivedMessage.class);

        when(receivedMessage.getLockToken()).thenReturn(lockToken);
        when(receivedMessage2.getLockToken()).thenReturn(lockToken2);
        when(receivedMessage3.getLockToken()).thenReturn(lockToken3);
        when(messageSerializer.deserialize(any(Message.class), eq(ServiceBusReceivedMessage.class)))
            .thenReturn(receivedMessage, receivedMessage2, receivedMessage3);

        when(sessionReceiveLink.updateDisposition(lockToken, Accepted.getInstance())).thenReturn(Mono.empty());
        when(sessionReceiveLink.updateDisposition(lockToken2, Accepted.getInstance())).thenReturn(Mono.empty());
        when(sessionReceiveLink.updateDisposition(lockToken3, Accepted.getInstance())).thenReturn(Mono.empty());

        try {
            // Act & Assert
            StepVerifier.create(sessionReceiver2.receiveMessages().take(numberOfEvents))
                .then(() -> messages.forEach(m -> messageSink.next(m)))
                .expectNextCount(numberOfEvents)
                .verifyComplete();
        } finally {
            sessionReceiver2.close();
        }

        verify(sessionReceiveLink).updateDisposition(lockToken, Accepted.getInstance());
        verify(sessionReceiveLink).updateDisposition(lockToken2, Accepted.getInstance());
        verify(sessionReceiveLink).updateDisposition(lockToken3, Accepted.getInstance());
    }

    private List<Message> getMessages() {
        final Map<String, String> map = Collections.singletonMap("SAMPLE_HEADER", "foo");

        return IntStream.range(0, 10)
            .mapToObj(index -> getMessage(PAYLOAD_BYTES, messageTrackingUUID, map))
            .collect(Collectors.toList());
    }

    private static Stream<Arguments> errorSourceNoneOnSettlement() {
        return Stream.of(
            Arguments.of(DispositionStatus.COMPLETED, DeliveryStateType.Accepted, ServiceBusErrorSource.COMPLETE),
            Arguments.of(DispositionStatus.ABANDONED, DeliveryStateType.Modified, ServiceBusErrorSource.ABANDON));
    }
}<|MERGE_RESOLUTION|>--- conflicted
+++ resolved
@@ -192,20 +192,12 @@
 
         receiver = new ServiceBusReceiverAsyncClient(NAMESPACE, ENTITY_PATH, MessagingEntityType.QUEUE,
             new ReceiverOptions(ServiceBusReceiveMode.PEEK_LOCK, PREFETCH, null, false),
-<<<<<<< HEAD
-            connectionProcessor, CLEANUP_INTERVAL, tracerProvider, messageSerializer, onClientClose, CLIENT_IDENTIFIER);
-=======
             connectionProcessor, CLEANUP_INTERVAL, tracer, messageSerializer, onClientClose, CLIENT_IDENTIFIER);
->>>>>>> 8a6962b0
 
         sessionReceiver = new ServiceBusReceiverAsyncClient(NAMESPACE, ENTITY_PATH, MessagingEntityType.QUEUE,
             new ReceiverOptions(ServiceBusReceiveMode.PEEK_LOCK, PREFETCH, null, false, SESSION_ID,
                 null),
-<<<<<<< HEAD
-            connectionProcessor, CLEANUP_INTERVAL, tracerProvider, messageSerializer, onClientClose, CLIENT_IDENTIFIER);
-=======
             connectionProcessor, CLEANUP_INTERVAL, tracer, messageSerializer, onClientClose, CLIENT_IDENTIFIER);
->>>>>>> 8a6962b0
     }
 
     @AfterEach
@@ -335,11 +327,7 @@
         ServiceBusReceiverAsyncClient mySessionReceiver = new ServiceBusReceiverAsyncClient(NAMESPACE, ENTITY_PATH, MessagingEntityType.QUEUE,
             new ReceiverOptions(ServiceBusReceiveMode.PEEK_LOCK, PREFETCH, maxLockRenewDuration,
                 false, SESSION_ID, null), connectionProcessor,
-<<<<<<< HEAD
-            CLEANUP_INTERVAL, tracerProvider, messageSerializer, onClientClose, CLIENT_IDENTIFIER);
-=======
             CLEANUP_INTERVAL, tracer, messageSerializer, onClientClose, CLIENT_IDENTIFIER);
->>>>>>> 8a6962b0
 
         // This needs to be used with "try with resource" : https://javadoc.io/static/org.mockito/mockito-core/3.9.0/org/mockito/Mockito.html#static_mocks
         try (
@@ -431,11 +419,7 @@
     void completeInReceiveAndDeleteMode() {
         final ReceiverOptions options = new ReceiverOptions(ServiceBusReceiveMode.RECEIVE_AND_DELETE, PREFETCH, null, false);
         ServiceBusReceiverAsyncClient client = new ServiceBusReceiverAsyncClient(NAMESPACE, ENTITY_PATH,
-<<<<<<< HEAD
-            MessagingEntityType.QUEUE, options, connectionProcessor, CLEANUP_INTERVAL, tracerProvider,
-=======
             MessagingEntityType.QUEUE, options, connectionProcessor, CLEANUP_INTERVAL, tracer,
->>>>>>> 8a6962b0
             messageSerializer, onClientClose, CLIENT_IDENTIFIER);
 
         final String lockToken1 = UUID.randomUUID().toString();
@@ -455,11 +439,7 @@
     void throwsExceptionAboutSettlingPeekedMessagesWithNullLockToken() {
         final ReceiverOptions options = new ReceiverOptions(ServiceBusReceiveMode.PEEK_LOCK, PREFETCH, null, false);
         ServiceBusReceiverAsyncClient client = new ServiceBusReceiverAsyncClient(NAMESPACE, ENTITY_PATH,
-<<<<<<< HEAD
-            MessagingEntityType.QUEUE, options, connectionProcessor, CLEANUP_INTERVAL, tracerProvider,
-=======
             MessagingEntityType.QUEUE, options, connectionProcessor, CLEANUP_INTERVAL, tracer,
->>>>>>> 8a6962b0
             messageSerializer, onClientClose, CLIENT_IDENTIFIER);
 
         when(receivedMessage.getLockToken()).thenReturn(null);
@@ -577,11 +557,7 @@
 
         final ReceiverOptions receiverOptions = new ReceiverOptions(ServiceBusReceiveMode.PEEK_LOCK, PREFETCH, null, true);
         final ServiceBusReceiverAsyncClient receiver2 = new ServiceBusReceiverAsyncClient(NAMESPACE, ENTITY_PATH,
-<<<<<<< HEAD
-            MessagingEntityType.QUEUE, receiverOptions, connectionProcessor, CLEANUP_INTERVAL, tracerProvider,
-=======
             MessagingEntityType.QUEUE, receiverOptions, connectionProcessor, CLEANUP_INTERVAL, tracer,
->>>>>>> 8a6962b0
             messageSerializer, onClientClose, CLIENT_IDENTIFIER);
 
         // Act & Assert
@@ -606,11 +582,7 @@
         final ReceiverOptions receiverOptions = new ReceiverOptions(ServiceBusReceiveMode.PEEK_LOCK, PREFETCH, null, true, SESSION_ID,
             null);
         final ServiceBusReceiverAsyncClient sessionReceiver2 = new ServiceBusReceiverAsyncClient(NAMESPACE, ENTITY_PATH, MessagingEntityType.QUEUE,
-<<<<<<< HEAD
-            receiverOptions, connectionProcessor, CLEANUP_INTERVAL, tracerProvider, messageSerializer, onClientClose, CLIENT_IDENTIFIER);
-=======
             receiverOptions, connectionProcessor, CLEANUP_INTERVAL, tracer, messageSerializer, onClientClose, CLIENT_IDENTIFIER);
->>>>>>> 8a6962b0
 
         // Act & Assert
         StepVerifier.create(sessionReceiver2.renewSessionLock(SESSION_ID))
@@ -682,11 +654,7 @@
         final String lockToken = UUID.randomUUID().toString();
         final ReceiverOptions receiverOptions = new ReceiverOptions(ServiceBusReceiveMode.PEEK_LOCK, PREFETCH, null, true);
         final ServiceBusReceiverAsyncClient receiver2 = new ServiceBusReceiverAsyncClient(NAMESPACE, ENTITY_PATH,
-<<<<<<< HEAD
-            MessagingEntityType.QUEUE, receiverOptions, connectionProcessor, CLEANUP_INTERVAL, tracerProvider,
-=======
             MessagingEntityType.QUEUE, receiverOptions, connectionProcessor, CLEANUP_INTERVAL, tracer,
->>>>>>> 8a6962b0
             messageSerializer, onClientClose, CLIENT_IDENTIFIER);
 
         when(receivedMessage.getLockToken()).thenReturn(lockToken);
@@ -734,11 +702,7 @@
 
         final ReceiverOptions receiverOptions = new ReceiverOptions(ServiceBusReceiveMode.PEEK_LOCK, PREFETCH, null, true);
         final ServiceBusReceiverAsyncClient receiver2 = new ServiceBusReceiverAsyncClient(NAMESPACE, ENTITY_PATH,
-<<<<<<< HEAD
-            MessagingEntityType.QUEUE, receiverOptions, connectionProcessor, CLEANUP_INTERVAL, tracerProvider,
-=======
             MessagingEntityType.QUEUE, receiverOptions, connectionProcessor, CLEANUP_INTERVAL, tracer,
->>>>>>> 8a6962b0
             messageSerializer, onClientClose, CLIENT_IDENTIFIER);
 
         when(connection.createReceiveLink(anyString(), anyString(), any(ServiceBusReceiveMode.class), any(),
@@ -1274,11 +1238,7 @@
         final String lockToken = UUID.randomUUID().toString();
         final ReceiverOptions receiverOptions = new ReceiverOptions(ServiceBusReceiveMode.PEEK_LOCK, PREFETCH, null, true);
         final ServiceBusReceiverAsyncClient receiver2 = new ServiceBusReceiverAsyncClient(NAMESPACE, ENTITY_PATH,
-<<<<<<< HEAD
-            MessagingEntityType.QUEUE, receiverOptions, connectionProcessor, CLEANUP_INTERVAL, tracerProvider,
-=======
             MessagingEntityType.QUEUE, receiverOptions, connectionProcessor, CLEANUP_INTERVAL, tracer,
->>>>>>> 8a6962b0
             messageSerializer, onClientClose, CLIENT_IDENTIFIER);
 
         when(receivedMessage.getLockToken()).thenReturn(lockToken);
@@ -1312,11 +1272,7 @@
         final ReceiverOptions receiverOptions = new ReceiverOptions(ServiceBusReceiveMode.PEEK_LOCK, PREFETCH, null,
             true, SESSION_ID, null);
         final ServiceBusReceiverAsyncClient sessionReceiver2 = new ServiceBusReceiverAsyncClient(NAMESPACE, ENTITY_PATH,
-<<<<<<< HEAD
-            MessagingEntityType.QUEUE, receiverOptions, connectionProcessor, CLEANUP_INTERVAL, tracerProvider,
-=======
             MessagingEntityType.QUEUE, receiverOptions, connectionProcessor, CLEANUP_INTERVAL, tracer,
->>>>>>> 8a6962b0
             messageSerializer, onClientClose, CLIENT_IDENTIFIER);
 
         final ServiceBusReceivedMessage receivedMessage3 = mock(ServiceBusReceivedMessage.class);
