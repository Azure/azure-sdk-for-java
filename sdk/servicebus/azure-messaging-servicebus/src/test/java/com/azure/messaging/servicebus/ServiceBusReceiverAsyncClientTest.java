// Copyright (c) Microsoft Corporation. All rights reserved.
// Licensed under the MIT License.

package com.azure.messaging.servicebus;

import com.azure.core.amqp.AmqpEndpointState;
import com.azure.core.amqp.AmqpRetryOptions;
import com.azure.core.amqp.AmqpTransportType;
import com.azure.core.amqp.ProxyOptions;
import com.azure.core.amqp.implementation.CbsAuthorizationType;
import com.azure.core.amqp.implementation.ConnectionOptions;
import com.azure.core.amqp.implementation.MessageSerializer;
import com.azure.core.amqp.implementation.TracerProvider;
import com.azure.core.credential.TokenCredential;
import com.azure.core.util.logging.ClientLogger;
import com.azure.messaging.servicebus.ServiceBusClientBuilder.ServiceBusReceiverClientBuilder;
import com.azure.messaging.servicebus.implementation.DispositionStatus;
import com.azure.messaging.servicebus.implementation.MessageWithLockToken;
import com.azure.messaging.servicebus.implementation.MessagingEntityType;
import com.azure.messaging.servicebus.implementation.ServiceBusAmqpConnection;
import com.azure.messaging.servicebus.implementation.ServiceBusConnectionProcessor;
import com.azure.messaging.servicebus.implementation.ServiceBusManagementNode;
import com.azure.messaging.servicebus.implementation.ServiceBusReactorReceiver;
import com.azure.messaging.servicebus.models.DeadLetterOptions;
import com.azure.messaging.servicebus.models.ReceiveMode;
import org.apache.qpid.proton.amqp.messaging.Rejected;
import org.apache.qpid.proton.amqp.transport.DeliveryState.DeliveryStateType;
import org.apache.qpid.proton.message.Message;
import org.junit.jupiter.api.AfterAll;
import org.junit.jupiter.api.AfterEach;
import org.junit.jupiter.api.Assertions;
import org.junit.jupiter.api.BeforeAll;
import org.junit.jupiter.api.BeforeEach;
import org.junit.jupiter.api.Test;
import org.junit.jupiter.api.TestInfo;
import org.junit.jupiter.params.ParameterizedTest;
import org.junit.jupiter.params.provider.Arguments;
import org.junit.jupiter.params.provider.EnumSource;
import org.mockito.ArgumentCaptor;
import org.mockito.Mock;
import org.mockito.Mockito;
import org.mockito.MockitoAnnotations;
import reactor.core.publisher.DirectProcessor;
import reactor.core.publisher.Flux;
import reactor.core.publisher.FluxSink;
import reactor.core.publisher.Mono;
import reactor.core.publisher.ReplayProcessor;
import reactor.core.scheduler.Schedulers;
import reactor.test.StepVerifier;

import java.time.Duration;
import java.time.Instant;
import java.util.Arrays;
import java.util.Collections;
import java.util.HashMap;
import java.util.List;
import java.util.Map;
import java.util.UUID;
import java.util.stream.Collectors;
import java.util.stream.IntStream;
import java.util.stream.Stream;

import static com.azure.messaging.servicebus.TestUtils.getMessage;
import static java.nio.charset.StandardCharsets.UTF_8;
import static org.mockito.ArgumentMatchers.any;
import static org.mockito.ArgumentMatchers.anyLong;
import static org.mockito.ArgumentMatchers.anyString;
import static org.mockito.ArgumentMatchers.argThat;
import static org.mockito.ArgumentMatchers.eq;
import static org.mockito.ArgumentMatchers.isA;
import static org.mockito.ArgumentMatchers.isNull;
import static org.mockito.Mockito.mock;
import static org.mockito.Mockito.never;
import static org.mockito.Mockito.times;
import static org.mockito.Mockito.verify;
import static org.mockito.Mockito.when;

class ServiceBusReceiverAsyncClientTest {
    private static final String PAYLOAD = "hello";
    private static final byte[] PAYLOAD_BYTES = PAYLOAD.getBytes(UTF_8);
    private static final int PREFETCH = 5;
    private static final String NAMESPACE = "my-namespace-foo.net";
    private static final String ENTITY_PATH = "queue-name";
    private static final MessagingEntityType ENTITY_TYPE = MessagingEntityType.QUEUE;
    private static final String NAMESPACE_CONNECTION_STRING = String.format(
        "Endpoint=sb://%s;SharedAccessKeyName=%s;SharedAccessKey=%s",
        NAMESPACE, "some-name", "something-else");
    private static final Duration CLEANUP_INTERVAL = Duration.ofSeconds(10);
    private static final String SESSION_ID = "my-session-id";

    private final ClientLogger logger = new ClientLogger(ServiceBusReceiverAsyncClientTest.class);
    private final String messageTrackingUUID = UUID.randomUUID().toString();
    private final ReplayProcessor<AmqpEndpointState> endpointProcessor = ReplayProcessor.cacheLast();
    private final FluxSink<AmqpEndpointState> endpointSink = endpointProcessor.sink(FluxSink.OverflowStrategy.BUFFER);
    private final DirectProcessor<Message> messageProcessor = DirectProcessor.create();
    private final FluxSink<Message> messageSink = messageProcessor.sink(FluxSink.OverflowStrategy.BUFFER);

    private ServiceBusConnectionProcessor connectionProcessor;
    private ServiceBusReceiverAsyncClient receiver;
    private ServiceBusReceiverAsyncClient sessionReceiver;
    private Duration maxAutoLockRenewalDuration;

    @Mock
    private ServiceBusReactorReceiver amqpReceiveLink;
    @Mock
    private ServiceBusReactorReceiver sessionReceiveLink;
    @Mock
    private ServiceBusAmqpConnection connection;
    @Mock
    private TokenCredential tokenCredential;
    @Mock
    private MessageSerializer messageSerializer;
    @Mock
    private TracerProvider tracerProvider;
    @Mock
    private ServiceBusManagementNode managementNode;
    @Mock
    private ServiceBusReceivedMessage receivedMessage;
    @Mock
    private ServiceBusReceivedMessage receivedMessage2;
    @Mock
    private Runnable onClientClose;

    @BeforeAll
    static void beforeAll() {
        StepVerifier.setDefaultTimeout(Duration.ofSeconds(100));
    }

    @AfterAll
    static void afterAll() {
        StepVerifier.resetDefaultTimeout();
    }

    @BeforeEach
    void setup(TestInfo testInfo) {
        logger.info("[{}] Setting up.", testInfo.getDisplayName());

        MockitoAnnotations.initMocks(this);

        // Forcing us to publish the messages we receive on the AMQP link on single. Similar to how it is done
        // in ReactorExecutor.
        when(amqpReceiveLink.receive()).thenReturn(messageProcessor.publishOn(Schedulers.single()));
        when(amqpReceiveLink.getEndpointStates()).thenReturn(endpointProcessor);

        ConnectionOptions connectionOptions = new ConnectionOptions(NAMESPACE, tokenCredential,
            CbsAuthorizationType.SHARED_ACCESS_SIGNATURE, AmqpTransportType.AMQP, new AmqpRetryOptions(),
            ProxyOptions.SYSTEM_DEFAULTS, Schedulers.boundedElastic());

        when(connection.getEndpointStates()).thenReturn(endpointProcessor);
        endpointSink.next(AmqpEndpointState.ACTIVE);

        when(connection.getManagementNode(ENTITY_PATH, ENTITY_TYPE))
            .thenReturn(Mono.just(managementNode));

        when(connection.createReceiveLink(anyString(), anyString(), any(ReceiveMode.class), any(),
            any(MessagingEntityType.class))).thenReturn(Mono.just(amqpReceiveLink));
        when(connection.createReceiveLink(anyString(), anyString(), any(ReceiveMode.class), any(),
            any(MessagingEntityType.class), anyString())).thenReturn(Mono.just(sessionReceiveLink));

        connectionProcessor =
            Flux.<ServiceBusAmqpConnection>create(sink -> sink.next(connection))
                .subscribeWith(new ServiceBusConnectionProcessor(connectionOptions.getFullyQualifiedNamespace(),
                    connectionOptions.getRetry()));

        receiver = new ServiceBusReceiverAsyncClient(NAMESPACE, ENTITY_PATH, MessagingEntityType.QUEUE,
            new ReceiverOptions(ReceiveMode.PEEK_LOCK, PREFETCH, maxAutoLockRenewalDuration), connectionProcessor, CLEANUP_INTERVAL,
            tracerProvider, messageSerializer, onClientClose);

        sessionReceiver = new ServiceBusReceiverAsyncClient(NAMESPACE, ENTITY_PATH, MessagingEntityType.QUEUE,
            new ReceiverOptions(ReceiveMode.PEEK_LOCK, PREFETCH, maxAutoLockRenewalDuration, "Some-Session", false, null),
            connectionProcessor, CLEANUP_INTERVAL, tracerProvider, messageSerializer, onClientClose);
    }

    @AfterEach
    void teardown(TestInfo testInfo) {
        logger.info("[{}] Tearing down.", testInfo.getDisplayName());

        receiver.close();
        Mockito.framework().clearInlineMocks();
    }

    /**
     * Verifies that when user calls peek more than one time, It returns different object.
     */
    @SuppressWarnings("unchecked")
    @Test
    void peekTwoMessages() {
        final long sequence1 = 10;
        final long sequence2 = 12;
        final ArgumentCaptor<Long> captor = ArgumentCaptor.forClass(Long.class);
        when(receivedMessage.getSequenceNumber()).thenReturn(sequence1);
        when(receivedMessage2.getSequenceNumber()).thenReturn(sequence2);
        // Arrange
        when(managementNode.peek(anyLong(), isNull(), isNull()))
            .thenReturn(Mono.just(receivedMessage), Mono.just(receivedMessage2));

        // Act & Assert
        StepVerifier.create(receiver.browse())
            .expectNext(receivedMessage)
            .verifyComplete();

        // Act & Assert
        StepVerifier.create(receiver.browse())
            .expectNext(receivedMessage2)
            .verifyComplete();

        verify(managementNode, times(2)).peek(captor.capture(), isNull(), isNull());
        final List<Long> allValues = captor.getAllValues();

        Assertions.assertEquals(2, allValues.size());

        // Because we always add one when we fetch the next message.
        Assertions.assertTrue(allValues.contains(0L));
        Assertions.assertTrue(allValues.contains(11L));
    }

    /**
     * Verifies that this peek one messages from a sequence Number.
     */
    @Test
    void peekWithSequenceOneMessage() {
        // Arrange
        final int fromSequenceNumber = 10;
        final ServiceBusReceivedMessage receivedMessage = mock(ServiceBusReceivedMessage.class);

        when(managementNode.peek(fromSequenceNumber, null, null)).thenReturn(Mono.just(receivedMessage));

        // Act & Assert
        StepVerifier.create(receiver.browseAt(fromSequenceNumber))
            .expectNext(receivedMessage)
            .verifyComplete();
    }

    /**
     * Verifies that this receives a number of messages. Verifies that the initial credits we add are equal to the
     * prefetch value.
     */
    @Test
    void receivesNumberOfEvents() {
        // Arrange
        final int numberOfEvents = 1;
        final List<Message> messages = getMessages(10);

        ServiceBusReceivedMessage receivedMessage = mock(ServiceBusReceivedMessage.class);
        when(receivedMessage.getLockToken()).thenReturn(UUID.randomUUID().toString());
        when(messageSerializer.deserialize(any(Message.class), eq(ServiceBusReceivedMessage.class)))
            .thenReturn(receivedMessage);

        // Act & Assert
        StepVerifier.create(receiver.receive().take(numberOfEvents))
            .then(() -> messages.forEach(m -> messageSink.next(m)))
            .expectNextCount(numberOfEvents)
            .verifyComplete();

        verify(amqpReceiveLink).addCredits(PREFETCH);
    }

    /**
<<<<<<< HEAD
=======
     * Verifies that we error if we try to settle a message with null transaction.
     */
    @ParameterizedTest
    @EnumSource(DispositionStatus.class)
    void settleWithNullTransaction(DispositionStatus dispositionStatus) {
        // Arrange
        ServiceBusTransactionContext nullTransaction = null;
        when(connection.getManagementNode(ENTITY_PATH, ENTITY_TYPE)).thenReturn(Mono.just(managementNode));
        when(managementNode.updateDisposition(any(), eq(dispositionStatus), isNull(), isNull(), isNull(),
            isNull(), isNull(), isNull()))
            .thenReturn(Mono.delay(Duration.ofMillis(250)).then());
        when(receivedMessage.getLockToken()).thenReturn("mylockToken");

        final Mono<Void> operation;
        switch (dispositionStatus) {
            case DEFERRED:
                operation = receiver.defer(receivedMessage, null, nullTransaction);
                break;
            case ABANDONED:
                operation = receiver.abandon(receivedMessage, null, nullTransaction);
                break;
            case COMPLETED:
                operation = receiver.complete(receivedMessage, nullTransaction);
                break;
            case SUSPENDED:
                operation = receiver.deadLetter(receivedMessage, new DeadLetterOptions(), nullTransaction);
                break;
            default:
                throw new IllegalArgumentException("Unrecognized operation: " + dispositionStatus);
        }

        StepVerifier.create(operation)
            .expectError(NullPointerException.class)
            .verify();

        verify(managementNode, never()).updateDisposition(any(), eq(dispositionStatus), isNull(), isNull(),
            isNull(), isNull(), isNull(), isNull());
    }

    /**
     * Verifies that we error if we try to settle a message with null transaction-id.
     */
    @ParameterizedTest
    @EnumSource(DispositionStatus.class)
    void settleWithNullTransactionId(DispositionStatus dispositionStatus) {
        // Arrange
        ServiceBusTransactionContext nullTransactionId = new ServiceBusTransactionContext(null);
        when(connection.getManagementNode(ENTITY_PATH, ENTITY_TYPE)).thenReturn(Mono.just(managementNode));
        when(managementNode.updateDisposition(any(), eq(dispositionStatus), isNull(), isNull(), isNull(),
            isNull(), isNull(), isNull()))
            .thenReturn(Mono.delay(Duration.ofMillis(250)).then());
        when(receivedMessage.getLockToken()).thenReturn("mylockToken");

        final Mono<Void> operation;
        switch (dispositionStatus) {
            case DEFERRED:
                operation = receiver.defer(receivedMessage, null, nullTransactionId);
                break;
            case ABANDONED:
                operation = receiver.abandon(receivedMessage, null, nullTransactionId);
                break;
            case COMPLETED:
                operation = receiver.complete(receivedMessage, nullTransactionId);
                break;
            case SUSPENDED:
                operation = receiver.deadLetter(receivedMessage, new DeadLetterOptions(), nullTransactionId);
                break;
            default:
                throw new IllegalArgumentException("Unrecognized operation: " + dispositionStatus);
        }

        StepVerifier.create(operation)
            .expectError(NullPointerException.class)
            .verify();

        verify(managementNode, never()).updateDisposition(any(), eq(dispositionStatus), isNull(), isNull(),
            isNull(), isNull(), isNull(), isNull());
    }

    /**
>>>>>>> 72d53830
     * Verifies that we error if we try to complete a message without a lock token.
     */
    @Test
    void completeNullLockToken() {
        // Arrange
        when(connection.getManagementNode(ENTITY_PATH, ENTITY_TYPE)).thenReturn(Mono.just(managementNode));
        when(managementNode.updateDisposition(any(), eq(DispositionStatus.COMPLETED), isNull(), isNull(), isNull(),
            isNull(), isNull(), isNull()))
            .thenReturn(Mono.delay(Duration.ofMillis(250)).then());

        when(receivedMessage.getLockToken()).thenReturn(null);

        StepVerifier.create(receiver.complete(receivedMessage))
            .expectError(NullPointerException.class)
            .verify();

        verify(managementNode, never()).updateDisposition(any(), eq(DispositionStatus.COMPLETED), isNull(), isNull(),
            isNull(), isNull(), isNull(), isNull());
    }

    /**
     * Verifies that we error if we try to complete a null message.
     */
    @Test
    void completeNullMessage() {
        StepVerifier.create(receiver.complete(null)).expectError(NullPointerException.class).verify();
    }

    /**
     * Verifies that we error if we complete in RECEIVE_AND_DELETE mode.
     */
    @Test
    void completeInReceiveAndDeleteMode() {
        final ReceiverOptions options = new ReceiverOptions(ReceiveMode.RECEIVE_AND_DELETE, PREFETCH, maxAutoLockRenewalDuration);
        ServiceBusReceiverAsyncClient client = new ServiceBusReceiverAsyncClient(NAMESPACE, ENTITY_PATH,
            MessagingEntityType.QUEUE, options, connectionProcessor, CLEANUP_INTERVAL, tracerProvider,
            messageSerializer, onClientClose);

        final String lockToken1 = UUID.randomUUID().toString();

        when(receivedMessage.getLockToken()).thenReturn(lockToken1);

        try {
            StepVerifier.create(client.complete(receivedMessage))
                .expectError(UnsupportedOperationException.class)
                .verify();
        } finally {
            client.close();
        }
    }

    /**
     * Verifies that this peek batch of messages.
     */
    @Test
    void peekBatchMessages() {
        // Arrange
        final int numberOfEvents = 2;

        when(managementNode.peek(0, null, null, numberOfEvents))
            .thenReturn(Flux.fromArray(new ServiceBusReceivedMessage[]{receivedMessage, receivedMessage2}));

        // Act & Assert
        StepVerifier.create(receiver.browseBatch(numberOfEvents))
            .expectNextCount(numberOfEvents)
            .verifyComplete();
    }

    /**
     * Verifies that this peek batch of messages from a sequence Number.
     */
    @Test
    void peekBatchWithSequenceNumberMessages() {
        // Arrange
        final int numberOfEvents = 2;
        final int fromSequenceNumber = 10;

        when(managementNode.peek(fromSequenceNumber, null, null, numberOfEvents))
            .thenReturn(Flux.fromArray(new ServiceBusReceivedMessage[]{receivedMessage, receivedMessage2}));

        // Act & Assert
        StepVerifier.create(receiver.browseBatchAt(numberOfEvents, fromSequenceNumber))
            .expectNext(receivedMessage, receivedMessage2)
            .verifyComplete();
    }

    /**
     * Verifies that we can deadletter a message with an error and description.
     */
    @Test
    void deadLetterWithDescription() {
        final String lockToken1 = UUID.randomUUID().toString();
        final String description = "some-dead-letter-description";
        final String reason = "dead-letter-reason";
        final Map<String, Object> propertiesToModify = new HashMap<>();
        propertiesToModify.put("something", true);

        final DeadLetterOptions deadLetterOptions = new DeadLetterOptions().setDeadLetterReason(reason)
            .setDeadLetterErrorDescription(description)
            .setPropertiesToModify(propertiesToModify);

        final Instant expiration = Instant.now().plus(Duration.ofMinutes(5));

        final MessageWithLockToken message = mock(MessageWithLockToken.class);

        when(messageSerializer.deserialize(message, ServiceBusReceivedMessage.class)).thenReturn(receivedMessage);

        when(receivedMessage.getLockToken()).thenReturn(lockToken1);
        when(receivedMessage.getLockedUntil()).thenReturn(expiration);

        when(amqpReceiveLink.updateDisposition(eq(lockToken1), argThat(e -> e.getType() == DeliveryStateType.Rejected))).thenReturn(Mono.empty());

        // Act & Assert
        StepVerifier.create(receiver.receive()
            .take(1)
            .flatMap(context -> receiver.deadLetter(context.getMessage(), deadLetterOptions)))
            .then(() -> messageSink.next(message))
            .expectNext()
            .verifyComplete();

        verify(amqpReceiveLink).updateDisposition(eq(lockToken1), isA(Rejected.class));
    }

    /**
     * Verifies that the user can complete settlement methods on received message.
     */
    @ParameterizedTest
    @EnumSource(DispositionStatus.class)
    void settleMessageOnManagement(DispositionStatus dispositionStatus) {
        // Arrange
        final String lockToken1 = UUID.randomUUID().toString();
        final String lockToken2 = UUID.randomUUID().toString();
        final Instant expiration = Instant.now().plus(Duration.ofMinutes(5));
        final long sequenceNumber = 10L;
        final long sequenceNumber2 = 15L;

        final MessageWithLockToken message = mock(MessageWithLockToken.class);
        final MessageWithLockToken message2 = mock(MessageWithLockToken.class);

        when(messageSerializer.deserialize(message, ServiceBusReceivedMessage.class)).thenReturn(receivedMessage);
        when(messageSerializer.deserialize(message2, ServiceBusReceivedMessage.class)).thenReturn(receivedMessage2);

        when(receivedMessage.getLockToken()).thenReturn(lockToken1);
        when(receivedMessage.getLockedUntil()).thenReturn(expiration);
        when(receivedMessage2.getLockToken()).thenReturn(lockToken2);
        when(receivedMessage2.getLockedUntil()).thenReturn(expiration);

        when(connection.getManagementNode(eq(ENTITY_PATH), eq(ENTITY_TYPE)))
            .thenReturn(Mono.just(managementNode));

        when(managementNode.receiveDeferredMessages(eq(ReceiveMode.PEEK_LOCK), isNull(), isNull(), argThat(arg -> {
            boolean foundFirst = false;
            boolean foundSecond = false;
            for (Long seq : arg) {
                if (!foundFirst && sequenceNumber == seq) {
                    foundFirst = true;
                } else if (!foundSecond && sequenceNumber2 == seq) {
                    foundSecond = true;
                }
            }

            return foundFirst && foundSecond;
        })))
            .thenReturn(Flux.just(receivedMessage, receivedMessage2));

        when(managementNode.updateDisposition(lockToken1, dispositionStatus, null, null, null, null, null, null))
            .thenReturn(Mono.empty());
        when(managementNode.updateDisposition(lockToken2, dispositionStatus, null, null, null, null, null, null))
            .thenReturn(Mono.empty());

        // Pretend we receive these before. This is to simulate that so that the receiver keeps track of them in
        // the lock map.
        StepVerifier.create(receiver.receiveDeferredMessageBatch(Arrays.asList(sequenceNumber, sequenceNumber2)))
            .expectNext(receivedMessage, receivedMessage2)
            .verifyComplete();

        // Act and Assert
        final Mono<Void> operation;
        switch (dispositionStatus) {
            case DEFERRED:
                operation = receiver.defer(receivedMessage);
                break;
            case ABANDONED:
                operation = receiver.abandon(receivedMessage);
                break;
            case COMPLETED:
                operation = receiver.complete(receivedMessage);
                break;
            case SUSPENDED:
                operation = receiver.deadLetter(receivedMessage);
                break;
            default:
                throw new IllegalArgumentException("Unrecognized operation: " + dispositionStatus);
        }

        StepVerifier.create(operation)
            .verifyComplete();

        verify(managementNode).updateDisposition(lockToken1, dispositionStatus, null, null, null, null, null, null);
        verify(managementNode, never()).updateDisposition(lockToken2, dispositionStatus, null, null, null, null, null, null);
    }

    /**
     * Verifies that this receive deferred one messages from a sequence Number.
     */
    @Test
    void receiveDeferredWithSequenceOneMessage() {
        // Arrange
        final int fromSequenceNumber = 10;
        final ServiceBusReceivedMessage receivedMessage = mock(ServiceBusReceivedMessage.class);

        when(managementNode.receiveDeferredMessages(any(), any(), any(), any())).thenReturn(Flux.just(receivedMessage));

        // Act & Assert
        StepVerifier.create(receiver.receiveDeferredMessage(fromSequenceNumber))
            .expectNext(receivedMessage)
            .verifyComplete();
    }

    /**
     * Verifies that this receive deferred messages from a sequence Number.
     */
    @Test
    void receiveDeferredBatchFromSequenceNumber() {
        // Arrange
        final long fromSequenceNumber1 = 10;
        final long fromSequenceNumber2 = 11;

        when(managementNode.receiveDeferredMessages(any(), any(), any(), any()))
            .thenReturn(Flux.fromArray(new ServiceBusReceivedMessage[]{receivedMessage, receivedMessage2}));

        // Act & Assert
        StepVerifier.create(receiver.receiveDeferredMessageBatch(Arrays.asList(fromSequenceNumber1, fromSequenceNumber2)))
            .expectNext(receivedMessage)
            .expectNext(receivedMessage2)
            .verifyComplete();
    }

    /**
     * Verifies that the onClientClose is called.
     */
    @Test
    void callsClientClose() {
        // Act
        receiver.close();

        // Assert
        verify(onClientClose).run();
    }

    /**
     * Verifies that the onClientClose is only called once.
     */
    @Test
    void callsClientCloseOnce() {
        // Act
        receiver.close();
        receiver.close();

        // Assert
        verify(onClientClose).run();
    }

    /**
     * Tests that invalid options throws and null options.
     */
    @Test
    void receiveIllegalOptions() {
        // Arrange
        ServiceBusReceiverClientBuilder builder = new ServiceBusClientBuilder()
            .connectionString(NAMESPACE_CONNECTION_STRING)
            .receiver()
            .topicName("baz").subscriptionName("bar")
            .maxAutoLockRenewalDuration(Duration.ofSeconds(-1))
            .receiveMode(ReceiveMode.PEEK_LOCK);

        // Act & Assert
        Assertions.assertThrows(IllegalArgumentException.class, () -> builder.buildAsyncClient());
    }

    @Test
    void topicCorrectEntityPath() {
        // Arrange
        final String topicName = "foo";
        final String subscriptionName = "bar";
        final String entityPath = String.join("/", topicName, "subscriptions", subscriptionName);
        final ServiceBusReceiverAsyncClient receiver = new ServiceBusClientBuilder()
            .connectionString(NAMESPACE_CONNECTION_STRING)
            .receiver()
            .topicName(topicName)
            .subscriptionName(subscriptionName)
            .receiveMode(ReceiveMode.PEEK_LOCK)
            .buildAsyncClient();

        // Act
        final String actual = receiver.getEntityPath();
        final String actualNamespace = receiver.getFullyQualifiedNamespace();

        // Assert
        Assertions.assertEquals(entityPath, actual);
        Assertions.assertEquals(NAMESPACE, actualNamespace);
    }

    /**
     * Cannot get session state for non-session receiver.
     */
    @Test
    void cannotPerformGetSessionState() {
        // Arrange
        final String sessionId = "a-session-id";

        // Act & Assert
        StepVerifier.create(receiver.getSessionState(sessionId))
            .expectError(IllegalStateException.class)
            .verify();
    }

    /**
     * Cannot get session state for non-session receiver.
     */
    @Test
    void cannotPerformSetSessionState() {
        // Arrange
        final String sessionId = "a-session-id";
        final byte[] sessionState = new byte[]{10, 11, 8};

        // Act & Assert
        StepVerifier.create(receiver.setSessionState(sessionId, sessionState))
            .expectError(IllegalStateException.class)
            .verify();
    }

    /**
     * Cannot get session state for non-session receiver.
     */
    @Test
    void cannotPerformRenewSessionLock() {
        // Arrange
        final String sessionId = "a-session-id";

        // Act & Assert
        StepVerifier.create(receiver.renewSessionLock(sessionId))
            .expectError(IllegalStateException.class)
            .verify();
    }

    /**
     * Verifies that we can get a session state.
     */
    @SuppressWarnings("unchecked")
    @Test
    void getSessionState() {
        // Arrange
        final byte[] bytes = new byte[]{95, 11, 54, 10};

        when(managementNode.getSessionState(SESSION_ID, null))
            .thenReturn(Mono.just(bytes), Mono.empty());

        // Act & Assert
        StepVerifier.create(sessionReceiver.getSessionState(SESSION_ID))
            .expectNext(bytes)
            .expectComplete()
            .verify();
    }

    /**
     * Verifies that we can set a session state.
     */
    @Test
    void setSessionState() {
        // Arrange
        final byte[] bytes = new byte[]{95, 11, 54, 10};

        when(managementNode.setSessionState(SESSION_ID, bytes, null)).thenReturn(Mono.empty());

        // Act & Assert
        StepVerifier.create(sessionReceiver.setSessionState(SESSION_ID, bytes))
            .expectComplete()
            .verify();
    }

    /**
     * Verifies that we can renew a session state.
     */
    @Test
    void renewSessionLock() {
        // Arrange
        final Instant expiry = Instant.ofEpochSecond(1588011761L);

        when(managementNode.renewSessionLock(SESSION_ID, null)).thenReturn(Mono.just(expiry));

        // Act & Assert
        StepVerifier.create(sessionReceiver.renewSessionLock(SESSION_ID))
            .expectNext(expiry)
            .expectComplete()
            .verify();
    }

    /**
     * Verifies that we cannot renew a message lock when using a session receiver.
     */
    @Test
    void cannotRenewMessageLockInSession() {
        // Arrange
        final UUID messageLock = UUID.randomUUID();
        final MessageLockToken lockToken = MessageLockToken.fromString(messageLock.toString());

        // Act & Assert
        StepVerifier.create(sessionReceiver.renewMessageLock(lockToken))
            .expectError(IllegalStateException.class)
            .verify();
    }

    private List<Message> getMessages(int numberOfEvents) {
        final Map<String, String> map = Collections.singletonMap("SAMPLE_HEADER", "foo");

        return IntStream.range(0, numberOfEvents)
            .mapToObj(index -> getMessage(PAYLOAD_BYTES, messageTrackingUUID, map))
            .collect(Collectors.toList());
    }

    protected static Stream<Arguments> dispositionStatus() {
        return Stream.of(
            // The data corresponds to :entityType, isSessionEnabled, commit, dispositionStatus
            Arguments.of(MessagingEntityType.QUEUE, false, true, DispositionStatus.COMPLETED),
            Arguments.of(MessagingEntityType.QUEUE, false, true, DispositionStatus.ABANDONED),
            Arguments.of(MessagingEntityType.QUEUE, false, true, DispositionStatus.SUSPENDED),
            Arguments.of(MessagingEntityType.QUEUE, false, true, DispositionStatus.DEFERRED)
        );
    }
}<|MERGE_RESOLUTION|>--- conflicted
+++ resolved
@@ -195,12 +195,12 @@
             .thenReturn(Mono.just(receivedMessage), Mono.just(receivedMessage2));
 
         // Act & Assert
-        StepVerifier.create(receiver.browse())
+        StepVerifier.create(receiver.peek())
             .expectNext(receivedMessage)
             .verifyComplete();
 
         // Act & Assert
-        StepVerifier.create(receiver.browse())
+        StepVerifier.create(receiver.peek())
             .expectNext(receivedMessage2)
             .verifyComplete();
 
@@ -226,7 +226,7 @@
         when(managementNode.peek(fromSequenceNumber, null, null)).thenReturn(Mono.just(receivedMessage));
 
         // Act & Assert
-        StepVerifier.create(receiver.browseAt(fromSequenceNumber))
+        StepVerifier.create(receiver.peekAt(fromSequenceNumber))
             .expectNext(receivedMessage)
             .verifyComplete();
     }
@@ -256,8 +256,6 @@
     }
 
     /**
-<<<<<<< HEAD
-=======
      * Verifies that we error if we try to settle a message with null transaction.
      */
     @ParameterizedTest
@@ -338,7 +336,6 @@
     }
 
     /**
->>>>>>> 72d53830
      * Verifies that we error if we try to complete a message without a lock token.
      */
     @Test
@@ -402,7 +399,7 @@
             .thenReturn(Flux.fromArray(new ServiceBusReceivedMessage[]{receivedMessage, receivedMessage2}));
 
         // Act & Assert
-        StepVerifier.create(receiver.browseBatch(numberOfEvents))
+        StepVerifier.create(receiver.peekBatch(numberOfEvents))
             .expectNextCount(numberOfEvents)
             .verifyComplete();
     }
@@ -420,7 +417,7 @@
             .thenReturn(Flux.fromArray(new ServiceBusReceivedMessage[]{receivedMessage, receivedMessage2}));
 
         // Act & Assert
-        StepVerifier.create(receiver.browseBatchAt(numberOfEvents, fromSequenceNumber))
+        StepVerifier.create(receiver.peekBatchAt(numberOfEvents, fromSequenceNumber))
             .expectNext(receivedMessage, receivedMessage2)
             .verifyComplete();
     }
