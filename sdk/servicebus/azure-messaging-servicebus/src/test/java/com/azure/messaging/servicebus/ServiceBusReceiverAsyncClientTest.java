--- conflicted
+++ resolved
@@ -287,12 +287,8 @@
             .expectNextCount(numberOfEvents)
             .verifyComplete();
 
-<<<<<<< HEAD
-        verify(amqpReceiveLink, times(1)).addCredits(PREFETCH);
-=======
         // Add credit for each time 'onNext' is called, plus once when publisher is subscribed.
         verify(amqpReceiveLink, times(numberOfEvents + 1)).addCredits(PREFETCH);
->>>>>>> 7125234a
         verify(amqpReceiveLink, never()).updateDisposition(eq(lockToken), any());
     }
 
@@ -894,12 +890,8 @@
         //      .expectNextCount(numberOfEvents)
         //      .verifyComplete();
 
-<<<<<<< HEAD
-        verify(amqpReceiveLink, times(1)).addCredits(PREFETCH);
-=======
         // Add credit for each time 'onNext' is called, plus once when publisher is subscribed.
         verify(amqpReceiveLink, times(numberOfEvents + 1)).addCredits(PREFETCH);
->>>>>>> 7125234a
     }
 
     /**
