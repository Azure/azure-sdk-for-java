// Copyright (c) Microsoft Corporation. All rights reserved.
// Licensed under the MIT License.

package com.azure.messaging.servicebus;

import com.azure.core.amqp.AmqpEndpointState;
import com.azure.core.amqp.AmqpRetryOptions;
import com.azure.core.amqp.AmqpTransportType;
import com.azure.core.amqp.ProxyOptions;
import com.azure.core.amqp.implementation.AmqpReceiveLink;
import com.azure.core.amqp.implementation.CbsAuthorizationType;
import com.azure.core.amqp.implementation.ConnectionOptions;
import com.azure.core.amqp.implementation.MessageSerializer;
import com.azure.core.amqp.implementation.TracerProvider;
import com.azure.core.credential.TokenCredential;
import com.azure.core.util.logging.ClientLogger;
import com.azure.messaging.servicebus.implementation.DispositionStatus;
import com.azure.messaging.servicebus.implementation.MessageWithLockToken;
import com.azure.messaging.servicebus.implementation.MessagingEntityType;
import com.azure.messaging.servicebus.implementation.ServiceBusAmqpConnection;
import com.azure.messaging.servicebus.implementation.ServiceBusConnectionProcessor;
import com.azure.messaging.servicebus.implementation.ServiceBusManagementNode;
import com.azure.messaging.servicebus.models.ReceiveMessageOptions;
import com.azure.messaging.servicebus.models.ReceiveMode;
import org.apache.qpid.proton.message.Message;
import org.junit.jupiter.api.AfterAll;
import org.junit.jupiter.api.AfterEach;
import org.junit.jupiter.api.BeforeAll;
import org.junit.jupiter.api.BeforeEach;
import org.junit.jupiter.api.Test;
import org.junit.jupiter.api.TestInfo;
import org.junit.jupiter.params.ParameterizedTest;
import org.junit.jupiter.params.provider.EnumSource;
import org.mockito.Mock;
import org.mockito.Mockito;
import org.mockito.MockitoAnnotations;
import reactor.core.publisher.DirectProcessor;
import reactor.core.publisher.Flux;
import reactor.core.publisher.FluxSink;
import reactor.core.publisher.Mono;
import reactor.core.scheduler.Schedulers;
import reactor.test.StepVerifier;

import java.time.Duration;
import java.time.Instant;
import java.util.Collections;
import java.util.List;
import java.util.Map;
import java.util.UUID;
import java.util.stream.Collectors;
import java.util.stream.IntStream;

import static com.azure.messaging.servicebus.TestUtils.getMessage;
import static java.nio.charset.StandardCharsets.UTF_8;
import static org.mockito.ArgumentMatchers.any;
import static org.mockito.ArgumentMatchers.anyBoolean;
import static org.mockito.ArgumentMatchers.anyString;
import static org.mockito.ArgumentMatchers.eq;
import static org.mockito.ArgumentMatchers.isNull;
import static org.mockito.Mockito.mock;
import static org.mockito.Mockito.times;
import static org.mockito.Mockito.verify;
import static org.mockito.Mockito.verifyZeroInteractions;
import static org.mockito.Mockito.when;

class ServiceBusReceiverAsyncClientTest {
    private static final String PAYLOAD = "hello";
    private static final byte[] PAYLOAD_BYTES = PAYLOAD.getBytes(UTF_8);
    private static final int PREFETCH = 5;
    private static final String NAMESPACE = "my-namespace-foo";
    private static final String ENTITY_PATH = "queue-name";
    private static final MessagingEntityType ENTITY_TYPE = MessagingEntityType.QUEUE;

    private final ClientLogger logger = new ClientLogger(ServiceBusReceiverAsyncClientTest.class);
    private final String messageTrackingUUID = UUID.randomUUID().toString();
    private final DirectProcessor<AmqpEndpointState> endpointProcessor = DirectProcessor.create();
    private final FluxSink<AmqpEndpointState> endpointSink = endpointProcessor.sink(FluxSink.OverflowStrategy.BUFFER);
    private final DirectProcessor<Message> messageProcessor = DirectProcessor.create();
    private final FluxSink<Message> messageSink = messageProcessor.sink(FluxSink.OverflowStrategy.BUFFER);

    private ServiceBusConnectionProcessor connectionProcessor;
    private ServiceBusReceiverAsyncClient consumer;
    private ReceiveMessageOptions receiveOptions;

    @Mock
    private AmqpReceiveLink amqpReceiveLink;
    @Mock
    private ServiceBusAmqpConnection connection;
    @Mock
    private TokenCredential tokenCredential;
    @Mock
    private MessageSerializer messageSerializer;
    @Mock
    private TracerProvider tracerProvider;
    @Mock
    private ServiceBusManagementNode managementNode;
    @Mock
    private ServiceBusReceivedMessage receivedMessage;
    @Mock
    private ServiceBusReceivedMessage receivedMessage2;

    @BeforeAll
    static void beforeAll() {
        StepVerifier.setDefaultTimeout(Duration.ofSeconds(100));
    }

    @AfterAll
    static void afterAll() {
        StepVerifier.resetDefaultTimeout();
    }

    @BeforeEach
    void setup(TestInfo testInfo) {
        String testName = testInfo.getTestMethod().isPresent()
            ? testInfo.getTestMethod().get().getName()
            : testInfo.getDisplayName();
        logger.info("Running '{}'", testName);

        MockitoAnnotations.initMocks(this);

        // Forcing us to publish the messages we receive on the AMQP link on single. Similar to how it is done
        // in ReactorExecutor.
        when(amqpReceiveLink.receive()).thenReturn(messageProcessor.publishOn(Schedulers.single()));
        when(amqpReceiveLink.getEndpointStates()).thenReturn(endpointProcessor);

        ConnectionOptions connectionOptions = new ConnectionOptions(NAMESPACE, tokenCredential,
            CbsAuthorizationType.SHARED_ACCESS_SIGNATURE, AmqpTransportType.AMQP, new AmqpRetryOptions(),
            ProxyOptions.SYSTEM_DEFAULTS, Schedulers.parallel());

        when(connection.getEndpointStates()).thenReturn(endpointProcessor);
        endpointSink.next(AmqpEndpointState.ACTIVE);

        when(connection.getManagementNode(ENTITY_PATH, ENTITY_TYPE)).thenReturn(Mono.just(managementNode));
        when(connection.createReceiveLink(anyString(), anyString(), any(ReceiveMode.class), anyBoolean(), any(),
            any(MessagingEntityType.class))).thenReturn(Mono.just(amqpReceiveLink));

        connectionProcessor =
            Flux.<ServiceBusAmqpConnection>create(sink -> sink.next(connection))
                .subscribeWith(new ServiceBusConnectionProcessor(connectionOptions.getFullyQualifiedNamespace(),
                ENTITY_PATH, connectionOptions.getRetry()));

        receiveOptions = new ReceiveMessageOptions().setPrefetchCount(PREFETCH);

        consumer = new ServiceBusReceiverAsyncClient(NAMESPACE, ENTITY_PATH, MessagingEntityType.QUEUE,
            false, receiveOptions, connectionProcessor, tracerProvider, messageSerializer);
    }

    @AfterEach
    void teardown() {
        Mockito.framework().clearInlineMocks();
        consumer.close();
    }

    /**
     * Verifies that when user calls peek more than one time, It returns different object.
     */
    @SuppressWarnings("unchecked")
    @Test
    void peekTwoMessages() {
        // Arrange
        when(managementNode.peek()).thenReturn(Mono.just(receivedMessage), Mono.just(receivedMessage2));

        // Act & Assert
        StepVerifier.create(consumer.peek())
            .expectNext(receivedMessage)
            .verifyComplete();

        // Act & Assert
        StepVerifier.create(consumer.peek())
            .expectNext(receivedMessage2)
            .verifyComplete();
    }

    /**
     * Verifies that this peek one messages from a sequence Number.
     */
    @Test
    void peekWithSequenceOneMessage() {
        // Arrange
        final int fromSequenceNumber = 10;
        final ServiceBusReceivedMessage receivedMessage = mock(ServiceBusReceivedMessage.class);

        when(managementNode.peek(fromSequenceNumber)).thenReturn(Mono.just(receivedMessage));

        // Act & Assert
        StepVerifier.create(consumer.peek(fromSequenceNumber))
            .expectNext(receivedMessage)
            .verifyComplete();
    }

    /**
     * Verifies that this receives a number of messages. Verifies that the initial credits we add are equal to the
     * prefetch value.
     */
    @Test
    void receivesNumberOfEvents() {
        // Arrange
        final int numberOfEvents = 1;
        final List<Message> messages = getMessages(10);

        when(messageSerializer.deserialize(any(Message.class), eq(ServiceBusReceivedMessage.class)))
            .thenReturn(mock(ServiceBusReceivedMessage.class));

        // Act & Assert
        StepVerifier.create(consumer.receive().take(numberOfEvents))
            .then(() -> messages.forEach(m -> messageSink.next(m)))
            .expectNextCount(numberOfEvents)
            .verifyComplete();

        verify(amqpReceiveLink).addCredits(PREFETCH);
    }

    /**
     * Verifies that we can receive messages from the processor.
     */
    @Test
    void receivesAndAutoCompletes() {
        // Arrange
        final ReceiveMessageOptions options = new ReceiveMessageOptions().setPrefetchCount(PREFETCH)
            .setAutoComplete(true);
        final ServiceBusReceiverAsyncClient consumer2 = new ServiceBusReceiverAsyncClient(
            NAMESPACE, ENTITY_PATH, MessagingEntityType.QUEUE, false, options, connectionProcessor,
            tracerProvider, messageSerializer);

        final UUID lockToken1 = UUID.randomUUID();
        final UUID lockToken2 = UUID.randomUUID();
        final Instant expiration = Instant.now().plus(Duration.ofMinutes(1));

        final MessageWithLockToken message = mock(MessageWithLockToken.class);
        final MessageWithLockToken message2 = mock(MessageWithLockToken.class);

        when(message.getLockToken()).thenReturn(lockToken1);
        when(message2.getLockToken()).thenReturn(lockToken2);

        when(messageSerializer.deserialize(message, ServiceBusReceivedMessage.class)).thenReturn(receivedMessage);
        when(messageSerializer.deserialize(message2, ServiceBusReceivedMessage.class)).thenReturn(receivedMessage2);

        when(receivedMessage.getLockToken()).thenReturn(lockToken1);
        when(receivedMessage.getLockedUntil()).thenReturn(expiration);
        when(receivedMessage2.getLockToken()).thenReturn(lockToken2);
        when(receivedMessage2.getLockedUntil()).thenReturn(expiration);

        when(connection.getManagementNode(ENTITY_PATH, ENTITY_TYPE))
            .thenReturn(Mono.just(managementNode));

        when(managementNode.updateDisposition(eq(lockToken1), eq(DispositionStatus.COMPLETED), isNull(), isNull(), isNull()))
            .thenReturn(Mono.delay(Duration.ofMillis(250)).then());
        when(managementNode.updateDisposition(eq(lockToken2), eq(DispositionStatus.COMPLETED), isNull(), isNull(), isNull()))
            .thenReturn(Mono.delay(Duration.ofMillis(250)).then());

        // Act and Assert
        StepVerifier.create(consumer2.receive().take(2))
            .then(() -> {
                messageSink.next(message);
                messageSink.next(message2);
            })
            .expectNext(receivedMessage, receivedMessage2)
            .verifyComplete();

        verify(managementNode).updateDisposition(eq(lockToken1), eq(DispositionStatus.COMPLETED), isNull(), isNull(), isNull());
        verify(managementNode).updateDisposition(eq(lockToken2), eq(DispositionStatus.COMPLETED), isNull(), isNull(), isNull());
    }

    /**
     * Verifies that if there is no lock token, the message is not completed.
     */
    @Test
    void receivesAndAutoCompleteWithoutLockToken() {
        // Arrange
        final ReceiveMessageOptions options = new ReceiveMessageOptions().setPrefetchCount(PREFETCH)
            .setAutoComplete(true);
        final ServiceBusReceiverAsyncClient consumer2 = new ServiceBusReceiverAsyncClient(
            NAMESPACE, ENTITY_PATH, MessagingEntityType.QUEUE, false, options, connectionProcessor,
            tracerProvider, messageSerializer);

        final MessageWithLockToken message = mock(MessageWithLockToken.class);
        final MessageWithLockToken message2 = mock(MessageWithLockToken.class);

        when(messageSerializer.deserialize(message, ServiceBusReceivedMessage.class)).thenReturn(receivedMessage);
        when(messageSerializer.deserialize(message2, ServiceBusReceivedMessage.class)).thenReturn(receivedMessage2);

        when(connection.getManagementNode(ENTITY_PATH, ENTITY_TYPE))
            .thenReturn(Mono.just(managementNode));

        when(managementNode.updateDisposition(any(), eq(DispositionStatus.COMPLETED), isNull(), isNull(), isNull()))
            .thenReturn(Mono.delay(Duration.ofMillis(250)).then());

        // Act and Assert
        try {
            StepVerifier.create(consumer2.receive().take(2))
                .then(() -> {
                    messageSink.next(message);
                    messageSink.next(message2);
                })
                .expectNext(receivedMessage, receivedMessage2)
                .expectComplete()
                .verify();
        } finally {
            consumer2.close();
        }

        verifyZeroInteractions(managementNode);
    }

    /**
     * Verifies that we error if we try to complete a message without a lock token.
     */
    @Test
    void completeNullLockToken() {
        // Arrange
        when(connection.getManagementNode(ENTITY_PATH, ENTITY_TYPE)).thenReturn(Mono.just(managementNode));
        when(managementNode.updateDisposition(any(), eq(DispositionStatus.COMPLETED), isNull(), isNull(), isNull()))
            .thenReturn(Mono.delay(Duration.ofMillis(250)).then());

        when(receivedMessage.getLockToken()).thenReturn(null);

        StepVerifier.create(consumer.complete(receivedMessage))
            .expectError(IllegalArgumentException.class)
            .verify();

        verify(managementNode, times(0))
            .updateDisposition(any(), eq(DispositionStatus.COMPLETED), isNull(), isNull(), isNull());
    }

    /**
     * Verifies that we error if we try to complete a null message.
     */
    @Test
    void completeNullMessage() {
        StepVerifier.create(consumer.complete(null)).expectError(NullPointerException.class).verify();
    }

    /**
     * Verifies that we error if we complete in RECEIVE_AND_DELETE mode.
     */
    @Test
    void completeInReceiveAndDeleteMode() {
        final ReceiveMessageOptions options = new ReceiveMessageOptions()
            .setAutoComplete(false)
            .setReceiveMode(ReceiveMode.RECEIVE_AND_DELETE);
        ServiceBusReceiverAsyncClient client = new ServiceBusReceiverAsyncClient(NAMESPACE, ENTITY_PATH,
            MessagingEntityType.QUEUE, false, options, connectionProcessor, tracerProvider,
            messageSerializer);

        final UUID lockToken1 = UUID.randomUUID();

        when(receivedMessage.getLockToken()).thenReturn(lockToken1);

        try {
            StepVerifier.create(client.complete(receivedMessage))
                .expectError(UnsupportedOperationException.class)
                .verify();
        } finally {
            client.close();
        }
    }

<<<<<<< HEAD

    /**
     * Verifies that this peek batch of messages.
     */
    @Test
    void peekBatchMessages() {
        // Arrange
        final int numberOfEvents = 2;

        when(managementNode.peekBatch(numberOfEvents))
            .thenReturn(Flux.fromArray(new ServiceBusReceivedMessage[]{message1, message2}));

        // Act & Assert
        StepVerifier.create(consumer.peekBatch(numberOfEvents))
            .expectNextCount(numberOfEvents)
            .verifyComplete();
    }

    /**
     * Verifies that this peek batch of messages from a sequence Number.
     */
    @Test
    void peekBatchWithSequenceNumberMessages() {
        // Arrange
        final int numberOfEvents = 2;
        final int fromSequenceNumber = 10;

        when(managementNode.peekBatch(numberOfEvents, fromSequenceNumber))
            .thenReturn(Flux.fromArray(new ServiceBusReceivedMessage[]{message1, message2}));

        // Act & Assert
        StepVerifier.create(consumer.peekBatch(numberOfEvents, fromSequenceNumber))
            .expectNext(message1, message2)
            .verifyComplete();
    }

    private void sendMessages(FluxSink<Message> sink, int numberOfEvents) {
        // When we start receiving, then send those numberOfEvents messages.
        Map<String, String> map = Collections.singletonMap("SAMPLE_HEADER", "foo");
=======
    /**
     * Verifies that the user can complete settlement methods on received message.
     */
    @ParameterizedTest
    @EnumSource(DispositionStatus.class)
    void settleMessage(DispositionStatus dispositionStatus) {
        // Arrange
        final UUID lockToken1 = UUID.randomUUID();
        final UUID lockToken2 = UUID.randomUUID();
        final Instant expiration = Instant.now().plus(Duration.ofMinutes(5));

        final MessageWithLockToken message = mock(MessageWithLockToken.class);
        final MessageWithLockToken message2 = mock(MessageWithLockToken.class);

        when(messageSerializer.deserialize(message, ServiceBusReceivedMessage.class)).thenReturn(receivedMessage);
        when(messageSerializer.deserialize(message2, ServiceBusReceivedMessage.class)).thenReturn(receivedMessage2);

        when(receivedMessage.getLockToken()).thenReturn(lockToken1);
        when(receivedMessage.getLockedUntil()).thenReturn(expiration);
        when(receivedMessage2.getLockToken()).thenReturn(lockToken2);
        when(receivedMessage2.getLockedUntil()).thenReturn(expiration);

        when(connection.getManagementNode(ENTITY_PATH, ENTITY_TYPE))
            .thenReturn(Mono.just(managementNode));

        when(managementNode.updateDisposition(lockToken1, dispositionStatus, null, null, null))
            .thenReturn(Mono.delay(Duration.ofMillis(250)).then());
        when(managementNode.updateDisposition(lockToken2, dispositionStatus, null, null, null))
            .thenReturn(Mono.delay(Duration.ofMillis(250)).then());

        // Pretend we receive these before. This is to simulate that so that the receiver keeps track of them in
        // the lock map.
        StepVerifier.create(consumer.receive().take(2))
            .then(() -> {
                messageSink.next(message);
                messageSink.next(message2);
            })
            .expectNext(receivedMessage, receivedMessage2)
            .verifyComplete();
>>>>>>> a41f3294

        // Act and Assert
        final Mono<Void> operation;
        switch (dispositionStatus) {
            case DEFERRED:
                operation = consumer.defer(receivedMessage);
                break;
            case ABANDONED:
                operation = consumer.abandon(receivedMessage);
                break;
            case COMPLETED:
                operation = consumer.complete(receivedMessage);
                break;
            case SUSPENDED:
                operation = consumer.deadLetter(receivedMessage);
                break;
            default:
                throw new IllegalArgumentException("Unrecognized operation: " + dispositionStatus);
        }

        StepVerifier.create(operation)
            .verifyComplete();

        verify(managementNode).updateDisposition(lockToken1, dispositionStatus, null, null, null);
        verify(managementNode, times(0)).updateDisposition(lockToken2, dispositionStatus, null, null, null);
    }

    private List<Message> getMessages(int numberOfEvents) {
        final Map<String, String> map = Collections.singletonMap("SAMPLE_HEADER", "foo");

        return IntStream.range(0, numberOfEvents)
            .mapToObj(index -> getMessage(PAYLOAD_BYTES, messageTrackingUUID, map))
            .collect(Collectors.toList());
    }
}<|MERGE_RESOLUTION|>--- conflicted
+++ resolved
@@ -355,8 +355,6 @@
         }
     }
 
-<<<<<<< HEAD
-
     /**
      * Verifies that this peek batch of messages.
      */
@@ -366,7 +364,7 @@
         final int numberOfEvents = 2;
 
         when(managementNode.peekBatch(numberOfEvents))
-            .thenReturn(Flux.fromArray(new ServiceBusReceivedMessage[]{message1, message2}));
+            .thenReturn(Flux.fromArray(new ServiceBusReceivedMessage[]{receivedMessage, receivedMessage2}));
 
         // Act & Assert
         StepVerifier.create(consumer.peekBatch(numberOfEvents))
@@ -384,18 +382,14 @@
         final int fromSequenceNumber = 10;
 
         when(managementNode.peekBatch(numberOfEvents, fromSequenceNumber))
-            .thenReturn(Flux.fromArray(new ServiceBusReceivedMessage[]{message1, message2}));
+            .thenReturn(Flux.fromArray(new ServiceBusReceivedMessage[]{receivedMessage, receivedMessage2}));
 
         // Act & Assert
         StepVerifier.create(consumer.peekBatch(numberOfEvents, fromSequenceNumber))
-            .expectNext(message1, message2)
-            .verifyComplete();
-    }
-
-    private void sendMessages(FluxSink<Message> sink, int numberOfEvents) {
-        // When we start receiving, then send those numberOfEvents messages.
-        Map<String, String> map = Collections.singletonMap("SAMPLE_HEADER", "foo");
-=======
+            .expectNext(receivedMessage, receivedMessage2)
+            .verifyComplete();
+    }
+
     /**
      * Verifies that the user can complete settlement methods on received message.
      */
@@ -435,7 +429,6 @@
             })
             .expectNext(receivedMessage, receivedMessage2)
             .verifyComplete();
->>>>>>> a41f3294
 
         // Act and Assert
         final Mono<Void> operation;
