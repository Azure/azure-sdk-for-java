--- conflicted
+++ resolved
@@ -125,16 +125,10 @@
             .subscribeWith(new ServiceBusConnectionProcessor(connectionOptions.getFullyQualifiedNamespace(),
                 ENTITY_PATH, connectionOptions.getRetry()));
 
-<<<<<<< HEAD
-        ReceiveMessageOptions receiveOptions = new ReceiveMessageOptions().setPrefetchCount(PREFETCH);
-        consumer = new ServiceBusReceiverAsyncClient(NAMESPACE, ENTITY_NAME, connectionProcessor, tracerProvider,
-            messageSerializer, receiveOptions, Schedulers.elastic());
-=======
         receiveOptions = new ReceiveMessageOptions().setPrefetchCount(PREFETCH);
 
         consumer = new ServiceBusReceiverAsyncClient(NAMESPACE, ENTITY_PATH, MessagingEntityType.QUEUE,
-            false, receiveOptions, connectionProcessor, tracerProvider, messageSerializer);
->>>>>>> f7b5d77f
+            false, receiveOptions, connectionProcessor, tracerProvider, messageSerializer, Schedulers.elastic());
     }
 
     @AfterEach
@@ -288,7 +282,7 @@
         Assertions.assertThrows(NullPointerException.class, () -> consumer.complete(receivedMessage));
     }
 
-<<<<<<< HEAD
+
     /**
      * Verifies that this renew the message lock for the message.
      */
@@ -298,23 +292,18 @@
         final int numberOfEvents = 1;
         Instant renewTime = mock(Instant.class);
 
-        when(managementNode.renewMessageLock(message1))
-            .thenReturn(just(renewTime));
-
-        // Act & Assert
-        StepVerifier.create(consumer.renewMessageLock(message1))
+        when(managementNode.renewMessageLock(receivedMessage))
+            .thenReturn(Mono.just(renewTime));
+
+        // Act & Assert
+        StepVerifier.create(consumer.renewMessageLock(receivedMessage))
             .expectNext(renewTime)
             .verifyComplete();
 
     }
 
-    private void sendMessages(FluxSink<Message> sink, int numberOfEvents) {
-        // When we start receiving, then send those numberOfEvents messages.
-        Map<String, String> map = Collections.singletonMap("SAMPLE_HEADER", "foo");
-=======
     private List<Message> getMessages(int numberOfEvents) {
         final Map<String, String> map = Collections.singletonMap("SAMPLE_HEADER", "foo");
->>>>>>> f7b5d77f
 
         return IntStream.range(0, numberOfEvents)
             .mapToObj(index -> getMessage(PAYLOAD_BYTES, messageTrackingUUID, map))
