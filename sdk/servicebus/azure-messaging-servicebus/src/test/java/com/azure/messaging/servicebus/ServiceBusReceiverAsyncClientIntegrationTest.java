// Copyright (c) Microsoft Corporation. All rights reserved.
// Licensed under the MIT License.

package com.azure.messaging.servicebus;

import com.azure.core.util.logging.ClientLogger;
import com.azure.messaging.servicebus.implementation.DispositionStatus;
import com.azure.messaging.servicebus.implementation.MessagingEntityType;
import com.azure.messaging.servicebus.models.DeadLetterOptions;
import com.azure.messaging.servicebus.models.ReceiveMode;

import org.junit.jupiter.api.Assertions;
import org.junit.jupiter.api.Disabled;
<<<<<<< HEAD
import org.junit.jupiter.api.Test;
import org.junit.jupiter.api.Tag;
=======
import org.junit.jupiter.api.Tag;
import org.junit.jupiter.api.Test;
>>>>>>> 846f5853
import org.junit.jupiter.params.ParameterizedTest;
import org.junit.jupiter.params.provider.EnumSource;
import org.junit.jupiter.params.provider.MethodSource;
import reactor.core.publisher.Mono;
import reactor.test.StepVerifier;

import java.time.Duration;
import java.time.Instant;
import java.util.ArrayList;
import java.util.List;
import java.util.Map;
import java.util.UUID;
import java.util.concurrent.TimeUnit;
import java.util.concurrent.atomic.AtomicInteger;
import java.util.concurrent.atomic.AtomicReference;
import java.util.function.BiConsumer;
import java.util.function.Function;
import java.util.stream.Collectors;

import static com.azure.messaging.servicebus.TestUtils.MESSAGE_POSITION_ID;
import static java.nio.charset.StandardCharsets.UTF_8;
import static org.junit.jupiter.api.Assertions.assertArrayEquals;
import static org.junit.jupiter.api.Assertions.assertEquals;
import static org.junit.jupiter.api.Assertions.assertNotNull;
import static org.junit.jupiter.api.Assertions.assertTrue;

/**
 * Integration tests for {@link ServiceBusReceiverAsyncClient} from queues or subscriptions.
 */
@Tag("integration")
class ServiceBusReceiverAsyncClientIntegrationTest extends IntegrationTestBase {
    private final ClientLogger logger = new ClientLogger(ServiceBusReceiverAsyncClientIntegrationTest.class);
    private final AtomicInteger messagesPending = new AtomicInteger();
    private final List<Long> messagesDeferredPending = new ArrayList<>();

    private ServiceBusReceiverAsyncClient receiver;
    private ServiceBusSenderAsyncClient sender;
    private boolean isSessionEnabled;

    /**
     * Receiver used to clean up resources in {@link #afterTest()}.
     */
    private ServiceBusReceiverAsyncClient receiveAndDeleteReceiver;

    ServiceBusReceiverAsyncClientIntegrationTest() {
        super(new ClientLogger(ServiceBusReceiverAsyncClientIntegrationTest.class));
    }

    @Override
    protected void beforeTest() {
        sessionId = UUID.randomUUID().toString();
    }

    @Override
    protected void afterTest() {
<<<<<<< HEAD
        sharedBuilder =  null;
=======
        sharedBuilder = null;
>>>>>>> 846f5853
        final int pending = messagesPending.get();
        final int pendingDeferred = messagesDeferredPending.size();
        if (pending < 1 && pendingDeferred < 1) {
            dispose(receiver, sender, receiveAndDeleteReceiver);
            return;
        }

        // In the case that this test failed... we're going to drain the queue or subscription.
        try {
<<<<<<< HEAD
            receiveAndDeleteReceiver.receive()
                .map(message -> {
                    logger.info("Message received: {}", message.getMessage().getSequenceNumber());
                    return message;
                })
                .timeout(Duration.ofSeconds(15), Mono.empty())
                .blockLast();
=======
            if (pending > 0) {
                receiveAndDeleteReceiver.receive()
                    .map(message -> {
                        logger.info("Message received: {}", message.getMessage().getSequenceNumber());
                        return message;
                    })
                    .timeout(Duration.ofSeconds(15), Mono.empty())
                    .blockLast();
            }
>>>>>>> 846f5853
        } catch (Exception e) {
            logger.warning("Error occurred when draining queue.", e);
        }

        try {
            if (pendingDeferred > 0) {
                for (Long sequenceNumber : messagesDeferredPending) {
                    receiveAndDeleteReceiver.receiveDeferredMessage(sequenceNumber)
                        .map(message -> {
                            logger.info("Message received: {}", message.getSequenceNumber());
                            return message;
                        })
                        .timeout(Duration.ofSeconds(15), Mono.empty())
                        .block();
                }
            }
        } catch (Exception e) {
            logger.warning("Error occurred when draining for deferred messages.", e);
        } finally {
            dispose(receiver, sender, receiveAndDeleteReceiver);
        }
    }

    /**
     * Verifies that we can create multiple transaction using sender and receiver.
<<<<<<< HEAD
     */
    @Test
    void createMultipleTransactionTest() {
        // Arrange
        setSenderAndReceiver(MessagingEntityType.QUEUE, 0, isSessionEnabled);

        // Assert & Act
        StepVerifier.create(receiver.createTransaction())
            .assertNext(Assertions::assertNotNull)
            .verifyComplete();

        StepVerifier.create(receiver.createTransaction())
            .assertNext(Assertions::assertNotNull)
            .verifyComplete();
    }

    /**
     * Verifies that we can create transaction and complete.
     */
=======
     */
    @Test
    void createMultipleTransactionTest() {
        // Arrange
        setSenderAndReceiver(MessagingEntityType.QUEUE, 0, isSessionEnabled);

        // Assert & Act
        StepVerifier.create(receiver.createTransaction())
            .assertNext(Assertions::assertNotNull)
            .verifyComplete();

        StepVerifier.create(receiver.createTransaction())
            .assertNext(Assertions::assertNotNull)
            .verifyComplete();
    }

    /**
     * Verifies that we can create transaction and complete.
     */
>>>>>>> 846f5853
    @MethodSource("messagingEntityProvider")
    @ParameterizedTest
    void createTransactionAndRollbackMessagesTest(MessagingEntityType entityType) {
        // Arrange
        setSenderAndReceiver(entityType, 0, isSessionEnabled);

        final String messageId = UUID.randomUUID().toString();
        final ServiceBusMessage message = getMessage(messageId, isSessionEnabled);

        sendMessage(message).block(OPERATION_TIMEOUT);

        // Assert & Act
        AtomicReference<ServiceBusTransactionContext> transaction = new AtomicReference<>();
        StepVerifier.create(receiver.createTransaction())
            .assertNext(txn -> {
                transaction.set(txn);
                assertNotNull(transaction);
            })
            .verifyComplete();

        final ServiceBusReceivedMessageContext receivedContext = receiver.receive().next().block(OPERATION_TIMEOUT);
        assertNotNull(receivedContext);

        final ServiceBusReceivedMessage receivedMessage = receivedContext.getMessage();
        assertNotNull(receivedMessage);

        // Assert & Act
        StepVerifier.create(receiver.complete(receivedMessage, transaction.get()))
            .verifyComplete();

        StepVerifier.create(receiver.rollbackTransaction(transaction.get()))
            .verifyComplete();
    }

    /**
     * This specifically test that we can use lockToken. This use case is valid when a message is moved from one
     * machine to another machine and user just have access to lock token.
     * Verifies that we can complete a message with lock token only with a transaction and rollback.
     */
    @Test
    void transactionWithLockTokenTest() {

        // Arrange
        MessagingEntityType entityType = MessagingEntityType.QUEUE;
        setSenderAndReceiver(entityType, 0, isSessionEnabled);

        ServiceBusReceiverAsyncClient receiverNonConnectionSharing = getReceiverBuilder(false, entityType, 0,
            Function.identity(), false).buildAsyncClient();

        final String messageId = UUID.randomUUID().toString();
        final ServiceBusMessage message = getMessage(messageId, isSessionEnabled);

        sendMessage(message).block(TIMEOUT);

        // Assert & Act
        AtomicReference<ServiceBusTransactionContext> transaction = new AtomicReference<>();

        // create a transaction.
        StepVerifier.create(receiverNonConnectionSharing.createTransaction())
            .assertNext(txn -> {
                transaction.set(txn);
                assertNotNull(transaction);
            })
            .verifyComplete();

        AtomicReference<MessageLockToken> messageLockToken = new AtomicReference<>();

        // receive a message and get lock token.
        StepVerifier.create(receiver.receive().next()
            .map(messageContext -> {
                ServiceBusReceivedMessage received =  messageContext.getMessage();
                messageLockToken.set(MessageLockToken.fromString(received.getLockToken()));
                return messageContext;
            }))
            .assertNext(receivedMessage -> assertMessageEquals(receivedMessage, messageId, isSessionEnabled))
            .verifyComplete();

        // complete the message using lock token only using a receiver which represent a different machine
        StepVerifier.create(receiverNonConnectionSharing.complete(messageLockToken.get(), transaction.get()))
            .verifyComplete();

        // commit the transaction.
        StepVerifier.create(receiverNonConnectionSharing.commitTransaction(transaction.get()))
            .verifyComplete();

        messagesPending.decrementAndGet();
    }

    /**
     * Verifies that we can do following using shared connection and on non session entity.
     * 1. create transaction
     * 2. receive and settle with transactionContext.
     * 3. commit Rollback this transaction.
     */

    @ParameterizedTest
    @EnumSource(DispositionStatus.class)
    void transactionSendReceiveAndCommit(DispositionStatus dispositionStatus) {

        // Arrange
        final MessagingEntityType entityType = MessagingEntityType.QUEUE;
<<<<<<< HEAD
        setSenderAndReceiver(entityType, 0, isSessionEnabled);
=======
        setSenderAndReceiver(entityType, TestUtils.USE_CASE_PEEK_TRANSACTION_SENDRECEIVE_AND_COMPLETE, isSessionEnabled);
>>>>>>> 846f5853

        final String messageId1 = UUID.randomUUID().toString();
        final ServiceBusMessage message1 = getMessage(messageId1, isSessionEnabled);
        final String deadLetterReason = "test reason";

        sendMessage(message1).block(TIMEOUT);

        // Assert & Act
        AtomicReference<ServiceBusTransactionContext> transaction = new AtomicReference<>();
        StepVerifier.create(receiver.createTransaction())
            .assertNext(txn -> {
                transaction.set(txn);
                assertNotNull(transaction);
            })
            .verifyComplete();
        assertNotNull(transaction.get());

        // Assert & Act
        final ServiceBusReceivedMessageContext receivedContext = receiver.receive().next().block(TIMEOUT);
        assertNotNull(receivedContext);

        final ServiceBusReceivedMessage receivedMessage = receivedContext.getMessage();
        assertNotNull(receivedMessage);

        final Mono<Void> operation;
        switch (dispositionStatus) {
            case COMPLETED:
                operation = receiver.complete(receivedMessage, transaction.get());
                messagesPending.decrementAndGet();
                break;
            case ABANDONED:
                operation = receiver.abandon(receivedMessage, null, transaction.get());
                break;
            case SUSPENDED:
                DeadLetterOptions deadLetterOptions = new DeadLetterOptions().setDeadLetterReason(deadLetterReason);
                operation = receiver.deadLetter(receivedMessage, deadLetterOptions, transaction.get());
                messagesPending.decrementAndGet();
                break;
            case DEFERRED:
                operation = receiver.defer(receivedMessage, null, transaction.get());
                break;
            default:
                throw logger.logExceptionAsError(new IllegalArgumentException(
                    "Disposition status not recognized for this test case: " + dispositionStatus));
        }

        StepVerifier.create(operation)
            .verifyComplete();

        StepVerifier.create(receiver.commitTransaction(transaction.get()))
            .verifyComplete();
<<<<<<< HEAD
=======

        if (dispositionStatus == DispositionStatus.DEFERRED) {
            messagesDeferredPending.add(receivedMessage.getSequenceNumber());
        }
>>>>>>> 846f5853
    }

    /**
     * Verifies that we can do following on different clients i.e. sender and receiver.
     * 1. create transaction using sender
     * 2. receive and complete with transactionContext.
     * 3. Commit this transaction using sender.
     */
    @MethodSource("com.azure.messaging.servicebus.IntegrationTestBase#messagingEntityProvider")
    @ParameterizedTest
    @Disabled
    void transactionReceiveCompleteCommitMixClient(MessagingEntityType entityType) {
        // Arrange
        setSenderAndReceiver(entityType, 0, isSessionEnabled, true);

        final String messageId = UUID.randomUUID().toString();
        final ServiceBusMessage message = getMessage(messageId, isSessionEnabled);

        sendMessage(message).block(TIMEOUT);

        // Assert & Act
        AtomicReference<ServiceBusTransactionContext> transaction = new AtomicReference<>();
        StepVerifier.create(sender.createTransaction())
            .assertNext(txn -> {
                transaction.set(txn);
                assertNotNull(transaction);
            })
            .verifyComplete();
        assertNotNull(transaction.get());

        // Assert & Act
        final ServiceBusReceivedMessageContext receivedContext = receiver.receive().next().block(TIMEOUT);
        assertNotNull(receivedContext);

        final ServiceBusReceivedMessage receivedMessage = receivedContext.getMessage();
        assertNotNull(receivedMessage);

        StepVerifier.create(receiver.complete(receivedMessage, transaction.get()))
            .verifyComplete();

        StepVerifier.create(sender.commitTransaction(transaction.get()))
            .verifyComplete();
    }

    /**
     * Verifies that we can send and receive two messages.
     */
    @MethodSource("com.azure.messaging.servicebus.IntegrationTestBase#messagingEntityWithSessions")
    @ParameterizedTest
    void receiveTwoMessagesAutoComplete(MessagingEntityType entityType, boolean isSessionEnabled) {
        // Arrange
        setSenderAndReceiver(entityType, 0, isSessionEnabled);

        final String messageId = UUID.randomUUID().toString();
        final ServiceBusMessage message = getMessage(messageId, isSessionEnabled);
        final List<String> lockTokens = new ArrayList<>();

        Mono.when(sendMessage(message), sendMessage(message)).block(TIMEOUT);

        // Assert & Act
        try {
            StepVerifier.create(receiver.receive())
                .assertNext(receivedMessage -> {
                    lockTokens.add(receivedMessage.getMessage().getLockToken());
                    assertMessageEquals(receivedMessage, messageId, isSessionEnabled);
                })
                .assertNext(receivedMessage -> {
                    lockTokens.add(receivedMessage.getMessage().getLockToken());
                    assertMessageEquals(receivedMessage, messageId, isSessionEnabled);
                })
                .thenCancel()
                .verify();
        } finally {
            int numberCompleted = completeMessages(receiver, lockTokens);
            messagesPending.addAndGet(-numberCompleted);
        }
    }

    /**
     * Verifies that we can send and receive a message.
     */
    @MethodSource("com.azure.messaging.servicebus.IntegrationTestBase#messagingEntityWithSessions")
    @ParameterizedTest
    void receiveMessageAutoComplete(MessagingEntityType entityType, boolean isSessionEnabled) {
        // Arrange
        setSenderAndReceiver(entityType, 0, isSessionEnabled);

        final String messageId = UUID.randomUUID().toString();
        final ServiceBusMessage message = getMessage(messageId, isSessionEnabled);
        final List<String> lockTokens = new ArrayList<>();

        sendMessage(message).block(TIMEOUT);

        // Assert & Act
        try {
            StepVerifier.create(receiver.receive())
                .assertNext(receivedMessage -> {
                    lockTokens.add(receivedMessage.getMessage().getLockToken());
                    assertMessageEquals(receivedMessage, messageId, isSessionEnabled);
                })
                .thenCancel()
                .verify();
        } finally {
            int numberCompleted = completeMessages(receiver, lockTokens);
            messagesPending.addAndGet(-numberCompleted);
        }
    }

    /**
     * Verifies that we can send and peek a message.
     */
    @MethodSource("com.azure.messaging.servicebus.IntegrationTestBase#messagingEntityWithSessions")
    @ParameterizedTest
    void peekMessage(MessagingEntityType entityType, boolean isSessionEnabled) {
        // Arrange
        setSenderAndReceiver(entityType, 1, isSessionEnabled);

        final String messageId = UUID.randomUUID().toString();
        final ServiceBusMessage message = getMessage(messageId, isSessionEnabled);

        sendMessage(message).block(TIMEOUT);

        // Assert & Act
        StepVerifier.create(receiver.peek())
            .assertNext(receivedMessage -> assertMessageEquals(receivedMessage, messageId, isSessionEnabled))
            .verifyComplete();
    }

    /**
     * Verifies that we can schedule and receive a message.
     */
    @MethodSource("com.azure.messaging.servicebus.IntegrationTestBase#messagingEntityWithSessions")
    @ParameterizedTest
    void sendScheduledMessageAndReceive(MessagingEntityType entityType, boolean isSessionEnabled) {
        // Arrange
        setSenderAndReceiver(entityType, 0, isSessionEnabled);

        final String messageId = UUID.randomUUID().toString();
        final ServiceBusMessage message = getMessage(messageId, isSessionEnabled);
        final Instant scheduledEnqueueTime = Instant.now().plusSeconds(2);

        sender.scheduleMessage(message, scheduledEnqueueTime).block(TIMEOUT);

        // Assert & Act
        StepVerifier.create(Mono.delay(Duration.ofSeconds(3)).then(receiveAndDeleteReceiver.receive().next()))
            .assertNext(receivedMessage -> {
                assertMessageEquals(receivedMessage, messageId, isSessionEnabled);
                messagesPending.decrementAndGet();
            })
            .verifyComplete();
    }

    /**
     * Verifies that we can cancel a scheduled message.
     */
    @MethodSource("com.azure.messaging.servicebus.IntegrationTestBase#messagingEntityWithSessions")
    @ParameterizedTest
    void cancelScheduledMessage(MessagingEntityType entityType, boolean isSessionEnabled) {
        // Arrange
        setSenderAndReceiver(entityType, 0, isSessionEnabled);

        final String messageId = UUID.randomUUID().toString();
        final ServiceBusMessage message = getMessage(messageId, isSessionEnabled);
        final Instant scheduledEnqueueTime = Instant.now().plusSeconds(10);
        final Duration delayDuration = Duration.ofSeconds(3);

        final Long sequenceNumber = sender.scheduleMessage(message, scheduledEnqueueTime).block(TIMEOUT);
        logger.verbose("Scheduled the message, sequence number {}.", sequenceNumber);

        assertNotNull(sequenceNumber);

        Mono.delay(delayDuration)
            .then(sender.cancelScheduledMessage(sequenceNumber))
            .block(TIMEOUT);

        messagesPending.decrementAndGet();
        logger.verbose("Cancelled the scheduled message, sequence number {}.", sequenceNumber);

        // Assert & Act
        StepVerifier.create(receiver.receive().take(1))
            .thenAwait(Duration.ofSeconds(5))
            .thenCancel()
            .verify();
    }

    /**
     * Verifies that we can send and peek a message.
     */
    @MethodSource("com.azure.messaging.servicebus.IntegrationTestBase#messagingEntityWithSessions")
    @ParameterizedTest
    void peekFromSequenceNumberMessage(MessagingEntityType entityType, boolean isSessionEnabled) {
        // Arrange
        setSenderAndReceiver(entityType, 3, isSessionEnabled);

        final String messageId = UUID.randomUUID().toString();
        final ServiceBusMessage message = getMessage(messageId, isSessionEnabled);

        sendMessage(message).block(TIMEOUT);

        final ServiceBusReceivedMessageContext receivedContext = receiver.receive().next().block(TIMEOUT);
        assertNotNull(receivedContext);

        final ServiceBusReceivedMessage receivedMessage = receivedContext.getMessage();
        assertNotNull(receivedMessage);

        // Assert & Act
        try {
            StepVerifier.create(receiver.peekAt(receivedMessage.getSequenceNumber()))
                .assertNext(m -> {
                    assertEquals(receivedMessage.getSequenceNumber(), m.getSequenceNumber());
                    assertMessageEquals(m, messageId, isSessionEnabled);
                })
                .verifyComplete();
        } finally {
            receiver.complete(receivedMessage)
                .block(Duration.ofSeconds(10));
<<<<<<< HEAD
=======
            messagesPending.decrementAndGet();
>>>>>>> 846f5853
        }
    }

    /**
     * Verifies that we can send and peek a batch of messages and the sequence number is tracked correctly.
     */
    @MethodSource("com.azure.messaging.servicebus.IntegrationTestBase#messagingEntityWithSessions")
    @ParameterizedTest
    void peekBatchMessages(MessagingEntityType entityType, boolean isSessionEnabled) {
        // Arrange
        setSenderAndReceiver(entityType, TestUtils.USE_CASE_PEEK_BATCH_MESSAGES, isSessionEnabled);

        final BiConsumer<ServiceBusReceivedMessage, Integer> checkCorrectMessage = (message, index) -> {
            final Map<String, Object> properties = message.getProperties();
            final Object value = properties.get(MESSAGE_POSITION_ID);
            assertTrue(value instanceof Integer, "Did not contain correct position number: " + value);

            final int position = (int) value;
            assertEquals(index, position);
        };
        final String messageId = UUID.randomUUID().toString();
        final List<ServiceBusMessage> messages = TestUtils.getServiceBusMessages(10, messageId, CONTENTS_BYTES);
        if (isSessionEnabled) {
            messages.forEach(m -> m.setSessionId(sessionId));
        }

        sendMessage(messages).block(TIMEOUT);

        // Assert & Act
        try {
            StepVerifier.create(receiver.peekBatch(3))
                .assertNext(message -> checkCorrectMessage.accept(message, 0))
                .assertNext(message -> checkCorrectMessage.accept(message, 1))
                .assertNext(message -> checkCorrectMessage.accept(message, 2))
                .verifyComplete();

            StepVerifier.create(receiver.peekBatch(4))
                .assertNext(message -> checkCorrectMessage.accept(message, 3))
                .assertNext(message -> checkCorrectMessage.accept(message, 4))
                .assertNext(message -> checkCorrectMessage.accept(message, 5))
                .assertNext(message -> checkCorrectMessage.accept(message, 6))
                .verifyComplete();

            StepVerifier.create(receiver.peek())
                .assertNext(message -> checkCorrectMessage.accept(message, 7))
                .verifyComplete();
        } finally {
            receiveAndDeleteReceiver.receive()
                .take(messages.size())
                .blockLast(Duration.ofSeconds(15));

            messagesPending.addAndGet(-messages.size());
        }
    }

    /**
     * Verifies that we can send and peek a batch of messages.
     */
    @MethodSource("com.azure.messaging.servicebus.IntegrationTestBase#messagingEntityProvider")
    @ParameterizedTest
    void peekBatchMessagesFromSequence(MessagingEntityType entityType) {
        // Arrange
<<<<<<< HEAD
        setSenderAndReceiver(entityType, 5, false);
=======
        setSenderAndReceiver(entityType, TestUtils.USE_CASE_PEEK_MESSAGE_FROM_SEQUENCE, false);
>>>>>>> 846f5853

        final String messageId = UUID.randomUUID().toString();
        final ServiceBusMessage message = getMessage(messageId, false);
        final int maxMessages = 2;
        final int fromSequenceNumber = 1;

        Mono.when(sendMessage(message), sendMessage(message)).block(TIMEOUT);

        // Assert & Act
        StepVerifier.create(receiver.peekBatchAt(maxMessages, fromSequenceNumber))
            .expectNextCount(maxMessages)
            .verifyComplete();
    }

    /**
     * Verifies that we can dead-letter a message.
     */
    @MethodSource("com.azure.messaging.servicebus.IntegrationTestBase#messagingEntityWithSessions")
    @ParameterizedTest
    void deadLetterMessage(MessagingEntityType entityType, boolean isSessionEnabled) {
        // Arrange
        setSenderAndReceiver(entityType, 0, isSessionEnabled);

        final String messageId = UUID.randomUUID().toString();
        final ServiceBusMessage message = getMessage(messageId, isSessionEnabled);

        sendMessage(message).block(TIMEOUT);

        final ServiceBusReceivedMessageContext receivedContext = receiver.receive().next().block(TIMEOUT);
        assertNotNull(receivedContext);

        final ServiceBusReceivedMessage receivedMessage = receivedContext.getMessage();
        assertNotNull(receivedMessage);

        // Assert & Act
        StepVerifier.create(receiver.deadLetter(receivedMessage))
            .verifyComplete();

        messagesPending.decrementAndGet();
    }

    @MethodSource("com.azure.messaging.servicebus.IntegrationTestBase#messagingEntityWithSessions")
    @ParameterizedTest
    void receiveAndComplete(MessagingEntityType entityType, boolean isSessionEnabled) {
        // Arrange
        setSenderAndReceiver(entityType, 0, isSessionEnabled);

        final String messageId = UUID.randomUUID().toString();
        final ServiceBusMessage message = getMessage(messageId, isSessionEnabled);

        sendMessage(message).block(TIMEOUT);

        final ServiceBusReceivedMessageContext receivedContext = receiver.receive().next().block(TIMEOUT);
        assertNotNull(receivedContext);

        final ServiceBusReceivedMessage receivedMessage = receivedContext.getMessage();
        assertNotNull(receivedMessage);

        // Assert & Act
        StepVerifier.create(receiver.complete(receivedMessage))
            .verifyComplete();

        messagesPending.decrementAndGet();
    }

    /**
     * Verifies that we can renew message lock on a non-session receiver.
     */
    @MethodSource("com.azure.messaging.servicebus.IntegrationTestBase#messagingEntityProvider")
    @ParameterizedTest
    void receiveAndRenewLock(MessagingEntityType entityType) {
        // Arrange
        setSenderAndReceiver(entityType, 0, false);

        final String messageId = UUID.randomUUID().toString();
        final ServiceBusMessage message = getMessage(messageId, false);

        // Blocking here because it is not part of the scenario we want to test.
        sendMessage(message).block(TIMEOUT);

        final ServiceBusReceivedMessageContext receivedContext = receiver.receive().next().block(TIMEOUT);
        assertNotNull(receivedContext);

        final ServiceBusReceivedMessage receivedMessage = receivedContext.getMessage();
        assertNotNull(receivedMessage);
        assertNotNull(receivedMessage.getLockedUntil());

        final Instant initialLock = receivedMessage.getLockedUntil();
        logger.info("Received message. Seq: {}. lockedUntil: {}", receivedMessage.getSequenceNumber(), initialLock);

        // Assert & Act
        try {
            StepVerifier.create(Mono.delay(Duration.ofSeconds(7))
                .then(Mono.defer(() -> receiver.renewMessageLock(receivedMessage))))
                .assertNext(lockedUntil -> {
                    assertTrue(lockedUntil.isAfter(initialLock),
                        String.format("Updated lock is not after the initial Lock. updated: [%s]. initial:[%s]",
                            lockedUntil, initialLock));

                    assertEquals(receivedMessage.getLockedUntil(), lockedUntil);
                })
                .verifyComplete();
        } finally {
            logger.info("Completing message. Seq: {}.", receivedMessage.getSequenceNumber());

            receiver.complete(receivedMessage)
                .doOnSuccess(aVoid -> messagesPending.decrementAndGet())
                .block(TIMEOUT);
        }
    }

    /**
     * Verifies that the lock can be automatically renewed.
     */
    @Disabled("Auto-lock renewal is not enabled.")
    @MethodSource("com.azure.messaging.servicebus.IntegrationTestBase#messagingEntityWithSessions")
    @ParameterizedTest
    void autoRenewLockOnReceiveMessage(MessagingEntityType entityType, boolean isSessionEnabled) {
        // Arrange
        setSenderAndReceiver(entityType, 0, isSessionEnabled);

        final String messageId = UUID.randomUUID().toString();
        final ServiceBusMessage message = getMessage(messageId, isSessionEnabled);

        // Send the message to verify.
        sendMessage(message).block(TIMEOUT);

        // Act & Assert
        StepVerifier.create(receiver.receive().map(ServiceBusReceivedMessageContext::getMessage))
            .assertNext(received -> {
                assertNotNull(received.getLockedUntil());
                assertNotNull(received.getLockToken());

                logger.info("{}: lockToken[{}]. lockedUntil[{}]. now[{}]", received.getSequenceNumber(),
                    received.getLockToken(), received.getLockedUntil(), Instant.now());

                final Instant initial = received.getLockedUntil();
                final Instant timeToStop = initial.plusSeconds(5);
                Instant latest = Instant.MIN;

                // Simulate some sort of long processing.
                final AtomicInteger iteration = new AtomicInteger();
                while (Instant.now().isBefore(timeToStop)) {
                    logger.info("Iteration {}: {}. Time to stop: {}", iteration.incrementAndGet(), Instant.now(), timeToStop);

                    try {
                        TimeUnit.SECONDS.sleep(4);
                    } catch (InterruptedException error) {
                        logger.error("Error occurred while sleeping: " + error);
                    }

                    assertNotNull(received.getLockedUntil());
                    latest = received.getLockedUntil();
                }

                try {
                    assertTrue(initial.isBefore(latest), String.format(
                        "Latest should be after or equal to initial. initial: %s. latest: %s", initial, latest));
                } finally {
                    logger.info("Completing message.");
                    receiver.complete(received).block(Duration.ofSeconds(15));
                    messagesPending.decrementAndGet();
                }
            })
            .thenCancel()
            .verify(Duration.ofMinutes(2));
    }

    @MethodSource("com.azure.messaging.servicebus.IntegrationTestBase#messagingEntityWithSessions")
    @ParameterizedTest
    void receiveAndAbandon(MessagingEntityType entityType, boolean isSessionEnabled) {
        // Arrange
        setSenderAndReceiver(entityType, 0, isSessionEnabled);

        final String messageId = UUID.randomUUID().toString();
        final ServiceBusMessage message = getMessage(messageId, isSessionEnabled);

        sendMessage(message).block(TIMEOUT);

        final ServiceBusReceivedMessageContext receivedContext = receiver.receive().next().block(TIMEOUT);
        assertNotNull(receivedContext);

        final ServiceBusReceivedMessage receivedMessage = receivedContext.getMessage();

        assertNotNull(receivedMessage);

        // Assert & Act
        StepVerifier.create(receiver.abandon(receivedMessage))
            .verifyComplete();

        messagesPending.decrementAndGet();
    }

    @MethodSource("com.azure.messaging.servicebus.IntegrationTestBase#messagingEntityWithSessions")
    @ParameterizedTest
    void receiveAndDefer(MessagingEntityType entityType, boolean isSessionEnabled) {
        // Arrange
<<<<<<< HEAD
        setSenderAndReceiver(entityType, 0, isSessionEnabled);
=======
        setSenderAndReceiver(entityType, TestUtils.USE_CASE_PEEK_RECEIVE_AND_DEFER, isSessionEnabled);
>>>>>>> 846f5853

        final String messageId = UUID.randomUUID().toString();
        final ServiceBusMessage message = getMessage(messageId, isSessionEnabled);

        sendMessage(message).block(TIMEOUT);

        final ServiceBusReceivedMessageContext receivedContext = receiver.receive().next().block(TIMEOUT);
        assertNotNull(receivedContext);

        final ServiceBusReceivedMessage receivedMessage = receivedContext.getMessage();

        assertNotNull(receivedMessage);

        // Act & Assert
        StepVerifier.create(receiver.defer(receivedMessage))
            .verifyComplete();

        messagesPending.decrementAndGet();
        completeDeferredMessages(receiver, receivedMessage);

    }

    /**
     * Test we can receive a deferred message via sequence number and then perform abandon, suspend, or complete on it.
     */
    @MethodSource("com.azure.messaging.servicebus.IntegrationTestBase#receiveDeferredMessageBySequenceNumber")
    @ParameterizedTest
    void receiveDeferredMessageBySequenceNumber(MessagingEntityType entityType, DispositionStatus dispositionStatus) {
        // Arrange
        setSenderAndReceiver(entityType, 0, false);

        final String messageId = UUID.randomUUID().toString();
        final ServiceBusMessage message = getMessage(messageId, false);
        sendMessage(message).block(TIMEOUT);
        final ServiceBusReceivedMessageContext receivedContext = receiver.receive().next().block(TIMEOUT);
        assertNotNull(receivedContext);

        final ServiceBusReceivedMessage receivedMessage = receivedContext.getMessage();
        assertNotNull(receivedMessage);

        receiver.defer(receivedMessage).block(TIMEOUT);

        final ServiceBusReceivedMessage receivedDeferredMessage = receiver
            .receiveDeferredMessage(receivedMessage.getSequenceNumber())
            .block(TIMEOUT);

        assertNotNull(receivedDeferredMessage);
        assertEquals(receivedMessage.getSequenceNumber(), receivedDeferredMessage.getSequenceNumber());

        final Mono<Void> operation;
        switch (dispositionStatus) {
            case ABANDONED:
                operation = receiver.abandon(receivedDeferredMessage);
                messagesDeferredPending.add(receivedDeferredMessage.getSequenceNumber());
                break;
            case SUSPENDED:
                operation = receiver.deadLetter(receivedDeferredMessage);
                break;
            case COMPLETED:
                operation = receiver.complete(receivedDeferredMessage);
                break;
            default:
                throw logger.logExceptionAsError(new IllegalArgumentException(
                    "Disposition status not recognized for this test case: " + dispositionStatus));
        }

        // Assert & Act
        StepVerifier.create(operation)
            .expectComplete()
            .verify();

        if (dispositionStatus != DispositionStatus.COMPLETED) {
            messagesPending.decrementAndGet();
        }
    }


    @MethodSource("com.azure.messaging.servicebus.IntegrationTestBase#messagingEntityProvider")
    @ParameterizedTest
    void sendReceiveMessageWithVariousPropertyTypes(MessagingEntityType entityType) {
        // Arrange
        setSenderAndReceiver(entityType, TestUtils.USE_CASE_SEND_RECEIVE_WITH_PROPERTIES, isSessionEnabled);

        final boolean isSessionEnabled = true;
        final String messageId = UUID.randomUUID().toString();
        final ServiceBusMessage messageToSend = getMessage(messageId, isSessionEnabled);

        Map<String, Object> sentProperties = messageToSend.getProperties();
        sentProperties.put("NullProperty", null);
        sentProperties.put("BooleanProperty", true);
        sentProperties.put("ByteProperty", (byte) 1);
        sentProperties.put("ShortProperty", (short) 2);
        sentProperties.put("IntProperty", 3);
        sentProperties.put("LongProperty", 4L);
        sentProperties.put("FloatProperty", 5.5f);
        sentProperties.put("DoubleProperty", 6.6f);
        sentProperties.put("CharProperty", 'z');
        sentProperties.put("UUIDProperty", UUID.randomUUID());
        sentProperties.put("StringProperty", "string");

        sendMessage(messageToSend).block(TIMEOUT);

        // Assert & Act
        StepVerifier.create(receiveAndDeleteReceiver.receive())
            .assertNext(receivedMessage -> {
                messagesPending.decrementAndGet();
                assertMessageEquals(receivedMessage, messageId, isSessionEnabled);

                final Map<String, Object> received = receivedMessage.getMessage().getProperties();

                assertEquals(sentProperties.size(), received.size());

                for (Map.Entry<String, Object> sentEntry : sentProperties.entrySet()) {
                    if (sentEntry.getValue() != null && sentEntry.getValue().getClass().isArray()) {
                        assertArrayEquals((Object[]) sentEntry.getValue(), (Object[]) received.get(sentEntry.getKey()));
                    } else {
                        final Object expected = sentEntry.getValue();
                        final Object actual = received.get(sentEntry.getKey());

                        assertEquals(expected, actual, String.format(
                            "Key '%s' does not match. Expected: '%s'. Actual: '%s'", sentEntry.getKey(), expected,
                            actual));
                    }
                }
            })
            .thenCancel()
            .verify();
    }

    @MethodSource("com.azure.messaging.servicebus.IntegrationTestBase#messagingEntityProvider")
    @ParameterizedTest
    void setAndGetSessionState(MessagingEntityType entityType) {
        // Arrange
        setSenderAndReceiver(entityType, 0, true);

        final byte[] sessionState = "Finished".getBytes(UTF_8);
        final String messageId = UUID.randomUUID().toString();
        final ServiceBusMessage messageToSend = getMessage(messageId, true);

        sendMessage(messageToSend).block(Duration.ofSeconds(10));

        // Act
        AtomicReference<MessageLockToken> messageLockToken = new AtomicReference<>();
        AtomicReference<String> session = new AtomicReference<>();
        StepVerifier.create(receiver.receive()
            .take(1)
            .flatMap(m -> {
                logger.info("SessionId: {}. LockToken: {}. LockedUntil: {}. Message received.",
                    m.getSessionId(), m.getMessage().getLockToken(), m.getMessage().getLockedUntil());
                messageLockToken.set(MessageLockToken.fromString(m.getMessage().getLockToken()));
                session.set(m.getSessionId());
                return receiver.setSessionState(sessionId, sessionState);
            }))
            .expectComplete()
            .verify();

        StepVerifier.create(receiver.getSessionState(sessionId))
            .assertNext(state -> {
                logger.info("State received: {}", new String(state, UTF_8));
                assertArrayEquals(sessionState, state);
            })
            .verifyComplete();

        receiver.complete(messageLockToken.get(), session.get()).block(Duration.ofSeconds(15));
        messagesPending.decrementAndGet();
    }

    @MethodSource("com.azure.messaging.servicebus.IntegrationTestBase#messagingEntityProvider")
    @ParameterizedTest
    void receivesByNumber(MessagingEntityType entityType) {
        // Arrange
        setSenderAndReceiver(entityType, TestUtils.USE_CASE_RECEIVE_BY_NUMBER, false);

        final String messageId = UUID.randomUUID().toString();
        final int number = 10;
        final List<ServiceBusMessage> messages = TestUtils.getServiceBusMessages(number, messageId, CONTENTS_BYTES);

        sendMessage(messages).block(Duration.ofSeconds(10));

        // Act & Assert
        StepVerifier.create(receiveAndDeleteReceiver.receive(messages.size(), Duration.ofSeconds(15))
            .doOnNext(next -> messagesPending.decrementAndGet()))
            .expectNextCount(number)
            .verifyComplete();
    }

    @MethodSource("com.azure.messaging.servicebus.IntegrationTestBase#messagingEntityProvider")
    @ParameterizedTest
    void receivesByTime(MessagingEntityType entityType) {
        // Arrange

        setSenderAndReceiver(entityType, TestUtils.USE_CASE_RECEIVE_BY_TIME, false);
        final String messageId = UUID.randomUUID().toString();
        final int number = 10;
        final List<ServiceBusMessage> messages = TestUtils.getServiceBusMessages(number, messageId, CONTENTS_BYTES);

        sendMessage(messages).block(Duration.ofSeconds(15));

        // Act & Assert
        StepVerifier.create(receiveAndDeleteReceiver.receive(number + 10, Duration.ofSeconds(15))
            .doOnNext(next -> messagesPending.decrementAndGet()))
            .expectNextCount(number)
            .verifyComplete();
    }

    @MethodSource("com.azure.messaging.servicebus.IntegrationTestBase#messagingEntityProvider")
    @ParameterizedTest
    void receivesByNumber(MessagingEntityType entityType) {
        // Arrange
        setSenderAndReceiver(entityType, TestUtils.USE_CASE_RECEIVE_BY_NUMBER, false);

        final String messageId = UUID.randomUUID().toString();
        final int number = 10;
        final List<ServiceBusMessage> messages = TestUtils.getServiceBusMessages(number, messageId, CONTENTS_BYTES);

        sendMessage(messages).block(Duration.ofSeconds(10));

        // Act & Assert
        StepVerifier.create(receiveAndDeleteReceiver.receive(messages.size(), Duration.ofSeconds(15))
            .doOnNext(next -> messagesPending.decrementAndGet()))
            .expectNextCount(number)
            .verifyComplete();
    }

    @MethodSource("com.azure.messaging.servicebus.IntegrationTestBase#messagingEntityProvider")
    @ParameterizedTest
    void receivesByTime(MessagingEntityType entityType) {
        // Arrange

        setSenderAndReceiver(entityType, TestUtils.USE_CASE_RECEIVE_BY_TIME, false);
        final String messageId = UUID.randomUUID().toString();
        final int number = 10;
        final List<ServiceBusMessage> messages = TestUtils.getServiceBusMessages(number, messageId, CONTENTS_BYTES);

        sendMessage(messages).block(Duration.ofSeconds(15));

        // Act & Assert
        StepVerifier.create(receiveAndDeleteReceiver.receive(number + 10, Duration.ofSeconds(15))
            .doOnNext(next -> messagesPending.decrementAndGet()))
            .expectNextCount(number)
            .verifyComplete();
    }

    /**
     * Sets the sender and receiver. If session is enabled, then a single-named session receiver is created.
     */
    private void setSenderAndReceiver(MessagingEntityType entityType, int entityIndex, boolean isSessionEnabled) {
        setSenderAndReceiver(entityType, entityIndex, isSessionEnabled, false);
    }

    /**
     * Sets the sender and receiver. If session is enabled, then a single-named session receiver is created with
     * shared connection as needed.
     */
    private void setSenderAndReceiver(MessagingEntityType entityType, int entityIndex, boolean isSessionEnabled, boolean shareConnection) {
        this.sender = getSenderBuilder(false, entityType, entityIndex, isSessionEnabled, shareConnection).buildAsyncClient();


        if (isSessionEnabled) {
            assertNotNull(sessionId, "'sessionId' should have been set.");
            this.receiver = getSessionReceiverBuilder(false, entityType, entityIndex, Function.identity(), shareConnection)
                .sessionId(sessionId)
                .buildAsyncClient();
            this.receiveAndDeleteReceiver = getSessionReceiverBuilder(false, entityType, entityIndex,
                Function.identity(), shareConnection)

                .sessionId(sessionId)
                .receiveMode(ReceiveMode.RECEIVE_AND_DELETE)
                .buildAsyncClient();
        } else {
            this.receiver = getReceiverBuilder(false, entityType, entityIndex, Function.identity(), shareConnection)
                .buildAsyncClient();
            this.receiveAndDeleteReceiver = getReceiverBuilder(false, entityType, entityIndex, Function.identity(), shareConnection)
                .receiveMode(ReceiveMode.RECEIVE_AND_DELETE)
                .buildAsyncClient();
        }
    }

    private Mono<Void> sendMessage(ServiceBusMessage message) {
        return sender.send(message).doOnSuccess(aVoid -> {
            int number = messagesPending.incrementAndGet();
            logger.info("Message Id {}. Number sent: {}", message.getMessageId(), number);
        });
    }

    private Mono<Void> sendMessage(List<ServiceBusMessage> messages) {
        return sender.send(messages).doOnSuccess(aVoid -> {
            int number = messagesPending.addAndGet(messages.size());
            logger.info("Number of messages sent: {}", number);
        });
    }

    private int completeMessages(ServiceBusReceiverAsyncClient client, List<String> lockTokens) {
        Mono.when(lockTokens.stream().map(e -> client.complete(MessageLockToken.fromString(e)))
            .collect(Collectors.toList()))
            .block(TIMEOUT);

        return lockTokens.size();
    }
<<<<<<< HEAD
=======

    private void completeDeferredMessages(ServiceBusReceiverAsyncClient client, ServiceBusReceivedMessage receivedMessage) {
        final ServiceBusReceivedMessage receivedDeferredMessage = client
            .receiveDeferredMessage(receivedMessage.getSequenceNumber())
            .block(TIMEOUT);
        receiver.complete(receivedDeferredMessage).block(TIMEOUT);
    }

>>>>>>> 846f5853
}<|MERGE_RESOLUTION|>--- conflicted
+++ resolved
@@ -11,13 +11,8 @@
 
 import org.junit.jupiter.api.Assertions;
 import org.junit.jupiter.api.Disabled;
-<<<<<<< HEAD
-import org.junit.jupiter.api.Test;
-import org.junit.jupiter.api.Tag;
-=======
 import org.junit.jupiter.api.Tag;
 import org.junit.jupiter.api.Test;
->>>>>>> 846f5853
 import org.junit.jupiter.params.ParameterizedTest;
 import org.junit.jupiter.params.provider.EnumSource;
 import org.junit.jupiter.params.provider.MethodSource;
@@ -73,11 +68,7 @@
 
     @Override
     protected void afterTest() {
-<<<<<<< HEAD
-        sharedBuilder =  null;
-=======
         sharedBuilder = null;
->>>>>>> 846f5853
         final int pending = messagesPending.get();
         final int pendingDeferred = messagesDeferredPending.size();
         if (pending < 1 && pendingDeferred < 1) {
@@ -87,15 +78,6 @@
 
         // In the case that this test failed... we're going to drain the queue or subscription.
         try {
-<<<<<<< HEAD
-            receiveAndDeleteReceiver.receive()
-                .map(message -> {
-                    logger.info("Message received: {}", message.getMessage().getSequenceNumber());
-                    return message;
-                })
-                .timeout(Duration.ofSeconds(15), Mono.empty())
-                .blockLast();
-=======
             if (pending > 0) {
                 receiveAndDeleteReceiver.receive()
                     .map(message -> {
@@ -105,7 +87,6 @@
                     .timeout(Duration.ofSeconds(15), Mono.empty())
                     .blockLast();
             }
->>>>>>> 846f5853
         } catch (Exception e) {
             logger.warning("Error occurred when draining queue.", e);
         }
@@ -131,7 +112,6 @@
 
     /**
      * Verifies that we can create multiple transaction using sender and receiver.
-<<<<<<< HEAD
      */
     @Test
     void createMultipleTransactionTest() {
@@ -151,27 +131,6 @@
     /**
      * Verifies that we can create transaction and complete.
      */
-=======
-     */
-    @Test
-    void createMultipleTransactionTest() {
-        // Arrange
-        setSenderAndReceiver(MessagingEntityType.QUEUE, 0, isSessionEnabled);
-
-        // Assert & Act
-        StepVerifier.create(receiver.createTransaction())
-            .assertNext(Assertions::assertNotNull)
-            .verifyComplete();
-
-        StepVerifier.create(receiver.createTransaction())
-            .assertNext(Assertions::assertNotNull)
-            .verifyComplete();
-    }
-
-    /**
-     * Verifies that we can create transaction and complete.
-     */
->>>>>>> 846f5853
     @MethodSource("messagingEntityProvider")
     @ParameterizedTest
     void createTransactionAndRollbackMessagesTest(MessagingEntityType entityType) {
@@ -273,11 +232,7 @@
 
         // Arrange
         final MessagingEntityType entityType = MessagingEntityType.QUEUE;
-<<<<<<< HEAD
-        setSenderAndReceiver(entityType, 0, isSessionEnabled);
-=======
         setSenderAndReceiver(entityType, TestUtils.USE_CASE_PEEK_TRANSACTION_SENDRECEIVE_AND_COMPLETE, isSessionEnabled);
->>>>>>> 846f5853
 
         final String messageId1 = UUID.randomUUID().toString();
         final ServiceBusMessage message1 = getMessage(messageId1, isSessionEnabled);
@@ -329,13 +284,10 @@
 
         StepVerifier.create(receiver.commitTransaction(transaction.get()))
             .verifyComplete();
-<<<<<<< HEAD
-=======
 
         if (dispositionStatus == DispositionStatus.DEFERRED) {
             messagesDeferredPending.add(receivedMessage.getSequenceNumber());
         }
->>>>>>> 846f5853
     }
 
     /**
@@ -552,10 +504,7 @@
         } finally {
             receiver.complete(receivedMessage)
                 .block(Duration.ofSeconds(10));
-<<<<<<< HEAD
-=======
             messagesPending.decrementAndGet();
->>>>>>> 846f5853
         }
     }
 
@@ -618,11 +567,7 @@
     @ParameterizedTest
     void peekBatchMessagesFromSequence(MessagingEntityType entityType) {
         // Arrange
-<<<<<<< HEAD
-        setSenderAndReceiver(entityType, 5, false);
-=======
         setSenderAndReceiver(entityType, TestUtils.USE_CASE_PEEK_MESSAGE_FROM_SEQUENCE, false);
->>>>>>> 846f5853
 
         final String messageId = UUID.randomUUID().toString();
         final ServiceBusMessage message = getMessage(messageId, false);
@@ -820,11 +765,7 @@
     @ParameterizedTest
     void receiveAndDefer(MessagingEntityType entityType, boolean isSessionEnabled) {
         // Arrange
-<<<<<<< HEAD
-        setSenderAndReceiver(entityType, 0, isSessionEnabled);
-=======
         setSenderAndReceiver(entityType, TestUtils.USE_CASE_PEEK_RECEIVE_AND_DEFER, isSessionEnabled);
->>>>>>> 846f5853
 
         final String messageId = UUID.randomUUID().toString();
         final ServiceBusMessage message = getMessage(messageId, isSessionEnabled);
@@ -1030,44 +971,6 @@
             .verifyComplete();
     }
 
-    @MethodSource("com.azure.messaging.servicebus.IntegrationTestBase#messagingEntityProvider")
-    @ParameterizedTest
-    void receivesByNumber(MessagingEntityType entityType) {
-        // Arrange
-        setSenderAndReceiver(entityType, TestUtils.USE_CASE_RECEIVE_BY_NUMBER, false);
-
-        final String messageId = UUID.randomUUID().toString();
-        final int number = 10;
-        final List<ServiceBusMessage> messages = TestUtils.getServiceBusMessages(number, messageId, CONTENTS_BYTES);
-
-        sendMessage(messages).block(Duration.ofSeconds(10));
-
-        // Act & Assert
-        StepVerifier.create(receiveAndDeleteReceiver.receive(messages.size(), Duration.ofSeconds(15))
-            .doOnNext(next -> messagesPending.decrementAndGet()))
-            .expectNextCount(number)
-            .verifyComplete();
-    }
-
-    @MethodSource("com.azure.messaging.servicebus.IntegrationTestBase#messagingEntityProvider")
-    @ParameterizedTest
-    void receivesByTime(MessagingEntityType entityType) {
-        // Arrange
-
-        setSenderAndReceiver(entityType, TestUtils.USE_CASE_RECEIVE_BY_TIME, false);
-        final String messageId = UUID.randomUUID().toString();
-        final int number = 10;
-        final List<ServiceBusMessage> messages = TestUtils.getServiceBusMessages(number, messageId, CONTENTS_BYTES);
-
-        sendMessage(messages).block(Duration.ofSeconds(15));
-
-        // Act & Assert
-        StepVerifier.create(receiveAndDeleteReceiver.receive(number + 10, Duration.ofSeconds(15))
-            .doOnNext(next -> messagesPending.decrementAndGet()))
-            .expectNextCount(number)
-            .verifyComplete();
-    }
-
     /**
      * Sets the sender and receiver. If session is enabled, then a single-named session receiver is created.
      */
@@ -1124,8 +1027,6 @@
 
         return lockTokens.size();
     }
-<<<<<<< HEAD
-=======
 
     private void completeDeferredMessages(ServiceBusReceiverAsyncClient client, ServiceBusReceivedMessage receivedMessage) {
         final ServiceBusReceivedMessage receivedDeferredMessage = client
@@ -1134,5 +1035,4 @@
         receiver.complete(receivedDeferredMessage).block(TIMEOUT);
     }
 
->>>>>>> 846f5853
 }