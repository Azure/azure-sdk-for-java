// Copyright (c) Microsoft Corporation. All rights reserved.
// Licensed under the MIT License.

package com.azure.messaging.servicebus;

import com.azure.core.util.logging.ClientLogger;
import com.azure.messaging.servicebus.implementation.DispositionStatus;
import com.azure.messaging.servicebus.implementation.MessagingEntityType;
import com.azure.messaging.servicebus.models.DeadLetterOptions;
import com.azure.messaging.servicebus.models.ReceiveMode;
<<<<<<< HEAD

import org.junit.jupiter.api.Assertions;
import org.junit.jupiter.api.Disabled;
import org.junit.jupiter.api.Test;
=======
import org.junit.jupiter.api.Disabled;
>>>>>>> 2962fabd
import org.junit.jupiter.api.Tag;
import org.junit.jupiter.params.ParameterizedTest;
import org.junit.jupiter.params.provider.EnumSource;
import org.junit.jupiter.params.provider.MethodSource;
import reactor.core.publisher.Mono;
import reactor.test.StepVerifier;

import java.time.Duration;
import java.time.Instant;
import java.util.ArrayList;
import java.util.List;
import java.util.Map;
import java.util.UUID;
import java.util.concurrent.TimeUnit;
import java.util.concurrent.atomic.AtomicInteger;
import java.util.concurrent.atomic.AtomicReference;
import java.util.function.BiConsumer;
import java.util.function.Function;
import java.util.stream.Collectors;

import static com.azure.messaging.servicebus.TestUtils.MESSAGE_POSITION_ID;
import static java.nio.charset.StandardCharsets.UTF_8;
import static org.junit.jupiter.api.Assertions.assertArrayEquals;
import static org.junit.jupiter.api.Assertions.assertEquals;
import static org.junit.jupiter.api.Assertions.assertNotNull;
import static org.junit.jupiter.api.Assertions.assertTrue;

/**
 * Integration tests for {@link ServiceBusReceiverAsyncClient} from queues or subscriptions.
 */
@Tag("integration")
class ServiceBusReceiverAsyncClientIntegrationTest extends IntegrationTestBase {
    private final ClientLogger logger = new ClientLogger(ServiceBusReceiverAsyncClientIntegrationTest.class);
    private final AtomicInteger messagesPending = new AtomicInteger();

    private ServiceBusReceiverAsyncClient receiver;
    private ServiceBusSenderAsyncClient sender;

    /**
     * Receiver used to clean up resources in {@link #afterTest()}.
     */
    private ServiceBusReceiverAsyncClient receiveAndDeleteReceiver;

    ServiceBusReceiverAsyncClientIntegrationTest() {
        super(new ClientLogger(ServiceBusReceiverAsyncClientIntegrationTest.class));
    }

    @Override
    protected void beforeTest() {
        sessionId = UUID.randomUUID().toString();
    }

    @Override
    protected void afterTest() {
        sharedBuilder =  null;
        final int pending = messagesPending.get();
        if (pending < 1) {
            dispose(receiver, sender, receiveAndDeleteReceiver);
            return;
        }

        // In the case that this test failed... we're going to drain the queue or subscription.
        try {
            receiveAndDeleteReceiver.receive()
                .map(message -> {
                    logger.info("Message received: {}", message.getMessage().getSequenceNumber());
                    return message;
                })
                .timeout(Duration.ofSeconds(15), Mono.empty())
                .blockLast();
        } catch (Exception e) {
            logger.warning("Error occurred when draining queue.", e);
        } finally {
            dispose(receiver, sender, receiveAndDeleteReceiver);
        }
    }

    /**
     * Verifies that we can create multiple transaction using sender and receiver.
     */
    @Test
    void createMultipleTransactionTest() {
        // Arrange
        setSenderAndReceiver(MessagingEntityType.QUEUE, false);

        // Assert & Act
        StepVerifier.create(receiver.createTransaction())
            .assertNext(Assertions::assertNotNull)
            .verifyComplete();

        StepVerifier.create(receiver.createTransaction())
            .assertNext(Assertions::assertNotNull)
            .verifyComplete();
    }

    /**
     * Verifies that we can create transaction and complete.
     */
    @MethodSource("messagingEntityProvider")
    @ParameterizedTest
    void createTransactionAndRollbackMessagesTest(MessagingEntityType entityType) {
        // Arrange
        setSenderAndReceiver(entityType, isSessionEnabled);

        final String messageId = UUID.randomUUID().toString();
        final ServiceBusMessage message = getMessage(messageId, isSessionEnabled);

        sendMessage(message).block(OPERATION_TIMEOUT);

        // Assert & Act
        AtomicReference<ServiceBusTransactionContext> transaction = new AtomicReference<>();
        StepVerifier.create(receiver.createTransaction())
            .assertNext(txn -> {
                transaction.set(txn);
                assertNotNull(transaction);
            })
            .verifyComplete();

        final ServiceBusReceivedMessageContext receivedContext = receiver.receive().next().block(OPERATION_TIMEOUT);
        assertNotNull(receivedContext);

        final ServiceBusReceivedMessage receivedMessage = receivedContext.getMessage();
        assertNotNull(receivedMessage);

        // Assert & Act
        StepVerifier.create(receiver.complete(receivedMessage, transaction.get()))
            .verifyComplete();

        StepVerifier.create(receiver.rollbackTransaction(transaction.get()))
            .verifyComplete();
    }

    /**
     * This specifically test that we can use lockToken. This use case is valid when a message is moved from one
     * machine to another machine and user just have access to lock token.
     * Verifies that we can complete a message with lock token only with a transaction and rollback.
     */
    @Test
    void transactionWithLockTokenTest() {

        // Arrange
        MessagingEntityType entityType = MessagingEntityType.QUEUE;
        setSenderAndReceiver(entityType, isSessionEnabled);
        ServiceBusReceiverAsyncClient receiverNonConnectionSharing = getReceiverBuilder(false, entityType,
            Function.identity()).buildAsyncClient();

        final String messageId = UUID.randomUUID().toString();
        final ServiceBusMessage message = getMessage(messageId, isSessionEnabled);

        sendMessage(message).block(TIMEOUT);

        // Assert & Act
        AtomicReference<ServiceBusTransactionContext> transaction = new AtomicReference<>();

        // create a transaction.
        StepVerifier.create(receiverNonConnectionSharing.createTransaction())
            .assertNext(txn -> {
                transaction.set(txn);
                assertNotNull(transaction);
            })
            .verifyComplete();

        AtomicReference<MessageLockToken> messageLockToken = new AtomicReference<>();

        // receive a message and get lock token.
        StepVerifier.create(receiver.receive().next()
            .map(messageContext -> {
                ServiceBusReceivedMessage received =  messageContext.getMessage();
                messageLockToken.set(MessageLockToken.fromString(received.getLockToken()));
                return messageContext;
            }))
            .assertNext(receivedMessage -> assertMessageEquals(receivedMessage, messageId, isSessionEnabled))
            .verifyComplete();

        // complete the message using lock token only using a receiver which represent a different machine
        StepVerifier.create(receiverNonConnectionSharing.complete(messageLockToken.get(), transaction.get()))
            .verifyComplete();

        // rollback the transaction.
        StepVerifier.create(receiverNonConnectionSharing.rollbackTransaction(transaction.get()))
            .verifyComplete();

        messagesPending.decrementAndGet();
    }

    /**
     * Verifies that we can do following using shared connection and on non session entity.
     * 1. create transaction
     * 2. receive and settle with transactionContext.
     * 3. commit Rollback this transaction.
     */

    @ParameterizedTest
    @EnumSource(DispositionStatus.class)
    void transactionSendReceiveAndCommit(DispositionStatus dispositionStatus) {

        // Arrange
        final MessagingEntityType entityType = MessagingEntityType.QUEUE;
        setSenderAndReceiver(entityType, isSessionEnabled, true);

        final String messageId1 = UUID.randomUUID().toString();
        final ServiceBusMessage message1 = getMessage(messageId1, isSessionEnabled);
        final String deadLetterReason = "test reason";

        sendMessage(message1).block(TIMEOUT);

        // Assert & Act
        AtomicReference<ServiceBusTransactionContext> transaction = new AtomicReference<>();
        StepVerifier.create(receiver.createTransaction())
            .assertNext(txn -> {
                transaction.set(txn);
                assertNotNull(transaction);
            })
            .verifyComplete();
        assertNotNull(transaction.get());

        // Assert & Act
        final ServiceBusReceivedMessageContext receivedContext = receiver.receive().next().block(TIMEOUT);
        assertNotNull(receivedContext);

        final ServiceBusReceivedMessage receivedMessage = receivedContext.getMessage();
        assertNotNull(receivedMessage);

        final Mono<Void> operation;
        switch (dispositionStatus) {
            case COMPLETED:
                operation = receiver.complete(receivedMessage, transaction.get());
                messagesPending.decrementAndGet();
                break;
            case ABANDONED:
                operation = receiver.abandon(receivedMessage, null, transaction.get());
                break;
            case SUSPENDED:
                DeadLetterOptions deadLetterOptions = new DeadLetterOptions().setDeadLetterReason(deadLetterReason);
                operation = receiver.deadLetter(receivedMessage, deadLetterOptions, transaction.get());
                messagesPending.decrementAndGet();
                break;
            case DEFERRED:
                operation = receiver.defer(receivedMessage, null, transaction.get());
                break;
            default:
                throw logger.logExceptionAsError(new IllegalArgumentException(
                    "Disposition status not recognized for this test case: " + dispositionStatus));
        }

        StepVerifier.create(operation)
            .verifyComplete();

        StepVerifier.create(receiver.commitTransaction(transaction.get()))
            .verifyComplete();
    }

    /**
     * Verifies that we can do following using shared connection and on session enabled entity.
     * 1. create transaction
     * 2. receive and settle with transactionContext.
     * 3. commit Rollback this transaction.
     */
    @MethodSource("messagingEntityProvider")
    @ParameterizedTest
    void transactionReceiveAndCommitOnSessionEntity(MessagingEntityType entityType) {

        // Arrange
        final boolean isSessionEnabled = true;
        setSenderAndReceiver(entityType, isSessionEnabled, true);

        final String messageId1 = UUID.randomUUID().toString();
        final ServiceBusMessage message = getMessage(messageId1, isSessionEnabled);
        sendMessage(message).block(TIMEOUT);

        // Assert & Act
        AtomicReference<ServiceBusTransactionContext> transaction = new AtomicReference<>();
        StepVerifier.create(receiver.createTransaction())
            .assertNext(txn -> {
                transaction.set(txn);
                assertNotNull(transaction);
            })
            .verifyComplete();
        assertNotNull(transaction.get());

        // Assert & Act
        final ServiceBusReceivedMessageContext receivedContext = receiver.receive().next().block(TIMEOUT);
        assertNotNull(receivedContext);

        final ServiceBusReceivedMessage receivedMessage = receivedContext.getMessage();
        assertNotNull(receivedMessage);

        StepVerifier.create(receiver.complete(receivedMessage, sessionId, transaction.get()))
            .verifyComplete();

        StepVerifier.create(receiver.commitTransaction(transaction.get()))
            .verifyComplete();
        messagesPending.decrementAndGet();
    }

    /**
     * Verifies that we can do following on different clients i.e. sender and receiver.
     * 1. create transaction using sender
     * 2. receive and complete with transactionContext.
     * 3. Commit this transaction using sender.
     */
    @MethodSource("messagingEntityWithSessions")
    @ParameterizedTest
    @Disabled
    void transactionReceiveCompleteCommitMixClient(MessagingEntityType entityType, boolean isSessionEnabled) {
        // Arrange
        setSenderAndReceiver(entityType, isSessionEnabled, true);

        final String messageId = UUID.randomUUID().toString();
        final ServiceBusMessage message = getMessage(messageId, isSessionEnabled);

        sendMessage(message).block(TIMEOUT);

        // Assert & Act
        AtomicReference<ServiceBusTransactionContext> transaction = new AtomicReference<>();
        StepVerifier.create(sender.createTransaction())
            .assertNext(txn -> {
                transaction.set(txn);
                assertNotNull(transaction);
            })
            .verifyComplete();
        assertNotNull(transaction.get());

        // Assert & Act
        final ServiceBusReceivedMessageContext receivedContext = receiver.receive().next().block(TIMEOUT);
        assertNotNull(receivedContext);

        final ServiceBusReceivedMessage receivedMessage = receivedContext.getMessage();
        assertNotNull(receivedMessage);

        StepVerifier.create(receiver.complete(receivedMessage, transaction.get()))
            .verifyComplete();

        StepVerifier.create(sender.commitTransaction(transaction.get()))
            .verifyComplete();
    }

    /**
     * Verifies that we can send and receive two messages.
     */
    @MethodSource("com.azure.messaging.servicebus.IntegrationTestBase#messagingEntityWithSessions")
    @ParameterizedTest
    void receiveTwoMessagesAutoComplete(MessagingEntityType entityType, boolean isSessionEnabled) {
        // Arrange
        setSenderAndReceiver(entityType, 0, isSessionEnabled);

        final String messageId = UUID.randomUUID().toString();
        final ServiceBusMessage message = getMessage(messageId, isSessionEnabled);
        final List<String> lockTokens = new ArrayList<>();

        Mono.when(sendMessage(message), sendMessage(message)).block(TIMEOUT);

        // Assert & Act
        try {
            StepVerifier.create(receiver.receive())
                .assertNext(receivedMessage -> {
                    lockTokens.add(receivedMessage.getMessage().getLockToken());
                    assertMessageEquals(receivedMessage, messageId, isSessionEnabled);
                })
                .assertNext(receivedMessage -> {
                    lockTokens.add(receivedMessage.getMessage().getLockToken());
                    assertMessageEquals(receivedMessage, messageId, isSessionEnabled);
                })
                .thenCancel()
                .verify();
        } finally {
            int numberCompleted = completeMessages(receiver, lockTokens);
            messagesPending.addAndGet(-numberCompleted);
        }
    }

    /**
     * Verifies that we can send and receive a message.
     */
    @MethodSource("com.azure.messaging.servicebus.IntegrationTestBase#messagingEntityWithSessions")
    @ParameterizedTest
    void receiveMessageAutoComplete(MessagingEntityType entityType, boolean isSessionEnabled) {
        // Arrange
        setSenderAndReceiver(entityType, 0, isSessionEnabled);

        final String messageId = UUID.randomUUID().toString();
        final ServiceBusMessage message = getMessage(messageId, isSessionEnabled);
        final List<String> lockTokens = new ArrayList<>();

        sendMessage(message).block(TIMEOUT);

        // Assert & Act
        try {
            StepVerifier.create(receiver.receive())
                .assertNext(receivedMessage -> {
                    lockTokens.add(receivedMessage.getMessage().getLockToken());
                    assertMessageEquals(receivedMessage, messageId, isSessionEnabled);
                })
                .thenCancel()
                .verify();
        } finally {
            int numberCompleted = completeMessages(receiver, lockTokens);
            messagesPending.addAndGet(-numberCompleted);
        }
    }

    /**
     * Verifies that we can send and peek a message.
     */
    @MethodSource("com.azure.messaging.servicebus.IntegrationTestBase#messagingEntityWithSessions")
    @ParameterizedTest
    void peekMessage(MessagingEntityType entityType, boolean isSessionEnabled) {
        // Arrange
        setSenderAndReceiver(entityType, 1, isSessionEnabled);

        final String messageId = UUID.randomUUID().toString();
        final ServiceBusMessage message = getMessage(messageId, isSessionEnabled);

        sendMessage(message).block(TIMEOUT);

        // Assert & Act
        StepVerifier.create(receiver.peek())
            .assertNext(receivedMessage -> assertMessageEquals(receivedMessage, messageId, isSessionEnabled))
            .verifyComplete();
    }

    /**
     * Verifies that we can schedule and receive a message.
     */
    @MethodSource("com.azure.messaging.servicebus.IntegrationTestBase#messagingEntityWithSessions")
    @ParameterizedTest
    void sendScheduledMessageAndReceive(MessagingEntityType entityType, boolean isSessionEnabled) {
        // Arrange
        setSenderAndReceiver(entityType, 0, isSessionEnabled);

        final String messageId = UUID.randomUUID().toString();
        final ServiceBusMessage message = getMessage(messageId, isSessionEnabled);
        final Instant scheduledEnqueueTime = Instant.now().plusSeconds(2);

        sender.scheduleMessage(message, scheduledEnqueueTime).block(TIMEOUT);

        // Assert & Act
        StepVerifier.create(Mono.delay(Duration.ofSeconds(3)).then(receiveAndDeleteReceiver.receive().next()))
            .assertNext(receivedMessage -> {
                assertMessageEquals(receivedMessage, messageId, isSessionEnabled);
                messagesPending.decrementAndGet();
            })
            .verifyComplete();
    }

    /**
     * Verifies that we can cancel a scheduled message.
     */
    @MethodSource("com.azure.messaging.servicebus.IntegrationTestBase#messagingEntityWithSessions")
    @ParameterizedTest
    void cancelScheduledMessage(MessagingEntityType entityType, boolean isSessionEnabled) {
        // Arrange
        setSenderAndReceiver(entityType, 0, isSessionEnabled);

        final String messageId = UUID.randomUUID().toString();
        final ServiceBusMessage message = getMessage(messageId, isSessionEnabled);
        final Instant scheduledEnqueueTime = Instant.now().plusSeconds(10);
        final Duration delayDuration = Duration.ofSeconds(3);

        final Long sequenceNumber = sender.scheduleMessage(message, scheduledEnqueueTime).block(TIMEOUT);
        logger.verbose("Scheduled the message, sequence number {}.", sequenceNumber);

        assertNotNull(sequenceNumber);

        Mono.delay(delayDuration)
            .then(sender.cancelScheduledMessage(sequenceNumber))
            .block(TIMEOUT);

        messagesPending.decrementAndGet();
        logger.verbose("Cancelled the scheduled message, sequence number {}.", sequenceNumber);

        // Assert & Act
        StepVerifier.create(receiver.receive().take(1))
            .thenAwait(Duration.ofSeconds(5))
            .thenCancel()
            .verify();
    }

    /**
     * Verifies that we can send and peek a message.
     */
    @MethodSource("com.azure.messaging.servicebus.IntegrationTestBase#messagingEntityWithSessions")
    @ParameterizedTest
    void peekFromSequenceNumberMessage(MessagingEntityType entityType, boolean isSessionEnabled) {
        // Arrange
        setSenderAndReceiver(entityType, 3, isSessionEnabled);

        final String messageId = UUID.randomUUID().toString();
        final ServiceBusMessage message = getMessage(messageId, isSessionEnabled);

        sendMessage(message).block(TIMEOUT);

        final ServiceBusReceivedMessageContext receivedContext = receiver.receive().next().block(TIMEOUT);
        assertNotNull(receivedContext);

        final ServiceBusReceivedMessage receivedMessage = receivedContext.getMessage();
        assertNotNull(receivedMessage);

        // Assert & Act
        try {
            StepVerifier.create(receiver.peekAt(receivedMessage.getSequenceNumber()))
                .assertNext(m -> {
                    assertEquals(receivedMessage.getSequenceNumber(), m.getSequenceNumber());
                    assertMessageEquals(m, messageId, isSessionEnabled);
                })
                .verifyComplete();
        } finally {
            receiver.complete(receivedMessage)
                .block(Duration.ofSeconds(10));
        }
    }

    /**
     * Verifies that we can send and peek a batch of messages and the sequence number is tracked correctly.
     */
    @MethodSource("com.azure.messaging.servicebus.IntegrationTestBase#messagingEntityWithSessions")
    @ParameterizedTest
    void peekBatchMessages(MessagingEntityType entityType, boolean isSessionEnabled) {
        // Arrange
        setSenderAndReceiver(entityType, 4, isSessionEnabled);

        final BiConsumer<ServiceBusReceivedMessage, Integer> checkCorrectMessage = (message, index) -> {
            final Map<String, Object> properties = message.getProperties();
            final Object value = properties.get(MESSAGE_POSITION_ID);
            assertTrue(value instanceof Integer, "Did not contain correct position number: " + value);

            final int position = (int) value;
            assertEquals(index, position);
        };
        final String messageId = UUID.randomUUID().toString();
        final List<ServiceBusMessage> messages = TestUtils.getServiceBusMessages(10, messageId, CONTENTS_BYTES);
        if (isSessionEnabled) {
            messages.forEach(m -> m.setSessionId(sessionId));
        }

        sendMessage(messages).block(TIMEOUT);

        // Assert & Act
        try {
            StepVerifier.create(receiver.peekBatch(3))
                .assertNext(message -> checkCorrectMessage.accept(message, 0))
                .assertNext(message -> checkCorrectMessage.accept(message, 1))
                .assertNext(message -> checkCorrectMessage.accept(message, 2))
                .verifyComplete();

            StepVerifier.create(receiver.peekBatch(4))
                .assertNext(message -> checkCorrectMessage.accept(message, 3))
                .assertNext(message -> checkCorrectMessage.accept(message, 4))
                .assertNext(message -> checkCorrectMessage.accept(message, 5))
                .assertNext(message -> checkCorrectMessage.accept(message, 6))
                .verifyComplete();

            StepVerifier.create(receiver.peek())
                .assertNext(message -> checkCorrectMessage.accept(message, 7))
                .verifyComplete();
        } finally {
            receiveAndDeleteReceiver.receive()
                .take(messages.size())
                .blockLast(Duration.ofSeconds(15));
        }
    }

    /**
     * Verifies that we can send and peek a batch of messages.
     */
    @MethodSource("com.azure.messaging.servicebus.IntegrationTestBase#messagingEntityProvider")
    @ParameterizedTest
    void peekBatchMessagesFromSequence(MessagingEntityType entityType) {
        // Arrange
        setSenderAndReceiver(entityType, 5, false);

        final String messageId = UUID.randomUUID().toString();
        final ServiceBusMessage message = getMessage(messageId, false);
        final int maxMessages = 2;
        final int fromSequenceNumber = 1;

        Mono.when(sendMessage(message), sendMessage(message)).block(TIMEOUT);

        // Assert & Act
        StepVerifier.create(receiver.peekBatchAt(maxMessages, fromSequenceNumber))
            .expectNextCount(maxMessages)
            .verifyComplete();
    }

    /**
     * Verifies that we can dead-letter a message.
     */
    @MethodSource("com.azure.messaging.servicebus.IntegrationTestBase#messagingEntityWithSessions")
    @ParameterizedTest
    void deadLetterMessage(MessagingEntityType entityType, boolean isSessionEnabled) {
        // Arrange
        setSenderAndReceiver(entityType, 0, isSessionEnabled);

        final String messageId = UUID.randomUUID().toString();
        final ServiceBusMessage message = getMessage(messageId, isSessionEnabled);

        sendMessage(message).block(TIMEOUT);

        final ServiceBusReceivedMessageContext receivedContext = receiver.receive().next().block(TIMEOUT);
        assertNotNull(receivedContext);

        final ServiceBusReceivedMessage receivedMessage = receivedContext.getMessage();
        assertNotNull(receivedMessage);

        // Assert & Act
        StepVerifier.create(receiver.deadLetter(receivedMessage))
            .verifyComplete();

        messagesPending.decrementAndGet();
    }

    @MethodSource("com.azure.messaging.servicebus.IntegrationTestBase#messagingEntityWithSessions")
    @ParameterizedTest
    void receiveAndComplete(MessagingEntityType entityType, boolean isSessionEnabled) {
        // Arrange
        setSenderAndReceiver(entityType, 0, isSessionEnabled);

        final String messageId = UUID.randomUUID().toString();
        final ServiceBusMessage message = getMessage(messageId, isSessionEnabled);

        sendMessage(message).block(TIMEOUT);

        final ServiceBusReceivedMessageContext receivedContext = receiver.receive().next().block(TIMEOUT);
        assertNotNull(receivedContext);

        final ServiceBusReceivedMessage receivedMessage = receivedContext.getMessage();
        assertNotNull(receivedMessage);

        // Assert & Act
        StepVerifier.create(receiver.complete(receivedMessage))
            .verifyComplete();

        messagesPending.decrementAndGet();
    }

    /**
     * Verifies that we can renew message lock on a non-session receiver.
     */
    @MethodSource("com.azure.messaging.servicebus.IntegrationTestBase#messagingEntityProvider")
    @ParameterizedTest
    void receiveAndRenewLock(MessagingEntityType entityType) {
        // Arrange
        setSenderAndReceiver(entityType, 0, false);

        final String messageId = UUID.randomUUID().toString();
        final ServiceBusMessage message = getMessage(messageId, false);

        // Blocking here because it is not part of the scenario we want to test.
        sendMessage(message).block(TIMEOUT);

        final ServiceBusReceivedMessageContext receivedContext = receiver.receive().next().block(TIMEOUT);
        assertNotNull(receivedContext);

        final ServiceBusReceivedMessage receivedMessage = receivedContext.getMessage();
        assertNotNull(receivedMessage);
        assertNotNull(receivedMessage.getLockedUntil());

        final Instant initialLock = receivedMessage.getLockedUntil();
        logger.info("Received message. Seq: {}. lockedUntil: {}", receivedMessage.getSequenceNumber(), initialLock);

        // Assert & Act
        try {
            StepVerifier.create(Mono.delay(Duration.ofSeconds(10))
                .then(Mono.defer(() -> receiver.renewMessageLock(receivedMessage))))
                .assertNext(lockedUntil -> {
                    assertTrue(lockedUntil.isAfter(initialLock),
                        String.format("Updated lock is not after the initial Lock. updated: [%s]. initial:[%s]",
                            lockedUntil, initialLock));

                    assertEquals(receivedMessage.getLockedUntil(), lockedUntil);
                })
                .verifyComplete();
        } finally {
            logger.info("Completing message. Seq: {}.", receivedMessage.getSequenceNumber());

            receiver.complete(receivedMessage)
                .doOnSuccess(aVoid -> messagesPending.decrementAndGet())
                .block(TIMEOUT);
        }
    }

<<<<<<< HEAD
    @MethodSource("messagingEntityWithSessions")
=======
    /**
     * Verifies that the lock can be automatically renewed.
     */
    @Disabled("Auto-lock renewal is not enabled.")
    @MethodSource("com.azure.messaging.servicebus.IntegrationTestBase#messagingEntityWithSessions")
    @ParameterizedTest
    void autoRenewLockOnReceiveMessage(MessagingEntityType entityType, boolean isSessionEnabled) {
        // Arrange
        setSenderAndReceiver(entityType, 0, isSessionEnabled);

        final String messageId = UUID.randomUUID().toString();
        final ServiceBusMessage message = getMessage(messageId, isSessionEnabled);

        // Send the message to verify.
        sendMessage(message).block(TIMEOUT);

        // Act & Assert
        StepVerifier.create(receiver.receive().map(ServiceBusReceivedMessageContext::getMessage))
            .assertNext(received -> {
                assertNotNull(received.getLockedUntil());
                assertNotNull(received.getLockToken());

                logger.info("{}: lockToken[{}]. lockedUntil[{}]. now[{}]", received.getSequenceNumber(),
                    received.getLockToken(), received.getLockedUntil(), Instant.now());

                final Instant initial = received.getLockedUntil();
                final Instant timeToStop = initial.plusSeconds(5);
                Instant latest = Instant.MIN;

                // Simulate some sort of long processing.
                final AtomicInteger iteration = new AtomicInteger();
                while (Instant.now().isBefore(timeToStop)) {
                    logger.info("Iteration {}: {}. Time to stop: {}", iteration.incrementAndGet(), Instant.now(), timeToStop);

                    try {
                        TimeUnit.SECONDS.sleep(4);
                    } catch (InterruptedException error) {
                        logger.error("Error occurred while sleeping: " + error);
                    }

                    assertNotNull(received.getLockedUntil());
                    latest = received.getLockedUntil();
                }

                try {
                    assertTrue(initial.isBefore(latest), String.format(
                        "Latest should be after or equal to initial. initial: %s. latest: %s", initial, latest));
                } finally {
                    logger.info("Completing message.");
                    receiver.complete(received).block(Duration.ofSeconds(15));
                    messagesPending.decrementAndGet();
                }
            })
            .thenCancel()
            .verify(Duration.ofMinutes(2));
    }

    @MethodSource("com.azure.messaging.servicebus.IntegrationTestBase#messagingEntityWithSessions")
>>>>>>> 2962fabd
    @ParameterizedTest
    void receiveAndAbandon(MessagingEntityType entityType, boolean isSessionEnabled) {
        // Arrange
        setSenderAndReceiver(entityType, 0, isSessionEnabled);

        final String messageId = UUID.randomUUID().toString();
        final ServiceBusMessage message = getMessage(messageId, isSessionEnabled);

        sendMessage(message).block(TIMEOUT);

        final ServiceBusReceivedMessageContext receivedContext = receiver.receive().next().block(TIMEOUT);
        assertNotNull(receivedContext);

        final ServiceBusReceivedMessage receivedMessage = receivedContext.getMessage();

        assertNotNull(receivedMessage);

        // Assert & Act
        StepVerifier.create(receiver.abandon(receivedMessage))
            .verifyComplete();
    }

    @MethodSource("com.azure.messaging.servicebus.IntegrationTestBase#messagingEntityWithSessions")
    @ParameterizedTest
    void receiveAndDefer(MessagingEntityType entityType, boolean isSessionEnabled) {
        // Arrange
        setSenderAndReceiver(entityType, 0, isSessionEnabled);

        final String messageId = UUID.randomUUID().toString();
        final ServiceBusMessage message = getMessage(messageId, isSessionEnabled);

        sendMessage(message).block(TIMEOUT);

        final ServiceBusReceivedMessageContext receivedContext = receiver.receive().next().block(TIMEOUT);
        assertNotNull(receivedContext);

        final ServiceBusReceivedMessage receivedMessage = receivedContext.getMessage();

        assertNotNull(receivedMessage);

        // Act & Assert
        StepVerifier.create(receiver.defer(receivedMessage))
            .verifyComplete();
    }

    /**
     * Test we can receive a deferred message via sequence number and then perform abandon, suspend, or complete on it.
     */
    @MethodSource("com.azure.messaging.servicebus.IntegrationTestBase#receiveDeferredMessageBySequenceNumber")
    @ParameterizedTest
    void receiveDeferredMessageBySequenceNumber(MessagingEntityType entityType, DispositionStatus dispositionStatus) {
        // Arrange
        setSenderAndReceiver(entityType, 0, false);

        final String messageId = UUID.randomUUID().toString();
        final ServiceBusMessage message = getMessage(messageId, false);
        sendMessage(message).block(TIMEOUT);

        final ServiceBusReceivedMessageContext receivedContext = receiver.receive().next().block(TIMEOUT);
        assertNotNull(receivedContext);

        final ServiceBusReceivedMessage receivedMessage = receivedContext.getMessage();
        assertNotNull(receivedMessage);

        receiver.defer(receivedMessage).block(TIMEOUT);

        final ServiceBusReceivedMessage receivedDeferredMessage = receiver
            .receiveDeferredMessage(receivedMessage.getSequenceNumber())
            .block(TIMEOUT);

        assertNotNull(receivedDeferredMessage);
        assertEquals(receivedMessage.getSequenceNumber(), receivedDeferredMessage.getSequenceNumber());

        final Mono<Void> operation;
        switch (dispositionStatus) {
            case ABANDONED:
                operation = receiver.abandon(receivedDeferredMessage);
                break;
            case SUSPENDED:
                operation = receiver.deadLetter(receivedDeferredMessage);
                break;
            case COMPLETED:
                operation = receiver.complete(receivedDeferredMessage);
                break;
            default:
                throw logger.logExceptionAsError(new IllegalArgumentException(
                    "Disposition status not recognized for this test case: " + dispositionStatus));
        }

        // Assert & Act
        StepVerifier.create(operation)
            .expectComplete()
            .verify();

        if (dispositionStatus == DispositionStatus.ABANDONED || dispositionStatus == DispositionStatus.COMPLETED) {
            messagesPending.decrementAndGet();
        }
    }

<<<<<<< HEAD
    @MethodSource("messagingEntityProvider")
=======
    @MethodSource("com.azure.messaging.servicebus.IntegrationTestBase#messagingEntityWithSessions")
>>>>>>> 2962fabd
    @ParameterizedTest
    void sendReceiveMessageWithVariousPropertyTypes(MessagingEntityType entityType) {
        // Arrange
        setSenderAndReceiver(entityType, 0, isSessionEnabled);

        final boolean isSessionEnabled = true;
        final String messageId = UUID.randomUUID().toString();
        final ServiceBusMessage messageToSend = getMessage(messageId, isSessionEnabled);

        Map<String, Object> sentProperties = messageToSend.getProperties();
        sentProperties.put("NullProperty", null);
        sentProperties.put("BooleanProperty", true);
        sentProperties.put("ByteProperty", (byte) 1);
        sentProperties.put("ShortProperty", (short) 2);
        sentProperties.put("IntProperty", 3);
        sentProperties.put("LongProperty", 4L);
        sentProperties.put("FloatProperty", 5.5f);
        sentProperties.put("DoubleProperty", 6.6f);
        sentProperties.put("CharProperty", 'z');
        sentProperties.put("UUIDProperty", UUID.randomUUID());
        sentProperties.put("StringProperty", "string");

        sendMessage(messageToSend).block(TIMEOUT);

        // Assert & Act
        StepVerifier.create(receiveAndDeleteReceiver.receive())
            .assertNext(receivedMessage -> {
                messagesPending.decrementAndGet();
                assertMessageEquals(receivedMessage, messageId, isSessionEnabled);

                final Map<String, Object> received = receivedMessage.getMessage().getProperties();

                assertEquals(sentProperties.size(), received.size());

                for (Map.Entry<String, Object> sentEntry : sentProperties.entrySet()) {
                    if (sentEntry.getValue() != null && sentEntry.getValue().getClass().isArray()) {
                        assertArrayEquals((Object[]) sentEntry.getValue(), (Object[]) received.get(sentEntry.getKey()));
                    } else {
                        final Object expected = sentEntry.getValue();
                        final Object actual = received.get(sentEntry.getKey());

                        assertEquals(expected, actual, String.format(
                            "Key '%s' does not match. Expected: '%s'. Actual: '%s'", sentEntry.getKey(), expected,
                            actual));
                    }
                }
            })
            .thenCancel()
            .verify();
    }

    @MethodSource("com.azure.messaging.servicebus.IntegrationTestBase#messagingEntityProvider")
    @ParameterizedTest
    void setAndGetSessionState(MessagingEntityType entityType) {
        // Arrange
        setSenderAndReceiver(entityType, 0, true);

        final byte[] sessionState = "Finished".getBytes(UTF_8);
        final String messageId = UUID.randomUUID().toString();
        final ServiceBusMessage messageToSend = getMessage(messageId, true);

        sendMessage(messageToSend).block(Duration.ofSeconds(10));

        // Act
        StepVerifier.create(receiver.receive()
            .take(1)
            .flatMap(m -> {
                logger.info("SessionId: {}. LockToken: {}. LockedUntil: {}. Message received.",
                    m.getSessionId(), m.getMessage().getLockToken(), m.getMessage().getLockedUntil());
                return receiver.setSessionState(sessionId, sessionState);
            }))
            .expectComplete()
            .verify();

        StepVerifier.create(receiver.getSessionState(sessionId))
            .assertNext(state -> {
                logger.info("State received: {}", new String(state, UTF_8));
                assertArrayEquals(sessionState, state);
            })
            .verifyComplete();
    }

    @MethodSource("com.azure.messaging.servicebus.IntegrationTestBase#messagingEntityProvider")
    @ParameterizedTest
    void receivesByNumber(MessagingEntityType entityType) {
        // Arrange
<<<<<<< HEAD
        setSenderAndReceiver(entityType, false, TestUtils.USE_CASE_RECEIVE_BY_NUMBER);
=======
        setSenderAndReceiver(entityType, 0, false);
>>>>>>> 2962fabd

        final String messageId = UUID.randomUUID().toString();
        final int number = 10;
        final List<ServiceBusMessage> messages = TestUtils.getServiceBusMessages(number, messageId, CONTENTS_BYTES);

        sendMessage(messages).block(Duration.ofSeconds(10));

        // Act & Assert
        StepVerifier.create(receiveAndDeleteReceiver.receive(messages.size(), Duration.ofSeconds(15))
            .doOnNext(next -> messagesPending.decrementAndGet()))
            .expectNextCount(number)
            .verifyComplete();
    }

    @MethodSource("com.azure.messaging.servicebus.IntegrationTestBase#messagingEntityProvider")
    @ParameterizedTest
    void receivesByTime(MessagingEntityType entityType) {
        // Arrange
<<<<<<< HEAD
        setSenderAndReceiver(entityType, false, TestUtils.USE_CASE_RECEIVE_BY_TIME);
=======
        setSenderAndReceiver(entityType, 0, false);
>>>>>>> 2962fabd

        final String messageId = UUID.randomUUID().toString();
        final int number = 10;
        final List<ServiceBusMessage> messages = TestUtils.getServiceBusMessages(number, messageId, CONTENTS_BYTES);

        sendMessage(messages).block(Duration.ofSeconds(15));

        // Act & Assert
        StepVerifier.create(receiveAndDeleteReceiver.receive(number + 10, Duration.ofSeconds(15))
            .doOnNext(next -> messagesPending.decrementAndGet()))
            .expectNextCount(number)
            .verifyComplete();
    }

    /**
     * Sets the sender and receiver. If session is enabled, then a single-named session receiver is created.
     */
<<<<<<< HEAD
    private void setSenderAndReceiver(MessagingEntityType entityType, boolean isSessionEnabled, int useCase) {
        setSenderAndReceiver(entityType, isSessionEnabled, null, false, useCase);
    }

    /**
     * Sets the sender and receiver. If session is enabled, then a single-named session receiver is created.
     */
    private void setSenderAndReceiver(MessagingEntityType entityType, boolean isSessionEnabled) {
        setSenderAndReceiver(entityType, isSessionEnabled, null, false);
    }

    /**
     * Sets the sender and receiver. If session is enabled, then a single-named session receiver is created with
     * shared connection as needed.
     */
    private void setSenderAndReceiver(MessagingEntityType entityType, boolean isSessionEnabled, boolean shareConnection) {
        setSenderAndReceiver(entityType, isSessionEnabled, null, shareConnection);
    }

    private void setSenderAndReceiver(MessagingEntityType entityType, boolean isSessionEnabled,
        Duration autoLockRenewal, boolean shareConnection) {
        setSenderAndReceiver(entityType, isSessionEnabled, autoLockRenewal, shareConnection, TestUtils.USE_CASE_DEFAULT);
    }

    private void setSenderAndReceiver(MessagingEntityType entityType, boolean isSessionEnabled,
        Duration autoLockRenewal, boolean shareConnection, int useCase) {

        this.sender = getSenderBuilder(false, entityType, isSessionEnabled, shareConnection, useCase).buildAsyncClient();

        if (isSessionEnabled) {
            assertNotNull(sessionId, "'sessionId' should have been set.");
            this.receiver = getSessionReceiverBuilder(false, entityType, Function.identity(), shareConnection, useCase)
=======
    private void setSenderAndReceiver(MessagingEntityType entityType, int entityIndex, boolean isSessionEnabled) {
        this.sender = getSenderBuilder(false, entityType, entityIndex, isSessionEnabled).buildAsyncClient();

        if (isSessionEnabled) {
            assertNotNull(sessionId, "'sessionId' should have been set.");
            this.receiver = getSessionReceiverBuilder(false, entityType, entityIndex, Function.identity())
>>>>>>> 2962fabd
                .sessionId(sessionId)
                .buildAsyncClient();
<<<<<<< HEAD
            this.receiveAndDeleteReceiver = getSessionReceiverBuilder(false, entityType, Function.identity(), shareConnection, useCase)
=======
            this.receiveAndDeleteReceiver = getSessionReceiverBuilder(false, entityType, entityIndex,
                Function.identity())
>>>>>>> 2962fabd
                .sessionId(sessionId)
                .receiveMode(ReceiveMode.RECEIVE_AND_DELETE)
                .buildAsyncClient();
        } else {
<<<<<<< HEAD
            this.receiver = getReceiverBuilder(false, entityType, Function.identity(), shareConnection, useCase)
                .maxAutoLockRenewalDuration(autoLockRenewal)
                .buildAsyncClient();
            this.receiveAndDeleteReceiver = getReceiverBuilder(false, entityType, Function.identity(), shareConnection, useCase)
=======
            this.receiver = getReceiverBuilder(false, entityType, entityIndex, Function.identity())
                .buildAsyncClient();
            this.receiveAndDeleteReceiver = getReceiverBuilder(false, entityType, entityIndex,
                Function.identity())
>>>>>>> 2962fabd
                .receiveMode(ReceiveMode.RECEIVE_AND_DELETE)
                .buildAsyncClient();
        }
    }

    private Mono<Void> sendMessage(ServiceBusMessage message) {
        return sender.send(message).doOnSuccess(aVoid -> {
            int number = messagesPending.incrementAndGet();
            logger.info("Number sent: {}", number);
        });
    }

    private Mono<Void> sendMessage(List<ServiceBusMessage> messages) {
        return sender.send(messages).doOnSuccess(aVoid -> {
            int number = messagesPending.addAndGet(messages.size());
            logger.info("Number of messages sent: {}", number);
        });
    }

    private int completeMessages(ServiceBusReceiverAsyncClient client, List<String> lockTokens) {
        Mono.when(lockTokens.stream().map(e -> client.complete(MessageLockToken.fromString(e)))
            .collect(Collectors.toList()))
            .block(TIMEOUT);

        return lockTokens.size();
    }
}<|MERGE_RESOLUTION|>--- conflicted
+++ resolved
@@ -8,14 +8,10 @@
 import com.azure.messaging.servicebus.implementation.MessagingEntityType;
 import com.azure.messaging.servicebus.models.DeadLetterOptions;
 import com.azure.messaging.servicebus.models.ReceiveMode;
-<<<<<<< HEAD
 
 import org.junit.jupiter.api.Assertions;
 import org.junit.jupiter.api.Disabled;
 import org.junit.jupiter.api.Test;
-=======
-import org.junit.jupiter.api.Disabled;
->>>>>>> 2962fabd
 import org.junit.jupiter.api.Tag;
 import org.junit.jupiter.params.ParameterizedTest;
 import org.junit.jupiter.params.provider.EnumSource;
@@ -53,6 +49,7 @@
 
     private ServiceBusReceiverAsyncClient receiver;
     private ServiceBusSenderAsyncClient sender;
+    private boolean isSessionEnabled;
 
     /**
      * Receiver used to clean up resources in {@link #afterTest()}.
@@ -99,7 +96,7 @@
     @Test
     void createMultipleTransactionTest() {
         // Arrange
-        setSenderAndReceiver(MessagingEntityType.QUEUE, false);
+        setSenderAndReceiver(MessagingEntityType.QUEUE, 0, isSessionEnabled);
 
         // Assert & Act
         StepVerifier.create(receiver.createTransaction())
@@ -118,7 +115,7 @@
     @ParameterizedTest
     void createTransactionAndRollbackMessagesTest(MessagingEntityType entityType) {
         // Arrange
-        setSenderAndReceiver(entityType, isSessionEnabled);
+        setSenderAndReceiver(entityType, 0, isSessionEnabled);
 
         final String messageId = UUID.randomUUID().toString();
         final ServiceBusMessage message = getMessage(messageId, isSessionEnabled);
@@ -158,9 +155,10 @@
 
         // Arrange
         MessagingEntityType entityType = MessagingEntityType.QUEUE;
-        setSenderAndReceiver(entityType, isSessionEnabled);
-        ServiceBusReceiverAsyncClient receiverNonConnectionSharing = getReceiverBuilder(false, entityType,
-            Function.identity()).buildAsyncClient();
+        setSenderAndReceiver(entityType, 0, isSessionEnabled);
+
+        ServiceBusReceiverAsyncClient receiverNonConnectionSharing = getReceiverBuilder(false, entityType, 0,
+            Function.identity(), false).buildAsyncClient();
 
         final String messageId = UUID.randomUUID().toString();
         final ServiceBusMessage message = getMessage(messageId, isSessionEnabled);
@@ -194,8 +192,8 @@
         StepVerifier.create(receiverNonConnectionSharing.complete(messageLockToken.get(), transaction.get()))
             .verifyComplete();
 
-        // rollback the transaction.
-        StepVerifier.create(receiverNonConnectionSharing.rollbackTransaction(transaction.get()))
+        // commit the transaction.
+        StepVerifier.create(receiverNonConnectionSharing.commitTransaction(transaction.get()))
             .verifyComplete();
 
         messagesPending.decrementAndGet();
@@ -214,7 +212,7 @@
 
         // Arrange
         final MessagingEntityType entityType = MessagingEntityType.QUEUE;
-        setSenderAndReceiver(entityType, isSessionEnabled, true);
+        setSenderAndReceiver(entityType, 0, isSessionEnabled);
 
         final String messageId1 = UUID.randomUUID().toString();
         final ServiceBusMessage message1 = getMessage(messageId1, isSessionEnabled);
@@ -280,7 +278,7 @@
 
         // Arrange
         final boolean isSessionEnabled = true;
-        setSenderAndReceiver(entityType, isSessionEnabled, true);
+        setSenderAndReceiver(entityType, 0, isSessionEnabled);
 
         final String messageId1 = UUID.randomUUID().toString();
         final ServiceBusMessage message = getMessage(messageId1, isSessionEnabled);
@@ -317,12 +315,12 @@
      * 2. receive and complete with transactionContext.
      * 3. Commit this transaction using sender.
      */
-    @MethodSource("messagingEntityWithSessions")
+    @MethodSource("com.azure.messaging.servicebus.IntegrationTestBase#messagingEntityProvider")
     @ParameterizedTest
     @Disabled
-    void transactionReceiveCompleteCommitMixClient(MessagingEntityType entityType, boolean isSessionEnabled) {
-        // Arrange
-        setSenderAndReceiver(entityType, isSessionEnabled, true);
+    void transactionReceiveCompleteCommitMixClient(MessagingEntityType entityType) {
+        // Arrange
+        setSenderAndReceiver(entityType, 0, isSessionEnabled, true);
 
         final String messageId = UUID.randomUUID().toString();
         final ServiceBusMessage message = getMessage(messageId, isSessionEnabled);
@@ -697,9 +695,6 @@
         }
     }
 
-<<<<<<< HEAD
-    @MethodSource("messagingEntityWithSessions")
-=======
     /**
      * Verifies that the lock can be automatically renewed.
      */
@@ -758,7 +753,6 @@
     }
 
     @MethodSource("com.azure.messaging.servicebus.IntegrationTestBase#messagingEntityWithSessions")
->>>>>>> 2962fabd
     @ParameterizedTest
     void receiveAndAbandon(MessagingEntityType entityType, boolean isSessionEnabled) {
         // Arrange
@@ -858,15 +852,12 @@
         }
     }
 
-<<<<<<< HEAD
-    @MethodSource("messagingEntityProvider")
-=======
-    @MethodSource("com.azure.messaging.servicebus.IntegrationTestBase#messagingEntityWithSessions")
->>>>>>> 2962fabd
+
+    @MethodSource("com.azure.messaging.servicebus.IntegrationTestBase#messagingEntityProvider")
     @ParameterizedTest
     void sendReceiveMessageWithVariousPropertyTypes(MessagingEntityType entityType) {
         // Arrange
-        setSenderAndReceiver(entityType, 0, isSessionEnabled);
+        setSenderAndReceiver(entityType, TestUtils.USE_CASE_SEND_RECEIVE_WITH_PROPERTIES, isSessionEnabled);
 
         final boolean isSessionEnabled = true;
         final String messageId = UUID.randomUUID().toString();
@@ -949,11 +940,7 @@
     @ParameterizedTest
     void receivesByNumber(MessagingEntityType entityType) {
         // Arrange
-<<<<<<< HEAD
-        setSenderAndReceiver(entityType, false, TestUtils.USE_CASE_RECEIVE_BY_NUMBER);
-=======
         setSenderAndReceiver(entityType, 0, false);
->>>>>>> 2962fabd
 
         final String messageId = UUID.randomUUID().toString();
         final int number = 10;
@@ -972,12 +959,8 @@
     @ParameterizedTest
     void receivesByTime(MessagingEntityType entityType) {
         // Arrange
-<<<<<<< HEAD
-        setSenderAndReceiver(entityType, false, TestUtils.USE_CASE_RECEIVE_BY_TIME);
-=======
+
         setSenderAndReceiver(entityType, 0, false);
->>>>>>> 2962fabd
-
         final String messageId = UUID.randomUUID().toString();
         final int number = 10;
         final List<ServiceBusMessage> messages = TestUtils.getServiceBusMessages(number, messageId, CONTENTS_BYTES);
@@ -994,70 +977,33 @@
     /**
      * Sets the sender and receiver. If session is enabled, then a single-named session receiver is created.
      */
-<<<<<<< HEAD
-    private void setSenderAndReceiver(MessagingEntityType entityType, boolean isSessionEnabled, int useCase) {
-        setSenderAndReceiver(entityType, isSessionEnabled, null, false, useCase);
-    }
-
-    /**
-     * Sets the sender and receiver. If session is enabled, then a single-named session receiver is created.
-     */
-    private void setSenderAndReceiver(MessagingEntityType entityType, boolean isSessionEnabled) {
-        setSenderAndReceiver(entityType, isSessionEnabled, null, false);
+    private void setSenderAndReceiver(MessagingEntityType entityType, int entityIndex, boolean isSessionEnabled) {
+        setSenderAndReceiver(entityType, entityIndex, isSessionEnabled, false);
     }
 
     /**
      * Sets the sender and receiver. If session is enabled, then a single-named session receiver is created with
      * shared connection as needed.
      */
-    private void setSenderAndReceiver(MessagingEntityType entityType, boolean isSessionEnabled, boolean shareConnection) {
-        setSenderAndReceiver(entityType, isSessionEnabled, null, shareConnection);
-    }
-
-    private void setSenderAndReceiver(MessagingEntityType entityType, boolean isSessionEnabled,
-        Duration autoLockRenewal, boolean shareConnection) {
-        setSenderAndReceiver(entityType, isSessionEnabled, autoLockRenewal, shareConnection, TestUtils.USE_CASE_DEFAULT);
-    }
-
-    private void setSenderAndReceiver(MessagingEntityType entityType, boolean isSessionEnabled,
-        Duration autoLockRenewal, boolean shareConnection, int useCase) {
-
-        this.sender = getSenderBuilder(false, entityType, isSessionEnabled, shareConnection, useCase).buildAsyncClient();
+    private void setSenderAndReceiver(MessagingEntityType entityType, int entityIndex, boolean isSessionEnabled, boolean shareConnection) {
+        this.sender = getSenderBuilder(false, entityType, entityIndex, isSessionEnabled, shareConnection).buildAsyncClient();
+
 
         if (isSessionEnabled) {
             assertNotNull(sessionId, "'sessionId' should have been set.");
-            this.receiver = getSessionReceiverBuilder(false, entityType, Function.identity(), shareConnection, useCase)
-=======
-    private void setSenderAndReceiver(MessagingEntityType entityType, int entityIndex, boolean isSessionEnabled) {
-        this.sender = getSenderBuilder(false, entityType, entityIndex, isSessionEnabled).buildAsyncClient();
-
-        if (isSessionEnabled) {
-            assertNotNull(sessionId, "'sessionId' should have been set.");
-            this.receiver = getSessionReceiverBuilder(false, entityType, entityIndex, Function.identity())
->>>>>>> 2962fabd
+            this.receiver = getSessionReceiverBuilder(false, entityType, entityIndex, Function.identity(), shareConnection)
                 .sessionId(sessionId)
                 .buildAsyncClient();
-<<<<<<< HEAD
-            this.receiveAndDeleteReceiver = getSessionReceiverBuilder(false, entityType, Function.identity(), shareConnection, useCase)
-=======
             this.receiveAndDeleteReceiver = getSessionReceiverBuilder(false, entityType, entityIndex,
-                Function.identity())
->>>>>>> 2962fabd
+                Function.identity(), shareConnection)
+
                 .sessionId(sessionId)
                 .receiveMode(ReceiveMode.RECEIVE_AND_DELETE)
                 .buildAsyncClient();
         } else {
-<<<<<<< HEAD
-            this.receiver = getReceiverBuilder(false, entityType, Function.identity(), shareConnection, useCase)
-                .maxAutoLockRenewalDuration(autoLockRenewal)
+            this.receiver = getReceiverBuilder(false, entityType, entityIndex, Function.identity(), shareConnection)
                 .buildAsyncClient();
-            this.receiveAndDeleteReceiver = getReceiverBuilder(false, entityType, Function.identity(), shareConnection, useCase)
-=======
-            this.receiver = getReceiverBuilder(false, entityType, entityIndex, Function.identity())
-                .buildAsyncClient();
-            this.receiveAndDeleteReceiver = getReceiverBuilder(false, entityType, entityIndex,
-                Function.identity())
->>>>>>> 2962fabd
+            this.receiveAndDeleteReceiver = getReceiverBuilder(false, entityType, entityIndex, Function.identity(), shareConnection)
                 .receiveMode(ReceiveMode.RECEIVE_AND_DELETE)
                 .buildAsyncClient();
         }
