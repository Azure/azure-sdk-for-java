--- conflicted
+++ resolved
@@ -10,6 +10,7 @@
 import com.azure.messaging.servicebus.models.ReceiveMode;
 import org.junit.jupiter.params.ParameterizedTest;
 import org.junit.jupiter.params.provider.MethodSource;
+import reactor.core.publisher.Flux;
 import reactor.core.publisher.Mono;
 import reactor.test.StepVerifier;
 
@@ -656,95 +657,331 @@
     }
 
     /**
+     * Verifies that we can not receive from a session enabled receiver which try to connect to non session entity.
+     */
+    @MethodSource("messagingEntityProvider")
+    @ParameterizedTest
+    void createSessionReceiverForNonSessionEntity(MessagingEntityType entityType) {
+        // Arrange
+        String sessionId = "test-session-id";
+        ServiceBusClientBuilder.ServiceBusSessionReceiverClientBuilder builder = getBuilder(true)
+            .sessionReceiver();
+
+        if (entityType == MessagingEntityType.QUEUE) {
+            builder.queueName(getQueueName());
+        } else if (entityType == MessagingEntityType.SUBSCRIPTION) {
+            builder.topicName(getTopicName());
+            builder.subscriptionName(getSubscriptionName());
+        }
+
+        ServiceBusReceiverAsyncClient invalidReceiver = builder.sessionId(sessionId).buildAsyncClient();
+
+        // Assert & Act
+        StepVerifier.create(invalidReceiver.receive())
+            .verifyErrorMatches(error -> error instanceof UnsupportedOperationException);
+    }
+
+
+    /**
+     * Send multiple message and receive from multiple receivers and autocomplete is off.
+     */
+    @MethodSource("messagingEntityWithSessions")
+    @ParameterizedTest
+    void multipleReceiverAndClientComplete(MessagingEntityType entityType, boolean isSessionEnabled) {
+        // Arrange
+        setSenderAndReceiver(entityType, isSessionEnabled);
+
+        int firstBatch = 2;
+        int secondBatch = 2;
+        final String messageId = UUID.randomUUID().toString();
+        final List<ServiceBusMessage> messages;
+        if (isSessionEnabled) {
+            messages = TestUtils.getServiceBusMessages(firstBatch, CONTENTS_BYTES, messageId, isSessionEnabled,
+                sessionId);
+            messages.addAll(TestUtils.getServiceBusMessages(secondBatch, CONTENTS_BYTES, messageId, isSessionEnabled,
+                sessionId2));
+        } else {
+            messages = TestUtils.getServiceBusMessages(firstBatch + secondBatch, CONTENTS_BYTES,
+                messageId, isSessionEnabled, null);
+        }
+
+        final Duration smallDuration = Duration.ofSeconds(5);
+        final ReceiveAsyncOptions options = new ReceiveAsyncOptions().setIsAutoCompleteEnabled(false);
+
+        sendMessage(messages).block(TIMEOUT);
+
+        // Assert & Act
+        StepVerifier.create(receiver.receive(options).limitRequest(firstBatch))
+            .assertNext(message -> {
+                receiver.complete(message.getMessage()).block(smallDuration);
+                messagesPending.decrementAndGet();
+            })
+            .assertNext(message -> {
+                receiver.complete(message.getMessage()).block(smallDuration);
+                messagesPending.decrementAndGet();
+            })
+            .verifyComplete();
+
+        StepVerifier.create(receiver2.receive(options).limitRequest(secondBatch))
+            .assertNext(message -> {
+                receiver2.complete(message.getMessage()).block(smallDuration);
+                messagesPending.decrementAndGet();
+            })
+            .assertNext(message -> {
+                receiver2.complete(message.getMessage()).block(smallDuration);
+                messagesPending.decrementAndGet();
+            })
+            .verifyComplete();
+    }
+
+    /**
+     * Send multiple message and receive from multiple receivers with autocomplete.
+     */
+    @MethodSource("messagingEntityWithSessions")
+    @ParameterizedTest
+    void multipleReceiverAndAutoComplete(MessagingEntityType entityType, boolean isSessionEnabled) {
+        // Arrange
+        setSenderAndReceiver(entityType, isSessionEnabled);
+
+        int firstBatch = 2;
+        int secondBatch = 2;
+        final String messageId = UUID.randomUUID().toString();
+        final List<ServiceBusMessage> messages;
+        if (isSessionEnabled) {
+            messages = TestUtils.getServiceBusMessages(firstBatch, CONTENTS_BYTES, messageId, isSessionEnabled,
+                sessionId);
+            messages.addAll(TestUtils.getServiceBusMessages(secondBatch, CONTENTS_BYTES, messageId, isSessionEnabled,
+                sessionId2));
+        } else {
+            messages = TestUtils.getServiceBusMessages(firstBatch + secondBatch, CONTENTS_BYTES,
+                messageId, isSessionEnabled, null);
+        }
+
+        sendMessage(messages).block(TIMEOUT);
+
+        // Assert & Act
+        StepVerifier.create(receiver.receive(), firstBatch)
+            .assertNext(message -> {
+                messagesPending.decrementAndGet();
+            })
+            .assertNext(message -> {
+                messagesPending.decrementAndGet();
+            })
+            .thenCancel()
+            .verify();
+
+        StepVerifier.create(receiver2.receive(), secondBatch)
+            .assertNext(message -> {
+                messagesPending.decrementAndGet();
+            })
+            .assertNext(message -> {
+                messagesPending.decrementAndGet();
+            })
+            .thenCancel()
+            .verify();
+    }
+
+    /**
+     * Send multiple message and receive from multiple receivers with autocomplete.
+     * When a exception is raised the message is abandoned. And abandoned message is received again.
+     */
+    @MethodSource("messagingEntityWithSessions")
+    @ParameterizedTest
+    void multipleReceiverAndAbandonOnException(MessagingEntityType entityType, boolean isSessionEnabled) {
+        // Arrange
+        setSenderAndReceiver(entityType, isSessionEnabled);
+
+        int firstBatch = 2;
+        int secondBatch = 2;
+        final String messageId = UUID.randomUUID().toString();
+
+        final List<ServiceBusMessage> messages;
+        if (isSessionEnabled) {
+            messages = TestUtils.getServiceBusMessages(firstBatch, CONTENTS_BYTES, messageId, isSessionEnabled,
+                sessionId);
+            messages.addAll(TestUtils.getServiceBusMessages(secondBatch, CONTENTS_BYTES, messageId, isSessionEnabled,
+                sessionId2));
+        } else {
+            messages = TestUtils.getServiceBusMessages(firstBatch + secondBatch, CONTENTS_BYTES,
+                messageId, isSessionEnabled, null);
+        }
+
+        sendMessage(messages).block(TIMEOUT);
+
+        // cause one of the message to abandon because of exception.
+        receiver.receive()
+            .limitRequest(1)
+            .map(receivedMessage -> {
+                throw new RuntimeException("Fake: Fail to process message.Trigger abandon.");
+            })
+            .subscribe();
+
+        try{
+            TimeUnit.SECONDS.sleep(5);
+        } catch (Exception e) {
+
+        }
+
+        // Since we received error, the receiver is terminated.
+        dispose(receiver, receiver2, sender);
+        setSenderAndReceiver(entityType, isSessionEnabled);
+
+        // Assert & Act
+        StepVerifier.create(receiver.receive().limitRequest(firstBatch))
+            .assertNext(message -> {
+                assertNotNull(message);
+                messagesPending.decrementAndGet();
+            })
+            .assertNext(message -> {
+                assertNotNull(message);
+                messagesPending.decrementAndGet();
+            })
+            .verifyComplete();
+
+        StepVerifier.create(receiver2.receive().limitRequest(secondBatch))
+            .assertNext(message -> {
+                assertNotNull(message);
+                messagesPending.decrementAndGet();
+            })
+            .assertNext(message -> {
+                assertNotNull(message);
+                messagesPending.decrementAndGet();
+            })
+            .verifyComplete();
+    }
+
+    /**
+     * Verifies that we can renew session lock on a session receiver with multiple receiver.
+     */
+    @MethodSource("messagingEntityProvide r")
+    @ParameterizedTest
+    void multipleReceiverRenewSessionLock(MessagingEntityType entityType) {
+        // Arrange
+        int firstBatchsize = 1;
+        int secondBatchSize = 1;
+
+        setSenderAndReceiver(entityType, true);
+
+        final String messageId = UUID.randomUUID().toString();
+        final List<ServiceBusMessage> messages = TestUtils.getServiceBusMessages(firstBatchsize, CONTENTS_BYTES, messageId, true,
+            sessionId);
+
+        messages.addAll(TestUtils.getServiceBusMessages(firstBatchsize, CONTENTS_BYTES, messageId, true,
+            sessionId2));
+
+
+        final ReceiveAsyncOptions options = new ReceiveAsyncOptions()
+            .setIsAutoCompleteEnabled(false);
+
+        // Blocking here because it is not part of the scenario we want to test.
+        sendMessage(messages).block(TIMEOUT);
+
+        ServiceBusReceivedMessageContext receivedMessage = receiver.receive(options).next().block(TIMEOUT);
+        assertNotNull(receivedMessage.getMessage());
+
+        logger.info("Received message. Seq: {}.", receivedMessage.getMessage().getSequenceNumber());
+
+        // Assert & Act
+        try {
+            ServiceBusReceivedMessageContext finalReceivedMessage1 = receivedMessage;
+            StepVerifier.create(Mono.delay(Duration.ofSeconds(10))
+                .then(Mono.defer(() -> receiver.renewSessionLock(finalReceivedMessage1.getSessionId()))))
+                .assertNext(lockedUntil -> {
+                    assertNotNull(lockedUntil, "Could not renew session lock.");
+                })
+                .verifyComplete();
+        } finally {
+            logger.info("Completing message. Seq: {}.", receivedMessage.getMessage().getSequenceNumber());
+
+            receiver.complete(receivedMessage.getMessage())
+                .doOnSuccess(aVoid -> messagesPending.decrementAndGet())
+                .block(TIMEOUT);
+        }
+
+        receivedMessage = receiver2.receive(options).next().block(TIMEOUT);
+        assertNotNull(receivedMessage);
+
+        try {
+            ServiceBusReceivedMessageContext finalReceivedMessage = receivedMessage;
+            StepVerifier.create(Mono.delay(Duration.ofSeconds(10))
+                .then(Mono.defer(() -> receiver2.renewSessionLock(finalReceivedMessage.getSessionId()))))
+                .assertNext(lockedUntil -> {
+                    assertNotNull(lockedUntil, "Could not renew session lock.");
+                })
+                .verifyComplete();
+        } finally {
+            logger.info("Completing message. Seq: {}.", receivedMessage.getMessage().getSequenceNumber());
+
+            receiver2.complete(receivedMessage.getMessage())
+                .doOnSuccess(aVoid -> messagesPending.decrementAndGet())
+                .block(TIMEOUT);
+        }
+    }
+
+    /**
+     * Verifies that we can send messaged with some delay and receive a message without receiver dying.
+     */
+    @MethodSource("messagingEntityWithSessions")
+    @ParameterizedTest
+    void receiveSlowMultipleMessageAutoComplete(MessagingEntityType entityType, boolean isSessionEnabled) {
+        // Arrange
+        int count = 3;
+        setSenderAndReceiver(entityType, isSessionEnabled);
+        Duration delayPublishing = Duration.ofMillis(1000);
+
+        final String messageId = UUID.randomUUID().toString();
+
+        Flux.just(
+            getMessage(messageId, isSessionEnabled),
+            getMessage(messageId, isSessionEnabled),
+            getMessage(messageId, isSessionEnabled)
+        )
+            .delayElements(delayPublishing)
+            .map(message -> sender.send(message).subscribe())
+            .subscribe();
+
+        // Assert & Act
+        StepVerifier.create(receiver.receive())
+            .assertNext(receivedMessage -> {
+                assertMessageEquals(receivedMessage, messageId, isSessionEnabled);
+            })
+            .assertNext(receivedMessage -> {
+                assertMessageEquals(receivedMessage, messageId, isSessionEnabled);
+            })
+            .assertNext(receivedMessage -> {
+                assertMessageEquals(receivedMessage, messageId, isSessionEnabled);
+            })
+            .thenCancel()
+            .verify();
+
+        for (int index = 0; index < count; ++index) {
+            messagesPending.incrementAndGet();
+        }
+    }
+
+    /**
      * Sets the sender and receiver. If session is enabled, then a single-named session receiver is created.
      */
     private void setSenderAndReceiver(MessagingEntityType entityType, boolean isSessionEnabled) {
         this.isSessionEnabled = isSessionEnabled;
         this.sender = getSenderBuilder(false, entityType, isSessionEnabled).buildAsyncClient();
 
-<<<<<<< HEAD
-    private void setSenderAndReceiver(MessagingEntityType entityType, boolean isSessionEnabled,
-        Function<ServiceBusReceiverClientBuilder, ServiceBusReceiverClientBuilder> onReceiverCreate) {
-        this.isSessionReceiver = isSessionEnabled;
-
-        switch (entityType) {
-            case QUEUE:
-                final String queueName = isSessionEnabled ? getSessionQueueName() : getQueueName();
-
-                Assertions.assertNotNull(queueName, "'queueName' cannot be null.");
-
-                sender = createBuilder().sender()
-                    .queueName(queueName)
-                    .buildAsyncClient();
-
-                receiver = onReceiverCreate.apply(
-                    createBuilder()
-                        .retryOptions(new AmqpRetryOptions().setTryTimeout(Duration.ofSeconds(10)))
-                        .receiver()
-                        .queueName(queueName)
-                        .sessionId(isSessionEnabled ? sessionId : null)
-                ).buildAsyncClient();
-
-                receiver2 = onReceiverCreate.apply(
-                    createBuilder()
-                        .retryOptions(new AmqpRetryOptions().setTryTimeout(Duration.ofSeconds(10)))
-                        .receiver()
-                        .queueName(queueName)
-                        .sessionId(isSessionEnabled ? sessionId2 : null)
-                ).buildAsyncClient();
-
-                receiveAndDeleteReceiver = createBuilder().receiver()
-                    .queueName(queueName)
-                    .sessionId(isSessionEnabled ? sessionId : null)
-                    .receiveMode(ReceiveMode.RECEIVE_AND_DELETE)
-                    .buildAsyncClient();
-                break;
-            case SUBSCRIPTION:
-                final String topicName = getTopicName();
-                final String subscriptionName = isSessionEnabled ? getSessionSubscriptionName() : getSubscriptionName();
-
-                Assertions.assertNotNull(topicName, "'topicName' cannot be null.");
-                Assertions.assertNotNull(subscriptionName, "'subscriptionName' cannot be null.");
-
-                sender = createBuilder().sender()
-                    .topicName(topicName)
-                    .buildAsyncClient();
-
-                receiver = onReceiverCreate.apply(
-                    createBuilder()
-                        .retryOptions(new AmqpRetryOptions().setTryTimeout(Duration.ofSeconds(10)))
-                        .receiver()
-                        .topicName(topicName).subscriptionName(subscriptionName)
-                        .sessionId(isSessionEnabled ? sessionId : null)).buildAsyncClient();
-
-                receiver2 = onReceiverCreate.apply(
-                    createBuilder()
-                        .retryOptions(new AmqpRetryOptions().setTryTimeout(Duration.ofSeconds(10)))
-                        .receiver()
-                        .topicName(topicName).subscriptionName(subscriptionName)
-                        .sessionId(isSessionEnabled ? sessionId2 : null)).buildAsyncClient();
-
-                receiveAndDeleteReceiver = createBuilder().receiver()
-                    .topicName(topicName).subscriptionName(subscriptionName)
-                    .sessionId(isSessionEnabled ? sessionId : null)
-                    .receiveMode(ReceiveMode.RECEIVE_AND_DELETE)
-                    .buildAsyncClient();
-                break;
-            default:
-                throw logger.logExceptionAsError(new IllegalArgumentException("Unknown entity type: " + entityType));
-=======
         if (isSessionEnabled) {
             assertNotNull(sessionId, "'sessionId' should have been set.");
             this.receiver = getSessionReceiverBuilder(false, entityType,
                 builder -> builder.sessionId(sessionId)).buildAsyncClient();
+            this.receiver2 = getSessionReceiverBuilder(false, entityType,
+                builder -> builder.sessionId(sessionId2)).buildAsyncClient();
+
             this.receiveAndDeleteReceiver = getSessionReceiverBuilder(false, entityType,
                 builder -> builder.sessionId(sessionId).receiveMode(ReceiveMode.RECEIVE_AND_DELETE))
                 .buildAsyncClient();
         } else {
             this.receiver = getReceiverBuilder(false, entityType).buildAsyncClient();
+            this.receiver2 = getReceiverBuilder(false, entityType).buildAsyncClient();
+
             this.receiveAndDeleteReceiver = getReceiverBuilder(false, entityType)
                 .buildAsyncClient();
->>>>>>> d405bca5
         }
     }
 
