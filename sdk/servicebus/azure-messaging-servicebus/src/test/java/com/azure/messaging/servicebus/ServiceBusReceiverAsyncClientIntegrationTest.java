--- conflicted
+++ resolved
@@ -16,10 +16,6 @@
 import com.azure.messaging.servicebus.models.CompleteOptions;
 import com.azure.messaging.servicebus.models.DeadLetterOptions;
 import com.azure.messaging.servicebus.models.DeferOptions;
-<<<<<<< HEAD
-import com.azure.messaging.servicebus.models.ReceiveMode;
-=======
->>>>>>> 6f033d77
 import com.azure.messaging.servicebus.models.SubQueue;
 import org.junit.jupiter.api.Assertions;
 import org.junit.jupiter.api.Disabled;
@@ -35,7 +31,6 @@
 import java.time.OffsetDateTime;
 import java.util.ArrayList;
 import java.util.Collections;
-import java.util.Date;
 import java.util.HashMap;
 import java.util.List;
 import java.util.Map;
@@ -67,16 +62,7 @@
 
     private ServiceBusReceiverAsyncClient receiver;
     private ServiceBusSenderAsyncClient sender;
-<<<<<<< HEAD
-
-    /**
-     * Receiver used to clean up resources in {@link #afterTest()}.
-     */
-    private ServiceBusReceiverAsyncClient receiveAndDeleteReceiver;
-    private Mono<ServiceBusReceiverAsyncClient> receiveAndDeleteReceiverMono;
-=======
     private ServiceBusSessionReceiverAsyncClient sessionReceiver;
->>>>>>> 6f033d77
 
     ServiceBusReceiverAsyncClientIntegrationTest() {
         super(new ClientLogger(ServiceBusReceiverAsyncClientIntegrationTest.class));
@@ -90,60 +76,11 @@
     @Override
     protected void afterTest() {
         sharedBuilder = null;
-<<<<<<< HEAD
-        final int pending = messagesPending.get();
-        final int pendingDeferred = messagesDeferredPending.size();
-        if (pending < 1 && pendingDeferred < 1) {
-            dispose(receiver, sender, receiveAndDeleteReceiver);
-            if (receiveAndDeleteReceiverMono != null) {
-                dispose(receiveAndDeleteReceiverMono.block());
-            }
-            return;
-        }
-
-        // In the case that this test failed... we're going to drain the queue or subscription.
-        try {
-            dispose(receiver, sender);
-            if (pending > 0) {
-                if (receiveAndDeleteReceiverMono != null) {
-                    receiveAndDeleteReceiver = receiveAndDeleteReceiverMono.block();
-                }
-                receiveAndDeleteReceiver.receiveMessages()
-                    .map(message -> {
-                        logger.info("Message received: {}", message.getSequenceNumber());
-                        return message;
-                    })
-                    .timeout(Duration.ofSeconds(15), Mono.empty())
-                    .blockLast();
-            }
-        } catch (Exception e) {
-            logger.warning("Error occurred when draining queue.", e);
-        }
-
-        try {
-            if (pendingDeferred > 0) {
-                for (Long sequenceNumber : messagesDeferredPending) {
-                    receiveAndDeleteReceiver.receiveDeferredMessage(sequenceNumber)
-                        .map(message -> {
-                            logger.info("Message received: {}", message.getSequenceNumber());
-                            return message;
-                        })
-                        .timeout(Duration.ofSeconds(15), Mono.empty())
-                        .block();
-                }
-            }
-        } catch (Exception e) {
-            logger.warning("Error occurred when draining for deferred messages.", e);
-        } finally {
-            dispose(receiveAndDeleteReceiver);
-        }
-=======
         try {
             dispose(receiver, sender, sessionReceiver);
         } catch (Exception e) {
             logger.warning("Error occurred when draining queue.", e);
         }
->>>>>>> 6f033d77
     }
 
     /**
@@ -189,14 +126,6 @@
             })
             .verifyComplete();
 
-<<<<<<< HEAD
-        final ServiceBusReceivedMessage receivedMessage = receiver.receiveMessages().next().block(OPERATION_TIMEOUT);
-        assertNotNull(receivedMessage);
-
-        // Assert & Act
-        StepVerifier.create(receiver.complete(receivedMessage, new CompleteOptions().setTransactionContext(transaction.get())))
-            .verifyComplete();
-=======
         StepVerifier.create(receiver.receiveMessages()
             .flatMap(receivedMessage -> receiver.complete(receivedMessage).thenReturn(receivedMessage)).take(1))
             .assertNext(receivedMessage -> {
@@ -204,7 +133,6 @@
                 messagesPending.decrementAndGet();
             }).verifyComplete();
 
->>>>>>> 6f033d77
 
         StepVerifier.create(receiver.rollbackTransaction(transaction.get()))
             .verifyComplete();
@@ -289,12 +217,6 @@
             .buildAsyncClient();
         this.receiver = getReceiverBuilder(useCredentials, entityType, entityIndex, shareConnection)
             .buildAsyncClient();
-<<<<<<< HEAD
-        this.receiveAndDeleteReceiver = getReceiverBuilder(useCredentials, entityType, entityIndex, shareConnection)
-            .receiveMode(ReceiveMode.RECEIVE_AND_DELETE)
-            .buildAsyncClient();
-=======
->>>>>>> 6f033d77
 
         final String messageId = UUID.randomUUID().toString();
         final ServiceBusMessage message = getMessage(messageId, isSessionEnabled);
@@ -332,36 +254,15 @@
         final int entityIndex = 0;
         final boolean shareConnection = false;
         final boolean useCredentials = false;
-<<<<<<< HEAD
+        final Duration shortWait = Duration.ofSeconds(3);
 
         this.sender = getSenderBuilder(useCredentials, entityType, entityIndex, isSessionEnabled, shareConnection)
             .buildAsyncClient();
 
-        if (isSessionEnabled) {
-            assertNotNull(sessionId, "'sessionId' should have been set.");
-            this.receiver = getSessionReceiverBuilder(useCredentials, entityType, entityIndex, shareConnection)
-                .buildAsyncClient().acceptSession(sessionId).block();
-            this.receiveAndDeleteReceiverMono = getSessionReceiverBuilder(useCredentials, entityType, entityIndex,
-                shareConnection)
-                .receiveMode(ReceiveMode.RECEIVE_AND_DELETE)
-                .buildAsyncClient().acceptSession(sessionId);
-        } else {
-            this.receiver = getReceiverBuilder(useCredentials, entityType, entityIndex, shareConnection)
-                .buildAsyncClient();
-        }
-=======
-        final Duration shortWait = Duration.ofSeconds(3);
-
-        this.sender = getSenderBuilder(useCredentials, entityType, entityIndex, isSessionEnabled, shareConnection)
-            .buildAsyncClient();
->>>>>>> 6f033d77
-
         final String messageId = UUID.randomUUID().toString();
         final ServiceBusMessage message = getMessage(messageId, isSessionEnabled);
         Mono.when(sendMessage(message), sendMessage(message)).block(TIMEOUT);
 
-<<<<<<< HEAD
-=======
         // Now create receiver
         if (isSessionEnabled) {
             assertNotNull(sessionId, "'sessionId' should have been set.");
@@ -373,7 +274,6 @@
                 .buildAsyncClient();
         }
 
->>>>>>> 6f033d77
         // Assert & Act
         StepVerifier.create(receiver.receiveMessages())
             .assertNext(receivedMessage -> {
@@ -382,10 +282,7 @@
             .assertNext(receivedMessage -> {
                 assertMessageEquals(receivedMessage, messageId, isSessionEnabled);
             })
-<<<<<<< HEAD
-=======
             .thenAwait(shortWait) // Give time for autoComplete to finish
->>>>>>> 6f033d77
             .thenCancel()
             .verify();
     }
@@ -400,42 +297,15 @@
         final int entityIndex = 0;
         final boolean shareConnection = false;
         final boolean useCredentials = false;
-<<<<<<< HEAD
+        final Duration shortWait = Duration.ofSeconds(3);
 
         this.sender = getSenderBuilder(useCredentials, entityType, entityIndex, isSessionEnabled, shareConnection)
             .buildAsyncClient();
-
-        if (isSessionEnabled) {
-            assertNotNull(sessionId, "'sessionId' should have been set.");
-            this.receiver = getSessionReceiverBuilder(useCredentials, entityType, entityIndex, shareConnection)
-                .buildAsyncClient().acceptSession(sessionId).block();
-            this.receiveAndDeleteReceiverMono = getSessionReceiverBuilder(useCredentials, entityType, entityIndex,
-                shareConnection)
-                .receiveMode(ReceiveMode.RECEIVE_AND_DELETE)
-                .buildAsyncClient().acceptSession(sessionId);
-        } else {
-            this.receiver = getReceiverBuilder(useCredentials, entityType, entityIndex, shareConnection)
-                .buildAsyncClient();
-            this.receiveAndDeleteReceiver = getReceiverBuilder(useCredentials, entityType, entityIndex, shareConnection)
-                .receiveMode(ReceiveMode.RECEIVE_AND_DELETE)
-                .buildAsyncClient();
-        }
-=======
-        final Duration shortWait = Duration.ofSeconds(3);
->>>>>>> 6f033d77
-
-        this.sender = getSenderBuilder(useCredentials, entityType, entityIndex, isSessionEnabled, shareConnection)
-            .buildAsyncClient();
         final String messageId = UUID.randomUUID().toString();
         final ServiceBusMessage message = getMessage(messageId, isSessionEnabled);
 
         sendMessage(message).block(TIMEOUT);
 
-<<<<<<< HEAD
-        // Assert
-        StepVerifier.create(receiver.receiveMessages())
-            .assertNext(receivedMessage -> assertMessageEquals(receivedMessage, messageId, isSessionEnabled))
-=======
         // Now create receiver
         if (isSessionEnabled) {
             assertNotNull(sessionId, "'sessionId' should have been set.");
@@ -453,16 +323,11 @@
                 assertMessageEquals(receivedMessage, messageId, isSessionEnabled);
             })
             .thenAwait(shortWait) // Give time for autoComplete to finish
->>>>>>> 6f033d77
             .thenCancel()
             .verify();
 
         StepVerifier.create(receiver.receiveMessages())
-<<<<<<< HEAD
-            .thenAwait(Duration.ofSeconds(35))
-=======
             .thenAwait(shortWait)
->>>>>>> 6f033d77
             .thenCancel()
             .verify();
     }
@@ -586,16 +451,11 @@
 
         sendMessage(message).block(TIMEOUT);
 
-<<<<<<< HEAD
-        final ServiceBusReceivedMessage receivedMessage = receiver.receiveMessages().next().block(TIMEOUT);
-        assertNotNull(receivedMessage);
-=======
         setReceiver(entityType, entityIndex, isSessionEnabled);
 
         final ServiceBusReceivedMessage peekMessage = receiver.peekMessage().block(TIMEOUT);
         assertNotNull(peekMessage);
         final long sequenceNumber = peekMessage.getSequenceNumber();
->>>>>>> 6f033d77
 
         // Assert & Act
         try {
@@ -645,11 +505,8 @@
                 logger.info("Number of messages sent: {}", number);
             })
             .block(TIMEOUT);
-<<<<<<< HEAD
-=======
 
         setReceiver(entityType, TestUtils.USE_CASE_PEEK_BATCH_MESSAGES, isSessionEnabled);
->>>>>>> 6f033d77
 
         // Assert & Act
         try {
@@ -749,12 +606,7 @@
 
         sendMessage(message).block(TIMEOUT);
 
-<<<<<<< HEAD
-        final ServiceBusReceivedMessage receivedMessage = receiver.receiveMessages().next().block(TIMEOUT);
-        assertNotNull(receivedMessage);
-=======
         setReceiver(entityType, entityIndex, isSessionEnabled);
->>>>>>> 6f033d77
 
         // Assert & Act
         StepVerifier.create(receiver.receiveMessages()
@@ -779,12 +631,7 @@
 
         sendMessage(message).block(TIMEOUT);
 
-<<<<<<< HEAD
-        final ServiceBusReceivedMessage receivedMessage = receiver.receiveMessages().next().block(TIMEOUT);
-        assertNotNull(receivedMessage);
-=======
         setReceiver(entityType, TestUtils.USE_CASE_DEFAULT, isSessionEnabled);
->>>>>>> 6f033d77
 
         // Assert & Act
         StepVerifier.create(receiver.receiveMessages()
@@ -812,11 +659,8 @@
         // Blocking here because it is not part of the scenario we want to test.
         sendMessage(message).block(TIMEOUT);
 
-<<<<<<< HEAD
-=======
         setReceiver(entityType, TestUtils.USE_CASE_DEFAULT, false);
 
->>>>>>> 6f033d77
         final ServiceBusReceivedMessage receivedMessage = receiver.receiveMessages().next().block(TIMEOUT);
         assertNotNull(receivedMessage);
         assertNotNull(receivedMessage.getLockedUntil());
@@ -858,41 +702,9 @@
         final String messageId = UUID.randomUUID().toString();
         final ServiceBusMessage message = getMessage(messageId, isSessionEnabled);
 
-        if (isSessionEnabled) {
-            message.setSessionId(sessionId);
-        }
         // Send the message to verify.
         sendMessage(message).block(TIMEOUT);
 
-<<<<<<< HEAD
-        // Act & Assert
-        StepVerifier.create(receiver.receiveMessages())
-            .assertNext(received -> {
-                assertNotNull(received.getLockedUntil());
-                assertNotNull(received.getLockToken());
-
-                logger.info("{}: lockToken[{}]. lockedUntil[{}]. now[{}]", received.getSequenceNumber(),
-                    received.getLockToken(), received.getLockedUntil(), OffsetDateTime.now());
-
-                final OffsetDateTime initial = received.getLockedUntil();
-                final OffsetDateTime timeToStop = initial.plusSeconds(20);
-
-                // Simulate some sort of long processing.
-                final AtomicInteger iteration = new AtomicInteger();
-                while (iteration.get() < 4) {
-                    logger.info("Iteration {}: {}. Time to stop: {}", iteration.incrementAndGet(), OffsetDateTime.now(), timeToStop);
-                    try {
-                        TimeUnit.SECONDS.sleep(5);
-                    } catch (InterruptedException error) {
-                        logger.error("Error occurred while sleeping: " + error);
-                    }
-                }
-
-                logger.info(new Date() + " . Completing message after delay .....");
-                receiver.complete(received).block(Duration.ofSeconds(15));
-                messagesPending.decrementAndGet();
-
-=======
         setReceiver(entityType, TestUtils.USE_CASE_DEFAULT, isSessionEnabled);
 
         // Act & Assert
@@ -915,7 +727,6 @@
             .assertNext(received -> {
                 assertTrue(lockRenewCount.get() > 0);
                 messagesPending.decrementAndGet();
->>>>>>> 6f033d77
             })
             .thenCancel()
             .verify();
@@ -932,21 +743,11 @@
 
         sendMessage(message).block(TIMEOUT);
 
-<<<<<<< HEAD
-        final ServiceBusReceivedMessage receivedMessage = receiver.receiveMessages().next().block(TIMEOUT);
-
-        assertNotNull(receivedMessage);
-
-        // Assert & Act
-        StepVerifier.create(receiver.abandon(receivedMessage))
-            .verifyComplete();
-=======
         setReceiver(entityType, TestUtils.USE_CASE_DEFAULT, isSessionEnabled);
         StepVerifier.create(receiver.receiveMessages()
             .flatMap(receivedMessage -> receiver.abandon(receivedMessage).thenReturn(receivedMessage)).take(1))
             .assertNext(receivedMessage -> assertMessageEquals(receivedMessage, messageId, isSessionEnabled))
             .expectComplete();
->>>>>>> 6f033d77
 
     }
 
@@ -961,13 +762,8 @@
 
         sendMessage(message).block(TIMEOUT);
 
-<<<<<<< HEAD
-        final ServiceBusReceivedMessage receivedMessage = receiver.receiveMessages().next().block(TIMEOUT);
-        assertNotNull(receivedMessage);
-=======
         setReceiver(entityType, TestUtils.USE_CASE_PEEK_RECEIVE_AND_DEFER, isSessionEnabled);
         AtomicReference<ServiceBusReceivedMessage> received = new AtomicReference<>();
->>>>>>> 6f033d77
 
         // Act & Assert
         StepVerifier.create(receiver.receiveMessages()
@@ -978,12 +774,8 @@
                 messagesPending.decrementAndGet();
             }).verifyComplete();
 
-<<<<<<< HEAD
-        receiver.receiveDeferredMessage(receivedMessage.getSequenceNumber())
-=======
 
         receiver.receiveDeferredMessage(received.get().getSequenceNumber())
->>>>>>> 6f033d77
             .flatMap(m -> receiver.complete(m))
             .block(TIMEOUT);
         messagesPending.decrementAndGet();
@@ -1113,12 +905,8 @@
             .flatMap(message -> {
                 logger.info("SessionId: {}. LockToken: {}. LockedUntil: {}. Message received.",
                     message.getSessionId(), message.getLockToken(), message.getLockedUntil());
-<<<<<<< HEAD
-                receivedMessage.set(message);
-=======
                 receiver.complete(message).block(Duration.ofSeconds(15));
                 messagesPending.decrementAndGet();
->>>>>>> 6f033d77
                 return receiver.setSessionState(sessionState);
             }))
             .expectComplete()
@@ -1143,8 +931,21 @@
         final boolean isSessionEnabled = false;
         final int entityIndex = 0;
 
-<<<<<<< HEAD
-        setSenderAndReceiver(entityType, entityIndex, isSessionEnabled);
+        setSender(entityType, entityIndex, isSessionEnabled);
+
+        final String messageId = UUID.randomUUID().toString();
+        final ServiceBusMessage message = getMessage(messageId, isSessionEnabled);
+        final List<ServiceBusReceivedMessage> receivedMessages = new ArrayList<>();
+
+        sendMessage(message).block(TIMEOUT);
+
+        setReceiver(entityType, entityIndex, isSessionEnabled);
+
+        StepVerifier.create(receiver.receiveMessages().flatMap(receivedMessage -> receiver.deadLetter(receivedMessage).thenReturn(receivedMessage)).take(1))
+            .assertNext(receivedMessage -> {
+                assertMessageEquals(receivedMessage, messageId, isSessionEnabled);
+                messagesPending.decrementAndGet();
+            }).verifyComplete();
 
         final ServiceBusReceiverAsyncClient deadLetterReceiver;
         switch (entityType) {
@@ -1172,64 +973,10 @@
             default:
                 throw logger.logExceptionAsError(new IllegalArgumentException("Unknown entity type: " + entityType));
         }
-=======
-        setSender(entityType, entityIndex, isSessionEnabled);
->>>>>>> 6f033d77
-
-        final String messageId = UUID.randomUUID().toString();
-        final ServiceBusMessage message = getMessage(messageId, isSessionEnabled);
-        final List<ServiceBusReceivedMessage> receivedMessages = new ArrayList<>();
-
-        sendMessage(message).block(TIMEOUT);
-
-<<<<<<< HEAD
-        final ServiceBusReceivedMessage receivedMessage = receiver.receiveMessages().next()
-            .block(OPERATION_TIMEOUT);
-        assertNotNull(receivedMessage);
-=======
-        setReceiver(entityType, entityIndex, isSessionEnabled);
-
-        StepVerifier.create(receiver.receiveMessages().flatMap(receivedMessage -> receiver.deadLetter(receivedMessage).thenReturn(receivedMessage)).take(1))
-            .assertNext(receivedMessage -> {
-                assertMessageEquals(receivedMessage, messageId, isSessionEnabled);
-                messagesPending.decrementAndGet();
-            }).verifyComplete();
->>>>>>> 6f033d77
-
-        final ServiceBusReceiverAsyncClient deadLetterReceiver;
-        switch (entityType) {
-            case QUEUE:
-                final String queueName = getQueueName(entityIndex);
-                assertNotNull(queueName, "'queueName' cannot be null.");
-
-                deadLetterReceiver = getBuilder(false).receiver()
-                    .queueName(queueName)
-                    .subQueue(SubQueue.DEAD_LETTER_QUEUE)
-                    .buildAsyncClient();
-                break;
-            case SUBSCRIPTION:
-                final String topicName = getTopicName(entityIndex);
-                final String subscriptionName = getSubscriptionBaseName();
-                assertNotNull(topicName, "'topicName' cannot be null.");
-                assertNotNull(subscriptionName, "'subscriptionName' cannot be null.");
-
-                deadLetterReceiver = getBuilder(false).receiver()
-                    .topicName(topicName)
-                    .subscriptionName(subscriptionName)
-                    .subQueue(SubQueue.DEAD_LETTER_QUEUE)
-                    .buildAsyncClient();
-                break;
-            default:
-                throw logger.logExceptionAsError(new IllegalArgumentException("Unknown entity type: " + entityType));
-        }
 
         // Assert & Act
         try {
-<<<<<<< HEAD
-            StepVerifier.create(deadLetterReceiver.receiveMessages().take(1))
-=======
             StepVerifier.create(deadLetterReceiver.receiveMessages())
->>>>>>> 6f033d77
                 .assertNext(serviceBusReceivedMessage -> {
                     receivedMessages.add(serviceBusReceivedMessage);
                     assertMessageEquals(serviceBusReceivedMessage, messageId, isSessionEnabled);
@@ -1302,15 +1049,6 @@
 
         final String messageId = UUID.randomUUID().toString();
         final AmqpAnnotatedMessage expectedAmqpProperties = new AmqpAnnotatedMessage(
-<<<<<<< HEAD
-            new AmqpDataBody(Collections.singletonList(CONTENTS_BYTES)));
-        expectedAmqpProperties.getProperties().setSubject(subject);
-        expectedAmqpProperties.getProperties().setReplyToGroupId("r-gid");
-        expectedAmqpProperties.getProperties().setReplyTo("reply-to");
-        expectedAmqpProperties.getProperties().setContentType("content-type");
-        expectedAmqpProperties.getProperties().setCorrelationId("correlation-id");
-        expectedAmqpProperties.getProperties().setTo("to");
-=======
             AmqpMessageBody.fromData(CONTENTS_BYTES));
         expectedAmqpProperties.getProperties().setSubject(subject);
         expectedAmqpProperties.getProperties().setReplyToGroupId("r-gid");
@@ -1318,7 +1056,6 @@
         expectedAmqpProperties.getProperties().setContentType("content-type");
         expectedAmqpProperties.getProperties().setCorrelationId(new AmqpMessageId("correlation-id"));
         expectedAmqpProperties.getProperties().setTo(new AmqpAddress("to"));
->>>>>>> 6f033d77
         expectedAmqpProperties.getProperties().setAbsoluteExpiryTime(OffsetDateTime.now().plusSeconds(60));
         expectedAmqpProperties.getProperties().setUserId("user-id-1".getBytes());
         expectedAmqpProperties.getProperties().setContentEncoding("string");
@@ -1367,12 +1104,8 @@
         // Send the message
         sendMessage(message).block(TIMEOUT);
 
-<<<<<<< HEAD
-        StepVerifier.create(receiver.receiveMessages())
-=======
         setReceiver(entityType, TestUtils.USE_CASE_VALIDATE_AMQP_PROPERTIES, isSessionEnabled);
         StepVerifier.create(receiver.receiveMessages()/*.take(totalMessages)*/)
->>>>>>> 6f033d77
             .assertNext(received -> {
                 assertNotNull(received.getLockToken());
                 AmqpAnnotatedMessage actual = received.getRawAmqpMessage();
@@ -1482,69 +1215,6 @@
     }
 
     /**
-     * Verifies we can autocomplete for a queue.
-     *
-     * @param entityType Entity Type.
-     */
-    @MethodSource("com.azure.messaging.servicebus.IntegrationTestBase#messagingEntityProvider")
-    @ParameterizedTest
-    void autoComplete(MessagingEntityType entityType) {
-        // Arrange
-        final int index = TestUtils.USE_CASE_VALIDATE_AMQP_PROPERTIES;
-        setSenderAndReceiver(entityType, index, false);
-        final ServiceBusReceiverAsyncClient autoCompleteReceiver =
-            getReceiverBuilder(false, entityType, index, false)
-                .buildAsyncClient();
-
-        final int numberOfEvents = 3;
-        final String messageId = UUID.randomUUID().toString();
-        final List<ServiceBusMessage> messages = getServiceBusMessages(numberOfEvents, messageId);
-        final ServiceBusReceivedMessage lastMessage = receiver.peekMessage().block(TIMEOUT);
-
-        // Send the three messages.
-        Mono.when(messages.stream().map(this::sendMessage)
-            .collect(Collectors.toList()))
-            .block(TIMEOUT);
-
-        // Act
-        // Expecting that as we receive these messages, they'll be completed.
-        try {
-            StepVerifier.create(autoCompleteReceiver.receiveMessages())
-                .assertNext(receivedMessage -> {
-                    if (lastMessage != null) {
-                        assertEquals(lastMessage.getMessageId(), receivedMessage.getMessageId());
-                    } else {
-                        assertEquals(messageId, receivedMessage.getMessageId());
-                    }
-                })
-                .assertNext(context -> {
-                    if (lastMessage == null) {
-                        assertEquals(messageId, context.getMessageId());
-                    }
-                })
-                .assertNext(context -> {
-                    if (lastMessage == null) {
-                        assertEquals(messageId, context.getMessageId());
-                    }
-                })
-                .thenCancel()
-                .verify(TIMEOUT);
-        } finally {
-            autoCompleteReceiver.close();
-        }
-
-        // Assert
-        final ServiceBusReceivedMessage newLastMessage = receiver.peekMessage().block(TIMEOUT);
-        if (lastMessage == null) {
-            assertNull(newLastMessage,
-                String.format("Actual messageId[%s]", newLastMessage != null ? newLastMessage.getMessageId() : "n/a"));
-        } else {
-            assertNotNull(newLastMessage);
-            assertEquals(lastMessage.getSequenceNumber(), newLastMessage.getSequenceNumber());
-        }
-    }
-
-    /**
      * Asserts the length and values with in the map.
      */
     private void assertMapValues(Map<String, Object> expectedMap, Map<String, Object> actualMap) {
@@ -1558,30 +1228,6 @@
      * Sets the sender and receiver. If session is enabled, then a single-named session receiver is created.
      */
     private void setSenderAndReceiver(MessagingEntityType entityType, int entityIndex, boolean isSessionEnabled) {
-<<<<<<< HEAD
-        final boolean shareConnection = false;
-        final boolean useCredentials = false;
-        this.sender = getSenderBuilder(useCredentials, entityType, entityIndex, isSessionEnabled, shareConnection)
-            .buildAsyncClient();
-
-        if (isSessionEnabled) {
-            assertNotNull(sessionId, "'sessionId' should have been set.");
-            this.receiver = getSessionReceiverBuilder(useCredentials, entityType, entityIndex, shareConnection)
-                .disableAutoComplete()
-                .buildAsyncClient().acceptSession(sessionId).block();
-            this.receiveAndDeleteReceiverMono = getSessionReceiverBuilder(useCredentials, entityType, entityIndex,
-                shareConnection)
-                .disableAutoComplete()
-                .receiveMode(ReceiveMode.RECEIVE_AND_DELETE)
-                .buildAsyncClient().acceptSession(sessionId);
-        } else {
-            this.receiver = getReceiverBuilder(useCredentials, entityType, entityIndex, shareConnection)
-                .disableAutoComplete()
-                .buildAsyncClient();
-            this.receiveAndDeleteReceiver = getReceiverBuilder(useCredentials, entityType, entityIndex, shareConnection)
-                .disableAutoComplete()
-                .receiveMode(ReceiveMode.RECEIVE_AND_DELETE)
-=======
         setSender(entityType, entityIndex, isSessionEnabled);
         setReceiver(entityType, entityIndex, isSessionEnabled);
     }
@@ -1600,7 +1246,6 @@
         } else {
             this.receiver = getReceiverBuilder(useCredentials, entityType, entityIndex, shareConnection)
                 .disableAutoComplete()
->>>>>>> 6f033d77
                 .buildAsyncClient();
         }
     }
