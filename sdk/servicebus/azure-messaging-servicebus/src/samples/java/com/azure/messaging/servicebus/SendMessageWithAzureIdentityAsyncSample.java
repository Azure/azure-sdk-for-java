--- conflicted
+++ resolved
@@ -4,11 +4,7 @@
 package com.azure.messaging.servicebus;
 
 import com.azure.core.credential.TokenCredential;
-<<<<<<< HEAD
-import com.azure.core.experimental.util.BinaryData;
-=======
 import com.azure.core.util.BinaryData;
->>>>>>> 6f033d77
 import com.azure.identity.DefaultAzureCredentialBuilder;
 
 import java.util.concurrent.TimeUnit;
@@ -28,12 +24,7 @@
      * @throws InterruptedException If the program is unable to sleep while waiting for the operations to complete.
      */
     public static void main(String[] args) throws InterruptedException {
-<<<<<<< HEAD
-        ServiceBusMessage guestCheckInEvent = new ServiceBusMessage(BinaryData.fromBytes("Microsoft HQ is at Redmond.".getBytes(UTF_8)))
-            .setMessageId(UUID.randomUUID().toString());
-=======
         ServiceBusMessage message = new ServiceBusMessage(BinaryData.fromString("Microsoft HQ is at Redmond."));
->>>>>>> 6f033d77
 
         // DefaultAzureCredential checks multiple locations for credentials and determines the best one to use.
         // For the purpose of this sample, create a service principal and set the following environment variables.
