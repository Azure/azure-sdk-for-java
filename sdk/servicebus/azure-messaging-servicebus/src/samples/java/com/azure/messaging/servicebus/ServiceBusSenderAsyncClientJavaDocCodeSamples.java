// Copyright (c) Microsoft Corporation. All rights reserved.
// Licensed under the MIT License.

package com.azure.messaging.servicebus;

import com.azure.identity.DefaultAzureCredentialBuilder;
import com.azure.messaging.servicebus.models.CreateBatchOptions;
import reactor.core.Exceptions;
import reactor.core.publisher.Flux;
import reactor.core.publisher.Mono;

import java.util.concurrent.atomic.AtomicReference;

import static java.nio.charset.StandardCharsets.UTF_8;

/**
 * Contains code snippets when generating javadocs through doclets for {@link ServiceBusSenderAsyncClient}.
 */
public class ServiceBusSenderAsyncClientJavaDocCodeSamples {
    private final ServiceBusClientBuilder builder = new ServiceBusClientBuilder()
        .connectionString("fake-string");

    /**
     * Code snippet demonstrating how to create an {@link ServiceBusSenderAsyncClient}.
     */
    public void instantiate() {
        // BEGIN: com.azure.messaging.servicebus.servicebusasyncsenderclient.instantiation
        // The required parameter is a way to authenticate with Service Bus using credentials.
        // The connectionString provides a way to authenticate with Service Bus.
        ServiceBusSenderAsyncClient sender = new ServiceBusClientBuilder()
            .connectionString(
                "Endpoint={fully-qualified-namespace};SharedAccessKeyName={policy-name};SharedAccessKey={key}")
<<<<<<< HEAD
            .buildSenderClientBuilder()
            .queueName("<QUEUE-NAME>")
=======
            .sender()
            .queueName("<< QUEUE NAME >>")
>>>>>>> 7a46ae73
            .buildAsyncClient();
        // END: com.azure.messaging.servicebus.servicebusasyncsenderclient.instantiation

        sender.close();
    }

    /**
     * Code snippet demonstrating how to create an {@link ServiceBusSenderAsyncClient}.
     */
    public void instantiateWithDefaultCredential() {
        // BEGIN: com.azure.messaging.servicebus.servicebusasyncsenderclient.instantiateWithDefaultCredential
        // The required parameter is a way to authenticate with Service Bus using credentials.
        // The connectionString provides a way to authenticate with Service Bus.
        ServiceBusSenderAsyncClient sender = new ServiceBusClientBuilder()
            .credential("<<fully-qualified-namespace>>",
                new DefaultAzureCredentialBuilder().build())
<<<<<<< HEAD
            .buildSenderClientBuilder()
            .queueName("<QUEUE-NAME>")
=======
            .sender()
            .queueName("<< QUEUE NAME >>")
>>>>>>> 7a46ae73
            .buildAsyncClient();
        // END: com.azure.messaging.servicebus.servicebusasyncsenderclient.instantiateWithDefaultCredential

        sender.close();
    }

    /**
     * Code snippet demonstrating how to send a batch to Service Bus queue or topic.
     */
    public void sendBatch() {
        // BEGIN: com.azure.messaging.servicebus.servicebusasyncsenderclient.createBatch
        // The required parameter is a way to authenticate with Service Bus using credentials.
        // The connectionString provides a way to authenticate with Service Bus.
        ServiceBusSenderAsyncClient sender = new ServiceBusClientBuilder()
            .connectionString(
                "Endpoint={fully-qualified-namespace};SharedAccessKeyName={policy-name};SharedAccessKey={key}")
<<<<<<< HEAD
            .buildSenderClientBuilder()
=======
            .sender()
>>>>>>> 7a46ae73
            .queueName("<QUEUE OR TOPIC NAME>")
            .buildAsyncClient();

        // Creating a batch without options set, will allow for automatic routing of events to any partition.
        sender.createBatch().flatMap(batch -> {
            batch.tryAdd(new ServiceBusMessage("test-1".getBytes(UTF_8)));
            batch.tryAdd(new ServiceBusMessage("test-2".getBytes(UTF_8)));
            return sender.send(batch);
        }).subscribe(unused -> {
        },
            error -> System.err.println("Error occurred while sending batch:" + error),
            () -> System.out.println("Send complete."));
        // END: com.azure.messaging.servicebus.servicebusasyncsenderclient.createBatch

        sender.close();
    }


    /**
     * Code snippet demonstrating how to create a size-limited {@link ServiceBusMessageBatch} and send it.
     */
    public void batchSizeLimited() {
        final ServiceBusSenderAsyncClient sender = new ServiceBusClientBuilder()
            .sender()
            .buildAsyncClient();

        final ServiceBusMessage firstMessage = new ServiceBusMessage("92".getBytes(UTF_8));
        firstMessage.getProperties().put("telemetry", "latency");
        final ServiceBusMessage secondMessage = new ServiceBusMessage("98".getBytes(UTF_8));
        secondMessage.getProperties().put("telemetry", "cpu-temperature");

        // BEGIN: com.azure.messaging.servicebus.servicebusasyncsenderclient.createBatch#CreateBatchOptionsLimitedSize
        final Flux<ServiceBusMessage> telemetryMessages = Flux.just(firstMessage, secondMessage);

        // Setting `setMaximumSizeInBytes` when creating a batch, limits the size of that batch.
        // In this case, all the batches created with these options are limited to 256 bytes.
        final CreateBatchOptions options = new CreateBatchOptions()
            .setMaximumSizeInBytes(256);
        final AtomicReference<ServiceBusMessageBatch> currentBatch = new AtomicReference<>(
            sender.createBatch(options).block());

        // The sample Flux contains two messages, but it could be an infinite stream of telemetry messages.
        telemetryMessages.flatMap(message -> {
            final ServiceBusMessageBatch batch = currentBatch.get();
            if (batch.tryAdd(message)) {
                return Mono.empty();
            }

            return Mono.when(
                sender.send(batch),
                sender.createBatch(options).map(newBatch -> {
                    currentBatch.set(newBatch);

                    // Add the message that did not fit in the previous batch.
                    if (!newBatch.tryAdd(message)) {
                        throw Exceptions.propagate(new IllegalArgumentException(
                            "Message was too large to fit in an empty batch. Max size: " + newBatch.getMaxSizeInBytes()));
                    }

                    return newBatch;
                }));
        }).then()
            .doFinally(signal -> {
                final ServiceBusMessageBatch batch = currentBatch.getAndSet(null);
                if (batch != null && batch.getCount() > 0) {
                    sender.send(batch).block();
                }
            });
        // END: com.azure.messaging.servicebus.servicebusasyncsenderclient.createBatch#CreateBatchOptionsLimitedSize
    }
}<|MERGE_RESOLUTION|>--- conflicted
+++ resolved
@@ -30,13 +30,8 @@
         ServiceBusSenderAsyncClient sender = new ServiceBusClientBuilder()
             .connectionString(
                 "Endpoint={fully-qualified-namespace};SharedAccessKeyName={policy-name};SharedAccessKey={key}")
-<<<<<<< HEAD
-            .buildSenderClientBuilder()
-            .queueName("<QUEUE-NAME>")
-=======
             .sender()
             .queueName("<< QUEUE NAME >>")
->>>>>>> 7a46ae73
             .buildAsyncClient();
         // END: com.azure.messaging.servicebus.servicebusasyncsenderclient.instantiation
 
@@ -53,13 +48,8 @@
         ServiceBusSenderAsyncClient sender = new ServiceBusClientBuilder()
             .credential("<<fully-qualified-namespace>>",
                 new DefaultAzureCredentialBuilder().build())
-<<<<<<< HEAD
-            .buildSenderClientBuilder()
-            .queueName("<QUEUE-NAME>")
-=======
             .sender()
             .queueName("<< QUEUE NAME >>")
->>>>>>> 7a46ae73
             .buildAsyncClient();
         // END: com.azure.messaging.servicebus.servicebusasyncsenderclient.instantiateWithDefaultCredential
 
@@ -76,11 +66,7 @@
         ServiceBusSenderAsyncClient sender = new ServiceBusClientBuilder()
             .connectionString(
                 "Endpoint={fully-qualified-namespace};SharedAccessKeyName={policy-name};SharedAccessKey={key}")
-<<<<<<< HEAD
-            .buildSenderClientBuilder()
-=======
             .sender()
->>>>>>> 7a46ae73
             .queueName("<QUEUE OR TOPIC NAME>")
             .buildAsyncClient();
 
