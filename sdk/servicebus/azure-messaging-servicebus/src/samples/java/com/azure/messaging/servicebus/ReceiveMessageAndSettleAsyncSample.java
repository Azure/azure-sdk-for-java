// Copyright (c) Microsoft Corporation. All rights reserved.
// Licensed under the MIT License.

package com.azure.messaging.servicebus;

import reactor.core.Disposable;

import java.util.concurrent.TimeUnit;

/**
 * Sample demonstrates how to receive an {@link ServiceBusReceivedMessage} from an Azure Service Bus Queue and settle
 * it <b>manually</b>.
 *
 * Messages can be settled via:
 * <ul>
 * <li>{@link ServiceBusReceiverAsyncClient#complete(ServiceBusReceivedMessage) complete}</li>
 * <li>{@link ServiceBusReceiverAsyncClient#defer(ServiceBusReceivedMessage) defer}</li>
 * <li>{@link ServiceBusReceiverAsyncClient#abandon(ServiceBusReceivedMessage) abandon}</li>
 * <li>{@link ServiceBusReceiverAsyncClient#deadLetter(ServiceBusReceivedMessage) dead-letter}</li>
 * </ul>
 *
 */
public class ReceiveMessageAndSettleAsyncSample {

    /**
     * Main method to invoke this demo on how to receive an {@link ServiceBusReceivedMessage} from an Azure Service Bus
     * Queue
     *
     * @param args Unused arguments to the program.
     * @throws InterruptedException If the program is unable to sleep while waiting for the operations to complete.
     */
    public static void main(String[] args) throws InterruptedException {

        // The connection string value can be obtained by:
        // 1. Going to your Service Bus namespace in Azure Portal.
        // 2. Go to "Shared access policies"
        // 3. Copy the connection string for the "RootManageSharedAccessKey" policy.
        String connectionString = "Endpoint={fully-qualified-namespace};SharedAccessKeyName={policy-name};"
            + "SharedAccessKey={key}";

        // Create a receiver.
        // 1. "<<fully-qualified-namespace>>" will look similar to "{your-namespace}.servicebus.windows.net"
        // 2. "<<queue-name>>" will be the name of the Service Bus queue instance you created
        //    inside the Service Bus namespace.
        // 3. Messages are not automatically settled when `disableAutoComplete()` is toggled.
        ServiceBusReceiverAsyncClient receiver = new ServiceBusClientBuilder()
            .connectionString(connectionString)
            .receiver()
            .disableAutoComplete()
            .queueName("<<queue-name>>")
            .buildAsyncClient();

        Disposable subscription = receiver.receiveMessages()
            .flatMap(message -> {
<<<<<<< HEAD
                boolean messageProcessed = false;
=======
                boolean messageProcessed = processMessage(message);

>>>>>>> 6f033d77
                // Process the context and its message here.
                // Change the `messageProcessed` according to you business logic and if you are able to process the
                // message successfully.
                // Messages MUST be manually settled because automatic settlement was disabled when creating the
                // receiver.
                if (messageProcessed) {
                    return receiver.complete(message);
                } else {
                    return receiver.abandon(message);
                }
            }).subscribe();

        // Subscribe is not a blocking call so we sleep here so the program does not end.
        TimeUnit.SECONDS.sleep(60);

        // Disposing of the subscription will cancel the receive() operation.
        subscription.dispose();

        // Close the receiver.
        receiver.close();
    }

    private static boolean processMessage(ServiceBusReceivedMessage message) {
        System.out.printf("Sequence #: %s. Contents: %s%n", message.getSequenceNumber(),
            message.getBody());

        return true;
    }
}<|MERGE_RESOLUTION|>--- conflicted
+++ resolved
@@ -52,12 +52,8 @@
 
         Disposable subscription = receiver.receiveMessages()
             .flatMap(message -> {
-<<<<<<< HEAD
-                boolean messageProcessed = false;
-=======
                 boolean messageProcessed = processMessage(message);
 
->>>>>>> 6f033d77
                 // Process the context and its message here.
                 // Change the `messageProcessed` according to you business logic and if you are able to process the
                 // message successfully.
