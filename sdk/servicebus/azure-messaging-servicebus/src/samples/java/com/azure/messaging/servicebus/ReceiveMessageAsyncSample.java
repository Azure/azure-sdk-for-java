// Copyright (c) Microsoft Corporation. All rights reserved.
// Licensed under the MIT License.

package com.azure.messaging.servicebus;

<<<<<<< HEAD
=======
import org.junit.jupiter.api.Assertions;
>>>>>>> d4836d46
import org.junit.jupiter.api.Test;
import reactor.core.Disposable;

import java.util.concurrent.CountDownLatch;
import java.util.concurrent.TimeUnit;
import java.util.concurrent.atomic.AtomicBoolean;

import static org.junit.jupiter.api.Assertions.assertTrue;

/**
 * Sample demonstrates how to receive {@link ServiceBusReceivedMessage messages} from an Azure Service Bus Queue using
 * connection string.
 *
 * By default, messages are <b>settled automatically</b> via {@link ServiceBusReceiverAsyncClient#complete(ServiceBusReceivedMessage)
 * complete} or {@link ServiceBusReceiverAsyncClient#abandon(ServiceBusReceivedMessage) abandon}.
 *
 * A message is abandoned if an exception occurs downstream while the message is processed.
 */
public class ReceiveMessageAsyncSample {
<<<<<<< HEAD
    private boolean sampleWorks = true;
=======
    String connectionString = System.getenv("AZURE_SERVICEBUS_NAMESPACE_CONNECTION_STRING");
    String queueName = System.getenv("AZURE_SERVICEBUS_SAMPLE_QUEUE_NAME");
>>>>>>> d4836d46

    /**
     * Main method to invoke this demo on how to receive {@link ServiceBusReceivedMessage messages} from an Azure
     * Service Bus Queue.
     *
     * @param args Unused arguments to the program.
     *
     * @throws InterruptedException If the program is unable to sleep while waiting for the operations to complete.
     */
    public static void main(String[] args) throws InterruptedException {
        ReceiveMessageAndSettleAsyncSample sample = new ReceiveMessageAndSettleAsyncSample();
        sample.run();
    }

    /**
<<<<<<< HEAD
     * Main method to invoke this demo on how to receive {@link ServiceBusReceivedMessage messages} from an Azure
=======
     * This method to invoke this demo on how to receive {@link ServiceBusReceivedMessage messages} from an Azure
>>>>>>> d4836d46
     * Service Bus Queue.
     *
     * @throws InterruptedException If the program is unable to sleep while waiting for the receive to complete.
     */
    @Test
    public void run() throws InterruptedException {
<<<<<<< HEAD
=======
        AtomicBoolean sampleSuccessful = new AtomicBoolean(true);
        CountDownLatch countdownLatch = new CountDownLatch(1);
>>>>>>> d4836d46

        // The connection string value can be obtained by:
        // 1. Going to your Service Bus namespace in Azure Portal.
        // 2. Go to "Shared access policies"
        // 3. Copy the connection string for the "RootManageSharedAccessKey" policy.
<<<<<<< HEAD
        //
        // We are reading 'connectionString/queueName' from environment variable. Your application could read it from
        // some other source. The 'connectionString' format is shown below.
        // 1. "Endpoint={fully-qualified-namespace};SharedAccessKeyName={policy-name};SharedAccessKey={key}"
        // 2. "<<fully-qualified-namespace>>" will look similar to "{your-namespace}.servicebus.windows.net"
        // 3. "<<queue-name>>" will be the name of the Service Bus queue instance you created
        //    inside the Service Bus namespace.

        String connectionString = System.getenv("AZURE_SERVICEBUS_NAMESPACE_CONNECTION_STRING");
        String queueName = System.getenv("AZURE_SERVICEBUS_SAMPLE_QUEUE_NAME");
=======
        // The 'connectionString' format is shown below.
        // 1. "Endpoint={fully-qualified-namespace};SharedAccessKeyName={policy-name};SharedAccessKey={key}"
        // 2. "<<fully-qualified-namespace>>" will look similar to "{your-namespace}.servicebus.windows.net"
        // 3. "queueName" will be the name of the Service Bus queue instance you created
        //    inside the Service Bus namespace.
>>>>>>> d4836d46

        // Create a receiver.
        ServiceBusReceiverAsyncClient receiver = new ServiceBusClientBuilder()
            .connectionString(connectionString)
            .receiver()
            .queueName(queueName)
            .buildAsyncClient();

        Disposable subscription = receiver.receiveMessages().subscribe(message -> {
<<<<<<< HEAD
                // Process message. If an exception is thrown from this consumer, the message is abandoned.
                // Otherwise, it is completed.
                // Automatic message settlement can be disabled via disableAutoComplete() when creating the receiver
                // client. Consequently, messages have to be manually settled.
                System.out.printf("Sequence #: %s. Contents: %s%n", message.getSequenceNumber(), message.getBody());
            },
            error -> {
                System.err.println("Error occurred while receiving message: " + error);
                sampleWorks = false;
=======
            // Process message. If an exception is thrown from this consumer, the message is abandoned.
            // Otherwise, it is completed.
            // Automatic message settlement can be disabled via disableAutoComplete() when creating the receiver
            // client. Consequently, messages have to be manually settled.
            System.out.printf("Sequence #: %s. Contents: %s%n", message.getSequenceNumber(), message.getBody());
        },
            error -> {
                System.err.println("Error occurred while receiving message: " + error);
                sampleSuccessful.set(false);
>>>>>>> d4836d46
            },
            () -> System.out.println("Receiving complete."));

        // Receiving messages from the queue for a duration of 20 seconds.
        // Subscribe is not a blocking call so we wait here so the program does not end.
        countdownLatch.await(20, TimeUnit.SECONDS);

        // Disposing of the subscription will cancel the receive() operation.
        subscription.dispose();

        // Close the receiver.
        receiver.close();

<<<<<<< HEAD
        // Following assert is for making sure this sample run properly in our automated system.
        // User do not need this assert, you can comment this line.
        assertTrue(sampleWorks);
=======
        // This assertion is to ensure that samples are working. Users should remove this.
        Assertions.assertTrue(sampleSuccessful.get());
>>>>>>> d4836d46
    }
}<|MERGE_RESOLUTION|>--- conflicted
+++ resolved
@@ -3,16 +3,10 @@
 
 package com.azure.messaging.servicebus;
 
-<<<<<<< HEAD
-=======
-import org.junit.jupiter.api.Assertions;
->>>>>>> d4836d46
 import org.junit.jupiter.api.Test;
 import reactor.core.Disposable;
 
-import java.util.concurrent.CountDownLatch;
 import java.util.concurrent.TimeUnit;
-import java.util.concurrent.atomic.AtomicBoolean;
 
 import static org.junit.jupiter.api.Assertions.assertTrue;
 
@@ -26,49 +20,22 @@
  * A message is abandoned if an exception occurs downstream while the message is processed.
  */
 public class ReceiveMessageAsyncSample {
-<<<<<<< HEAD
     private boolean sampleWorks = true;
-=======
-    String connectionString = System.getenv("AZURE_SERVICEBUS_NAMESPACE_CONNECTION_STRING");
-    String queueName = System.getenv("AZURE_SERVICEBUS_SAMPLE_QUEUE_NAME");
->>>>>>> d4836d46
+
 
     /**
-     * Main method to invoke this demo on how to receive {@link ServiceBusReceivedMessage messages} from an Azure
-     * Service Bus Queue.
-     *
-     * @param args Unused arguments to the program.
-     *
-     * @throws InterruptedException If the program is unable to sleep while waiting for the operations to complete.
-     */
-    public static void main(String[] args) throws InterruptedException {
-        ReceiveMessageAndSettleAsyncSample sample = new ReceiveMessageAndSettleAsyncSample();
-        sample.run();
-    }
-
-    /**
-<<<<<<< HEAD
-     * Main method to invoke this demo on how to receive {@link ServiceBusReceivedMessage messages} from an Azure
-=======
-     * This method to invoke this demo on how to receive {@link ServiceBusReceivedMessage messages} from an Azure
->>>>>>> d4836d46
+     * The run method is to invoke this demo on how to receive {@link ServiceBusReceivedMessage messages} from an Azure
      * Service Bus Queue.
      *
      * @throws InterruptedException If the program is unable to sleep while waiting for the receive to complete.
      */
     @Test
     public void run() throws InterruptedException {
-<<<<<<< HEAD
-=======
-        AtomicBoolean sampleSuccessful = new AtomicBoolean(true);
-        CountDownLatch countdownLatch = new CountDownLatch(1);
->>>>>>> d4836d46
 
         // The connection string value can be obtained by:
         // 1. Going to your Service Bus namespace in Azure Portal.
         // 2. Go to "Shared access policies"
         // 3. Copy the connection string for the "RootManageSharedAccessKey" policy.
-<<<<<<< HEAD
         //
         // We are reading 'connectionString/queueName' from environment variable. Your application could read it from
         // some other source. The 'connectionString' format is shown below.
@@ -79,13 +46,6 @@
 
         String connectionString = System.getenv("AZURE_SERVICEBUS_NAMESPACE_CONNECTION_STRING");
         String queueName = System.getenv("AZURE_SERVICEBUS_SAMPLE_QUEUE_NAME");
-=======
-        // The 'connectionString' format is shown below.
-        // 1. "Endpoint={fully-qualified-namespace};SharedAccessKeyName={policy-name};SharedAccessKey={key}"
-        // 2. "<<fully-qualified-namespace>>" will look similar to "{your-namespace}.servicebus.windows.net"
-        // 3. "queueName" will be the name of the Service Bus queue instance you created
-        //    inside the Service Bus namespace.
->>>>>>> d4836d46
 
         // Create a receiver.
         ServiceBusReceiverAsyncClient receiver = new ServiceBusClientBuilder()
@@ -95,7 +55,6 @@
             .buildAsyncClient();
 
         Disposable subscription = receiver.receiveMessages().subscribe(message -> {
-<<<<<<< HEAD
                 // Process message. If an exception is thrown from this consumer, the message is abandoned.
                 // Otherwise, it is completed.
                 // Automatic message settlement can be disabled via disableAutoComplete() when creating the receiver
@@ -105,23 +64,12 @@
             error -> {
                 System.err.println("Error occurred while receiving message: " + error);
                 sampleWorks = false;
-=======
-            // Process message. If an exception is thrown from this consumer, the message is abandoned.
-            // Otherwise, it is completed.
-            // Automatic message settlement can be disabled via disableAutoComplete() when creating the receiver
-            // client. Consequently, messages have to be manually settled.
-            System.out.printf("Sequence #: %s. Contents: %s%n", message.getSequenceNumber(), message.getBody());
-        },
-            error -> {
-                System.err.println("Error occurred while receiving message: " + error);
-                sampleSuccessful.set(false);
->>>>>>> d4836d46
             },
             () -> System.out.println("Receiving complete."));
 
         // Receiving messages from the queue for a duration of 20 seconds.
         // Subscribe is not a blocking call so we wait here so the program does not end.
-        countdownLatch.await(20, TimeUnit.SECONDS);
+        TimeUnit.SECONDS.sleep(20);
 
         // Disposing of the subscription will cancel the receive() operation.
         subscription.dispose();
@@ -129,13 +77,8 @@
         // Close the receiver.
         receiver.close();
 
-<<<<<<< HEAD
         // Following assert is for making sure this sample run properly in our automated system.
         // User do not need this assert, you can comment this line.
         assertTrue(sampleWorks);
-=======
-        // This assertion is to ensure that samples are working. Users should remove this.
-        Assertions.assertTrue(sampleSuccessful.get());
->>>>>>> d4836d46
     }
 }