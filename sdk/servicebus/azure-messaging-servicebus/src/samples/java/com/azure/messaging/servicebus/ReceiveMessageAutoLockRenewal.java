--- conflicted
+++ resolved
@@ -42,20 +42,6 @@
             .buildAsyncClient();
 
         Disposable subscription = receiver.receiveMessages()
-<<<<<<< HEAD
-            .flatMap(message -> {
-                receiver.renewMessageLock(message, Duration.ofSeconds(120));
-                boolean messageProcessed = false;
-                // Process the context and its message here.
-                // Change the `messageProcessed` according to you business logic and if you are able to process the
-                // message successfully.
-                if (messageProcessed) {
-                    return receiver.complete(message);
-                } else {
-                    return receiver.abandon(message);
-                }
-            }).subscribe();
-=======
             .subscribe(message -> {
                 // Process message. The message lock is renewed for up to 2 minutes.
                 // If an exception is thrown from this consumer, the message is abandoned. Otherwise, it is completed.
@@ -64,7 +50,6 @@
                 System.out.printf("Sequence #: %s. Contents: %s%n", message.getSequenceNumber(),
                     message.getBody());
             });
->>>>>>> 6f033d77
 
         // Subscribe is not a blocking call so we sleep here so the program does not end.
         TimeUnit.SECONDS.sleep(60);
