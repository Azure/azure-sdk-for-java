--- conflicted
+++ resolved
@@ -27,11 +27,7 @@
         ServiceBusSenderClient sender = new ServiceBusClientBuilder()
             .connectionString(
                 "Endpoint={fully-qualified-namespace};SharedAccessKeyName={policy-name};SharedAccessKey={key}")
-<<<<<<< HEAD
-            .buildSenderClientBuilder()
-=======
             .sender()
->>>>>>> 7a46ae73
             .queueName("queue-name")
             .buildClient();
 
@@ -80,13 +76,8 @@
         ServiceBusSenderClient sender = new ServiceBusClientBuilder()
             .connectionString(
                 "Endpoint={fully-qualified-namespace};SharedAccessKeyName={policy-name};SharedAccessKey={key}")
-<<<<<<< HEAD
-            .buildSenderClientBuilder()
-            .queueName("<QUEUE-NAME>")
-=======
             .sender()
             .queueName("<< QUEUE NAME >>")
->>>>>>> 7a46ae73
             .buildClient();
 
         final ServiceBusMessage firstMessage = new ServiceBusMessage("message-1".getBytes(UTF_8));
