// Copyright (c) Microsoft Corporation. All rights reserved.
// Licensed under the MIT License.

package com.azure.messaging.servicebus;

import com.azure.identity.DefaultAzureCredentialBuilder;
import com.azure.messaging.servicebus.models.AbandonOptions;
import com.azure.messaging.servicebus.models.CompleteOptions;
<<<<<<< HEAD
import com.azure.messaging.servicebus.models.ReceiveMode;
=======
import com.azure.messaging.servicebus.models.ServiceBusReceiveMode;
>>>>>>> e2018a87
import org.reactivestreams.Subscription;
import reactor.core.Disposable;
import reactor.core.publisher.BaseSubscriber;
import reactor.core.publisher.Flux;
import reactor.core.publisher.Mono;

import java.time.Duration;
import java.util.concurrent.atomic.AtomicInteger;
<<<<<<< HEAD
import java.util.concurrent.atomic.AtomicReference;
=======
>>>>>>> e2018a87

/**
 * Code snippets demonstrating various {@link ServiceBusReceiverAsyncClient} scenarios.
 */
public class ServiceBusReceiverAsyncClientJavaDocCodeSamples {
    // The required parameters is connectionString, a way to authenticate with Service Bus using credentials.
    ServiceBusReceiverAsyncClient receiver = new ServiceBusClientBuilder()
        .connectionString("Endpoint={fully-qualified-namespace};SharedAccessKeyName={policy-name};"
            + "SharedAccessKey={key}")
        .receiver()
        .queueName("<< QUEUE NAME >>")
        .buildAsyncClient();

    public void initialization() {
        // BEGIN: com.azure.messaging.servicebus.servicebusreceiverasyncclient.instantiation
        // The required parameters is connectionString, a way to authenticate with Service Bus using credentials.
        ServiceBusReceiverAsyncClient consumer = new ServiceBusClientBuilder()
            .connectionString(
                "Endpoint={fully-qualified-namespace};SharedAccessKeyName={policy-name};SharedAccessKey={key}")
            .receiver()
            .queueName("<< QUEUE NAME >>")
            .buildAsyncClient();
        // END: com.azure.messaging.servicebus.servicebusreceiverasyncclient.instantiation

        consumer.close();
    }

    public void instantiateWithDefaultCredential() {
        // BEGIN: com.azure.messaging.servicebus.servicebusreceiverasyncclient.instantiateWithDefaultCredential
        // The required parameters is connectionString, a way to authenticate with Service Bus using credentials.
        ServiceBusReceiverAsyncClient receiver = new ServiceBusClientBuilder()
            .credential("<<fully-qualified-namespace>>",
                new DefaultAzureCredentialBuilder().build())
            .receiver()
            .queueName("<< QUEUE NAME >>")
            .buildAsyncClient();
        // END: com.azure.messaging.servicebus.servicebusreceiverasyncclient.instantiateWithDefaultCredential

        receiver.close();
    }

    /**
     * Receives message from a queue or topic using receive and delete mode.
     */
    public void receiveWithReceiveAndDeleteMode() {
        ServiceBusReceiverAsyncClient receiver = new ServiceBusClientBuilder()
            .connectionString("<< connection-string-for-service-bus-namespace >>")
            .receiver()
            .receiveMode(ServiceBusReceiveMode.RECEIVE_AND_DELETE)
            .queueName("<< QUEUE NAME >>")
            .buildAsyncClient();

        // BEGIN: com.azure.messaging.servicebus.servicebusreceiverasyncclient.receiveWithReceiveAndDeleteMode
        // Keep a reference to `subscription`. When the program is finished receiving messages, call
        // subscription.dispose(). This will stop fetching messages from the Service Bus.
        Disposable subscription = receiver.receiveMessages()
            .subscribe(message -> {
<<<<<<< HEAD
                System.out.printf("Received message id: %s%n", message.getMessageId());
=======
                System.out.printf("Received Seq #: %s%n", message.getSequenceNumber());
>>>>>>> e2018a87
                System.out.printf("Contents of message as string: %s%n", message.getBody().toString());
            }, error -> System.err.print(error));
        // END: com.azure.messaging.servicebus.servicebusreceiverasyncclient.receiveWithReceiveAndDeleteMode

        // When program ends, or you're done receiving all messages.
        receiver.close();
        subscription.dispose();
    }

    /**
     * Receives message with back pressure.
     */
    public void receiveBackpressure() {
<<<<<<< HEAD

        ServiceBusReceiverAsyncClient receiver = new ServiceBusClientBuilder()
            .connectionString("fake-string")
            .receiver()
            .queueName("<< QUEUE NAME >>")
            .buildAsyncClient();

        // BEGIN: com.azure.messaging.servicebus.servicebusasyncreceiverclient.receive#basesubscriber
=======
        // BEGIN: com.azure.messaging.servicebus.servicebusreceiverasyncclient.receive#basesubscriber
>>>>>>> e2018a87
        receiver.receiveMessages().subscribe(new BaseSubscriber<ServiceBusReceivedMessage>() {
            private static final int NUMBER_OF_MESSAGES = 5;
            private final AtomicInteger currentNumberOfMessages = new AtomicInteger();

            @Override
            protected void hookOnSubscribe(Subscription subscription) {
                // Tell the Publisher we only want 5 message at a time.
                request(NUMBER_OF_MESSAGES);
            }

            @Override
            protected void hookOnNext(ServiceBusReceivedMessage message) {
                // Process the ServiceBusReceivedMessage
                // If the number of messages we have currently received is a multiple of 5, that means we have reached
                // the last message the Subscriber will provide to us. Invoking request(long) here, tells the Publisher
                // that the subscriber is ready to get more messages from upstream.
                if (currentNumberOfMessages.incrementAndGet() % 5 == 0) {
                    request(NUMBER_OF_MESSAGES);
                }
            }
        });
        // END: com.azure.messaging.servicebus.servicebusreceiverasyncclient.receive#basesubscriber
        receiver.close();
    }

    /**
     * Receives from all the messages.
     */
    public void receiveAll() {
<<<<<<< HEAD
        ServiceBusReceiverAsyncClient receiver = new ServiceBusClientBuilder()
            .connectionString("fake-string")
            .receiver()
            .queueName("<< QUEUE NAME >>")
            .buildAsyncClient();

        // BEGIN: com.azure.messaging.servicebus.servicebusasyncreceiverclient.receive#all
        Disposable subscription = receiver.receiveMessages().flatMap(message -> {
            System.out.printf("Received message id: %s%n", message.getMessageId());
            System.out.printf("Contents of message as string: %s%n", message.getBody().toString());
            return receiver.complete(message);
        }).subscribe(aVoid -> System.out.println("Processed message."),
            error -> System.out.println("Error occurred: " + error));
=======
        // BEGIN: com.azure.messaging.servicebus.servicebusreceiverasyncclient.receive#all
        Disposable subscription = receiver.receiveMessages()
            .subscribe(message -> {
                System.out.printf("Received Seq #: %s%n", message.getSequenceNumber());
                System.out.printf("Contents of message as string: %s%n", message.getBody());
            },
                error -> System.out.println("Error occurred: " + error),
                () -> System.out.println("Receiving complete."));
>>>>>>> e2018a87

        // When program ends, or you're done receiving all messages.
        subscription.dispose();
        receiver.close();
        // END: com.azure.messaging.servicebus.servicebusreceiverasyncclient.receive#all
    }

    /**
     * Demonstrates how to create a session receiver for a single, first available session.
     */
    public void sessionReceiverSingleInstantiation() {
<<<<<<< HEAD
        // BEGIN: com.azure.messaging.servicebus.servicebusasyncreceiverclient.instantiation#nextsession
=======
        // BEGIN: com.azure.messaging.servicebus.servicebusreceiverasyncclient.instantiation#nextsession
>>>>>>> e2018a87
        ServiceBusSessionReceiverAsyncClient sessionReceiver = new ServiceBusClientBuilder()
            .connectionString("Endpoint={fully-qualified-namespace};SharedAccessKeyName={policy-name};"
                + "SharedAccessKey={key}")
            .sessionReceiver()
            .queueName("<< QUEUE NAME >>")
            .buildAsyncClient();
<<<<<<< HEAD
        Mono<ServiceBusReceiverAsyncClient> receiverMono = sessionReceiver.acceptNextSession();
        // END: com.azure.messaging.servicebus.servicebusasyncreceiverclient.instantiation#nextsession

        sessionReceiver.close();
    }

    /**
     * Demonstrates how to create a session receiver for a single know session id.
     */
    public void sessionReceiverSessionIdInstantiation() {
        // BEGIN: com.azure.messaging.servicebus.servicebusasyncreceiverclient.instantiation#sessionId
        ServiceBusSessionReceiverAsyncClient sessionReceiver = new ServiceBusClientBuilder()
            .connectionString("Endpoint={fully-qualified-namespace};SharedAccessKeyName={policy-name};"
                + "SharedAccessKey={key};EntityPath={eh-name}")
            .sessionReceiver()
            .queueName("<< QUEUE NAME >>")
            .buildAsyncClient();
        Mono<ServiceBusReceiverAsyncClient> receiverMono = sessionReceiver.acceptSession("<< my-session-id >>");
        // END: com.azure.messaging.servicebus.servicebusasyncreceiverclient.instantiation#sessionId

        sessionReceiver.close();
    }

    public void createTransaction() {
        // The required parameters is connectionString, a way to authenticate with Service Bus using credentials.
        ServiceBusReceiverAsyncClient receiver = new ServiceBusClientBuilder()
            .connectionString("Endpoint={fully-qualified-namespace};SharedAccessKeyName={policy-name};"
                + "SharedAccessKey={key};EntityPath={eh-name}")
            .receiver()
=======

        // acceptNextSession() completes successfully with a receiver when it acquires the next available session.
        // `Flux.usingWhen` is used so we dispose of the receiver resource after `receiveMessages()` completes.
        // `Mono.usingWhen` can also be used if the resource closure only returns a single item.
        Flux<ServiceBusReceivedMessage> sessionMessages = Flux.usingWhen(
            sessionReceiver.acceptNextSession(),
            receiver -> receiver.receiveMessages(),
            receiver -> Mono.fromRunnable(() -> receiver.close()));

        // When program ends, or you're done receiving all messages, the `subscription` can be disposed of. This code
        // is non-blocking and kicks off the operation.
        Disposable subscription = sessionMessages.subscribe(
            message -> System.out.printf("Received Sequence #: %s. Contents: %s%n",
                message.getSequenceNumber(), message.getBody()),
            error -> System.err.print(error));
        // END: com.azure.messaging.servicebus.servicebusreceiverasyncclient.instantiation#nextsession

        subscription.dispose();
        sessionReceiver.close();
    }

    /**
     * Demonstrates how to create a session receiver for a single know session id.
     */
    public void sessionReceiverSessionIdInstantiation() {
        // BEGIN: com.azure.messaging.servicebus.servicebusreceiverasyncclient.instantiation#sessionId
        ServiceBusSessionReceiverAsyncClient sessionReceiver = new ServiceBusClientBuilder()
            .connectionString("Endpoint={fully-qualified-namespace};SharedAccessKeyName={policy-name};"
                + "SharedAccessKey={key}")
            .sessionReceiver()
>>>>>>> e2018a87
            .queueName("<< QUEUE NAME >>")
            .buildAsyncClient();

        // acceptSession(String) completes successfully with a receiver when "<< my-session-id >>" session is
        // successfully locked.
        // `Flux.usingWhen` is used so we dispose of the receiver resource after `receiveMessages()` completes.
        // `Mono.usingWhen` can also be used if the resource closure only returns a single item.
        Flux<ServiceBusReceivedMessage> sessionMessages = Flux.usingWhen(
            sessionReceiver.acceptSession("<< my-session-id >>"),
            receiver -> receiver.receiveMessages(),
            receiver -> Mono.fromRunnable(() -> receiver.close()));

        // When program ends, or you're done receiving all messages, the `subscription` can be disposed of. This code
        // is non-blocking and kicks off the operation.
        Disposable subscription = sessionMessages.subscribe(
            message -> System.out.printf("Received Sequence #: %s. Contents: %s%n",
                message.getSequenceNumber(), message.getBody()),
            error -> System.err.print(error));
        // END: com.azure.messaging.servicebus.servicebusreceiverasyncclient.instantiation#sessionId

<<<<<<< HEAD
        // Keep a reference to `subscription`. When the program is finished receiving messages, call
        // subscription.dispose(). This will dispose it cleanly.
        Disposable subscriber = receiver.createTransaction()
            .flatMap(transactionContext -> {
                transaction.set(transactionContext);
                System.out.println("Transaction is created.");
                return Mono.empty();
            })
            .subscribe();

        // END: com.azure.messaging.servicebus.servicebusasyncreceiverclient.createTransaction

        receiver.close();
    }

    public void commitTransaction() {
        // The required parameters is connectionString, a way to authenticate with Service Bus using credentials.
        ServiceBusReceiverAsyncClient receiver = new ServiceBusClientBuilder()
            .connectionString("Endpoint={fully-qualified-namespace};SharedAccessKeyName={policy-name};"
                + "SharedAccessKey={key};EntityPath={eh-name}")
            .receiver()
            .queueName("<< QUEUE NAME >>")
            .buildAsyncClient();
        ServiceBusTransactionContext transactionContext = null;

        // BEGIN: com.azure.messaging.servicebus.servicebusasyncreceiverclient.commitTransaction
        // transactionContext: This is the transaction which you have created previously.

        // Keep a reference to `subscription`. When the program is finished receiving messages, call
        // subscription.dispose(). This will dispose it cleanly.
        Disposable subscriber = receiver.commitTransaction(transactionContext)
            .subscribe();
        // END: com.azure.messaging.servicebus.servicebusasyncreceiverclient.commitTransaction

        receiver.close();
    }

    public void rollbackTransaction() {
        // The required parameters is connectionString, a way to authenticate with Service Bus using credentials.
        ServiceBusReceiverAsyncClient receiver = new ServiceBusClientBuilder()
            .connectionString("Endpoint={fully-qualified-namespace};SharedAccessKeyName={policy-name};"
                + "SharedAccessKey={key};EntityPath={eh-name}")
            .receiver()
            .queueName("<< QUEUE NAME >>")
            .buildAsyncClient();
        ServiceBusTransactionContext transactionContext = null;

        // BEGIN: com.azure.messaging.servicebus.servicebusasyncreceiverclient.rollbackTransaction

        // transactionContext: This is the transaction which you have created previously.

        // Keep a reference to `subscription`. When the program is finished receiving messages, call
        // subscription.dispose(). This will dispose it cleanly.
        Disposable subscriber = receiver.rollbackTransaction(transactionContext)
            .subscribe();
        // END: com.azure.messaging.servicebus.servicebusasyncreceiverclient.rollbackTransaction

        receiver.close();
    }

    public void completeMessageWithTransaction() {
        // The required parameters is connectionString, a way to authenticate with Service Bus using credentials.
        ServiceBusReceiverAsyncClient receiver = new ServiceBusClientBuilder()
            .connectionString("Endpoint={fully-qualified-namespace};SharedAccessKeyName={policy-name};"
                + "SharedAccessKey={key};EntityPath={eh-name}")
            .receiver()
            .queueName("<< QUEUE NAME >>")
            .buildAsyncClient();

        ServiceBusTransactionContext transactionContext = null;
        ServiceBusReceivedMessage message = null;

        // BEGIN: com.azure.messaging.servicebus.servicebusasyncreceiverclient.completeMessageWithTransaction

        // transactionContext: This is the transaction which you have created previously.

        // Keep a reference to `subscription`. When the program is finished receiving messages, call
        // subscription.dispose(). This will dispose it cleanly.
        Disposable subscriber = receiver.complete(message, new CompleteOptions()
            .setTransactionContext(transactionContext))
            .subscribe();

        // When all the messages are processed and settled, you should commit/rollback this transaction.
        // END: com.azure.messaging.servicebus.servicebusasyncreceiverclient.completeMessageWithTransaction

        receiver.close();
    }

    public void abandonMessageWithTransaction() {
        // The required parameters is connectionString, a way to authenticate with Service Bus using credentials.
        ServiceBusReceiverAsyncClient receiver = new ServiceBusClientBuilder()
            .connectionString("Endpoint={fully-qualified-namespace};SharedAccessKeyName={policy-name};"
                + "SharedAccessKey={key};EntityPath={eh-name}")
            .receiver()
            .queueName("<< QUEUE NAME >>")
            .buildAsyncClient();

        ServiceBusTransactionContext transactionContext = null;
        ServiceBusReceivedMessage message = null;
        Map<String, Object> propertiesToModify = null;

        // BEGIN: com.azure.messaging.servicebus.servicebusasyncreceiverclient.abandonMessageWithTransaction

        // propertiesToModify : This is Map of any properties to modify while abandoning the message.
        // transactionContext: This is the transaction which you have created previously.

        // Keep a reference to `subscription`. When the program is finished receiving messages, call
        // subscription.dispose(). This will dispose it cleanly.
        Disposable subscriber = receiver.abandon(message, new AbandonOptions()
            .setTransactionContext(transactionContext)
            .setPropertiesToModify(propertiesToModify)).subscribe();

        // When all the messages are processed and settled, you should commit/rollback this transaction.
        // END: com.azure.messaging.servicebus.servicebusasyncreceiverclient.abandonMessageWithTransaction
=======
        subscription.dispose();
        sessionReceiver.close();
    }

    public void transactionsSnippet() {
        // Some random sequenceNumber.
        long sequenceNumber = 1000L;
        ServiceBusReceivedMessage receivedMessage = new ServiceBusReceivedMessage(null);

        // BEGIN: com.azure.messaging.servicebus.servicebusreceiverasyncclient.committransaction#servicebustransactioncontext
        // This mono creates a transaction and caches the output value, so we can associate operations with the
        // transaction. It does not cache the value if it is an error or completes with no items, effectively retrying
        // the operation.
        Mono<ServiceBusTransactionContext> transactionContext = receiver.createTransaction()
            .cache(value -> Duration.ofMillis(Long.MAX_VALUE),
                error -> Duration.ZERO,
                () -> Duration.ZERO);

        transactionContext.flatMap(transaction -> {
            // Process messages and associate operations with the transaction.
            Mono<Void> operations = Mono.when(
                receiver.receiveDeferredMessage(sequenceNumber).flatMap(message ->
                    receiver.complete(message, new CompleteOptions().setTransactionContext(transaction))),
                receiver.abandon(receivedMessage, new AbandonOptions().setTransactionContext(transaction)));

            // Finally, either commit or rollback the transaction once all the operations are associated with it.
            return operations.flatMap(transactionOperations -> receiver.commitTransaction(transaction));
        });
        // END: com.azure.messaging.servicebus.servicebusreceiverasyncclient.committransaction#servicebustransactioncontext
>>>>>>> e2018a87

        receiver.close();
    }
}<|MERGE_RESOLUTION|>--- conflicted
+++ resolved
@@ -6,11 +6,7 @@
 import com.azure.identity.DefaultAzureCredentialBuilder;
 import com.azure.messaging.servicebus.models.AbandonOptions;
 import com.azure.messaging.servicebus.models.CompleteOptions;
-<<<<<<< HEAD
-import com.azure.messaging.servicebus.models.ReceiveMode;
-=======
 import com.azure.messaging.servicebus.models.ServiceBusReceiveMode;
->>>>>>> e2018a87
 import org.reactivestreams.Subscription;
 import reactor.core.Disposable;
 import reactor.core.publisher.BaseSubscriber;
@@ -19,10 +15,6 @@
 
 import java.time.Duration;
 import java.util.concurrent.atomic.AtomicInteger;
-<<<<<<< HEAD
-import java.util.concurrent.atomic.AtomicReference;
-=======
->>>>>>> e2018a87
 
 /**
  * Code snippets demonstrating various {@link ServiceBusReceiverAsyncClient} scenarios.
@@ -80,11 +72,7 @@
         // subscription.dispose(). This will stop fetching messages from the Service Bus.
         Disposable subscription = receiver.receiveMessages()
             .subscribe(message -> {
-<<<<<<< HEAD
-                System.out.printf("Received message id: %s%n", message.getMessageId());
-=======
                 System.out.printf("Received Seq #: %s%n", message.getSequenceNumber());
->>>>>>> e2018a87
                 System.out.printf("Contents of message as string: %s%n", message.getBody().toString());
             }, error -> System.err.print(error));
         // END: com.azure.messaging.servicebus.servicebusreceiverasyncclient.receiveWithReceiveAndDeleteMode
@@ -98,18 +86,7 @@
      * Receives message with back pressure.
      */
     public void receiveBackpressure() {
-<<<<<<< HEAD
-
-        ServiceBusReceiverAsyncClient receiver = new ServiceBusClientBuilder()
-            .connectionString("fake-string")
-            .receiver()
-            .queueName("<< QUEUE NAME >>")
-            .buildAsyncClient();
-
-        // BEGIN: com.azure.messaging.servicebus.servicebusasyncreceiverclient.receive#basesubscriber
-=======
         // BEGIN: com.azure.messaging.servicebus.servicebusreceiverasyncclient.receive#basesubscriber
->>>>>>> e2018a87
         receiver.receiveMessages().subscribe(new BaseSubscriber<ServiceBusReceivedMessage>() {
             private static final int NUMBER_OF_MESSAGES = 5;
             private final AtomicInteger currentNumberOfMessages = new AtomicInteger();
@@ -139,21 +116,6 @@
      * Receives from all the messages.
      */
     public void receiveAll() {
-<<<<<<< HEAD
-        ServiceBusReceiverAsyncClient receiver = new ServiceBusClientBuilder()
-            .connectionString("fake-string")
-            .receiver()
-            .queueName("<< QUEUE NAME >>")
-            .buildAsyncClient();
-
-        // BEGIN: com.azure.messaging.servicebus.servicebusasyncreceiverclient.receive#all
-        Disposable subscription = receiver.receiveMessages().flatMap(message -> {
-            System.out.printf("Received message id: %s%n", message.getMessageId());
-            System.out.printf("Contents of message as string: %s%n", message.getBody().toString());
-            return receiver.complete(message);
-        }).subscribe(aVoid -> System.out.println("Processed message."),
-            error -> System.out.println("Error occurred: " + error));
-=======
         // BEGIN: com.azure.messaging.servicebus.servicebusreceiverasyncclient.receive#all
         Disposable subscription = receiver.receiveMessages()
             .subscribe(message -> {
@@ -162,7 +124,6 @@
             },
                 error -> System.out.println("Error occurred: " + error),
                 () -> System.out.println("Receiving complete."));
->>>>>>> e2018a87
 
         // When program ends, or you're done receiving all messages.
         subscription.dispose();
@@ -174,48 +135,13 @@
      * Demonstrates how to create a session receiver for a single, first available session.
      */
     public void sessionReceiverSingleInstantiation() {
-<<<<<<< HEAD
-        // BEGIN: com.azure.messaging.servicebus.servicebusasyncreceiverclient.instantiation#nextsession
-=======
         // BEGIN: com.azure.messaging.servicebus.servicebusreceiverasyncclient.instantiation#nextsession
->>>>>>> e2018a87
         ServiceBusSessionReceiverAsyncClient sessionReceiver = new ServiceBusClientBuilder()
             .connectionString("Endpoint={fully-qualified-namespace};SharedAccessKeyName={policy-name};"
                 + "SharedAccessKey={key}")
             .sessionReceiver()
             .queueName("<< QUEUE NAME >>")
             .buildAsyncClient();
-<<<<<<< HEAD
-        Mono<ServiceBusReceiverAsyncClient> receiverMono = sessionReceiver.acceptNextSession();
-        // END: com.azure.messaging.servicebus.servicebusasyncreceiverclient.instantiation#nextsession
-
-        sessionReceiver.close();
-    }
-
-    /**
-     * Demonstrates how to create a session receiver for a single know session id.
-     */
-    public void sessionReceiverSessionIdInstantiation() {
-        // BEGIN: com.azure.messaging.servicebus.servicebusasyncreceiverclient.instantiation#sessionId
-        ServiceBusSessionReceiverAsyncClient sessionReceiver = new ServiceBusClientBuilder()
-            .connectionString("Endpoint={fully-qualified-namespace};SharedAccessKeyName={policy-name};"
-                + "SharedAccessKey={key};EntityPath={eh-name}")
-            .sessionReceiver()
-            .queueName("<< QUEUE NAME >>")
-            .buildAsyncClient();
-        Mono<ServiceBusReceiverAsyncClient> receiverMono = sessionReceiver.acceptSession("<< my-session-id >>");
-        // END: com.azure.messaging.servicebus.servicebusasyncreceiverclient.instantiation#sessionId
-
-        sessionReceiver.close();
-    }
-
-    public void createTransaction() {
-        // The required parameters is connectionString, a way to authenticate with Service Bus using credentials.
-        ServiceBusReceiverAsyncClient receiver = new ServiceBusClientBuilder()
-            .connectionString("Endpoint={fully-qualified-namespace};SharedAccessKeyName={policy-name};"
-                + "SharedAccessKey={key};EntityPath={eh-name}")
-            .receiver()
-=======
 
         // acceptNextSession() completes successfully with a receiver when it acquires the next available session.
         // `Flux.usingWhen` is used so we dispose of the receiver resource after `receiveMessages()` completes.
@@ -246,7 +172,6 @@
             .connectionString("Endpoint={fully-qualified-namespace};SharedAccessKeyName={policy-name};"
                 + "SharedAccessKey={key}")
             .sessionReceiver()
->>>>>>> e2018a87
             .queueName("<< QUEUE NAME >>")
             .buildAsyncClient();
 
@@ -267,122 +192,6 @@
             error -> System.err.print(error));
         // END: com.azure.messaging.servicebus.servicebusreceiverasyncclient.instantiation#sessionId
 
-<<<<<<< HEAD
-        // Keep a reference to `subscription`. When the program is finished receiving messages, call
-        // subscription.dispose(). This will dispose it cleanly.
-        Disposable subscriber = receiver.createTransaction()
-            .flatMap(transactionContext -> {
-                transaction.set(transactionContext);
-                System.out.println("Transaction is created.");
-                return Mono.empty();
-            })
-            .subscribe();
-
-        // END: com.azure.messaging.servicebus.servicebusasyncreceiverclient.createTransaction
-
-        receiver.close();
-    }
-
-    public void commitTransaction() {
-        // The required parameters is connectionString, a way to authenticate with Service Bus using credentials.
-        ServiceBusReceiverAsyncClient receiver = new ServiceBusClientBuilder()
-            .connectionString("Endpoint={fully-qualified-namespace};SharedAccessKeyName={policy-name};"
-                + "SharedAccessKey={key};EntityPath={eh-name}")
-            .receiver()
-            .queueName("<< QUEUE NAME >>")
-            .buildAsyncClient();
-        ServiceBusTransactionContext transactionContext = null;
-
-        // BEGIN: com.azure.messaging.servicebus.servicebusasyncreceiverclient.commitTransaction
-        // transactionContext: This is the transaction which you have created previously.
-
-        // Keep a reference to `subscription`. When the program is finished receiving messages, call
-        // subscription.dispose(). This will dispose it cleanly.
-        Disposable subscriber = receiver.commitTransaction(transactionContext)
-            .subscribe();
-        // END: com.azure.messaging.servicebus.servicebusasyncreceiverclient.commitTransaction
-
-        receiver.close();
-    }
-
-    public void rollbackTransaction() {
-        // The required parameters is connectionString, a way to authenticate with Service Bus using credentials.
-        ServiceBusReceiverAsyncClient receiver = new ServiceBusClientBuilder()
-            .connectionString("Endpoint={fully-qualified-namespace};SharedAccessKeyName={policy-name};"
-                + "SharedAccessKey={key};EntityPath={eh-name}")
-            .receiver()
-            .queueName("<< QUEUE NAME >>")
-            .buildAsyncClient();
-        ServiceBusTransactionContext transactionContext = null;
-
-        // BEGIN: com.azure.messaging.servicebus.servicebusasyncreceiverclient.rollbackTransaction
-
-        // transactionContext: This is the transaction which you have created previously.
-
-        // Keep a reference to `subscription`. When the program is finished receiving messages, call
-        // subscription.dispose(). This will dispose it cleanly.
-        Disposable subscriber = receiver.rollbackTransaction(transactionContext)
-            .subscribe();
-        // END: com.azure.messaging.servicebus.servicebusasyncreceiverclient.rollbackTransaction
-
-        receiver.close();
-    }
-
-    public void completeMessageWithTransaction() {
-        // The required parameters is connectionString, a way to authenticate with Service Bus using credentials.
-        ServiceBusReceiverAsyncClient receiver = new ServiceBusClientBuilder()
-            .connectionString("Endpoint={fully-qualified-namespace};SharedAccessKeyName={policy-name};"
-                + "SharedAccessKey={key};EntityPath={eh-name}")
-            .receiver()
-            .queueName("<< QUEUE NAME >>")
-            .buildAsyncClient();
-
-        ServiceBusTransactionContext transactionContext = null;
-        ServiceBusReceivedMessage message = null;
-
-        // BEGIN: com.azure.messaging.servicebus.servicebusasyncreceiverclient.completeMessageWithTransaction
-
-        // transactionContext: This is the transaction which you have created previously.
-
-        // Keep a reference to `subscription`. When the program is finished receiving messages, call
-        // subscription.dispose(). This will dispose it cleanly.
-        Disposable subscriber = receiver.complete(message, new CompleteOptions()
-            .setTransactionContext(transactionContext))
-            .subscribe();
-
-        // When all the messages are processed and settled, you should commit/rollback this transaction.
-        // END: com.azure.messaging.servicebus.servicebusasyncreceiverclient.completeMessageWithTransaction
-
-        receiver.close();
-    }
-
-    public void abandonMessageWithTransaction() {
-        // The required parameters is connectionString, a way to authenticate with Service Bus using credentials.
-        ServiceBusReceiverAsyncClient receiver = new ServiceBusClientBuilder()
-            .connectionString("Endpoint={fully-qualified-namespace};SharedAccessKeyName={policy-name};"
-                + "SharedAccessKey={key};EntityPath={eh-name}")
-            .receiver()
-            .queueName("<< QUEUE NAME >>")
-            .buildAsyncClient();
-
-        ServiceBusTransactionContext transactionContext = null;
-        ServiceBusReceivedMessage message = null;
-        Map<String, Object> propertiesToModify = null;
-
-        // BEGIN: com.azure.messaging.servicebus.servicebusasyncreceiverclient.abandonMessageWithTransaction
-
-        // propertiesToModify : This is Map of any properties to modify while abandoning the message.
-        // transactionContext: This is the transaction which you have created previously.
-
-        // Keep a reference to `subscription`. When the program is finished receiving messages, call
-        // subscription.dispose(). This will dispose it cleanly.
-        Disposable subscriber = receiver.abandon(message, new AbandonOptions()
-            .setTransactionContext(transactionContext)
-            .setPropertiesToModify(propertiesToModify)).subscribe();
-
-        // When all the messages are processed and settled, you should commit/rollback this transaction.
-        // END: com.azure.messaging.servicebus.servicebusasyncreceiverclient.abandonMessageWithTransaction
-=======
         subscription.dispose();
         sessionReceiver.close();
     }
@@ -412,7 +221,6 @@
             return operations.flatMap(transactionOperations -> receiver.commitTransaction(transaction));
         });
         // END: com.azure.messaging.servicebus.servicebusreceiverasyncclient.committransaction#servicebustransactioncontext
->>>>>>> e2018a87
 
         receiver.close();
     }
