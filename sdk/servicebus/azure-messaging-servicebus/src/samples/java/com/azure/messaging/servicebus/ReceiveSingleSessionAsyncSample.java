// Copyright (c) Microsoft Corporation. All rights reserved.
// Licensed under the MIT License.

package com.azure.messaging.servicebus;

import com.azure.messaging.servicebus.models.ServiceBusReceiveMode;
import reactor.core.Disposable;
import reactor.core.publisher.Flux;
import reactor.core.publisher.Mono;

import java.util.concurrent.TimeUnit;

/**
 * Demonstrates how to receive from the first available session.
 */
public class ReceiveSingleSessionAsyncSample {
    /**
     * Main method to invoke this demo on how to receive messages from the first available session in a Service Bus
     * topic subscription.
     *
     * @param args Unused arguments to the program.
     *
     * @throws InterruptedException If the program is unable to sleep while waiting for the operations to complete.
     */
    public static void main(String[] args) throws InterruptedException {
        // The connection string value can be obtained by:
        // 1. Going to your Service Bus namespace in Azure Portal.
        // 2. Go to "Shared access policies"
        // 3. Copy the connection string for the "RootManageSharedAccessKey" policy.
        String connectionString = "Endpoint={fully-qualified-namespace};SharedAccessKeyName={policy-name};"
            + "SharedAccessKey={key}";

        // Create a receiver.
        // "<<topic-name>>" will be the name of the Service Bus topic you created inside the Service Bus namespace.
        // "<<subscription-name>>" will be the name of the session-enabled subscription.
        ServiceBusSessionReceiverAsyncClient sessionReceiver = new ServiceBusClientBuilder()
            .connectionString(connectionString)
            .sessionReceiver()
            .receiveMode(ServiceBusReceiveMode.PEEK_LOCK)
            .topicName("<<topic-name>>")
            .subscriptionName("<<subscription-name>>")
            .buildAsyncClient();

<<<<<<< HEAD
        Mono<ServiceBusReceiverAsyncClient> receiverMono = sessionReceiver.acceptNextSession();
        Disposable subscription = receiverMono.flatMapMany(receiver -> receiver.receiveMessages()
            .flatMap(message -> {
                System.out.println("Processing message from session: " + message.getSessionId());

                // Process message
                return receiver.complete(message);
            })).subscribe(aVoid -> {
=======
        // Receiving messages from the first available sessions. It waits up to the AmqpRetryOptions.getTryTimeout().
        // If no session is available within that operation timeout, it completes with an error. Otherwise, a receiver
        // is returned when a lock on the session is acquired.
        Mono<ServiceBusReceiverAsyncClient> receiverMono = sessionReceiver.acceptNextSession();

        // If the session is successfully accepted, begin receiving messages from it.
        // Flux.usingWhen is used to dispose of the receiver after consuming messages completes.
        Disposable subscription = Flux.usingWhen(receiverMono,
            receiver -> receiver.receiveMessages(),
            receiver -> Mono.fromRunnable(() -> receiver.close()))
            .subscribe(message -> {
                // Process message.
                System.out.printf("Session: %s. Sequence #: %s. Contents: %s%n", message.getSessionId(),
                    message.getSequenceNumber(), message.getBody());

                // When this message function completes, the message is automatically completed. If an exception is
                // thrown in here, the message is abandoned.
                // To disable this behaviour, toggle ServiceBusSessionReceiverClientBuilder.disableAutoComplete()
                // when building the session receiver.
>>>>>>> e2018a87
            }, error -> System.err.println("Error occurred: " + error));

        // Subscribe is not a blocking call so we sleep here so the program does not end.
        TimeUnit.SECONDS.sleep(60);

        // Disposing of the subscription will cancel the receive() operation.
        subscription.dispose();

        // Close the receiver.
        sessionReceiver.close();
    }
}<|MERGE_RESOLUTION|>--- conflicted
+++ resolved
@@ -41,16 +41,6 @@
             .subscriptionName("<<subscription-name>>")
             .buildAsyncClient();
 
-<<<<<<< HEAD
-        Mono<ServiceBusReceiverAsyncClient> receiverMono = sessionReceiver.acceptNextSession();
-        Disposable subscription = receiverMono.flatMapMany(receiver -> receiver.receiveMessages()
-            .flatMap(message -> {
-                System.out.println("Processing message from session: " + message.getSessionId());
-
-                // Process message
-                return receiver.complete(message);
-            })).subscribe(aVoid -> {
-=======
         // Receiving messages from the first available sessions. It waits up to the AmqpRetryOptions.getTryTimeout().
         // If no session is available within that operation timeout, it completes with an error. Otherwise, a receiver
         // is returned when a lock on the session is acquired.
@@ -70,7 +60,6 @@
                 // thrown in here, the message is abandoned.
                 // To disable this behaviour, toggle ServiceBusSessionReceiverClientBuilder.disableAutoComplete()
                 // when building the session receiver.
->>>>>>> e2018a87
             }, error -> System.err.println("Error occurred: " + error));
 
         // Subscribe is not a blocking call so we sleep here so the program does not end.
