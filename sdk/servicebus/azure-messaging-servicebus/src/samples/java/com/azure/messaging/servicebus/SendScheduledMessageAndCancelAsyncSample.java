// Copyright (c) Microsoft Corporation. All rights reserved.
// Licensed under the MIT License.

package com.azure.messaging.servicebus;

<<<<<<< HEAD
import com.azure.core.experimental.util.BinaryData;
=======
import com.azure.core.util.BinaryData;
>>>>>>> e2018a87

import java.time.OffsetDateTime;
import java.util.concurrent.Semaphore;
import java.util.concurrent.TimeUnit;
import java.util.concurrent.atomic.AtomicLong;

/**
 * Sample demonstrates how to schedule a {@link ServiceBusMessage} to an Azure Service Bus queue and cancel a scheduled
 * message.
 */
public class SendScheduledMessageAndCancelAsyncSample {
    /**
     * Main method to invoke this demo on how to schedule and then cancel a message to an Azure Service Bus queue.
     *
     * @param args Unused arguments to the program.
     * @throws InterruptedException If the program is unable to sleep while waiting for the operations to complete.
     */
    public static void main(String[] args) throws InterruptedException {
        // The connection string value can be obtained by:
        // 1. Going to your Service Bus namespace in Azure Portal.
        // 2. Go to "Shared access policies"
        // 3. Copy the connection string for the "RootManageSharedAccessKey" policy.
        String connectionString = "Endpoint={fully-qualified-namespace};SharedAccessKeyName={policy-name};"
            + "SharedAccessKey={key}";

        // Instantiate a client that will be used to call the service.
        ServiceBusSenderAsyncClient sender = new ServiceBusClientBuilder()
            .connectionString(connectionString)
            .sender()
            .queueName("<< QUEUE NAME >>")
            .buildAsyncClient();

<<<<<<< HEAD
        final ServiceBusMessage message = new ServiceBusMessage(BinaryData.fromBytes("Hello World!!".getBytes(UTF_8)));
        final AtomicLong messageSequenceNumber = new AtomicLong();
        final Semaphore completedSemaphore = new Semaphore(1);
=======
        ServiceBusMessage message = new ServiceBusMessage(BinaryData.fromString("Hello World!!"));
        AtomicLong messageSequenceNumber = new AtomicLong();
        Semaphore completedSemaphore = new Semaphore(1);
>>>>>>> e2018a87
        completedSemaphore.acquire();

        // Scheduling the message to appear in the queue one minute from now.
        // Following call returns a Mono<Void>, which we subscribe to. It completes successfully when the message has
        // been scheduled. It completes with an error if an exception occurs while scheduling the message.
        sender.scheduleMessage(message, OffsetDateTime.now().plusSeconds(60))
            .subscribe(sequenceNumber -> {
                System.out.printf("Sequence number of scheduled message: %s%n", sequenceNumber);
                messageSequenceNumber.set(sequenceNumber);
            },
                error -> {
                    System.err.println("Error occurred while scheduling message. " + error);
                    completedSemaphore.release();
                }, () -> {
                    System.out.println("Completed scheduling message.");
                    completedSemaphore.release();
                });

        // Waiting until the scheduling operation completes so we can move on.
        if (!completedSemaphore.tryAcquire(20, TimeUnit.SECONDS)) {
            System.err.println("Unable to acquire semaphore because message was not scheduled yet.");
            return;
        }

        // Cancel the message we had scheduled.
        System.out.println("Cancelling scheduled message with sequence number: " + messageSequenceNumber.get());
        sender.cancelScheduledMessage(messageSequenceNumber.get())
            .subscribe(
                unused -> System.out.println("Cancelled message."),
                error -> System.err.println("Error occurred while cancelling message. " + error),
                () -> System.out.println("Completed cancelling message."));

        // Subscribe is not a blocking call so we sleep here so the program does not end while finishing
        // the operation.
        TimeUnit.SECONDS.sleep(5);

        // Dispose of the sender and any resources it holds.
        sender.close();
    }
}<|MERGE_RESOLUTION|>--- conflicted
+++ resolved
@@ -3,11 +3,7 @@
 
 package com.azure.messaging.servicebus;
 
-<<<<<<< HEAD
-import com.azure.core.experimental.util.BinaryData;
-=======
 import com.azure.core.util.BinaryData;
->>>>>>> e2018a87
 
 import java.time.OffsetDateTime;
 import java.util.concurrent.Semaphore;
@@ -40,15 +36,9 @@
             .queueName("<< QUEUE NAME >>")
             .buildAsyncClient();
 
-<<<<<<< HEAD
-        final ServiceBusMessage message = new ServiceBusMessage(BinaryData.fromBytes("Hello World!!".getBytes(UTF_8)));
-        final AtomicLong messageSequenceNumber = new AtomicLong();
-        final Semaphore completedSemaphore = new Semaphore(1);
-=======
         ServiceBusMessage message = new ServiceBusMessage(BinaryData.fromString("Hello World!!"));
         AtomicLong messageSequenceNumber = new AtomicLong();
         Semaphore completedSemaphore = new Semaphore(1);
->>>>>>> e2018a87
         completedSemaphore.acquire();
 
         // Scheduling the message to appear in the queue one minute from now.
