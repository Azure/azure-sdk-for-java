--- conflicted
+++ resolved
@@ -79,11 +79,7 @@
     private volatile Flux<ServiceBusMessageContext> receiveFlux;
 
     ServiceBusSessionManager(String entityPath, MessagingEntityType entityType,
-<<<<<<< HEAD
-        ServiceBusConnectionProcessor connectionProcessor, TracerProvider tracerProvider,
-=======
         ServiceBusConnectionProcessor connectionProcessor,
->>>>>>> 8a6962b0
         MessageSerializer messageSerializer, ReceiverOptions receiverOptions, ServiceBusReceiveLink receiveLink, String identifier) {
         this.entityPath = entityPath;
         this.entityType = entityType;
@@ -114,15 +110,9 @@
     }
 
     ServiceBusSessionManager(String entityPath, MessagingEntityType entityType,
-<<<<<<< HEAD
-        ServiceBusConnectionProcessor connectionProcessor, TracerProvider tracerProvider,
-        MessageSerializer messageSerializer, ReceiverOptions receiverOptions, String identifier) {
-        this(entityPath, entityType, connectionProcessor, tracerProvider,
-=======
         ServiceBusConnectionProcessor connectionProcessor,
         MessageSerializer messageSerializer, ReceiverOptions receiverOptions, String identifier) {
         this(entityPath, entityType, connectionProcessor,
->>>>>>> 8a6962b0
             messageSerializer, receiverOptions, null, identifier);
     }
 
