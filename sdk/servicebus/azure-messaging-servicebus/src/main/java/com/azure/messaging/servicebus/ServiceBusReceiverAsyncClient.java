// Copyright (c) Microsoft Corporation. All rights reserved.
// Licensed under the MIT License.

package com.azure.messaging.servicebus;

import com.azure.core.amqp.AmqpRetryPolicy;
import com.azure.core.amqp.AmqpTransaction;
import com.azure.core.amqp.exception.AmqpException;
import com.azure.core.amqp.implementation.MessageSerializer;
import com.azure.core.amqp.implementation.RetryUtil;
import com.azure.core.amqp.implementation.StringUtil;
import com.azure.core.amqp.implementation.TracerProvider;
import com.azure.core.annotation.ServiceClient;
import com.azure.core.util.CoreUtils;
import com.azure.core.util.IterableStream;
import com.azure.core.util.logging.ClientLogger;
import com.azure.messaging.servicebus.ServiceBusClientBuilder.ServiceBusSessionReceiverClientBuilder;
import com.azure.messaging.servicebus.implementation.DispositionStatus;
import com.azure.messaging.servicebus.implementation.LockContainer;
import com.azure.messaging.servicebus.implementation.MessagingEntityType;
import com.azure.messaging.servicebus.implementation.ServiceBusConnectionProcessor;
import com.azure.messaging.servicebus.implementation.ServiceBusReceiveLink;
import com.azure.messaging.servicebus.implementation.ServiceBusReceiveLinkProcessor;
import com.azure.messaging.servicebus.models.AbandonOptions;
import com.azure.messaging.servicebus.models.CompleteOptions;
import com.azure.messaging.servicebus.models.DeadLetterOptions;
import com.azure.messaging.servicebus.models.DeferOptions;
import com.azure.messaging.servicebus.models.ReceiveMode;
import reactor.core.publisher.BaseSubscriber;
import reactor.core.publisher.Flux;
import reactor.core.publisher.Mono;

import java.time.Duration;
import java.time.OffsetDateTime;
import java.util.Collections;
import java.util.Map;
import java.util.Objects;
import java.util.concurrent.Semaphore;
import java.util.concurrent.atomic.AtomicBoolean;
import java.util.concurrent.atomic.AtomicLong;
import java.util.concurrent.atomic.AtomicReference;

import static com.azure.core.util.FluxUtil.fluxError;
import static com.azure.core.util.FluxUtil.monoError;
import static com.azure.messaging.servicebus.implementation.Messages.INVALID_OPERATION_DISPOSED_RECEIVER;

/**
 * An <b>asynchronous</b> receiver responsible for receiving {@link ServiceBusReceivedMessage} from a specific queue or
 * topic on Azure Service Bus.
 *
 * <p><strong>Create an instance of receiver</strong></p>
 * {@codesnippet com.azure.messaging.servicebus.servicebusasyncreceiverclient.instantiation}
 *
 * <p><strong>Create an instance of receiver using default credential</strong></p>
 * {@codesnippet com.azure.messaging.servicebus.servicebusasyncreceiverclient.instantiateWithDefaultCredential}
 *
 * <p><strong>Receive all messages from Service Bus resource</strong></p>
 * <p>This returns an infinite stream of messages from Service Bus. The stream ends when the subscription is disposed or
 * other terminal scenarios. See {@link #receiveMessages()} for more information.</p>
 * {@codesnippet com.azure.messaging.servicebus.servicebusasyncreceiverclient.receive#all}
 *
 * <p><strong>Receive messages in {@link ReceiveMode#RECEIVE_AND_DELETE} mode from Service Bus resource</strong></p>
 * {@codesnippet com.azure.messaging.servicebus.servicebusasyncreceiverclient.receiveWithReceiveAndDeleteMode}
 *
 * <p><strong>Receive messages from a specific session</strong></p>
 * <p>To fetch messages from a specific session, set {@link ServiceBusSessionReceiverClientBuilder#sessionId(String)}.
 * </p>
 * {@codesnippet com.azure.messaging.servicebus.servicebusasyncreceiverclient.instantiation#sessionId}
 *
 * <p><strong>Process messages from multiple sessions</strong></p>
 * <p>To process messages from multiple sessions, set
 * {@link ServiceBusSessionReceiverClientBuilder#maxConcurrentSessions(int)}. This will process in parallel at most
 * {@code maxConcurrentSessions}. In addition, when all the messages in a session have been consumed, it will find the
 * next available session to process.</p>
 * {@codesnippet com.azure.messaging.servicebus.servicebusasyncreceiverclient.instantiation#multiplesessions}
 *
 * <p><strong>Process messages from the first available session</strong></p>
 * <p>To process messages from the first available session, switch to {@link ServiceBusSessionReceiverClientBuilder} and
 * build the receiver client. It will find the first available session to process messages from.</p>
 * {@codesnippet com.azure.messaging.servicebus.servicebusasyncreceiverclient.instantiation#singlesession}
 *
 * <p><strong>Rate limiting consumption of messages from Service Bus resource</strong></p>
 * <p>For message receivers that need to limit the number of messages they receive at a given time, they can use
 * {@link BaseSubscriber#request(long)}.</p>
 * {@codesnippet com.azure.messaging.servicebus.servicebusasyncreceiverclient.receive#basesubscriber}
 *
 * @see ServiceBusClientBuilder
 * @see ServiceBusReceiverClient To communicate with a Service Bus resource using a synchronous client.
 */
@ServiceClient(builder = ServiceBusClientBuilder.class, isAsync = true)
public final class ServiceBusReceiverAsyncClient implements AutoCloseable {
    private static final DeadLetterOptions DEFAULT_DEAD_LETTER_OPTIONS = new DeadLetterOptions();
    private static final String TRANSACTION_LINK_NAME = "coordinator";

    private final LockContainer<LockRenewalOperation> renewalContainer;
    private final AtomicBoolean isDisposed = new AtomicBoolean();
    private final LockContainer<OffsetDateTime> managementNodeLocks;
    private final ClientLogger logger = new ClientLogger(ServiceBusReceiverAsyncClient.class);
    private final String fullyQualifiedNamespace;
    private final String entityPath;
    private final MessagingEntityType entityType;
    private final ReceiverOptions receiverOptions;
    private final ServiceBusConnectionProcessor connectionProcessor;
    private final TracerProvider tracerProvider;
    private final MessageSerializer messageSerializer;
    private final Runnable onClientClose;
    private final ServiceBusSessionManager sessionManager;
    private final Semaphore completionLock = new Semaphore(1);

    // Starting at -1 because that is before the beginning of the stream.
    private final AtomicLong lastPeekedSequenceNumber = new AtomicLong(-1);
    private final AtomicReference<ServiceBusAsyncConsumer> consumer = new AtomicReference<>();

    /**
     * Creates a receiver that listens to a Service Bus resource.
     *
     * @param fullyQualifiedNamespace The fully qualified domain name for the Service Bus resource.
     * @param entityPath The name of the topic or queue.
     * @param entityType The type of the Service Bus resource.
     * @param receiverOptions Options when receiving messages.
     * @param connectionProcessor The AMQP connection to the Service Bus resource.
     * @param tracerProvider Tracer for telemetry.
     * @param messageSerializer Serializes and deserializes Service Bus messages.
     * @param onClientClose Operation to run when the client completes.
     */
    ServiceBusReceiverAsyncClient(String fullyQualifiedNamespace, String entityPath, MessagingEntityType entityType,
        ReceiverOptions receiverOptions, ServiceBusConnectionProcessor connectionProcessor, Duration cleanupInterval,
        TracerProvider tracerProvider, MessageSerializer messageSerializer, Runnable onClientClose) {
        this.fullyQualifiedNamespace = Objects.requireNonNull(fullyQualifiedNamespace,
            "'fullyQualifiedNamespace' cannot be null.");
        this.entityPath = Objects.requireNonNull(entityPath, "'entityPath' cannot be null.");
        this.entityType = Objects.requireNonNull(entityType, "'entityType' cannot be null.");
        this.receiverOptions = Objects.requireNonNull(receiverOptions, "'receiveOptions cannot be null.'");
        this.connectionProcessor = Objects.requireNonNull(connectionProcessor, "'connectionProcessor' cannot be null.");
        this.tracerProvider = Objects.requireNonNull(tracerProvider, "'tracerProvider' cannot be null.");
        this.messageSerializer = Objects.requireNonNull(messageSerializer, "'messageSerializer' cannot be null.");
        this.onClientClose = Objects.requireNonNull(onClientClose, "'onClientClose' cannot be null.");

        this.managementNodeLocks = new LockContainer<>(cleanupInterval);
        this.renewalContainer = new LockContainer<>(Duration.ofMinutes(2), renewal -> {
            logger.info("Closing expired renewal operation. lockToken[{}]. status[{}]. throwable[{}].",
                renewal.getLockToken(), renewal.getStatus(), renewal.getThrowable());
            renewal.close();
        });

        this.sessionManager = null;
    }

    ServiceBusReceiverAsyncClient(String fullyQualifiedNamespace, String entityPath, MessagingEntityType entityType,
        ReceiverOptions receiverOptions, ServiceBusConnectionProcessor connectionProcessor, Duration cleanupInterval,
        TracerProvider tracerProvider, MessageSerializer messageSerializer, Runnable onClientClose,
        ServiceBusSessionManager sessionManager) {
        this.fullyQualifiedNamespace = Objects.requireNonNull(fullyQualifiedNamespace,
            "'fullyQualifiedNamespace' cannot be null.");
        this.entityPath = Objects.requireNonNull(entityPath, "'entityPath' cannot be null.");
        this.entityType = Objects.requireNonNull(entityType, "'entityType' cannot be null.");
        this.receiverOptions = Objects.requireNonNull(receiverOptions, "'receiveOptions cannot be null.'");
        this.connectionProcessor = Objects.requireNonNull(connectionProcessor, "'connectionProcessor' cannot be null.");
        this.tracerProvider = Objects.requireNonNull(tracerProvider, "'tracerProvider' cannot be null.");
        this.messageSerializer = Objects.requireNonNull(messageSerializer, "'messageSerializer' cannot be null.");
        this.onClientClose = Objects.requireNonNull(onClientClose, "'onClientClose' cannot be null.");
        this.sessionManager = Objects.requireNonNull(sessionManager, "'sessionManager' cannot be null.");

        this.managementNodeLocks = new LockContainer<>(cleanupInterval);
        this.renewalContainer = new LockContainer<>(Duration.ofMinutes(2), renewal -> {
            logger.info("Closing expired renewal operation. sessionId[{}]. status[{}]. throwable[{}]",
                renewal.getSessionId(), renewal.getStatus(), renewal.getThrowable());
            renewal.close();
        });
    }

    /**
     * Gets the fully qualified Service Bus namespace that the connection is associated with. This is likely similar to
     * {@code {yournamespace}.servicebus.windows.net}.
     *
     * @return The fully qualified Service Bus namespace that the connection is associated with.
     */
    public String getFullyQualifiedNamespace() {
        return fullyQualifiedNamespace;
    }

    /**
     * Gets the Service Bus resource this client interacts with.
     *
     * @return The Service Bus resource this client interacts with.
     */
    public String getEntityPath() {
        return entityPath;
    }

    /**
     * Abandon a {@link ServiceBusReceivedMessage message}. This will make the message available
     * again for processing. Abandoning a message will increase the delivery count on the message.
     *
     * @param message The {@link ServiceBusReceivedMessage} to perform this operation.
     *
     * @return A {@link Mono} that completes when the Service Bus abandon operation completes.
     * @throws NullPointerException if {@code message} is null.
     * @throws UnsupportedOperationException if the receiver was opened in {@link ReceiveMode#RECEIVE_AND_DELETE}
     *     mode.
     */
    public Mono<Void> abandon(ServiceBusReceivedMessage message) {
        return updateDisposition(message, DispositionStatus.ABANDONED, null, null,
            null, null);
    }

    /**
     * Abandon a {@link ServiceBusReceivedMessage message} updates the message's properties.
     * This will make the message available again for processing. Abandoning a message will increase the delivery count
     * on the message.
     *
     * @param message The {@link ServiceBusReceivedMessage} to perform this operation.
     * @param options to abandon the message. You can specify
     *     {@link AbandonOptions#setPropertiesToModify(Map) properties} to modify on the Message. The
     *     {@code transactionContext} can be set using
     *     {@link AbandonOptions#setTransactionContext(ServiceBusTransactionContext)}. The transaction should be
     *     created first by {@link ServiceBusReceiverAsyncClient#createTransaction()} or
     *     {@link ServiceBusSenderAsyncClient#createTransaction()}.
     *
     * @return A {@link Mono} that completes when the Service Bus operation finishes.
     * @throws NullPointerException if {@code message} or {@code options} is null. Also if
     *     {@code transactionContext.transactionId} is null when {@code options.transactionContext} is specified.
     * @throws UnsupportedOperationException if the receiver was opened in {@link ReceiveMode#RECEIVE_AND_DELETE}
     *     mode.
     */
    public Mono<Void> abandon(ServiceBusReceivedMessage message, AbandonOptions options) {
        if (Objects.isNull(options)) {
            return monoError(logger, new NullPointerException("'settlementOptions' cannot be null."));
        } else if (!Objects.isNull(options.getTransactionContext())
            && Objects.isNull(options.getTransactionContext().getTransactionId())) {
            return monoError(logger, new NullPointerException(
                "'options.transactionContext.transactionId' cannot be null."));
        }

        return updateDisposition(message, DispositionStatus.ABANDONED, null, null,
            options.getPropertiesToModify(), options.getTransactionContext());
    }

    /**
     * Completes a {@link ServiceBusReceivedMessage message}. This will delete the message from the service.
     *
     * @param message The {@link ServiceBusReceivedMessage} to perform this operation.
     *
     * @return A {@link Mono} that finishes when the message is completed on Service Bus.
     * @throws NullPointerException if {@code message} is null.
     * @throws UnsupportedOperationException if the receiver was opened in {@link ReceiveMode#RECEIVE_AND_DELETE}
     *     mode.
     */
    public Mono<Void> complete(ServiceBusReceivedMessage message) {
        return updateDisposition(message, DispositionStatus.COMPLETED, null, null,
            null, null);
    }

    /**
     * Completes a {@link ServiceBusReceivedMessage message}. This will delete the message from the
     * service.
     *
     * @param message The {@link ServiceBusReceivedMessage} to perform this operation.
     * @param options to complete the message. The {@code transactionContext} can be set using
     *     {@link CompleteOptions#setTransactionContext(ServiceBusTransactionContext)}. The transaction should be
     *     created first by {@link ServiceBusReceiverAsyncClient#createTransaction()} or
     *     {@link ServiceBusSenderAsyncClient#createTransaction()}.
     *
     * @return A {@link Mono} that finishes when the message is completed on Service Bus.
     * @throws NullPointerException if {@code message} or {@code options} is null. Also if
     *     {@code transactionContext.transactionId} is null when {@code options.transactionContext} is specified.
     * @throws UnsupportedOperationException if the receiver was opened in {@link ReceiveMode#RECEIVE_AND_DELETE}
     *     mode.
     */
    public Mono<Void> complete(ServiceBusReceivedMessage message, CompleteOptions options) {
        if (Objects.isNull(options)) {
            return monoError(logger, new NullPointerException("'options' cannot be null."));
        } else if (!Objects.isNull(options.getTransactionContext())
            && Objects.isNull(options.getTransactionContext().getTransactionId())) {
            return monoError(logger, new NullPointerException(
                "'options.transactionContext.transactionId' cannot be null."));
        }

        return updateDisposition(message, DispositionStatus.COMPLETED, null, null,
            null, options.getTransactionContext());
    }

    /**
     * Defers a {@link ServiceBusReceivedMessage message}. This will move message into the deferred subqueue.
     *
     * @param message The {@link ServiceBusReceivedMessage} to perform this operation.
     *
     * @return A {@link Mono} that completes when the Service Bus defer operation finishes.
     * @throws NullPointerException if {@code message} is null.
     * @throws UnsupportedOperationException if the receiver was opened in {@link ReceiveMode#RECEIVE_AND_DELETE} mode.
     * @see <a href="https://docs.microsoft.com/azure/service-bus-messaging/message-deferral">Message deferral</a>
     */
    public Mono<Void> defer(ServiceBusReceivedMessage message) {
        return updateDisposition(message, DispositionStatus.DEFERRED, null, null,
            null, null);
    }

    /**
     * Defers a {@link ServiceBusReceivedMessage message} with modified message property. This will move message into
     * the deferred subqueue.
     *
     * @param message The {@link ServiceBusReceivedMessage} to perform this operation.
     * @param options to defer the message. You can specify {@link DeferOptions#setPropertiesToModify(Map) properties}
     *     to modify on the Message. The {@code transactionContext} can be set using
     *     {@link DeferOptions#setTransactionContext(ServiceBusTransactionContext)}. The transaction should be
     *     created first by {@link ServiceBusReceiverAsyncClient#createTransaction()} or
     *     {@link ServiceBusSenderAsyncClient#createTransaction()}.
     *
     * @return A {@link Mono} that completes when the defer operation finishes.
     * @throws NullPointerException if {@code message} or {@code options} is null. Also if
     *     {@code transactionContext.transactionId} is null when {@code options.transactionContext} is specified.
     * @throws UnsupportedOperationException if the receiver was opened in {@link ReceiveMode#RECEIVE_AND_DELETE}
     *     mode.
     * @see <a href="https://docs.microsoft.com/azure/service-bus-messaging/message-deferral">Message deferral</a>
     */
    public Mono<Void> defer(ServiceBusReceivedMessage message, DeferOptions options) {
        if (Objects.isNull(options)) {
            return monoError(logger, new NullPointerException("'options' cannot be null."));
        } else if (!Objects.isNull(options.getTransactionContext())
            && Objects.isNull(options.getTransactionContext().getTransactionId())) {
            return monoError(logger, new NullPointerException(
                "'options.transactionContext.transactionId' cannot be null."));
        }

        return updateDisposition(message, DispositionStatus.DEFERRED, null, null,
            options.getPropertiesToModify(), options.getTransactionContext());
    }

    /**
     * Moves a {@link ServiceBusReceivedMessage message} to the deadletter sub-queue.
     *
     * @param message The {@link ServiceBusReceivedMessage} to perform this operation.
     *
     * @return A {@link Mono} that completes when the dead letter operation finishes.
     * @throws NullPointerException if {@code message} is null.
     * @throws UnsupportedOperationException if the receiver was opened in {@link ReceiveMode#RECEIVE_AND_DELETE}
     *     mode.
     * @see <a href="https://docs.microsoft.com/azure/service-bus-messaging/service-bus-dead-letter-queues">Dead letter
     *     queues</a>
     */
    public Mono<Void> deadLetter(ServiceBusReceivedMessage message) {
        return deadLetter(message, DEFAULT_DEAD_LETTER_OPTIONS);
    }

    /**
     * Moves a {@link ServiceBusReceivedMessage message} to the deadletter sub-queue.
     *
     * @param message The {@link ServiceBusReceivedMessage} to perform this operation.
     * @param options to deadLetter the message. You can specify
     *     {@link DeadLetterOptions#setPropertiesToModify(Map) properties} to modify on the Message. The
     *     {@code transactionContext} can be set using
     *     {@link DeadLetterOptions#setTransactionContext(ServiceBusTransactionContext)}. The transaction should be
     *     created first by {@link ServiceBusReceiverAsyncClient#createTransaction()} or
     *     {@link ServiceBusSenderAsyncClient#createTransaction()}.
     * @return A {@link Mono} that completes when the dead letter operation finishes.
     * @throws NullPointerException if {@code message} or {@code options} is null. Also if
     *     {@code transactionContext.transactionId} is null when {@code options.transactionContext} is specified.
     * @throws UnsupportedOperationException if the receiver was opened in {@link ReceiveMode#RECEIVE_AND_DELETE}
     *     mode.
     * @see <a href="https://docs.microsoft.com/azure/service-bus-messaging/service-bus-dead-letter-queues">Dead letter
     *     queues</a>
     */
    public Mono<Void> deadLetter(ServiceBusReceivedMessage message, DeadLetterOptions options) {
        if (Objects.isNull(options)) {
            return monoError(logger, new NullPointerException("'options' cannot be null."));
        } else if (!Objects.isNull(options.getTransactionContext())
            && Objects.isNull(options.getTransactionContext().getTransactionId())) {
            return monoError(logger, new NullPointerException(
                "'options.transactionContext.transactionId' cannot be null."));
        }
        return  updateDisposition(message, DispositionStatus.SUSPENDED, options.getDeadLetterReason(),
            options.getDeadLetterErrorDescription(), options.getPropertiesToModify(),
            options.getTransactionContext());
    }

    /**
     * Gets the state of a session given its identifier.
     *
     * @param sessionId Identifier of session to get.
     *
     * @return The session state or an empty Mono if there is no state set for the session.
     * @throws IllegalStateException if the receiver is a non-session receiver.
     */
    public Mono<byte[]> getSessionState(String sessionId) {
        if (isDisposed.get()) {
            return monoError(logger, new IllegalStateException(
                String.format(INVALID_OPERATION_DISPOSED_RECEIVER, "getSessionState")));
        } else if (!receiverOptions.isSessionReceiver()) {
            return monoError(logger, new IllegalStateException("Cannot get session state on a non-session receiver."));
        }

        if (sessionManager != null) {
            return sessionManager.getSessionState(sessionId);
        } else {
            return connectionProcessor
                .flatMap(connection -> connection.getManagementNode(entityPath, entityType))
                .flatMap(channel -> channel.getSessionState(sessionId, getLinkName(sessionId)));
        }
    }

    /**
     * Reads the next active message without changing the state of the receiver or the message source. The first call to
     * {@code peek()} fetches the first active message for this receiver. Each subsequent call fetches the subsequent
     * message in the entity.
     *
     * @return A peeked {@link ServiceBusReceivedMessage}.
     * @see <a href="https://docs.microsoft.com/azure/service-bus-messaging/message-browsing">Message browsing</a>
     */
    public Mono<ServiceBusReceivedMessage> peekMessage() {
        return peekMessage(receiverOptions.getSessionId());
    }

    /**
     * Reads the next active message without changing the state of the receiver or the message source. The first call to
     * {@code peek()} fetches the first active message for this receiver. Each subsequent call fetches the subsequent
     * message in the entity.
     *
     * @param sessionId Session id of the message to peek from. {@code null} if there is no session.
     *
     * @return A peeked {@link ServiceBusReceivedMessage}.
     * @throws IllegalStateException if the receiver is disposed.
     * @see <a href="https://docs.microsoft.com/azure/service-bus-messaging/message-browsing">Message browsing</a>
     */
    public Mono<ServiceBusReceivedMessage> peekMessage(String sessionId) {
        if (isDisposed.get()) {
            return monoError(logger, new IllegalStateException(
                String.format(INVALID_OPERATION_DISPOSED_RECEIVER, "peek")));
        }

        return connectionProcessor
            .flatMap(connection -> connection.getManagementNode(entityPath, entityType))
            .flatMap(channel -> {
                final long sequence = lastPeekedSequenceNumber.get() + 1;

                logger.verbose("Peek message from sequence number: {}", sequence);
                return channel.peek(sequence, sessionId, getLinkName(sessionId));
            })
            .handle((message, sink) -> {
                final long current = lastPeekedSequenceNumber
                    .updateAndGet(value -> Math.max(value, message.getSequenceNumber()));

                logger.verbose("Updating last peeked sequence number: {}", current);
                sink.next(message);
            });
    }

    /**
     * Starting from the given sequence number, reads next the active message without changing the state of the receiver
     * or the message source.
     *
     * @param sequenceNumber The sequence number from where to read the message.
     *
     * @return A peeked {@link ServiceBusReceivedMessage}.
     * @see <a href="https://docs.microsoft.com/azure/service-bus-messaging/message-browsing">Message browsing</a>
     */
    public Mono<ServiceBusReceivedMessage> peekMessageAt(long sequenceNumber) {
        return peekMessageAt(sequenceNumber, receiverOptions.getSessionId());
    }

    /**
     * Starting from the given sequence number, reads next the active message without changing the state of the receiver
     * or the message source.
     *
     * @param sequenceNumber The sequence number from where to read the message.
     * @param sessionId Session id of the message to peek from. {@code null} if there is no session.
     *
     * @return A peeked {@link ServiceBusReceivedMessage}.
     * @see <a href="https://docs.microsoft.com/azure/service-bus-messaging/message-browsing">Message browsing</a>
     */
    public Mono<ServiceBusReceivedMessage> peekMessageAt(long sequenceNumber, String sessionId) {
        if (isDisposed.get()) {
            return monoError(logger, new IllegalStateException(
                String.format(INVALID_OPERATION_DISPOSED_RECEIVER, "peekAt")));
        }

        return connectionProcessor
            .flatMap(connection -> connection.getManagementNode(entityPath, entityType))
            .flatMap(node -> node.peek(sequenceNumber, sessionId, getLinkName(sessionId)));
    }

    /**
     * Reads the next batch of active messages without changing the state of the receiver or the message source.
     *
     * @param maxMessages The number of messages.
     *
     * @return A {@link Flux} of {@link ServiceBusReceivedMessage messages} that are peeked.
     * @throws IllegalArgumentException if {@code maxMessages} is not a positive integer.
     * @see <a href="https://docs.microsoft.com/azure/service-bus-messaging/message-browsing">Message browsing</a>
     */
    public Flux<ServiceBusReceivedMessage> peekMessages(int maxMessages) {
        return peekMessages(maxMessages, receiverOptions.getSessionId());
    }

    /**
     * Reads the next batch of active messages without changing the state of the receiver or the message source.
     *
     * @param maxMessages The number of messages.
     * @param sessionId Session id of the messages to peek from. {@code null} if there is no session.
     *
     * @return An {@link IterableStream} of {@link ServiceBusReceivedMessage messages} that are peeked.
     * @throws IllegalArgumentException if {@code maxMessages} is not a positive integer.
     * @see <a href="https://docs.microsoft.com/azure/service-bus-messaging/message-browsing">Message browsing</a>
     */
    public Flux<ServiceBusReceivedMessage> peekMessages(int maxMessages, String sessionId) {
        if (isDisposed.get()) {
            return fluxError(logger, new IllegalStateException(
                String.format(INVALID_OPERATION_DISPOSED_RECEIVER, "peekBatch")));
        }

        return connectionProcessor
            .flatMap(connection -> connection.getManagementNode(entityPath, entityType))
            .flatMapMany(node -> {
                final long nextSequenceNumber = lastPeekedSequenceNumber.get() + 1;
                logger.verbose("Peek batch from sequence number: {}", nextSequenceNumber);

                final Flux<ServiceBusReceivedMessage> messages =
                    node.peek(nextSequenceNumber, sessionId, getLinkName(sessionId), maxMessages);

                // To prevent it from throwing NoSuchElementException in .last(), we produce an empty message with
                // the same sequence number.
                final Mono<ServiceBusReceivedMessage> handle = messages
                    .switchIfEmpty(Mono.fromCallable(() -> {
                        ServiceBusReceivedMessage emptyMessage = new ServiceBusReceivedMessage(new byte[0]);
                        emptyMessage.setSequenceNumber(lastPeekedSequenceNumber.get());
                        return emptyMessage;
                    }))
                    .last()
                    .handle((last, sink) -> {
                        final long current = lastPeekedSequenceNumber
                            .updateAndGet(value -> Math.max(value, last.getSequenceNumber()));

                        logger.verbose("Last peeked sequence number in batch: {}", current);
                        sink.complete();
                    });

                return Flux.merge(messages, handle);
            });
    }

    /**
     * Starting from the given sequence number, reads the next batch of active messages without changing the state of
     * the receiver or the message source.
     *
     * @param maxMessages The number of messages.
     * @param sequenceNumber The sequence number from where to start reading messages.
     *
     * @return A {@link Flux} of {@link ServiceBusReceivedMessage} peeked.
     * @throws IllegalArgumentException if {@code maxMessages} is not a positive integer.
     * @see <a href="https://docs.microsoft.com/azure/service-bus-messaging/message-browsing">Message browsing</a>
     */
    public Flux<ServiceBusReceivedMessage> peekMessagesAt(int maxMessages, long sequenceNumber) {
        return peekMessagesAt(maxMessages, sequenceNumber, receiverOptions.getSessionId());
    }

    /**
     * Starting from the given sequence number, reads the next batch of active messages without changing the state of
     * the receiver or the message source.
     *
     * @param maxMessages The number of messages.
     * @param sequenceNumber The sequence number from where to start reading messages.
     * @param sessionId Session id of the messages to peek from. {@code null} if there is no session.
     *
     * @return An {@link IterableStream} of {@link ServiceBusReceivedMessage} peeked.
     * @throws IllegalArgumentException if {@code maxMessages} is not a positive integer.
     * @see <a href="https://docs.microsoft.com/azure/service-bus-messaging/message-browsing">Message browsing</a>
     */
    public Flux<ServiceBusReceivedMessage> peekMessagesAt(int maxMessages, long sequenceNumber, String sessionId) {
        if (isDisposed.get()) {
            return fluxError(logger, new IllegalStateException(
                String.format(INVALID_OPERATION_DISPOSED_RECEIVER, "peekBatchAt")));
        }

        return connectionProcessor
            .flatMap(connection -> connection.getManagementNode(entityPath, entityType))
            .flatMapMany(node -> node.peek(sequenceNumber, sessionId, getLinkName(sessionId), maxMessages));
    }

    /**
     * Receives an <b>infinite</b> stream of {@link ServiceBusReceivedMessage messages} from the Service Bus entity.
     * This Flux continuously receives messages from a Service Bus entity until either:
     *
     * <ul>
     *     <li>The receiver is closed.</li>
     *     <li>The subscription to the Flux is disposed.</li>
     *     <li>A terminal signal from a downstream subscriber is propagated upstream (ie. {@link Flux#take(long)} or
     *     {@link Flux#take(Duration)}).</li>
     *     <li>An {@link AmqpException} occurs that causes the receive link to stop.</li>
     * </ul>
     *
     * @return An <b>infinite</b> stream of messages from the Service Bus entity.
     */
    public Flux<ServiceBusReceivedMessageContext> receiveMessages() {
<<<<<<< HEAD
        return receiveMessagesInternal()
            .onErrorMap(throwable -> {
                if (throwable instanceof AmqpException) {
                    return new ServiceBusException((AmqpException) throwable, ServiceBusErrorSource.RECEIVE);
                } else {
                    return throwable;
                }
            });
=======
        final Flux<ServiceBusReceivedMessageContext> messageFlux = sessionManager != null
            ? sessionManager.receive()
            : getOrCreateConsumer().receive().map(ServiceBusReceivedMessageContext::new);

        final Flux<ServiceBusReceivedMessageContext> withAutoLockRenewal;
        if (receiverOptions.isAutoLockRenewEnabled()) {
            withAutoLockRenewal = new FluxAutoLockRenew(messageFlux, receiverOptions.getMaxLockRenewDuration(),
                renewalContainer, this::renewMessageLock);
        } else {
            withAutoLockRenewal = messageFlux;
        }

        final Flux<ServiceBusReceivedMessageContext> withAutoComplete;
        if (receiverOptions.isEnableAutoComplete()) {
            withAutoComplete = new FluxAutoComplete(withAutoLockRenewal, completionLock,
                context -> context.getMessage() != null ? complete(context.getMessage()) : Mono.empty(),
                context -> context.getMessage() != null ? abandon(context.getMessage()) : Mono.empty());
        } else {
            withAutoComplete = withAutoLockRenewal;
        }

        return withAutoComplete;
>>>>>>> 5ffd2b2f
    }

    /**
     * Receives a deferred {@link ServiceBusReceivedMessage message}. Deferred messages can only be received by using
     * sequence number.
     *
     * @param sequenceNumber The {@link ServiceBusReceivedMessage#getSequenceNumber() sequence number} of the
     *     message.
     *
     * @return A deferred message with the matching {@code sequenceNumber}.
     */
    public Mono<ServiceBusReceivedMessage> receiveDeferredMessage(long sequenceNumber) {
        return receiveDeferredMessage(sequenceNumber, receiverOptions.getSessionId());
    }

    /**
     * Receives a deferred {@link ServiceBusReceivedMessage message}. Deferred messages can only be received by using
     * sequence number.
     *
     * @param sequenceNumber The {@link ServiceBusReceivedMessage#getSequenceNumber() sequence number} of the
     *     message.
     * @param sessionId Session id of the deferred message. {@code null} if there is no session.
     *
     * @return A deferred message with the matching {@code sequenceNumber}.
     */
    public Mono<ServiceBusReceivedMessage> receiveDeferredMessage(long sequenceNumber, String sessionId) {
        return connectionProcessor
            .flatMap(connection -> connection.getManagementNode(entityPath, entityType))
            .flatMap(node -> node.receiveDeferredMessages(receiverOptions.getReceiveMode(),
                sessionId, getLinkName(sessionId), Collections.singleton(sequenceNumber)).last())
            .map(receivedMessage -> {
                if (CoreUtils.isNullOrEmpty(receivedMessage.getLockToken())) {
                    return receivedMessage;
                }
                if (receiverOptions.getReceiveMode() == ReceiveMode.PEEK_LOCK) {
                    receivedMessage.setLockedUntil(managementNodeLocks.addOrUpdate(receivedMessage.getLockToken(),
                        receivedMessage.getLockedUntil(),
                        receivedMessage.getLockedUntil()));
                }

                return receivedMessage;
            });
    }

    /**
     * Receives a batch of deferred {@link ServiceBusReceivedMessage messages}. Deferred messages can only be received
     * by using sequence number.
     *
     * @param sequenceNumbers The sequence numbers of the deferred messages.
     *
     * @return A {@link Flux} of deferred {@link ServiceBusReceivedMessage messages}.
     */
    public Flux<ServiceBusReceivedMessage> receiveDeferredMessages(Iterable<Long> sequenceNumbers) {
        return receiveDeferredMessages(sequenceNumbers, receiverOptions.getSessionId());
    }

    /**
     * Receives a batch of deferred {@link ServiceBusReceivedMessage messages}. Deferred messages can only be received
     * by using sequence number.
     *
     * @param sequenceNumbers The sequence numbers of the deferred messages.
     * @param sessionId Session id of the deferred messages. {@code null} if there is no session.
     *
     * @return An {@link IterableStream} of deferred {@link ServiceBusReceivedMessage messages}.
     */
    public Flux<ServiceBusReceivedMessage> receiveDeferredMessages(Iterable<Long> sequenceNumbers,
        String sessionId) {
        if (isDisposed.get()) {
            return fluxError(logger, new IllegalStateException(
                String.format(INVALID_OPERATION_DISPOSED_RECEIVER, "receiveDeferredMessageBatch")));
        }

        return connectionProcessor
            .flatMap(connection -> connection.getManagementNode(entityPath, entityType))
            .flatMapMany(node -> node.receiveDeferredMessages(receiverOptions.getReceiveMode(),
                sessionId, getLinkName(sessionId), sequenceNumbers))
            .map(receivedMessage -> {
                if (CoreUtils.isNullOrEmpty(receivedMessage.getLockToken())) {
                    return receivedMessage;
                }
                if (receiverOptions.getReceiveMode() == ReceiveMode.PEEK_LOCK) {
                    receivedMessage.setLockedUntil(managementNodeLocks.addOrUpdate(receivedMessage.getLockToken(),
                        receivedMessage.getLockedUntil(),
                        receivedMessage.getLockedUntil()));
                }

                return receivedMessage;
            });
    }

    /**
     * Asynchronously renews the lock on the message. The lock will be renewed based on the setting specified on the
     * entity. When a message is received in {@link ReceiveMode#PEEK_LOCK} mode, the message is locked on the server for
     * this receiver instance for a duration as specified during the entity creation (LockDuration). If processing of
     * the message requires longer than this duration, the lock needs to be renewed. For each renewal, the lock is reset
     * to the entity's LockDuration value.
     *
     * @param message The {@link ServiceBusReceivedMessage} to perform auto-lock renewal.
     *
     * @return The new expiration time for the message.
     * @throws NullPointerException if {@code message} or {@code message.getLockToken()} is null.
     * @throws UnsupportedOperationException if the receiver was opened in {@link ReceiveMode#RECEIVE_AND_DELETE}
     *     mode.
     * @throws IllegalStateException if the receiver is a session receiver.
     * @throws IllegalArgumentException if {@code message.getLockToken()} is an empty value.
     */
    public Mono<OffsetDateTime> renewMessageLock(ServiceBusReceivedMessage message) {
        if (isDisposed.get()) {
            return monoError(logger, new IllegalStateException(
                String.format(INVALID_OPERATION_DISPOSED_RECEIVER, "renewMessageLock")));
        } else if (Objects.isNull(message)) {
            return monoError(logger, new NullPointerException("'message' cannot be null."));
        } else if (Objects.isNull(message.getLockToken())) {
            return monoError(logger, new NullPointerException("'message.getLockToken()' cannot be null."));
        } else if (message.getLockToken().isEmpty()) {
            return monoError(logger, new IllegalArgumentException("'message.getLockToken()' cannot be empty."));
        } else if (receiverOptions.isSessionReceiver()) {
            return monoError(logger, new IllegalStateException(
                String.format("Cannot renew message lock [%s] for a session receiver.", message.getLockToken())));
        }

        return renewMessageLock(message.getLockToken());
    }

    /**
     * Asynchronously renews the lock on the message. The lock will be renewed based on the setting specified on the
     * entity.
     *
     * @param lockToken to be renewed.
     *
     * @return The new expiration time for the message.
     */
    Mono<OffsetDateTime> renewMessageLock(String lockToken) {

        return connectionProcessor
            .flatMap(connection -> connection.getManagementNode(entityPath, entityType))
            .flatMap(serviceBusManagementNode ->
                serviceBusManagementNode.renewMessageLock(lockToken, getLinkName(null)))
            .map(offsetDateTime -> managementNodeLocks.addOrUpdate(lockToken, offsetDateTime,
                offsetDateTime));
    }

    /**
     * Starts the auto lock renewal for a {@link ServiceBusReceivedMessage message}.
     *
     * @param message The {@link ServiceBusReceivedMessage} to perform this operation.
     * @param maxLockRenewalDuration Maximum duration to keep renewing the lock token.
     *
     * @return A lock renewal operation for the message.
     * @throws NullPointerException if {@code message}, {@code message.getLockToken()} or {@code
     *     maxLockRenewalDuration} is null.
     * @throws IllegalStateException if the receiver is a session receiver or the receiver is disposed.
     * @throws IllegalArgumentException if {@code message.getLockToken()} is an empty value.
     */
    public Mono<Void> renewMessageLock(ServiceBusReceivedMessage message, Duration maxLockRenewalDuration) {
        if (isDisposed.get()) {
            return monoError(logger, new IllegalStateException(
                String.format(INVALID_OPERATION_DISPOSED_RECEIVER, "getAutoRenewMessageLock")));
        } else if (Objects.isNull(message)) {
            return monoError(logger, new NullPointerException("'message' cannot be null."));
        } else if (Objects.isNull(message.getLockToken())) {
            return monoError(logger, new NullPointerException("'message.getLockToken()' cannot be null."));
        } else if (message.getLockToken().isEmpty()) {
            return monoError(logger, new IllegalArgumentException("'message.getLockToken()' cannot be empty."));
        } else if (receiverOptions.isSessionReceiver()) {
            return monoError(logger, new IllegalStateException(
                String.format("Cannot renew message lock [%s] for a session receiver.", message.getLockToken())));
        } else if (maxLockRenewalDuration == null) {
            return monoError(logger, new NullPointerException("'maxLockRenewalDuration' cannot be null."));
        } else if (maxLockRenewalDuration.isNegative()) {
            return monoError(logger, new IllegalArgumentException("'maxLockRenewalDuration' cannot be negative."));
        }

        final LockRenewalOperation operation = new LockRenewalOperation(message.getLockToken(),
            maxLockRenewalDuration, false, ignored -> renewMessageLock(message));
        renewalContainer.addOrUpdate(message.getLockToken(), OffsetDateTime.now().plus(maxLockRenewalDuration),
            operation);

        return operation.getCompletionOperation();
    }

    /**
     * Renews the session lock.
     *
     * @param sessionId Identifier of session to get.
     *
     * @return The next expiration time for the session lock.
     * @throws IllegalStateException if the receiver is a non-session receiver.
     */
    public Mono<OffsetDateTime> renewSessionLock(String sessionId) {
        if (isDisposed.get()) {
            return monoError(logger, new IllegalStateException(
                String.format(INVALID_OPERATION_DISPOSED_RECEIVER, "renewSessionLock")));
        } else if (!receiverOptions.isSessionReceiver()) {
            return monoError(logger, new IllegalStateException("Cannot renew session lock on a non-session receiver."));
        }

        final String linkName = sessionManager != null
            ? sessionManager.getLinkName(sessionId)
            : null;

        return connectionProcessor
            .flatMap(connection -> connection.getManagementNode(entityPath, entityType))
            .flatMap(channel -> channel.renewSessionLock(sessionId, linkName));
    }

    /**
     * Starts the auto lock renewal for a session id.
     *
     * @param sessionId Id for the session to renew.
     * @param maxLockRenewalDuration Maximum duration to keep renewing the session lock.
     *
     * @return A lock renewal operation for the message.
     * @throws NullPointerException if {@code sessionId} or {@code maxLockRenewalDuration} is null.
     * @throws IllegalArgumentException if {@code sessionId} is an empty string.
     * @throws IllegalStateException if the receiver is a non-session receiver or the receiver is disposed.
     */
    public Mono<Void> renewSessionLock(String sessionId, Duration maxLockRenewalDuration) {
        if (isDisposed.get()) {
            return monoError(logger, new IllegalStateException(
                String.format(INVALID_OPERATION_DISPOSED_RECEIVER, "getAutoRenewSessionLock")));
        } else if (!receiverOptions.isSessionReceiver()) {
            return monoError(logger, new IllegalStateException(
                "Cannot renew session lock on a non-session receiver."));
        } else if (maxLockRenewalDuration == null) {
            return monoError(logger, new NullPointerException("'maxLockRenewalDuration' cannot be null."));
        } else if (maxLockRenewalDuration.isNegative()) {
            return monoError(logger, new IllegalArgumentException(
                "'maxLockRenewalDuration' cannot be negative."));
        } else if (Objects.isNull(sessionId)) {
            return monoError(logger, new NullPointerException("'sessionId' cannot be null."));
        } else if (sessionId.isEmpty()) {
            return monoError(logger, new IllegalArgumentException("'sessionId' cannot be empty."));
        }

        final LockRenewalOperation operation = new LockRenewalOperation(sessionId, maxLockRenewalDuration, true,
            this::renewSessionLock);

        renewalContainer.addOrUpdate(sessionId, OffsetDateTime.now().plus(maxLockRenewalDuration), operation);
        return operation.getCompletionOperation();
    }

    /**
     * Sets the state of a session given its identifier.
     *
     * @param sessionId Identifier of session to get.
     * @param sessionState State to set on the session.
     *
     * @return A Mono that completes when the session is set
     * @throws IllegalStateException if the receiver is a non-session receiver.
     */
    public Mono<Void> setSessionState(String sessionId, byte[] sessionState) {
        if (isDisposed.get()) {
            return monoError(logger, new IllegalStateException(
                String.format(INVALID_OPERATION_DISPOSED_RECEIVER, "setSessionState")));
        } else if (!receiverOptions.isSessionReceiver()) {
            return monoError(logger, new IllegalStateException("Cannot set session state on a non-session receiver."));
        }

        final String linkName = sessionManager != null
            ? sessionManager.getLinkName(sessionId)
            : null;

        return connectionProcessor
            .flatMap(connection -> connection.getManagementNode(entityPath, entityType))
            .flatMap(channel -> channel.setSessionState(sessionId, sessionState, linkName));
    }

    /**
     * Starts a new service side transaction. The {@link ServiceBusTransactionContext} should be passed to all
     * operations that needs to be in this transaction.
     *
     * <p><strong>Create a transaction</strong></p>
     * {@codesnippet com.azure.messaging.servicebus.servicebusasyncreceiverclient.createTransaction}
     *
     * @return The {@link Mono} that finishes this operation on service bus resource.
     */
    public Mono<ServiceBusTransactionContext> createTransaction() {
        if (isDisposed.get()) {
            return monoError(logger, new IllegalStateException(
                String.format(INVALID_OPERATION_DISPOSED_RECEIVER, "createTransaction")));
        }

        return connectionProcessor
            .flatMap(connection -> connection.createSession(TRANSACTION_LINK_NAME))
            .flatMap(transactionSession -> transactionSession.createTransaction())
            .map(transaction -> new ServiceBusTransactionContext(transaction.getTransactionId()));
    }

    /**
     * Commits the transaction given {@link ServiceBusTransactionContext}. This will make a call to Service Bus.
     * <p><strong>Commit a transaction</strong></p>
     * {@codesnippet com.azure.messaging.servicebus.servicebusasyncreceiverclient.commitTransaction}
     *
     * @param transactionContext to be committed.
     *
     * @return The {@link Mono} that finishes this operation on service bus resource.
     * @throws NullPointerException if {@code transactionContext} or {@code transactionContext.transactionId} is
     *     null.
     */
    public Mono<Void> commitTransaction(ServiceBusTransactionContext transactionContext) {
        if (isDisposed.get()) {
            return monoError(logger, new IllegalStateException(
                String.format(INVALID_OPERATION_DISPOSED_RECEIVER, "commitTransaction")));
        }
        if (Objects.isNull(transactionContext)) {
            return monoError(logger, new NullPointerException("'transactionContext' cannot be null."));
        } else if (Objects.isNull(transactionContext.getTransactionId())) {
            return monoError(logger, new NullPointerException("'transactionContext.transactionId' cannot be null."));
        }

        return connectionProcessor
            .flatMap(connection -> connection.createSession(TRANSACTION_LINK_NAME))
            .flatMap(transactionSession -> transactionSession.commitTransaction(new AmqpTransaction(
                transactionContext.getTransactionId())));
    }

    /**
     * Rollbacks the transaction given {@link ServiceBusTransactionContext}. This will make a call to Service Bus.
     * <p><strong>Rollback a transaction</strong></p>
     * {@codesnippet com.azure.messaging.servicebus.servicebusasyncreceiverclient.rollbackTransaction}
     *
     * @param transactionContext to be rollbacked.
     *
     * @return The {@link Mono} that finishes this operation on service bus resource.
     * @throws NullPointerException if {@code transactionContext} or {@code transactionContext.transactionId} is
     *     null.
     */
    public Mono<Void> rollbackTransaction(ServiceBusTransactionContext transactionContext) {
        if (isDisposed.get()) {
            return monoError(logger, new IllegalStateException(
                String.format(INVALID_OPERATION_DISPOSED_RECEIVER, "rollbackTransaction")));
        }
        if (Objects.isNull(transactionContext)) {
            return monoError(logger, new NullPointerException("'transactionContext' cannot be null."));
        } else if (Objects.isNull(transactionContext.getTransactionId())) {
            return monoError(logger, new NullPointerException("'transactionContext.transactionId' cannot be null."));
        }

        return connectionProcessor
            .flatMap(connection -> connection.createSession(TRANSACTION_LINK_NAME))
            .flatMap(transactionSession -> transactionSession.rollbackTransaction(new AmqpTransaction(
                transactionContext.getTransactionId())));
    }

    /**
     * Disposes of the consumer by closing the underlying connection to the service.
     */
    @Override
    public void close() {
        if (isDisposed.getAndSet(true)) {
            return;
        }

        try {
            completionLock.acquire();
        } catch (InterruptedException e) {
            logger.info("Unable to obtain completion lock.", e);
        }

        // Blocking until the last message has been completed.
        logger.info("Removing receiver links.");
        final ServiceBusAsyncConsumer disposed = consumer.getAndSet(null);
        if (disposed != null) {
            disposed.close();
        }

        if (sessionManager != null) {
            sessionManager.close();
        }

        onClientClose.run();
    }

    /**
     * @return receiver options set by user;
     */
    ReceiverOptions getReceiverOptions() {
        return receiverOptions;
    }

    /**
     * Gets whether or not the management node contains the message lock token and it has not expired. Lock tokens are
     * held by the management node when they are received from the management node or management operations are
     * performed using that {@code lockToken}.
     *
     * @param lockToken Lock token to check for.
     *
     * @return {@code true} if the management node contains the lock token and false otherwise.
     */
    private boolean isManagementToken(String lockToken) {
        return managementNodeLocks.containsUnexpired(lockToken);
    }

    /**
     * Returns source of messages based on how this receiver is configured.
     */
    Flux<ServiceBusReceivedMessageContext> receiveMessagesInternal() {
        if (sessionManager != null) {
            return sessionManager.receive();
        } else {
            final Flux<ServiceBusReceivedMessageContext> messageFlux = getOrCreateConsumer().receive()
                .map(ServiceBusReceivedMessageContext::new);
            if (receiverOptions.isAutoLockRenewEnabled()) {
                return new FluxAutoLockRenew(messageFlux, receiverOptions.getMaxLockRenewDuration(), renewalContainer,
                    this::renewMessageLock);
            } else {
                return messageFlux;
            }
        }
    }

    /*
     *Update Disposition with additional error handling logic.
     */
    private Mono<Void> updateDisposition(ServiceBusReceivedMessage message, DispositionStatus dispositionStatus,
        String deadLetterReason, String deadLetterErrorDescription, Map<String, Object> propertiesToModify,
        ServiceBusTransactionContext transactionContext) {
        return updateDispositionInternal(message, dispositionStatus, deadLetterReason, deadLetterErrorDescription,
            propertiesToModify, transactionContext)
            .onErrorMap(throwable -> {
                ServiceBusErrorSource errorSource;
                if (throwable instanceof AmqpException) {
                    switch (dispositionStatus) {
                        case COMPLETED:
                            errorSource = ServiceBusErrorSource.COMPLETE;
                            break;
                        case DEFERRED:
                            errorSource = ServiceBusErrorSource.DEFER;
                            break;
                        case SUSPENDED:
                            errorSource = ServiceBusErrorSource.DEAD_LETTER;
                            break;
                        case ABANDONED:
                            errorSource = ServiceBusErrorSource.ABANDONED;
                            break;
                        default:
                            throw logger.logExceptionAsError(new UnsupportedOperationException(String.format(
                                "'%s' is not supported.", dispositionStatus)));
                    }

                    return new ServiceBusException((AmqpException) throwable, errorSource);

                } else {
                    return throwable;
                }

            });
    }

    private Mono<Void> updateDispositionInternal(ServiceBusReceivedMessage message, DispositionStatus dispositionStatus,
        String deadLetterReason, String deadLetterErrorDescription, Map<String, Object> propertiesToModify,
        ServiceBusTransactionContext transactionContext) {
        if (isDisposed.get()) {
            return monoError(logger, new IllegalStateException(
                String.format(INVALID_OPERATION_DISPOSED_RECEIVER, dispositionStatus.getValue())));
        } else if (Objects.isNull(message)) {
            return monoError(logger, new NullPointerException("'message' cannot be null."));
        }

        final String lockToken = message.getLockToken();
        final String sessionId = message.getSessionId();

        if (receiverOptions.getReceiveMode() != ReceiveMode.PEEK_LOCK) {
            return Mono.error(logger.logExceptionAsError(new UnsupportedOperationException(String.format(
                "'%s' is not supported on a receiver opened in ReceiveMode.RECEIVE_AND_DELETE.", dispositionStatus))));
        }

        final String sessionIdToUse;
        if (sessionId == null && !CoreUtils.isNullOrEmpty(receiverOptions.getSessionId())) {
            sessionIdToUse = receiverOptions.getSessionId();
        } else {
            sessionIdToUse = sessionId;
        }

        logger.info("{}: Update started. Disposition: {}. Lock: {}. SessionId: {}.", entityPath, dispositionStatus,
            lockToken, sessionIdToUse);

        // This operation is not kicked off until it is subscribed to.
        final Mono<Void> performOnManagement = connectionProcessor
            .flatMap(connection -> connection.getManagementNode(entityPath, entityType))
            .flatMap(node -> node.updateDisposition(lockToken, dispositionStatus, deadLetterReason,
                deadLetterErrorDescription, propertiesToModify, sessionId, getLinkName(sessionId), transactionContext))
            .then(Mono.fromRunnable(() -> {
                logger.info("{}: Management node Update completed. Disposition: {}. Lock: {}.",
                    entityPath, dispositionStatus, lockToken);

                managementNodeLocks.remove(lockToken);
                renewalContainer.remove(lockToken);
            }));

        if (sessionManager != null) {
            return sessionManager.updateDisposition(lockToken, sessionId, dispositionStatus, propertiesToModify,
                deadLetterReason, deadLetterErrorDescription, transactionContext)
                .flatMap(isSuccess -> {
                    if (isSuccess) {
                        renewalContainer.remove(lockToken);
                        return Mono.empty();
                    }

                    logger.info("Could not perform on session manger. Performing on management node.");
                    return performOnManagement;
                });
        }

        final ServiceBusAsyncConsumer existingConsumer = consumer.get();
        if (isManagementToken(lockToken) || existingConsumer == null) {
            return performOnManagement;
        } else {
            return existingConsumer.updateDisposition(lockToken, dispositionStatus, deadLetterReason,
                deadLetterErrorDescription, propertiesToModify, transactionContext)
                .then(Mono.fromRunnable(() -> {
                    logger.info("{}: Update completed. Disposition: {}. Lock: {}.",
                        entityPath, dispositionStatus, lockToken);
                    renewalContainer.remove(lockToken);
                }));
        }
    }

    private ServiceBusAsyncConsumer getOrCreateConsumer() {
        final ServiceBusAsyncConsumer existing = consumer.get();
        if (existing != null) {
            return existing;
        }

        final String linkName = StringUtil.getRandomString(entityPath);
        logger.info("{}: Creating consumer for link '{}'", entityPath, linkName);

        final Flux<ServiceBusReceiveLink> receiveLink = connectionProcessor.flatMap(connection -> {
            if (receiverOptions.isSessionReceiver()) {
                return connection.createReceiveLink(linkName, entityPath, receiverOptions.getReceiveMode(),
                    null, entityType, receiverOptions.getSessionId());
            } else {
                return connection.createReceiveLink(linkName, entityPath, receiverOptions.getReceiveMode(),
                    null, entityType);
            }
        })
            .doOnNext(next -> {
                final String format = "Created consumer for Service Bus resource: [{}] mode: [{}]"
                    + " sessionEnabled? {} transferEntityPath: [{}], entityType: [{}]";
                logger.verbose(format, next.getEntityPath(), receiverOptions.getReceiveMode(),
                    CoreUtils.isNullOrEmpty(receiverOptions.getSessionId()), "N/A", entityType);
            })
            .repeat();

        final AmqpRetryPolicy retryPolicy = RetryUtil.getRetryPolicy(connectionProcessor.getRetryOptions());
        final ServiceBusReceiveLinkProcessor linkMessageProcessor = receiveLink.subscribeWith(
            new ServiceBusReceiveLinkProcessor(receiverOptions.getPrefetchCount(), retryPolicy,
                receiverOptions.getReceiveMode()));

        final ServiceBusAsyncConsumer newConsumer = new ServiceBusAsyncConsumer(linkName, linkMessageProcessor,
            messageSerializer, receiverOptions);

        // There could have been multiple threads trying to create this async consumer when the result was null.
        // If another one had set the value while we were creating this resource, dispose of newConsumer.
        if (consumer.compareAndSet(null, newConsumer)) {
            return newConsumer;
        } else {
            newConsumer.close();
            return consumer.get();
        }
    }

    /**
     * If the receiver has not connected via {@link #receiveMessages()}, all its current operations have been performed
     * through the management node.
     *
     * @return The name of the receive link, or null of it has not connected via a receive link.
     */
    private String getLinkName(String sessionId) {
        if (sessionManager != null && !CoreUtils.isNullOrEmpty(sessionId)) {
            return sessionManager.getLinkName(sessionId);
        } else if (!CoreUtils.isNullOrEmpty(sessionId) && !receiverOptions.isSessionReceiver()) {
            return null;
        } else {
            final ServiceBusAsyncConsumer existing = consumer.get();
            return existing != null ? existing.getLinkName() : null;
        }
    }
}<|MERGE_RESOLUTION|>--- conflicted
+++ resolved
@@ -590,8 +590,28 @@
      * @return An <b>infinite</b> stream of messages from the Service Bus entity.
      */
     public Flux<ServiceBusReceivedMessageContext> receiveMessages() {
-<<<<<<< HEAD
-        return receiveMessagesInternal()
+        final Flux<ServiceBusReceivedMessageContext> messageFlux = sessionManager != null
+            ? sessionManager.receive()
+            : getOrCreateConsumer().receive().map(ServiceBusReceivedMessageContext::new);
+
+        final Flux<ServiceBusReceivedMessageContext> withAutoLockRenewal;
+        if (receiverOptions.isAutoLockRenewEnabled()) {
+            withAutoLockRenewal = new FluxAutoLockRenew(messageFlux, receiverOptions.getMaxLockRenewDuration(),
+                renewalContainer, this::renewMessageLock);
+        } else {
+            withAutoLockRenewal = messageFlux;
+        }
+
+        final Flux<ServiceBusReceivedMessageContext> withAutoComplete;
+        if (receiverOptions.isEnableAutoComplete()) {
+            withAutoComplete = new FluxAutoComplete(withAutoLockRenewal, completionLock,
+                context -> context.getMessage() != null ? complete(context.getMessage()) : Mono.empty(),
+                context -> context.getMessage() != null ? abandon(context.getMessage()) : Mono.empty());
+        } else {
+            withAutoComplete = withAutoLockRenewal;
+        }
+
+        return withAutoComplete
             .onErrorMap(throwable -> {
                 if (throwable instanceof AmqpException) {
                     return new ServiceBusException((AmqpException) throwable, ServiceBusErrorSource.RECEIVE);
@@ -599,30 +619,6 @@
                     return throwable;
                 }
             });
-=======
-        final Flux<ServiceBusReceivedMessageContext> messageFlux = sessionManager != null
-            ? sessionManager.receive()
-            : getOrCreateConsumer().receive().map(ServiceBusReceivedMessageContext::new);
-
-        final Flux<ServiceBusReceivedMessageContext> withAutoLockRenewal;
-        if (receiverOptions.isAutoLockRenewEnabled()) {
-            withAutoLockRenewal = new FluxAutoLockRenew(messageFlux, receiverOptions.getMaxLockRenewDuration(),
-                renewalContainer, this::renewMessageLock);
-        } else {
-            withAutoLockRenewal = messageFlux;
-        }
-
-        final Flux<ServiceBusReceivedMessageContext> withAutoComplete;
-        if (receiverOptions.isEnableAutoComplete()) {
-            withAutoComplete = new FluxAutoComplete(withAutoLockRenewal, completionLock,
-                context -> context.getMessage() != null ? complete(context.getMessage()) : Mono.empty(),
-                context -> context.getMessage() != null ? abandon(context.getMessage()) : Mono.empty());
-        } else {
-            withAutoComplete = withAutoLockRenewal;
-        }
-
-        return withAutoComplete;
->>>>>>> 5ffd2b2f
     }
 
     /**
@@ -1017,27 +1013,6 @@
         return managementNodeLocks.containsUnexpired(lockToken);
     }
 
-    /**
-     * Returns source of messages based on how this receiver is configured.
-     */
-    Flux<ServiceBusReceivedMessageContext> receiveMessagesInternal() {
-        if (sessionManager != null) {
-            return sessionManager.receive();
-        } else {
-            final Flux<ServiceBusReceivedMessageContext> messageFlux = getOrCreateConsumer().receive()
-                .map(ServiceBusReceivedMessageContext::new);
-            if (receiverOptions.isAutoLockRenewEnabled()) {
-                return new FluxAutoLockRenew(messageFlux, receiverOptions.getMaxLockRenewDuration(), renewalContainer,
-                    this::renewMessageLock);
-            } else {
-                return messageFlux;
-            }
-        }
-    }
-
-    /*
-     *Update Disposition with additional error handling logic.
-     */
     private Mono<Void> updateDisposition(ServiceBusReceivedMessage message, DispositionStatus dispositionStatus,
         String deadLetterReason, String deadLetterErrorDescription, Map<String, Object> propertiesToModify,
         ServiceBusTransactionContext transactionContext) {
