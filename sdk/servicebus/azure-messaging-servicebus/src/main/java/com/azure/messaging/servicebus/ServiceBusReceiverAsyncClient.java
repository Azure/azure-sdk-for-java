--- conflicted
+++ resolved
@@ -52,9 +52,6 @@
  * {@codesnippet com.azure.messaging.servicebus.servicebusasyncreceiverclient.instantiateWithDefaultCredential}
  *
  * <p><strong>Receive all messages from Service Bus resource</strong></p>
-<<<<<<< HEAD
- * {@codesnippet com.azure.messaging.servicebus.servicebusasyncreceiverclient.receive#all}
-=======
  * <p>This returns an infinite stream of messages from Service Bus. The stream ends when the subscription is disposed or
  * other terminal scenarios. See {@link #receive()} for more information.</p>
  * {@codesnippet com.azure.messaging.servicebus.servicebusasyncreceiverclient.receive#all}
@@ -62,7 +59,6 @@
  * <p><strong>Receive a maximum number of messages or until max a Duration</strong></p>
  * <p>This receives at most 15 messages, or until a duration of 30 seconds elapses. Whichever occurs first.</p>
  * {@codesnippet com.azure.messaging.servicebus.servicebusasyncreceiverclient.receive#int-duration}
->>>>>>> 72d53830
  *
  * <p><strong>Receive messages in {@link ReceiveMode#RECEIVE_AND_DELETE} mode from Service Bus resource</strong></p>
  * {@codesnippet com.azure.messaging.servicebus.servicebusasyncreceiverclient.receiveWithReceiveAndDeleteMode}
@@ -322,10 +318,6 @@
         if (lockToken instanceof ServiceBusReceivedMessage) {
             return complete(lockToken, ((ServiceBusReceivedMessage) lockToken).getSessionId());
         } else {
-<<<<<<< HEAD
-            return complete(lockToken, null);
-        }
-=======
             return updateDisposition(lockToken, DispositionStatus.COMPLETED, null, null,
                 null, null, null);
         }
@@ -351,7 +343,6 @@
      */
     public Mono<Void> complete(MessageLockToken lockToken, ServiceBusTransactionContext transactionContext) {
         return complete(lockToken, receiverOptions.getSessionId(), transactionContext);
->>>>>>> 72d53830
     }
 
     /**
@@ -709,8 +700,8 @@
      * @return A peeked {@link ServiceBusReceivedMessage}.
      * @see <a href="https://docs.microsoft.com/azure/service-bus-messaging/message-browsing">Message browsing</a>
      */
-    public Mono<ServiceBusReceivedMessage> browse() {
-        return browse(receiverOptions.getSessionId());
+    public Mono<ServiceBusReceivedMessage> peek() {
+        return peek(receiverOptions.getSessionId());
     }
 
     /**
@@ -723,7 +714,7 @@
      * @return A peeked {@link ServiceBusReceivedMessage}.
      * @see <a href="https://docs.microsoft.com/azure/service-bus-messaging/message-browsing">Message browsing</a>
      */
-    public Mono<ServiceBusReceivedMessage> browse(String sessionId) {
+    public Mono<ServiceBusReceivedMessage> peek(String sessionId) {
         if (isDisposed.get()) {
             return monoError(logger, new IllegalStateException(
                 String.format(INVALID_OPERATION_DISPOSED_RECEIVER, "peek")));
@@ -755,8 +746,8 @@
      * @return A peeked {@link ServiceBusReceivedMessage}.
      * @see <a href="https://docs.microsoft.com/azure/service-bus-messaging/message-browsing">Message browsing</a>
      */
-    public Mono<ServiceBusReceivedMessage> browseAt(long sequenceNumber) {
-        return browseAt(sequenceNumber, receiverOptions.getSessionId());
+    public Mono<ServiceBusReceivedMessage> peekAt(long sequenceNumber) {
+        return peekAt(sequenceNumber, receiverOptions.getSessionId());
     }
 
     /**
@@ -769,7 +760,7 @@
      * @return A peeked {@link ServiceBusReceivedMessage}.
      * @see <a href="https://docs.microsoft.com/azure/service-bus-messaging/message-browsing">Message browsing</a>
      */
-    public Mono<ServiceBusReceivedMessage> browseAt(long sequenceNumber, String sessionId) {
+    public Mono<ServiceBusReceivedMessage> peekAt(long sequenceNumber, String sessionId) {
         if (isDisposed.get()) {
             return monoError(logger, new IllegalStateException(
                 String.format(INVALID_OPERATION_DISPOSED_RECEIVER, "peekAt")));
@@ -789,8 +780,8 @@
      * @throws IllegalArgumentException if {@code maxMessages} is not a positive integer.
      * @see <a href="https://docs.microsoft.com/azure/service-bus-messaging/message-browsing">Message browsing</a>
      */
-    public Flux<ServiceBusReceivedMessage> browseBatch(int maxMessages) {
-        return browseBatch(maxMessages, receiverOptions.getSessionId());
+    public Flux<ServiceBusReceivedMessage> peekBatch(int maxMessages) {
+        return peekBatch(maxMessages, receiverOptions.getSessionId());
     }
 
     /**
@@ -803,7 +794,7 @@
      * @throws IllegalArgumentException if {@code maxMessages} is not a positive integer.
      * @see <a href="https://docs.microsoft.com/azure/service-bus-messaging/message-browsing">Message browsing</a>
      */
-    public Flux<ServiceBusReceivedMessage> browseBatch(int maxMessages, String sessionId) {
+    public Flux<ServiceBusReceivedMessage> peekBatch(int maxMessages, String sessionId) {
         if (isDisposed.get()) {
             return fluxError(logger, new IllegalStateException(
                 String.format(INVALID_OPERATION_DISPOSED_RECEIVER, "peekBatch")));
@@ -850,8 +841,8 @@
      * @throws IllegalArgumentException if {@code maxMessages} is not a positive integer.
      * @see <a href="https://docs.microsoft.com/azure/service-bus-messaging/message-browsing">Message browsing</a>
      */
-    public Flux<ServiceBusReceivedMessage> browseBatchAt(int maxMessages, long sequenceNumber) {
-        return browseBatchAt(maxMessages, sequenceNumber, receiverOptions.getSessionId());
+    public Flux<ServiceBusReceivedMessage> peekBatchAt(int maxMessages, long sequenceNumber) {
+        return peekBatchAt(maxMessages, sequenceNumber, receiverOptions.getSessionId());
     }
 
     /**
@@ -866,7 +857,7 @@
      * @throws IllegalArgumentException if {@code maxMessages} is not a positive integer.
      * @see <a href="https://docs.microsoft.com/azure/service-bus-messaging/message-browsing">Message browsing</a>
      */
-    public Flux<ServiceBusReceivedMessage> browseBatchAt(int maxMessages, long sequenceNumber, String sessionId) {
+    public Flux<ServiceBusReceivedMessage> peekBatchAt(int maxMessages, long sequenceNumber, String sessionId) {
         if (isDisposed.get()) {
             return fluxError(logger, new IllegalStateException(
                 String.format(INVALID_OPERATION_DISPOSED_RECEIVER, "peekBatchAt")));
@@ -895,10 +886,6 @@
         if (unnamedSessionManager != null) {
             return unnamedSessionManager.receive();
         } else {
-<<<<<<< HEAD
-            return getOrCreateConsumer().receive().map(message -> new ServiceBusReceivedMessageContext(message));
-        }
-=======
             return getOrCreateConsumer().receive().map(ServiceBusReceivedMessageContext::new);
         }
     }
@@ -925,7 +912,6 @@
         }
 
         return receive().take(maxNumberOfMessages).take(maxWaitTime);
->>>>>>> 72d53830
     }
 
     /**
@@ -1265,11 +1251,7 @@
         final Mono<Void> performOnManagement = connectionProcessor
             .flatMap(connection -> connection.getManagementNode(entityPath, entityType))
             .flatMap(node -> node.updateDisposition(lockToken, dispositionStatus, deadLetterReason,
-<<<<<<< HEAD
-                deadLetterErrorDescription, propertiesToModify, sessionIdToUse, getLinkName(sessionIdToUse)))
-=======
                 deadLetterErrorDescription, propertiesToModify, sessionId, getLinkName(sessionId), transactionContext))
->>>>>>> 72d53830
             .then(Mono.fromRunnable(() -> {
                 logger.info("{}: Management node Update completed. Disposition: {}. Lock: {}.",
                     entityPath, dispositionStatus, lockToken);
@@ -1278,13 +1260,8 @@
             }));
 
         if (unnamedSessionManager != null) {
-<<<<<<< HEAD
-            return unnamedSessionManager.updateDisposition(message, sessionIdToUse, dispositionStatus,
-                propertiesToModify, deadLetterReason, deadLetterErrorDescription)
-=======
             return unnamedSessionManager.updateDisposition(message, sessionId, dispositionStatus, propertiesToModify,
                 deadLetterReason, deadLetterErrorDescription, transactionContext)
->>>>>>> 72d53830
                 .flatMap(isSuccess -> {
                     if (isSuccess) {
                         return Mono.empty();
