// Copyright (c) Microsoft Corporation. All rights reserved.
// Licensed under the MIT License.

package com.azure.messaging.servicebus;

import com.azure.core.amqp.AmqpRetryPolicy;
import com.azure.core.amqp.AmqpTransaction;
import com.azure.core.amqp.exception.AmqpException;
import com.azure.core.amqp.implementation.MessageSerializer;
import com.azure.core.amqp.implementation.RetryUtil;
import com.azure.core.amqp.implementation.StringUtil;
import com.azure.core.amqp.implementation.TracerProvider;
import com.azure.core.annotation.ServiceClient;
import com.azure.core.util.CoreUtils;
import com.azure.core.util.IterableStream;
import com.azure.core.util.logging.ClientLogger;
import com.azure.messaging.servicebus.ServiceBusClientBuilder.ServiceBusSessionReceiverClientBuilder;
import com.azure.messaging.servicebus.implementation.DispositionStatus;
import com.azure.messaging.servicebus.implementation.LockContainer;
import com.azure.messaging.servicebus.implementation.MessagingEntityType;
import com.azure.messaging.servicebus.implementation.ServiceBusConnectionProcessor;
import com.azure.messaging.servicebus.implementation.ServiceBusReceiveLink;
import com.azure.messaging.servicebus.implementation.ServiceBusReceiveLinkProcessor;
import com.azure.messaging.servicebus.models.AbandonOptions;
import com.azure.messaging.servicebus.models.CompleteOptions;
import com.azure.messaging.servicebus.models.DeadLetterOptions;
import com.azure.messaging.servicebus.models.DeferOptions;
import com.azure.messaging.servicebus.models.ReceiveMode;
import reactor.core.publisher.BaseSubscriber;
import reactor.core.publisher.Flux;
import reactor.core.publisher.Mono;

import java.time.Duration;
import java.time.OffsetDateTime;
import java.util.Collections;
import java.util.Map;
import java.util.Objects;
import java.util.concurrent.atomic.AtomicBoolean;
import java.util.concurrent.atomic.AtomicLong;
import java.util.concurrent.atomic.AtomicReference;

import static com.azure.core.util.FluxUtil.fluxError;
import static com.azure.core.util.FluxUtil.monoError;
import static com.azure.messaging.servicebus.implementation.Messages.INVALID_OPERATION_DISPOSED_RECEIVER;

/**
 * An <b>asynchronous</b> receiver responsible for receiving {@link ServiceBusReceivedMessage} from a specific queue or
 * topic on Azure Service Bus.
 *
 * <p><strong>Create an instance of receiver</strong></p>
 * {@codesnippet com.azure.messaging.servicebus.servicebusasyncreceiverclient.instantiation}
 *
 * <p><strong>Create an instance of receiver using default credential</strong></p>
 * {@codesnippet com.azure.messaging.servicebus.servicebusasyncreceiverclient.instantiateWithDefaultCredential}
 *
 * <p><strong>Receive all messages from Service Bus resource</strong></p>
 * <p>This returns an infinite stream of messages from Service Bus. The stream ends when the subscription is disposed or
 * other terminal scenarios. See {@link #receiveMessages()} for more information.</p>
 * {@codesnippet com.azure.messaging.servicebus.servicebusasyncreceiverclient.receive#all}
 *
 * <p><strong>Receive messages in {@link ReceiveMode#RECEIVE_AND_DELETE} mode from Service Bus resource</strong></p>
 * {@codesnippet com.azure.messaging.servicebus.servicebusasyncreceiverclient.receiveWithReceiveAndDeleteMode}
 *
 * <p><strong>Receive messages from a specific session</strong></p>
 * <p>To fetch messages from a specific session, set {@link ServiceBusSessionReceiverClientBuilder#sessionId(String)}.
 * </p>
 * {@codesnippet com.azure.messaging.servicebus.servicebusasyncreceiverclient.instantiation#sessionId}
 *
 * <p><strong>Process messages from multiple sessions</strong></p>
 * <p>To process messages from multiple sessions, set
 * {@link ServiceBusSessionReceiverClientBuilder#maxConcurrentSessions(int)}. This will process in parallel at most
 * {@code maxConcurrentSessions}. In addition, when all the messages in a session have been consumed, it will find the
 * next available session to process.</p>
 * {@codesnippet com.azure.messaging.servicebus.servicebusasyncreceiverclient.instantiation#multiplesessions}
 *
 * <p><strong>Process messages from the first available session</strong></p>
 * <p>To process messages from the first available session, switch to {@link ServiceBusSessionReceiverClientBuilder} and
 * build the receiver client. It will find the first available session to process messages from.</p>
 * {@codesnippet com.azure.messaging.servicebus.servicebusasyncreceiverclient.instantiation#singlesession}
 *
 * <p><strong>Rate limiting consumption of messages from Service Bus resource</strong></p>
 * <p>For message receivers that need to limit the number of messages they receive at a given time, they can use
 * {@link BaseSubscriber#request(long)}.</p>
 * {@codesnippet com.azure.messaging.servicebus.servicebusasyncreceiverclient.receive#basesubscriber}
 *
 * @see ServiceBusClientBuilder
 * @see ServiceBusReceiverClient To communicate with a Service Bus resource using a synchronous client.
 */
@ServiceClient(builder = ServiceBusClientBuilder.class, isAsync = true)
public final class ServiceBusReceiverAsyncClient implements AutoCloseable {
    private static final DeadLetterOptions DEFAULT_DEAD_LETTER_OPTIONS = new DeadLetterOptions();
    private static final String TRANSACTION_LINK_NAME = "coordinator";

    private final LockContainer<LockRenewalOperation> renewalContainer;
    private final AtomicBoolean isDisposed = new AtomicBoolean();
    private final LockContainer<OffsetDateTime> managementNodeLocks;
    private final ClientLogger logger = new ClientLogger(ServiceBusReceiverAsyncClient.class);
    private final String fullyQualifiedNamespace;
    private final String entityPath;
    private final MessagingEntityType entityType;
    private final ReceiverOptions receiverOptions;
    private final ServiceBusConnectionProcessor connectionProcessor;
    private final TracerProvider tracerProvider;
    private final MessageSerializer messageSerializer;
    private final Runnable onClientClose;
    private final ServiceBusSessionManager sessionManager;

    // Starting at -1 because that is before the beginning of the stream.
    private final AtomicLong lastPeekedSequenceNumber = new AtomicLong(-1);

    private final AtomicReference<ServiceBusAsyncConsumer> consumer = new AtomicReference<>();

    /**
     * Creates a receiver that listens to a Service Bus resource.
     *
     * @param fullyQualifiedNamespace The fully qualified domain name for the Service Bus resource.
     * @param entityPath The name of the topic or queue.
     * @param entityType The type of the Service Bus resource.
     * @param receiverOptions Options when receiving messages.
     * @param connectionProcessor The AMQP connection to the Service Bus resource.
     * @param tracerProvider Tracer for telemetry.
     * @param messageSerializer Serializes and deserializes Service Bus messages.
     * @param onClientClose Operation to run when the client completes.
     */
    ServiceBusReceiverAsyncClient(String fullyQualifiedNamespace, String entityPath, MessagingEntityType entityType,
        ReceiverOptions receiverOptions, ServiceBusConnectionProcessor connectionProcessor, Duration cleanupInterval,
        TracerProvider tracerProvider, MessageSerializer messageSerializer, Runnable onClientClose) {
        this.fullyQualifiedNamespace = Objects.requireNonNull(fullyQualifiedNamespace,
            "'fullyQualifiedNamespace' cannot be null.");
        this.entityPath = Objects.requireNonNull(entityPath, "'entityPath' cannot be null.");
        this.entityType = Objects.requireNonNull(entityType, "'entityType' cannot be null.");
        this.receiverOptions = Objects.requireNonNull(receiverOptions, "'receiveOptions cannot be null.'");
        this.connectionProcessor = Objects.requireNonNull(connectionProcessor, "'connectionProcessor' cannot be null.");
        this.tracerProvider = Objects.requireNonNull(tracerProvider, "'tracerProvider' cannot be null.");
        this.messageSerializer = Objects.requireNonNull(messageSerializer, "'messageSerializer' cannot be null.");
        this.onClientClose = Objects.requireNonNull(onClientClose, "'onClientClose' cannot be null.");

        this.managementNodeLocks = new LockContainer<>(cleanupInterval);
        this.renewalContainer = new LockContainer<>(Duration.ofMinutes(2), renewal -> {
            logger.info("Closing expired renewal operation. lockToken[{}]. status[{}]. throwable[{}].",
                renewal.getLockToken(), renewal.getStatus(), renewal.getThrowable());
            renewal.close();
        });

        this.sessionManager = null;
    }

    ServiceBusReceiverAsyncClient(String fullyQualifiedNamespace, String entityPath, MessagingEntityType entityType,
        ReceiverOptions receiverOptions, ServiceBusConnectionProcessor connectionProcessor, Duration cleanupInterval,
        TracerProvider tracerProvider, MessageSerializer messageSerializer, Runnable onClientClose,
        ServiceBusSessionManager sessionManager) {
        this.fullyQualifiedNamespace = Objects.requireNonNull(fullyQualifiedNamespace,
            "'fullyQualifiedNamespace' cannot be null.");
        this.entityPath = Objects.requireNonNull(entityPath, "'entityPath' cannot be null.");
        this.entityType = Objects.requireNonNull(entityType, "'entityType' cannot be null.");
        this.receiverOptions = Objects.requireNonNull(receiverOptions, "'receiveOptions cannot be null.'");
        this.connectionProcessor = Objects.requireNonNull(connectionProcessor, "'connectionProcessor' cannot be null.");
        this.tracerProvider = Objects.requireNonNull(tracerProvider, "'tracerProvider' cannot be null.");
        this.messageSerializer = Objects.requireNonNull(messageSerializer, "'messageSerializer' cannot be null.");
        this.onClientClose = Objects.requireNonNull(onClientClose, "'onClientClose' cannot be null.");
        this.sessionManager = Objects.requireNonNull(sessionManager, "'sessionManager' cannot be null.");

        this.managementNodeLocks = new LockContainer<>(cleanupInterval);
        this.renewalContainer = new LockContainer<>(Duration.ofMinutes(2), renewal -> {
            logger.info("Closing expired renewal operation. sessionId[{}]. status[{}]. throwable[{}]",
                renewal.getSessionId(), renewal.getStatus(), renewal.getThrowable());
            renewal.close();
        });
    }

    /**
     * Gets the fully qualified Service Bus namespace that the connection is associated with. This is likely similar to
     * {@code {yournamespace}.servicebus.windows.net}.
     *
     * @return The fully qualified Service Bus namespace that the connection is associated with.
     */
    public String getFullyQualifiedNamespace() {
        return fullyQualifiedNamespace;
    }

    /**
     * Gets the Service Bus resource this client interacts with.
     *
     * @return The Service Bus resource this client interacts with.
     */
    public String getEntityPath() {
        return entityPath;
    }

    /**
     * Abandon a {@link ServiceBusReceivedMessage message}. This will make the message available
     * again for processing. Abandoning a message will increase the delivery count on the message.
     *
     * @param message The {@link ServiceBusReceivedMessage} to perform this operation.
     *
     * @return A {@link Mono} that completes when the Service Bus abandon operation completes.
     * @throws NullPointerException if {@code message} is null.
     * @throws UnsupportedOperationException if the receiver was opened in {@link ReceiveMode#RECEIVE_AND_DELETE}
     *     mode.
     */
    public Mono<Void> abandon(ServiceBusReceivedMessage message) {
        return updateDisposition(message, DispositionStatus.ABANDONED, null, null,
            null, null);
    }

    /**
     * Abandon a {@link ServiceBusReceivedMessage message} updates the message's properties.
     * This will make the message available again for processing. Abandoning a message will increase the delivery count
     * on the message.
     *
     * @param message The {@link ServiceBusReceivedMessage} to perform this operation.
     * @param options to abandon the message. You can specify
     *     {@link AbandonOptions#setPropertiesToModify(Map) properties} to modify on the Message. The
     *     {@code transactionContext} can be set using
     *     {@link AbandonOptions#setTransactionContext(ServiceBusTransactionContext)}. The transaction should be
     *     created first by {@link ServiceBusReceiverAsyncClient#createTransaction()} or
     *     {@link ServiceBusSenderAsyncClient#createTransaction()}.
     *
     * @return A {@link Mono} that completes when the Service Bus operation finishes.
     * @throws NullPointerException if {@code message} or {@code options} is null. Also if
     *     {@code transactionContext.transactionId} is null when {@code options.transactionContext} is specified.
     * @throws UnsupportedOperationException if the receiver was opened in {@link ReceiveMode#RECEIVE_AND_DELETE}
     *     mode.
     */
    public Mono<Void> abandon(ServiceBusReceivedMessage message, AbandonOptions options) {
        if (Objects.isNull(options)) {
            return monoError(logger, new NullPointerException("'settlementOptions' cannot be null."));
        } else if (!Objects.isNull(options.getTransactionContext())
            && Objects.isNull(options.getTransactionContext().getTransactionId())) {
            return monoError(logger, new NullPointerException(
                "'options.transactionContext.transactionId' cannot be null."));
        }

        return updateDisposition(message, DispositionStatus.ABANDONED, null, null,
            options.getPropertiesToModify(), options.getTransactionContext());
    }

    /**
     * Completes a {@link ServiceBusReceivedMessage message}. This will delete the message from the service.
     *
     * @param message The {@link ServiceBusReceivedMessage} to perform this operation.
     *
     * @return A {@link Mono} that finishes when the message is completed on Service Bus.
     * @throws NullPointerException if {@code message} is null.
     * @throws UnsupportedOperationException if the receiver was opened in {@link ReceiveMode#RECEIVE_AND_DELETE}
     *     mode.
     */
    public Mono<Void> complete(ServiceBusReceivedMessage message) {
        return updateDisposition(message, DispositionStatus.COMPLETED, null, null,
            null, null);
    }

    /**
     * Completes a {@link ServiceBusReceivedMessage message}. This will delete the message from the
     * service.
     *
     * @param message The {@link ServiceBusReceivedMessage} to perform this operation.
     * @param options to complete the message. The {@code transactionContext} can be set using
     *     {@link CompleteOptions#setTransactionContext(ServiceBusTransactionContext)}. The transaction should be
     *     created first by {@link ServiceBusReceiverAsyncClient#createTransaction()} or
     *     {@link ServiceBusSenderAsyncClient#createTransaction()}.
     *
     * @return A {@link Mono} that finishes when the message is completed on Service Bus.
     * @throws NullPointerException if {@code message} or {@code options} is null. Also if
     *     {@code transactionContext.transactionId} is null when {@code options.transactionContext} is specified.
     * @throws UnsupportedOperationException if the receiver was opened in {@link ReceiveMode#RECEIVE_AND_DELETE}
     *     mode.
     */
    public Mono<Void> complete(ServiceBusReceivedMessage message, CompleteOptions options) {
        if (Objects.isNull(options)) {
            return monoError(logger, new NullPointerException("'options' cannot be null."));
        } else if (!Objects.isNull(options.getTransactionContext())
            && Objects.isNull(options.getTransactionContext().getTransactionId())) {
            return monoError(logger, new NullPointerException(
                "'options.transactionContext.transactionId' cannot be null."));
        }

        return updateDisposition(message, DispositionStatus.COMPLETED, null, null,
            null, options.getTransactionContext());
    }

    /**
     * Defers a {@link ServiceBusReceivedMessage message}. This will move message into the deferred subqueue.
     *
     * @param message The {@link ServiceBusReceivedMessage} to perform this operation.
     *
     * @return A {@link Mono} that completes when the Service Bus defer operation finishes.
     * @throws NullPointerException if {@code message} is null.
     * @throws UnsupportedOperationException if the receiver was opened in {@link ReceiveMode#RECEIVE_AND_DELETE} mode.
     * @see <a href="https://docs.microsoft.com/azure/service-bus-messaging/message-deferral">Message deferral</a>
     */
    public Mono<Void> defer(ServiceBusReceivedMessage message) {
        return updateDisposition(message, DispositionStatus.DEFERRED, null, null,
            null, null);
    }

    /**
     * Defers a {@link ServiceBusReceivedMessage message} with modified message property. This will move message into
     * the deferred subqueue.
     *
     * @param message The {@link ServiceBusReceivedMessage} to perform this operation.
     * @param options to defer the message. You can specify {@link DeferOptions#setPropertiesToModify(Map) properties}
     *     to modify on the Message. The {@code transactionContext} can be set using
     *     {@link DeferOptions#setTransactionContext(ServiceBusTransactionContext)}. The transaction should be
     *     created first by {@link ServiceBusReceiverAsyncClient#createTransaction()} or
     *     {@link ServiceBusSenderAsyncClient#createTransaction()}.
     *
     * @return A {@link Mono} that completes when the defer operation finishes.
     * @throws NullPointerException if {@code message} or {@code options} is null. Also if
     *     {@code transactionContext.transactionId} is null when {@code options.transactionContext} is specified.
     * @throws UnsupportedOperationException if the receiver was opened in {@link ReceiveMode#RECEIVE_AND_DELETE}
     *     mode.
     * @see <a href="https://docs.microsoft.com/azure/service-bus-messaging/message-deferral">Message deferral</a>
     */
    public Mono<Void> defer(ServiceBusReceivedMessage message, DeferOptions options) {
        if (Objects.isNull(options)) {
            return monoError(logger, new NullPointerException("'options' cannot be null."));
        } else if (!Objects.isNull(options.getTransactionContext())
            && Objects.isNull(options.getTransactionContext().getTransactionId())) {
            return monoError(logger, new NullPointerException(
                "'options.transactionContext.transactionId' cannot be null."));
        }

        return updateDisposition(message, DispositionStatus.DEFERRED, null, null,
            options.getPropertiesToModify(), options.getTransactionContext());
    }

    /**
     * Moves a {@link ServiceBusReceivedMessage message} to the deadletter sub-queue.
     *
     * @param message The {@link ServiceBusReceivedMessage} to perform this operation.
     *
     * @return A {@link Mono} that completes when the dead letter operation finishes.
     * @throws NullPointerException if {@code message} is null.
     * @throws UnsupportedOperationException if the receiver was opened in {@link ReceiveMode#RECEIVE_AND_DELETE}
     *     mode.
     * @see <a href="https://docs.microsoft.com/azure/service-bus-messaging/service-bus-dead-letter-queues">Dead letter
     *     queues</a>
     */
    public Mono<Void> deadLetter(ServiceBusReceivedMessage message) {
        return deadLetter(message, DEFAULT_DEAD_LETTER_OPTIONS);
    }

    /**
     * Moves a {@link ServiceBusReceivedMessage message} to the deadletter sub-queue.
     *
     * @param message The {@link ServiceBusReceivedMessage} to perform this operation.
     * @param options to deadLetter the message. You can specify
     *     {@link DeadLetterOptions#setPropertiesToModify(Map) properties} to modify on the Message. The
     *     {@code transactionContext} can be set using
     *     {@link DeadLetterOptions#setTransactionContext(ServiceBusTransactionContext)}. The transaction should be
     *     created first by {@link ServiceBusReceiverAsyncClient#createTransaction()} or
     *     {@link ServiceBusSenderAsyncClient#createTransaction()}.
     * @return A {@link Mono} that completes when the dead letter operation finishes.
     * @throws NullPointerException if {@code message} or {@code options} is null. Also if
     *     {@code transactionContext.transactionId} is null when {@code options.transactionContext} is specified.
     * @throws UnsupportedOperationException if the receiver was opened in {@link ReceiveMode#RECEIVE_AND_DELETE}
     *     mode.
     * @see <a href="https://docs.microsoft.com/azure/service-bus-messaging/service-bus-dead-letter-queues">Dead letter
     *     queues</a>
     */
    public Mono<Void> deadLetter(ServiceBusReceivedMessage message, DeadLetterOptions options) {
        if (Objects.isNull(options)) {
            return monoError(logger, new NullPointerException("'options' cannot be null."));
        } else if (!Objects.isNull(options.getTransactionContext())
            && Objects.isNull(options.getTransactionContext().getTransactionId())) {
            return monoError(logger, new NullPointerException(
                "'options.transactionContext.transactionId' cannot be null."));
        }
        return  updateDisposition(message, DispositionStatus.SUSPENDED, options.getDeadLetterReason(),
            options.getDeadLetterErrorDescription(), options.getPropertiesToModify(),
            options.getTransactionContext());
    }

    /**
     * Gets the state of a session given its identifier.
     *
     * @param sessionId Identifier of session to get.
     *
     * @return The session state or an empty Mono if there is no state set for the session.
     * @throws IllegalStateException if the receiver is a non-session receiver.
     */
    public Mono<byte[]> getSessionState(String sessionId) {
        if (isDisposed.get()) {
            return monoError(logger, new IllegalStateException(
                String.format(INVALID_OPERATION_DISPOSED_RECEIVER, "getSessionState")));
        } else if (!receiverOptions.isSessionReceiver()) {
            return monoError(logger, new IllegalStateException("Cannot get session state on a non-session receiver."));
        }

        if (sessionManager != null) {
            return sessionManager.getSessionState(sessionId);
        } else {
            return connectionProcessor
                .flatMap(connection -> connection.getManagementNode(entityPath, entityType))
                .flatMap(channel -> channel.getSessionState(sessionId, getLinkName(sessionId)));
        }
    }

    /**
     * Reads the next active message without changing the state of the receiver or the message source. The first call to
     * {@code peek()} fetches the first active message for this receiver. Each subsequent call fetches the subsequent
     * message in the entity.
     *
     * @return A peeked {@link ServiceBusReceivedMessage}.
     * @see <a href="https://docs.microsoft.com/azure/service-bus-messaging/message-browsing">Message browsing</a>
     */
    public Mono<ServiceBusReceivedMessage> peekMessage() {
        return peekMessage(receiverOptions.getSessionId());
    }

    /**
     * Reads the next active message without changing the state of the receiver or the message source. The first call to
     * {@code peek()} fetches the first active message for this receiver. Each subsequent call fetches the subsequent
     * message in the entity.
     *
     * @param sessionId Session id of the message to peek from. {@code null} if there is no session.
     *
     * @return A peeked {@link ServiceBusReceivedMessage}.
     * @throws IllegalStateException if the receiver is disposed.
     * @see <a href="https://docs.microsoft.com/azure/service-bus-messaging/message-browsing">Message browsing</a>
     */
    public Mono<ServiceBusReceivedMessage> peekMessage(String sessionId) {
        if (isDisposed.get()) {
            return monoError(logger, new IllegalStateException(
                String.format(INVALID_OPERATION_DISPOSED_RECEIVER, "peek")));
        }

        return connectionProcessor
            .flatMap(connection -> connection.getManagementNode(entityPath, entityType))
            .flatMap(channel -> {
                final long sequence = lastPeekedSequenceNumber.get() + 1;

                logger.verbose("Peek message from sequence number: {}", sequence);
                return channel.peek(sequence, sessionId, getLinkName(sessionId));
            })
            .handle((message, sink) -> {
                final long current = lastPeekedSequenceNumber
                    .updateAndGet(value -> Math.max(value, message.getSequenceNumber()));

                logger.verbose("Updating last peeked sequence number: {}", current);
                sink.next(message);
            });
    }

    /**
     * Starting from the given sequence number, reads next the active message without changing the state of the receiver
     * or the message source.
     *
     * @param sequenceNumber The sequence number from where to read the message.
     *
     * @return A peeked {@link ServiceBusReceivedMessage}.
     * @see <a href="https://docs.microsoft.com/azure/service-bus-messaging/message-browsing">Message browsing</a>
     */
    public Mono<ServiceBusReceivedMessage> peekMessageAt(long sequenceNumber) {
        return peekMessageAt(sequenceNumber, receiverOptions.getSessionId());
    }

    /**
     * Starting from the given sequence number, reads next the active message without changing the state of the receiver
     * or the message source.
     *
     * @param sequenceNumber The sequence number from where to read the message.
     * @param sessionId Session id of the message to peek from. {@code null} if there is no session.
     *
     * @return A peeked {@link ServiceBusReceivedMessage}.
     * @see <a href="https://docs.microsoft.com/azure/service-bus-messaging/message-browsing">Message browsing</a>
     */
    public Mono<ServiceBusReceivedMessage> peekMessageAt(long sequenceNumber, String sessionId) {
        if (isDisposed.get()) {
            return monoError(logger, new IllegalStateException(
                String.format(INVALID_OPERATION_DISPOSED_RECEIVER, "peekAt")));
        }

        return connectionProcessor
            .flatMap(connection -> connection.getManagementNode(entityPath, entityType))
            .flatMap(node -> node.peek(sequenceNumber, sessionId, getLinkName(sessionId)));
    }

    /**
     * Reads the next batch of active messages without changing the state of the receiver or the message source.
     *
     * @param maxMessages The number of messages.
     *
     * @return A {@link Flux} of {@link ServiceBusReceivedMessage messages} that are peeked.
     * @throws IllegalArgumentException if {@code maxMessages} is not a positive integer.
     * @see <a href="https://docs.microsoft.com/azure/service-bus-messaging/message-browsing">Message browsing</a>
     */
    public Flux<ServiceBusReceivedMessage> peekMessages(int maxMessages) {
        return peekMessages(maxMessages, receiverOptions.getSessionId());
    }

    /**
     * Reads the next batch of active messages without changing the state of the receiver or the message source.
     *
     * @param maxMessages The number of messages.
     * @param sessionId Session id of the messages to peek from. {@code null} if there is no session.
     *
     * @return An {@link IterableStream} of {@link ServiceBusReceivedMessage messages} that are peeked.
     * @throws IllegalArgumentException if {@code maxMessages} is not a positive integer.
     * @see <a href="https://docs.microsoft.com/azure/service-bus-messaging/message-browsing">Message browsing</a>
     */
    public Flux<ServiceBusReceivedMessage> peekMessages(int maxMessages, String sessionId) {
        if (isDisposed.get()) {
            return fluxError(logger, new IllegalStateException(
                String.format(INVALID_OPERATION_DISPOSED_RECEIVER, "peekBatch")));
        }

        return connectionProcessor
            .flatMap(connection -> connection.getManagementNode(entityPath, entityType))
            .flatMapMany(node -> {
                final long nextSequenceNumber = lastPeekedSequenceNumber.get() + 1;
                logger.verbose("Peek batch from sequence number: {}", nextSequenceNumber);

                final Flux<ServiceBusReceivedMessage> messages =
                    node.peek(nextSequenceNumber, sessionId, getLinkName(sessionId), maxMessages);

                // To prevent it from throwing NoSuchElementException in .last(), we produce an empty message with
                // the same sequence number.
                final Mono<ServiceBusReceivedMessage> handle = messages
                    .switchIfEmpty(Mono.fromCallable(() -> {
                        ServiceBusReceivedMessage emptyMessage = new ServiceBusReceivedMessage(new byte[0]);
                        emptyMessage.setSequenceNumber(lastPeekedSequenceNumber.get());
                        return emptyMessage;
                    }))
                    .last()
                    .handle((last, sink) -> {
                        final long current = lastPeekedSequenceNumber
                            .updateAndGet(value -> Math.max(value, last.getSequenceNumber()));

                        logger.verbose("Last peeked sequence number in batch: {}", current);
                        sink.complete();
                    });

                return Flux.merge(messages, handle);
            });
    }

    /**
     * Starting from the given sequence number, reads the next batch of active messages without changing the state of
     * the receiver or the message source.
     *
     * @param maxMessages The number of messages.
     * @param sequenceNumber The sequence number from where to start reading messages.
     *
     * @return A {@link Flux} of {@link ServiceBusReceivedMessage} peeked.
     * @throws IllegalArgumentException if {@code maxMessages} is not a positive integer.
     * @see <a href="https://docs.microsoft.com/azure/service-bus-messaging/message-browsing">Message browsing</a>
     */
    public Flux<ServiceBusReceivedMessage> peekMessagesAt(int maxMessages, long sequenceNumber) {
        return peekMessagesAt(maxMessages, sequenceNumber, receiverOptions.getSessionId());
    }

    /**
     * Starting from the given sequence number, reads the next batch of active messages without changing the state of
     * the receiver or the message source.
     *
     * @param maxMessages The number of messages.
     * @param sequenceNumber The sequence number from where to start reading messages.
     * @param sessionId Session id of the messages to peek from. {@code null} if there is no session.
     *
     * @return An {@link IterableStream} of {@link ServiceBusReceivedMessage} peeked.
     * @throws IllegalArgumentException if {@code maxMessages} is not a positive integer.
     * @see <a href="https://docs.microsoft.com/azure/service-bus-messaging/message-browsing">Message browsing</a>
     */
    public Flux<ServiceBusReceivedMessage> peekMessagesAt(int maxMessages, long sequenceNumber, String sessionId) {
        if (isDisposed.get()) {
            return fluxError(logger, new IllegalStateException(
                String.format(INVALID_OPERATION_DISPOSED_RECEIVER, "peekBatchAt")));
        }

        return connectionProcessor
            .flatMap(connection -> connection.getManagementNode(entityPath, entityType))
            .flatMapMany(node -> node.peek(sequenceNumber, sessionId, getLinkName(sessionId), maxMessages));
    }

    /**
     * Receives an <b>infinite</b> stream of {@link ServiceBusReceivedMessage messages} from the Service Bus entity.
     * This Flux continuously receives messages from a Service Bus entity until either:
     *
     * <ul>
     *     <li>The receiver is closed.</li>
     *     <li>The subscription to the Flux is disposed.</li>
     *     <li>A terminal signal from a downstream subscriber is propagated upstream (ie. {@link Flux#take(long)} or
     *     {@link Flux#take(Duration)}).</li>
     *     <li>An {@link AmqpException} occurs that causes the receive link to stop.</li>
     * </ul>
     *
     * @return An <b>infinite</b> stream of messages from the Service Bus entity.
     */
    public Flux<ServiceBusReceivedMessageContext> receiveMessages() {
<<<<<<< HEAD
        final Flux<ServiceBusReceivedMessageContext> messageFlux = unnamedSessionManager != null
            ? unnamedSessionManager.receive()
            : getOrCreateConsumer().receive().map(ServiceBusReceivedMessageContext::new);

        if (receiverOptions.isEnableAutoComplete()) {
            return new FluxAutoComplete(messageFlux,
                context -> context.getMessage() != null ? complete(context.getMessage()) : Mono.empty(),
                context -> context.getMessage() != null ? abandon(context.getMessage()) : Mono.empty());
        } else {
            return messageFlux;
=======
        if (sessionManager != null) {
            return sessionManager.receive();
        } else {
            final Flux<ServiceBusReceivedMessageContext> messageFlux = getOrCreateConsumer().receive()
                .map(ServiceBusReceivedMessageContext::new);

            if (receiverOptions.isAutoLockRenewEnabled()) {
                return new FluxAutoLockRenew(messageFlux, receiverOptions.getMaxLockRenewDuration(), renewalContainer,
                    this::renewMessageLock);
            } else {
                return messageFlux;
            }
>>>>>>> ea651fb5
        }
    }

    /**
     * Receives a deferred {@link ServiceBusReceivedMessage message}. Deferred messages can only be received by using
     * sequence number.
     *
     * @param sequenceNumber The {@link ServiceBusReceivedMessage#getSequenceNumber() sequence number} of the
     *     message.
     *
     * @return A deferred message with the matching {@code sequenceNumber}.
     */
    public Mono<ServiceBusReceivedMessage> receiveDeferredMessage(long sequenceNumber) {
        return receiveDeferredMessage(sequenceNumber, receiverOptions.getSessionId());
    }

    /**
     * Receives a deferred {@link ServiceBusReceivedMessage message}. Deferred messages can only be received by using
     * sequence number.
     *
     * @param sequenceNumber The {@link ServiceBusReceivedMessage#getSequenceNumber() sequence number} of the
     *     message.
     * @param sessionId Session id of the deferred message. {@code null} if there is no session.
     *
     * @return A deferred message with the matching {@code sequenceNumber}.
     */
    public Mono<ServiceBusReceivedMessage> receiveDeferredMessage(long sequenceNumber, String sessionId) {
        return connectionProcessor
            .flatMap(connection -> connection.getManagementNode(entityPath, entityType))
            .flatMap(node -> node.receiveDeferredMessages(receiverOptions.getReceiveMode(),
                sessionId, getLinkName(sessionId), Collections.singleton(sequenceNumber)).last())
            .map(receivedMessage -> {
                if (CoreUtils.isNullOrEmpty(receivedMessage.getLockToken())) {
                    return receivedMessage;
                }
                if (receiverOptions.getReceiveMode() == ReceiveMode.PEEK_LOCK) {
                    receivedMessage.setLockedUntil(managementNodeLocks.addOrUpdate(receivedMessage.getLockToken(),
                        receivedMessage.getLockedUntil(),
                        receivedMessage.getLockedUntil()));
                }

                return receivedMessage;
            });
    }

    /**
     * Receives a batch of deferred {@link ServiceBusReceivedMessage messages}. Deferred messages can only be received
     * by using sequence number.
     *
     * @param sequenceNumbers The sequence numbers of the deferred messages.
     *
     * @return A {@link Flux} of deferred {@link ServiceBusReceivedMessage messages}.
     */
    public Flux<ServiceBusReceivedMessage> receiveDeferredMessages(Iterable<Long> sequenceNumbers) {
        return receiveDeferredMessages(sequenceNumbers, receiverOptions.getSessionId());
    }

    /**
     * Receives a batch of deferred {@link ServiceBusReceivedMessage messages}. Deferred messages can only be received
     * by using sequence number.
     *
     * @param sequenceNumbers The sequence numbers of the deferred messages.
     * @param sessionId Session id of the deferred messages. {@code null} if there is no session.
     *
     * @return An {@link IterableStream} of deferred {@link ServiceBusReceivedMessage messages}.
     */
    public Flux<ServiceBusReceivedMessage> receiveDeferredMessages(Iterable<Long> sequenceNumbers,
        String sessionId) {
        if (isDisposed.get()) {
            return fluxError(logger, new IllegalStateException(
                String.format(INVALID_OPERATION_DISPOSED_RECEIVER, "receiveDeferredMessageBatch")));
        }

        return connectionProcessor
            .flatMap(connection -> connection.getManagementNode(entityPath, entityType))
            .flatMapMany(node -> node.receiveDeferredMessages(receiverOptions.getReceiveMode(),
                sessionId, getLinkName(sessionId), sequenceNumbers))
            .map(receivedMessage -> {
                if (CoreUtils.isNullOrEmpty(receivedMessage.getLockToken())) {
                    return receivedMessage;
                }
                if (receiverOptions.getReceiveMode() == ReceiveMode.PEEK_LOCK) {
                    receivedMessage.setLockedUntil(managementNodeLocks.addOrUpdate(receivedMessage.getLockToken(),
                        receivedMessage.getLockedUntil(),
                        receivedMessage.getLockedUntil()));
                }

                return receivedMessage;
            });
    }

    /**
     * Asynchronously renews the lock on the message. The lock will be renewed based on the setting specified on the
     * entity. When a message is received in {@link ReceiveMode#PEEK_LOCK} mode, the message is locked on the server for
     * this receiver instance for a duration as specified during the entity creation (LockDuration). If processing of
     * the message requires longer than this duration, the lock needs to be renewed. For each renewal, the lock is reset
     * to the entity's LockDuration value.
     *
     * @param message The {@link ServiceBusReceivedMessage} to perform auto-lock renewal.
     *
     * @return The new expiration time for the message.
     * @throws NullPointerException if {@code message} or {@code message.getLockToken()} is null.
     * @throws UnsupportedOperationException if the receiver was opened in {@link ReceiveMode#RECEIVE_AND_DELETE}
     *     mode.
     * @throws IllegalStateException if the receiver is a session receiver.
     * @throws IllegalArgumentException if {@code message.getLockToken()} is an empty value.
     */
    public Mono<OffsetDateTime> renewMessageLock(ServiceBusReceivedMessage message) {
        if (isDisposed.get()) {
            return monoError(logger, new IllegalStateException(
                String.format(INVALID_OPERATION_DISPOSED_RECEIVER, "renewMessageLock")));
        } else if (Objects.isNull(message)) {
            return monoError(logger, new NullPointerException("'message' cannot be null."));
        } else if (Objects.isNull(message.getLockToken())) {
            return monoError(logger, new NullPointerException("'message.getLockToken()' cannot be null."));
        } else if (message.getLockToken().isEmpty()) {
            return monoError(logger, new IllegalArgumentException("'message.getLockToken()' cannot be empty."));
        } else if (receiverOptions.isSessionReceiver()) {
            return monoError(logger, new IllegalStateException(
                String.format("Cannot renew message lock [%s] for a session receiver.", message.getLockToken())));
        }

        return renewMessageLock(message.getLockToken());
    }

    /**
     * Asynchronously renews the lock on the message. The lock will be renewed based on the setting specified on the
     * entity.
     *
     * @param lockToken to be renewed.
     *
     * @return The new expiration time for the message.
     */
    Mono<OffsetDateTime> renewMessageLock(String lockToken) {

        return connectionProcessor
            .flatMap(connection -> connection.getManagementNode(entityPath, entityType))
            .flatMap(serviceBusManagementNode ->
                serviceBusManagementNode.renewMessageLock(lockToken, getLinkName(null)))
            .map(offsetDateTime -> managementNodeLocks.addOrUpdate(lockToken, offsetDateTime,
                offsetDateTime));
    }

    /**
     * Starts the auto lock renewal for a {@link ServiceBusReceivedMessage message}.
     *
     * @param message The {@link ServiceBusReceivedMessage} to perform this operation.
     * @param maxLockRenewalDuration Maximum duration to keep renewing the lock token.
     *
     * @return A lock renewal operation for the message.
     * @throws NullPointerException if {@code message}, {@code message.getLockToken()} or {@code
     *     maxLockRenewalDuration} is null.
     * @throws IllegalStateException if the receiver is a session receiver or the receiver is disposed.
     * @throws IllegalArgumentException if {@code message.getLockToken()} is an empty value.
     */
    public Mono<Void> renewMessageLock(ServiceBusReceivedMessage message, Duration maxLockRenewalDuration) {
        if (isDisposed.get()) {
            return monoError(logger, new IllegalStateException(
                String.format(INVALID_OPERATION_DISPOSED_RECEIVER, "getAutoRenewMessageLock")));
        } else if (Objects.isNull(message)) {
            return monoError(logger, new NullPointerException("'message' cannot be null."));
        } else if (Objects.isNull(message.getLockToken())) {
            return monoError(logger, new NullPointerException("'message.getLockToken()' cannot be null."));
        } else if (message.getLockToken().isEmpty()) {
            return monoError(logger, new IllegalArgumentException("'message.getLockToken()' cannot be empty."));
        } else if (receiverOptions.isSessionReceiver()) {
            return monoError(logger, new IllegalStateException(
                String.format("Cannot renew message lock [%s] for a session receiver.", message.getLockToken())));
        } else if (maxLockRenewalDuration == null) {
            return monoError(logger, new NullPointerException("'maxLockRenewalDuration' cannot be null."));
        } else if (maxLockRenewalDuration.isNegative()) {
            return monoError(logger, new IllegalArgumentException("'maxLockRenewalDuration' cannot be negative."));
        }

        final LockRenewalOperation operation = new LockRenewalOperation(message.getLockToken(),
            maxLockRenewalDuration, false, ignored -> renewMessageLock(message));
        renewalContainer.addOrUpdate(message.getLockToken(), OffsetDateTime.now().plus(maxLockRenewalDuration),
            operation);

        return operation.getCompletionOperation();
    }

    /**
     * Renews the session lock.
     *
     * @param sessionId Identifier of session to get.
     *
     * @return The next expiration time for the session lock.
     * @throws IllegalStateException if the receiver is a non-session receiver.
     */
    public Mono<OffsetDateTime> renewSessionLock(String sessionId) {
        if (isDisposed.get()) {
            return monoError(logger, new IllegalStateException(
                String.format(INVALID_OPERATION_DISPOSED_RECEIVER, "renewSessionLock")));
        } else if (!receiverOptions.isSessionReceiver()) {
            return monoError(logger, new IllegalStateException("Cannot renew session lock on a non-session receiver."));
        }

        final String linkName = sessionManager != null
            ? sessionManager.getLinkName(sessionId)
            : null;

        return connectionProcessor
            .flatMap(connection -> connection.getManagementNode(entityPath, entityType))
            .flatMap(channel -> channel.renewSessionLock(sessionId, linkName));
    }

    /**
     * Starts the auto lock renewal for a session id.
     *
     * @param sessionId Id for the session to renew.
     * @param maxLockRenewalDuration Maximum duration to keep renewing the session lock.
     *
     * @return A lock renewal operation for the message.
     * @throws NullPointerException if {@code sessionId} or {@code maxLockRenewalDuration} is null.
     * @throws IllegalArgumentException if {@code sessionId} is an empty string.
     * @throws IllegalStateException if the receiver is a non-session receiver or the receiver is disposed.
     */
    public Mono<Void> renewSessionLock(String sessionId, Duration maxLockRenewalDuration) {
        if (isDisposed.get()) {
            return monoError(logger, new IllegalStateException(
                String.format(INVALID_OPERATION_DISPOSED_RECEIVER, "getAutoRenewSessionLock")));
        } else if (!receiverOptions.isSessionReceiver()) {
            return monoError(logger, new IllegalStateException(
                "Cannot renew session lock on a non-session receiver."));
        } else if (maxLockRenewalDuration == null) {
            return monoError(logger, new NullPointerException("'maxLockRenewalDuration' cannot be null."));
        } else if (maxLockRenewalDuration.isNegative()) {
            return monoError(logger, new IllegalArgumentException(
                "'maxLockRenewalDuration' cannot be negative."));
        } else if (Objects.isNull(sessionId)) {
            return monoError(logger, new NullPointerException("'sessionId' cannot be null."));
        } else if (sessionId.isEmpty()) {
            return monoError(logger, new IllegalArgumentException("'sessionId' cannot be empty."));
        }

        final LockRenewalOperation operation = new LockRenewalOperation(sessionId, maxLockRenewalDuration, true,
            this::renewSessionLock);

        renewalContainer.addOrUpdate(sessionId, OffsetDateTime.now().plus(maxLockRenewalDuration), operation);
        return operation.getCompletionOperation();
    }

    /**
     * Sets the state of a session given its identifier.
     *
     * @param sessionId Identifier of session to get.
     * @param sessionState State to set on the session.
     *
     * @return A Mono that completes when the session is set
     * @throws IllegalStateException if the receiver is a non-session receiver.
     */
    public Mono<Void> setSessionState(String sessionId, byte[] sessionState) {
        if (isDisposed.get()) {
            return monoError(logger, new IllegalStateException(
                String.format(INVALID_OPERATION_DISPOSED_RECEIVER, "setSessionState")));
        } else if (!receiverOptions.isSessionReceiver()) {
            return monoError(logger, new IllegalStateException("Cannot set session state on a non-session receiver."));
        }

        final String linkName = sessionManager != null
            ? sessionManager.getLinkName(sessionId)
            : null;

        return connectionProcessor
            .flatMap(connection -> connection.getManagementNode(entityPath, entityType))
            .flatMap(channel -> channel.setSessionState(sessionId, sessionState, linkName));
    }

    /**
     * Starts a new service side transaction. The {@link ServiceBusTransactionContext} should be passed to all
     * operations that needs to be in this transaction.
     *
     * <p><strong>Create a transaction</strong></p>
     * {@codesnippet com.azure.messaging.servicebus.servicebusasyncreceiverclient.createTransaction}
     *
     * @return The {@link Mono} that finishes this operation on service bus resource.
     */
    public Mono<ServiceBusTransactionContext> createTransaction() {
        if (isDisposed.get()) {
            return monoError(logger, new IllegalStateException(
                String.format(INVALID_OPERATION_DISPOSED_RECEIVER, "createTransaction")));
        }

        return connectionProcessor
            .flatMap(connection -> connection.createSession(TRANSACTION_LINK_NAME))
            .flatMap(transactionSession -> transactionSession.createTransaction())
            .map(transaction -> new ServiceBusTransactionContext(transaction.getTransactionId()));
    }

    /**
     * Commits the transaction given {@link ServiceBusTransactionContext}. This will make a call to Service Bus.
     * <p><strong>Commit a transaction</strong></p>
     * {@codesnippet com.azure.messaging.servicebus.servicebusasyncreceiverclient.commitTransaction}
     *
     * @param transactionContext to be committed.
     *
     * @return The {@link Mono} that finishes this operation on service bus resource.
     * @throws NullPointerException if {@code transactionContext} or {@code transactionContext.transactionId} is
     *     null.
     */
    public Mono<Void> commitTransaction(ServiceBusTransactionContext transactionContext) {
        if (isDisposed.get()) {
            return monoError(logger, new IllegalStateException(
                String.format(INVALID_OPERATION_DISPOSED_RECEIVER, "commitTransaction")));
        }
        if (Objects.isNull(transactionContext)) {
            return monoError(logger, new NullPointerException("'transactionContext' cannot be null."));
        } else if (Objects.isNull(transactionContext.getTransactionId())) {
            return monoError(logger, new NullPointerException("'transactionContext.transactionId' cannot be null."));
        }

        return connectionProcessor
            .flatMap(connection -> connection.createSession(TRANSACTION_LINK_NAME))
            .flatMap(transactionSession -> transactionSession.commitTransaction(new AmqpTransaction(
                transactionContext.getTransactionId())));
    }

    /**
     * Rollbacks the transaction given {@link ServiceBusTransactionContext}. This will make a call to Service Bus.
     * <p><strong>Rollback a transaction</strong></p>
     * {@codesnippet com.azure.messaging.servicebus.servicebusasyncreceiverclient.rollbackTransaction}
     *
     * @param transactionContext to be rollbacked.
     *
     * @return The {@link Mono} that finishes this operation on service bus resource.
     * @throws NullPointerException if {@code transactionContext} or {@code transactionContext.transactionId} is
     *     null.
     */
    public Mono<Void> rollbackTransaction(ServiceBusTransactionContext transactionContext) {
        if (isDisposed.get()) {
            return monoError(logger, new IllegalStateException(
                String.format(INVALID_OPERATION_DISPOSED_RECEIVER, "rollbackTransaction")));
        }
        if (Objects.isNull(transactionContext)) {
            return monoError(logger, new NullPointerException("'transactionContext' cannot be null."));
        } else if (Objects.isNull(transactionContext.getTransactionId())) {
            return monoError(logger, new NullPointerException("'transactionContext.transactionId' cannot be null."));
        }

        return connectionProcessor
            .flatMap(connection -> connection.createSession(TRANSACTION_LINK_NAME))
            .flatMap(transactionSession -> transactionSession.rollbackTransaction(new AmqpTransaction(
                transactionContext.getTransactionId())));
    }

    /**
     * Disposes of the consumer by closing the underlying connection to the service.
     */
    @Override
    public void close() {
        if (isDisposed.getAndSet(true)) {
            return;
        }

        logger.info("Removing receiver links.");
        final ServiceBusAsyncConsumer disposed = consumer.getAndSet(null);
        if (disposed != null) {
            disposed.close();
        }

        if (sessionManager != null) {
            sessionManager.close();
        }

        onClientClose.run();
    }

    /**
     * @return receiver options set by user;
     */
    ReceiverOptions getReceiverOptions() {
        return receiverOptions;
    }

    /**
     * Gets whether or not the management node contains the message lock token and it has not expired. Lock tokens are
     * held by the management node when they are received from the management node or management operations are
     * performed using that {@code lockToken}.
     *
     * @param lockToken Lock token to check for.
     *
     * @return {@code true} if the management node contains the lock token and false otherwise.
     */
    private boolean isManagementToken(String lockToken) {
        return managementNodeLocks.containsUnexpired(lockToken);
    }

    private Mono<Void> updateDisposition(ServiceBusReceivedMessage message, DispositionStatus dispositionStatus,
        String deadLetterReason, String deadLetterErrorDescription, Map<String, Object> propertiesToModify,
        ServiceBusTransactionContext transactionContext) {

        if (isDisposed.get()) {
            return monoError(logger, new IllegalStateException(
                String.format(INVALID_OPERATION_DISPOSED_RECEIVER, dispositionStatus.getValue())));
        } else if (Objects.isNull(message)) {
            return monoError(logger, new NullPointerException("'message' cannot be null."));
        }

        final String lockToken = message.getLockToken();
        final String sessionId = message.getSessionId();

        if (receiverOptions.getReceiveMode() != ReceiveMode.PEEK_LOCK) {
            return Mono.error(logger.logExceptionAsError(new UnsupportedOperationException(String.format(
                "'%s' is not supported on a receiver opened in ReceiveMode.RECEIVE_AND_DELETE.", dispositionStatus))));
        }

        final String sessionIdToUse;
        if (sessionId == null && !CoreUtils.isNullOrEmpty(receiverOptions.getSessionId())) {
            sessionIdToUse = receiverOptions.getSessionId();
        } else {
            sessionIdToUse = sessionId;
        }

        logger.info("{}: Update started. Disposition: {}. Lock: {}. SessionId {}.", entityPath, dispositionStatus,
            lockToken, sessionIdToUse);

        // This operation is not kicked off until it is subscribed to.
        final Mono<Void> performOnManagement = connectionProcessor
            .flatMap(connection -> connection.getManagementNode(entityPath, entityType))
            .flatMap(node -> node.updateDisposition(lockToken, dispositionStatus, deadLetterReason,
                deadLetterErrorDescription, propertiesToModify, sessionId, getLinkName(sessionId), transactionContext))
            .then(Mono.fromRunnable(() -> {
                logger.info("{}: Management node Update completed. Disposition: {}. Lock: {}.",
                    entityPath, dispositionStatus, lockToken);

                managementNodeLocks.remove(lockToken);
                renewalContainer.remove(lockToken);
            }));

        if (sessionManager != null) {
            return sessionManager.updateDisposition(lockToken, sessionId, dispositionStatus, propertiesToModify,
                deadLetterReason, deadLetterErrorDescription, transactionContext)
                .flatMap(isSuccess -> {
                    if (isSuccess) {
                        renewalContainer.remove(lockToken);
                        return Mono.empty();
                    }

                    logger.info("Could not perform on session manger. Performing on management node.");
                    return performOnManagement;
                });
        }

        final ServiceBusAsyncConsumer existingConsumer = consumer.get();
        if (isManagementToken(lockToken) || existingConsumer == null) {
            return performOnManagement;
        } else {
            return existingConsumer.updateDisposition(lockToken, dispositionStatus, deadLetterReason,
                deadLetterErrorDescription, propertiesToModify, transactionContext)
                .then(Mono.fromRunnable(() -> {
                    logger.info("{}: Update completed. Disposition: {}. Lock: {}.",
                        entityPath, dispositionStatus, lockToken);
                    renewalContainer.remove(lockToken);
                }));
        }
    }

    private ServiceBusAsyncConsumer getOrCreateConsumer() {
        final ServiceBusAsyncConsumer existing = consumer.get();
        if (existing != null) {
            return existing;
        }

        final String linkName = StringUtil.getRandomString(entityPath);
        logger.info("{}: Creating consumer for link '{}'", entityPath, linkName);

        final Flux<ServiceBusReceiveLink> receiveLink = connectionProcessor.flatMap(connection -> {
            if (receiverOptions.isSessionReceiver()) {
                return connection.createReceiveLink(linkName, entityPath, receiverOptions.getReceiveMode(),
                    null, entityType, receiverOptions.getSessionId());
            } else {
                return connection.createReceiveLink(linkName, entityPath, receiverOptions.getReceiveMode(),
                    null, entityType);
            }
        })
            .doOnNext(next -> {
                final String format = "Created consumer for Service Bus resource: [{}] mode: [{}]"
                    + " sessionEnabled? {} transferEntityPath: [{}], entityType: [{}]";
                logger.verbose(format, next.getEntityPath(), receiverOptions.getReceiveMode(),
                    CoreUtils.isNullOrEmpty(receiverOptions.getSessionId()), "N/A", entityType);
            })
            .repeat();

        final AmqpRetryPolicy retryPolicy = RetryUtil.getRetryPolicy(connectionProcessor.getRetryOptions());
        final ServiceBusReceiveLinkProcessor linkMessageProcessor = receiveLink.subscribeWith(
            new ServiceBusReceiveLinkProcessor(receiverOptions.getPrefetchCount(), retryPolicy,
                receiverOptions.getReceiveMode()));

        final ServiceBusAsyncConsumer newConsumer = new ServiceBusAsyncConsumer(linkName, linkMessageProcessor,
            messageSerializer, receiverOptions);

        // There could have been multiple threads trying to create this async consumer when the result was null.
        // If another one had set the value while we were creating this resource, dispose of newConsumer.
        if (consumer.compareAndSet(null, newConsumer)) {
            return newConsumer;
        } else {
            newConsumer.close();
            return consumer.get();
        }
    }

    /**
     * If the receiver has not connected via {@link #receiveMessages()}, all its current operations have been performed
     * through the management node.
     *
     * @return The name of the receive link, or null of it has not connected via a receive link.
     */
    private String getLinkName(String sessionId) {
        if (sessionManager != null && !CoreUtils.isNullOrEmpty(sessionId)) {
            return sessionManager.getLinkName(sessionId);
        } else if (!CoreUtils.isNullOrEmpty(sessionId) && !receiverOptions.isSessionReceiver()) {
            return null;
        } else {
            final ServiceBusAsyncConsumer existing = consumer.get();
            return existing != null ? existing.getLinkName() : null;
        }
    }
}<|MERGE_RESOLUTION|>--- conflicted
+++ resolved
@@ -589,32 +589,29 @@
      * @return An <b>infinite</b> stream of messages from the Service Bus entity.
      */
     public Flux<ServiceBusReceivedMessageContext> receiveMessages() {
-<<<<<<< HEAD
-        final Flux<ServiceBusReceivedMessageContext> messageFlux = unnamedSessionManager != null
-            ? unnamedSessionManager.receive()
+        final Flux<ServiceBusReceivedMessageContext> messageFlux = sessionManager != null
+            ? sessionManager.receive()
             : getOrCreateConsumer().receive().map(ServiceBusReceivedMessageContext::new);
 
+
+        final Flux<ServiceBusReceivedMessageContext> withAutoComplete;
         if (receiverOptions.isEnableAutoComplete()) {
-            return new FluxAutoComplete(messageFlux,
+            withAutoComplete = new FluxAutoComplete(messageFlux,
                 context -> context.getMessage() != null ? complete(context.getMessage()) : Mono.empty(),
                 context -> context.getMessage() != null ? abandon(context.getMessage()) : Mono.empty());
         } else {
-            return messageFlux;
-=======
-        if (sessionManager != null) {
-            return sessionManager.receive();
+            withAutoComplete = messageFlux;
+        }
+
+        final Flux<ServiceBusReceivedMessageContext> withAutoLockRenewal;
+        if (receiverOptions.isAutoLockRenewEnabled()) {
+            return new FluxAutoLockRenew(withAutoComplete, receiverOptions.getMaxLockRenewDuration(), renewalContainer,
+                this::renewMessageLock);
         } else {
-            final Flux<ServiceBusReceivedMessageContext> messageFlux = getOrCreateConsumer().receive()
-                .map(ServiceBusReceivedMessageContext::new);
-
-            if (receiverOptions.isAutoLockRenewEnabled()) {
-                return new FluxAutoLockRenew(messageFlux, receiverOptions.getMaxLockRenewDuration(), renewalContainer,
-                    this::renewMessageLock);
-            } else {
-                return messageFlux;
-            }
->>>>>>> ea651fb5
-        }
+            withAutoLockRenewal = withAutoComplete;
+        }
+
+        return withAutoLockRenewal;
     }
 
     /**
