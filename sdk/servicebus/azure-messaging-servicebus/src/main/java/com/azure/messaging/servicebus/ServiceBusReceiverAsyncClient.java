// Copyright (c) Microsoft Corporation. All rights reserved.
// Licensed under the MIT License.

package com.azure.messaging.servicebus;

import com.azure.core.amqp.AmqpRetryPolicy;
import com.azure.core.amqp.AmqpTransaction;
import com.azure.core.amqp.exception.AmqpException;
import com.azure.core.amqp.implementation.MessageSerializer;
import com.azure.core.amqp.implementation.RetryUtil;
import com.azure.core.amqp.implementation.StringUtil;
import com.azure.core.amqp.implementation.TracerProvider;
import com.azure.core.annotation.ServiceClient;
<<<<<<< HEAD
import com.azure.core.experimental.util.BinaryData;
=======
import com.azure.core.util.BinaryData;
>>>>>>> 6f033d77
import com.azure.core.util.CoreUtils;
import com.azure.core.util.IterableStream;
import com.azure.core.util.logging.ClientLogger;
import com.azure.messaging.servicebus.ServiceBusClientBuilder.ServiceBusSessionReceiverClientBuilder;
import com.azure.messaging.servicebus.implementation.DispositionStatus;
import com.azure.messaging.servicebus.implementation.LockContainer;
import com.azure.messaging.servicebus.implementation.MessagingEntityType;
import com.azure.messaging.servicebus.implementation.ServiceBusConnectionProcessor;
import com.azure.messaging.servicebus.implementation.ServiceBusReceiveLink;
import com.azure.messaging.servicebus.implementation.ServiceBusReceiveLinkProcessor;
import com.azure.messaging.servicebus.models.AbandonOptions;
import com.azure.messaging.servicebus.models.CompleteOptions;
import com.azure.messaging.servicebus.models.DeadLetterOptions;
import com.azure.messaging.servicebus.models.DeferOptions;
<<<<<<< HEAD
import com.azure.messaging.servicebus.models.ReceiveMode;
=======
import com.azure.messaging.servicebus.models.ServiceBusReceiveMode;
>>>>>>> 6f033d77
import reactor.core.publisher.BaseSubscriber;
import reactor.core.publisher.Flux;
import reactor.core.publisher.Mono;

import java.time.Duration;
import java.time.OffsetDateTime;
import java.util.Collections;
import java.util.Map;
import java.util.Objects;
import java.util.concurrent.Semaphore;
import java.util.concurrent.atomic.AtomicBoolean;
import java.util.concurrent.atomic.AtomicLong;
import java.util.concurrent.atomic.AtomicReference;

import static com.azure.core.util.FluxUtil.fluxError;
import static com.azure.core.util.FluxUtil.monoError;
import static com.azure.messaging.servicebus.implementation.Messages.INVALID_OPERATION_DISPOSED_RECEIVER;

/**
 * An <b>asynchronous</b> receiver responsible for receiving {@link ServiceBusReceivedMessage messages} from a specific
 * queue or topic subscription.
 *
 * <p><strong>Create an instance of receiver</strong></p>
 * {@codesnippet com.azure.messaging.servicebus.servicebusreceiverasyncclient.instantiation}
 *
 * <p><strong>Create an instance of receiver using default credential</strong></p>
 * {@codesnippet com.azure.messaging.servicebus.servicebusreceiverasyncclient.instantiateWithDefaultCredential}
 *
 * <p><strong>Receive all messages from Service Bus resource</strong></p>
 * <p>This returns an infinite stream of messages from Service Bus. The stream ends when the subscription is disposed
 * or other terminal scenarios. See {@link #receiveMessages()} for more information.</p>
 * {@codesnippet com.azure.messaging.servicebus.servicebusreceiverasyncclient.receive#all}
 *
 * <p><strong>Receive messages in {@link ServiceBusReceiveMode#RECEIVE_AND_DELETE} mode from a Service Bus
 * entity</strong></p>
 * {@codesnippet com.azure.messaging.servicebus.servicebusreceiverasyncclient.receiveWithReceiveAndDeleteMode}
 *
 * <p><strong>Receive messages from a specific session</strong></p>
 * <p>To fetch messages from a specific session, switch to {@link ServiceBusSessionReceiverClientBuilder} and
<<<<<<< HEAD
 * build the session receiver client. Use {@link ServiceBusSessionReceiverAsyncClient#acceptSession(String)} to create a
 * session-bound {@link ServiceBusReceiverAsyncClient}.
=======
 * build the session receiver client. Use {@link ServiceBusSessionReceiverAsyncClient#acceptSession(String)} to create
 * a session-bound {@link ServiceBusReceiverAsyncClient}.
>>>>>>> 6f033d77
 * </p>
 * {@codesnippet com.azure.messaging.servicebus.servicebusreceiverasyncclient.instantiation#sessionId}
 *
<<<<<<< HEAD
 * <p><strong>Process messages from the first available session</strong></p>
 * <p>To process messages from the first available session, switch to {@link ServiceBusSessionReceiverClientBuilder} and
 * build the session receiver client. Use {@link ServiceBusSessionReceiverAsyncClient#acceptNextSession()} to
 * find the first available session to process messages from.</p>
 * {@codesnippet com.azure.messaging.servicebus.servicebusasyncreceiverclient.instantiation#nextsession}
 *
 * <p><strong>Rate limiting consumption of messages from Service Bus resource</strong></p>
=======
 * <p><strong>Receive messages from the first available session</strong></p>
 * <p>To process messages from the first available session, switch to {@link ServiceBusSessionReceiverClientBuilder}
 * and build the session receiver client. Use
 * {@link ServiceBusSessionReceiverAsyncClient#acceptNextSession() acceptNextSession()} to find the first available
 * session to process messages from.</p>
 * {@codesnippet com.azure.messaging.servicebus.servicebusreceiverasyncclient.instantiation#nextsession}
 *
 * <p><strong>Rate limiting consumption of messages from a Service Bus entity</strong></p>
>>>>>>> 6f033d77
 * <p>For message receivers that need to limit the number of messages they receive at a given time, they can use
 * {@link BaseSubscriber#request(long)}.</p>
 * {@codesnippet com.azure.messaging.servicebus.servicebusreceiverasyncclient.receive#basesubscriber}
 *
 * @see ServiceBusClientBuilder
 * @see ServiceBusReceiverClient To communicate with a Service Bus resource using a synchronous client.
 */
@ServiceClient(builder = ServiceBusClientBuilder.class, isAsync = true)
public final class ServiceBusReceiverAsyncClient implements AutoCloseable {
    private static final DeadLetterOptions DEFAULT_DEAD_LETTER_OPTIONS = new DeadLetterOptions();
    private static final String TRANSACTION_LINK_NAME = "coordinator";

    private final LockContainer<LockRenewalOperation> renewalContainer;
    private final AtomicBoolean isDisposed = new AtomicBoolean();
    private final LockContainer<OffsetDateTime> managementNodeLocks;
    private final ClientLogger logger = new ClientLogger(ServiceBusReceiverAsyncClient.class);
    private final String fullyQualifiedNamespace;
    private final String entityPath;
    private final MessagingEntityType entityType;
    private final ReceiverOptions receiverOptions;
    private final ServiceBusConnectionProcessor connectionProcessor;
    private final TracerProvider tracerProvider;
    private final MessageSerializer messageSerializer;
    private final Runnable onClientClose;
    private final ServiceBusSessionManager sessionManager;
    private final Semaphore completionLock = new Semaphore(1);

    // Starting at -1 because that is before the beginning of the stream.
    private final AtomicLong lastPeekedSequenceNumber = new AtomicLong(-1);
    private final AtomicReference<ServiceBusAsyncConsumer> consumer = new AtomicReference<>();

    /**
     * Creates a receiver that listens to a Service Bus resource.
     *
     * @param fullyQualifiedNamespace The fully qualified domain name for the Service Bus resource.
     * @param entityPath The name of the topic or queue.
     * @param entityType The type of the Service Bus resource.
     * @param receiverOptions Options when receiving messages.
     * @param connectionProcessor The AMQP connection to the Service Bus resource.
     * @param tracerProvider Tracer for telemetry.
     * @param messageSerializer Serializes and deserializes Service Bus messages.
     * @param onClientClose Operation to run when the client completes.
     */
    ServiceBusReceiverAsyncClient(String fullyQualifiedNamespace, String entityPath, MessagingEntityType entityType,
        ReceiverOptions receiverOptions, ServiceBusConnectionProcessor connectionProcessor, Duration cleanupInterval,
        TracerProvider tracerProvider, MessageSerializer messageSerializer, Runnable onClientClose) {
        this.fullyQualifiedNamespace = Objects.requireNonNull(fullyQualifiedNamespace,
            "'fullyQualifiedNamespace' cannot be null.");
        this.entityPath = Objects.requireNonNull(entityPath, "'entityPath' cannot be null.");
        this.entityType = Objects.requireNonNull(entityType, "'entityType' cannot be null.");
        this.receiverOptions = Objects.requireNonNull(receiverOptions, "'receiveOptions cannot be null.'");
        this.connectionProcessor = Objects.requireNonNull(connectionProcessor, "'connectionProcessor' cannot be null.");
        this.tracerProvider = Objects.requireNonNull(tracerProvider, "'tracerProvider' cannot be null.");
        this.messageSerializer = Objects.requireNonNull(messageSerializer, "'messageSerializer' cannot be null.");
        this.onClientClose = Objects.requireNonNull(onClientClose, "'onClientClose' cannot be null.");

        this.managementNodeLocks = new LockContainer<>(cleanupInterval);
        this.renewalContainer = new LockContainer<>(Duration.ofMinutes(2), renewal -> {
            logger.verbose("Closing expired renewal operation. lockToken[{}]. status[{}]. throwable[{}].",
                renewal.getLockToken(), renewal.getStatus(), renewal.getThrowable());
            renewal.close();
        });

        this.sessionManager = null;
    }

    ServiceBusReceiverAsyncClient(String fullyQualifiedNamespace, String entityPath, MessagingEntityType entityType,
        ReceiverOptions receiverOptions, ServiceBusConnectionProcessor connectionProcessor, Duration cleanupInterval,
        TracerProvider tracerProvider, MessageSerializer messageSerializer, Runnable onClientClose,
        ServiceBusSessionManager sessionManager) {
        this.fullyQualifiedNamespace = Objects.requireNonNull(fullyQualifiedNamespace,
            "'fullyQualifiedNamespace' cannot be null.");
        this.entityPath = Objects.requireNonNull(entityPath, "'entityPath' cannot be null.");
        this.entityType = Objects.requireNonNull(entityType, "'entityType' cannot be null.");
        this.receiverOptions = Objects.requireNonNull(receiverOptions, "'receiveOptions cannot be null.'");
        this.connectionProcessor = Objects.requireNonNull(connectionProcessor, "'connectionProcessor' cannot be null.");
        this.tracerProvider = Objects.requireNonNull(tracerProvider, "'tracerProvider' cannot be null.");
        this.messageSerializer = Objects.requireNonNull(messageSerializer, "'messageSerializer' cannot be null.");
        this.onClientClose = Objects.requireNonNull(onClientClose, "'onClientClose' cannot be null.");
        this.sessionManager = Objects.requireNonNull(sessionManager, "'sessionManager' cannot be null.");

        this.managementNodeLocks = new LockContainer<>(cleanupInterval);
        this.renewalContainer = new LockContainer<>(Duration.ofMinutes(2), renewal -> {
            logger.info("Closing expired renewal operation. sessionId[{}]. status[{}]. throwable[{}]",
                renewal.getSessionId(), renewal.getStatus(), renewal.getThrowable());
            renewal.close();
        });
    }

    /**
     * Gets the fully qualified Service Bus namespace that the connection is associated with. This is likely similar to
     * {@code {yournamespace}.servicebus.windows.net}.
     *
     * @return The fully qualified Service Bus namespace that the connection is associated with.
     */
    public String getFullyQualifiedNamespace() {
        return fullyQualifiedNamespace;
    }

    /**
     * Gets the Service Bus resource this client interacts with.
     *
     * @return The Service Bus resource this client interacts with.
     */
    public String getEntityPath() {
        return entityPath;
    }

    /**
     * Abandons a {@link ServiceBusReceivedMessage message}. This will make the message available again for processing.
     * Abandoning a message will increase the delivery count on the message.
     *
     * @param message The {@link ServiceBusReceivedMessage} to perform this operation.
     *
     * @return A {@link Mono} that completes when the Service Bus abandon operation completes.
<<<<<<< HEAD
     * @throws NullPointerException if {@code message} is null.
     * @throws UnsupportedOperationException if the receiver was opened in {@link ReceiveMode#RECEIVE_AND_DELETE}
     *     mode.
=======
     *
     * @throws NullPointerException if {@code message} is null.
     * @throws UnsupportedOperationException if the receiver was opened in
     *     {@link ServiceBusReceiveMode#RECEIVE_AND_DELETE} mode or if the message was received from
     * @throws IllegalStateException if receiver is already disposed.
     * @throws ServiceBusException if the message could not be abandoned.
>>>>>>> 6f033d77
     */
    public Mono<Void> abandon(ServiceBusReceivedMessage message) {
        return updateDisposition(message, DispositionStatus.ABANDONED, null, null,
            null, null);
    }

    /**
<<<<<<< HEAD
     * Abandon a {@link ServiceBusReceivedMessage message} updates the message's properties.
     * This will make the message available again for processing. Abandoning a message will increase the delivery count
     * on the message.
     *
     * @param message The {@link ServiceBusReceivedMessage} to perform this operation.
     * @param options to abandon the message. You can specify
     *     {@link AbandonOptions#setPropertiesToModify(Map) properties} to modify on the Message. The
     *     {@code transactionContext} can be set using
     *     {@link AbandonOptions#setTransactionContext(ServiceBusTransactionContext)}. The transaction should be
     *     created first by {@link ServiceBusReceiverAsyncClient#createTransaction()} or
     *     {@link ServiceBusSenderAsyncClient#createTransaction()}.
=======
     * Abandons a {@link ServiceBusReceivedMessage message} updates the message's properties. This will make the
     * message available again for processing. Abandoning a message will increase the delivery count on the message.
     *
     * @param message The {@link ServiceBusReceivedMessage} to perform this operation.
     * @param options The options to set while abandoning the message.
>>>>>>> 6f033d77
     *
     * @return A {@link Mono} that completes when the Service Bus operation finishes.
     * @throws NullPointerException if {@code message} or {@code options} is null. Also if
     *     {@code transactionContext.transactionId} is null when {@code options.transactionContext} is specified.
<<<<<<< HEAD
     * @throws UnsupportedOperationException if the receiver was opened in {@link ReceiveMode#RECEIVE_AND_DELETE}
     *     mode.
=======
     * @throws UnsupportedOperationException if the receiver was opened in
     *     {@link ServiceBusReceiveMode#RECEIVE_AND_DELETE} mode or if the message was received from
     *     {@link ServiceBusReceiverAsyncClient#peekMessage() peekMessage}.
     * @throws IllegalStateException if receiver is already disposed.
     * @throws ServiceBusException if the message could not be abandoned.
>>>>>>> 6f033d77
     */
    public Mono<Void> abandon(ServiceBusReceivedMessage message, AbandonOptions options) {
        if (Objects.isNull(options)) {
            return monoError(logger, new NullPointerException("'settlementOptions' cannot be null."));
        } else if (!Objects.isNull(options.getTransactionContext())
            && Objects.isNull(options.getTransactionContext().getTransactionId())) {
            return monoError(logger, new NullPointerException(
                "'options.transactionContext.transactionId' cannot be null."));
        }

        return updateDisposition(message, DispositionStatus.ABANDONED, null, null,
            options.getPropertiesToModify(), options.getTransactionContext());
    }

    /**
     * Completes a {@link ServiceBusReceivedMessage message}. This will delete the message from the service.
     *
     * @param message The {@link ServiceBusReceivedMessage} to perform this operation.
     *
     * @return A {@link Mono} that finishes when the message is completed on Service Bus.
     *
     * @throws NullPointerException if {@code message} is null.
     * @throws UnsupportedOperationException if the receiver was opened in
     *     {@link ServiceBusReceiveMode#RECEIVE_AND_DELETE} mode or if the message was received from
     *     {@link ServiceBusReceiverAsyncClient#peekMessage() peekMessage}.
     * @throws IllegalStateException if receiver is already disposed.
     * @throws ServiceBusException if the message could not be completed.
     */
    public Mono<Void> complete(ServiceBusReceivedMessage message) {
        return updateDisposition(message, DispositionStatus.COMPLETED, null, null,
            null, null);
    }

    /**
     * Completes a {@link ServiceBusReceivedMessage message} with the given options. This will delete the message from
     * the service.
     *
     * @param message The {@link ServiceBusReceivedMessage} to perform this operation.
<<<<<<< HEAD
     * @param options to complete the message. The {@code transactionContext} can be set using
     *     {@link CompleteOptions#setTransactionContext(ServiceBusTransactionContext)}. The transaction should be
     *     created first by {@link ServiceBusReceiverAsyncClient#createTransaction()} or
     *     {@link ServiceBusSenderAsyncClient#createTransaction()}.
     *
     * @return A {@link Mono} that finishes when the message is completed on Service Bus.
     * @throws NullPointerException if {@code message} or {@code options} is null. Also if
     *     {@code transactionContext.transactionId} is null when {@code options.transactionContext} is specified.
     * @throws UnsupportedOperationException if the receiver was opened in {@link ReceiveMode#RECEIVE_AND_DELETE}
     *     mode.
=======
     * @param options Options used to complete the message.
     *
     * @return A {@link Mono} that finishes when the message is completed on Service Bus.
     *
     * @throws NullPointerException if {@code message} or {@code options} is null. Also if
     *     {@code transactionContext.transactionId} is null when {@code options.transactionContext} is specified.
     * @throws UnsupportedOperationException if the receiver was opened in
     *     {@link ServiceBusReceiveMode#RECEIVE_AND_DELETE} mode or if the message was received from
     *     {@link ServiceBusReceiverAsyncClient#peekMessage() peekMessage}.
     * @throws IllegalStateException if receiver is already disposed.
     * @throws ServiceBusException if the message could not be completed.
>>>>>>> 6f033d77
     */
    public Mono<Void> complete(ServiceBusReceivedMessage message, CompleteOptions options) {
        if (Objects.isNull(options)) {
            return monoError(logger, new NullPointerException("'options' cannot be null."));
        } else if (!Objects.isNull(options.getTransactionContext())
            && Objects.isNull(options.getTransactionContext().getTransactionId())) {
            return monoError(logger, new NullPointerException(
                "'options.transactionContext.transactionId' cannot be null."));
        }

        return updateDisposition(message, DispositionStatus.COMPLETED, null, null,
            null, options.getTransactionContext());
    }

    /**
     * Defers a {@link ServiceBusReceivedMessage message}. This will move message into the deferred sub-queue.
     *
     * @param message The {@link ServiceBusReceivedMessage} to perform this operation.
     *
     * @return A {@link Mono} that completes when the Service Bus defer operation finishes.
     *
     * @throws NullPointerException if {@code message} is null.
<<<<<<< HEAD
     * @throws UnsupportedOperationException if the receiver was opened in {@link ReceiveMode#RECEIVE_AND_DELETE} mode.
=======
     * @throws UnsupportedOperationException if the receiver was opened in
     *     {@link ServiceBusReceiveMode#RECEIVE_AND_DELETE} mode or if the message was received from
     *     {@link ServiceBusReceiverAsyncClient#peekMessage() peekMessage}.
     * @throws IllegalStateException if receiver is already disposed.
     * @throws ServiceBusException if the message could not be deferred.
>>>>>>> 6f033d77
     * @see <a href="https://docs.microsoft.com/azure/service-bus-messaging/message-deferral">Message deferral</a>
     */
    public Mono<Void> defer(ServiceBusReceivedMessage message) {
        return updateDisposition(message, DispositionStatus.DEFERRED, null, null,
            null, null);
    }

    /**
<<<<<<< HEAD
     * Defers a {@link ServiceBusReceivedMessage message} with modified message property. This will move message into
     * the deferred subqueue.
     *
     * @param message The {@link ServiceBusReceivedMessage} to perform this operation.
     * @param options to defer the message. You can specify {@link DeferOptions#setPropertiesToModify(Map) properties}
     *     to modify on the Message. The {@code transactionContext} can be set using
     *     {@link DeferOptions#setTransactionContext(ServiceBusTransactionContext)}. The transaction should be
     *     created first by {@link ServiceBusReceiverAsyncClient#createTransaction()} or
     *     {@link ServiceBusSenderAsyncClient#createTransaction()}.
     *
     * @return A {@link Mono} that completes when the defer operation finishes.
     * @throws NullPointerException if {@code message} or {@code options} is null. Also if
     *     {@code transactionContext.transactionId} is null when {@code options.transactionContext} is specified.
     * @throws UnsupportedOperationException if the receiver was opened in {@link ReceiveMode#RECEIVE_AND_DELETE}
     *     mode.
=======
     * Defers a {@link ServiceBusReceivedMessage message} with the options set. This will move message into
     * the deferred sub-queue.
     *
     * @param message The {@link ServiceBusReceivedMessage} to perform this operation.
     * @param options Options used to defer the message.
     *
     * @return A {@link Mono} that completes when the defer operation finishes.
     *
     * @throws NullPointerException if {@code message} or {@code options} is null. Also if
     *     {@code transactionContext.transactionId} is null when {@code options.transactionContext} is specified.
     * @throws UnsupportedOperationException if the receiver was opened in
     *     {@link ServiceBusReceiveMode#RECEIVE_AND_DELETE} mode or if the message was received from
     *     {@link ServiceBusReceiverAsyncClient#peekMessage() peekMessage}.
     * @throws IllegalStateException if receiver is already disposed.
     * @throws ServiceBusException if the message could not be deferred.
>>>>>>> 6f033d77
     * @see <a href="https://docs.microsoft.com/azure/service-bus-messaging/message-deferral">Message deferral</a>
     */
    public Mono<Void> defer(ServiceBusReceivedMessage message, DeferOptions options) {
        if (Objects.isNull(options)) {
            return monoError(logger, new NullPointerException("'options' cannot be null."));
        } else if (!Objects.isNull(options.getTransactionContext())
            && Objects.isNull(options.getTransactionContext().getTransactionId())) {
            return monoError(logger, new NullPointerException(
                "'options.transactionContext.transactionId' cannot be null."));
        }

        return updateDisposition(message, DispositionStatus.DEFERRED, null, null,
            options.getPropertiesToModify(), options.getTransactionContext());
    }

    /**
     * Moves a {@link ServiceBusReceivedMessage message} to the dead-letter sub-queue.
     *
     * @param message The {@link ServiceBusReceivedMessage} to perform this operation.
     *
     * @return A {@link Mono} that completes when the dead letter operation finishes.
     *
     * @throws NullPointerException if {@code message} is null.
     * @throws UnsupportedOperationException if the receiver was opened in
     *     {@link ServiceBusReceiveMode#RECEIVE_AND_DELETE} mode or if the message was received from
     *     {@link ServiceBusReceiverAsyncClient#peekMessage() peekMessage}.
     * @throws IllegalStateException if receiver is already disposed.
     * @throws ServiceBusException if the message could not be dead-lettered.
     * @see <a href="https://docs.microsoft.com/azure/service-bus-messaging/service-bus-dead-letter-queues">Dead letter
     *     queues</a>
     */
    public Mono<Void> deadLetter(ServiceBusReceivedMessage message) {
        return deadLetter(message, DEFAULT_DEAD_LETTER_OPTIONS);
    }

    /**
     * Moves a {@link ServiceBusReceivedMessage message} to the dead-letter sub-queue with the given options.
     *
     * @param message The {@link ServiceBusReceivedMessage} to perform this operation.
<<<<<<< HEAD
     * @param options to deadLetter the message. You can specify
     *     {@link DeadLetterOptions#setPropertiesToModify(Map) properties} to modify on the Message. The
     *     {@code transactionContext} can be set using
     *     {@link DeadLetterOptions#setTransactionContext(ServiceBusTransactionContext)}. The transaction should be
     *     created first by {@link ServiceBusReceiverAsyncClient#createTransaction()} or
     *     {@link ServiceBusSenderAsyncClient#createTransaction()}.
     * @return A {@link Mono} that completes when the dead letter operation finishes.
     * @throws NullPointerException if {@code message} or {@code options} is null. Also if
     *     {@code transactionContext.transactionId} is null when {@code options.transactionContext} is specified.
     * @throws UnsupportedOperationException if the receiver was opened in {@link ReceiveMode#RECEIVE_AND_DELETE}
     *     mode.
=======
     * @param options Options used to dead-letter the message.
     *
     * @return A {@link Mono} that completes when the dead letter operation finishes.
     *
     * @throws NullPointerException if {@code message} or {@code options} is null. Also if
     *     {@code transactionContext.transactionId} is null when {@code options.transactionContext} is specified.
     * @throws UnsupportedOperationException if the receiver was opened in
     *     {@link ServiceBusReceiveMode#RECEIVE_AND_DELETE} mode or if the message was received from
     *     {@link ServiceBusReceiverAsyncClient#peekMessage() peekMessage}.
     * @throws IllegalStateException if receiver is already disposed.
     * @throws ServiceBusException if the message could not be dead-lettered.
>>>>>>> 6f033d77
     * @see <a href="https://docs.microsoft.com/azure/service-bus-messaging/service-bus-dead-letter-queues">Dead letter
     *     queues</a>
     */
    public Mono<Void> deadLetter(ServiceBusReceivedMessage message, DeadLetterOptions options) {
        if (Objects.isNull(options)) {
            return monoError(logger, new NullPointerException("'options' cannot be null."));
        } else if (!Objects.isNull(options.getTransactionContext())
            && Objects.isNull(options.getTransactionContext().getTransactionId())) {
            return monoError(logger, new NullPointerException(
                "'options.transactionContext.transactionId' cannot be null."));
        }
<<<<<<< HEAD
        return  updateDisposition(message, DispositionStatus.SUSPENDED, options.getDeadLetterReason(),
=======
        return updateDisposition(message, DispositionStatus.SUSPENDED, options.getDeadLetterReason(),
>>>>>>> 6f033d77
            options.getDeadLetterErrorDescription(), options.getPropertiesToModify(),
            options.getTransactionContext());
    }

    /**
     * Gets the state of the session if this receiver is a session receiver.
     *
     * @return The session state or an empty Mono if there is no state set for the session.
     * @throws IllegalStateException if the receiver is a non-session receiver or receiver is already closed.
     * @throws ServiceBusException if the session state could not be acquired.
     */
    public Mono<byte[]> getSessionState() {
        return getSessionState(receiverOptions.getSessionId());
    }

    /**
     * Reads the next active message without changing the state of the receiver or the message source. The first call to
     * {@code peek()} fetches the first active message for this receiver. Each subsequent call fetches the subsequent
     * message in the entity.
     *
     * @return A peeked {@link ServiceBusReceivedMessage}.
     * @throws IllegalStateException if receiver is already disposed.
     * @throws ServiceBusException if an error occurs while peeking at the message.
     * @see <a href="https://docs.microsoft.com/azure/service-bus-messaging/message-browsing">Message browsing</a>
     */
    public Mono<ServiceBusReceivedMessage> peekMessage() {
        return peekMessage(receiverOptions.getSessionId());
    }

    /**
     * Reads the next active message without changing the state of the receiver or the message source. The first call to
     * {@code peek()} fetches the first active message for this receiver. Each subsequent call fetches the subsequent
     * message in the entity.
     *
     * @param sessionId Session id of the message to peek from. {@code null} if there is no session.
     *
     * @return A peeked {@link ServiceBusReceivedMessage}.
     * @throws IllegalStateException if the receiver is disposed.
     * @see <a href="https://docs.microsoft.com/azure/service-bus-messaging/message-browsing">Message browsing</a>
     */
    Mono<ServiceBusReceivedMessage> peekMessage(String sessionId) {
        if (isDisposed.get()) {
            return monoError(logger, new IllegalStateException(
                String.format(INVALID_OPERATION_DISPOSED_RECEIVER, "peek")));
        }
        return connectionProcessor
            .flatMap(connection -> connection.getManagementNode(entityPath, entityType))
            .flatMap(channel -> {
                final long sequence = lastPeekedSequenceNumber.get() + 1;

                logger.verbose("Peek message from sequence number: {}", sequence);
                return channel.peek(sequence, sessionId, getLinkName(sessionId));
            })
            .handle((message, sink) -> {
                final long current = lastPeekedSequenceNumber
                    .updateAndGet(value -> Math.max(value, message.getSequenceNumber()));

                logger.verbose("Updating last peeked sequence number: {}", current);
                sink.next(message);
            });
    }

    /**
     * Starting from the given sequence number, reads next the active message without changing the state of the receiver
     * or the message source.
     *
     * @param sequenceNumber The sequence number from where to read the message.
     *
     * @return A peeked {@link ServiceBusReceivedMessage}.
     *
     * @throws IllegalStateException if receiver is already disposed.
     * @throws ServiceBusException if an error occurs while peeking at the message.
     * @see <a href="https://docs.microsoft.com/azure/service-bus-messaging/message-browsing">Message browsing</a>
     */
    public Mono<ServiceBusReceivedMessage> peekMessage(long sequenceNumber) {
        return peekMessage(sequenceNumber, receiverOptions.getSessionId());
    }

    /**
     * Starting from the given sequence number, reads next the active message without changing the state of the receiver
     * or the message source.
     *
     * @param sequenceNumber The sequence number from where to read the message.
     * @param sessionId Session id of the message to peek from. {@code null} if there is no session.
     *
     * @return A peeked {@link ServiceBusReceivedMessage}.
     * @throws IllegalStateException if receiver is already disposed.
     * @see <a href="https://docs.microsoft.com/azure/service-bus-messaging/message-browsing">Message browsing</a>
     */
<<<<<<< HEAD
    Mono<ServiceBusReceivedMessage> peekMessageAt(long sequenceNumber, String sessionId) {
=======
    Mono<ServiceBusReceivedMessage> peekMessage(long sequenceNumber, String sessionId) {
>>>>>>> 6f033d77
        if (isDisposed.get()) {
            return monoError(logger, new IllegalStateException(
                String.format(INVALID_OPERATION_DISPOSED_RECEIVER, "peekAt")));
        }
        return connectionProcessor
            .flatMap(connection -> connection.getManagementNode(entityPath, entityType))
            .flatMap(node -> node.peek(sequenceNumber, sessionId, getLinkName(sessionId)));
    }

    /**
     * Reads the next batch of active messages without changing the state of the receiver or the message source.
     *
     * @param maxMessages The number of messages.
     *
     * @return A {@link Flux} of {@link ServiceBusReceivedMessage messages} that are peeked.
     *
     * @throws IllegalArgumentException if {@code maxMessages} is not a positive integer.
     * @throws IllegalStateException if receiver is already disposed.
     * @throws ServiceBusException if an error occurs while peeking at messages.
     * @see <a href="https://docs.microsoft.com/azure/service-bus-messaging/message-browsing">Message browsing</a>
     */
    public Flux<ServiceBusReceivedMessage> peekMessages(int maxMessages) {
        return peekMessages(maxMessages, receiverOptions.getSessionId());
    }

    /**
     * Reads the next batch of active messages without changing the state of the receiver or the message source.
     *
     * @param maxMessages The number of messages.
     * @param sessionId Session id of the messages to peek from. {@code null} if there is no session.
     *
     * @return An {@link IterableStream} of {@link ServiceBusReceivedMessage messages} that are peeked.
     * @throws IllegalArgumentException if {@code maxMessages} is not a positive integer.
     * @throws IllegalStateException if receiver is already disposed.
     * @see <a href="https://docs.microsoft.com/azure/service-bus-messaging/message-browsing">Message browsing</a>
     */
    Flux<ServiceBusReceivedMessage> peekMessages(int maxMessages, String sessionId) {
        if (isDisposed.get()) {
            return fluxError(logger, new IllegalStateException(
                String.format(INVALID_OPERATION_DISPOSED_RECEIVER, "peekBatch")));
        }

        return connectionProcessor
            .flatMap(connection -> connection.getManagementNode(entityPath, entityType))
            .flatMapMany(node -> {
                final long nextSequenceNumber = lastPeekedSequenceNumber.get() + 1;
                logger.verbose("Peek batch from sequence number: {}", nextSequenceNumber);

                final Flux<ServiceBusReceivedMessage> messages =
                    node.peek(nextSequenceNumber, sessionId, getLinkName(sessionId), maxMessages);

                // To prevent it from throwing NoSuchElementException in .last(), we produce an empty message with
                // the same sequence number.
                final Mono<ServiceBusReceivedMessage> handle = messages
                    .switchIfEmpty(Mono.fromCallable(() -> {
                        ServiceBusReceivedMessage emptyMessage = new ServiceBusReceivedMessage(BinaryData
                            .fromBytes(new byte[0]));
                        emptyMessage.setSequenceNumber(lastPeekedSequenceNumber.get());
                        return emptyMessage;
                    }))
                    .last()
                    .handle((last, sink) -> {
                        final long current = lastPeekedSequenceNumber
                            .updateAndGet(value -> Math.max(value, last.getSequenceNumber()));

                        logger.verbose("Last peeked sequence number in batch: {}", current);
                        sink.complete();
                    });

                return Flux.merge(messages, handle);
            });
    }

    /**
     * Starting from the given sequence number, reads the next batch of active messages without changing the state of
     * the receiver or the message source.
     *
     * @param maxMessages The number of messages.
     * @param sequenceNumber The sequence number from where to start reading messages.
     *
     * @return A {@link Flux} of {@link ServiceBusReceivedMessage messages} peeked.
     *
     * @throws IllegalArgumentException if {@code maxMessages} is not a positive integer.
     * @throws IllegalStateException if receiver is already disposed.
     * @throws ServiceBusException if an error occurs while peeking at messages.
     * @see <a href="https://docs.microsoft.com/azure/service-bus-messaging/message-browsing">Message browsing</a>
     */
    public Flux<ServiceBusReceivedMessage> peekMessages(int maxMessages, long sequenceNumber) {
        return peekMessages(maxMessages, sequenceNumber, receiverOptions.getSessionId());
    }

    /**
     * Starting from the given sequence number, reads the next batch of active messages without changing the state of
     * the receiver or the message source.
     *
     * @param maxMessages The number of messages.
     * @param sequenceNumber The sequence number from where to start reading messages.
     * @param sessionId Session id of the messages to peek from. {@code null} if there is no session.
     *
     * @return An {@link IterableStream} of {@link ServiceBusReceivedMessage} peeked.
     * @throws IllegalArgumentException if {@code maxMessages} is not a positive integer.
     * @throws IllegalStateException if receiver is already disposed.
     * @see <a href="https://docs.microsoft.com/azure/service-bus-messaging/message-browsing">Message browsing</a>
     */
<<<<<<< HEAD
    Flux<ServiceBusReceivedMessage> peekMessagesAt(int maxMessages, long sequenceNumber, String sessionId) {
=======
    Flux<ServiceBusReceivedMessage> peekMessages(int maxMessages, long sequenceNumber, String sessionId) {
>>>>>>> 6f033d77
        if (isDisposed.get()) {
            return fluxError(logger, new IllegalStateException(
                String.format(INVALID_OPERATION_DISPOSED_RECEIVER, "peekBatchAt")));
        }

        return connectionProcessor
            .flatMap(connection -> connection.getManagementNode(entityPath, entityType))
            .flatMapMany(node -> node.peek(sequenceNumber, sessionId, getLinkName(sessionId), maxMessages));
    }

    /**
     * Receives an <b>infinite</b> stream of {@link ServiceBusReceivedMessage messages} from the Service Bus entity.
     * This Flux continuously receives messages from a Service Bus entity until either:
     *
     * <ul>
     *     <li>The receiver is closed.</li>
     *     <li>The subscription to the Flux is disposed.</li>
     *     <li>A terminal signal from a downstream subscriber is propagated upstream (ie. {@link Flux#take(long)} or
     *     {@link Flux#take(Duration)}).</li>
     *     <li>An {@link AmqpException} occurs that causes the receive link to stop.</li>
     * </ul>
     *
     * @return An <b>infinite</b> stream of messages from the Service Bus entity.
     * @throws IllegalStateException if receiver is already disposed.
     * @throws ServiceBusException if an error occurs while receiving messages.
     */
    public Flux<ServiceBusReceivedMessage> receiveMessages() {
        if (isDisposed.get()) {
            return fluxError(logger, new IllegalStateException(
                String.format(INVALID_OPERATION_DISPOSED_RECEIVER, "receiveMessages")));
        }
        // Without limitRate(), if the user calls receiveMessages().subscribe(), it will call
        // ServiceBusReceiveLinkProcessor.request(long request) where request = Long.MAX_VALUE.
        // We turn this one-time non-backpressure request to continuous requests with backpressure.
        // If receiverOptions.prefetchCount is set to non-zero, it will be passed to ServiceBusReceiveLinkProcessor
        // to auto-refill the prefetch buffer. A request will retrieve one message from this buffer.
        // If receiverOptions.prefetchCount is 0 (default value),
        // the request will add a link credit so one message is retrieved from the service.
        return receiveMessagesNoBackPressure().limitRate(1, 0);
    }

    Flux<ServiceBusReceivedMessage> receiveMessagesNoBackPressure() {
        return receiveMessagesWithContext(0)
            .handle((serviceBusMessageContext, sink) -> {
                if (serviceBusMessageContext.hasError()) {
                    sink.error(serviceBusMessageContext.getThrowable());
                    return;
                }
                sink.next(serviceBusMessageContext.getMessage());
            });
    }

    /**
     * Receives an <b>infinite</b> stream of {@link ServiceBusReceivedMessage messages} from the Service Bus entity.
     * This Flux continuously receives messages from a Service Bus entity until either:
     *
     * <ul>
     *     <li>The receiver is closed.</li>
     *     <li>The subscription to the Flux is disposed.</li>
     *     <li>A terminal signal from a downstream subscriber is propagated upstream (ie. {@link Flux#take(long)} or
     *     {@link Flux#take(Duration)}).</li>
     *     <li>An {@link AmqpException} occurs that causes the receive link to stop.</li>
     * </ul>
     *
     * @return An <b>infinite</b> stream of messages from the Service Bus entity.
     */
<<<<<<< HEAD
    public Flux<ServiceBusReceivedMessage> receiveMessages() {
        return receiveMessagesWithContext()
            .handle((serviceBusMessageContext, sink) -> {
                if (serviceBusMessageContext.hasError()) {
                    sink.error(serviceBusMessageContext.getThrowable());
                    return;
                }
                sink.next(serviceBusMessageContext.getMessage());
            });
    }

    /**
     * Receives an <b>infinite</b> stream of {@link ServiceBusReceivedMessage messages} from the Service Bus entity.
     * This Flux continuously receives messages from a Service Bus entity until either:
     *
     * <ul>
     *     <li>The receiver is closed.</li>
     *     <li>The subscription to the Flux is disposed.</li>
     *     <li>A terminal signal from a downstream subscriber is propagated upstream (ie. {@link Flux#take(long)} or
     *     {@link Flux#take(Duration)}).</li>
     *     <li>An {@link AmqpException} occurs that causes the receive link to stop.</li>
     * </ul>
     *
     * @return An <b>infinite</b> stream of messages from the Service Bus entity.
     */
    Flux<ServiceBusMessageContext> receiveMessagesWithContext() {
=======
    Flux<ServiceBusMessageContext> receiveMessagesWithContext() {
        return receiveMessagesWithContext(1);
    }

    Flux<ServiceBusMessageContext> receiveMessagesWithContext(int highTide) {
>>>>>>> 6f033d77
        final Flux<ServiceBusMessageContext> messageFlux = sessionManager != null
            ? sessionManager.receive()
            : getOrCreateConsumer().receive().map(ServiceBusMessageContext::new);

        final Flux<ServiceBusMessageContext> withAutoLockRenewal;
        if (receiverOptions.isAutoLockRenewEnabled()) {
            withAutoLockRenewal = new FluxAutoLockRenew(messageFlux, receiverOptions.getMaxLockRenewDuration(),
                renewalContainer, this::renewMessageLock);
<<<<<<< HEAD
        } else {
            withAutoLockRenewal = messageFlux;
        }

        final Flux<ServiceBusMessageContext> withAutoComplete;
        if (receiverOptions.isEnableAutoComplete()) {
            withAutoComplete = new FluxAutoComplete(withAutoLockRenewal, completionLock,
                context -> context.getMessage() != null ? complete(context.getMessage()) : Mono.empty(),
                context -> context.getMessage() != null ? abandon(context.getMessage()) : Mono.empty());
        } else {
            withAutoComplete = withAutoLockRenewal;
        }

        return withAutoComplete
=======
        } else {
            withAutoLockRenewal = messageFlux;
        }

        Flux<ServiceBusMessageContext> result;
        if (receiverOptions.isEnableAutoComplete()) {
            result = new FluxAutoComplete(withAutoLockRenewal, completionLock,
                context -> context.getMessage() != null ? complete(context.getMessage()) : Mono.empty(),
                context -> context.getMessage() != null ? abandon(context.getMessage()) : Mono.empty());
        } else {
            result = withAutoLockRenewal;
        }

        if (highTide > 0) {
            result = result.limitRate(highTide, 0);
        }
        return result
>>>>>>> 6f033d77
            .onErrorMap(throwable -> mapError(throwable, ServiceBusErrorSource.RECEIVE));
    }

    /**
     * Receives a deferred {@link ServiceBusReceivedMessage message}. Deferred messages can only be received by using
     * sequence number.
     *
     * @param sequenceNumber The {@link ServiceBusReceivedMessage#getSequenceNumber() sequence number} of the
     *     message.
     *
     * @return A deferred message with the matching {@code sequenceNumber}.
     *
     * @throws IllegalStateException if receiver is already disposed.
     * @throws ServiceBusException if deferred message cannot be received.
     */
    public Mono<ServiceBusReceivedMessage> receiveDeferredMessage(long sequenceNumber) {
        if (isDisposed.get()) {
            return monoError(logger, new IllegalStateException(
                String.format(INVALID_OPERATION_DISPOSED_RECEIVER, "receiveDeferredMessage")));
        }
        return receiveDeferredMessage(sequenceNumber, receiverOptions.getSessionId());
    }

    /**
     * Receives a deferred {@link ServiceBusReceivedMessage message}. Deferred messages can only be received by using
     * sequence number.
     *
     * @param sequenceNumber The {@link ServiceBusReceivedMessage#getSequenceNumber() sequence number} of the
     *     message.
     * @param sessionId Session id of the deferred message. {@code null} if there is no session.
     *
     * @return A deferred message with the matching {@code sequenceNumber}.
     * @throws IllegalStateException if receiver is already disposed.
     */
    Mono<ServiceBusReceivedMessage> receiveDeferredMessage(long sequenceNumber, String sessionId) {
<<<<<<< HEAD
=======
        if (isDisposed.get()) {
            return monoError(logger, new IllegalStateException(
                String.format(INVALID_OPERATION_DISPOSED_RECEIVER, "receiveDeferredMessage")));
        }
>>>>>>> 6f033d77
        return connectionProcessor
            .flatMap(connection -> connection.getManagementNode(entityPath, entityType))
            .flatMap(node -> node.receiveDeferredMessages(receiverOptions.getReceiveMode(),
                sessionId, getLinkName(sessionId), Collections.singleton(sequenceNumber)).last())
            .map(receivedMessage -> {
                if (CoreUtils.isNullOrEmpty(receivedMessage.getLockToken())) {
                    return receivedMessage;
                }
                if (receiverOptions.getReceiveMode() == ServiceBusReceiveMode.PEEK_LOCK) {
                    receivedMessage.setLockedUntil(managementNodeLocks.addOrUpdate(receivedMessage.getLockToken(),
                        receivedMessage.getLockedUntil(),
                        receivedMessage.getLockedUntil()));
                }

                return receivedMessage;
            });
    }

    /**
     * Receives a batch of deferred {@link ServiceBusReceivedMessage messages}. Deferred messages can only be received
     * by using sequence number.
     *
     * @param sequenceNumbers The sequence numbers of the deferred messages.
     *
     * @return A {@link Flux} of deferred {@link ServiceBusReceivedMessage messages}.
     *
     * @throws NullPointerException if {@code sequenceNumbers} is null.
     * @throws IllegalStateException if receiver is already disposed.
     * @throws ServiceBusException if deferred messages cannot be received.
     */
    public Flux<ServiceBusReceivedMessage> receiveDeferredMessages(Iterable<Long> sequenceNumbers) {
        return receiveDeferredMessages(sequenceNumbers, receiverOptions.getSessionId());
    }

    /**
     * Receives a batch of deferred {@link ServiceBusReceivedMessage messages}. Deferred messages can only be received
     * by using sequence number.
     *
     * @param sequenceNumbers The sequence numbers of the deferred messages.
     * @param sessionId Session id of the deferred messages. {@code null} if there is no session.
     *
     * @return An {@link IterableStream} of deferred {@link ServiceBusReceivedMessage messages}.
     * @throws IllegalStateException if receiver is already disposed.
     */
<<<<<<< HEAD
    Flux<ServiceBusReceivedMessage> receiveDeferredMessages(Iterable<Long> sequenceNumbers,
        String sessionId) {
=======
    Flux<ServiceBusReceivedMessage> receiveDeferredMessages(Iterable<Long> sequenceNumbers, String sessionId) {
>>>>>>> 6f033d77
        if (isDisposed.get()) {
            return fluxError(logger, new IllegalStateException(
                String.format(INVALID_OPERATION_DISPOSED_RECEIVER, "receiveDeferredMessageBatch")));
        }
        return connectionProcessor
            .flatMap(connection -> connection.getManagementNode(entityPath, entityType))
            .flatMapMany(node -> node.receiveDeferredMessages(receiverOptions.getReceiveMode(),
                sessionId, getLinkName(sessionId), sequenceNumbers))
            .map(receivedMessage -> {
                if (CoreUtils.isNullOrEmpty(receivedMessage.getLockToken())) {
                    return receivedMessage;
                }
                if (receiverOptions.getReceiveMode() == ServiceBusReceiveMode.PEEK_LOCK) {
                    receivedMessage.setLockedUntil(managementNodeLocks.addOrUpdate(receivedMessage.getLockToken(),
                        receivedMessage.getLockedUntil(),
                        receivedMessage.getLockedUntil()));
                }

                return receivedMessage;
            });
    }

    /**
     * Asynchronously renews the lock on the message. The lock will be renewed based on the setting specified on the
     * entity. When a message is received in {@link ServiceBusReceiveMode#PEEK_LOCK} mode, the message is locked on the
     * server for this receiver instance for a duration as specified during the entity creation (LockDuration). If
     * processing of the message requires longer than this duration, the lock needs to be renewed. For each renewal, the
     * lock is reset to the entity's LockDuration value.
     *
     * @param message The {@link ServiceBusReceivedMessage} to perform auto-lock renewal.
     *
     * @return The new expiration time for the message.
     *
     * @throws NullPointerException if {@code message} or {@code message.getLockToken()} is null.
     * @throws UnsupportedOperationException if the receiver was opened in
     *     {@link ServiceBusReceiveMode#RECEIVE_AND_DELETE} mode or if the message was received from peekMessage.
     * @throws IllegalStateException if the receiver is a session receiver or receiver is already disposed.
     * @throws IllegalArgumentException if {@code message.getLockToken()} is an empty value.
     */
    public Mono<OffsetDateTime> renewMessageLock(ServiceBusReceivedMessage message) {
        if (isDisposed.get()) {
            return monoError(logger, new IllegalStateException(
                String.format(INVALID_OPERATION_DISPOSED_RECEIVER, "renewMessageLock")));
        } else if (Objects.isNull(message)) {
            return monoError(logger, new NullPointerException("'message' cannot be null."));
        } else if (Objects.isNull(message.getLockToken())) {
            return monoError(logger, new NullPointerException("'message.getLockToken()' cannot be null."));
        } else if (message.getLockToken().isEmpty()) {
            return monoError(logger, new IllegalArgumentException("'message.getLockToken()' cannot be empty."));
        } else if (receiverOptions.isSessionReceiver()) {
            final String errorMessage = "Renewing message lock is an invalid operation when working with sessions.";
            return monoError(logger, new IllegalStateException(errorMessage));
        }

        return renewMessageLock(message.getLockToken())
            .onErrorMap(throwable -> mapError(throwable, ServiceBusErrorSource.RENEW_LOCK));
    }

    /**
     * Asynchronously renews the lock on the message. The lock will be renewed based on the setting specified on the
     * entity.
     *
     * @param lockToken to be renewed.
     *
     * @return The new expiration time for the message.
<<<<<<< HEAD
     */
    Mono<OffsetDateTime> renewMessageLock(String lockToken) {

=======
     * @throws IllegalStateException if receiver is already disposed.
     */
    Mono<OffsetDateTime> renewMessageLock(String lockToken) {
        if (isDisposed.get()) {
            return monoError(logger, new IllegalStateException(
                String.format(INVALID_OPERATION_DISPOSED_RECEIVER, "renewMessageLock")));
        }
>>>>>>> 6f033d77
        return connectionProcessor
            .flatMap(connection -> connection.getManagementNode(entityPath, entityType))
            .flatMap(serviceBusManagementNode ->
                serviceBusManagementNode.renewMessageLock(lockToken, getLinkName(null)))
            .map(offsetDateTime -> managementNodeLocks.addOrUpdate(lockToken, offsetDateTime,
                offsetDateTime));
    }

    /**
     * Starts the auto lock renewal for a {@link ServiceBusReceivedMessage message}.
     *
     * @param message The {@link ServiceBusReceivedMessage} to perform this operation.
     * @param maxLockRenewalDuration Maximum duration to keep renewing the lock token.
     *
     * @return A Mono that completes when the message renewal operation has completed up until
     *      {@code maxLockRenewalDuration}.
     *
     * @throws NullPointerException if {@code message}, {@code message.getLockToken()}, or
     *      {@code maxLockRenewalDuration} is null.
     * @throws IllegalStateException if the receiver is a session receiver or the receiver is disposed.
     * @throws IllegalArgumentException if {@code message.getLockToken()} is an empty value.
     * @throws ServiceBusException If the message lock cannot be renewed.
     */
    public Mono<Void> renewMessageLock(ServiceBusReceivedMessage message, Duration maxLockRenewalDuration) {
        if (isDisposed.get()) {
            return monoError(logger, new IllegalStateException(
                String.format(INVALID_OPERATION_DISPOSED_RECEIVER, "getAutoRenewMessageLock")));
        } else if (Objects.isNull(message)) {
            return monoError(logger, new NullPointerException("'message' cannot be null."));
        } else if (Objects.isNull(message.getLockToken())) {
            return monoError(logger, new NullPointerException("'message.getLockToken()' cannot be null."));
        } else if (message.getLockToken().isEmpty()) {
            return monoError(logger, new IllegalArgumentException("'message.getLockToken()' cannot be empty."));
        } else if (receiverOptions.isSessionReceiver()) {
            return monoError(logger, new IllegalStateException(
                String.format("Cannot renew message lock [%s] for a session receiver.", message.getLockToken())));
        } else if (maxLockRenewalDuration == null) {
            return monoError(logger, new NullPointerException("'maxLockRenewalDuration' cannot be null."));
        } else if (maxLockRenewalDuration.isNegative()) {
            return monoError(logger, new IllegalArgumentException("'maxLockRenewalDuration' cannot be negative."));
        }

        final LockRenewalOperation operation = new LockRenewalOperation(message.getLockToken(),
            maxLockRenewalDuration, false, ignored -> renewMessageLock(message));
        renewalContainer.addOrUpdate(message.getLockToken(), OffsetDateTime.now().plus(maxLockRenewalDuration),
            operation);

        return operation.getCompletionOperation()
            .onErrorMap(throwable -> mapError(throwable, ServiceBusErrorSource.RENEW_LOCK));
    }

    /**
     * Renews the session lock if this receiver is a session receiver.
     *
     * @return The next expiration time for the session lock.
     * @throws IllegalStateException if the receiver is a non-session receiver or if receiver is already disposed.
     * @throws ServiceBusException if the session lock cannot be renewed.
     */
    public Mono<OffsetDateTime> renewSessionLock() {
        return renewSessionLock(receiverOptions.getSessionId());
    }

    /**
     * Starts the auto lock renewal for the session this receiver works for.
     *
     * @param maxLockRenewalDuration Maximum duration to keep renewing the session lock.
     *
     * @return A lock renewal operation for the message.
     *
     * @throws NullPointerException if {@code maxLockRenewalDuration} is null.
     * @throws IllegalStateException if the receiver is a non-session receiver or the receiver is disposed.
     * @throws ServiceBusException if the session lock renewal operation cannot be started.
     */
    public Mono<Void> renewSessionLock(Duration maxLockRenewalDuration) {
        return this.renewSessionLock(receiverOptions.getSessionId(), maxLockRenewalDuration);
    }

    /**
     * Sets the state of the session this receiver works for.
     *
     * @param sessionState State to set on the session.
     *
     * @return A Mono that completes when the session is set
     * @throws IllegalStateException if the receiver is a non-session receiver or receiver is already disposed.
     * @throws ServiceBusException if the session state cannot be set.
     */
    public Mono<Void> setSessionState(byte[] sessionState) {
        return this.setSessionState(receiverOptions.getSessionId(), sessionState);
    }

    /**
     * Starts a new service side transaction. The {@link ServiceBusTransactionContext transaction context} should be
     * passed to all operations that needs to be in this transaction.
     *
     * <p><strong>Creating and using a transaction</strong></p>
     * {@codesnippet com.azure.messaging.servicebus.servicebusreceiverasyncclient.committransaction#servicebustransactioncontext}
     *
     * @return The {@link Mono} that finishes this operation on service bus resource.
     * @throws IllegalStateException if receiver is already disposed.
     * @throws ServiceBusException if a transaction cannot be created.
     */
    public Mono<ServiceBusTransactionContext> createTransaction() {
        if (isDisposed.get()) {
            return monoError(logger, new IllegalStateException(
                String.format(INVALID_OPERATION_DISPOSED_RECEIVER, "createTransaction")));
        }

        return connectionProcessor
            .flatMap(connection -> connection.createSession(TRANSACTION_LINK_NAME))
            .flatMap(transactionSession -> transactionSession.createTransaction())
            .map(transaction -> new ServiceBusTransactionContext(transaction.getTransactionId()));
    }

    /**
     * Commits the transaction and all the operations associated with it.
     *
     * <p><strong>Creating and using a transaction</strong></p>
     * {@codesnippet com.azure.messaging.servicebus.servicebusreceiverasyncclient.committransaction#servicebustransactioncontext}
     *
     * @param transactionContext The transaction to be commit.
     *
     * @return The {@link Mono} that finishes this operation on service bus resource.
     *
     * @throws NullPointerException if {@code transactionContext} or {@code transactionContext.transactionId} is null.
     * @throws IllegalStateException if receiver is already disposed.
     * @throws ServiceBusException if the transaction could not be committed.
     */
    public Mono<Void> commitTransaction(ServiceBusTransactionContext transactionContext) {
        if (isDisposed.get()) {
            return monoError(logger, new IllegalStateException(
                String.format(INVALID_OPERATION_DISPOSED_RECEIVER, "commitTransaction")));
        }
        if (Objects.isNull(transactionContext)) {
            return monoError(logger, new NullPointerException("'transactionContext' cannot be null."));
        } else if (Objects.isNull(transactionContext.getTransactionId())) {
            return monoError(logger, new NullPointerException("'transactionContext.transactionId' cannot be null."));
        }

        return connectionProcessor
            .flatMap(connection -> connection.createSession(TRANSACTION_LINK_NAME))
            .flatMap(transactionSession -> transactionSession.commitTransaction(new AmqpTransaction(
                transactionContext.getTransactionId())));
    }

    /**
     * Rollbacks the transaction given and all operations associated with it.
     *
     * <p><strong>Creating and using a transaction</strong></p>
     * {@codesnippet com.azure.messaging.servicebus.servicebusreceiverasyncclient.committransaction#servicebustransactioncontext}
     *
     * @param transactionContext The transaction to rollback.
     *
     * @return The {@link Mono} that finishes this operation on service bus resource.
     * @throws NullPointerException if {@code transactionContext} or {@code transactionContext.transactionId} is null.
     * @throws IllegalStateException if receiver is already disposed.
     * @throws ServiceBusException if the transaction could not be rolled back.
     */
    public Mono<Void> rollbackTransaction(ServiceBusTransactionContext transactionContext) {
        if (isDisposed.get()) {
            return monoError(logger, new IllegalStateException(
                String.format(INVALID_OPERATION_DISPOSED_RECEIVER, "rollbackTransaction")));
        }
        if (Objects.isNull(transactionContext)) {
            return monoError(logger, new NullPointerException("'transactionContext' cannot be null."));
        } else if (Objects.isNull(transactionContext.getTransactionId())) {
            return monoError(logger, new NullPointerException("'transactionContext.transactionId' cannot be null."));
        }

        return connectionProcessor
            .flatMap(connection -> connection.createSession(TRANSACTION_LINK_NAME))
            .flatMap(transactionSession -> transactionSession.rollbackTransaction(new AmqpTransaction(
                transactionContext.getTransactionId())));
    }

    /**
     * Disposes of the consumer by closing the underlying links to the service.
     */
    @Override
    public void close() {
        if (isDisposed.get()) {
            return;
        }

        try {
            completionLock.acquire();
        } catch (InterruptedException e) {
            logger.info("Unable to obtain completion lock.", e);
        }

        if (isDisposed.getAndSet(true)) {
            return;
        }

<<<<<<< HEAD
        try {
            completionLock.acquire();
        } catch (InterruptedException e) {
            logger.info("Unable to obtain completion lock.", e);
        }

=======
>>>>>>> 6f033d77
        // Blocking until the last message has been completed.
        logger.info("Removing receiver links.");
        final ServiceBusAsyncConsumer disposed = consumer.getAndSet(null);
        if (disposed != null) {
            disposed.close();
        }

        if (sessionManager != null) {
            sessionManager.close();
        }

        managementNodeLocks.close();
        renewalContainer.close();

        onClientClose.run();
    }

    /**
     * @return receiver options set by user;
     */
    ReceiverOptions getReceiverOptions() {
        return receiverOptions;
    }

    /**
     * Gets whether or not the management node contains the message lock token and it has not expired. Lock tokens are
     * held by the management node when they are received from the management node or management operations are
     * performed using that {@code lockToken}.
     *
     * @param lockToken Lock token to check for.
     *
     * @return {@code true} if the management node contains the lock token and false otherwise.
     */
    private boolean isManagementToken(String lockToken) {
        return managementNodeLocks.containsUnexpired(lockToken);
    }

    private Mono<Void> updateDisposition(ServiceBusReceivedMessage message, DispositionStatus dispositionStatus,
        String deadLetterReason, String deadLetterErrorDescription, Map<String, Object> propertiesToModify,
        ServiceBusTransactionContext transactionContext) {

        if (isDisposed.get()) {
            return monoError(logger, new IllegalStateException(
                String.format(INVALID_OPERATION_DISPOSED_RECEIVER, dispositionStatus.getValue())));
        } else if (Objects.isNull(message)) {
            return monoError(logger, new NullPointerException("'message' cannot be null."));
        }

        final String lockToken = message.getLockToken();
        final String sessionId = message.getSessionId();

        if (receiverOptions.getReceiveMode() != ServiceBusReceiveMode.PEEK_LOCK) {
            return Mono.error(logger.logExceptionAsError(new UnsupportedOperationException(String.format(
                "'%s' is not supported on a receiver opened in ReceiveMode.RECEIVE_AND_DELETE.", dispositionStatus))));
        } else if (message.isSettled()) {
            return Mono.error(logger.logExceptionAsError(
                new IllegalArgumentException("The message has either been deleted or already settled.")));
        } else if (message.getLockToken() == null) {
            // message must be a peeked message (or somehow they created a message w/o a lock token)
            final String errorMessage = "This operation is not supported for peeked messages. "
                + "Only messages received using receiveMessages() in PEEK_LOCK mode can be settled.";
            return Mono.error(
                logger.logExceptionAsError(new UnsupportedOperationException(errorMessage))
            );
        }

        final String sessionIdToUse;
        if (sessionId == null && !CoreUtils.isNullOrEmpty(receiverOptions.getSessionId())) {
            sessionIdToUse = receiverOptions.getSessionId();
        } else {
            sessionIdToUse = sessionId;
        }

        logger.verbose("{}: Update started. Disposition: {}. Lock: {}. SessionId: {}.", entityPath, dispositionStatus,
            lockToken, sessionIdToUse);

        // This operation is not kicked off until it is subscribed to.
        final Mono<Void> performOnManagement = connectionProcessor
            .flatMap(connection -> connection.getManagementNode(entityPath, entityType))
            .flatMap(node -> node.updateDisposition(lockToken, dispositionStatus, deadLetterReason,
                deadLetterErrorDescription, propertiesToModify, sessionId, getLinkName(sessionId), transactionContext))
            .then(Mono.fromRunnable(() -> {
                logger.info("{}: Management node Update completed. Disposition: {}. Lock: {}.",
                    entityPath, dispositionStatus, lockToken);

                message.setIsSettled();
                managementNodeLocks.remove(lockToken);
                renewalContainer.remove(lockToken);
            }));

        Mono<Void> updateDispositionOperation;
        if (sessionManager != null) {
<<<<<<< HEAD
            updateDispositionOperation =  sessionManager.updateDisposition(lockToken, sessionId, dispositionStatus,
=======
            updateDispositionOperation = sessionManager.updateDisposition(lockToken, sessionId, dispositionStatus,
>>>>>>> 6f033d77
                propertiesToModify, deadLetterReason, deadLetterErrorDescription, transactionContext)
                .flatMap(isSuccess -> {
                    if (isSuccess) {
                        message.setIsSettled();
                        renewalContainer.remove(lockToken);
                        return Mono.empty();
                    }

                    logger.info("Could not perform on session manger. Performing on management node.");
                    return performOnManagement;
                });
        } else {
            final ServiceBusAsyncConsumer existingConsumer = consumer.get();
            if (isManagementToken(lockToken) || existingConsumer == null) {
                updateDispositionOperation = performOnManagement;
            } else {
                updateDispositionOperation = existingConsumer.updateDisposition(lockToken, dispositionStatus,
                    deadLetterReason, deadLetterErrorDescription, propertiesToModify, transactionContext)
                    .then(Mono.fromRunnable(() -> {
                        logger.verbose("{}: Update completed. Disposition: {}. Lock: {}.",
                            entityPath, dispositionStatus, lockToken);
<<<<<<< HEAD
=======

                        message.setIsSettled();
>>>>>>> 6f033d77
                        renewalContainer.remove(lockToken);
                    }));
            }
        }
<<<<<<< HEAD
        return updateDispositionOperation
            .onErrorMap(throwable -> {
                // We only populate ErrorSource only when AutoComplete is enabled.
                if (receiverOptions.isEnableAutoComplete() && throwable instanceof AmqpException) {
                    switch (dispositionStatus) {
                        case COMPLETED:
                            return new ServiceBusAmqpException((AmqpException) throwable,
                                ServiceBusErrorSource.COMPLETE);
                        case ABANDONED:
                            return new ServiceBusAmqpException((AmqpException) throwable,
                                ServiceBusErrorSource.ABANDONED);
                        default:
                            // Do nothing
                    }
                }
                return throwable;

=======

        return updateDispositionOperation
            .onErrorMap(throwable -> {
                if (throwable instanceof ServiceBusException) {
                    return throwable;
                }

                switch (dispositionStatus) {
                    case COMPLETED:
                        return new ServiceBusException(throwable, ServiceBusErrorSource.COMPLETE);
                    case ABANDONED:
                        return new ServiceBusException(throwable, ServiceBusErrorSource.ABANDON);
                    default:
                        return new ServiceBusException(throwable, ServiceBusErrorSource.UNKNOWN);
                }
>>>>>>> 6f033d77
            });
    }

    private ServiceBusAsyncConsumer getOrCreateConsumer() {
        final ServiceBusAsyncConsumer existing = consumer.get();
        if (existing != null) {
            return existing;
        }

        final String linkName = StringUtil.getRandomString(entityPath);
        logger.info("{}: Creating consumer for link '{}'", entityPath, linkName);

        final Flux<ServiceBusReceiveLink> receiveLink = connectionProcessor.flatMap(connection -> {
            if (receiverOptions.isSessionReceiver()) {
                return connection.createReceiveLink(linkName, entityPath, receiverOptions.getReceiveMode(),
                    null, entityType, receiverOptions.getSessionId());
            } else {
                return connection.createReceiveLink(linkName, entityPath, receiverOptions.getReceiveMode(),
                    null, entityType);
            }
        })
            .doOnNext(next -> {
                final String format = "Created consumer for Service Bus resource: [{}] mode: [{}]"
                    + " sessionEnabled? {} transferEntityPath: [{}], entityType: [{}]";
                logger.verbose(format, next.getEntityPath(), receiverOptions.getReceiveMode(),
                    CoreUtils.isNullOrEmpty(receiverOptions.getSessionId()), "N/A", entityType);
            })
            .repeat();

        final AmqpRetryPolicy retryPolicy = RetryUtil.getRetryPolicy(connectionProcessor.getRetryOptions());
        final ServiceBusReceiveLinkProcessor linkMessageProcessor = receiveLink.subscribeWith(
            new ServiceBusReceiveLinkProcessor(receiverOptions.getPrefetchCount(), retryPolicy,
                receiverOptions.getReceiveMode()));

        final ServiceBusAsyncConsumer newConsumer = new ServiceBusAsyncConsumer(linkName, linkMessageProcessor,
            messageSerializer, receiverOptions);

        // There could have been multiple threads trying to create this async consumer when the result was null.
        // If another one had set the value while we were creating this resource, dispose of newConsumer.
        if (consumer.compareAndSet(null, newConsumer)) {
            return newConsumer;
        } else {
            newConsumer.close();
            return consumer.get();
        }
    }

    /**
     * If the receiver has not connected via {@link #receiveMessages()}, all its current operations have been performed
     * through the management node.
     *
     * @return The name of the receive link, or null of it has not connected via a receive link.
     */
    private String getLinkName(String sessionId) {
        if (sessionManager != null && !CoreUtils.isNullOrEmpty(sessionId)) {
            return sessionManager.getLinkName(sessionId);
        } else if (!CoreUtils.isNullOrEmpty(sessionId) && !receiverOptions.isSessionReceiver()) {
            return null;
        } else {
            final ServiceBusAsyncConsumer existing = consumer.get();
            return existing != null ? existing.getLinkName() : null;
        }
    }

    Mono<OffsetDateTime> renewSessionLock(String sessionId) {
        if (isDisposed.get()) {
            return monoError(logger, new IllegalStateException(
                String.format(INVALID_OPERATION_DISPOSED_RECEIVER, "renewSessionLock")));
        } else if (!receiverOptions.isSessionReceiver()) {
            return monoError(logger, new IllegalStateException("Cannot renew session lock on a non-session receiver."));
        }
        final String linkName = sessionManager != null
            ? sessionManager.getLinkName(sessionId)
            : null;

        return connectionProcessor
            .flatMap(connection -> connection.getManagementNode(entityPath, entityType))
            .flatMap(channel -> channel.renewSessionLock(sessionId, linkName))
            .onErrorMap(throwable -> mapError(throwable, ServiceBusErrorSource.RENEW_LOCK));
    }

    Mono<Void> renewSessionLock(String sessionId, Duration maxLockRenewalDuration) {
        if (isDisposed.get()) {
            return monoError(logger, new IllegalStateException(
<<<<<<< HEAD
                String.format(INVALID_OPERATION_DISPOSED_RECEIVER, "getAutoRenewSessionLock")));
=======
                String.format(INVALID_OPERATION_DISPOSED_RECEIVER, "renewSessionLock")));
>>>>>>> 6f033d77
        } else if (!receiverOptions.isSessionReceiver()) {
            return monoError(logger, new IllegalStateException(
                "Cannot renew session lock on a non-session receiver."));
        } else if (maxLockRenewalDuration == null) {
            return monoError(logger, new NullPointerException("'maxLockRenewalDuration' cannot be null."));
        } else if (maxLockRenewalDuration.isNegative()) {
            return monoError(logger, new IllegalArgumentException(
                "'maxLockRenewalDuration' cannot be negative."));
        } else if (Objects.isNull(sessionId)) {
            return monoError(logger, new NullPointerException("'sessionId' cannot be null."));
        } else if (sessionId.isEmpty()) {
            return monoError(logger, new IllegalArgumentException("'sessionId' cannot be empty."));
        }
        final LockRenewalOperation operation = new LockRenewalOperation(sessionId,
            maxLockRenewalDuration, true, this::renewSessionLock);

        renewalContainer.addOrUpdate(sessionId, OffsetDateTime.now().plus(maxLockRenewalDuration), operation);
        return operation.getCompletionOperation()
            .onErrorMap(throwable -> mapError(throwable, ServiceBusErrorSource.RENEW_LOCK));
    }

    Mono<Void> setSessionState(String sessionId, byte[] sessionState) {
        if (isDisposed.get()) {
            return monoError(logger, new IllegalStateException(
                String.format(INVALID_OPERATION_DISPOSED_RECEIVER, "setSessionState")));
        } else if (!receiverOptions.isSessionReceiver()) {
            return monoError(logger, new IllegalStateException("Cannot set session state on a non-session receiver."));
        }
        final String linkName = sessionManager != null
            ? sessionManager.getLinkName(sessionId)
            : null;

        return connectionProcessor
            .flatMap(connection -> connection.getManagementNode(entityPath, entityType))
<<<<<<< HEAD
            .flatMap(channel -> channel.setSessionState(sessionId, sessionState, linkName));
=======
            .flatMap(channel -> channel.setSessionState(sessionId, sessionState, linkName))
            .onErrorMap((err) -> mapError(err, ServiceBusErrorSource.RECEIVE));
>>>>>>> 6f033d77
    }

    Mono<byte[]> getSessionState(String sessionId) {
        if (isDisposed.get()) {
            return monoError(logger, new IllegalStateException(
                String.format(INVALID_OPERATION_DISPOSED_RECEIVER, "getSessionState")));
        } else if (!receiverOptions.isSessionReceiver()) {
            return monoError(logger, new IllegalStateException("Cannot get session state on a non-session receiver."));
        }
<<<<<<< HEAD
        if (sessionManager != null) {
            return sessionManager.getSessionState(sessionId);
        } else {
            return connectionProcessor
                .flatMap(connection -> connection.getManagementNode(entityPath, entityType))
                .flatMap(channel -> channel.getSessionState(sessionId, getLinkName(sessionId)));
        }
    }

    /**
     * Map the error to {@link ServiceBusAmqpException}
     */
    private Throwable mapError(Throwable throwable, ServiceBusErrorSource errorSource) {
        if ((throwable instanceof ServiceBusAmqpException) || !(throwable instanceof AmqpException)) {
            return throwable;
        } else {
            return new ServiceBusAmqpException((AmqpException) throwable, errorSource);
        }
=======

        Mono<byte[]> result;

        if (sessionManager != null) {
            result = sessionManager.getSessionState(sessionId);
        } else {
            result = connectionProcessor
                .flatMap(connection -> connection.getManagementNode(entityPath, entityType))
                .flatMap(channel -> channel.getSessionState(sessionId, getLinkName(sessionId)));
        }

        return result.onErrorMap((err) -> mapError(err, ServiceBusErrorSource.RECEIVE));
    }

    /**
     * Map the error to {@link ServiceBusException}
     */
    private Throwable mapError(Throwable throwable, ServiceBusErrorSource errorSource) {
        if (!(throwable instanceof ServiceBusException)) {
            return new ServiceBusException(throwable, errorSource);
        }
        return throwable;
>>>>>>> 6f033d77
    }

    boolean isConnectionClosed() {
        return this.connectionProcessor.isChannelClosed();
    }
<<<<<<< HEAD
=======

    boolean isManagementNodeLocksClosed() {
        return this.managementNodeLocks.isClosed();
    }

    boolean isRenewalContainerClosed() {
        return this.renewalContainer.isClosed();
    }
>>>>>>> 6f033d77
}<|MERGE_RESOLUTION|>--- conflicted
+++ resolved
@@ -11,11 +11,7 @@
 import com.azure.core.amqp.implementation.StringUtil;
 import com.azure.core.amqp.implementation.TracerProvider;
 import com.azure.core.annotation.ServiceClient;
-<<<<<<< HEAD
-import com.azure.core.experimental.util.BinaryData;
-=======
 import com.azure.core.util.BinaryData;
->>>>>>> 6f033d77
 import com.azure.core.util.CoreUtils;
 import com.azure.core.util.IterableStream;
 import com.azure.core.util.logging.ClientLogger;
@@ -30,11 +26,7 @@
 import com.azure.messaging.servicebus.models.CompleteOptions;
 import com.azure.messaging.servicebus.models.DeadLetterOptions;
 import com.azure.messaging.servicebus.models.DeferOptions;
-<<<<<<< HEAD
-import com.azure.messaging.servicebus.models.ReceiveMode;
-=======
 import com.azure.messaging.servicebus.models.ServiceBusReceiveMode;
->>>>>>> 6f033d77
 import reactor.core.publisher.BaseSubscriber;
 import reactor.core.publisher.Flux;
 import reactor.core.publisher.Mono;
@@ -74,25 +66,11 @@
  *
  * <p><strong>Receive messages from a specific session</strong></p>
  * <p>To fetch messages from a specific session, switch to {@link ServiceBusSessionReceiverClientBuilder} and
-<<<<<<< HEAD
- * build the session receiver client. Use {@link ServiceBusSessionReceiverAsyncClient#acceptSession(String)} to create a
- * session-bound {@link ServiceBusReceiverAsyncClient}.
-=======
  * build the session receiver client. Use {@link ServiceBusSessionReceiverAsyncClient#acceptSession(String)} to create
  * a session-bound {@link ServiceBusReceiverAsyncClient}.
->>>>>>> 6f033d77
  * </p>
  * {@codesnippet com.azure.messaging.servicebus.servicebusreceiverasyncclient.instantiation#sessionId}
  *
-<<<<<<< HEAD
- * <p><strong>Process messages from the first available session</strong></p>
- * <p>To process messages from the first available session, switch to {@link ServiceBusSessionReceiverClientBuilder} and
- * build the session receiver client. Use {@link ServiceBusSessionReceiverAsyncClient#acceptNextSession()} to
- * find the first available session to process messages from.</p>
- * {@codesnippet com.azure.messaging.servicebus.servicebusasyncreceiverclient.instantiation#nextsession}
- *
- * <p><strong>Rate limiting consumption of messages from Service Bus resource</strong></p>
-=======
  * <p><strong>Receive messages from the first available session</strong></p>
  * <p>To process messages from the first available session, switch to {@link ServiceBusSessionReceiverClientBuilder}
  * and build the session receiver client. Use
@@ -101,7 +79,6 @@
  * {@codesnippet com.azure.messaging.servicebus.servicebusreceiverasyncclient.instantiation#nextsession}
  *
  * <p><strong>Rate limiting consumption of messages from a Service Bus entity</strong></p>
->>>>>>> 6f033d77
  * <p>For message receivers that need to limit the number of messages they receive at a given time, they can use
  * {@link BaseSubscriber#request(long)}.</p>
  * {@codesnippet com.azure.messaging.servicebus.servicebusreceiverasyncclient.receive#basesubscriber}
@@ -217,18 +194,12 @@
      * @param message The {@link ServiceBusReceivedMessage} to perform this operation.
      *
      * @return A {@link Mono} that completes when the Service Bus abandon operation completes.
-<<<<<<< HEAD
-     * @throws NullPointerException if {@code message} is null.
-     * @throws UnsupportedOperationException if the receiver was opened in {@link ReceiveMode#RECEIVE_AND_DELETE}
-     *     mode.
-=======
      *
      * @throws NullPointerException if {@code message} is null.
      * @throws UnsupportedOperationException if the receiver was opened in
      *     {@link ServiceBusReceiveMode#RECEIVE_AND_DELETE} mode or if the message was received from
      * @throws IllegalStateException if receiver is already disposed.
      * @throws ServiceBusException if the message could not be abandoned.
->>>>>>> 6f033d77
      */
     public Mono<Void> abandon(ServiceBusReceivedMessage message) {
         return updateDisposition(message, DispositionStatus.ABANDONED, null, null,
@@ -236,39 +207,20 @@
     }
 
     /**
-<<<<<<< HEAD
-     * Abandon a {@link ServiceBusReceivedMessage message} updates the message's properties.
-     * This will make the message available again for processing. Abandoning a message will increase the delivery count
-     * on the message.
-     *
-     * @param message The {@link ServiceBusReceivedMessage} to perform this operation.
-     * @param options to abandon the message. You can specify
-     *     {@link AbandonOptions#setPropertiesToModify(Map) properties} to modify on the Message. The
-     *     {@code transactionContext} can be set using
-     *     {@link AbandonOptions#setTransactionContext(ServiceBusTransactionContext)}. The transaction should be
-     *     created first by {@link ServiceBusReceiverAsyncClient#createTransaction()} or
-     *     {@link ServiceBusSenderAsyncClient#createTransaction()}.
-=======
      * Abandons a {@link ServiceBusReceivedMessage message} updates the message's properties. This will make the
      * message available again for processing. Abandoning a message will increase the delivery count on the message.
      *
      * @param message The {@link ServiceBusReceivedMessage} to perform this operation.
      * @param options The options to set while abandoning the message.
->>>>>>> 6f033d77
      *
      * @return A {@link Mono} that completes when the Service Bus operation finishes.
      * @throws NullPointerException if {@code message} or {@code options} is null. Also if
      *     {@code transactionContext.transactionId} is null when {@code options.transactionContext} is specified.
-<<<<<<< HEAD
-     * @throws UnsupportedOperationException if the receiver was opened in {@link ReceiveMode#RECEIVE_AND_DELETE}
-     *     mode.
-=======
      * @throws UnsupportedOperationException if the receiver was opened in
      *     {@link ServiceBusReceiveMode#RECEIVE_AND_DELETE} mode or if the message was received from
      *     {@link ServiceBusReceiverAsyncClient#peekMessage() peekMessage}.
      * @throws IllegalStateException if receiver is already disposed.
      * @throws ServiceBusException if the message could not be abandoned.
->>>>>>> 6f033d77
      */
     public Mono<Void> abandon(ServiceBusReceivedMessage message, AbandonOptions options) {
         if (Objects.isNull(options)) {
@@ -307,18 +259,6 @@
      * the service.
      *
      * @param message The {@link ServiceBusReceivedMessage} to perform this operation.
-<<<<<<< HEAD
-     * @param options to complete the message. The {@code transactionContext} can be set using
-     *     {@link CompleteOptions#setTransactionContext(ServiceBusTransactionContext)}. The transaction should be
-     *     created first by {@link ServiceBusReceiverAsyncClient#createTransaction()} or
-     *     {@link ServiceBusSenderAsyncClient#createTransaction()}.
-     *
-     * @return A {@link Mono} that finishes when the message is completed on Service Bus.
-     * @throws NullPointerException if {@code message} or {@code options} is null. Also if
-     *     {@code transactionContext.transactionId} is null when {@code options.transactionContext} is specified.
-     * @throws UnsupportedOperationException if the receiver was opened in {@link ReceiveMode#RECEIVE_AND_DELETE}
-     *     mode.
-=======
      * @param options Options used to complete the message.
      *
      * @return A {@link Mono} that finishes when the message is completed on Service Bus.
@@ -330,7 +270,6 @@
      *     {@link ServiceBusReceiverAsyncClient#peekMessage() peekMessage}.
      * @throws IllegalStateException if receiver is already disposed.
      * @throws ServiceBusException if the message could not be completed.
->>>>>>> 6f033d77
      */
     public Mono<Void> complete(ServiceBusReceivedMessage message, CompleteOptions options) {
         if (Objects.isNull(options)) {
@@ -353,15 +292,11 @@
      * @return A {@link Mono} that completes when the Service Bus defer operation finishes.
      *
      * @throws NullPointerException if {@code message} is null.
-<<<<<<< HEAD
-     * @throws UnsupportedOperationException if the receiver was opened in {@link ReceiveMode#RECEIVE_AND_DELETE} mode.
-=======
      * @throws UnsupportedOperationException if the receiver was opened in
      *     {@link ServiceBusReceiveMode#RECEIVE_AND_DELETE} mode or if the message was received from
      *     {@link ServiceBusReceiverAsyncClient#peekMessage() peekMessage}.
      * @throws IllegalStateException if receiver is already disposed.
      * @throws ServiceBusException if the message could not be deferred.
->>>>>>> 6f033d77
      * @see <a href="https://docs.microsoft.com/azure/service-bus-messaging/message-deferral">Message deferral</a>
      */
     public Mono<Void> defer(ServiceBusReceivedMessage message) {
@@ -370,23 +305,6 @@
     }
 
     /**
-<<<<<<< HEAD
-     * Defers a {@link ServiceBusReceivedMessage message} with modified message property. This will move message into
-     * the deferred subqueue.
-     *
-     * @param message The {@link ServiceBusReceivedMessage} to perform this operation.
-     * @param options to defer the message. You can specify {@link DeferOptions#setPropertiesToModify(Map) properties}
-     *     to modify on the Message. The {@code transactionContext} can be set using
-     *     {@link DeferOptions#setTransactionContext(ServiceBusTransactionContext)}. The transaction should be
-     *     created first by {@link ServiceBusReceiverAsyncClient#createTransaction()} or
-     *     {@link ServiceBusSenderAsyncClient#createTransaction()}.
-     *
-     * @return A {@link Mono} that completes when the defer operation finishes.
-     * @throws NullPointerException if {@code message} or {@code options} is null. Also if
-     *     {@code transactionContext.transactionId} is null when {@code options.transactionContext} is specified.
-     * @throws UnsupportedOperationException if the receiver was opened in {@link ReceiveMode#RECEIVE_AND_DELETE}
-     *     mode.
-=======
      * Defers a {@link ServiceBusReceivedMessage message} with the options set. This will move message into
      * the deferred sub-queue.
      *
@@ -402,7 +320,6 @@
      *     {@link ServiceBusReceiverAsyncClient#peekMessage() peekMessage}.
      * @throws IllegalStateException if receiver is already disposed.
      * @throws ServiceBusException if the message could not be deferred.
->>>>>>> 6f033d77
      * @see <a href="https://docs.microsoft.com/azure/service-bus-messaging/message-deferral">Message deferral</a>
      */
     public Mono<Void> defer(ServiceBusReceivedMessage message, DeferOptions options) {
@@ -442,19 +359,6 @@
      * Moves a {@link ServiceBusReceivedMessage message} to the dead-letter sub-queue with the given options.
      *
      * @param message The {@link ServiceBusReceivedMessage} to perform this operation.
-<<<<<<< HEAD
-     * @param options to deadLetter the message. You can specify
-     *     {@link DeadLetterOptions#setPropertiesToModify(Map) properties} to modify on the Message. The
-     *     {@code transactionContext} can be set using
-     *     {@link DeadLetterOptions#setTransactionContext(ServiceBusTransactionContext)}. The transaction should be
-     *     created first by {@link ServiceBusReceiverAsyncClient#createTransaction()} or
-     *     {@link ServiceBusSenderAsyncClient#createTransaction()}.
-     * @return A {@link Mono} that completes when the dead letter operation finishes.
-     * @throws NullPointerException if {@code message} or {@code options} is null. Also if
-     *     {@code transactionContext.transactionId} is null when {@code options.transactionContext} is specified.
-     * @throws UnsupportedOperationException if the receiver was opened in {@link ReceiveMode#RECEIVE_AND_DELETE}
-     *     mode.
-=======
      * @param options Options used to dead-letter the message.
      *
      * @return A {@link Mono} that completes when the dead letter operation finishes.
@@ -466,7 +370,6 @@
      *     {@link ServiceBusReceiverAsyncClient#peekMessage() peekMessage}.
      * @throws IllegalStateException if receiver is already disposed.
      * @throws ServiceBusException if the message could not be dead-lettered.
->>>>>>> 6f033d77
      * @see <a href="https://docs.microsoft.com/azure/service-bus-messaging/service-bus-dead-letter-queues">Dead letter
      *     queues</a>
      */
@@ -478,11 +381,7 @@
             return monoError(logger, new NullPointerException(
                 "'options.transactionContext.transactionId' cannot be null."));
         }
-<<<<<<< HEAD
-        return  updateDisposition(message, DispositionStatus.SUSPENDED, options.getDeadLetterReason(),
-=======
         return updateDisposition(message, DispositionStatus.SUSPENDED, options.getDeadLetterReason(),
->>>>>>> 6f033d77
             options.getDeadLetterErrorDescription(), options.getPropertiesToModify(),
             options.getTransactionContext());
     }
@@ -528,6 +427,7 @@
             return monoError(logger, new IllegalStateException(
                 String.format(INVALID_OPERATION_DISPOSED_RECEIVER, "peek")));
         }
+
         return connectionProcessor
             .flatMap(connection -> connection.getManagementNode(entityPath, entityType))
             .flatMap(channel -> {
@@ -572,11 +472,7 @@
      * @throws IllegalStateException if receiver is already disposed.
      * @see <a href="https://docs.microsoft.com/azure/service-bus-messaging/message-browsing">Message browsing</a>
      */
-<<<<<<< HEAD
-    Mono<ServiceBusReceivedMessage> peekMessageAt(long sequenceNumber, String sessionId) {
-=======
     Mono<ServiceBusReceivedMessage> peekMessage(long sequenceNumber, String sessionId) {
->>>>>>> 6f033d77
         if (isDisposed.get()) {
             return monoError(logger, new IllegalStateException(
                 String.format(INVALID_OPERATION_DISPOSED_RECEIVER, "peekAt")));
@@ -681,11 +577,7 @@
      * @throws IllegalStateException if receiver is already disposed.
      * @see <a href="https://docs.microsoft.com/azure/service-bus-messaging/message-browsing">Message browsing</a>
      */
-<<<<<<< HEAD
-    Flux<ServiceBusReceivedMessage> peekMessagesAt(int maxMessages, long sequenceNumber, String sessionId) {
-=======
     Flux<ServiceBusReceivedMessage> peekMessages(int maxMessages, long sequenceNumber, String sessionId) {
->>>>>>> 6f033d77
         if (isDisposed.get()) {
             return fluxError(logger, new IllegalStateException(
                 String.format(INVALID_OPERATION_DISPOSED_RECEIVER, "peekBatchAt")));
@@ -752,40 +644,11 @@
      *
      * @return An <b>infinite</b> stream of messages from the Service Bus entity.
      */
-<<<<<<< HEAD
-    public Flux<ServiceBusReceivedMessage> receiveMessages() {
-        return receiveMessagesWithContext()
-            .handle((serviceBusMessageContext, sink) -> {
-                if (serviceBusMessageContext.hasError()) {
-                    sink.error(serviceBusMessageContext.getThrowable());
-                    return;
-                }
-                sink.next(serviceBusMessageContext.getMessage());
-            });
-    }
-
-    /**
-     * Receives an <b>infinite</b> stream of {@link ServiceBusReceivedMessage messages} from the Service Bus entity.
-     * This Flux continuously receives messages from a Service Bus entity until either:
-     *
-     * <ul>
-     *     <li>The receiver is closed.</li>
-     *     <li>The subscription to the Flux is disposed.</li>
-     *     <li>A terminal signal from a downstream subscriber is propagated upstream (ie. {@link Flux#take(long)} or
-     *     {@link Flux#take(Duration)}).</li>
-     *     <li>An {@link AmqpException} occurs that causes the receive link to stop.</li>
-     * </ul>
-     *
-     * @return An <b>infinite</b> stream of messages from the Service Bus entity.
-     */
-    Flux<ServiceBusMessageContext> receiveMessagesWithContext() {
-=======
     Flux<ServiceBusMessageContext> receiveMessagesWithContext() {
         return receiveMessagesWithContext(1);
     }
 
     Flux<ServiceBusMessageContext> receiveMessagesWithContext(int highTide) {
->>>>>>> 6f033d77
         final Flux<ServiceBusMessageContext> messageFlux = sessionManager != null
             ? sessionManager.receive()
             : getOrCreateConsumer().receive().map(ServiceBusMessageContext::new);
@@ -794,22 +657,6 @@
         if (receiverOptions.isAutoLockRenewEnabled()) {
             withAutoLockRenewal = new FluxAutoLockRenew(messageFlux, receiverOptions.getMaxLockRenewDuration(),
                 renewalContainer, this::renewMessageLock);
-<<<<<<< HEAD
-        } else {
-            withAutoLockRenewal = messageFlux;
-        }
-
-        final Flux<ServiceBusMessageContext> withAutoComplete;
-        if (receiverOptions.isEnableAutoComplete()) {
-            withAutoComplete = new FluxAutoComplete(withAutoLockRenewal, completionLock,
-                context -> context.getMessage() != null ? complete(context.getMessage()) : Mono.empty(),
-                context -> context.getMessage() != null ? abandon(context.getMessage()) : Mono.empty());
-        } else {
-            withAutoComplete = withAutoLockRenewal;
-        }
-
-        return withAutoComplete
-=======
         } else {
             withAutoLockRenewal = messageFlux;
         }
@@ -827,7 +674,6 @@
             result = result.limitRate(highTide, 0);
         }
         return result
->>>>>>> 6f033d77
             .onErrorMap(throwable -> mapError(throwable, ServiceBusErrorSource.RECEIVE));
     }
 
@@ -863,13 +709,10 @@
      * @throws IllegalStateException if receiver is already disposed.
      */
     Mono<ServiceBusReceivedMessage> receiveDeferredMessage(long sequenceNumber, String sessionId) {
-<<<<<<< HEAD
-=======
         if (isDisposed.get()) {
             return monoError(logger, new IllegalStateException(
                 String.format(INVALID_OPERATION_DISPOSED_RECEIVER, "receiveDeferredMessage")));
         }
->>>>>>> 6f033d77
         return connectionProcessor
             .flatMap(connection -> connection.getManagementNode(entityPath, entityType))
             .flatMap(node -> node.receiveDeferredMessages(receiverOptions.getReceiveMode(),
@@ -914,12 +757,7 @@
      * @return An {@link IterableStream} of deferred {@link ServiceBusReceivedMessage messages}.
      * @throws IllegalStateException if receiver is already disposed.
      */
-<<<<<<< HEAD
-    Flux<ServiceBusReceivedMessage> receiveDeferredMessages(Iterable<Long> sequenceNumbers,
-        String sessionId) {
-=======
     Flux<ServiceBusReceivedMessage> receiveDeferredMessages(Iterable<Long> sequenceNumbers, String sessionId) {
->>>>>>> 6f033d77
         if (isDisposed.get()) {
             return fluxError(logger, new IllegalStateException(
                 String.format(INVALID_OPERATION_DISPOSED_RECEIVER, "receiveDeferredMessageBatch")));
@@ -985,19 +823,13 @@
      * @param lockToken to be renewed.
      *
      * @return The new expiration time for the message.
-<<<<<<< HEAD
+     * @throws IllegalStateException if receiver is already disposed.
      */
     Mono<OffsetDateTime> renewMessageLock(String lockToken) {
-
-=======
-     * @throws IllegalStateException if receiver is already disposed.
-     */
-    Mono<OffsetDateTime> renewMessageLock(String lockToken) {
         if (isDisposed.get()) {
             return monoError(logger, new IllegalStateException(
                 String.format(INVALID_OPERATION_DISPOSED_RECEIVER, "renewMessageLock")));
         }
->>>>>>> 6f033d77
         return connectionProcessor
             .flatMap(connection -> connection.getManagementNode(entityPath, entityType))
             .flatMap(serviceBusManagementNode ->
@@ -1191,15 +1023,6 @@
             return;
         }
 
-<<<<<<< HEAD
-        try {
-            completionLock.acquire();
-        } catch (InterruptedException e) {
-            logger.info("Unable to obtain completion lock.", e);
-        }
-
-=======
->>>>>>> 6f033d77
         // Blocking until the last message has been completed.
         logger.info("Removing receiver links.");
         final ServiceBusAsyncConsumer disposed = consumer.getAndSet(null);
@@ -1292,11 +1115,7 @@
 
         Mono<Void> updateDispositionOperation;
         if (sessionManager != null) {
-<<<<<<< HEAD
-            updateDispositionOperation =  sessionManager.updateDisposition(lockToken, sessionId, dispositionStatus,
-=======
             updateDispositionOperation = sessionManager.updateDisposition(lockToken, sessionId, dispositionStatus,
->>>>>>> 6f033d77
                 propertiesToModify, deadLetterReason, deadLetterErrorDescription, transactionContext)
                 .flatMap(isSuccess -> {
                     if (isSuccess) {
@@ -1318,34 +1137,12 @@
                     .then(Mono.fromRunnable(() -> {
                         logger.verbose("{}: Update completed. Disposition: {}. Lock: {}.",
                             entityPath, dispositionStatus, lockToken);
-<<<<<<< HEAD
-=======
 
                         message.setIsSettled();
->>>>>>> 6f033d77
                         renewalContainer.remove(lockToken);
                     }));
             }
         }
-<<<<<<< HEAD
-        return updateDispositionOperation
-            .onErrorMap(throwable -> {
-                // We only populate ErrorSource only when AutoComplete is enabled.
-                if (receiverOptions.isEnableAutoComplete() && throwable instanceof AmqpException) {
-                    switch (dispositionStatus) {
-                        case COMPLETED:
-                            return new ServiceBusAmqpException((AmqpException) throwable,
-                                ServiceBusErrorSource.COMPLETE);
-                        case ABANDONED:
-                            return new ServiceBusAmqpException((AmqpException) throwable,
-                                ServiceBusErrorSource.ABANDONED);
-                        default:
-                            // Do nothing
-                    }
-                }
-                return throwable;
-
-=======
 
         return updateDispositionOperation
             .onErrorMap(throwable -> {
@@ -1361,7 +1158,6 @@
                     default:
                         return new ServiceBusException(throwable, ServiceBusErrorSource.UNKNOWN);
                 }
->>>>>>> 6f033d77
             });
     }
 
@@ -1446,11 +1242,7 @@
     Mono<Void> renewSessionLock(String sessionId, Duration maxLockRenewalDuration) {
         if (isDisposed.get()) {
             return monoError(logger, new IllegalStateException(
-<<<<<<< HEAD
-                String.format(INVALID_OPERATION_DISPOSED_RECEIVER, "getAutoRenewSessionLock")));
-=======
                 String.format(INVALID_OPERATION_DISPOSED_RECEIVER, "renewSessionLock")));
->>>>>>> 6f033d77
         } else if (!receiverOptions.isSessionReceiver()) {
             return monoError(logger, new IllegalStateException(
                 "Cannot renew session lock on a non-session receiver."));
@@ -1485,12 +1277,8 @@
 
         return connectionProcessor
             .flatMap(connection -> connection.getManagementNode(entityPath, entityType))
-<<<<<<< HEAD
-            .flatMap(channel -> channel.setSessionState(sessionId, sessionState, linkName));
-=======
             .flatMap(channel -> channel.setSessionState(sessionId, sessionState, linkName))
             .onErrorMap((err) -> mapError(err, ServiceBusErrorSource.RECEIVE));
->>>>>>> 6f033d77
     }
 
     Mono<byte[]> getSessionState(String sessionId) {
@@ -1500,26 +1288,6 @@
         } else if (!receiverOptions.isSessionReceiver()) {
             return monoError(logger, new IllegalStateException("Cannot get session state on a non-session receiver."));
         }
-<<<<<<< HEAD
-        if (sessionManager != null) {
-            return sessionManager.getSessionState(sessionId);
-        } else {
-            return connectionProcessor
-                .flatMap(connection -> connection.getManagementNode(entityPath, entityType))
-                .flatMap(channel -> channel.getSessionState(sessionId, getLinkName(sessionId)));
-        }
-    }
-
-    /**
-     * Map the error to {@link ServiceBusAmqpException}
-     */
-    private Throwable mapError(Throwable throwable, ServiceBusErrorSource errorSource) {
-        if ((throwable instanceof ServiceBusAmqpException) || !(throwable instanceof AmqpException)) {
-            return throwable;
-        } else {
-            return new ServiceBusAmqpException((AmqpException) throwable, errorSource);
-        }
-=======
 
         Mono<byte[]> result;
 
@@ -1542,14 +1310,11 @@
             return new ServiceBusException(throwable, errorSource);
         }
         return throwable;
->>>>>>> 6f033d77
     }
 
     boolean isConnectionClosed() {
         return this.connectionProcessor.isChannelClosed();
     }
-<<<<<<< HEAD
-=======
 
     boolean isManagementNodeLocksClosed() {
         return this.managementNodeLocks.isClosed();
@@ -1558,5 +1323,4 @@
     boolean isRenewalContainerClosed() {
         return this.renewalContainer.isClosed();
     }
->>>>>>> 6f033d77
 }