--- conflicted
+++ resolved
@@ -270,7 +270,8 @@
         if (lockToken instanceof ServiceBusReceivedMessage) {
             return complete(lockToken, ((ServiceBusReceivedMessage) lockToken).getSessionId());
         } else {
-            return complete(lockToken, null);
+            String sessionId = null;
+            return complete(lockToken, sessionId);
         }
     }
 
@@ -965,11 +966,7 @@
         final Mono<Void> performOnManagement = connectionProcessor
             .flatMap(connection -> connection.getManagementNode(entityPath, entityType))
             .flatMap(node -> node.updateDisposition(lockToken, dispositionStatus, deadLetterReason,
-<<<<<<< HEAD
                 deadLetterErrorDescription, propertiesToModify, sessionId, getLinkName(sessionId), transactionId))
-=======
-                deadLetterErrorDescription, propertiesToModify, sessionIdToUse, getLinkName(sessionIdToUse)))
->>>>>>> 510e76c7
             .then(Mono.fromRunnable(() -> {
                 logger.info("{}: Update completed. Disposition: {}. Lock: {}.",
                     entityPath, dispositionStatus, lockToken);
@@ -978,13 +975,8 @@
             }));
 
         if (unnamedSessionManager != null) {
-<<<<<<< HEAD
             return unnamedSessionManager.updateDisposition(message, sessionId, dispositionStatus, propertiesToModify,
                 deadLetterReason, deadLetterErrorDescription, transactionId)
-=======
-            return unnamedSessionManager.updateDisposition(message, sessionIdToUse, dispositionStatus,
-                propertiesToModify, deadLetterReason, deadLetterErrorDescription)
->>>>>>> 510e76c7
                 .flatMap(isSuccess -> {
                     if (isSuccess) {
                         return Mono.empty();
