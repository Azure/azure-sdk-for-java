// Copyright (c) Microsoft Corporation. All rights reserved.
// Licensed under the MIT License.

package com.azure.messaging.servicebus;

import com.azure.core.amqp.implementation.MessageSerializer;
import com.azure.core.amqp.implementation.TracerProvider;
import com.azure.core.annotation.ReturnType;
import com.azure.core.annotation.ServiceClient;
import com.azure.core.annotation.ServiceMethod;
import com.azure.core.util.CoreUtils;
import com.azure.core.util.logging.ClientLogger;
import com.azure.messaging.servicebus.implementation.MessagingEntityType;
import com.azure.messaging.servicebus.implementation.ServiceBusConnectionProcessor;
import com.azure.messaging.servicebus.implementation.ServiceBusConstants;
import reactor.core.publisher.Mono;

import java.util.Objects;

import static com.azure.core.util.FluxUtil.monoError;

/**
 * This session receiver client is used to acquire session locks from a queue or topic and create
 * {@link ServiceBusReceiverAsyncClient} instances that are tied to the locked sessions.
 *
 * Use {@link #acceptSession(String)} to acquire the lock of a session if you know the session id.
 *
 * {@codesnippet com.azure.messaging.servicebus.servicebusasyncreceiverclient.instantiation#nextsession}
 *
 * Use {@link #acceptNextSession()} to acquire the lock of the next available session without specifying the session id.
 *
 * {@codesnippet com.azure.messaging.servicebus.servicebusasyncreceiverclient.instantiation#sessionId}
 *
 */
@ServiceClient(builder = ServiceBusClientBuilder.class, isAsync = true)
public final class ServiceBusSessionReceiverAsyncClient implements AutoCloseable {
    private final String fullyQualifiedNamespace;
    private final String entityPath;
    private final MessagingEntityType entityType;
    private final ReceiverOptions receiverOptions;
    private final ServiceBusConnectionProcessor connectionProcessor;
    private final TracerProvider tracerProvider;
    private final MessageSerializer messageSerializer;
    private final Runnable onClientClose;
    private final ServiceBusSessionManager unNamedSessionManager;  // for acceptNextSession()
    private final ClientLogger logger = new ClientLogger(ServiceBusSessionReceiverAsyncClient.class);

    ServiceBusSessionReceiverAsyncClient(String fullyQualifiedNamespace, String entityPath,
        MessagingEntityType entityType, ReceiverOptions receiverOptions,
        ServiceBusConnectionProcessor connectionProcessor, TracerProvider tracerProvider,
        MessageSerializer messageSerializer, Runnable onClientClose) {
        this.fullyQualifiedNamespace = Objects.requireNonNull(fullyQualifiedNamespace,
            "'fullyQualifiedNamespace' cannot be null.");
        this.entityPath = Objects.requireNonNull(entityPath, "'entityPath' cannot be null.");
        this.entityType = Objects.requireNonNull(entityType, "'entityType' cannot be null.");
        this.receiverOptions = Objects.requireNonNull(receiverOptions, "'receiveOptions cannot be null.'");
        this.connectionProcessor = Objects.requireNonNull(connectionProcessor, "'connectionProcessor' cannot be null.");
        this.tracerProvider = Objects.requireNonNull(tracerProvider, "'tracerProvider' cannot be null.");
        this.messageSerializer = Objects.requireNonNull(messageSerializer, "'messageSerializer' cannot be null.");
        this.onClientClose = Objects.requireNonNull(onClientClose, "'onClientClose' cannot be null.");
        this.unNamedSessionManager = new ServiceBusSessionManager(entityPath, entityType, connectionProcessor,
            tracerProvider, messageSerializer, receiverOptions);
    }

    /**
     * Acquires a session lock for the next available session and create a {@link ServiceBusReceiverAsyncClient}
     * to receive messages from the session. It will wait until a session is available if no one is available
     * immediately.
     *
     * {@codesnippet com.azure.messaging.servicebus.servicebusasyncreceiverclient.instantiation#nextsession}
     *
     * @return A {@link ServiceBusReceiverAsyncClient} that is tied to the available session.
     * @throws UnsupportedOperationException if the queue or topic subscription is not session-enabled.
     */
    @ServiceMethod(returns = ReturnType.SINGLE)
    public Mono<ServiceBusReceiverAsyncClient> acceptNextSession() {
        return unNamedSessionManager.getActiveLink().flatMap(receiveLink -> receiveLink.getSessionId()
            .map(sessionId -> {
                final ReceiverOptions newReceiverOptions = new ReceiverOptions(receiverOptions.getReceiveMode(),
                    receiverOptions.getPrefetchCount(), receiverOptions.getMaxLockRenewDuration(),
                    receiverOptions.isEnableAutoComplete(), sessionId, null);
                final ServiceBusSessionManager sessionSpecificManager = new ServiceBusSessionManager(entityPath,
                    entityType, connectionProcessor, tracerProvider, messageSerializer, newReceiverOptions,
                    receiveLink);
                return new ServiceBusReceiverAsyncClient(fullyQualifiedNamespace, entityPath,
                    entityType, newReceiverOptions, connectionProcessor, ServiceBusConstants.OPERATION_TIMEOUT,
                    tracerProvider, messageSerializer, () -> { }, sessionSpecificManager);
            }));
    }

    /**
     * Acquires a session lock for {@code sessionId} and create a {@link ServiceBusReceiverAsyncClient}
     * to receive messages from the session. If the session is already locked by another client, an
     * {@link com.azure.core.amqp.exception.AmqpException} is thrown.
     *
     * {@codesnippet com.azure.messaging.servicebus.servicebusasyncreceiverclient.instantiation#sessionId}
     *
     * @param sessionId The session Id.
     * @return A {@link ServiceBusReceiverAsyncClient} that is tied to the specified session.
     * @throws NullPointerException if {@code sessionId} is null.
     * @throws IllegalArgumentException if {@code sessionId} is empty.
     * @throws UnsupportedOperationException if the queue or topic subscription is not session-enabled.
     * @throws com.azure.core.amqp.exception.AmqpException if the lock cannot be acquired.
     */
    @ServiceMethod(returns = ReturnType.SINGLE)
    public Mono<ServiceBusReceiverAsyncClient> acceptSession(String sessionId) {
        if (sessionId == null) {
            return monoError(logger, new NullPointerException("'sessionId' cannot be null"));
        }
        if (CoreUtils.isNullOrEmpty(sessionId)) {
            return monoError(logger, new IllegalArgumentException("'sessionId' cannot be empty"));
        }
        final ReceiverOptions newReceiverOptions = new ReceiverOptions(receiverOptions.getReceiveMode(),
            receiverOptions.getPrefetchCount(), receiverOptions.getMaxLockRenewDuration(),
<<<<<<< HEAD
            /*receiverOptions.isAutoLockRenewEnabled()*/ receiverOptions.isEnableAutoComplete(), sessionId, null);
=======
            receiverOptions.isEnableAutoComplete(), sessionId, null);
>>>>>>> c32f09cd
        final ServiceBusSessionManager sessionSpecificManager = new ServiceBusSessionManager(entityPath, entityType,
            connectionProcessor, tracerProvider, messageSerializer, newReceiverOptions);

        return sessionSpecificManager.getActiveLink().map(receiveLink -> new ServiceBusReceiverAsyncClient(
            fullyQualifiedNamespace, entityPath, entityType, newReceiverOptions, connectionProcessor,
            ServiceBusConstants.OPERATION_TIMEOUT, tracerProvider, messageSerializer, () -> { },
            sessionSpecificManager));
    }

    @Override
    public void close() {
        this.onClientClose.run();
    }
}<|MERGE_RESOLUTION|>--- conflicted
+++ resolved
@@ -112,18 +112,26 @@
         }
         final ReceiverOptions newReceiverOptions = new ReceiverOptions(receiverOptions.getReceiveMode(),
             receiverOptions.getPrefetchCount(), receiverOptions.getMaxLockRenewDuration(),
-<<<<<<< HEAD
-            /*receiverOptions.isAutoLockRenewEnabled()*/ receiverOptions.isEnableAutoComplete(), sessionId, null);
-=======
             receiverOptions.isEnableAutoComplete(), sessionId, null);
->>>>>>> c32f09cd
+
         final ServiceBusSessionManager sessionSpecificManager = new ServiceBusSessionManager(entityPath, entityType,
             connectionProcessor, tracerProvider, messageSerializer, newReceiverOptions);
 
-        return sessionSpecificManager.getActiveLink().map(receiveLink -> new ServiceBusReceiverAsyncClient(
-            fullyQualifiedNamespace, entityPath, entityType, newReceiverOptions, connectionProcessor,
-            ServiceBusConstants.OPERATION_TIMEOUT, tracerProvider, messageSerializer, () -> { },
-            sessionSpecificManager));
+        if (CoreUtils.isNullOrEmpty(sessionId)) {
+            return sessionSpecificManager.getActiveLink().map(receiveLink -> new ServiceBusReceiverAsyncClient(
+                fullyQualifiedNamespace, entityPath, entityType, newReceiverOptions, connectionProcessor,
+                ServiceBusConstants.OPERATION_TIMEOUT, tracerProvider, messageSerializer, () -> {
+            }, sessionSpecificManager));
+        } else {
+            ServiceBusReceiverAsyncClient sessionSpecificAsyncClient = new ServiceBusReceiverAsyncClient(fullyQualifiedNamespace,
+                entityPath, entityType, newReceiverOptions, connectionProcessor,
+                ServiceBusConstants.OPERATION_TIMEOUT, tracerProvider, messageSerializer, () -> { });
+            return sessionSpecificAsyncClient.getOrCreateConsumerAsync().map(consumer ->
+                new ServiceBusReceiverAsyncClient(fullyQualifiedNamespace, entityPath, entityType, newReceiverOptions,
+                    connectionProcessor, ServiceBusConstants.OPERATION_TIMEOUT, tracerProvider, messageSerializer,
+                    () -> { }, consumer));
+        }
+
     }
 
     @Override
