--- conflicted
+++ resolved
@@ -19,18 +19,6 @@
     private final Integer maxConcurrentSessions;
     private final Duration maxLockRenewDuration;
 
-<<<<<<< HEAD
-    ReceiverOptions(ReceiveMode receiveMode, int prefetchCount, Duration maxLockRenewDuration) {
-        this.receiveMode = receiveMode;
-        this.prefetchCount = prefetchCount;
-        this.maxLockRenewDuration = maxLockRenewDuration;
-        this.sessionId = null;
-        this.maxConcurrentSessions = null;
-    }
-
-    ReceiverOptions(ReceiveMode receiveMode, int prefetchCount, String sessionId,
-        Integer maxConcurrentSessions, Duration maxLockRenewDuration) {
-=======
     ReceiverOptions(ReceiveMode receiveMode, int prefetchCount, Duration maxLockRenewDuration,
         boolean enableAutoComplete) {
         this(receiveMode, prefetchCount, maxLockRenewDuration, enableAutoComplete, null, false, null);
@@ -39,18 +27,12 @@
     ReceiverOptions(ReceiveMode receiveMode, int prefetchCount, Duration maxLockRenewDuration,
         boolean enableAutoComplete, String sessionId, boolean isRollingSessionReceiver,
         Integer maxConcurrentSessions) {
-
->>>>>>> dbdc48c3
         this.receiveMode = receiveMode;
         this.prefetchCount = prefetchCount;
         this.enableAutoComplete = enableAutoComplete;
         this.sessionId = sessionId;
         this.maxConcurrentSessions = maxConcurrentSessions;
         this.maxLockRenewDuration = maxLockRenewDuration;
-<<<<<<< HEAD
-=======
-        this.isSessionReceiver = !CoreUtils.isNullOrEmpty(sessionId) || isRollingSessionReceiver;
->>>>>>> dbdc48c3
     }
 
     /**
