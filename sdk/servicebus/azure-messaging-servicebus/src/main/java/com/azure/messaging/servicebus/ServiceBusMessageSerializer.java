// Copyright (c) Microsoft Corporation. All rights reserved.
// Licensed under the MIT License.

package com.azure.messaging.servicebus;

<<<<<<< HEAD
import com.azure.core.amqp.implementation.ExtendedAmqpMessage;
import com.azure.core.amqp.implementation.MessageSerializer;
import com.azure.core.amqp.implementation.RequestResponseUtils;
import com.azure.core.util.logging.ClientLogger;
import com.azure.messaging.servicebus.implementation.AmqpMessageWithLockToken;
import com.azure.messaging.servicebus.implementation.MessageUtils;
=======
import com.azure.core.amqp.exception.AmqpResponseCode;
import com.azure.core.amqp.implementation.MessageSerializer;
import com.azure.core.amqp.implementation.RequestResponseUtils;
import com.azure.core.util.logging.ClientLogger;
import com.azure.messaging.servicebus.implementation.MessageWithLockToken;
>>>>>>> f7b5d77f
import com.azure.messaging.servicebus.implementation.Messages;
import org.apache.qpid.proton.Proton;
import org.apache.qpid.proton.amqp.Binary;
import org.apache.qpid.proton.amqp.Decimal128;
import org.apache.qpid.proton.amqp.Decimal32;
import org.apache.qpid.proton.amqp.Decimal64;
import org.apache.qpid.proton.amqp.Symbol;
import org.apache.qpid.proton.amqp.UnsignedByte;
import org.apache.qpid.proton.amqp.UnsignedInteger;
import org.apache.qpid.proton.amqp.UnsignedLong;
import org.apache.qpid.proton.amqp.UnsignedShort;
import org.apache.qpid.proton.amqp.messaging.AmqpSequence;
import org.apache.qpid.proton.amqp.messaging.AmqpValue;
import org.apache.qpid.proton.amqp.messaging.ApplicationProperties;
import org.apache.qpid.proton.amqp.messaging.Data;
import org.apache.qpid.proton.amqp.messaging.MessageAnnotations;
import org.apache.qpid.proton.amqp.messaging.Properties;
import org.apache.qpid.proton.amqp.messaging.Section;
import org.apache.qpid.proton.amqp.transaction.Declare;
import org.apache.qpid.proton.amqp.transaction.Discharge;
import org.apache.qpid.proton.message.Message;

import java.lang.reflect.Array;
import java.time.Duration;
import java.util.ArrayList;
import java.util.Collections;
import java.util.Date;
import java.util.HashMap;
import java.util.List;
import java.util.Locale;
import java.util.Map;
import java.util.Objects;
import java.util.UUID;
import java.util.stream.Collectors;

/**
 * Deserializes and serializes messages to and from Azure Service Bus.
 */
class ServiceBusMessageSerializer implements MessageSerializer {
    private static final byte[] EMPTY_BYTE_ARRAY = new byte[0];
    private static final String ENQUEUED_TIME_UTC_NAME = "x-opt-enqueued-time";
    private static final String SCHEDULED_ENQUEUE_TIME_NAME = "x-opt-scheduled-enqueue-time";
    private static final String SEQUENCE_NUMBER_NAME = "x-opt-sequence-number";
    private static final String LOCKED_UNTIL_NAME = "x-opt-locked-until";
    private static final String PARTITION_KEY_NAME = "x-opt-partition-key";
    private static final String VIA_PARTITION_KEY_NAME = "x-opt-via-partition-key";
    private static final String DEAD_LETTER_SOURCE_NAME = "x-opt-deadletter-source";
    private static final String REQUEST_RESPONSE_MESSAGES = "messages";
    private static final String REQUEST_RESPONSE_MESSAGE = "message";
<<<<<<< HEAD
    private static final int REQUEST_RESPONSE_OK_STATUS_CODE = 200;
    private static final UUID ZEROLOCKTOKEN = new UUID(0L, 0L);
    private static final String REQUEST_RESPONSE_LOCKTOKEN = "lock-token";
=======
>>>>>>> f7b5d77f

    private final ClientLogger logger = new ClientLogger(ServiceBusMessageSerializer.class);

    /**
     * Gets the serialized size of the AMQP message.
     */
    @Override
    public int getSize(Message amqpMessage) {
        if (amqpMessage == null) {
            return 0;
        }

        int payloadSize = getPayloadSize(amqpMessage);

        final MessageAnnotations messageAnnotations = amqpMessage.getMessageAnnotations();
        final ApplicationProperties applicationProperties = amqpMessage.getApplicationProperties();

        int annotationsSize = 0;
        int applicationPropertiesSize = 0;

        if (messageAnnotations != null) {
            final Map<Symbol, Object> map = messageAnnotations.getValue();

            for (Map.Entry<Symbol, Object> entry : map.entrySet()) {
                final int size = sizeof(entry.getKey()) + sizeof(entry.getValue());
                annotationsSize += size;
            }
        }

        if (applicationProperties != null) {
            final Map<String, Object> map = applicationProperties.getValue();

            for (Map.Entry<String, Object> entry : map.entrySet()) {
                final int size = sizeof(entry.getKey()) + sizeof(entry.getValue());
                applicationPropertiesSize += size;
            }
        }

        return annotationsSize + applicationPropertiesSize + payloadSize;
    }

    /**
     * Creates the AMQP message represented by this {@code object}. Currently, only supports serializing {@link
     * ServiceBusMessage}.
     *
     * @param object Concrete object to deserialize.
     *
     * @return A new AMQP message for this {@code object}.
     *
     * @throws IllegalArgumentException if {@code object} is not an instance of {@link ServiceBusMessage}.
     */
    @Override
    public <T> Message serialize(T object) {
        Objects.requireNonNull(object, "'object' to serialize cannot be null.");

        if (!(object instanceof ServiceBusMessage)) {
            throw logger.logExceptionAsError(new IllegalArgumentException(
                "Cannot serialize object that is not ServiceBusMessage. Clazz: " + object.getClass()));
        }

        final ServiceBusMessage brokeredMessage = (ServiceBusMessage) object;
        final Message amqpMessage = Proton.message();
        final byte[] body = brokeredMessage.getBody();

        //TODO (conniey): support AMQP sequence and AMQP value.
        amqpMessage.setBody(new Data(new Binary(body)));

        if (brokeredMessage.getProperties() != null) {
            amqpMessage.setApplicationProperties(new ApplicationProperties(brokeredMessage.getProperties()));
        }

        if (brokeredMessage.getTimeToLive() != null) {
            amqpMessage.setTtl(brokeredMessage.getTimeToLive().toMillis());
        }

        if (amqpMessage.getProperties() == null) {
            amqpMessage.setProperties(new Properties());
        }

        amqpMessage.setMessageId(brokeredMessage.getMessageId());
        amqpMessage.setContentType(brokeredMessage.getContentType());
        amqpMessage.setCorrelationId(brokeredMessage.getCorrelationId());
        amqpMessage.setSubject(brokeredMessage.getLabel());
        amqpMessage.getProperties().setTo(brokeredMessage.getTo());
        amqpMessage.setReplyTo(brokeredMessage.getReplyTo());
        amqpMessage.setReplyToGroupId(brokeredMessage.getReplyToSessionId());
        amqpMessage.setGroupId(brokeredMessage.getSessionId());

        final Map<Symbol, Object> messageAnnotationsMap = new HashMap<>();
        if (brokeredMessage.getScheduledEnqueueTime() != null) {
            messageAnnotationsMap.put(Symbol.valueOf(SCHEDULED_ENQUEUE_TIME_NAME),
                Date.from(brokeredMessage.getScheduledEnqueueTime()));
        }

        final String partitionKey = brokeredMessage.getPartitionKey();
        if (partitionKey != null && !partitionKey.isEmpty()) {
            messageAnnotationsMap.put(Symbol.valueOf(PARTITION_KEY_NAME), brokeredMessage.getPartitionKey());
        }

        final String viaPartitionKey = brokeredMessage.getViaPartitionKey();
        if (viaPartitionKey != null && !viaPartitionKey.isEmpty()) {
            messageAnnotationsMap.put(Symbol.valueOf(VIA_PARTITION_KEY_NAME), viaPartitionKey);
        }

        amqpMessage.setMessageAnnotations(new MessageAnnotations(messageAnnotationsMap));

        return amqpMessage;
    }

    @SuppressWarnings("unchecked")
    @Override
    public <T> T deserialize(Message message, Class<T> clazz) {
        Objects.requireNonNull(message, "'message' cannot be null.");
        Objects.requireNonNull(clazz, "'clazz' cannot be null.");

        ExtendedAmqpMessage extendedAmqpMessage =  null;

        if (message instanceof ExtendedAmqpMessage) {
            extendedAmqpMessage = (ExtendedAmqpMessage) message;
        }
        if (clazz == ServiceBusReceivedMessage.class) {
<<<<<<< HEAD
            ServiceBusReceivedMessage brokeredMessage = deserializeMessage(message);
            brokeredMessage.setLockToken(MessageUtils.convertDotNetBytesToUUID(
                extendedAmqpMessage.getDeliveryTag().array()));
            return (T) brokeredMessage;
        } else if (clazz == List.class) {
            return (T) deserializeListOfMessages(message);
=======
            return (T) deserializeMessage(message);
        } else {
            throw logger.logExceptionAsError(new IllegalArgumentException(
                "Deserialization only supports ServiceBusReceivedMessage."));
        }
    }

    @SuppressWarnings("unchecked")
    @Override
    public <T> List<T> deserializeList(Message message, Class<T> clazz) {
        if (clazz == ServiceBusReceivedMessage.class) {
            return (List<T>) deserializeListOfMessages(message);
>>>>>>> f7b5d77f
        } else {
            throw logger.logExceptionAsError(new IllegalArgumentException(
                "Deserialization only supports ServiceBusReceivedMessage."));
        }
    }

    private List<ServiceBusReceivedMessage> deserializeListOfMessages(Message amqpMessage) {
<<<<<<< HEAD
        //maintain the order of elements because last sequence number needs to be maintain.
        List<AmqpMessageWithLockToken> amqpMessageList = convertAmqpValueMessageToBrokeredMessage(amqpMessage);
        return amqpMessageList.stream()
            .map(oneAmqpMessageWithLock -> {
                ServiceBusReceivedMessage receivedMessage = deserializeMessage(oneAmqpMessageWithLock.getMessage());
                if (!oneAmqpMessageWithLock.getLockToken().equals(ZEROLOCKTOKEN)) {
                    receivedMessage.setLockToken(oneAmqpMessageWithLock.getLockToken());
                }
                return receivedMessage;
            })
            .collect(Collectors.toList());
=======
        final List<ServiceBusReceivedMessage> messageList = new ArrayList<>();
        final int statusCode = RequestResponseUtils.getResponseStatusCode(amqpMessage);

        if (AmqpResponseCode.fromValue(statusCode) != AmqpResponseCode.OK) {
            logger.warning("AMQP response did not contain OK status code. Actual: {}", statusCode);
            return Collections.emptyList();
        }

        final Object responseBodyMap = ((AmqpValue) amqpMessage.getBody()).getValue();

        if (responseBodyMap == null) {
            logger.warning("AMQP response did not contain a body.");
            return Collections.emptyList();
        } else if (!(responseBodyMap instanceof Map)) {
            logger.warning("AMQP response body is not correct instance. Expected: {}. Actual: {}",
                Map.class, responseBodyMap.getClass());
            return Collections.emptyList();
        }

        final Object messages = ((Map) responseBodyMap).get(REQUEST_RESPONSE_MESSAGES);
        if (messages == null) {
            logger.warning("Response body did not contain key: {}", REQUEST_RESPONSE_MESSAGES);
            return Collections.emptyList();
        } else if (!(messages instanceof Iterable)) {
            logger.warning("Response body contents is not the correct type. Expected: {}. Actual: {}",
                Iterable.class, messages.getClass());
            return Collections.emptyList();
        }

        for (Object message : (Iterable) messages) {
            if (!(message instanceof Map)) {
                logger.warning("Message inside iterable of message is not correct type. Expected: {}. Actual: {}",
                    Map.class, message.getClass());
                continue;
            }

            final Message responseMessage = Message.Factory.create();
            final Binary messagePayLoad = (Binary) ((Map) message).get(REQUEST_RESPONSE_MESSAGE);

            responseMessage.decode(messagePayLoad.getArray(), messagePayLoad.getArrayOffset(),
                messagePayLoad.getLength());

            final ServiceBusReceivedMessage receivedMessage = deserializeMessage(responseMessage);
            messageList.add(receivedMessage);
        }

        return messageList;
>>>>>>> f7b5d77f
    }

    private ServiceBusReceivedMessage deserializeMessage(Message amqpMessage) {
        final ServiceBusReceivedMessage brokeredMessage;
        final Section body = amqpMessage.getBody();
        if (body != null) {
            //TODO (conniey): Support other AMQP types like AmqpValue and AmqpSequence.
            if (body instanceof Data) {
                final Binary messageData = ((Data) body).getValue();
                final byte[] bytes = messageData.getArray();
                brokeredMessage = new ServiceBusReceivedMessage(bytes);
            } else {
                logger.warning(String.format(Messages.MESSAGE_NOT_OF_TYPE, body.getType()));
                brokeredMessage = new ServiceBusReceivedMessage(EMPTY_BYTE_ARRAY);
            }
        } else {
            logger.warning(String.format(Messages.MESSAGE_NOT_OF_TYPE, "null"));
            brokeredMessage = new ServiceBusReceivedMessage(EMPTY_BYTE_ARRAY);
        }

        // Application properties
        ApplicationProperties applicationProperties = amqpMessage.getApplicationProperties();
        if (applicationProperties != null) {
            brokeredMessage.getProperties().putAll(applicationProperties.getValue());
        }

        // Header
        brokeredMessage.setTimeToLive(Duration.ofMillis(amqpMessage.getTtl()));
        brokeredMessage.setDeliveryCount(amqpMessage.getDeliveryCount());

        // Properties
        final Object messageId = amqpMessage.getMessageId();
        if (messageId != null) {
            brokeredMessage.setMessageId(messageId.toString());
        }

        brokeredMessage.setContentType(amqpMessage.getContentType());
        final Object correlationId = amqpMessage.getCorrelationId();
        if (correlationId != null) {
            brokeredMessage.setCorrelationId(correlationId.toString());
        }

        final Properties properties = amqpMessage.getProperties();
        if (properties != null) {
            brokeredMessage.setTo(properties.getTo());
        }

        brokeredMessage.setLabel(amqpMessage.getSubject());
        brokeredMessage.setReplyTo(amqpMessage.getReplyTo());
        brokeredMessage.setReplyToSessionId(amqpMessage.getReplyToGroupId());
        brokeredMessage.setSessionId(amqpMessage.getGroupId());

        // Message Annotations
        final MessageAnnotations messageAnnotations = amqpMessage.getMessageAnnotations();
        if (messageAnnotations != null) {
            Map<Symbol, Object> messageAnnotationsMap = messageAnnotations.getValue();
            if (messageAnnotationsMap != null) {
                for (Map.Entry<Symbol, Object> entry : messageAnnotationsMap.entrySet()) {
                    final String key = entry.getKey().toString();
                    final Object value = entry.getValue();

                    switch (key) {
                        case ENQUEUED_TIME_UTC_NAME:
                            brokeredMessage.setEnqueuedTime(((Date) value).toInstant());
                            break;
                        case SCHEDULED_ENQUEUE_TIME_NAME:
                            brokeredMessage.setScheduledEnqueueTime(((Date) value).toInstant());
                            break;
                        case SEQUENCE_NUMBER_NAME:
                            brokeredMessage.setSequenceNumber((long) value);
                            break;
                        case LOCKED_UNTIL_NAME:
                            brokeredMessage.setLockedUntil(((Date) value).toInstant());
                            break;
                        case PARTITION_KEY_NAME:
                            brokeredMessage.setPartitionKey((String) value);
                            break;
                        case VIA_PARTITION_KEY_NAME:
                            brokeredMessage.setViaPartitionKey((String) value);
                            break;
                        case DEAD_LETTER_SOURCE_NAME:
                            brokeredMessage.setDeadLetterSource((String) value);
                            break;
                        default:
                            logger.info("Unrecognised key: {}, value: {}", key, value);
                            break;
                    }
                }
            }
        }

        if (amqpMessage instanceof MessageWithLockToken) {
            brokeredMessage.setLockToken(((MessageWithLockToken) amqpMessage).getLockToken());
        }

        return brokeredMessage;
    }

    private static int getPayloadSize(Message msg) {
        if (msg == null || msg.getBody() == null) {
            return 0;
        }

        final Section bodySection = msg.getBody();
        if (bodySection instanceof AmqpValue) {
            return sizeof(((AmqpValue) bodySection).getValue());
        } else if (bodySection instanceof AmqpSequence) {
            return sizeof(((AmqpSequence) bodySection).getValue());
        } else if (bodySection instanceof Data) {
            final Data payloadSection = (Data) bodySection;
            final Binary payloadBytes = payloadSection.getValue();
            return sizeof(payloadBytes);
        } else {
            return 0;
        }
    }

    @SuppressWarnings("rawtypes")
    private static int sizeof(Object obj) {
        if (obj == null) {
            return 0;
        }

        if (obj instanceof String) {
            return obj.toString().length() << 1;
        }

        if (obj instanceof Symbol) {
            return ((Symbol) obj).length() << 1;
        }

        if (obj instanceof Byte || obj instanceof UnsignedByte) {
            return Byte.BYTES;
        }

        if (obj instanceof Integer || obj instanceof UnsignedInteger) {
            return Integer.BYTES;
        }

        if (obj instanceof Long || obj instanceof UnsignedLong || obj instanceof Date) {
            return Long.BYTES;
        }

        if (obj instanceof Short || obj instanceof UnsignedShort) {
            return Short.BYTES;
        }

        if (obj instanceof Boolean) {
            return 1;
        }

        if (obj instanceof Character) {
            return 4;
        }

        if (obj instanceof Float) {
            return Float.BYTES;
        }

        if (obj instanceof Double) {
            return Double.BYTES;
        }

        if (obj instanceof UUID) {
            // UUID is internally represented as 16 bytes. But how does ProtonJ encode it? To be safe..
            // we can treat it as a string of 36 chars = 72 bytes. return 72;
            return 16;
        }

        if (obj instanceof Decimal32) {
            return 4;
        }

        if (obj instanceof Decimal64) {
            return 8;
        }

        if (obj instanceof Decimal128) {
            return 16;
        }

        if (obj instanceof Binary) {
            return ((Binary) obj).getLength();
        }

        if (obj instanceof Declare) {
            // Empty declare command takes up 7 bytes.
            return 7;
        }

        if (obj instanceof Discharge) {
            Discharge discharge = (Discharge) obj;
            return 12 + discharge.getTxnId().getLength();
        }

        if (obj instanceof Map) {
            // Size and Count each take a max of 4 bytes
            int size = 8;
            Map map = (Map) obj;
            for (Object value : map.keySet()) {
                size += sizeof(value);
            }

            for (Object value : map.values()) {
                size += sizeof(value);
            }

            return size;
        }

        if (obj instanceof Iterable) {
            // Size and Count each take a max of 4 bytes
            int size = 8;
            for (Object innerObject : (Iterable) obj) {
                size += sizeof(innerObject);
            }

            return size;
        }

        if (obj.getClass().isArray()) {
            // Size and Count each take a max of 4 bytes
            int size = 8;
            int length = Array.getLength(obj);
            for (int i = 0; i < length; i++) {
                size += sizeof(Array.get(obj, i));
            }

            return size;
        }

        throw new IllegalArgumentException(String.format(Locale.US,
            "Encoding Type: %s is not supported", obj.getClass()));
    }
<<<<<<< HEAD

    private List<AmqpMessageWithLockToken> convertAmqpValueMessageToBrokeredMessage(Message amqpResponseMessage) {
        List<AmqpMessageWithLockToken> messageList = new ArrayList<>();
        int statusCode = RequestResponseUtils.getResponseStatusCode(amqpResponseMessage);

        if (statusCode == REQUEST_RESPONSE_OK_STATUS_CODE) {
            Object responseBodyMap = ((AmqpValue) amqpResponseMessage.getBody()).getValue();
            if (responseBodyMap != null && responseBodyMap instanceof Map) {
                Object messages = ((Map) responseBodyMap).get(REQUEST_RESPONSE_MESSAGES);
                if (messages != null && messages instanceof Iterable) {
                    for (Object message : (Iterable) messages) {
                        if (message instanceof Map) {
                            Message responseMessage = Message.Factory.create();
                            Binary messagePayLoad = (Binary) ((Map) message)
                                .get(REQUEST_RESPONSE_MESSAGE);
                            responseMessage.decode(messagePayLoad.getArray(), messagePayLoad.getArrayOffset(),
                                messagePayLoad.getLength());
                            UUID lockToken = ZEROLOCKTOKEN;
                            if (((Map) message).containsKey(REQUEST_RESPONSE_LOCKTOKEN)) {
                                lockToken = (UUID) ((Map) message).get(REQUEST_RESPONSE_LOCKTOKEN);
                            }
                            messageList.add(new AmqpMessageWithLockToken(responseMessage, lockToken));
                        }
                    }
                }
            }

        }
        return messageList;
    }
=======
>>>>>>> f7b5d77f
}<|MERGE_RESOLUTION|>--- conflicted
+++ resolved
@@ -3,20 +3,12 @@
 
 package com.azure.messaging.servicebus;
 
-<<<<<<< HEAD
-import com.azure.core.amqp.implementation.ExtendedAmqpMessage;
+
 import com.azure.core.amqp.implementation.MessageSerializer;
 import com.azure.core.amqp.implementation.RequestResponseUtils;
 import com.azure.core.util.logging.ClientLogger;
-import com.azure.messaging.servicebus.implementation.AmqpMessageWithLockToken;
-import com.azure.messaging.servicebus.implementation.MessageUtils;
-=======
 import com.azure.core.amqp.exception.AmqpResponseCode;
-import com.azure.core.amqp.implementation.MessageSerializer;
-import com.azure.core.amqp.implementation.RequestResponseUtils;
-import com.azure.core.util.logging.ClientLogger;
 import com.azure.messaging.servicebus.implementation.MessageWithLockToken;
->>>>>>> f7b5d77f
 import com.azure.messaging.servicebus.implementation.Messages;
 import org.apache.qpid.proton.Proton;
 import org.apache.qpid.proton.amqp.Binary;
@@ -50,7 +42,6 @@
 import java.util.Map;
 import java.util.Objects;
 import java.util.UUID;
-import java.util.stream.Collectors;
 
 /**
  * Deserializes and serializes messages to and from Azure Service Bus.
@@ -66,12 +57,9 @@
     private static final String DEAD_LETTER_SOURCE_NAME = "x-opt-deadletter-source";
     private static final String REQUEST_RESPONSE_MESSAGES = "messages";
     private static final String REQUEST_RESPONSE_MESSAGE = "message";
-<<<<<<< HEAD
     private static final int REQUEST_RESPONSE_OK_STATUS_CODE = 200;
     private static final UUID ZEROLOCKTOKEN = new UUID(0L, 0L);
     private static final String REQUEST_RESPONSE_LOCKTOKEN = "lock-token";
-=======
->>>>>>> f7b5d77f
 
     private final ClientLogger logger = new ClientLogger(ServiceBusMessageSerializer.class);
 
@@ -187,21 +175,10 @@
         Objects.requireNonNull(message, "'message' cannot be null.");
         Objects.requireNonNull(clazz, "'clazz' cannot be null.");
 
-        ExtendedAmqpMessage extendedAmqpMessage =  null;
-
-        if (message instanceof ExtendedAmqpMessage) {
-            extendedAmqpMessage = (ExtendedAmqpMessage) message;
-        }
         if (clazz == ServiceBusReceivedMessage.class) {
-<<<<<<< HEAD
-            ServiceBusReceivedMessage brokeredMessage = deserializeMessage(message);
-            brokeredMessage.setLockToken(MessageUtils.convertDotNetBytesToUUID(
-                extendedAmqpMessage.getDeliveryTag().array()));
-            return (T) brokeredMessage;
+            return (T) deserializeMessage(message);
         } else if (clazz == List.class) {
             return (T) deserializeListOfMessages(message);
-=======
-            return (T) deserializeMessage(message);
         } else {
             throw logger.logExceptionAsError(new IllegalArgumentException(
                 "Deserialization only supports ServiceBusReceivedMessage."));
@@ -213,7 +190,6 @@
     public <T> List<T> deserializeList(Message message, Class<T> clazz) {
         if (clazz == ServiceBusReceivedMessage.class) {
             return (List<T>) deserializeListOfMessages(message);
->>>>>>> f7b5d77f
         } else {
             throw logger.logExceptionAsError(new IllegalArgumentException(
                 "Deserialization only supports ServiceBusReceivedMessage."));
@@ -221,19 +197,6 @@
     }
 
     private List<ServiceBusReceivedMessage> deserializeListOfMessages(Message amqpMessage) {
-<<<<<<< HEAD
-        //maintain the order of elements because last sequence number needs to be maintain.
-        List<AmqpMessageWithLockToken> amqpMessageList = convertAmqpValueMessageToBrokeredMessage(amqpMessage);
-        return amqpMessageList.stream()
-            .map(oneAmqpMessageWithLock -> {
-                ServiceBusReceivedMessage receivedMessage = deserializeMessage(oneAmqpMessageWithLock.getMessage());
-                if (!oneAmqpMessageWithLock.getLockToken().equals(ZEROLOCKTOKEN)) {
-                    receivedMessage.setLockToken(oneAmqpMessageWithLock.getLockToken());
-                }
-                return receivedMessage;
-            })
-            .collect(Collectors.toList());
-=======
         final List<ServiceBusReceivedMessage> messageList = new ArrayList<>();
         final int statusCode = RequestResponseUtils.getResponseStatusCode(amqpMessage);
 
@@ -281,7 +244,6 @@
         }
 
         return messageList;
->>>>>>> f7b5d77f
     }
 
     private ServiceBusReceivedMessage deserializeMessage(Message amqpMessage) {
@@ -516,37 +478,4 @@
         throw new IllegalArgumentException(String.format(Locale.US,
             "Encoding Type: %s is not supported", obj.getClass()));
     }
-<<<<<<< HEAD
-
-    private List<AmqpMessageWithLockToken> convertAmqpValueMessageToBrokeredMessage(Message amqpResponseMessage) {
-        List<AmqpMessageWithLockToken> messageList = new ArrayList<>();
-        int statusCode = RequestResponseUtils.getResponseStatusCode(amqpResponseMessage);
-
-        if (statusCode == REQUEST_RESPONSE_OK_STATUS_CODE) {
-            Object responseBodyMap = ((AmqpValue) amqpResponseMessage.getBody()).getValue();
-            if (responseBodyMap != null && responseBodyMap instanceof Map) {
-                Object messages = ((Map) responseBodyMap).get(REQUEST_RESPONSE_MESSAGES);
-                if (messages != null && messages instanceof Iterable) {
-                    for (Object message : (Iterable) messages) {
-                        if (message instanceof Map) {
-                            Message responseMessage = Message.Factory.create();
-                            Binary messagePayLoad = (Binary) ((Map) message)
-                                .get(REQUEST_RESPONSE_MESSAGE);
-                            responseMessage.decode(messagePayLoad.getArray(), messagePayLoad.getArrayOffset(),
-                                messagePayLoad.getLength());
-                            UUID lockToken = ZEROLOCKTOKEN;
-                            if (((Map) message).containsKey(REQUEST_RESPONSE_LOCKTOKEN)) {
-                                lockToken = (UUID) ((Map) message).get(REQUEST_RESPONSE_LOCKTOKEN);
-                            }
-                            messageList.add(new AmqpMessageWithLockToken(responseMessage, lockToken));
-                        }
-                    }
-                }
-            }
-
-        }
-        return messageList;
-    }
-=======
->>>>>>> f7b5d77f
 }