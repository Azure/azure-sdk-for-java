// Copyright (c) Microsoft Corporation. All rights reserved.
// Licensed under the MIT License.

package com.azure.messaging.servicebus.models;

import com.azure.core.annotation.Immutable;
import com.azure.messaging.servicebus.implementation.models.MessageCountDetails;

import java.time.OffsetDateTime;
import java.util.Objects;

/**
 * Runtime information about a subscription.
 */
@Immutable
public class SubscriptionRuntimeInfo {
    private final String subscriptionName;
    private final String topicName;
    private final long messageCount;
    private final OffsetDateTime accessedAt;
    private final OffsetDateTime createdAt;
    private final OffsetDateTime updatedAt;
    private final int activeMessageCount;
    private final int deadLetterMessageCount;
    private final int scheduledMessageCount;
    private final int transferDeadLetterMessageCount;
    private final int transferMessageCount;


    /**
     * Creates a new instance with runtime properties extracted from the given SubscriptionDescription.
     *
     * @param subscriptionProperties Subscription description to extract runtime information from.
     *
     * @throws NullPointerException if {@code subscriptionDescription} is null.
     */
<<<<<<< HEAD
    public SubscriptionRuntimeInfo(SubscriptionProperties subscriptionProperties) {
        Objects.requireNonNull(subscriptionProperties, "'subscriptionDescription' cannot be null.");
        this.subscriptionName = subscriptionProperties.getSubscriptionName();
        this.topicName = subscriptionProperties.getTopicName();
        this.details = subscriptionProperties.getMessageCountDetails();
        this.messageCount = subscriptionProperties.getMessageCount();
        this.accessedAt = subscriptionProperties.getAccessedAt();
        this.createdAt = subscriptionProperties.getCreatedAt();
        this.updatedAt = subscriptionProperties.getUpdatedAt();
=======
    public SubscriptionRuntimeInfo(SubscriptionDescription subscriptionDescription) {
        Objects.requireNonNull(subscriptionDescription, "'subscriptionDescription' cannot be null.");
        this.subscriptionName = subscriptionDescription.getSubscriptionName();
        this.topicName = subscriptionDescription.getTopicName();
        this.messageCount = subscriptionDescription.getMessageCount();
        this.accessedAt = subscriptionDescription.getAccessedAt();
        this.createdAt = subscriptionDescription.getCreatedAt();
        this.updatedAt = subscriptionDescription.getUpdatedAt();

        final MessageCountDetails details = subscriptionDescription.getMessageCountDetails();
        this.activeMessageCount = details != null ? details.getActiveMessageCount() : 0;
        this.deadLetterMessageCount = details != null ? details.getDeadLetterMessageCount() : 0;
        this.scheduledMessageCount = details != null ? details.getScheduledMessageCount() : 0;
        this.transferDeadLetterMessageCount = details != null ? details.getTransferDeadLetterMessageCount() : 0;
        this.transferMessageCount = details != null ? details.getTransferMessageCount() : 0;
>>>>>>> 44f5cf46
    }

    /**
     * Gets the last time the subscription was accessed.
     *
     * @return The last time the subscription was accessed.
     */
    public OffsetDateTime getAccessedAt() {
        return accessedAt;
    }

    /**
     * Get the activeMessageCount property: Number of active messages in the queue, topic, or subscription.
     *
     * @return the activeMessageCount value.
     */
    public int getActiveMessageCount() {
        return this.activeMessageCount;
    }

    /**
     * Gets the exact time the subscription was created.
     *
     * @return The exact time the subscription was created.
     */
    public OffsetDateTime getCreatedAt() {
        return createdAt;
    }

    /**
     * Get the deadLetterMessageCount property: Number of messages that are dead lettered.
     *
     * @return the deadLetterMessageCount value.
     */
    public int getDeadLetterMessageCount() {
        return this.deadLetterMessageCount;
    }

    /**
     * Gets the number of messages in the subscription.
     *
     * @return The number of messages in the subscription.
     */
    public long getTotalMessageCount() {
        return messageCount;
    }

    /**
     * Get the scheduledMessageCount property: Number of scheduled messages.
     *
     * @return the scheduledMessageCount value.
     */
    public int getScheduledMessageCount() {
        return this.scheduledMessageCount;
    }

    /**
     * Get the transferDeadLetterMessageCount property: Number of messages transferred into dead letters.
     *
     * @return the transferDeadLetterMessageCount value.
     */
    public int getTransferDeadLetterMessageCount() {
        return this.transferDeadLetterMessageCount;
    }

    /**
     * Get the transferMessageCount property: Number of messages transferred to another queue, topic, or subscription.
     *
     * @return the transferMessageCount value.
     */
    public int getTransferMessageCount() {
        return this.transferMessageCount;
    }

    /**
     * Gets the name of the subscription.
     *
     * @return The name of the subscription.
     */
    public String getSubscriptionName() {
        return subscriptionName;
    }

    /**
     * Gets the name of the topic this subscription is associated with.
     *
     * @return The name of the topic this subscription is associated with.
     */
    public String getTopicName() {
        return topicName;
    }

    /**
     * Gets the exact time the subscription was updated.
     *
     * @return The exact time the subscription was updated.
     */
    public OffsetDateTime getUpdatedAt() {
        return updatedAt;
    }
}<|MERGE_RESOLUTION|>--- conflicted
+++ resolved
@@ -34,33 +34,21 @@
      *
      * @throws NullPointerException if {@code subscriptionDescription} is null.
      */
-<<<<<<< HEAD
     public SubscriptionRuntimeInfo(SubscriptionProperties subscriptionProperties) {
-        Objects.requireNonNull(subscriptionProperties, "'subscriptionDescription' cannot be null.");
+        Objects.requireNonNull(subscriptionProperties, "'subscriptionProperties' cannot be null.");
         this.subscriptionName = subscriptionProperties.getSubscriptionName();
         this.topicName = subscriptionProperties.getTopicName();
-        this.details = subscriptionProperties.getMessageCountDetails();
         this.messageCount = subscriptionProperties.getMessageCount();
         this.accessedAt = subscriptionProperties.getAccessedAt();
         this.createdAt = subscriptionProperties.getCreatedAt();
         this.updatedAt = subscriptionProperties.getUpdatedAt();
-=======
-    public SubscriptionRuntimeInfo(SubscriptionDescription subscriptionDescription) {
-        Objects.requireNonNull(subscriptionDescription, "'subscriptionDescription' cannot be null.");
-        this.subscriptionName = subscriptionDescription.getSubscriptionName();
-        this.topicName = subscriptionDescription.getTopicName();
-        this.messageCount = subscriptionDescription.getMessageCount();
-        this.accessedAt = subscriptionDescription.getAccessedAt();
-        this.createdAt = subscriptionDescription.getCreatedAt();
-        this.updatedAt = subscriptionDescription.getUpdatedAt();
 
-        final MessageCountDetails details = subscriptionDescription.getMessageCountDetails();
+        final MessageCountDetails details = subscriptionProperties.getMessageCountDetails();
         this.activeMessageCount = details != null ? details.getActiveMessageCount() : 0;
         this.deadLetterMessageCount = details != null ? details.getDeadLetterMessageCount() : 0;
         this.scheduledMessageCount = details != null ? details.getScheduledMessageCount() : 0;
         this.transferDeadLetterMessageCount = details != null ? details.getTransferDeadLetterMessageCount() : 0;
         this.transferMessageCount = details != null ? details.getTransferMessageCount() : 0;
->>>>>>> 44f5cf46
     }
 
     /**
