--- conflicted
+++ resolved
@@ -73,14 +73,9 @@
         long leastSignificantBits = buffer.getLong();
         return new UUID(mostSignificantBits, leastSignificantBits);
     }
-<<<<<<< HEAD
-    // Pass little less than client timeout to the server so client doesn't time out before server times out
-    public static Duration adjustServerTimeout(Duration clientTimeout) {
-=======
 
     // Pass little less than client timeout to the server so client doesn't time out before server times out
     static Duration adjustServerTimeout(Duration clientTimeout) {
->>>>>>> f7b5d77f
         return clientTimeout.minusMillis(200);
     }
 }