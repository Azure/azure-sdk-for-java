// Copyright (c) Microsoft Corporation. All rights reserved.
// Licensed under the MIT License.

package com.azure.messaging.servicebus.implementation;

import java.time.Duration;

/**
 * Constants defined to be used for interaction with Service Bus.
 */
public class ServiceBusConstants {
    public static final String AZURE_ACTIVE_DIRECTORY_SCOPE = "https://servicebus.azure.net/.default";
    public static final Duration OPERATION_TIMEOUT = Duration.ofSeconds(60);
    public static final Duration TOKEN_VALIDITY = Duration.ofMinutes(20);

    /**
     * Represents the maximum ttl for a message or entity.
     */
    public static final Duration MAX_DURATION = Duration.parse("P10675199DT2H48M5.4775807S");
    /**
     * Represents the default lock duration for a message.
     */
    public static final Duration DEFAULT_LOCK_DURATION = Duration.ofSeconds(60);

    /**
     * Represents the default duplicate detection duration.
     */
    public static final Duration DEFAULT_DUPLICATE_DETECTION_DURATION = Duration.ofSeconds(60);

    /**
     * Represents the default max delivery count for a message.
     */
    public static final int DEFAULT_MAX_DELIVERY_COUNT = 10;

    /**
     * Represents the default queue size in megabytes.
     */
<<<<<<< HEAD
    public static final int DEFAULT_TOPIC_SIZE = 1024;
=======
    public static final int DEFAULT_QUEUE_SIZE = 1024;
>>>>>>> 44f5cf46
}<|MERGE_RESOLUTION|>--- conflicted
+++ resolved
@@ -35,9 +35,10 @@
     /**
      * Represents the default queue size in megabytes.
      */
-<<<<<<< HEAD
+    public static final int DEFAULT_QUEUE_SIZE = 1024;
+
+    /**
+     * Represents the default topic size in megabytes.
+     */
     public static final int DEFAULT_TOPIC_SIZE = 1024;
-=======
-    public static final int DEFAULT_QUEUE_SIZE = 1024;
->>>>>>> 44f5cf46
 }