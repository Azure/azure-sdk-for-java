// Copyright (c) Microsoft Corporation. All rights reserved.
// Licensed under the MIT License.

package com.azure.messaging.servicebus;

import com.azure.core.amqp.AmqpMessageConstant;
import com.azure.core.amqp.models.AmqpAddress;
import com.azure.core.amqp.models.AmqpAnnotatedMessage;
import com.azure.core.amqp.models.AmqpMessageBody;
import com.azure.core.amqp.models.AmqpMessageBodyType;
import com.azure.core.amqp.models.AmqpMessageId;
import com.azure.core.experimental.util.BinaryData;
import com.azure.core.util.Context;
import com.azure.core.util.logging.ClientLogger;
import com.azure.messaging.servicebus.models.ServiceBusReceiveMode;

import java.time.Duration;
import java.time.OffsetDateTime;
import java.time.ZoneOffset;
import java.util.Date;
import java.util.Map;
import java.util.Objects;
import java.util.UUID;

import static com.azure.core.amqp.AmqpMessageConstant.DEAD_LETTER_DESCRIPTION_ANNOTATION_NAME;
import static com.azure.core.amqp.AmqpMessageConstant.DEAD_LETTER_REASON_ANNOTATION_NAME;
import static com.azure.core.amqp.AmqpMessageConstant.DEAD_LETTER_SOURCE_KEY_ANNOTATION_NAME;
import static com.azure.core.amqp.AmqpMessageConstant.ENQUEUED_SEQUENCE_NUMBER_ANNOTATION_NAME;
import static com.azure.core.amqp.AmqpMessageConstant.ENQUEUED_TIME_UTC_ANNOTATION_NAME;
import static com.azure.core.amqp.AmqpMessageConstant.LOCKED_UNTIL_KEY_ANNOTATION_NAME;
import static com.azure.core.amqp.AmqpMessageConstant.PARTITION_KEY_ANNOTATION_NAME;
import static com.azure.core.amqp.AmqpMessageConstant.SCHEDULED_ENQUEUE_UTC_TIME_NAME;
import static com.azure.core.amqp.AmqpMessageConstant.SEQUENCE_NUMBER_ANNOTATION_NAME;

/**
 * This class represents a received message from Service Bus.
 */
public final class ServiceBusReceivedMessage {
    private final ClientLogger logger = new ClientLogger(ServiceBusReceivedMessage.class);

    private final AmqpAnnotatedMessage amqpAnnotatedMessage;
    private UUID lockToken;
    private boolean isSettled = false;
    private Context context;

    ServiceBusReceivedMessage(BinaryData body) {
        Objects.requireNonNull(body, "'body' cannot be null.");
<<<<<<< HEAD
        amqpAnnotatedMessage = new AmqpAnnotatedMessage(new AmqpDataBody(Collections.singletonList(body.toBytes())));
        context = Context.NONE;
=======
        amqpAnnotatedMessage = new AmqpAnnotatedMessage(AmqpMessageBody.fromData(body.toBytes()));
>>>>>>> e63c3e10
    }

    /**
     * The representation of message as defined by AMQP protocol.
     *
     * @see <a href="http://docs.oasis-open.org/amqp/core/v1.0/os/amqp-core-messaging-v1.0-os.html#section-message-format">
     *     Amqp Message Format.</a>
     *
     * @return the {@link AmqpAnnotatedMessage} representing amqp message.
     */
    public AmqpAnnotatedMessage getAmqpAnnotatedMessage() {
        return amqpAnnotatedMessage;
    }

    /**
     * Gets the actual payload/data wrapped by the {@link ServiceBusReceivedMessage}.
     *
     * <p>The {@link BinaryData} wraps byte array and is an abstraction over many different ways it can be represented.
     * It provides many convenience API including APIs to serialize/deserialize object.
     * <p>
     * If the means for deserializing the raw data is not apparent to consumers, a common technique is to make use of
     * {@link #getApplicationProperties()} when creating the event, to associate serialization hints as an aid to
     * consumers who wish to deserialize the binary data.
     * </p>
     *
     * @return A byte array representing the data.
     */
    public BinaryData getBody() {
        final AmqpMessageBodyType bodyType = amqpAnnotatedMessage.getBody().getBodyType();
        switch (bodyType) {
            case DATA:
                return BinaryData.fromBytes(amqpAnnotatedMessage.getBody()
                    .getData().stream().findFirst().get());
            case SEQUENCE:
            case VALUE:
                throw logger.logExceptionAsError(new UnsupportedOperationException("Body type not supported yet "
                    + bodyType.toString()));
            default:
                throw logger.logExceptionAsError(new IllegalStateException("Body type not valid "
                    + bodyType.toString()));
        }
    }

    /**
     * Gets the actual payload/data wrapped by the {@link ServiceBusReceivedMessage}.
     *
     * @return A byte array representing the data.
     */
    public byte[] getBodyAsBytes() {
        return getBody().toBytes();
    }

    /**
     * Gets the content type of the message.
     *
     * @return the contentType of the {@link ServiceBusReceivedMessage}.
     */
    public String getContentType() {
        return amqpAnnotatedMessage.getProperties().getContentType();
    }

    /**
     * Gets a correlation identifier.
     * <p>
     * Allows an application to specify a context for the message for the purposes of correlation, for example
     * reflecting the MessageId of a message that is being replied to.
     * </p>
     *
     * @return correlation id of this message
     *
     * @see <a href="https://docs.microsoft.com/azure/service-bus-messaging/service-bus-messages-payloads?#message-routing-and-correlation">Message
     *     Routing and Correlation</a>
     */
    public String getCorrelationId() {
        String correlationId = null;
        AmqpMessageId amqpCorrelationId = amqpAnnotatedMessage.getProperties().getCorrelationId();
        if (amqpCorrelationId != null) {
            correlationId = amqpCorrelationId.toString();
        }
        return correlationId;
    }

    /**
     * Gets the description for a message that has been dead-lettered.
     *
     * @return The description for a message that has been dead-lettered.
     */
    public String getDeadLetterErrorDescription() {
        return getStringValue(amqpAnnotatedMessage.getApplicationProperties(),
            DEAD_LETTER_DESCRIPTION_ANNOTATION_NAME.getValue());
    }

    /**
     * Gets the reason for a message that has been dead-lettered.
     *
     * @return The reason for a message that has been dead-lettered.
     */
    public String getDeadLetterReason() {
        return getStringValue(amqpAnnotatedMessage.getApplicationProperties(),
            DEAD_LETTER_REASON_ANNOTATION_NAME.getValue());
    }

    /**
     * Gets the name of the queue or subscription that this message was enqueued on, before it was
     * deadlettered.
     * <p>
     * This value is only set in messages that have been dead-lettered and subsequently auto-forwarded
     * from the dead-letter queue  to another entity. Indicates the entity in which the message
     * was dead-lettered. This property is read-only.
     *
     * @return dead letter source of this message
     *
     * @see <a href="https://docs.microsoft.com/en-us/azure/service-bus-messaging/service-bus-dead-letter-queues">Dead-letter
     *     queues</a>
     */
    public String getDeadLetterSource() {
        return getStringValue(amqpAnnotatedMessage.getMessageAnnotations(),
            DEAD_LETTER_SOURCE_KEY_ANNOTATION_NAME.getValue());
    }

    /**
     * Gets the number of the times this message was delivered to clients.
     * <p>
     * The count is incremented when a message lock expires, or the message is explicitly abandoned by
     * the receiver. This property is read-only.
     *
     * @return delivery count of this message.
     *
     * @see <a href="https://docs.microsoft.com/azure/service-bus-messaging/message-transfers-locks-settlement">Message
     *     transfers, locks, and settlement.</a>
     */
    public long getDeliveryCount() {
        return amqpAnnotatedMessage.getHeader().getDeliveryCount();
    }

    /**
     * Gets the enqueued sequence number assigned to a message by Service Bus.
     * <p>
     * The sequence number is a unique 64-bit integer first assigned to a message as it is accepted at its original
     * point of submission.
     *
     * @return enqueued sequence number of this message
     *
     * @see <a href="https://docs.microsoft.com/azure/service-bus-messaging/message-sequencing">Message Sequencing and
     *     Timestamps</a>
     */
    public long getEnqueuedSequenceNumber() {
        return getLongValue(amqpAnnotatedMessage.getMessageAnnotations(),
            ENQUEUED_SEQUENCE_NUMBER_ANNOTATION_NAME.getValue());
    }

    /**
     * Gets the datetime at which this message was enqueued in Azure Service Bus.
     * <p>
     * The UTC datetime at which the message has been accepted and stored in the entity. For scheduled messages, this
     * reflects the time when the message was activated. This value can be used as an authoritative and neutral arrival
     * time indicator when the receiver does not want to trust the sender's clock. This property is read-only.
     *
     * @return the datetime at which the message was enqueued in Azure Service Bus
     *
     * @see <a href="https://docs.microsoft.com/azure/service-bus-messaging/message-sequencing">Message Sequencing and
     *     Timestamps</a>
     */
    public OffsetDateTime getEnqueuedTime() {
        return getOffsetDateTimeValue(amqpAnnotatedMessage.getMessageAnnotations(),
            ENQUEUED_TIME_UTC_ANNOTATION_NAME.getValue());
    }

    /**
     * Gets the datetime at which this message will expire.
     * <p>
     * The value is the UTC datetime for when the message is scheduled for removal and will no longer available for
     * retrieval from the entity due to expiration. Expiry is controlled by the {@link #getTimeToLive() TimeToLive}
     * property. This property is computed from {@link #getEnqueuedTime() EnqueuedTime} plus {@link #getTimeToLive()
     * TimeToLive}.
     *
     * @return {@link OffsetDateTime} at which this message expires
     *
     * @see <a href="https://docs.microsoft.com/azure/service-bus-messaging/message-expiration">Message Expiration</a>
     */
    public OffsetDateTime getExpiresAt() {
        final Duration timeToLive = getTimeToLive();
        final OffsetDateTime enqueuedTime = getEnqueuedTime();
        return enqueuedTime != null && timeToLive != null
            ? enqueuedTime.plus(timeToLive)
            : null;
    }

    /**
     * Gets the label for the message.
     *
     * @return The label for the message.
     */
    public String getLabel() {
        return amqpAnnotatedMessage.getProperties().getSubject();
    }

    /**
     * Gets the lock token for the current message.
     * <p>
     * The lock token is a reference to the lock that is being held by the broker in
     * {@link ServiceBusReceiveMode#PEEK_LOCK} mode.
     * Locks are used to explicitly settle messages as explained in the
     * <a href="https://docs.microsoft.com/azure/service-bus-messaging/message-transfers-locks-settlement">product
     * documentation in more detail</a>. The token can also be used to pin the lock permanently
     * through the <a
     * href="https://docs.microsoft.com/azure/service-bus-messaging/message-deferral">Deferral API</a> and, with that,
     * take the message out of the regular delivery state flow. This property is read-only.
     *
     * @return Lock-token for this message. Could return {@code null} for
     * {@link ServiceBusReceiveMode#RECEIVE_AND_DELETE} mode.
     *
     * @see <a href="https://docs.microsoft.com/azure/service-bus-messaging/message-transfers-locks-settlement">Message
     * transfers, locks, and settlement</a>
     */
    public String getLockToken() {
        return lockToken != null ? lockToken.toString() : null;
    }

    /**
     * Gets the datetime at which the lock of this message expires.
     * <p>
     * For messages retrieved under a lock (peek-lock receive mode, not pre-settled) this property reflects the UTC
     * datetime until which the message is held locked in the queue/subscription. When the lock expires, the {@link
     * #getDeliveryCount() DeliveryCount} is incremented and the message is again available for retrieval. This property
     * is read-only.
     *
     * @return the datetime at which the lock of this message expires if the message is received using {@link
     *     ServiceBusReceiveMode#PEEK_LOCK} mode. Otherwise it returns null.
     *
     * @see <a href="https://docs.microsoft.com/azure/service-bus-messaging/message-transfers-locks-settlement">Message
     *     transfers, locks, and settlement</a>
     */
    public OffsetDateTime getLockedUntil() {
        return getOffsetDateTimeValue(amqpAnnotatedMessage.getMessageAnnotations(),
            LOCKED_UNTIL_KEY_ANNOTATION_NAME.getValue());
    }

    /**
     * @return Id of the {@link ServiceBusReceivedMessage}.
     */
    public String getMessageId() {
        String messageId = null;
        AmqpMessageId amqpMessageId = amqpAnnotatedMessage.getProperties().getMessageId();
        if (amqpMessageId != null) {
            messageId = amqpMessageId.toString();
        }
        return messageId;
    }

    /**
     * Gets the partition key for sending a message to a partitioned entity.
     * <p>
     * For <a href="https://docs.microsoft.com/azure/service-bus-messaging/service-bus-partitioning">partitioned
     * entities</a>, setting this value enables assigning related messages to the same internal partition, so that
     * submission sequence order is correctly recorded. The partition is chosen by a hash function over this value and
     * cannot be chosen directly. For session-aware entities, the {@link #getSessionId() sessionId} property overrides
     * this value.
     *
     * @return The partition key of this message
     *
     * @see <a href="https://docs.microsoft.com/azure/service-bus-messaging/service-bus-partitioning">Partitioned
     *     entities</a>
     */
    public String getPartitionKey() {
        return getStringValue(amqpAnnotatedMessage.getMessageAnnotations(),
            PARTITION_KEY_ANNOTATION_NAME.getValue());
    }

    /**
     * Gets the set of free-form {@link ServiceBusReceivedMessage} properties which may be used for passing metadata
     * associated with the {@link ServiceBusReceivedMessage} during Service Bus operations. A common use-case for
     * {@code properties()} is to associate serialization hints for the {@link #getBody()} as an aid to consumers
     * who wish to deserialize the binary data.
     *
     * @return Application properties associated with this {@link ServiceBusReceivedMessage}.
     */
    public Map<String, Object> getApplicationProperties() {
        return amqpAnnotatedMessage.getApplicationProperties();
    }

    /**
     * Gets the address of an entity to send replies to.
     * <p>
     * This optional and application-defined value is a standard way to express a reply path to the receiver of the
     * message. When a sender expects a reply, it sets the value to the absolute or relative path of the queue or topic
     * it expects the reply to be sent to.
     *
     * @return ReplyTo property value of this message
     *
     * @see <a href="https://docs.microsoft.com/azure/service-bus-messaging/service-bus-messages-payloads?#message-routing-and-correlation">Message
     *     Routing and Correlation</a>
     */
    public String getReplyTo() {
        String replyTo = null;
        AmqpAddress amqpAddress = amqpAnnotatedMessage.getProperties().getReplyTo();
        if (amqpAddress != null) {
            replyTo = amqpAddress.toString();
        }
        return replyTo;
    }

    /**
     * Gets or sets a session identifier augmenting the {@link #getReplyTo() ReplyTo} address.
     * <p>
     * This value augments the ReplyTo information and specifies which SessionId should be set for the reply when sent
     * to the reply entity.
     *
     * @return ReplyToSessionId property value of this message
     *
     * @see <a href="https://docs.microsoft.com/azure/service-bus-messaging/service-bus-messages-payloads?#message-routing-and-correlation">Message
     *     Routing and Correlation</a>
     */
    public String getReplyToSessionId() {
        return amqpAnnotatedMessage.getProperties().getReplyToGroupId();
    }

    /**
     * Gets the scheduled enqueue time of this message.
     * <p>
     * This value is used for delayed message availability. The message is safely added to the queue, but is not
     * considered active and therefore not retrievable until the scheduled enqueue time. Mind that the message may not
     * be activated (enqueued) at the exact given datetime; the actual activation time depends on the queue's workload
     * and its state.
     * </p>
     *
     * @return the datetime at which the message will be enqueued in Azure Service Bus
     *
     * @see <a href="https://docs.microsoft.com/azure/service-bus-messaging/message-sequencing">Message Sequencing and
     *     Timestamps</a>
     */
    public OffsetDateTime getScheduledEnqueueTime() {
        return getOffsetDateTimeValue(amqpAnnotatedMessage.getMessageAnnotations(),
            SCHEDULED_ENQUEUE_UTC_TIME_NAME.getValue());
    }

    /**
     * Gets the unique number assigned to a message by Service Bus.
     * <p>
     * The sequence number is a unique 64-bit integer assigned to a message as it is accepted and stored by the broker
     * and functions as its true identifier. For partitioned entities, the topmost 16 bits reflect the partition
     * identifier. Sequence numbers monotonically increase and are gapless. They roll over to 0 when the 48-64 bit range
     * is exhausted. This property is read-only.
     *
     * @return sequence number of this message
     *
     * @see <a href="https://docs.microsoft.com/azure/service-bus-messaging/message-sequencing">Message Sequencing and
     *     Timestamps</a>
     */
    public long getSequenceNumber() {
        return getLongValue(amqpAnnotatedMessage.getMessageAnnotations(),
            SEQUENCE_NUMBER_ANNOTATION_NAME.getValue());
    }

    /**
     * Gets the session id of the message.
     *
     * @return Session Id of the {@link ServiceBusReceivedMessage}.
     */
    public String getSessionId() {
        return getAmqpAnnotatedMessage().getProperties().getGroupId();
    }

    /**
     * Gets the duration before this message expires.
     * <p>
     * This value is the relative duration after which the message expires, starting from the datetime the message has
     * been accepted and stored by the broker, as captured in {@link #getScheduledEnqueueTime()}. When not set
     * explicitly, the assumed value is the DefaultTimeToLive set for the respective queue or topic. A message-level
     * TimeToLive value cannot be longer than the entity's DefaultTimeToLive setting and it is silently adjusted if it
     * does.
     *
     * @return Time to live duration of this message
     *
     * @see <a href="https://docs.microsoft.com/azure/service-bus-messaging/message-expiration">Message Expiration</a>
     */
    public Duration getTimeToLive() {
        return amqpAnnotatedMessage.getHeader().getTimeToLive();
    }

    /**
     * Gets the "to" address.
     *
     * @return "To" property value of this message
     */
    public String getTo() {
        String to = null;
        AmqpAddress amqpAddress = amqpAnnotatedMessage.getProperties().getTo();
        if (amqpAddress != null) {
            to = amqpAddress.toString();
        }
        return to;
    }

    /**
     * Adds a new key value pair to the existing context on Message.
     *
     * @param key The key for this context object
     * @param value The value for this context object.
     *
     * @return The updated {@link ServiceBusMessage}.
     * @throws NullPointerException if {@code key} or {@code value} is null.
     */
    ServiceBusReceivedMessage addContext(String key, Object value) {
        Objects.requireNonNull(key, "The 'key' parameter cannot be null.");
        Objects.requireNonNull(value, "The 'value' parameter cannot be null.");
        this.context = context.addData(key, value);
        return this;
    }

    /**
     * Gets whether the message has been settled.
     *
     * @return True if the message has been settled, false otherwise.
     */
    boolean isSettled() {
        return this.isSettled;
    }

    /**
     * Sets a correlation identifier.
     *
     * @param correlationId correlation id of this message
     *
     * @see #getCorrelationId()
     */
    void setCorrelationId(String correlationId) {
        AmqpMessageId id = null;
        if (correlationId != null) {
            id = new AmqpMessageId(correlationId);
        }
        amqpAnnotatedMessage.getProperties().setCorrelationId(id);
    }

    /**
     * Sets the content type of the {@link ServiceBusReceivedMessage}.
     *
     * @param contentType of the message.
     */
    void setContentType(String contentType) {
        amqpAnnotatedMessage.getProperties().setContentType(contentType);
    }

    /**
     * Sets the dead letter description.
     *
     * @param deadLetterErrorDescription Dead letter description.
     */
    void setDeadLetterErrorDescription(String deadLetterErrorDescription) {
        amqpAnnotatedMessage.getApplicationProperties().put(DEAD_LETTER_DESCRIPTION_ANNOTATION_NAME.getValue(),
            deadLetterErrorDescription);
    }

    /**
     * Sets the dead letter reason.
     *
     * @param deadLetterReason Dead letter reason.
     */
    void setDeadLetterReason(String deadLetterReason) {
        amqpAnnotatedMessage.getApplicationProperties().put(DEAD_LETTER_REASON_ANNOTATION_NAME.getValue(),
            deadLetterReason);
    }

    /**
     * Sets the name of the queue or subscription that this message was enqueued on, before it was
     * deadlettered.
     *
     * @param deadLetterSource the name of the queue or subscription that this message was enqueued on,
     * before it was deadlettered.
     */
    void setDeadLetterSource(String deadLetterSource) {
        amqpAnnotatedMessage.getMessageAnnotations().put(DEAD_LETTER_SOURCE_KEY_ANNOTATION_NAME.getValue(),
            deadLetterSource);
    }

    /**
     * Sets the number of the times this message was delivered to clients.
     *
     * @param deliveryCount the number of the times this message was delivered to clients.
     */
    void setDeliveryCount(long deliveryCount) {
        amqpAnnotatedMessage.getHeader().setDeliveryCount(deliveryCount);
    }

    /**
     * Sets the message's sequence number.
     *
     * @param enqueuedSequenceNumber The message's sequence number.
     */
    void setEnqueuedSequenceNumber(long enqueuedSequenceNumber) {
        amqpAnnotatedMessage.getMessageAnnotations().put(ENQUEUED_SEQUENCE_NUMBER_ANNOTATION_NAME.getValue(),
            enqueuedSequenceNumber);
    }

    /**
     * Sets the datetime at which this message was enqueued in Azure Service Bus.
     *
     * @param enqueuedTime the datetime at which this message was enqueued in Azure Service Bus.
     */
    void setEnqueuedTime(OffsetDateTime enqueuedTime) {
        setValue(amqpAnnotatedMessage.getMessageAnnotations(), ENQUEUED_TIME_UTC_ANNOTATION_NAME, enqueuedTime);
    }

    /**
     * Sets whether the message has been settled.
     *
     */
    void setIsSettled() {
        this.isSettled = true;
    }

    /**
     * Sets the lock token for the current message.
     *
     * @param lockToken the lock token for the current message.
     */
    void setLockToken(UUID lockToken) {
        this.lockToken = lockToken;
    }

    /**
     * Sets the datetime at which the lock of this message expires.
     *
     * @param lockedUntil the datetime at which the lock of this message expires.
     */
    void setLockedUntil(OffsetDateTime lockedUntil) {
        setValue(amqpAnnotatedMessage.getMessageAnnotations(), LOCKED_UNTIL_KEY_ANNOTATION_NAME, lockedUntil);
    }

    /**
     * Sets the message id.
     *
     * @param messageId to be set.
     */
    void setMessageId(String messageId) {
        AmqpMessageId id = null;
        if (messageId != null) {
            id = new AmqpMessageId(messageId);
        }
        amqpAnnotatedMessage.getProperties().setMessageId(id);
    }

    /**
     * Sets a partition key for sending a message to a partitioned entity
     *
     * @param partitionKey partition key of this message
     *
     * @see #getPartitionKey()
     */
    void setPartitionKey(String partitionKey) {
        amqpAnnotatedMessage.getMessageAnnotations().put(PARTITION_KEY_ANNOTATION_NAME.getValue(), partitionKey);
    }

    /**
     * Sets the scheduled enqueue time of this message.
     *
     * @param scheduledEnqueueTime the datetime at which this message should be enqueued in Azure Service Bus.
     *
     * @see #getScheduledEnqueueTime()
     */
    void setScheduledEnqueueTime(OffsetDateTime scheduledEnqueueTime) {
        setValue(amqpAnnotatedMessage.getMessageAnnotations(), SCHEDULED_ENQUEUE_UTC_TIME_NAME, scheduledEnqueueTime);
    }

    /**
     * Sets the unique number assigned to a message by Service Bus.
     *
     * @param sequenceNumber the unique number assigned to a message by Service Bus.
     */
    void setSequenceNumber(long sequenceNumber) {
        amqpAnnotatedMessage.getMessageAnnotations().put(SEQUENCE_NUMBER_ANNOTATION_NAME.getValue(), sequenceNumber);
    }

    /**
     * Sets the session id.
     *
     * @param sessionId to be set.
     */
    void setSessionId(String sessionId) {
        amqpAnnotatedMessage.getProperties().setGroupId(sessionId);
    }

    /**
     * Sets the subject for the message.
     *
     * @param subject The subject to set.
     */
    void setSubject(String subject) {
        amqpAnnotatedMessage.getProperties().setSubject(subject);
    }

    /**
     * Sets the duration of time before this message expires.
     *
     * @param timeToLive Time to Live duration of this message
     *
     * @see #getTimeToLive()
     */
    void setTimeToLive(Duration timeToLive) {
        amqpAnnotatedMessage.getHeader().setTimeToLive(timeToLive);
    }

    /**
     * Sets the address of an entity to send replies to.
     *
     * @param replyTo ReplyTo property value of this message
     *
     * @see #getReplyTo()
     */
    void setReplyTo(String replyTo) {
        AmqpAddress replyToAddress = null;
        if (replyTo != null) {
            replyToAddress = new AmqpAddress(replyTo);
        }
        amqpAnnotatedMessage.getProperties().setReplyTo(replyToAddress);

    }

    /**
     * Gets or sets a session identifier augmenting the {@link #getReplyTo() ReplyTo} address.
     *
     * @param replyToSessionId ReplyToSessionId property value of this message
     */
    void setReplyToSessionId(String replyToSessionId) {
        amqpAnnotatedMessage.getProperties().setReplyToGroupId(replyToSessionId);
    }

    /**
     * Sets the "to" address.
     * <p>
     * This property is reserved for future use in routing scenarios and presently ignored by the broker itself.
     * Applications can use this value in rule-driven
     * <a href="https://docs.microsoft.com/azure/service-bus-messaging/service-bus-auto-forwarding">auto-forward
     * chaining</a> scenarios to indicate the intended logical destination of the message.
     *
     * @param to To property value of this message
     */
    void setTo(String to) {
        AmqpAddress toAddress = null;
        if (to != null) {
            toAddress = new AmqpAddress(to);
        }
        amqpAnnotatedMessage.getProperties().setTo(toAddress);
    }

    /*
     * Gets String value from given map and null if key does not exists.
     */
    private String getStringValue(Map<String, Object> dataMap, String key) {
        return (String) dataMap.get(key);
    }

    /*
     * Gets long value from given map and 0 if key does not exists.
     */
    private long getLongValue(Map<String, Object> dataMap, String key) {
        return dataMap.containsKey(key) ? (long) dataMap.get(key) : 0;
    }

    /*
     * Gets OffsetDateTime value from given map and null if key does not exists.
     */
    private OffsetDateTime getOffsetDateTimeValue(Map<String, Object> dataMap, String key) {
        return dataMap.containsKey(key) ? ((Date) dataMap.get(key)).toInstant().atOffset(ZoneOffset.UTC) : null;
    }

    private void setValue(Map<String, Object> dataMap, AmqpMessageConstant key, OffsetDateTime value) {
        if (value != null) {
            amqpAnnotatedMessage.getMessageAnnotations().put(key.getValue(),
                new Date(value.toInstant().toEpochMilli()));
        }
    }
}<|MERGE_RESOLUTION|>--- conflicted
+++ resolved
@@ -45,12 +45,7 @@
 
     ServiceBusReceivedMessage(BinaryData body) {
         Objects.requireNonNull(body, "'body' cannot be null.");
-<<<<<<< HEAD
-        amqpAnnotatedMessage = new AmqpAnnotatedMessage(new AmqpDataBody(Collections.singletonList(body.toBytes())));
-        context = Context.NONE;
-=======
         amqpAnnotatedMessage = new AmqpAnnotatedMessage(AmqpMessageBody.fromData(body.toBytes()));
->>>>>>> e63c3e10
     }
 
     /**
