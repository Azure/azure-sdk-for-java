// Copyright (c) Microsoft Corporation. All rights reserved.
// Licensed under the MIT License.

package com.azure.messaging.servicebus;

import com.azure.core.amqp.AmqpMessageConstant;
import com.azure.core.amqp.models.AmqpAnnotatedMessage;
import com.azure.core.amqp.models.AmqpBodyType;
import com.azure.core.amqp.models.AmqpDataBody;
import com.azure.core.experimental.util.BinaryData;
import com.azure.core.util.logging.ClientLogger;
import com.azure.messaging.servicebus.models.ReceiveMode;

import java.time.Duration;
import java.time.OffsetDateTime;
import java.time.ZoneOffset;
import java.util.Collections;
import java.util.Date;
import java.util.Map;
import java.util.Objects;
import java.util.UUID;

import static com.azure.core.amqp.AmqpMessageConstant.DEAD_LETTER_DESCRIPTION_ANNOTATION_NAME;
import static com.azure.core.amqp.AmqpMessageConstant.DEAD_LETTER_REASON_ANNOTATION_NAME;
import static com.azure.core.amqp.AmqpMessageConstant.DEAD_LETTER_SOURCE_KEY_ANNOTATION_NAME;
import static com.azure.core.amqp.AmqpMessageConstant.ENQUEUED_SEQUENCE_NUMBER_ANNOTATION_NAME;
import static com.azure.core.amqp.AmqpMessageConstant.ENQUEUED_TIME_UTC_ANNOTATION_NAME;
import static com.azure.core.amqp.AmqpMessageConstant.LOCKED_UNTIL_KEY_ANNOTATION_NAME;
import static com.azure.core.amqp.AmqpMessageConstant.PARTITION_KEY_ANNOTATION_NAME;
import static com.azure.core.amqp.AmqpMessageConstant.SCHEDULED_ENQUEUE_UTC_TIME_NAME;
import static com.azure.core.amqp.AmqpMessageConstant.SEQUENCE_NUMBER_ANNOTATION_NAME;
import static com.azure.core.amqp.AmqpMessageConstant.VIA_PARTITION_KEY_ANNOTATION_NAME;

/**
 * This class represents a received message from Service Bus.
 */
public final class ServiceBusReceivedMessage {
    private final ClientLogger logger = new ClientLogger(ServiceBusReceivedMessage.class);

    private final AmqpAnnotatedMessage amqpAnnotatedMessage;
    private UUID lockToken;
    private boolean isSettled = false;

    ServiceBusReceivedMessage(BinaryData body) {
        amqpAnnotatedMessage = new AmqpAnnotatedMessage(new AmqpDataBody(Collections.singletonList(body.toBytes())));
    }

    /**
     * The representation of message as defined by AMQP protocol.
     *
     * @see <a href="http://docs.oasis-open.org/amqp/core/v1.0/os/amqp-core-messaging-v1.0-os.html#section-message-format">
     *     Amqp Message Format.</a>
     *
     * @return the {@link AmqpAnnotatedMessage} representing amqp message.
     */
    public AmqpAnnotatedMessage getAmqpAnnotatedMessage() {
        return amqpAnnotatedMessage;
    }

<<<<<<< HEAD
=======
    ServiceBusReceivedMessage(BinaryData body) {
        Objects.requireNonNull(body, "'body' cannot be null.");
        amqpAnnotatedMessage = new AmqpAnnotatedMessage(new AmqpDataBody(Collections.singletonList(body.toBytes())));
    }

>>>>>>> 913fe0f9
    /**
     * Gets the actual payload/data wrapped by the {@link ServiceBusReceivedMessage}.
     *
     * <p>The {@link BinaryData} wraps byte array and is an abstraction over many different ways it can be represented.
     * It provides many convenience API including APIs to serialize/deserialize object.
     * <p>
     * If the means for deserializing the raw data is not apparent to consumers, a common technique is to make use of
     * {@link #getApplicationProperties()} when creating the event, to associate serialization hints as an aid to
     * consumers who wish to deserialize the binary data.
     * </p>
     *
     * @return A byte array representing the data.
     */
    public BinaryData getBody() {
        final AmqpBodyType bodyType = amqpAnnotatedMessage.getBody().getBodyType();
        switch (bodyType) {
            case DATA:
                return BinaryData.fromBytes(((AmqpDataBody) amqpAnnotatedMessage.getBody())
                    .getData().stream().findFirst().get());
            case SEQUENCE:
            case VALUE:
                throw logger.logExceptionAsError(new UnsupportedOperationException("Body type not supported yet "
                    + bodyType.toString()));
            default:
                throw logger.logExceptionAsError(new IllegalStateException("Body type not valid "
                    + bodyType.toString()));
        }
    }

    /**
     * Gets the actual payload/data wrapped by the {@link ServiceBusReceivedMessage}.
     *
     * @return A byte array representing the data.
     */
    public byte[] getBodyAsBytes() {
        return getBody().toBytes();
    }

    /**
     * Gets the content type of the message.
     *
     * @return the contentType of the {@link ServiceBusReceivedMessage}.
     */
    public String getContentType() {
        return amqpAnnotatedMessage.getProperties().getContentType();
    }

    /**
     * Gets a correlation identifier.
     * <p>
     * Allows an application to specify a context for the message for the purposes of correlation, for example
     * reflecting the MessageId of a message that is being replied to.
     * </p>
     *
     * @return correlation id of this message
     *
     * @see <a href="https://docs.microsoft.com/azure/service-bus-messaging/service-bus-messages-payloads?#message-routing-and-correlation">Message
     *     Routing and Correlation</a>
     */
    public String getCorrelationId() {
        return amqpAnnotatedMessage.getProperties().getCorrelationId();
    }

    /**
     * Gets the description for a message that has been dead-lettered.
     *
     * @return The description for a message that has been dead-lettered.
     */
    public String getDeadLetterErrorDescription() {
        return getStringValue(amqpAnnotatedMessage.getApplicationProperties(),
            DEAD_LETTER_DESCRIPTION_ANNOTATION_NAME.getValue());
    }

    /**
     * Gets the reason for a message that has been dead-lettered.
     *
     * @return The reason for a message that has been dead-lettered.
     */
    public String getDeadLetterReason() {
        return getStringValue(amqpAnnotatedMessage.getApplicationProperties(),
            DEAD_LETTER_REASON_ANNOTATION_NAME.getValue());
    }

    /**
     * Gets the name of the queue or subscription that this message was enqueued on, before it was
     * deadlettered.
     * <p>
     * This value is only set in messages that have been dead-lettered and subsequently auto-forwarded
     * from the dead-letter queue  to another entity. Indicates the entity in which the message
     * was dead-lettered. This property is read-only.
     *
     * @return dead letter source of this message
     *
     * @see <a href="https://docs.microsoft.com/en-us/azure/service-bus-messaging/service-bus-dead-letter-queues">Dead-letter
     *     queues</a>
     */
    public String getDeadLetterSource() {
        return getStringValue(amqpAnnotatedMessage.getMessageAnnotations(),
            DEAD_LETTER_SOURCE_KEY_ANNOTATION_NAME.getValue());
    }

    /**
     * Gets the number of the times this message was delivered to clients.
     * <p>
     * The count is incremented when a message lock expires, or the message is explicitly abandoned by
     * the receiver. This property is read-only.
     *
     * @return delivery count of this message.
     *
     * @see <a href="https://docs.microsoft.com/azure/service-bus-messaging/message-transfers-locks-settlement">Message
     *     transfers, locks, and settlement.</a>
     */
    public long getDeliveryCount() {
        return amqpAnnotatedMessage.getHeader().getDeliveryCount();
    }

    /**
     * Gets the enqueued sequence number assigned to a message by Service Bus.
     * <p>
     * The sequence number is a unique 64-bit integer first assigned to a message as it is accepted at its original
     * point of submission.
     *
     * @return enqueued sequence number of this message
     *
     * @see <a href="https://docs.microsoft.com/azure/service-bus-messaging/message-sequencing">Message Sequencing and
     *     Timestamps</a>
     */
    public long getEnqueuedSequenceNumber() {
        return getLongValue(amqpAnnotatedMessage.getMessageAnnotations(),
            ENQUEUED_SEQUENCE_NUMBER_ANNOTATION_NAME.getValue());
    }

    /**
     * Gets the datetime at which this message was enqueued in Azure Service Bus.
     * <p>
     * The UTC datetime at which the message has been accepted and stored in the entity. For scheduled messages, this
     * reflects the time when the message was activated. This value can be used as an authoritative and neutral arrival
     * time indicator when the receiver does not want to trust the sender's clock. This property is read-only.
     *
     * @return the datetime at which the message was enqueued in Azure Service Bus
     *
     * @see <a href="https://docs.microsoft.com/azure/service-bus-messaging/message-sequencing">Message Sequencing and
     *     Timestamps</a>
     */
    public OffsetDateTime getEnqueuedTime() {
        return getOffsetDateTimeValue(amqpAnnotatedMessage.getMessageAnnotations(),
            ENQUEUED_TIME_UTC_ANNOTATION_NAME.getValue());
    }

    /**
     * Gets the datetime at which this message will expire.
     * <p>
     * The value is the UTC datetime for when the message is scheduled for removal and will no longer available for
     * retrieval from the entity due to expiration. Expiry is controlled by the {@link #getTimeToLive() TimeToLive}
     * property. This property is computed from {@link #getEnqueuedTime() EnqueuedTime} plus {@link #getTimeToLive()
     * TimeToLive}.
     *
     * @return {@link OffsetDateTime} at which this message expires
     *
     * @see <a href="https://docs.microsoft.com/azure/service-bus-messaging/message-expiration">Message Expiration</a>
     */
    public OffsetDateTime getExpiresAt() {
        final Duration timeToLive = getTimeToLive();
        final OffsetDateTime enqueuedTime = getEnqueuedTime();
        return enqueuedTime != null && timeToLive != null
            ? enqueuedTime.plus(timeToLive)
            : null;
    }

    /**
     * Gets the label for the message.
     *
     * @return The label for the message.
     */
    public String getLabel() {
        return amqpAnnotatedMessage.getProperties().getSubject();
    }

    /**
     * Gets the lock token for the current message.
     * <p>
     * The lock token is a reference to the lock that is being held by the broker in
     * {@link ReceiveMode#PEEK_LOCK} mode.
     * Locks are used to explicitly settle messages as explained in the
     * <a href="https://docs.microsoft.com/azure/service-bus-messaging/message-transfers-locks-settlement">product
     * documentation in more detail</a>. The token can also be used to pin the lock permanently
     * through the <a
     * href="https://docs.microsoft.com/azure/service-bus-messaging/message-deferral">Deferral API</a> and, with that,
     * take the message out of the regular delivery state flow. This property is read-only.
     *
     * @return Lock-token for this message. Could return {@code null} for {@link ReceiveMode#RECEIVE_AND_DELETE} mode.
     *
     * @see <a href="https://docs.microsoft.com/azure/service-bus-messaging/message-transfers-locks-settlement">Message
     * transfers, locks, and settlement</a>
     */
    public String getLockToken() {
        return lockToken != null ? lockToken.toString() : null;
    }

    /**
     * Gets the datetime at which the lock of this message expires.
     * <p>
     * For messages retrieved under a lock (peek-lock receive mode, not pre-settled) this property reflects the UTC
     * datetime until which the message is held locked in the queue/subscription. When the lock expires, the {@link
     * #getDeliveryCount() DeliveryCount} is incremented and the message is again available for retrieval. This property
     * is read-only.
     *
     * @return the datetime at which the lock of this message expires if the message is received using {@link
     *     ReceiveMode#PEEK_LOCK} mode. Otherwise it returns null.
     *
     * @see <a href="https://docs.microsoft.com/azure/service-bus-messaging/message-transfers-locks-settlement">Message
     *     transfers, locks, and settlement</a>
     */
    public OffsetDateTime getLockedUntil() {
        return getOffsetDateTimeValue(amqpAnnotatedMessage.getMessageAnnotations(),
            LOCKED_UNTIL_KEY_ANNOTATION_NAME.getValue());
    }

    /**
     * @return Id of the {@link ServiceBusReceivedMessage}.
     */
    public String getMessageId() {
        return amqpAnnotatedMessage.getProperties().getMessageId();
    }

    /**
     * Gets the partition key for sending a message to a partitioned entity.
     * <p>
     * For <a href="https://docs.microsoft.com/azure/service-bus-messaging/service-bus-partitioning">partitioned
     * entities</a>, setting this value enables assigning related messages to the same internal partition, so that
     * submission sequence order is correctly recorded. The partition is chosen by a hash function over this value and
     * cannot be chosen directly. For session-aware entities, the {@link #getSessionId() sessionId} property overrides
     * this value.
     *
     * @return The partition key of this message
     *
     * @see <a href="https://docs.microsoft.com/azure/service-bus-messaging/service-bus-partitioning">Partitioned
     *     entities</a>
     */
    public String getPartitionKey() {
        return getStringValue(amqpAnnotatedMessage.getMessageAnnotations(),
            PARTITION_KEY_ANNOTATION_NAME.getValue());
    }

    /**
     * Gets the set of free-form {@link ServiceBusReceivedMessage} properties which may be used for passing metadata
     * associated with the {@link ServiceBusReceivedMessage} during Service Bus operations. A common use-case for
     * {@code properties()} is to associate serialization hints for the {@link #getBody()} as an aid to consumers
     * who wish to deserialize the binary data.
     *
     * @return Application properties associated with this {@link ServiceBusReceivedMessage}.
     */
    public Map<String, Object> getApplicationProperties() {
        return amqpAnnotatedMessage.getApplicationProperties();
    }

    /**
     * Gets the address of an entity to send replies to.
     * <p>
     * This optional and application-defined value is a standard way to express a reply path to the receiver of the
     * message. When a sender expects a reply, it sets the value to the absolute or relative path of the queue or topic
     * it expects the reply to be sent to.
     *
     * @return ReplyTo property value of this message
     *
     * @see <a href="https://docs.microsoft.com/azure/service-bus-messaging/service-bus-messages-payloads?#message-routing-and-correlation">Message
     *     Routing and Correlation</a>
     */
    public String getReplyTo() {
        return amqpAnnotatedMessage.getProperties().getReplyTo();
    }

    /**
     * Gets or sets a session identifier augmenting the {@link #getReplyTo() ReplyTo} address.
     * <p>
     * This value augments the ReplyTo information and specifies which SessionId should be set for the reply when sent
     * to the reply entity.
     *
     * @return ReplyToSessionId property value of this message
     *
     * @see <a href="https://docs.microsoft.com/azure/service-bus-messaging/service-bus-messages-payloads?#message-routing-and-correlation">Message
     *     Routing and Correlation</a>
     */
    public String getReplyToSessionId() {
        return amqpAnnotatedMessage.getProperties().getReplyToGroupId();
    }

    /**
     * Gets the scheduled enqueue time of this message.
     * <p>
     * This value is used for delayed message availability. The message is safely added to the queue, but is not
     * considered active and therefore not retrievable until the scheduled enqueue time. Mind that the message may not
     * be activated (enqueued) at the exact given datetime; the actual activation time depends on the queue's workload
     * and its state.
     * </p>
     *
     * @return the datetime at which the message will be enqueued in Azure Service Bus
     *
     * @see <a href="https://docs.microsoft.com/azure/service-bus-messaging/message-sequencing">Message Sequencing and
     *     Timestamps</a>
     */
    public OffsetDateTime getScheduledEnqueueTime() {
        return getOffsetDateTimeValue(amqpAnnotatedMessage.getMessageAnnotations(),
            SCHEDULED_ENQUEUE_UTC_TIME_NAME.getValue());
    }

    /**
     * Gets the unique number assigned to a message by Service Bus.
     * <p>
     * The sequence number is a unique 64-bit integer assigned to a message as it is accepted and stored by the broker
     * and functions as its true identifier. For partitioned entities, the topmost 16 bits reflect the partition
     * identifier. Sequence numbers monotonically increase and are gapless. They roll over to 0 when the 48-64 bit range
     * is exhausted. This property is read-only.
     *
     * @return sequence number of this message
     *
     * @see <a href="https://docs.microsoft.com/azure/service-bus-messaging/message-sequencing">Message Sequencing and
     *     Timestamps</a>
     */
    public long getSequenceNumber() {
        return getLongValue(amqpAnnotatedMessage.getMessageAnnotations(),
            SEQUENCE_NUMBER_ANNOTATION_NAME.getValue());
    }

    /**
     * Gets the session id of the message.
     *
     * @return Session Id of the {@link ServiceBusReceivedMessage}.
     */
    public String getSessionId() {
        return getAmqpAnnotatedMessage().getProperties().getGroupId();
    }

    /**
     * Gets the duration before this message expires.
     * <p>
     * This value is the relative duration after which the message expires, starting from the datetime the message has
     * been accepted and stored by the broker, as captured in {@link #getScheduledEnqueueTime()}. When not set
     * explicitly, the assumed value is the DefaultTimeToLive set for the respective queue or topic. A message-level
     * TimeToLive value cannot be longer than the entity's DefaultTimeToLive setting and it is silently adjusted if it
     * does.
     *
     * @return Time to live duration of this message
     *
     * @see <a href="https://docs.microsoft.com/azure/service-bus-messaging/message-expiration">Message Expiration</a>
     */
    public Duration getTimeToLive() {
        return amqpAnnotatedMessage.getHeader().getTimeToLive();
    }

    /**
     * Gets the "to" address.
     *
     * @return "To" property value of this message
     */
    public String getTo() {
        return amqpAnnotatedMessage.getProperties().getTo();
    }

    /**
     * Gets the partition key for sending a message to a entity via another partitioned transfer entity.
     *
     * If a message is sent via a transfer queue in the scope of a transaction, this value selects the
     * transfer queue partition: This is functionally equivalent to {@link #getPartitionKey()} and ensures that
     * messages are kept together and in order as they are transferred.
     *
     * @return partition key on the via queue.
     *
     * @see <a href="https://docs.microsoft.com/azure/service-bus-messaging/service-bus-transactions#transfers-and-send-via">Transfers and Send Via</a>
     */
    public String getViaPartitionKey() {
        return getStringValue(amqpAnnotatedMessage.getMessageAnnotations(),
            VIA_PARTITION_KEY_ANNOTATION_NAME.getValue());
    }

    /**
     * Gets whether the message has been settled.
     *
     * @return True if the message has been settled, false otherwise.
     */
    boolean isSettled() {
        return this.isSettled;
    }

    /**
     * Sets a correlation identifier.
     *
     * @param correlationId correlation id of this message
     *
     * @see #getCorrelationId()
     */
    void setCorrelationId(String correlationId) {
        amqpAnnotatedMessage.getProperties().setCorrelationId(correlationId);
    }

    /**
     * Sets the content type of the {@link ServiceBusReceivedMessage}.
     *
     * @param contentType of the message.
     */
    void setContentType(String contentType) {
        amqpAnnotatedMessage.getProperties().setContentType(contentType);
    }

    /**
     * Sets the dead letter description.
     *
     * @param deadLetterErrorDescription Dead letter description.
     */
    void setDeadLetterErrorDescription(String deadLetterErrorDescription) {
        amqpAnnotatedMessage.getApplicationProperties().put(DEAD_LETTER_DESCRIPTION_ANNOTATION_NAME.getValue(),
            deadLetterErrorDescription);
    }

    /**
     * Sets the dead letter reason.
     *
     * @param deadLetterReason Dead letter reason.
     */
    void setDeadLetterReason(String deadLetterReason) {
        amqpAnnotatedMessage.getApplicationProperties().put(DEAD_LETTER_REASON_ANNOTATION_NAME.getValue(),
            deadLetterReason);
    }

    /**
     * Sets the name of the queue or subscription that this message was enqueued on, before it was
     * deadlettered.
     *
     * @param deadLetterSource the name of the queue or subscription that this message was enqueued on,
     * before it was deadlettered.
     */
    void setDeadLetterSource(String deadLetterSource) {
        amqpAnnotatedMessage.getMessageAnnotations().put(DEAD_LETTER_SOURCE_KEY_ANNOTATION_NAME.getValue(),
            deadLetterSource);
    }

    /**
     * Sets the number of the times this message was delivered to clients.
     *
     * @param deliveryCount the number of the times this message was delivered to clients.
     */
    void setDeliveryCount(long deliveryCount) {
        amqpAnnotatedMessage.getHeader().setDeliveryCount(deliveryCount);
    }

    /**
     * Sets the message's sequence number.
     *
     * @param enqueuedSequenceNumber The message's sequence number.
     */
    void setEnqueuedSequenceNumber(long enqueuedSequenceNumber) {
        amqpAnnotatedMessage.getMessageAnnotations().put(ENQUEUED_SEQUENCE_NUMBER_ANNOTATION_NAME.getValue(),
            enqueuedSequenceNumber);
    }

    /**
     * Sets the datetime at which this message was enqueued in Azure Service Bus.
     *
     * @param enqueuedTime the datetime at which this message was enqueued in Azure Service Bus.
     */
    void setEnqueuedTime(OffsetDateTime enqueuedTime) {
        setValue(amqpAnnotatedMessage.getMessageAnnotations(), ENQUEUED_TIME_UTC_ANNOTATION_NAME, enqueuedTime);
    }

    /**
     * Sets whether the message has been settled.
     *
     * @param isSettled True if the message has been settled and false otherwise.
     */
    void setIsSettled(boolean isSettled) {
        this.isSettled = isSettled;
    }

    /**
     * Sets the lock token for the current message.
     *
     * @param lockToken the lock token for the current message.
     */
    void setLockToken(UUID lockToken) {
        this.lockToken = lockToken;
    }

    /**
     * Sets the datetime at which the lock of this message expires.
     *
     * @param lockedUntil the datetime at which the lock of this message expires.
     */
    void setLockedUntil(OffsetDateTime lockedUntil) {
        setValue(amqpAnnotatedMessage.getMessageAnnotations(), LOCKED_UNTIL_KEY_ANNOTATION_NAME, lockedUntil);
    }

    /**
     * Sets the message id.
     *
     * @param messageId to be set.
     */
    void setMessageId(String messageId) {
        amqpAnnotatedMessage.getProperties().setMessageId(messageId);
    }

    /**
     * Sets a partition key for sending a message to a partitioned entity
     *
     * @param partitionKey partition key of this message
     *
     * @see #getPartitionKey()
     */
    void setPartitionKey(String partitionKey) {
        amqpAnnotatedMessage.getMessageAnnotations().put(PARTITION_KEY_ANNOTATION_NAME.getValue(), partitionKey);
    }

    /**
     * Sets the scheduled enqueue time of this message.
     *
     * @param scheduledEnqueueTime the datetime at which this message should be enqueued in Azure Service Bus.
     *
     * @see #getScheduledEnqueueTime()
     */
    void setScheduledEnqueueTime(OffsetDateTime scheduledEnqueueTime) {
        setValue(amqpAnnotatedMessage.getMessageAnnotations(), SCHEDULED_ENQUEUE_UTC_TIME_NAME, scheduledEnqueueTime);
    }

    /**
     * Sets the unique number assigned to a message by Service Bus.
     *
     * @param sequenceNumber the unique number assigned to a message by Service Bus.
     */
    void setSequenceNumber(long sequenceNumber) {
        amqpAnnotatedMessage.getMessageAnnotations().put(SEQUENCE_NUMBER_ANNOTATION_NAME.getValue(), sequenceNumber);
    }

    /**
     * Sets the session id.
     *
     * @param sessionId to be set.
     */
    void setSessionId(String sessionId) {
        amqpAnnotatedMessage.getProperties().setGroupId(sessionId);
    }

    /**
     * Sets the subject for the message.
     *
     * @param subject The subject to set.
     */
    void setSubject(String subject) {
        amqpAnnotatedMessage.getProperties().setSubject(subject);
    }

    /**
     * Sets the duration of time before this message expires.
     *
     * @param timeToLive Time to Live duration of this message
     *
     * @see #getTimeToLive()
     */
    void setTimeToLive(Duration timeToLive) {
        amqpAnnotatedMessage.getHeader().setTimeToLive(timeToLive);
    }

    /**
     * Sets the address of an entity to send replies to.
     *
     * @param replyTo ReplyTo property value of this message
     *
     * @see #getReplyTo()
     */
    void setReplyTo(String replyTo) {
        amqpAnnotatedMessage.getProperties().setReplyTo(replyTo);
    }

    /**
     * Gets or sets a session identifier augmenting the {@link #getReplyTo() ReplyTo} address.
     *
     * @param replyToSessionId ReplyToSessionId property value of this message
     */
    void setReplyToSessionId(String replyToSessionId) {
        amqpAnnotatedMessage.getProperties().setReplyToGroupId(replyToSessionId);
    }

    /**
     * Sets the "to" address.
     * <p>
     * This property is reserved for future use in routing scenarios and presently ignored by the broker itself.
     * Applications can use this value in rule-driven
     * <a href="https://docs.microsoft.com/azure/service-bus-messaging/service-bus-auto-forwarding">auto-forward
     * chaining</a> scenarios to indicate the intended logical destination of the message.
     *
     * @param to To property value of this message
     */
    void setTo(String to) {
        amqpAnnotatedMessage.getProperties().setTo(to);
    }

    /**
     * Sets a via-partition key for sending a message to a destination entity via another partitioned entity
     *
     * @param viaPartitionKey via-partition key of this message
     *
     * @see #getViaPartitionKey()
     */
    void setViaPartitionKey(String viaPartitionKey) {
        amqpAnnotatedMessage.getMessageAnnotations().put(VIA_PARTITION_KEY_ANNOTATION_NAME.getValue(), viaPartitionKey);
    }

    /*
     * Gets String value from given map and null if key does not exists.
     */
    private String getStringValue(Map<String, Object> dataMap, String key) {
        return (String) dataMap.get(key);
    }

    /*
     * Gets long value from given map and 0 if key does not exists.
     */
    private long getLongValue(Map<String, Object> dataMap, String key) {
        return dataMap.containsKey(key) ? (long) dataMap.get(key) : 0;
    }

    /*
     * Gets OffsetDateTime value from given map and null if key does not exists.
     */
    private OffsetDateTime getOffsetDateTimeValue(Map<String, Object> dataMap, String key) {
        return dataMap.containsKey(key) ? ((Date) dataMap.get(key)).toInstant().atOffset(ZoneOffset.UTC) : null;
    }

    private void setValue(Map<String, Object> dataMap, AmqpMessageConstant key, OffsetDateTime value) {
        if (value != null) {
            amqpAnnotatedMessage.getMessageAnnotations().put(key.getValue(),
                new Date(value.toInstant().toEpochMilli()));
        }
    }
}<|MERGE_RESOLUTION|>--- conflicted
+++ resolved
@@ -42,6 +42,7 @@
     private boolean isSettled = false;
 
     ServiceBusReceivedMessage(BinaryData body) {
+        Objects.requireNonNull(body, "'body' cannot be null.");
         amqpAnnotatedMessage = new AmqpAnnotatedMessage(new AmqpDataBody(Collections.singletonList(body.toBytes())));
     }
 
@@ -57,14 +58,6 @@
         return amqpAnnotatedMessage;
     }
 
-<<<<<<< HEAD
-=======
-    ServiceBusReceivedMessage(BinaryData body) {
-        Objects.requireNonNull(body, "'body' cannot be null.");
-        amqpAnnotatedMessage = new AmqpAnnotatedMessage(new AmqpDataBody(Collections.singletonList(body.toBytes())));
-    }
-
->>>>>>> 913fe0f9
     /**
      * Gets the actual payload/data wrapped by the {@link ServiceBusReceivedMessage}.
      *
