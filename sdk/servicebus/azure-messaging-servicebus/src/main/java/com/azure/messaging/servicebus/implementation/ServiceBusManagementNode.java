--- conflicted
+++ resolved
@@ -71,17 +71,10 @@
      * Queue/Subscription creation (LockDuration). If processing of the message requires longer than this duration,
      * the lock needs to be renewed. For each renewal, the lock is reset to the entity's LockDuration value.
      *
-<<<<<<< HEAD
-     * @param lockToken The {@link UUID} of the message {@link ServiceBusReceivedMessage} to be renewed.
-     * @return {@link Instant} representing the pending renew.
-     */
-    Mono<Instant> renewMessageLock(String lockToken, String associatedLinkName);
-=======
      * @param messageLock The lock token of the message {@link ServiceBusReceivedMessage} to be renewed.
      * @return {@link Instant} representing the pending renew.
      */
     Mono<Instant> renewMessageLock(String messageLock, String associatedLinkName);
->>>>>>> 4af0fc42
 
     /**
      * Renews the lock on the session.
