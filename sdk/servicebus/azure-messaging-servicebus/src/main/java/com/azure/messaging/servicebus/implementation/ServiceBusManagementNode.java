--- conflicted
+++ resolved
@@ -10,14 +10,9 @@
 import reactor.core.publisher.Flux;
 import reactor.core.publisher.Mono;
 
-<<<<<<< HEAD
 import java.time.Instant;
-
-=======
 import java.util.Map;
 import java.util.UUID;
-import java.time.Instant;
->>>>>>> ad390a8f
 
 /**
  * The management node for fetching metadata about the Service Bus and peek operation.
@@ -46,7 +41,6 @@
     Mono<ServiceBusReceivedMessage> peek(long fromSequenceNumber);
 
     /**
-<<<<<<< HEAD
      * Sends a scheduled message to the Azure Service Bus entity this sender is connected to. A scheduled message is
      * enqueued and made available to receivers only at the scheduled enqueue time. This is an asynchronous method
      * returning a CompletableFuture which completes when the message is sent to the entity. The CompletableFuture,
@@ -67,7 +61,8 @@
      * @return {@link Void} The successful completion represents the pending cancellation.
      */
     Mono<Void> cancelSchedule(long sequenceNumber);
-=======
+
+    /**
      * Reads the next batch of active messages without changing the state of the receiver or the message source.
      *
      * @param maxMessages The number of messages.
@@ -112,7 +107,6 @@
      * @return The received {@link ServiceBusReceivedMessage} message for given sequence number.
      */
     Flux<ServiceBusReceivedMessage> receiveDeferredMessageBatch(ReceiveMode receiveMode, long... sequenceNumbers);
->>>>>>> ad390a8f
 
     @Override
     void close();
