--- conflicted
+++ resolved
@@ -12,11 +12,8 @@
 import reactor.core.publisher.Mono;
 
 import java.time.Instant;
-<<<<<<< HEAD
 import java.util.List;
-=======
 import java.time.OffsetDateTime;
->>>>>>> 99664b22
 import java.util.Map;
 
 /**
@@ -116,8 +113,8 @@
      * @return The sequence number representing the pending send, which returns the sequence number of the scheduled
      *     message. This sequence number can be used to cancel the scheduling of the message.
      */
-    Mono<Long> schedule(ServiceBusMessage message, OffsetDateTime scheduledEnqueueTime, int maxSendLinkSize,
-        String associatedLinkName, ServiceBusTransactionContext transactionContext);
+    /*Mono<Long> schedule(ServiceBusMessage message, OffsetDateTime scheduledEnqueueTime, int maxSendLinkSize,
+        String associatedLinkName, ServiceBusTransactionContext transactionContext);*/
 
     /**
      * Sends a scheduled {@link ServiceBusMessageBatch} message to the Azure Service Bus entity this sender is
@@ -127,13 +124,13 @@
      * used to cancel the scheduling of the message.
      *
      * @param messages The messages to be sent to the entity.
-     * @param scheduledEnqueueTime The {@link Instant} at which the message should be enqueued in the entity.
+     * @param scheduledEnqueueTime The {@link OffsetDateTime} at which the message should be enqueued in the entity.
      * @param transactionContext to be set on message before sending to Service Bus.
      *
      * @return The sequence number representing the pending send, which returns the sequence number of the scheduled
      *     message. This sequence number can be used to cancel the scheduling of the message.
      */
-    Flux<Long> schedule(List<ServiceBusMessage> messages, Instant scheduledEnqueueTime, int maxSendLinkSize,
+    Flux<Long> schedule(List<ServiceBusMessage> messages, OffsetDateTime scheduledEnqueueTime, int maxSendLinkSize,
         String associatedLinkName, ServiceBusTransactionContext transactionContext);
 
     /**
