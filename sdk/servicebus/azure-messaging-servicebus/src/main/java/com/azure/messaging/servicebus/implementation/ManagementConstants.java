--- conflicted
+++ resolved
@@ -30,24 +30,8 @@
     static final String DEADLETTER_DESCRIPTION_KEY = "deadletter-description";
     static final String PROPERTIES_TO_MODIFY_KEY = "properties-to-modify";
     static final String ASSOCIATED_LINK_NAME_KEY = "associated-link-name";
-<<<<<<< HEAD
-
-    static final String LOCKED_UNTIL_NAME = "x-opt-locked-until";
-    static final String PARTITION_KEY_NAME = "x-opt-partition-key";
-    static final String VIA_PARTITION_KEY_NAME = "x-opt-via-partition-key";
-    static final String DEAD_LETTER_SOURCE_NAME = "x-opt-deadletter-source";
-
-    static final String REQUEST_RESPONSE_MESSAGE_ID = "message-id";
-    static final String REQUEST_RESPONSE_PARTITION_KEY = "partition-key";
-    static final String REQUEST_RESPONSE_VIA_PARTITION_KEY = "via-partition-key";
-    static final String REQUEST_RESPONSE_SCHEDULE_MESSAGE_OPERATION = AmqpConstants.VENDOR + ":schedule-message";
-    static final String REQUEST_RESPONSE_ASSOCIATED_LINK_NAME = "associated-link-name";
-    static final String LOCK_TOKENS = "lock-tokens";
-    static final String RENEW_LOCK_OPERATION = AmqpConstants.VENDOR + ":renew-lock";
     public static final String RECEIVE_BY_SEQUENCE_NUMBER_OPERATION = AmqpConstants.VENDOR
         + ":receive-by-sequence-number";
     static final String SEQUENCE_NUMBERS = "sequence-numbers";
     public static final String RECEIVER_SETTLE_MODE = "receiver-settle-mode";
-=======
->>>>>>> 0bb5da72
 }