--- conflicted
+++ resolved
@@ -322,9 +322,8 @@
      * {@inheritDoc}
      */
     @Override
-<<<<<<< HEAD
-    public Flux<Long> schedule(final List<ServiceBusMessage> messages, Instant scheduledEnqueueTime, int maxLinkSize,
-        String associatedLinkName, ServiceBusTransactionContext transactionContext) {
+    public Flux<Long> schedule(final List<ServiceBusMessage> messages, OffsetDateTime scheduledEnqueueTime,
+        int maxLinkSize, String associatedLinkName, ServiceBusTransactionContext transactionContext) {
 
         return isAuthorized(OPERATION_SCHEDULE_MESSAGE).thenMany(createChannel.flatMap(channel -> {
 
@@ -403,11 +402,8 @@
     /**
      * {@inheritDoc}
      */
-    @Override
-    public Mono<Long> schedule(ServiceBusMessage message, Instant scheduledEnqueueTime, int maxLinkSize,
-=======
+   /* @Override
     public Mono<Long> schedule(ServiceBusMessage message, OffsetDateTime scheduledEnqueueTime, int maxLinkSize,
->>>>>>> 99664b22
         String associatedLinkName, ServiceBusTransactionContext transactionContext) {
         message.setScheduledEnqueueTime(scheduledEnqueueTime);
 
@@ -481,6 +477,7 @@
             }
         }));
     }
+    */
 
     @Override
     public Mono<Void> setSessionState(String sessionId, byte[] state, String associatedLinkName) {
