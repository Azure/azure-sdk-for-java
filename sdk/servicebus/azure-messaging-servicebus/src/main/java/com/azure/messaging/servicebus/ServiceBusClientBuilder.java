--- conflicted
+++ resolved
@@ -204,23 +204,7 @@
     }
 
     /**
-<<<<<<< HEAD
-     * Creates an {@link ServiceBusSenderClient} for transmitting {@link ServiceBusMessage} to a Service Bus queue.
-     *
-     * @return A new {@link ServiceBusSenderClient} for transmitting to a Service queue or topic.
-     */
-    public ServiceBusSenderClient buildSenderClient() {
-        return new ServiceBusSenderClient(buildAsyncSenderClient(), retryOptions.getTryTimeout());
-    }
-
-    /**
-     * Creates an Service Bus receiver responsible for reading {@link ServiceBusMessage messages} from a specific queue
-     * or topic.
-     *
-     * @return An new {@link ServiceBusReceiverAsyncClient} that receives messages from a queue or topic.
-=======
      * Called when a child client is closed. Disposes of the shared connection if there are no more clients.
->>>>>>> 0d346f48
      */
     void onClientClose() {
         synchronized (connectionLock) {
@@ -398,7 +382,7 @@
          * @return A new {@link ServiceBusSenderAsyncClient} for transmitting to a Service queue or topic.
          */
         public ServiceBusSenderClient buildClient() {
-            return new ServiceBusSenderClient(buildAsyncClient());
+            return new ServiceBusSenderClient(buildAsyncClient(), retryOptions.getTryTimeout());
         }
     }
 
