// Copyright (c) Microsoft Corporation. All rights reserved.
// Licensed under the MIT License.

package com.azure.messaging.servicebus;

import com.azure.core.amqp.AmqpRetryOptions;
import com.azure.core.amqp.AmqpTransportType;
import com.azure.core.amqp.ProxyAuthenticationType;
import com.azure.core.amqp.ProxyOptions;
import com.azure.core.amqp.implementation.AzureTokenManagerProvider;
import com.azure.core.amqp.implementation.CbsAuthorizationType;
import com.azure.core.amqp.implementation.ConnectionOptions;
import com.azure.core.amqp.implementation.ConnectionStringProperties;
import com.azure.core.amqp.implementation.MessageSerializer;
import com.azure.core.amqp.implementation.ReactorHandlerProvider;
import com.azure.core.amqp.implementation.ReactorProvider;
import com.azure.core.amqp.implementation.StringUtil;
import com.azure.core.amqp.implementation.TokenManagerProvider;
import com.azure.core.amqp.implementation.TracerProvider;
import com.azure.core.annotation.ServiceClientBuilder;
import com.azure.core.credential.TokenCredential;
import com.azure.core.exception.AzureException;
import com.azure.core.util.ClientOptions;
import com.azure.core.util.Configuration;
import com.azure.core.util.CoreUtils;
import com.azure.core.util.logging.ClientLogger;
import com.azure.core.util.tracing.Tracer;
import com.azure.messaging.servicebus.implementation.MessagingEntityType;
import com.azure.messaging.servicebus.implementation.ServiceBusAmqpConnection;
import com.azure.messaging.servicebus.implementation.ServiceBusConnectionProcessor;
import com.azure.messaging.servicebus.implementation.ServiceBusConstants;
import com.azure.messaging.servicebus.implementation.ServiceBusReactorAmqpConnection;
import com.azure.messaging.servicebus.implementation.ServiceBusSharedKeyCredential;
import com.azure.messaging.servicebus.models.ReceiveMode;
import com.azure.messaging.servicebus.models.SubQueue;
import org.apache.qpid.proton.engine.SslDomain;
import reactor.core.publisher.Flux;
import reactor.core.publisher.Mono;
import reactor.core.scheduler.Scheduler;
import reactor.core.scheduler.Schedulers;

import java.net.InetSocketAddress;
import java.net.Proxy;
import java.time.Duration;
import java.util.Locale;
import java.util.Map;
import java.util.Objects;
import java.util.ServiceLoader;
import java.util.concurrent.atomic.AtomicInteger;
import java.util.regex.Pattern;

/**
 * The builder to create {@link ServiceBusReceiverAsyncClient} and {@link ServiceBusSenderAsyncClient}.
 */
@ServiceClientBuilder(serviceClients = {ServiceBusReceiverAsyncClient.class, ServiceBusSenderAsyncClient.class,
    ServiceBusSenderClient.class, ServiceBusReceiverClient.class})
public final class ServiceBusClientBuilder {
    private static final AmqpRetryOptions DEFAULT_RETRY =
        new AmqpRetryOptions().setTryTimeout(ServiceBusConstants.OPERATION_TIMEOUT);

    private static final String SERVICE_BUS_PROPERTIES_FILE = "azure-messaging-servicebus.properties";
    private static final String SUBSCRIPTION_ENTITY_PATH_FORMAT = "%s/subscriptions/%s";
    private static final String DEAD_LETTER_QUEUE_NAME_SUFFIX = "/$deadletterqueue";
    private static final String TRANSFER_DEAD_LETTER_QUEUE_NAME_SUFFIX = "/$Transfer/$deadletterqueue";

    // Using 0 pre-fetch count for both receive modes, to avoid message lock lost exceptions in application
    // receiving messages at a slow rate. Applications can set it to a higher value if they need better performance.
    private static final int DEFAULT_PREFETCH_COUNT = 1;
    private static final String NAME_KEY = "name";
    private static final String VERSION_KEY = "version";
    private static final String UNKNOWN = "UNKNOWN";
    private static final Pattern HOST_PORT_PATTERN = Pattern.compile("^[^:]+:\\d+");
    private static final Duration MAX_LOCK_RENEW_DEFAULT_DURATION = Duration.ofMinutes(5);

    private final Object connectionLock = new Object();
    private final ClientLogger logger = new ClientLogger(ServiceBusClientBuilder.class);
    private final MessageSerializer messageSerializer = new ServiceBusMessageSerializer();
    private final TracerProvider tracerProvider = new TracerProvider(ServiceLoader.load(Tracer.class));

    private ClientOptions clientOptions;
    private Configuration configuration;
    private ServiceBusConnectionProcessor sharedConnection;
    private String connectionStringEntityName;
    private TokenCredential credentials;
    private String fullyQualifiedNamespace;
    private ProxyOptions proxyOptions;
    private AmqpRetryOptions retryOptions;
    private Scheduler scheduler;
    private AmqpTransportType transport = AmqpTransportType.AMQP;

    /**
     * Keeps track of the open clients that were created from this builder when there is a shared connection.
     */
    private final AtomicInteger openClients = new AtomicInteger();

    /**
     * Creates a new instance with the default transport {@link AmqpTransportType#AMQP}.
     */
    public ServiceBusClientBuilder() {
    }

    /**
     * Sets the {@link ClientOptions} to be sent from the client built from this builder, enabling customization of
     * certain properties, as well as support the addition of custom header information. Refer to the {@link
     * ClientOptions} documentation for more information.
     *
     * @param clientOptions to be set on the client.
     *
     * @return The updated {@link ServiceBusClientBuilder} object.
     */
    public ServiceBusClientBuilder clientOptions(ClientOptions clientOptions) {
        this.clientOptions = clientOptions;
        return this;
    }

    /**
     * Sets the connection string for a Service Bus namespace or a specific Service Bus resource.
     *
     * @param connectionString Connection string for a Service Bus namespace or a specific Service Bus resource.
     *
     * @return The updated {@link ServiceBusClientBuilder} object.
     */
    public ServiceBusClientBuilder connectionString(String connectionString) {
        final ConnectionStringProperties properties = new ConnectionStringProperties(connectionString);
        final TokenCredential tokenCredential;
        try {
            tokenCredential = getTokenCredential(properties);
        } catch (Exception e) {
            throw logger.logExceptionAsError(
                new AzureException("Could not create the ServiceBusSharedKeyCredential.", e));
        }

        this.fullyQualifiedNamespace = properties.getEndpoint().getHost();

        if (properties.getEntityPath() != null && !properties.getEntityPath().isEmpty()) {
            logger.info("Setting 'entityName' [{}] from connectionString.", properties.getEntityPath());
            this.connectionStringEntityName = properties.getEntityPath();
        }

        return credential(properties.getEndpoint().getHost(), tokenCredential);
    }

    private TokenCredential getTokenCredential(ConnectionStringProperties properties) {
        TokenCredential tokenCredential;
        if (properties.getSharedAccessSignature() == null) {
            tokenCredential = new ServiceBusSharedKeyCredential(properties.getSharedAccessKeyName(),
                properties.getSharedAccessKey(), ServiceBusConstants.TOKEN_VALIDITY);
        } else {
            tokenCredential = new ServiceBusSharedKeyCredential(properties.getSharedAccessSignature());
        }
        return tokenCredential;
    }

    /**
     * Sets the configuration store that is used during construction of the service client.
     *
     * If not specified, the default configuration store is used to configure Service Bus clients. Use {@link
     * Configuration#NONE} to bypass using configuration settings during construction.
     *
     * @param configuration The configuration store used to configure Service Bus clients.
     *
     * @return The updated {@link ServiceBusClientBuilder} object.
     */
    public ServiceBusClientBuilder configuration(Configuration configuration) {
        this.configuration = configuration;
        return this;
    }

    /**
     * Sets the credential for the Service Bus resource.
     *
     * @param fullyQualifiedNamespace for the Service Bus.
     * @param credential {@link TokenCredential} to be used for authentication.
     *
     * @return The updated {@link ServiceBusClientBuilder} object.
     */
    public ServiceBusClientBuilder credential(String fullyQualifiedNamespace, TokenCredential credential) {

        this.fullyQualifiedNamespace = Objects.requireNonNull(fullyQualifiedNamespace,
            "'fullyQualifiedNamespace' cannot be null.");
        this.credentials = Objects.requireNonNull(credential, "'credential' cannot be null.");

        if (CoreUtils.isNullOrEmpty(fullyQualifiedNamespace)) {
            throw logger.logExceptionAsError(
                new IllegalArgumentException("'fullyQualifiedNamespace' cannot be an empty string."));
        }

        return this;
    }

    /**
     * Sets the proxy configuration to use for {@link ServiceBusSenderAsyncClient}. When a proxy is configured, {@link
     * AmqpTransportType#AMQP_WEB_SOCKETS} must be used for the transport type.
     *
     * @param proxyOptions The proxy configuration to use.
     *
     * @return The updated {@link ServiceBusClientBuilder} object.
     */
    public ServiceBusClientBuilder proxyOptions(ProxyOptions proxyOptions) {
        this.proxyOptions = proxyOptions;
        return this;
    }

    /**
     * Sets the retry options for Service Bus clients. If not specified, the default retry options are used.
     *
     * @param retryOptions The retry options to use.
     *
     * @return The updated {@link ServiceBusClientBuilder} object.
     */
    public ServiceBusClientBuilder retryOptions(AmqpRetryOptions retryOptions) {
        this.retryOptions = retryOptions;
        return this;
    }

    /**
     * Sets the scheduler to use.
     *
     * @param scheduler Scheduler to be used.
     *
     * @return The updated {@link ServiceBusClientBuilder} object.
     */
    ServiceBusClientBuilder scheduler(Scheduler scheduler) {
        this.scheduler = scheduler;
        return this;
    }

    /**
     * Sets the transport type by which all the communication with Azure Service Bus occurs. Default value is {@link
     * AmqpTransportType#AMQP}.
     *
     * @param transportType The transport type to use.
     *
     * @return The updated {@link ServiceBusClientBuilder} object.
     */
    public ServiceBusClientBuilder transportType(AmqpTransportType transportType) {
        this.transport = transportType;
        return this;
    }

    /**
     * A new instance of {@link ServiceBusSenderClientBuilder} used to configure Service Bus message senders.
     *
     * @return A new instance of {@link ServiceBusSenderClientBuilder}.
     */
    public ServiceBusSenderClientBuilder sender() {
        return new ServiceBusSenderClientBuilder();
    }

    /**
     * A new instance of {@link ServiceBusReceiverClientBuilder} used to configure Service Bus message consumers.
     *
     * @return A new instance of {@link ServiceBusReceiverClientBuilder}.
     */
    public ServiceBusReceiverClientBuilder receiver() {
        return new ServiceBusReceiverClientBuilder();
    }

    /**
     * A new instance of {@link ServiceBusSessionReceiverClientBuilder} used to configure <b>session aware</b> Service
     * Bus message consumers.
     *
     * @return A new instance of {@link ServiceBusSessionReceiverClientBuilder}.
     */
    public ServiceBusSessionReceiverClientBuilder sessionReceiver() {
        return new ServiceBusSessionReceiverClientBuilder();
    }

    /**
     * Called when a child client is closed. Disposes of the shared connection if there are no more clients.
     */
    void onClientClose() {
        synchronized (connectionLock) {
            final int numberOfOpenClients = openClients.decrementAndGet();
            logger.info("Closing a dependent client. # of open clients: {}", numberOfOpenClients);

            if (numberOfOpenClients > 0) {
                return;
            }

            if (numberOfOpenClients < 0) {
                logger.warning("There should not be less than 0 clients. actual: {}", numberOfOpenClients);
            }

            logger.info("No more open clients, closing shared connection [{}].", sharedConnection);
            if (sharedConnection != null) {
                sharedConnection.dispose();
                sharedConnection = null;
            } else {
                logger.warning("Shared ServiceBusConnectionProcessor was already disposed.");
            }
        }
    }

    private ServiceBusConnectionProcessor getOrCreateConnectionProcessor(MessageSerializer serializer) {
        if (retryOptions == null) {
            retryOptions = DEFAULT_RETRY;
        }

        if (scheduler == null) {
            scheduler = Schedulers.elastic();
        }

        synchronized (connectionLock) {
            if (sharedConnection == null) {
                final ConnectionOptions connectionOptions = getConnectionOptions();
                final TokenManagerProvider tokenManagerProvider = new AzureTokenManagerProvider(
                    connectionOptions.getAuthorizationType(), connectionOptions.getFullyQualifiedNamespace(),
                    ServiceBusConstants.AZURE_ACTIVE_DIRECTORY_SCOPE);
                final ReactorProvider provider = new ReactorProvider();
                final ReactorHandlerProvider handlerProvider = new ReactorHandlerProvider(provider);

                final Map<String, String> properties = CoreUtils.getProperties(SERVICE_BUS_PROPERTIES_FILE);
                final String product = properties.getOrDefault(NAME_KEY, UNKNOWN);
                final String clientVersion = properties.getOrDefault(VERSION_KEY, UNKNOWN);

                final Flux<ServiceBusAmqpConnection> connectionFlux = Mono.fromCallable(() -> {
                    final String connectionId = StringUtil.getRandomString("MF");

                    return (ServiceBusAmqpConnection) new ServiceBusReactorAmqpConnection(connectionId,
                        connectionOptions, provider, handlerProvider, tokenManagerProvider, serializer, product,
                        clientVersion);
                }).repeat();

                sharedConnection = connectionFlux.subscribeWith(new ServiceBusConnectionProcessor(
                    connectionOptions.getFullyQualifiedNamespace(), connectionOptions.getRetry()));
            }
        }

        final int numberOfOpenClients = openClients.incrementAndGet();
        logger.info("# of open clients with shared connection: {}", numberOfOpenClients);

        return sharedConnection;
    }

    private ConnectionOptions getConnectionOptions() {
        configuration = configuration == null ? Configuration.getGlobalConfiguration().clone() : configuration;
        if (credentials == null) {
            throw logger.logExceptionAsError(new IllegalArgumentException("Credentials have not been set. "
                + "They can be set using: connectionString(String), connectionString(String, String), "
                + "or credentials(String, String, TokenCredential)"
            ));
        }

        // If the proxy has been configured by the user but they have overridden the TransportType with something that
        // is not AMQP_WEB_SOCKETS.
        if (proxyOptions != null && proxyOptions.isProxyAddressConfigured()
            && transport != AmqpTransportType.AMQP_WEB_SOCKETS) {
            throw logger.logExceptionAsError(new IllegalArgumentException(
                "Cannot use a proxy when TransportType is not AMQP."));
        }

        if (proxyOptions == null) {
            proxyOptions = getDefaultProxyConfiguration(configuration);
        }

        final CbsAuthorizationType authorizationType = credentials instanceof ServiceBusSharedKeyCredential
            ? CbsAuthorizationType.SHARED_ACCESS_SIGNATURE
            : CbsAuthorizationType.JSON_WEB_TOKEN;
        final ClientOptions options = clientOptions != null ? clientOptions : new ClientOptions();

        return new ConnectionOptions(fullyQualifiedNamespace, credentials, authorizationType, transport, retryOptions,
            proxyOptions, scheduler, options, SslDomain.VerifyMode.VERIFY_PEER_NAME);
    }

    private ProxyOptions getDefaultProxyConfiguration(Configuration configuration) {
        ProxyAuthenticationType authentication = ProxyAuthenticationType.NONE;
        if (proxyOptions != null) {
            authentication = proxyOptions.getAuthentication();
        }

        String proxyAddress = configuration.get(Configuration.PROPERTY_HTTP_PROXY);

        if (CoreUtils.isNullOrEmpty(proxyAddress)) {
            return ProxyOptions.SYSTEM_DEFAULTS;
        }

        return getProxyOptions(authentication, proxyAddress);
    }

    private ProxyOptions getProxyOptions(ProxyAuthenticationType authentication, String proxyAddress) {
        String host;
        int port;
        if (HOST_PORT_PATTERN.matcher(proxyAddress.trim()).find()) {
            final String[] hostPort = proxyAddress.split(":");
            host = hostPort[0];
            port = Integer.parseInt(hostPort[1]);
            final Proxy proxy = new Proxy(Proxy.Type.HTTP, new InetSocketAddress(host, port));
            final String username = configuration.get(ProxyOptions.PROXY_USERNAME);
            final String password = configuration.get(ProxyOptions.PROXY_PASSWORD);
            return new ProxyOptions(authentication, proxy, username, password);
        } else {
            com.azure.core.http.ProxyOptions coreProxyOptions = com.azure.core.http.ProxyOptions
                .fromConfiguration(configuration);
            return new ProxyOptions(authentication, new Proxy(coreProxyOptions.getType().toProxyType(),
                coreProxyOptions.getAddress()), coreProxyOptions.getUsername(), coreProxyOptions.getPassword());
        }
    }

    private static boolean isNullOrEmpty(String item) {
        return item == null || item.isEmpty();
    }

    private static MessagingEntityType validateEntityPaths(ClientLogger logger, String connectionStringEntityName,
        String topicName, String queueName) {

        final boolean hasTopicName = !isNullOrEmpty(topicName);
        final boolean hasQueueName = !isNullOrEmpty(queueName);
        final boolean hasConnectionStringEntity = !isNullOrEmpty(connectionStringEntityName);

        final MessagingEntityType entityType;

        if (!hasConnectionStringEntity && !hasQueueName && !hasTopicName) {
            throw logger.logExceptionAsError(new IllegalStateException(
                "Cannot build client without setting either a queueName or topicName."));
        } else if (hasQueueName && hasTopicName) {
            throw logger.logExceptionAsError(new IllegalStateException(String.format(
                "Cannot build client with both queueName (%s) and topicName (%s) set.", queueName, topicName)));
        } else if (hasQueueName) {
            if (hasConnectionStringEntity && !queueName.equals(connectionStringEntityName)) {
                throw logger.logExceptionAsError(new IllegalStateException(String.format(
                    "queueName (%s) is different than the connectionString's EntityPath (%s).",
                    queueName, connectionStringEntityName)));
            }

            entityType = MessagingEntityType.QUEUE;
        } else if (hasTopicName) {
            if (hasConnectionStringEntity && !topicName.equals(connectionStringEntityName)) {
                throw logger.logExceptionAsError(new IllegalStateException(String.format(
                    "topicName (%s) is different than the connectionString's EntityPath (%s).",
                    topicName, connectionStringEntityName)));
            }

            entityType = MessagingEntityType.SUBSCRIPTION;
        } else {
            // It is a connection string entity path.
            entityType = MessagingEntityType.UNKNOWN;
        }

        return entityType;
    }

    private static String getEntityPath(ClientLogger logger, MessagingEntityType entityType, String queueName,
        String topicName, String subscriptionName, SubQueue subQueue) {

        String entityPath;
        switch (entityType) {
            case QUEUE:
                entityPath = queueName;
                break;
            case SUBSCRIPTION:
                if (isNullOrEmpty(subscriptionName)) {
                    throw logger.logExceptionAsError(new IllegalStateException(String.format(
                        "topicName (%s) must have a subscriptionName associated with it.", topicName)));
                }

                entityPath = String.format(Locale.ROOT, SUBSCRIPTION_ENTITY_PATH_FORMAT, topicName,
                    subscriptionName);
                break;
            default:
                throw logger.logExceptionAsError(
                    new IllegalArgumentException("Unknown entity type: " + entityType));
        }

        if (subQueue == null) {
            return entityPath;
        }

        switch (subQueue) {
            case NONE:
                break;
            case TRANSFER_DEAD_LETTER_QUEUE:
                entityPath += TRANSFER_DEAD_LETTER_QUEUE_NAME_SUFFIX;
                break;
            case DEAD_LETTER_QUEUE:
                entityPath += DEAD_LETTER_QUEUE_NAME_SUFFIX;
                break;
            default:
                throw logger.logExceptionAsError(new IllegalArgumentException("Unsupported value of subqueue type: "
                    + subQueue));
        }

        return entityPath;
    }

    /**
     * Builder for creating {@link ServiceBusSenderClient} and {@link ServiceBusSenderAsyncClient} to publish messages
     * to Service Bus.
     *
     * @see ServiceBusSenderAsyncClient
     * @see ServiceBusSenderClient
     */
    @ServiceClientBuilder(serviceClients = {ServiceBusSenderClient.class, ServiceBusSenderAsyncClient.class})
    public final class ServiceBusSenderClientBuilder {
        private String queueName;
        private String topicName;
        private String viaQueueName;
        private String viaTopicName;

        private ServiceBusSenderClientBuilder() {
        }

        /**
         * Sets the name of the Service Bus queue to publish messages to.
         *
         * @param queueName Name of the queue.
         *
         * @return The modified {@link ServiceBusSenderClientBuilder} object.
         */
        public ServiceBusSenderClientBuilder queueName(String queueName) {
            this.queueName = queueName;
            return this;
        }

        /**
         * Sets the name of the initial destination Service Bus queue to publish messages to.
         *
         * @param viaQueueName The initial destination of the message.
         *
         * @return The modified {@link ServiceBusSenderClientBuilder} object.
         * @see <a href="https://docs.microsoft.com/azure/service-bus-messaging/service-bus-transactions#transfers-and-send-via">Send
         *     Via</a>
         */
        public ServiceBusSenderClientBuilder viaQueueName(String viaQueueName) {
            this.viaQueueName = viaQueueName;
            return this;
        }

        /**
         * Sets the name of the initial destination Service Bus topic to publish messages to.
         *
         * @param viaTopicName The initial destination of the message.
         *
         * @return The modified {@link ServiceBusSenderClientBuilder} object.
         * @see <a href="https://docs.microsoft.com/azure/service-bus-messaging/service-bus-transactions#transfers-and-send-via">Send
         *     Via</a>
         */
        public ServiceBusSenderClientBuilder viaTopicName(String viaTopicName) {
            this.viaTopicName = viaTopicName;
            return this;
        }

        /**
         * Sets the name of the Service Bus topic to publish messages to.
         *
         * @param topicName Name of the topic.
         *
         * @return The modified {@link ServiceBusSenderClientBuilder} object.
         */
        public ServiceBusSenderClientBuilder topicName(String topicName) {
            this.topicName = topicName;
            return this;
        }

        /**
         * Creates an <b>asynchronous</b> {@link ServiceBusSenderAsyncClient client} for transmitting {@link
         * ServiceBusMessage} to a Service Bus queue or topic.
         *
         * @return A new {@link ServiceBusSenderAsyncClient} for transmitting to a Service queue or topic.
         * @throws IllegalStateException if {@link #queueName(String) queueName} or {@link #topicName(String)
         *     topicName} are not set or, both of these fields are set. It is also thrown if the Service Bus {@link
         *     #connectionString(String) connectionString} contains an {@code EntityPath} that does not match one set in
         *     {@link #queueName(String) queueName} or {@link #topicName(String) topicName}. Or the {@link
         *     #viaQueueName(String) viaQueueName} is specified along with {@link #topicName(String) topicName}.
         * @throws IllegalArgumentException if the entity type is not a queue or a topic.
         */
        public ServiceBusSenderAsyncClient buildAsyncClient() {
            final ServiceBusConnectionProcessor connectionProcessor = getOrCreateConnectionProcessor(messageSerializer);
            final MessagingEntityType entityType = validateEntityPaths(logger, connectionStringEntityName, topicName,
                queueName);

            if (!CoreUtils.isNullOrEmpty(viaQueueName) && entityType == MessagingEntityType.SUBSCRIPTION) {
                throw logger.logExceptionAsError(new IllegalStateException(String.format(
                    "(%s), Via queue feature work only with a queue.", viaQueueName)));
            } else if (!CoreUtils.isNullOrEmpty(viaTopicName) && entityType == MessagingEntityType.QUEUE) {
                throw logger.logExceptionAsError(new IllegalStateException(String.format(
                    "(%s), Via topic feature work only with a topic.", viaTopicName)));
            }

            final String entityName;
            final String viaEntityName = !CoreUtils.isNullOrEmpty(viaQueueName) ? viaQueueName : viaTopicName;
            switch (entityType) {
                case QUEUE:
                    entityName = queueName;
                    break;
                case SUBSCRIPTION:
                    entityName = topicName;
                    break;
                case UNKNOWN:
                    entityName = connectionStringEntityName;
                    break;
                default:
                    throw logger.logExceptionAsError(
                        new IllegalArgumentException("Unknown entity type: " + entityType));
            }

            return new ServiceBusSenderAsyncClient(entityName, entityType, connectionProcessor, retryOptions,
                tracerProvider, messageSerializer, ServiceBusClientBuilder.this::onClientClose, viaEntityName);
        }

        /**
         * Creates a <b>synchronous</b> {@link ServiceBusSenderClient client} for transmitting {@link ServiceBusMessage}
         * to a Service Bus queue or topic.
         *
         * @return A new {@link ServiceBusSenderAsyncClient} for transmitting to a Service queue or topic.
         * @throws IllegalStateException if {@link #queueName(String) queueName} or {@link #topicName(String)
         *     topicName} are not set or, both of these fields are set. It is also thrown if the Service Bus {@link
         *     #connectionString(String) connectionString} contains an {@code EntityPath} that does not match one set in
         *     {@link #queueName(String) queueName} or {@link #topicName(String) topicName}
         * @throws IllegalArgumentException if the entity type is not a queue or a topic.
         */
        public ServiceBusSenderClient buildClient() {
            return new ServiceBusSenderClient(buildAsyncClient(), retryOptions.getTryTimeout());
        }
    }

    /**
     * Builder for creating {@link ServiceBusReceiverClient} and {@link ServiceBusReceiverAsyncClient} to consume
     * messages from a <b>session aware</b> Service Bus entity.
     *
     * @see ServiceBusReceiverAsyncClient
     * @see ServiceBusReceiverClient
     */
    @ServiceClientBuilder(serviceClients = {ServiceBusReceiverClient.class, ServiceBusReceiverAsyncClient.class})
    public final class ServiceBusSessionReceiverClientBuilder {
        private boolean enableAutoComplete = true;
        private Integer maxConcurrentSessions = null;
        private int prefetchCount = DEFAULT_PREFETCH_COUNT;
        private String queueName;
        private ReceiveMode receiveMode = ReceiveMode.PEEK_LOCK;
        private String sessionId;
        private String subscriptionName;
        private String topicName;
        private Duration maxAutoLockRenewDuration = MAX_LOCK_RENEW_DEFAULT_DURATION;

        private ServiceBusSessionReceiverClientBuilder() {
        }

        /**
<<<<<<< HEAD
         * Disables auto-complete and auto-abandon of received messages. By default, a successfully processed message is
         * {@link ServiceBusReceiverAsyncClient#complete(ServiceBusReceivedMessage) completed}. If an error happens when
         * the message is processed, it is {@link ServiceBusReceiverAsyncClient#abandon(ServiceBusReceivedMessage)
         * abandoned}.
         *
         * @return The modified {@link ServiceBusSessionReceiverClientBuilder} object.
         */
        public ServiceBusSessionReceiverClientBuilder disableAutoComplete() {
            this.enableAutoComplete = false;
=======
         * Sets the amount of time to continue auto-renewing the session lock. Setting {@link Duration#ZERO} or
         * {@code null} disables auto-renewal. For {@link ReceiveMode#RECEIVE_AND_DELETE RECEIVE_AND_DELETE} mode,
         * auto-renewal is disabled.
         *
         * @param maxAutoLockRenewDuration the amount of time to continue auto-renewing the session lock.
         * {@link Duration#ZERO} or {@code null} indicates that auto-renewal is disabled.
         *
         * @return The updated {@link ServiceBusSessionReceiverClientBuilder} object.
         * @throws IllegalArgumentException If {code maxAutoLockRenewDuration} is negative.
         */
        public ServiceBusSessionReceiverClientBuilder maxAutoLockRenewDuration(Duration maxAutoLockRenewDuration) {
            validateAndThrow(maxAutoLockRenewDuration);
            this.maxAutoLockRenewDuration = maxAutoLockRenewDuration;
>>>>>>> ea651fb5
            return this;
        }

        /**
         * Enables session processing roll-over by processing at most {@code maxConcurrentSessions}.
         *
         * @param maxConcurrentSessions Maximum number of concurrent sessions to process at any given time.
         *
         * @return The modified {@link ServiceBusSessionReceiverClientBuilder} object.
         * @throws IllegalArgumentException if {@code maxConcurrentSessions} is less than 1.
         */
        public ServiceBusSessionReceiverClientBuilder maxConcurrentSessions(int maxConcurrentSessions) {
            if (maxConcurrentSessions < 1) {
                throw logger.logExceptionAsError(new IllegalArgumentException(
                    "maxConcurrentSessions cannot be less than 1."));
            }

            this.maxConcurrentSessions = maxConcurrentSessions;
            return this;
        }

        /**
         * Sets the prefetch count of the receiver. For both {@link ReceiveMode#PEEK_LOCK PEEK_LOCK} and {@link
         * ReceiveMode#RECEIVE_AND_DELETE RECEIVE_AND_DELETE} modes the default value is 1.
         *
         * Prefetch speeds up the message flow by aiming to have a message readily available for local retrieval when
         * and before the application asks for one using {@link ServiceBusReceiverAsyncClient#receiveMessages()}.
         * Setting a non-zero value will prefetch that number of messages. Setting the value to zero turns prefetch
         * off.
         *
         * @param prefetchCount The prefetch count.
         *
         * @return The modified {@link ServiceBusSessionReceiverClientBuilder} object.
         * @throws IllegalArgumentException If {code prefetchCount} is negative.
         */
        public ServiceBusSessionReceiverClientBuilder prefetchCount(int prefetchCount) {
            validateAndThrow(prefetchCount);
            this.prefetchCount = prefetchCount;
            return this;
        }

        /**
         * Sets the name of the queue to create a receiver for.
         *
         * @param queueName Name of the queue.
         *
         * @return The modified {@link ServiceBusSessionReceiverClientBuilder} object.
         */
        public ServiceBusSessionReceiverClientBuilder queueName(String queueName) {
            this.queueName = queueName;
            return this;
        }

        /**
         * Sets the receive mode for the receiver.
         *
         * @param receiveMode Mode for receiving messages.
         *
         * @return The modified {@link ServiceBusSessionReceiverClientBuilder} object.
         */
        public ServiceBusSessionReceiverClientBuilder receiveMode(ReceiveMode receiveMode) {
            this.receiveMode = receiveMode;
            return this;
        }

        /**
         * Sets the session id.
         *
         * @param sessionId session id.
         *
         * @return The modified {@link ServiceBusSessionReceiverClientBuilder} object.
         */
        public ServiceBusSessionReceiverClientBuilder sessionId(String sessionId) {
            this.sessionId = sessionId;
            return this;
        }

        /**
         * Sets the name of the subscription in the topic to listen to. <b>{@link #topicName(String)} must also be set.
         * </b>
         *
         * @param subscriptionName Name of the subscription.
         *
         * @return The modified {@link ServiceBusSessionReceiverClientBuilder} object.
         * @see #topicName A topic name should be set as well.
         */
        public ServiceBusSessionReceiverClientBuilder subscriptionName(String subscriptionName) {
            this.subscriptionName = subscriptionName;
            return this;
        }

        /**
         * Sets the name of the topic. <b>{@link #subscriptionName(String)} must also be set.</b>
         *
         * @param topicName Name of the topic.
         *
         * @return The modified {@link ServiceBusSessionReceiverClientBuilder} object.
         * @see #subscriptionName A subscription name should be set as well.
         */
        public ServiceBusSessionReceiverClientBuilder topicName(String topicName) {
            this.topicName = topicName;
            return this;
        }

        /**
         * Creates an <b>asynchronous</b>, <b>session-aware</b> Service Bus receiver responsible for reading {@link
         * ServiceBusMessage messages} from a specific queue or topic.
         *
         * @return An new {@link ServiceBusReceiverAsyncClient} that receives messages from a queue or topic.
         * @throws IllegalStateException if {@link #queueName(String) queueName} or {@link #topicName(String)
         *     topicName} are not set or, both of these fields are set. It is also thrown if the Service Bus {@link
         *     #connectionString(String) connectionString} contains an {@code EntityPath} that does not match one set in
         *     {@link #queueName(String) queueName} or {@link #topicName(String) topicName}. Lastly, if a {@link
         *     #topicName(String) topicName} is set, but {@link #subscriptionName(String) subscriptionName} is not.
         * @throws IllegalArgumentException Queue or topic name are not set via {@link #queueName(String)
         *     queueName()} or {@link #topicName(String) topicName()}, respectively.
         */
        public ServiceBusReceiverAsyncClient buildAsyncClient() {
            return buildAsyncClient(true);
        }

        /**
         * Creates a <b>synchronous</b>, <b>session-aware</b> Service Bus receiver responsible for reading {@link
         * ServiceBusMessage messages} from a specific queue or topic.
         *
         * @return An new {@link ServiceBusReceiverClient} that receives messages from a queue or topic.
         * @throws IllegalStateException if {@link #queueName(String) queueName} or {@link #topicName(String)
         *     topicName} are not set or, both of these fields are set. It is also thrown if the Service Bus {@link
         *     #connectionString(String) connectionString} contains an {@code EntityPath} that does not match one set in
         *     {@link #queueName(String) queueName} or {@link #topicName(String) topicName}. Lastly, if a {@link
         *     #topicName(String) topicName} is set, but {@link #subscriptionName(String) subscriptionName} is not.
         * @throws IllegalArgumentException Queue or topic name are not set via {@link #queueName(String)
         *     queueName()} or {@link #topicName(String) topicName()}, respectively.
         */
        public ServiceBusReceiverClient buildClient() {
            return new ServiceBusReceiverClient(buildAsyncClient(false), retryOptions.getTryTimeout());
        }

        private ServiceBusReceiverAsyncClient buildAsyncClient(boolean isAutoCompleteAllowed) {
            final MessagingEntityType entityType = validateEntityPaths(logger, connectionStringEntityName, topicName,
                queueName);
            final String entityPath = getEntityPath(logger, entityType, queueName, topicName, subscriptionName,
                SubQueue.NONE);

<<<<<<< HEAD
            validateAndThrow(prefetchCount);

            if (!isAutoCompleteAllowed && enableAutoComplete) {
                logger.warning(
                    "'enableAutoComplete' is not supported in synchronous client except through callback receive.");
                enableAutoComplete = false;
            } else if (isAutoCompleteAllowed && receiveMode == ReceiveMode.RECEIVE_AND_DELETE) {
                throw logger.logExceptionAsError(new IllegalStateException(
                    "'enableAutoComplete' is not valid for RECEIVE_AND_DELETE mode."));
            }

            final ServiceBusConnectionProcessor connectionProcessor = getOrCreateConnectionProcessor(messageSerializer);
            final ReceiverOptions receiverOptions = new ReceiverOptions(receiveMode, prefetchCount, enableAutoComplete,
                sessionId, isRollingSessionReceiver(), maxConcurrentSessions, true);
=======
            final ServiceBusConnectionProcessor connectionProcessor = getOrCreateConnectionProcessor(messageSerializer);

            if (receiveMode == ReceiveMode.RECEIVE_AND_DELETE) {
                maxAutoLockRenewDuration = Duration.ZERO;
            }

            final ReceiverOptions receiverOptions = new ReceiverOptions(receiveMode, prefetchCount,
                sessionId, isRollingSessionReceiver(), maxConcurrentSessions, maxAutoLockRenewDuration);
>>>>>>> ea651fb5

            final ServiceBusSessionManager sessionManager = new ServiceBusSessionManager(entityPath, entityType,
                connectionProcessor, tracerProvider, messageSerializer, receiverOptions);

            return new ServiceBusReceiverAsyncClient(connectionProcessor.getFullyQualifiedNamespace(), entityPath,
                entityType, receiverOptions, connectionProcessor, ServiceBusConstants.OPERATION_TIMEOUT,
                tracerProvider, messageSerializer, ServiceBusClientBuilder.this::onClientClose, sessionManager);
        }

        /**
         * This is a rolling session receiver only if maxConcurrentSessions is > 0 AND sessionId is null or empty. If
         * there is a sessionId, this is going to be a single, named session receiver.
         *
         * @return {@code true} if this is an unnamed rolling session receiver; {@code false} otherwise.
         */
        private boolean isRollingSessionReceiver() {
            if (maxConcurrentSessions == null) {
                return false;
            }

            if (maxConcurrentSessions < 1) {
                throw logger.logExceptionAsError(
                    new IllegalArgumentException("Maximum number of concurrent sessions must be positive."));
            }

            return CoreUtils.isNullOrEmpty(sessionId);
        }
    }

    /**
     * Builder for creating {@link ServiceBusReceiverClient} and {@link ServiceBusReceiverAsyncClient} to consume
     * messages from Service Bus.
     *
     * @see ServiceBusReceiverAsyncClient
     * @see ServiceBusReceiverClient
     */
    @ServiceClientBuilder(serviceClients = {ServiceBusReceiverClient.class, ServiceBusReceiverAsyncClient.class})
    public final class ServiceBusReceiverClientBuilder {
        private boolean enableAutoComplete = true;
        private int prefetchCount = DEFAULT_PREFETCH_COUNT;
        private String queueName;
        private SubQueue subQueue;
        private ReceiveMode receiveMode = ReceiveMode.PEEK_LOCK;
        private String subscriptionName;
        private String topicName;
        private Duration maxAutoLockRenewDuration = MAX_LOCK_RENEW_DEFAULT_DURATION;

        private ServiceBusReceiverClientBuilder() {
        }

        /**
<<<<<<< HEAD
         * Disables auto-complete and auto-abandon of received messages. By default, a successfully processed message is
         * {@link ServiceBusReceiverAsyncClient#complete(ServiceBusReceivedMessage) completed}. If an error happens when
         * the message is processed, it is {@link ServiceBusReceiverAsyncClient#abandon(ServiceBusReceivedMessage)
         * abandoned}.
         *
         * @return The modified {@link ServiceBusReceiverClientBuilder} object.
         */
        public ServiceBusReceiverClientBuilder disableAutoComplete() {
            this.enableAutoComplete = false;
=======
         * Sets the amount of time to continue auto-renewing the lock. Setting {@link Duration#ZERO} or {@code null}
         * disables auto-renewal. For {@link ReceiveMode#RECEIVE_AND_DELETE RECEIVE_AND_DELETE} mode, auto-renewal is
         * disabled.
         *
         * @param maxAutoLockRenewDuration the amount of time to continue auto-renewing the lock. {@link Duration#ZERO}
         * or {@code null} indicates that auto-renewal is disabled.
         *
         * @return The updated {@link ServiceBusReceiverClientBuilder} object.
         * @throws IllegalArgumentException If {code maxAutoLockRenewDuration} is negative.
         */
        public ServiceBusReceiverClientBuilder maxAutoLockRenewDuration(Duration maxAutoLockRenewDuration) {
            validateAndThrow(maxAutoLockRenewDuration);
            this.maxAutoLockRenewDuration = maxAutoLockRenewDuration;
>>>>>>> ea651fb5
            return this;
        }

        /**
         * Sets the prefetch count of the receiver. For both {@link ReceiveMode#PEEK_LOCK PEEK_LOCK} and {@link
         * ReceiveMode#RECEIVE_AND_DELETE RECEIVE_AND_DELETE} modes the default value is 1.
         *
         * Prefetch speeds up the message flow by aiming to have a message readily available for local retrieval when
         * and before the application asks for one using {@link ServiceBusReceiverAsyncClient#receiveMessages()}.
         * Setting a non-zero value will prefetch that number of messages. Setting the value to zero turns prefetch
         * off.
         *
         * @param prefetchCount The prefetch count.
         *
         * @return The modified {@link ServiceBusReceiverClientBuilder} object.
         * @throws IllegalArgumentException If {code prefetchCount} is negative.
         */
        public ServiceBusReceiverClientBuilder prefetchCount(int prefetchCount) {
            validateAndThrow(prefetchCount);
            this.prefetchCount = prefetchCount;
            return this;
        }

        /**
         * Sets the name of the queue to create a receiver for.
         *
         * @param queueName Name of the queue.
         *
         * @return The modified {@link ServiceBusReceiverClientBuilder} object.
         */
        public ServiceBusReceiverClientBuilder queueName(String queueName) {
            this.queueName = queueName;
            return this;
        }

        /**
         * Sets the receive mode for the receiver.
         *
         * @param receiveMode Mode for receiving messages.
         *
         * @return The modified {@link ServiceBusReceiverClientBuilder} object.
         */
        public ServiceBusReceiverClientBuilder receiveMode(ReceiveMode receiveMode) {
            this.receiveMode = receiveMode;
            return this;
        }

        /**
         * Sets the type of the {@link SubQueue} to connect to.
         *
         * @param subQueue The type of the sub queue.
         *
         * @return The modified {@link ServiceBusReceiverClientBuilder} object.
         * @see #queueName A queuename or #topicName A topic name should be set as well.
         */
        public ServiceBusReceiverClientBuilder subQueue(SubQueue subQueue) {
            this.subQueue = subQueue;
            return this;
        }

        /**
         * Sets the name of the subscription in the topic to listen to. <b>{@link #topicName(String)} must also be set.
         * </b>
         *
         * @param subscriptionName Name of the subscription.
         *
         * @return The modified {@link ServiceBusReceiverClientBuilder} object.
         * @see #topicName A topic name should be set as well.
         */
        public ServiceBusReceiverClientBuilder subscriptionName(String subscriptionName) {
            this.subscriptionName = subscriptionName;
            return this;
        }

        /**
         * Sets the name of the topic. <b>{@link #subscriptionName(String)} must also be set.</b>
         *
         * @param topicName Name of the topic.
         *
         * @return The modified {@link ServiceBusReceiverClientBuilder} object.
         * @see #subscriptionName A subscription name should be set as well.
         */
        public ServiceBusReceiverClientBuilder topicName(String topicName) {
            this.topicName = topicName;
            return this;
        }

        /**
         * Creates an <b>asynchronous</b> Service Bus receiver responsible for reading {@link ServiceBusMessage
         * messages} from a specific queue or topic.
         *
         * @return An new {@link ServiceBusReceiverAsyncClient} that receives messages from a queue or topic.
         * @throws IllegalStateException if {@link #queueName(String) queueName} or {@link #topicName(String)
         *     topicName} are not set or, both of these fields are set. It is also thrown if the Service Bus {@link
         *     #connectionString(String) connectionString} contains an {@code EntityPath} that does not match one set in
         *     {@link #queueName(String) queueName} or {@link #topicName(String) topicName}. Lastly, if a {@link
         *     #topicName(String) topicName} is set, but {@link #subscriptionName(String) subscriptionName} is not.
         * @throws IllegalArgumentException Queue or topic name are not set via {@link #queueName(String)
         *     queueName()} or {@link #topicName(String) topicName()}, respectively.
         */
        public ServiceBusReceiverAsyncClient buildAsyncClient() {
<<<<<<< HEAD
            return buildAsyncClient(true);
=======
            final MessagingEntityType entityType = validateEntityPaths(logger, connectionStringEntityName, topicName,
                queueName);
            final String entityPath = getEntityPath(logger, entityType, queueName, topicName, subscriptionName,
                subQueue);

            final ServiceBusConnectionProcessor connectionProcessor = getOrCreateConnectionProcessor(messageSerializer);

            if (receiveMode == ReceiveMode.RECEIVE_AND_DELETE) {
                maxAutoLockRenewDuration = Duration.ZERO;
            }

            final ReceiverOptions receiverOptions = new ReceiverOptions(receiveMode, prefetchCount,
                maxAutoLockRenewDuration);

            return new ServiceBusReceiverAsyncClient(connectionProcessor.getFullyQualifiedNamespace(), entityPath,
                entityType, receiverOptions, connectionProcessor, ServiceBusConstants.OPERATION_TIMEOUT,
                tracerProvider, messageSerializer, ServiceBusClientBuilder.this::onClientClose);
>>>>>>> ea651fb5
        }

        /**
         * Creates <b>synchronous</b> Service Bus receiver responsible for reading {@link ServiceBusMessage messages}
         * from a specific queue or topic.
         *
         * @return An new {@link ServiceBusReceiverClient} that receives messages from a queue or topic.
         * @throws IllegalStateException if {@link #queueName(String) queueName} or {@link #topicName(String)
         *     topicName} are not set or, both of these fields are set. It is also thrown if the Service Bus {@link
         *     #connectionString(String) connectionString} contains an {@code EntityPath} that does not match one set in
         *     {@link #queueName(String) queueName} or {@link #topicName(String) topicName}. Lastly, if a {@link
         *     #topicName(String) topicName} is set, but {@link #subscriptionName(String) subscriptionName} is not.
         * @throws IllegalArgumentException Queue or topic name are not set via {@link #queueName(String)
         *     queueName()} or {@link #topicName(String) topicName()}, respectively.
         */
        public ServiceBusReceiverClient buildClient() {
            return new ServiceBusReceiverClient(buildAsyncClient(false), retryOptions.getTryTimeout());
        }

        ServiceBusReceiverAsyncClient buildAsyncClient(boolean isAutoCompleteAllowed) {
            final MessagingEntityType entityType = validateEntityPaths(logger, connectionStringEntityName, topicName,
                queueName);
            final String entityPath = getEntityPath(logger, entityType, queueName, topicName, subscriptionName,
                subQueue);
            validateAndThrow(prefetchCount);

            if (!isAutoCompleteAllowed && enableAutoComplete) {
                logger.warning(
                    "'enableAutoComplete' is not supported in synchronous client except through callback receive.");
                enableAutoComplete = false;
            } else if (isAutoCompleteAllowed && receiveMode == ReceiveMode.RECEIVE_AND_DELETE) {
                throw logger.logExceptionAsError(new IllegalStateException(
                    "'enableAutoComplete' is not valid for RECEIVE_AND_DELETE mode."));
            }

            final ServiceBusConnectionProcessor connectionProcessor = getOrCreateConnectionProcessor(messageSerializer);
            final ReceiverOptions receiverOptions = new ReceiverOptions(receiveMode, prefetchCount, enableAutoComplete);

            return new ServiceBusReceiverAsyncClient(connectionProcessor.getFullyQualifiedNamespace(), entityPath,
                entityType, receiverOptions, connectionProcessor, ServiceBusConstants.OPERATION_TIMEOUT,
                tracerProvider, messageSerializer, ServiceBusClientBuilder.this::onClientClose);
        }
    }

    private void validateAndThrow(int prefetchCount) {
        if (prefetchCount < 1) {
            throw logger.logExceptionAsError(new IllegalArgumentException(String.format(
                "prefetchCount (%s) cannot be less than 1.", prefetchCount)));
        }
    }

    private void validateAndThrow(Duration maxLockRenewalDuration) {
        if (maxLockRenewalDuration != null && maxLockRenewalDuration.isNegative()) {
            throw logger.logExceptionAsError(new IllegalArgumentException(
                "'maxLockRenewalDuration' cannot be negative."));
        }
    }

}<|MERGE_RESOLUTION|>--- conflicted
+++ resolved
@@ -637,7 +637,6 @@
         }
 
         /**
-<<<<<<< HEAD
          * Disables auto-complete and auto-abandon of received messages. By default, a successfully processed message is
          * {@link ServiceBusReceiverAsyncClient#complete(ServiceBusReceivedMessage) completed}. If an error happens when
          * the message is processed, it is {@link ServiceBusReceiverAsyncClient#abandon(ServiceBusReceivedMessage)
@@ -647,7 +646,10 @@
          */
         public ServiceBusSessionReceiverClientBuilder disableAutoComplete() {
             this.enableAutoComplete = false;
-=======
+            return this;
+        }
+
+        /**
          * Sets the amount of time to continue auto-renewing the session lock. Setting {@link Duration#ZERO} or
          * {@code null} disables auto-renewal. For {@link ReceiveMode#RECEIVE_AND_DELETE RECEIVE_AND_DELETE} mode,
          * auto-renewal is disabled.
@@ -661,7 +663,6 @@
         public ServiceBusSessionReceiverClientBuilder maxAutoLockRenewDuration(Duration maxAutoLockRenewDuration) {
             validateAndThrow(maxAutoLockRenewDuration);
             this.maxAutoLockRenewDuration = maxAutoLockRenewDuration;
->>>>>>> ea651fb5
             return this;
         }
 
@@ -806,9 +807,6 @@
             final String entityPath = getEntityPath(logger, entityType, queueName, topicName, subscriptionName,
                 SubQueue.NONE);
 
-<<<<<<< HEAD
-            validateAndThrow(prefetchCount);
-
             if (!isAutoCompleteAllowed && enableAutoComplete) {
                 logger.warning(
                     "'enableAutoComplete' is not supported in synchronous client except through callback receive.");
@@ -818,19 +816,14 @@
                     "'enableAutoComplete' is not valid for RECEIVE_AND_DELETE mode."));
             }
 
-            final ServiceBusConnectionProcessor connectionProcessor = getOrCreateConnectionProcessor(messageSerializer);
-            final ReceiverOptions receiverOptions = new ReceiverOptions(receiveMode, prefetchCount, enableAutoComplete,
-                sessionId, isRollingSessionReceiver(), maxConcurrentSessions, true);
-=======
-            final ServiceBusConnectionProcessor connectionProcessor = getOrCreateConnectionProcessor(messageSerializer);
-
             if (receiveMode == ReceiveMode.RECEIVE_AND_DELETE) {
                 maxAutoLockRenewDuration = Duration.ZERO;
             }
 
+            final ServiceBusConnectionProcessor connectionProcessor = getOrCreateConnectionProcessor(messageSerializer);
             final ReceiverOptions receiverOptions = new ReceiverOptions(receiveMode, prefetchCount,
-                sessionId, isRollingSessionReceiver(), maxConcurrentSessions, maxAutoLockRenewDuration);
->>>>>>> ea651fb5
+                maxAutoLockRenewDuration, enableAutoComplete, sessionId, isRollingSessionReceiver(),
+                maxConcurrentSessions);
 
             final ServiceBusSessionManager sessionManager = new ServiceBusSessionManager(entityPath, entityType,
                 connectionProcessor, tracerProvider, messageSerializer, receiverOptions);
@@ -882,7 +875,6 @@
         }
 
         /**
-<<<<<<< HEAD
          * Disables auto-complete and auto-abandon of received messages. By default, a successfully processed message is
          * {@link ServiceBusReceiverAsyncClient#complete(ServiceBusReceivedMessage) completed}. If an error happens when
          * the message is processed, it is {@link ServiceBusReceiverAsyncClient#abandon(ServiceBusReceivedMessage)
@@ -892,7 +884,10 @@
          */
         public ServiceBusReceiverClientBuilder disableAutoComplete() {
             this.enableAutoComplete = false;
-=======
+            return this;
+        }
+
+        /**
          * Sets the amount of time to continue auto-renewing the lock. Setting {@link Duration#ZERO} or {@code null}
          * disables auto-renewal. For {@link ReceiveMode#RECEIVE_AND_DELETE RECEIVE_AND_DELETE} mode, auto-renewal is
          * disabled.
@@ -906,7 +901,6 @@
         public ServiceBusReceiverClientBuilder maxAutoLockRenewDuration(Duration maxAutoLockRenewDuration) {
             validateAndThrow(maxAutoLockRenewDuration);
             this.maxAutoLockRenewDuration = maxAutoLockRenewDuration;
->>>>>>> ea651fb5
             return this;
         }
 
@@ -1008,27 +1002,7 @@
          *     queueName()} or {@link #topicName(String) topicName()}, respectively.
          */
         public ServiceBusReceiverAsyncClient buildAsyncClient() {
-<<<<<<< HEAD
             return buildAsyncClient(true);
-=======
-            final MessagingEntityType entityType = validateEntityPaths(logger, connectionStringEntityName, topicName,
-                queueName);
-            final String entityPath = getEntityPath(logger, entityType, queueName, topicName, subscriptionName,
-                subQueue);
-
-            final ServiceBusConnectionProcessor connectionProcessor = getOrCreateConnectionProcessor(messageSerializer);
-
-            if (receiveMode == ReceiveMode.RECEIVE_AND_DELETE) {
-                maxAutoLockRenewDuration = Duration.ZERO;
-            }
-
-            final ReceiverOptions receiverOptions = new ReceiverOptions(receiveMode, prefetchCount,
-                maxAutoLockRenewDuration);
-
-            return new ServiceBusReceiverAsyncClient(connectionProcessor.getFullyQualifiedNamespace(), entityPath,
-                entityType, receiverOptions, connectionProcessor, ServiceBusConstants.OPERATION_TIMEOUT,
-                tracerProvider, messageSerializer, ServiceBusClientBuilder.this::onClientClose);
->>>>>>> ea651fb5
         }
 
         /**
@@ -1053,7 +1027,6 @@
                 queueName);
             final String entityPath = getEntityPath(logger, entityType, queueName, topicName, subscriptionName,
                 subQueue);
-            validateAndThrow(prefetchCount);
 
             if (!isAutoCompleteAllowed && enableAutoComplete) {
                 logger.warning(
@@ -1064,8 +1037,13 @@
                     "'enableAutoComplete' is not valid for RECEIVE_AND_DELETE mode."));
             }
 
+            if (receiveMode == ReceiveMode.RECEIVE_AND_DELETE) {
+                maxAutoLockRenewDuration = Duration.ZERO;
+            }
+
             final ServiceBusConnectionProcessor connectionProcessor = getOrCreateConnectionProcessor(messageSerializer);
-            final ReceiverOptions receiverOptions = new ReceiverOptions(receiveMode, prefetchCount, enableAutoComplete);
+            final ReceiverOptions receiverOptions = new ReceiverOptions(receiveMode, prefetchCount,
+                maxAutoLockRenewDuration, enableAutoComplete);
 
             return new ServiceBusReceiverAsyncClient(connectionProcessor.getFullyQualifiedNamespace(), entityPath,
                 entityType, receiverOptions, connectionProcessor, ServiceBusConstants.OPERATION_TIMEOUT,
