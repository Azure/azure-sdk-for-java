--- conflicted
+++ resolved
@@ -669,13 +669,8 @@
         }
 
         /**
-<<<<<<< HEAD
-         * Sets the prefetch count of the processor. For both {@link ReceiveMode#PEEK_LOCK PEEK_LOCK} and {@link
-         * ReceiveMode#RECEIVE_AND_DELETE RECEIVE_AND_DELETE} modes the default value is 0.
-=======
          * Sets the prefetch count of the processor. For both {@link ServiceBusReceiveMode#PEEK_LOCK PEEK_LOCK} and
-         * {@link ServiceBusReceiveMode#RECEIVE_AND_DELETE RECEIVE_AND_DELETE} modes the default value is 1.
->>>>>>> 8458de52
+         * {@link ServiceBusReceiveMode#RECEIVE_AND_DELETE RECEIVE_AND_DELETE} modes the default value is 0.
          *
          * Prefetch speeds up the message flow by aiming to have a message readily available for local retrieval when
          * and before the application starts the processor.
