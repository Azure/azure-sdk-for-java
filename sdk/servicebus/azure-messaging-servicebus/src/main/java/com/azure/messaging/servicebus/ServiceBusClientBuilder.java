--- conflicted
+++ resolved
@@ -253,16 +253,10 @@
                     connectionOptions.getFullyQualifiedNamespace(), connectionOptions.getRetry()));
             }
 
-<<<<<<< HEAD
             return (ServiceBusAmqpConnection) new ServiceBusReactorAmqpConnection(connectionId, serviceBusResourceName,
                 connectionOptions, provider, handlerProvider, tokenManagerProvider, messageSerializer, product,
                 clientVersion);
         }).repeat();
-=======
-            final int numberOfOpenClients = ++openClients;
-            logger.info("# of open clients with shared connection: {}", numberOfOpenClients);
-        }
->>>>>>> c4a53cec
 
         return sharedConnection;
     }
