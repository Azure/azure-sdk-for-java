// Copyright (c) Microsoft Corporation. All rights reserved.
// Licensed under the MIT License.

package com.azure.messaging.servicebus;

import com.azure.core.amqp.AmqpRetryOptions;
import com.azure.core.amqp.AmqpTransportType;
import com.azure.core.amqp.ProxyAuthenticationType;
import com.azure.core.amqp.ProxyOptions;
import com.azure.core.amqp.implementation.AzureTokenManagerProvider;
import com.azure.core.amqp.implementation.CbsAuthorizationType;
import com.azure.core.amqp.implementation.ConnectionOptions;
import com.azure.core.amqp.implementation.ConnectionStringProperties;
import com.azure.core.amqp.implementation.MessageSerializer;
import com.azure.core.amqp.implementation.ReactorHandlerProvider;
import com.azure.core.amqp.implementation.ReactorProvider;
import com.azure.core.amqp.implementation.StringUtil;
import com.azure.core.amqp.implementation.TokenManagerProvider;
import com.azure.core.amqp.implementation.TracerProvider;
import com.azure.core.annotation.ServiceClientBuilder;
import com.azure.core.credential.TokenCredential;
import com.azure.core.exception.AzureException;
import com.azure.core.util.Configuration;
import com.azure.core.util.CoreUtils;
import com.azure.core.util.logging.ClientLogger;
import com.azure.core.util.tracing.Tracer;
import com.azure.messaging.servicebus.implementation.MessagingEntityType;
import com.azure.messaging.servicebus.implementation.ServiceBusAmqpConnection;
import com.azure.messaging.servicebus.implementation.ServiceBusConnectionProcessor;
import com.azure.messaging.servicebus.implementation.ServiceBusConstants;
import com.azure.messaging.servicebus.implementation.ServiceBusReactorAmqpConnection;
import com.azure.messaging.servicebus.implementation.ServiceBusSharedKeyCredential;
import com.azure.messaging.servicebus.models.ReceiveMode;
import reactor.core.publisher.Flux;
import reactor.core.publisher.Mono;
import reactor.core.scheduler.Scheduler;
import reactor.core.scheduler.Schedulers;

import java.net.InetSocketAddress;
import java.net.Proxy;
import java.util.Locale;
import java.util.Map;
import java.util.Objects;
import java.util.ServiceLoader;
import java.util.concurrent.atomic.AtomicInteger;
import java.util.regex.Pattern;

/**
 * The builder to create {@link ServiceBusReceiverAsyncClient} and {@link ServiceBusSenderAsyncClient}.
 */
@ServiceClientBuilder(serviceClients = {ServiceBusReceiverAsyncClient.class, ServiceBusSenderAsyncClient.class,
    ServiceBusSenderClient.class, ServiceBusReceiverClient.class})
public final class ServiceBusClientBuilder {
    private static final String AZURE_SERVICE_BUS_CONNECTION_STRING = "AZURE_SERVICE_BUS_CONNECTION_STRING";
    private static final AmqpRetryOptions DEFAULT_RETRY =
        new AmqpRetryOptions().setTryTimeout(ServiceBusConstants.OPERATION_TIMEOUT);
    private static final String SERVICE_BUS_PROPERTIES_FILE = "azure-messaging-servicebus.properties";
    private static final String SUBSCRIPTION_ENTITY_PATH_FORMAT = "%s/subscriptions/%s";

    // Using 0 pre-fetch count for both receive modes, to avoid message lock lost exceptions in application
    // receiving messages at a slow rate. Applications can set it to a higher value if they need better performance.
    private static final int DEFAULT_PREFETCH_COUNT = 1;
<<<<<<< HEAD

=======
>>>>>>> 4af0fc42
    private static final String NAME_KEY = "name";
    private static final String VERSION_KEY = "version";
    private static final String UNKNOWN = "UNKNOWN";
    private static final Pattern HOST_PORT_PATTERN = Pattern.compile("^[^:]+:\\d+");

    private final Object connectionLock = new Object();
    private final ClientLogger logger = new ClientLogger(ServiceBusClientBuilder.class);
    private final MessageSerializer messageSerializer = new ServiceBusMessageSerializer();
    private final TracerProvider tracerProvider = new TracerProvider(ServiceLoader.load(Tracer.class));

    private Configuration configuration;
    private ServiceBusConnectionProcessor sharedConnection;
    private String connectionStringEntityName;
    private TokenCredential credentials;
    private String fullyQualifiedNamespace;
    private ProxyOptions proxyOptions;
    private AmqpRetryOptions retryOptions;
    private Scheduler scheduler;
    private AmqpTransportType transport = AmqpTransportType.AMQP;

    /**
     * Keeps track of the open clients that were created from this builder when there is a shared connection.
     */
    private final AtomicInteger openClients = new AtomicInteger();

    /**
     * Creates a new instance with the default transport {@link AmqpTransportType#AMQP}.
     */
    public ServiceBusClientBuilder() {
    }

    /**
     * Sets the connection string for a Service Bus namespace or a specific Service Bus resource.
     *
     * @param connectionString Connection string for a Service Bus namespace or a specific Service Bus resource.
     *
     * @return The updated {@link ServiceBusClientBuilder} object.
     */
    public ServiceBusClientBuilder connectionString(String connectionString) {
        final ConnectionStringProperties properties = new ConnectionStringProperties(connectionString);
        final TokenCredential tokenCredential;
        try {
            tokenCredential = new ServiceBusSharedKeyCredential(properties.getSharedAccessKeyName(),
                properties.getSharedAccessKey(), ServiceBusConstants.TOKEN_VALIDITY);
        } catch (Exception e) {
            throw logger.logExceptionAsError(
                new AzureException("Could not create the ServiceBusSharedKeyCredential.", e));
        }

        this.fullyQualifiedNamespace = properties.getEndpoint().getHost();

        if (properties.getEntityPath() != null && !properties.getEntityPath().isEmpty()) {
            logger.info("Setting 'entityName' [{}] from connectionString.", properties.getEntityPath());
            this.connectionStringEntityName = properties.getEntityPath();
        }

        return credential(properties.getEndpoint().getHost(), tokenCredential);
    }

    /**
     * Sets the configuration store that is used during construction of the service client.
     *
     * If not specified, the default configuration store is used to configure Service Bus clients. Use {@link
     * Configuration#NONE} to bypass using configuration settings during construction.
     *
     * @param configuration The configuration store used to configure Service Bus clients.
     *
     * @return The updated {@link ServiceBusClientBuilder} object.
     */
    public ServiceBusClientBuilder configuration(Configuration configuration) {
        this.configuration = configuration;
        return this;
    }

    /**
     * Sets the credential for the Service Bus resource.
     *
     * @param fullyQualifiedNamespace for the Service Bus.
     * @param credential {@link TokenCredential} to be used for authentication.
     *
     * @return The updated {@link ServiceBusClientBuilder} object.
     */
    public ServiceBusClientBuilder credential(String fullyQualifiedNamespace, TokenCredential credential) {

        this.fullyQualifiedNamespace = Objects.requireNonNull(fullyQualifiedNamespace,
            "'fullyQualifiedNamespace' cannot be null.");
        this.credentials = Objects.requireNonNull(credential, "'credential' cannot be null.");

        if (CoreUtils.isNullOrEmpty(fullyQualifiedNamespace)) {
            throw logger.logExceptionAsError(
                new IllegalArgumentException("'fullyQualifiedNamespace' cannot be an empty string."));
        }

        return this;
    }

    /**
     * Sets the proxy configuration to use for {@link ServiceBusSenderAsyncClient}. When a proxy is configured, {@link
     * AmqpTransportType#AMQP_WEB_SOCKETS} must be used for the transport type.
     *
     * @param proxyOptions The proxy configuration to use.
     *
     * @return The updated {@link ServiceBusClientBuilder} object.
     */
    public ServiceBusClientBuilder proxyOptions(ProxyOptions proxyOptions) {
        this.proxyOptions = proxyOptions;
        return this;
    }

    /**
     * Sets the retry options for Service Bus clients. If not specified, the default retry options are used.
     *
     * @param retryOptions The retry options to use.
     *
     * @return The updated {@link ServiceBusClientBuilder} object.
     */
    public ServiceBusClientBuilder retryOptions(AmqpRetryOptions retryOptions) {
        this.retryOptions = retryOptions;
        return this;
    }

    /**
     * Sets the scheduler to use.
     *
     * @param scheduler Scheduler to be used.
     *
     * @return The updated {@link ServiceBusClientBuilder} object.
     */
    ServiceBusClientBuilder scheduler(Scheduler scheduler) {
        this.scheduler = scheduler;
        return this;
    }

    /**
     * Sets the transport type by which all the communication with Azure Service Bus occurs. Default value is {@link
     * AmqpTransportType#AMQP}.
     *
     * @param transportType The transport type to use.
     *
     * @return The updated {@link ServiceBusClientBuilder} object.
     */
    public ServiceBusClientBuilder transportType(AmqpTransportType transportType) {
        this.transport = transportType;
        return this;
    }

    /**
     * A new instance of {@link ServiceBusSenderClientBuilder} used to configure Service Bus message senders.
     *
     * @return A new instance of {@link ServiceBusSenderClientBuilder}.
     */
    public ServiceBusSenderClientBuilder sender() {
        return new ServiceBusSenderClientBuilder();
    }

    /**
     * A new instance of {@link ServiceBusSessionReceiverClientBuilder} used to configure <b>session aware</b> Service
     * Bus message consumers.
     *
     * @return A new instance of {@link ServiceBusSessionReceiverClientBuilder}.
     */
    public ServiceBusSessionReceiverClientBuilder sessionReceiver() {
        return new ServiceBusSessionReceiverClientBuilder();
    }

    /**
     * A new instance of {@link ServiceBusReceiverClientBuilder} used to configure Service Bus message consumers.
     *
     * @return A new instance of {@link ServiceBusReceiverClientBuilder}.
     */
    public ServiceBusReceiverClientBuilder receiver() {
        return new ServiceBusReceiverClientBuilder();
    }

    /**
     * A new instance of {@link ServiceBusSessionReceiverClientBuilder} used to configure <b>session aware</b> Service
     * Bus message consumers.
     *
     * @return A new instance of {@link ServiceBusSessionReceiverClientBuilder}.
     */
    public ServiceBusSessionReceiverClientBuilder sessionReceiver() {
        return new ServiceBusSessionReceiverClientBuilder();
    }

    /**
     * Called when a child client is closed. Disposes of the shared connection if there are no more clients.
     */
    void onClientClose() {
        synchronized (connectionLock) {
            final int numberOfOpenClients = openClients.decrementAndGet();
            logger.info("Closing a dependent client. # of open clients: {}", numberOfOpenClients);

            if (numberOfOpenClients > 0) {
                return;
            }

            if (numberOfOpenClients < 0) {
                logger.warning("There should not be less than 0 clients. actual: {}", numberOfOpenClients);
            }

            logger.info("No more open clients, closing shared connection.");
            if (sharedConnection != null) {
                sharedConnection.dispose();
                sharedConnection = null;
            } else {
                logger.warning("Shared ServiceBusConnectionProcessor was already disposed.");
            }
        }
    }

    private ServiceBusConnectionProcessor getOrCreateConnectionProcessor(MessageSerializer serializer) {
        if (retryOptions == null) {
            retryOptions = DEFAULT_RETRY;
        }

        if (scheduler == null) {
            scheduler = Schedulers.elastic();
        }

        synchronized (connectionLock) {
            if (sharedConnection == null) {
                final ConnectionOptions connectionOptions = getConnectionOptions();
                final TokenManagerProvider tokenManagerProvider = new AzureTokenManagerProvider(
                    connectionOptions.getAuthorizationType(), connectionOptions.getFullyQualifiedNamespace(),
                    ServiceBusConstants.AZURE_ACTIVE_DIRECTORY_SCOPE);
                final ReactorProvider provider = new ReactorProvider();
                final ReactorHandlerProvider handlerProvider = new ReactorHandlerProvider(provider);

                final Map<String, String> properties = CoreUtils.getProperties(SERVICE_BUS_PROPERTIES_FILE);
                final String product = properties.getOrDefault(NAME_KEY, UNKNOWN);
                final String clientVersion = properties.getOrDefault(VERSION_KEY, UNKNOWN);

                final Flux<ServiceBusAmqpConnection> connectionFlux = Mono.fromCallable(() -> {
                    final String connectionId = StringUtil.getRandomString("MF");

                    return (ServiceBusAmqpConnection) new ServiceBusReactorAmqpConnection(connectionId,
                        connectionOptions, provider, handlerProvider, tokenManagerProvider, serializer, product,
                        clientVersion);
                }).repeat();

                sharedConnection = connectionFlux.subscribeWith(new ServiceBusConnectionProcessor(
                    connectionOptions.getFullyQualifiedNamespace(), connectionOptions.getRetry()));
            }
        }

        final int numberOfOpenClients = openClients.incrementAndGet();
        logger.info("# of open clients with shared connection: {}", numberOfOpenClients);

        return sharedConnection;
    }

    private ConnectionOptions getConnectionOptions() {
        configuration = configuration == null ? Configuration.getGlobalConfiguration().clone() : configuration;

        if (credentials == null) {
            final String connectionString = configuration.get(AZURE_SERVICE_BUS_CONNECTION_STRING);

            if (CoreUtils.isNullOrEmpty(connectionString)) {
                throw logger.logExceptionAsError(new IllegalArgumentException("Credentials have not been set. "
                    + "They can be set using: connectionString(String), connectionString(String, String), "
                    + "credentials(String, String, TokenCredential), or setting the environment variable '"
                    + AZURE_SERVICE_BUS_CONNECTION_STRING + "' with a connection string"));
            }

            connectionString(connectionString);
        }

        // If the proxy has been configured by the user but they have overridden the TransportType with something that
        // is not AMQP_WEB_SOCKETS.
        if (proxyOptions != null && proxyOptions.isProxyAddressConfigured()
            && transport != AmqpTransportType.AMQP_WEB_SOCKETS) {
            throw logger.logExceptionAsError(new IllegalArgumentException(
                "Cannot use a proxy when TransportType is not AMQP."));
        }

        if (proxyOptions == null) {
            proxyOptions = getDefaultProxyConfiguration(configuration);
        }

        final CbsAuthorizationType authorizationType = credentials instanceof ServiceBusSharedKeyCredential
            ? CbsAuthorizationType.SHARED_ACCESS_SIGNATURE
            : CbsAuthorizationType.JSON_WEB_TOKEN;

        return new ConnectionOptions(fullyQualifiedNamespace, credentials, authorizationType, transport, retryOptions,
            proxyOptions, scheduler);
    }

    private ProxyOptions getDefaultProxyConfiguration(Configuration configuration) {
        ProxyAuthenticationType authentication = ProxyAuthenticationType.NONE;
        if (proxyOptions != null) {
            authentication = proxyOptions.getAuthentication();
        }

        String proxyAddress = configuration.get(Configuration.PROPERTY_HTTP_PROXY);

        if (CoreUtils.isNullOrEmpty(proxyAddress)) {
            return ProxyOptions.SYSTEM_DEFAULTS;
        }

        return getProxyOptions(authentication, proxyAddress);
    }

    private ProxyOptions getProxyOptions(ProxyAuthenticationType authentication, String proxyAddress) {
        String host;
        int port;
        if (HOST_PORT_PATTERN.matcher(proxyAddress.trim()).find()) {
            final String[] hostPort = proxyAddress.split(":");
            host = hostPort[0];
            port = Integer.parseInt(hostPort[1]);
            final Proxy proxy = new Proxy(Proxy.Type.HTTP, new InetSocketAddress(host, port));
            final String username = configuration.get(ProxyOptions.PROXY_USERNAME);
            final String password = configuration.get(ProxyOptions.PROXY_PASSWORD);
            return new ProxyOptions(authentication, proxy, username, password);
        } else {
            com.azure.core.http.ProxyOptions coreProxyOptions = com.azure.core.http.ProxyOptions
                .fromConfiguration(configuration);
            return new ProxyOptions(authentication, new Proxy(coreProxyOptions.getType().toProxyType(),
                coreProxyOptions.getAddress()), coreProxyOptions.getUsername(), coreProxyOptions.getPassword());
        }
    }

    private static boolean isNullOrEmpty(String item) {
        return item == null || item.isEmpty();
    }

    private static MessagingEntityType validateEntityPaths(ClientLogger logger, String connectionStringEntityName,
        String topicName, String queueName) {

        final boolean hasTopicName = !isNullOrEmpty(topicName);
        final boolean hasQueueName = !isNullOrEmpty(queueName);
        final boolean hasConnectionStringEntity = !isNullOrEmpty(connectionStringEntityName);

        final MessagingEntityType entityType;

        if (!hasConnectionStringEntity && !hasQueueName && !hasTopicName) {
            throw logger.logExceptionAsError(new IllegalStateException(
                "Cannot build client without setting either a queueName or topicName."));
        } else if (hasQueueName && hasTopicName) {
            throw logger.logExceptionAsError(new IllegalStateException(String.format(
                "Cannot build client with both queueName (%s) and topicName (%s) set.", queueName, topicName)));
        } else if (hasQueueName) {
            if (hasConnectionStringEntity && !queueName.equals(connectionStringEntityName)) {
                throw logger.logExceptionAsError(new IllegalStateException(String.format(
                    "queueName (%s) is different than the connectionString's EntityPath (%s).",
                    queueName, connectionStringEntityName)));
            }

            entityType = MessagingEntityType.QUEUE;
        } else if (hasTopicName) {
            if (hasConnectionStringEntity && !topicName.equals(connectionStringEntityName)) {
                throw logger.logExceptionAsError(new IllegalStateException(String.format(
                    "topicName (%s) is different than the connectionString's EntityPath (%s).",
                    topicName, connectionStringEntityName)));
            }

            entityType = MessagingEntityType.SUBSCRIPTION;
        } else {
            // It is a connection string entity path.
            entityType = MessagingEntityType.UNKNOWN;
        }

        return entityType;
    }

    private static String getEntityPath(ClientLogger logger, MessagingEntityType entityType, String queueName,
        String topicName, String subscriptionName) {

        final String entityPath;
        switch (entityType) {
            case QUEUE:
                entityPath = queueName;
                break;
            case SUBSCRIPTION:
                if (isNullOrEmpty(subscriptionName)) {
                    throw logger.logExceptionAsError(new IllegalStateException(String.format(
                        "topicName (%s) must have a subscriptionName associated with it.", topicName)));
                }

                entityPath = String.format(Locale.ROOT, SUBSCRIPTION_ENTITY_PATH_FORMAT, topicName,
                    subscriptionName);
                break;
            default:
                throw logger.logExceptionAsError(
                    new IllegalArgumentException("Unknown entity type: " + entityType));
        }

        return entityPath;
    }

    /**
     * Builder for creating {@link ServiceBusSenderClient} and {@link ServiceBusSenderAsyncClient} to publish messages
     * to Service Bus.
     */
    @ServiceClientBuilder(serviceClients = {ServiceBusSenderClient.class, ServiceBusSenderAsyncClient.class})
    public final class ServiceBusSenderClientBuilder {
        private String queueName;
        private String topicName;

        private ServiceBusSenderClientBuilder() {
        }

        /**
         * Sets the name of the Service Bus queue to publish messages to.
         *
         * @param queueName Name of the queue.
         *
         * @return The modified {@link ServiceBusSenderClientBuilder} object.
         */
        public ServiceBusSenderClientBuilder queueName(String queueName) {
            this.queueName = queueName;
            return this;
        }

        /**
         * Sets the name of the Service Bus topic to publish messages to.
         *
         * @param topicName Name of the topic.
         *
         * @return The modified {@link ServiceBusSenderClientBuilder} object.
         */
        public ServiceBusSenderClientBuilder topicName(String topicName) {
            this.topicName = topicName;
            return this;
        }

        /**
         * Creates an <b>asynchronous</b> {@link ServiceBusSenderAsyncClient client} for transmitting {@link
         * ServiceBusMessage} to a Service Bus queue or topic.
         *
         * @return A new {@link ServiceBusSenderAsyncClient} for transmitting to a Service queue or topic.
         * @throws IllegalStateException if {@link #queueName(String) queueName} or {@link #topicName(String)
         *     topicName} are not set or, both of these fields are set. It is also thrown if the Service Bus {@link
         *     #connectionString(String) connectionString} contains an {@code EntityPath} that does not match one set in
         *     {@link #queueName(String) queueName} or {@link #topicName(String) topicName}
         * @throws IllegalArgumentException if the entity type is not a queue or a topic.
         */
        public ServiceBusSenderAsyncClient buildAsyncClient() {
            final ServiceBusConnectionProcessor connectionProcessor = getOrCreateConnectionProcessor(messageSerializer);
            final MessagingEntityType entityType = validateEntityPaths(logger, connectionStringEntityName, topicName,
                queueName);

            final String entityName;
            switch (entityType) {
                case QUEUE:
                    entityName = queueName;
                    break;
                case SUBSCRIPTION:
                    entityName = topicName;
                    break;
                case UNKNOWN:
                    entityName = connectionStringEntityName;
                    break;
                default:
                    throw logger.logExceptionAsError(
                        new IllegalArgumentException("Unknown entity type: " + entityType));
            }

            return new ServiceBusSenderAsyncClient(entityName, entityType, connectionProcessor, retryOptions,
                tracerProvider, messageSerializer, ServiceBusClientBuilder.this::onClientClose);
        }

        /**
         * Creates a <b>synchronous</b> {@link ServiceBusSenderClient client} for transmitting {@link ServiceBusMessage}
         * to a Service Bus queue or topic.
         *
         * @return A new {@link ServiceBusSenderAsyncClient} for transmitting to a Service queue or topic.
         * @throws IllegalStateException if {@link #queueName(String) queueName} or {@link #topicName(String)
         *     topicName} are not set or, both of these fields are set. It is also thrown if the Service Bus {@link
         *     #connectionString(String) connectionString} contains an {@code EntityPath} that does not match one set in
         *     {@link #queueName(String) queueName} or {@link #topicName(String) topicName}
         * @throws IllegalArgumentException if the entity type is not a queue or a topic.
         */
        public ServiceBusSenderClient buildClient() {
            return new ServiceBusSenderClient(buildAsyncClient(), retryOptions.getTryTimeout());
        }
    }

    /**
     * Builder for creating {@link ServiceBusReceiverClient} and {@link ServiceBusReceiverAsyncClient} to consume
     * messages from a session aware Service Bus entity.
     */
    @ServiceClientBuilder(serviceClients = {ServiceBusReceiverClient.class, ServiceBusReceiverAsyncClient.class})
    public final class ServiceBusSessionReceiverClientBuilder {

        private Integer maxConcurrentSessions = null;
        private int prefetchCount = DEFAULT_PREFETCH_COUNT;
        private String queueName;
        private ReceiveMode receiveMode = ReceiveMode.PEEK_LOCK;
        private String sessionId;
        private String subscriptionName;
        private String topicName;

        private ServiceBusSessionReceiverClientBuilder() {
<<<<<<< HEAD
        }

        /**
         * Enables session processing roll-over by processing at most {@code maxConcurrentSessions}.
         *
         * @param maxConcurrentSessions Maximum number of concurrent sessions to process at any given time.
         *
         * @return The modified {@link ServiceBusReceiverClientBuilder} object.
         */
        public ServiceBusSessionReceiverClientBuilder maxConcurrentSessions(int maxConcurrentSessions) {
            this.maxConcurrentSessions = maxConcurrentSessions;
            return this;
=======
>>>>>>> 4af0fc42
        }

        /**
         * Enables session processing roll-over by processing at most {@code maxConcurrentSessions}.
         *
         * @param maxConcurrentSessions Maximum number of concurrent sessions to process at any given time.
         *
         * @return The modified {@link ServiceBusReceiverClientBuilder} object.
         * @throws IllegalArgumentException if {@code maxConcurrentSessions} is less than 1.
         */
        public ServiceBusSessionReceiverClientBuilder maxConcurrentSessions(int maxConcurrentSessions) {
            if (maxConcurrentSessions < 1) {
                throw logger.logExceptionAsError(new IllegalArgumentException(
                    "maxConcurrentSessions cannot be less than 1."));
            }

            this.maxConcurrentSessions = maxConcurrentSessions;
            return this;
        }

        /**
         * Sets the prefetch count of the receiver. For both {@link ReceiveMode#PEEK_LOCK PEEK_LOCK} and {@link
         * ReceiveMode#RECEIVE_AND_DELETE RECEIVE_AND_DELETE} modes the default value is 1.
         *
         * Prefetch speeds up the message flow by aiming to have a message readily available for local retrieval when
         * and before the application asks for one using {@link ServiceBusReceiverAsyncClient#receive()}. Setting a
         * non-zero value will prefetch that number of messages. Setting the value to zero turns prefetch off.
         *
         * @param prefetchCount The prefetch count.
         *
         * @return The modified {@link ServiceBusReceiverClientBuilder} object.
         */
        public ServiceBusSessionReceiverClientBuilder prefetchCount(int prefetchCount) {
            this.prefetchCount = prefetchCount;
            return this;
        }

        /**
         * Sets the name of the queue to create a receiver for.
         *
         * @param queueName Name of the queue.
         *
         * @return The modified {@link ServiceBusReceiverClientBuilder} object.
         */
        public ServiceBusSessionReceiverClientBuilder queueName(String queueName) {
            this.queueName = queueName;
            return this;
        }

        /**
         * Sets the receive mode for the receiver.
         *
         * @param receiveMode Mode for receiving messages.
         *
         * @return The modified {@link ServiceBusReceiverClientBuilder} object.
         */
        public ServiceBusSessionReceiverClientBuilder receiveMode(ReceiveMode receiveMode) {
            this.receiveMode = receiveMode;
            return this;
        }

        /**
         * Sets the session id.
         *
         * @param sessionId session id.
         *
         * @return The modified {@link ServiceBusReceiverClientBuilder} object.
         */
        public ServiceBusSessionReceiverClientBuilder sessionId(String sessionId) {
            this.sessionId = sessionId;
            return this;
        }

        /**
<<<<<<< HEAD
         * Sets the name of the subscription in the topic to listen to.
=======
         * Sets the name of the subscription in the topic to listen to. <b>{@link #topicName(String)} must also be set.
         * </b>
>>>>>>> 4af0fc42
         *
         * @param subscriptionName Name of the subscription.
         *
         * @return The modified {@link ServiceBusReceiverClientBuilder} object.
         * @see #topicName A topic name should be set as well.
         */
        public ServiceBusSessionReceiverClientBuilder subscriptionName(String subscriptionName) {
            this.subscriptionName = subscriptionName;
            return this;
        }

        /**
         * Sets the name of the topic. <b>{@link #subscriptionName(String)} must also be set.</b>
         *
         * @param topicName Name of the topic.
         *
         * @return The modified {@link ServiceBusReceiverClientBuilder} object.
         * @see #subscriptionName A subscription name should be set as well.
         */
        public ServiceBusSessionReceiverClientBuilder topicName(String topicName) {
            this.topicName = topicName;
            return this;
        }

        /**
<<<<<<< HEAD
         * Creates an <b>asynchronous</b>, <b>session-aware</b> Service Bus receiver responsible for reading {@link
         * ServiceBusMessage messages} from a specific queue or topic.
=======
         * Creates an <b>asynchronous</b>, <b>session-aware</b> Service Bus receiver responsible for reading
         * {@link ServiceBusMessage messages} from a specific queue or topic.
>>>>>>> 4af0fc42
         *
         * @return An new {@link ServiceBusReceiverAsyncClient} that receives messages from a queue or topic.
         * @throws IllegalStateException if {@link #queueName(String) queueName} or {@link #topicName(String)
         *     topicName} are not set or, both of these fields are set. It is also thrown if the Service Bus {@link
         *     #connectionString(String) connectionString} contains an {@code EntityPath} that does not match one set in
         *     {@link #queueName(String) queueName} or {@link #topicName(String) topicName}. Lastly, if a {@link
         *     #topicName(String) topicName} is set, but {@link #subscriptionName(String) subscriptionName} is not.
         * @throws IllegalArgumentException Queue or topic name are not set via {@link #queueName(String)
         *     queueName()} or {@link #topicName(String) topicName()}, respectively.
         */
        public ServiceBusReceiverAsyncClient buildAsyncClient() {
            final MessagingEntityType entityType = validateEntityPaths(logger, connectionStringEntityName, topicName,
                queueName);
            final String entityPath = getEntityPath(logger, entityType, queueName, topicName, subscriptionName);

            if (prefetchCount < 1) {
                throw logger.logExceptionAsError(new IllegalArgumentException(String.format(
                    "prefetchCount (%s) cannot be less than 1.", prefetchCount)));
            }

            final ServiceBusConnectionProcessor connectionProcessor = getOrCreateConnectionProcessor(messageSerializer);
            final ReceiverOptions receiverOptions = new ReceiverOptions(receiveMode, prefetchCount, sessionId,
                isRollingSessionReceiver(), maxConcurrentSessions);

<<<<<<< HEAD
            if (isNullOrEmpty(sessionId)) {
                final UnnamedSessionManager manager = new UnnamedSessionManager(entityPath, entityType,
                    connectionProcessor, retryOptions.getTryTimeout(), tracerProvider, messageSerializer,
                    receiverOptions);

                return new ServiceBusReceiverAsyncClient(connectionProcessor.getFullyQualifiedNamespace(), entityPath,
                    entityType, receiverOptions, connectionProcessor, ServiceBusConstants.OPERATION_TIMEOUT,
                    tracerProvider, messageSerializer, ServiceBusClientBuilder.this::onClientClose, manager);
            } else {
                return new ServiceBusReceiverAsyncClient(connectionProcessor.getFullyQualifiedNamespace(), entityPath,
                    entityType, receiverOptions, connectionProcessor, ServiceBusConstants.OPERATION_TIMEOUT,
                    tracerProvider, messageSerializer, ServiceBusClientBuilder.this::onClientClose);
            }
        }

        /**
         * Creates a <b>synchronous</b>, <b>session-aware</b> Service Bus receiver responsible for reading {@link
         * ServiceBusMessage messages} from a specific queue or topic.
=======
            return new ServiceBusReceiverAsyncClient(connectionProcessor.getFullyQualifiedNamespace(), entityPath,
                entityType, receiverOptions, connectionProcessor, ServiceBusConstants.OPERATION_TIMEOUT,
                tracerProvider, messageSerializer, ServiceBusClientBuilder.this::onClientClose);
        }

        /**
         * Creates a <b>synchronous</b>, <b>session-aware</b> Service Bus receiver responsible for reading
         * {@link ServiceBusMessage messages} from a specific queue or topic.
>>>>>>> 4af0fc42
         *
         * @return An new {@link ServiceBusReceiverClient} that receives messages from a queue or topic.
         * @throws IllegalStateException if {@link #queueName(String) queueName} or {@link #topicName(String)
         *     topicName} are not set or, both of these fields are set. It is also thrown if the Service Bus {@link
         *     #connectionString(String) connectionString} contains an {@code EntityPath} that does not match one set in
         *     {@link #queueName(String) queueName} or {@link #topicName(String) topicName}. Lastly, if a {@link
         *     #topicName(String) topicName} is set, but {@link #subscriptionName(String) subscriptionName} is not.
         * @throws IllegalArgumentException Queue or topic name are not set via {@link #queueName(String)
         *     queueName()} or {@link #topicName(String) topicName()}, respectively.
         */
        public ServiceBusReceiverClient buildClient() {
            return new ServiceBusReceiverClient(buildAsyncClient(), retryOptions.getTryTimeout());
        }

        /**
         * This is a rolling session receiver only if maxConcurrentSessions is > 0 AND sessionId is null or empty. If
         * there is a sessionId, this is going to be a single, named session receiver.
         *
         * @return {@code true} if this is an unnamed rolling session receiver; {@code false} otherwise.
         */
        private boolean isRollingSessionReceiver() {
            if (maxConcurrentSessions == null) {
                return false;
            }

            if (maxConcurrentSessions < 1) {
                throw logger.logExceptionAsError(
                    new IllegalArgumentException("Maximum number of concurrent sessions must be positive."));
            }

            return CoreUtils.isNullOrEmpty(sessionId);
        }
    }

    /**
     * Builder for creating {@link ServiceBusReceiverClient} and {@link ServiceBusReceiverAsyncClient} to consume
     * messages from Service Bus.
     */
    @ServiceClientBuilder(serviceClients = {ServiceBusReceiverClient.class, ServiceBusReceiverAsyncClient.class})
    public final class ServiceBusReceiverClientBuilder {
        private int prefetchCount = DEFAULT_PREFETCH_COUNT;
        private String queueName;
        private ReceiveMode receiveMode = ReceiveMode.PEEK_LOCK;
        private String subscriptionName;
        private String topicName;

        private ServiceBusReceiverClientBuilder() {
        }

        /**
<<<<<<< HEAD
         * Sets the prefetch count of the receiver. Prefetch speeds up the message flow by aiming to have a message
         * readily available for local retrieval when and before the application asks for one using {@link
         * ServiceBusReceiverAsyncClient#receive()}. Setting a non-zero value will prefetch that number of messages.
         * Setting the value to zero turns prefetch off. For both {@link ReceiveMode#PEEK_LOCK PEEK_LOCK} and {@link
         * ReceiveMode#RECEIVE_AND_DELETE RECEIVE_AND_DELETE} modes the default value is 1.
         *
=======
         * Sets the prefetch count of the receiver. For both {@link ReceiveMode#PEEK_LOCK PEEK_LOCK} and {@link
         * ReceiveMode#RECEIVE_AND_DELETE RECEIVE_AND_DELETE} modes the default value is 1.
         *
         * Prefetch speeds up the message flow by aiming to have a message readily available for local retrieval when
         * and before the application asks for one using {@link ServiceBusReceiverAsyncClient#receive()}. Setting a
         * non-zero value will prefetch that number of messages. Setting the value to zero turns prefetch off.
         *
>>>>>>> 4af0fc42
         * @param prefetchCount The prefetch count.
         *
         * @return The modified {@link ServiceBusReceiverClientBuilder} object.
         */
        public ServiceBusReceiverClientBuilder prefetchCount(int prefetchCount) {
            this.prefetchCount = prefetchCount;
            return this;
        }

        /**
         * Sets the name of the queue to create a receiver for.
         *
         * @param queueName Name of the queue.
         *
         * @return The modified {@link ServiceBusReceiverClientBuilder} object.
         */
        public ServiceBusReceiverClientBuilder queueName(String queueName) {
            this.queueName = queueName;
            return this;
        }

        /**
         * Sets the receive mode for the receiver.
         *
         * @param receiveMode Mode for receiving messages.
         *
         * @return The modified {@link ServiceBusReceiverClientBuilder} object.
         */
        public ServiceBusReceiverClientBuilder receiveMode(ReceiveMode receiveMode) {
            this.receiveMode = receiveMode;
            return this;
        }

        /**
<<<<<<< HEAD
         * Sets the name of the subscription in the topic to listen to.
=======
         * Sets the name of the subscription in the topic to listen to. <b>{@link #topicName(String)} must also be set.
         * </b>
>>>>>>> 4af0fc42
         *
         * @param subscriptionName Name of the subscription.
         *
         * @return The modified {@link ServiceBusReceiverClientBuilder} object.
         * @see #topicName A topic name should be set as well.
         */
        public ServiceBusReceiverClientBuilder subscriptionName(String subscriptionName) {
            this.subscriptionName = subscriptionName;
            return this;
        }

        /**
<<<<<<< HEAD
         * Sets the name of the topic.
=======
         * Sets the name of the topic. <b>{@link #subscriptionName(String)} must also be set.</b>
>>>>>>> 4af0fc42
         *
         * @param topicName Name of the topic.
         *
         * @return The modified {@link ServiceBusReceiverClientBuilder} object.
         * @see #subscriptionName A subscription name should be set as well.
         */
        public ServiceBusReceiverClientBuilder topicName(String topicName) {
            this.topicName = topicName;
            return this;
        }

        /**
         * Creates an <b>asynchronous</b> Service Bus receiver responsible for reading {@link ServiceBusMessage
         * messages} from a specific queue or topic.
         *
         * @return An new {@link ServiceBusReceiverAsyncClient} that receives messages from a queue or topic.
         * @throws IllegalStateException if {@link #queueName(String) queueName} or {@link #topicName(String)
         *     topicName} are not set or, both of these fields are set. It is also thrown if the Service Bus {@link
         *     #connectionString(String) connectionString} contains an {@code EntityPath} that does not match one set in
         *     {@link #queueName(String) queueName} or {@link #topicName(String) topicName}. Lastly, if a {@link
         *     #topicName(String) topicName} is set, but {@link #subscriptionName(String) subscriptionName} is not.
         * @throws IllegalArgumentException Queue or topic name are not set via {@link #queueName(String)
         *     queueName()} or {@link #topicName(String) topicName()}, respectively.
         */
        public ServiceBusReceiverAsyncClient buildAsyncClient() {
            final MessagingEntityType entityType = validateEntityPaths(logger, connectionStringEntityName, topicName,
                queueName);
            final String entityPath = getEntityPath(logger, entityType, queueName, topicName, subscriptionName);

            if (prefetchCount < 1) {
                throw logger.logExceptionAsError(new IllegalArgumentException(String.format(
                    "prefetchCount (%s) cannot be less than 1.", prefetchCount)));
            }

            final ServiceBusConnectionProcessor connectionProcessor = getOrCreateConnectionProcessor(messageSerializer);
            final ReceiverOptions receiverOptions = new ReceiverOptions(receiveMode, prefetchCount);

            return new ServiceBusReceiverAsyncClient(connectionProcessor.getFullyQualifiedNamespace(), entityPath,
                entityType, receiverOptions, connectionProcessor, ServiceBusConstants.OPERATION_TIMEOUT,
                tracerProvider, messageSerializer, ServiceBusClientBuilder.this::onClientClose);
        }

        /**
         * Creates <b>synchronous</b> Service Bus receiver responsible for reading {@link ServiceBusMessage messages}
         * from a specific queue or topic.
         *
         * @return An new {@link ServiceBusReceiverClient} that receives messages from a queue or topic.
         * @throws IllegalStateException if {@link #queueName(String) queueName} or {@link #topicName(String)
         *     topicName} are not set or, both of these fields are set. It is also thrown if the Service Bus {@link
         *     #connectionString(String) connectionString} contains an {@code EntityPath} that does not match one set in
         *     {@link #queueName(String) queueName} or {@link #topicName(String) topicName}. Lastly, if a {@link
         *     #topicName(String) topicName} is set, but {@link #subscriptionName(String) subscriptionName} is not.
         * @throws IllegalArgumentException Queue or topic name are not set via {@link #queueName(String)
         *     queueName()} or {@link #topicName(String) topicName()}, respectively.
         */
        public ServiceBusReceiverClient buildClient() {
            return new ServiceBusReceiverClient(buildAsyncClient(), retryOptions.getTryTimeout());
        }
    }
}<|MERGE_RESOLUTION|>--- conflicted
+++ resolved
@@ -54,16 +54,13 @@
     private static final String AZURE_SERVICE_BUS_CONNECTION_STRING = "AZURE_SERVICE_BUS_CONNECTION_STRING";
     private static final AmqpRetryOptions DEFAULT_RETRY =
         new AmqpRetryOptions().setTryTimeout(ServiceBusConstants.OPERATION_TIMEOUT);
+
     private static final String SERVICE_BUS_PROPERTIES_FILE = "azure-messaging-servicebus.properties";
     private static final String SUBSCRIPTION_ENTITY_PATH_FORMAT = "%s/subscriptions/%s";
 
     // Using 0 pre-fetch count for both receive modes, to avoid message lock lost exceptions in application
     // receiving messages at a slow rate. Applications can set it to a higher value if they need better performance.
     private static final int DEFAULT_PREFETCH_COUNT = 1;
-<<<<<<< HEAD
-
-=======
->>>>>>> 4af0fc42
     private static final String NAME_KEY = "name";
     private static final String VERSION_KEY = "version";
     private static final String UNKNOWN = "UNKNOWN";
@@ -126,8 +123,8 @@
     /**
      * Sets the configuration store that is used during construction of the service client.
      *
-     * If not specified, the default configuration store is used to configure Service Bus clients. Use {@link
-     * Configuration#NONE} to bypass using configuration settings during construction.
+     * If not specified, the default configuration store is used to configure Service Bus clients. Use
+     * {@link Configuration#NONE} to bypass using configuration settings during construction.
      *
      * @param configuration The configuration store used to configure Service Bus clients.
      *
@@ -217,16 +214,6 @@
      */
     public ServiceBusSenderClientBuilder sender() {
         return new ServiceBusSenderClientBuilder();
-    }
-
-    /**
-     * A new instance of {@link ServiceBusSessionReceiverClientBuilder} used to configure <b>session aware</b> Service
-     * Bus message consumers.
-     *
-     * @return A new instance of {@link ServiceBusSessionReceiverClientBuilder}.
-     */
-    public ServiceBusSessionReceiverClientBuilder sessionReceiver() {
-        return new ServiceBusSessionReceiverClientBuilder();
     }
 
     /**
@@ -557,21 +544,6 @@
         private String topicName;
 
         private ServiceBusSessionReceiverClientBuilder() {
-<<<<<<< HEAD
-        }
-
-        /**
-         * Enables session processing roll-over by processing at most {@code maxConcurrentSessions}.
-         *
-         * @param maxConcurrentSessions Maximum number of concurrent sessions to process at any given time.
-         *
-         * @return The modified {@link ServiceBusReceiverClientBuilder} object.
-         */
-        public ServiceBusSessionReceiverClientBuilder maxConcurrentSessions(int maxConcurrentSessions) {
-            this.maxConcurrentSessions = maxConcurrentSessions;
-            return this;
-=======
->>>>>>> 4af0fc42
         }
 
         /**
@@ -646,12 +618,8 @@
         }
 
         /**
-<<<<<<< HEAD
-         * Sets the name of the subscription in the topic to listen to.
-=======
          * Sets the name of the subscription in the topic to listen to. <b>{@link #topicName(String)} must also be set.
          * </b>
->>>>>>> 4af0fc42
          *
          * @param subscriptionName Name of the subscription.
          *
@@ -677,13 +645,8 @@
         }
 
         /**
-<<<<<<< HEAD
-         * Creates an <b>asynchronous</b>, <b>session-aware</b> Service Bus receiver responsible for reading {@link
-         * ServiceBusMessage messages} from a specific queue or topic.
-=======
          * Creates an <b>asynchronous</b>, <b>session-aware</b> Service Bus receiver responsible for reading
          * {@link ServiceBusMessage messages} from a specific queue or topic.
->>>>>>> 4af0fc42
          *
          * @return An new {@link ServiceBusReceiverAsyncClient} that receives messages from a queue or topic.
          * @throws IllegalStateException if {@link #queueName(String) queueName} or {@link #topicName(String)
@@ -708,26 +671,6 @@
             final ReceiverOptions receiverOptions = new ReceiverOptions(receiveMode, prefetchCount, sessionId,
                 isRollingSessionReceiver(), maxConcurrentSessions);
 
-<<<<<<< HEAD
-            if (isNullOrEmpty(sessionId)) {
-                final UnnamedSessionManager manager = new UnnamedSessionManager(entityPath, entityType,
-                    connectionProcessor, retryOptions.getTryTimeout(), tracerProvider, messageSerializer,
-                    receiverOptions);
-
-                return new ServiceBusReceiverAsyncClient(connectionProcessor.getFullyQualifiedNamespace(), entityPath,
-                    entityType, receiverOptions, connectionProcessor, ServiceBusConstants.OPERATION_TIMEOUT,
-                    tracerProvider, messageSerializer, ServiceBusClientBuilder.this::onClientClose, manager);
-            } else {
-                return new ServiceBusReceiverAsyncClient(connectionProcessor.getFullyQualifiedNamespace(), entityPath,
-                    entityType, receiverOptions, connectionProcessor, ServiceBusConstants.OPERATION_TIMEOUT,
-                    tracerProvider, messageSerializer, ServiceBusClientBuilder.this::onClientClose);
-            }
-        }
-
-        /**
-         * Creates a <b>synchronous</b>, <b>session-aware</b> Service Bus receiver responsible for reading {@link
-         * ServiceBusMessage messages} from a specific queue or topic.
-=======
             return new ServiceBusReceiverAsyncClient(connectionProcessor.getFullyQualifiedNamespace(), entityPath,
                 entityType, receiverOptions, connectionProcessor, ServiceBusConstants.OPERATION_TIMEOUT,
                 tracerProvider, messageSerializer, ServiceBusClientBuilder.this::onClientClose);
@@ -736,7 +679,6 @@
         /**
          * Creates a <b>synchronous</b>, <b>session-aware</b> Service Bus receiver responsible for reading
          * {@link ServiceBusMessage messages} from a specific queue or topic.
->>>>>>> 4af0fc42
          *
          * @return An new {@link ServiceBusReceiverClient} that receives messages from a queue or topic.
          * @throws IllegalStateException if {@link #queueName(String) queueName} or {@link #topicName(String)
@@ -787,14 +729,6 @@
         }
 
         /**
-<<<<<<< HEAD
-         * Sets the prefetch count of the receiver. Prefetch speeds up the message flow by aiming to have a message
-         * readily available for local retrieval when and before the application asks for one using {@link
-         * ServiceBusReceiverAsyncClient#receive()}. Setting a non-zero value will prefetch that number of messages.
-         * Setting the value to zero turns prefetch off. For both {@link ReceiveMode#PEEK_LOCK PEEK_LOCK} and {@link
-         * ReceiveMode#RECEIVE_AND_DELETE RECEIVE_AND_DELETE} modes the default value is 1.
-         *
-=======
          * Sets the prefetch count of the receiver. For both {@link ReceiveMode#PEEK_LOCK PEEK_LOCK} and {@link
          * ReceiveMode#RECEIVE_AND_DELETE RECEIVE_AND_DELETE} modes the default value is 1.
          *
@@ -802,7 +736,6 @@
          * and before the application asks for one using {@link ServiceBusReceiverAsyncClient#receive()}. Setting a
          * non-zero value will prefetch that number of messages. Setting the value to zero turns prefetch off.
          *
->>>>>>> 4af0fc42
          * @param prefetchCount The prefetch count.
          *
          * @return The modified {@link ServiceBusReceiverClientBuilder} object.
@@ -837,12 +770,8 @@
         }
 
         /**
-<<<<<<< HEAD
-         * Sets the name of the subscription in the topic to listen to.
-=======
          * Sets the name of the subscription in the topic to listen to. <b>{@link #topicName(String)} must also be set.
          * </b>
->>>>>>> 4af0fc42
          *
          * @param subscriptionName Name of the subscription.
          *
@@ -855,11 +784,7 @@
         }
 
         /**
-<<<<<<< HEAD
-         * Sets the name of the topic.
-=======
          * Sets the name of the topic. <b>{@link #subscriptionName(String)} must also be set.</b>
->>>>>>> 4af0fc42
          *
          * @param topicName Name of the topic.
          *
