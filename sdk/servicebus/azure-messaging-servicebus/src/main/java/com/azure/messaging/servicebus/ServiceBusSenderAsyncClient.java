--- conflicted
+++ resolved
@@ -371,20 +371,14 @@
             return fluxError(logger, new NullPointerException("'scheduledEnqueueTime' cannot be null."));
         }
 
-<<<<<<< HEAD
         return createMessageBatch()
             .map(messageBatch -> {
-=======
-        return getSendLink().flatMapMany(link -> createMessageBatch()
-            .flatMapMany(messageBatch -> {
->>>>>>> eb763256
                 int index = 0;
                 for (ServiceBusMessage message : messages) {
                     if (!messageBatch.tryAddMessage(message)) {
                         final String error = String.format(Locale.US,
                             "Messages exceed max allowed size for all the messages together. "
                                 + "Failed to add message at index '%s'.", index);
-<<<<<<< HEAD
                         throw logger.logExceptionAsError(new IllegalArgumentException(error));
                     }
                     ++index;
@@ -393,23 +387,9 @@
             })
             .flatMapMany(messageBatch -> connectionProcessor
                 .flatMap(connection -> connection.getManagementNode(entityName, entityType))
-                .flatMapMany(managementNode -> managementNode.schedule(messageBatch.getMessages(),
-                    scheduledEnqueueTime, messageBatch.getMaxSizeInBytes(), linkName.get(), transactionContext))
+                .flatMapMany(managementNode -> managementNode.schedule(messageBatch.getMessages(), scheduledEnqueueTime,
+                    messageBatch.getMaxSizeInBytes(), linkName.get(), transactionContext))
             );
-=======
-                        throw logger.logExceptionAsError(new AmqpException(false,
-                            AmqpErrorCondition.LINK_PAYLOAD_SIZE_EXCEEDED, error, link.getErrorContext()));
-                    }
-                    ++index;
-                }
-
-                return connectionProcessor
-                    .flatMap(connection -> connection.getManagementNode(entityName, entityType))
-                    .flatMapMany(managementNode -> managementNode.schedule(messageBatch.getMessages(),
-                        scheduledEnqueueTime, messageBatch.getMaxSizeInBytes(), link.getLinkName(),
-                        transactionContext));
-            }));
->>>>>>> eb763256
     }
 
     /**
