--- conflicted
+++ resolved
@@ -470,8 +470,8 @@
      * @return A peeked {@link ServiceBusReceivedMessage}.
      * @see <a href="https://docs.microsoft.com/azure/service-bus-messaging/message-browsing">Message browsing</a>
      */
-    public ServiceBusReceivedMessage browse() {
-        return asyncClient.browse().block(operationTimeout);
+    public ServiceBusReceivedMessage peek() {
+        return asyncClient.peek().block(operationTimeout);
     }
 
     /**
@@ -484,8 +484,8 @@
      * @return A peeked {@link ServiceBusReceivedMessage}.
      * @see <a href="https://docs.microsoft.com/azure/service-bus-messaging/message-browsing">Message browsing</a>
      */
-    public ServiceBusReceivedMessage browse(String sessionId) {
-        return asyncClient.browse(sessionId).block(operationTimeout);
+    public ServiceBusReceivedMessage peek(String sessionId) {
+        return asyncClient.peek(sessionId).block(operationTimeout);
     }
 
     /**
@@ -497,8 +497,8 @@
      * @return A peeked {@link ServiceBusReceivedMessage}.
      * @see <a href="https://docs.microsoft.com/azure/service-bus-messaging/message-browsing">Message browsing</a>
      */
-    public ServiceBusReceivedMessage browseAt(long sequenceNumber) {
-        return asyncClient.browseAt(sequenceNumber).block(operationTimeout);
+    public ServiceBusReceivedMessage peekAt(long sequenceNumber) {
+        return asyncClient.peekAt(sequenceNumber).block(operationTimeout);
     }
 
     /**
@@ -511,8 +511,8 @@
      * @return A peeked {@link ServiceBusReceivedMessage}.
      * @see <a href="https://docs.microsoft.com/azure/service-bus-messaging/message-browsing">Message browsing</a>
      */
-    public ServiceBusReceivedMessage browseAt(long sequenceNumber, String sessionId) {
-        return asyncClient.browseAt(sequenceNumber, sessionId).block(operationTimeout);
+    public ServiceBusReceivedMessage peekAt(long sequenceNumber, String sessionId) {
+        return asyncClient.peekAt(sequenceNumber, sessionId).block(operationTimeout);
     }
 
     /**
@@ -524,13 +524,13 @@
      * @throws IllegalArgumentException if {@code maxMessages} is not a positive integer.
      * @see <a href="https://docs.microsoft.com/azure/service-bus-messaging/message-browsing">Message browsing</a>
      */
-    public IterableStream<ServiceBusReceivedMessage> browseBatch(int maxMessages) {
+    public IterableStream<ServiceBusReceivedMessage> peekBatch(int maxMessages) {
         if (maxMessages <= 0) {
             throw logger.logExceptionAsError(new IllegalArgumentException(
                 "'maxMessages' cannot be less than or equal to 0. maxMessages: " + maxMessages));
         }
 
-        final Flux<ServiceBusReceivedMessage> messages = asyncClient.browseBatch(maxMessages)
+        final Flux<ServiceBusReceivedMessage> messages = asyncClient.peekBatch(maxMessages)
             .timeout(operationTimeout);
 
         // Subscribe so we can kick off this operation.
@@ -549,13 +549,13 @@
      * @throws IllegalArgumentException if {@code maxMessages} is not a positive integer.
      * @see <a href="https://docs.microsoft.com/azure/service-bus-messaging/message-browsing">Message browsing</a>
      */
-    public IterableStream<ServiceBusReceivedMessage> browseBatch(int maxMessages, String sessionId) {
+    public IterableStream<ServiceBusReceivedMessage> peekBatch(int maxMessages, String sessionId) {
         if (maxMessages <= 0) {
             throw logger.logExceptionAsError(new IllegalArgumentException(
                 "'maxMessages' cannot be less than or equal to 0. maxMessages: " + maxMessages));
         }
 
-        final Flux<ServiceBusReceivedMessage> messages = asyncClient.browseBatch(maxMessages, sessionId)
+        final Flux<ServiceBusReceivedMessage> messages = asyncClient.peekBatch(maxMessages, sessionId)
             .timeout(operationTimeout);
 
         // Subscribe so we can kick off this operation.
@@ -575,13 +575,13 @@
      * @throws IllegalArgumentException if {@code maxMessages} is not a positive integer.
      * @see <a href="https://docs.microsoft.com/azure/service-bus-messaging/message-browsing">Message browsing</a>
      */
-    public IterableStream<ServiceBusReceivedMessage> browseBatchAt(int maxMessages, long sequenceNumber) {
+    public IterableStream<ServiceBusReceivedMessage> peekBatchAt(int maxMessages, long sequenceNumber) {
         if (maxMessages <= 0) {
             throw logger.logExceptionAsError(new IllegalArgumentException(
                 "'maxMessages' cannot be less than or equal to 0. maxMessages: " + maxMessages));
         }
 
-        final Flux<ServiceBusReceivedMessage> messages = asyncClient.browseBatchAt(maxMessages, sequenceNumber)
+        final Flux<ServiceBusReceivedMessage> messages = asyncClient.peekBatchAt(maxMessages, sequenceNumber)
             .timeout(operationTimeout);
 
         // Subscribe so we can kick off this operation.
@@ -602,18 +602,14 @@
      * @throws IllegalArgumentException if {@code maxMessages} is not a positive integer.
      * @see <a href="https://docs.microsoft.com/azure/service-bus-messaging/message-browsing">Message browsing</a>
      */
-    public IterableStream<ServiceBusReceivedMessage> browseBatchAt(int maxMessages, long sequenceNumber,
+    public IterableStream<ServiceBusReceivedMessage> peekBatchAt(int maxMessages, long sequenceNumber,
         String sessionId) {
         if (maxMessages <= 0) {
             throw logger.logExceptionAsError(new IllegalArgumentException(
                 "'maxMessages' cannot be less than or equal to 0. maxMessages: " + maxMessages));
         }
 
-<<<<<<< HEAD
-        final Flux<ServiceBusReceivedMessage> messages = asyncClient.browseBatchAt(maxMessages, sequenceNumber,
-=======
         final Flux<ServiceBusReceivedMessage> messages = asyncClient.peekBatchAt(maxMessages, sequenceNumber,
->>>>>>> 72d53830
             sessionId).timeout(operationTimeout);
 
         // Subscribe so we can kick off this operation.
