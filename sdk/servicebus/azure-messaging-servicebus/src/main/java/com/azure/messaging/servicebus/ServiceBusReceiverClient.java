// Copyright (c) Microsoft Corporation. All rights reserved.
// Licensed under the MIT License.

package com.azure.messaging.servicebus;

import com.azure.core.annotation.ServiceClient;
import com.azure.core.util.IterableStream;
import com.azure.core.util.logging.ClientLogger;
import com.azure.messaging.servicebus.models.DeadLetterOptions;
import com.azure.messaging.servicebus.models.ReceiveAsyncOptions;
import com.azure.messaging.servicebus.models.ReceiveMode;
import reactor.core.publisher.Flux;
import reactor.core.publisher.FluxSink;

import java.time.Duration;
import java.time.Instant;
import java.util.Map;
import java.util.Objects;
import java.util.concurrent.atomic.AtomicInteger;

/**
 * A <b>synchronous</b> receiver responsible for receiving {@link ServiceBusReceivedMessage} from a specific queue or
 * topic on Azure Service Bus.
 *
 * <p><strong>Create an instance of receiver</strong></p>
 * {@codesnippet com.azure.messaging.servicebus.servicebusreceiverclient.instantiation}
 *
 * @see ServiceBusClientBuilder
 * @see ServiceBusReceiverAsyncClient To communicate with a Service Bus resource using an asynchronous client.
 */
@ServiceClient(builder = ServiceBusClientBuilder.class)
public final class ServiceBusReceiverClient implements AutoCloseable {
    private final ClientLogger logger = new ClientLogger(ServiceBusReceiverClient.class);
    private final AtomicInteger idGenerator = new AtomicInteger();
    private final ServiceBusReceiverAsyncClient asyncClient;
    private final Duration operationTimeout;
    private static final ReceiveAsyncOptions DEFAULT_RECEIVE_OPTIONS = new ReceiveAsyncOptions()
<<<<<<< HEAD
        .setEnableAutoComplete(false)
        .setMaxAutoRenewDuration(Duration.ZERO);
    private static ContinuesMessageSubscriber continuesMessageSubscriber = null;
=======
        .setIsAutoCompleteEnabled(false)
        .setMaxAutoLockRenewalDuration(Duration.ZERO);
>>>>>>> d405bca5

    /**
     * Creates a synchronous receiver given its asynchronous counterpart.
     *
     * @param asyncClient Asynchronous receiver.
     */
    ServiceBusReceiverClient(ServiceBusReceiverAsyncClient asyncClient, Duration operationTimeout) {
        this.asyncClient = Objects.requireNonNull(asyncClient, "'asyncClient' cannot be null.");
        this.operationTimeout = Objects.requireNonNull(operationTimeout, "'operationTimeout' cannot be null.");
    }

    /**
     * Gets the fully qualified Service Bus namespace that the connection is associated with. This is likely similar to
     * {@code {yournamespace}.servicebus.windows.net}.
     *
     * @return The fully qualified Service Bus namespace that the connection is associated with.
     */
    public String getFullyQualifiedNamespace() {
        return asyncClient.getFullyQualifiedNamespace();
    }

    /**
     * Gets the Service Bus resource this client interacts with.
     *
     * @return The Service Bus resource this client interacts with.
     */
    public String getEntityPath() {
        return asyncClient.getEntityPath();
    }

    /**
     * Abandon a {@link ServiceBusReceivedMessage message} with its lock token. This will make the message available
     * again for processing. Abandoning a message will increase the delivery count on the message.
     *
     * @param lockToken Lock token of the message.
     *
     * @throws NullPointerException if {@code lockToken} is null.
     * @throws UnsupportedOperationException if the receiver was opened in {@link ReceiveMode#RECEIVE_AND_DELETE}
     *     mode.
     * @throws IllegalArgumentException if {@link MessageLockToken#getLockToken()} returns a null lock token.
     */
    public void abandon(MessageLockToken lockToken) {
        asyncClient.abandon(lockToken).block(operationTimeout);
    }

    /**
     * Abandon a {@link ServiceBusReceivedMessage message} with its lock token. This will make the message available
     * again for processing. Abandoning a message will increase the delivery count on the message.
     *
     * @param lockToken Lock token of the message.
     * @param sessionId Session id of the message to abandon. {@code null} if there is no session.
     *
     * @throws NullPointerException if {@code lockToken} is null.
     * @throws UnsupportedOperationException if the receiver was opened in {@link ReceiveMode#RECEIVE_AND_DELETE}
     *     mode.
     * @throws IllegalArgumentException if {@link MessageLockToken#getLockToken()} returns a null lock token.
     */
    public void abandon(MessageLockToken lockToken, String sessionId) {
        asyncClient.abandon(lockToken, sessionId).block(operationTimeout);
    }

    /**
     * Abandon a {@link ServiceBusReceivedMessage message} with its lock token and updates the message's properties.
     * This will make the message available again for processing. Abandoning a message will increase the delivery count
     * on the message.
     *
     * @param lockToken Lock token of the message.
     * @param propertiesToModify Properties to modify on the message.
     *
     * @throws NullPointerException if {@code lockToken} is null.
     * @throws UnsupportedOperationException if the receiver was opened in {@link ReceiveMode#RECEIVE_AND_DELETE}
     *     mode.
     * @throws IllegalArgumentException if {@link MessageLockToken#getLockToken()} returns a null lock token.
     */
    public void abandon(MessageLockToken lockToken, Map<String, Object> propertiesToModify) {
        asyncClient.abandon(lockToken, propertiesToModify).block(operationTimeout);
    }

    /**
     * Abandon a {@link ServiceBusReceivedMessage message} with its lock token and updates the message's properties.
     * This will make the message available again for processing. Abandoning a message will increase the delivery count
     * on the message.
     *
     * @param lockToken Lock token of the message.
     * @param propertiesToModify Properties to modify on the message.
     * @param sessionId Session id of the message to abandon. {@code null} if there is no session.
     *
     * @throws NullPointerException if {@code lockToken} is null.
     * @throws UnsupportedOperationException if the receiver was opened in {@link ReceiveMode#RECEIVE_AND_DELETE}
     *     mode.
     * @throws IllegalArgumentException if {@link MessageLockToken#getLockToken()} returns a null lock token.
     */
    public void abandon(MessageLockToken lockToken, Map<String, Object> propertiesToModify, String sessionId) {
        asyncClient.abandon(lockToken, propertiesToModify, sessionId).block(operationTimeout);
    }

    /**
     * Completes a {@link ServiceBusReceivedMessage message} using its lock token. This will delete the message from the
     * service.
     *
     * @param lockToken Lock token of the message.
     *
     * @throws NullPointerException if {@code lockToken} is null.
     * @throws UnsupportedOperationException if the receiver was opened in {@link ReceiveMode#RECEIVE_AND_DELETE}
     *     mode.
     * @throws IllegalArgumentException if {@link MessageLockToken#getLockToken()} returns a null lock token.
     */
    public void complete(MessageLockToken lockToken) {
        asyncClient.complete(lockToken).block(operationTimeout);
    }

    /**
     * Completes a {@link ServiceBusReceivedMessage message} using its lock token. This will delete the message from the
     * service.
     *
     * @param lockToken Lock token of the message.
     * @param sessionId Session id of the message to complete. {@code null} if there is no session.
     *
     * @throws NullPointerException if {@code lockToken} is null.
     * @throws UnsupportedOperationException if the receiver was opened in {@link ReceiveMode#RECEIVE_AND_DELETE}
     *     mode.
     * @throws IllegalArgumentException if {@link MessageLockToken#getLockToken()} returns a null lock token.
     */
    public void complete(MessageLockToken lockToken, String sessionId) {
        asyncClient.complete(lockToken, sessionId).block(operationTimeout);
    }

    /**
     * Defers a {@link ServiceBusReceivedMessage message} using its lock token. This will move message into the deferred
     * subqueue.
     *
     * @param lockToken Lock token of the message.
     *
     * @throws NullPointerException if {@code lockToken} is null.
     * @throws UnsupportedOperationException if the receiver was opened in {@link ReceiveMode#RECEIVE_AND_DELETE}
     *     mode.
     * @throws IllegalArgumentException if {@link MessageLockToken#getLockToken()} returns a null lock token.
     * @see <a href="https://docs.microsoft.com/azure/service-bus-messaging/message-deferral">Message deferral</a>
     */
    public void defer(MessageLockToken lockToken) {
        asyncClient.defer(lockToken).block(operationTimeout);
    }

    /**
     * Defers a {@link ServiceBusReceivedMessage message} using its lock token. This will move message into the deferred
     * subqueue.
     *
     * @param lockToken Lock token of the message.
     * @param sessionId Session id of the message to defer. {@code null} if there is no session.
     *
     * @throws NullPointerException if {@code lockToken} is null.
     * @throws UnsupportedOperationException if the receiver was opened in {@link ReceiveMode#RECEIVE_AND_DELETE}
     *     mode.
     * @throws IllegalArgumentException if {@link MessageLockToken#getLockToken()} returns a null lock token.
     * @see <a href="https://docs.microsoft.com/azure/service-bus-messaging/message-deferral">Message deferral</a>
     */
    public void defer(MessageLockToken lockToken, String sessionId) {
        asyncClient.defer(lockToken, sessionId).block(operationTimeout);
    }

    /**
     * Defers a {@link ServiceBusReceivedMessage message} using its lock token with modified message property. This will
     * move message into the deferred subqueue.
     *
     * @param lockToken Lock token of the message.
     * @param propertiesToModify Message properties to modify.
     *
     * @throws NullPointerException if {@code lockToken} is null.
     * @throws UnsupportedOperationException if the receiver was opened in {@link ReceiveMode#RECEIVE_AND_DELETE}
     *     mode.
     * @throws IllegalArgumentException if {@link MessageLockToken#getLockToken()} returns a null lock token.
     * @see <a href="https://docs.microsoft.com/azure/service-bus-messaging/message-deferral">Message deferral</a>
     */
    public void defer(MessageLockToken lockToken, Map<String, Object> propertiesToModify) {
        asyncClient.defer(lockToken, propertiesToModify).block(operationTimeout);
    }

    /**
     * Defers a {@link ServiceBusReceivedMessage message} using its lock token with modified message property. This will
     * move message into the deferred subqueue.
     *
     * @param lockToken Lock token of the message.
     * @param propertiesToModify Message properties to modify.
     * @param sessionId Session id of the message to defer. {@code null} if there is no session.
     *
     * @throws NullPointerException if {@code lockToken} is null.
     * @throws UnsupportedOperationException if the receiver was opened in {@link ReceiveMode#RECEIVE_AND_DELETE}
     *     mode.
     * @throws IllegalArgumentException if {@link MessageLockToken#getLockToken()} returns a null lock token.
     * @see <a href="https://docs.microsoft.com/azure/service-bus-messaging/message-deferral">Message deferral</a>
     */
    public void defer(MessageLockToken lockToken, Map<String, Object> propertiesToModify, String sessionId) {
        asyncClient.defer(lockToken, propertiesToModify, sessionId).block(operationTimeout);
    }

    /**
     * Moves a {@link ServiceBusReceivedMessage message} to the deadletter sub-queue.
     *
     * @param lockToken Lock token of the message.
     *
     * @throws NullPointerException if {@code lockToken} is null.
     * @throws UnsupportedOperationException if the receiver was opened in {@link ReceiveMode#RECEIVE_AND_DELETE}
     *     mode.
     * @throws IllegalArgumentException if {@link MessageLockToken#getLockToken()} returns a null lock token.
     * @see <a href="https://docs.microsoft.com/azure/service-bus-messaging/service-bus-dead-letter-queues">Dead letter
     *     queues</a>
     */
    public void deadLetter(MessageLockToken lockToken) {
        asyncClient.deadLetter(lockToken).block(operationTimeout);
    }

    /**
     * Moves a {@link ServiceBusReceivedMessage message} to the deadletter sub-queue.
     *
     * @param lockToken Lock token of the message.
     * @param sessionId Session id of the message to deadletter. {@code null} if there is no session.
     *
     * @throws NullPointerException if {@code lockToken} is null.
     * @throws UnsupportedOperationException if the receiver was opened in {@link ReceiveMode#RECEIVE_AND_DELETE}
     *     mode.
     * @throws IllegalArgumentException if {@link MessageLockToken#getLockToken()} returns a null lock token.
     * @see <a href="https://docs.microsoft.com/azure/service-bus-messaging/service-bus-dead-letter-queues">Dead letter
     *     queues</a>
     */
    public void deadLetter(MessageLockToken lockToken, String sessionId) {
        asyncClient.deadLetter(lockToken, sessionId).block(operationTimeout);
    }

    /**
     * Moves a {@link ServiceBusReceivedMessage message} to the deadletter subqueue with deadletter reason, error
     * description, and/or modified properties.
     *
     * @param lockToken Lock token of the message.
     * @param deadLetterOptions The options to specify when moving message to the deadletter sub-queue.
     *
     * @throws NullPointerException if {@code lockToken} is null.
     * @throws UnsupportedOperationException if the receiver was opened in {@link ReceiveMode#RECEIVE_AND_DELETE}
     *     mode.
     * @throws IllegalArgumentException if {@link MessageLockToken#getLockToken()} returns a null lock token.
     */
    public void deadLetter(MessageLockToken lockToken, DeadLetterOptions deadLetterOptions) {
        asyncClient.deadLetter(lockToken, deadLetterOptions).block(operationTimeout);
    }

    /**
     * Moves a {@link ServiceBusReceivedMessage message} to the deadletter subqueue with deadletter reason, error
     * description, and/or modified properties.
     *
     * @param lockToken Lock token of the message.
     * @param deadLetterOptions The options to specify when moving message to the deadletter sub-queue.
     * @param sessionId Session id of the message to deadletter. {@code null} if there is no session.
     *
     * @throws NullPointerException if {@code lockToken} is null.
     * @throws UnsupportedOperationException if the receiver was opened in {@link ReceiveMode#RECEIVE_AND_DELETE}
     *     mode.
     * @throws IllegalArgumentException if {@link MessageLockToken#getLockToken()} returns a null lock token.
     */
    public void deadLetter(MessageLockToken lockToken, DeadLetterOptions deadLetterOptions, String sessionId) {
        asyncClient.deadLetter(lockToken, deadLetterOptions, sessionId).block(operationTimeout);
    }

    /**
     * Gets the state of a session given its identifier.
     *
     * @param sessionId Identifier of session to get.
     *
     * @return The session state or null if there is no state set for the session.
     * @throws IllegalStateException if the receiver is a non-session receiver.
     */
    public byte[] getSessionState(String sessionId) {
        return asyncClient.getSessionState(sessionId).block(operationTimeout);
    }

    /**
     * Reads the next active message without changing the state of the receiver or the message source. The first call to
     * {@code peek()} fetches the first active message for this receiver. Each subsequent call fetches the subsequent
     * message in the entity.
     *
     * @return A peeked {@link ServiceBusReceivedMessage}.
     * @see <a href="https://docs.microsoft.com/azure/service-bus-messaging/message-browsing">Message browsing</a>
     */
    public ServiceBusReceivedMessage peek() {
        return asyncClient.peek().block(operationTimeout);
    }

    /**
     * Reads the next active message without changing the state of the receiver or the message source. The first call to
     * {@code peek()} fetches the first active message for this receiver. Each subsequent call fetches the subsequent
     * message in the entity.
     *
     * @param sessionId Session id of the message to peek from. {@code null} if there is no session.
     *
     * @return A peeked {@link ServiceBusReceivedMessage}.
     * @see <a href="https://docs.microsoft.com/azure/service-bus-messaging/message-browsing">Message browsing</a>
     */
    public ServiceBusReceivedMessage peek(String sessionId) {
        return asyncClient.peek(sessionId).block(operationTimeout);
    }

    /**
     * Starting from the given sequence number, reads next the active message without changing the state of the receiver
     * or the message source.
     *
     * @param sequenceNumber The sequence number from where to read the message.
     *
     * @return A peeked {@link ServiceBusReceivedMessage}.
     * @see <a href="https://docs.microsoft.com/azure/service-bus-messaging/message-browsing">Message browsing</a>
     */
    public ServiceBusReceivedMessage peekAt(long sequenceNumber) {
        return asyncClient.peekAt(sequenceNumber).block(operationTimeout);
    }

    /**
     * Starting from the given sequence number, reads next the active message without changing the state of the receiver
     * or the message source.
     *
     * @param sequenceNumber The sequence number from where to read the message.
     * @param sessionId Session id of the message to peek from. {@code null} if there is no session.
     *
     * @return A peeked {@link ServiceBusReceivedMessage}.
     * @see <a href="https://docs.microsoft.com/azure/service-bus-messaging/message-browsing">Message browsing</a>
     */
    public ServiceBusReceivedMessage peekAt(long sequenceNumber, String sessionId) {
        return asyncClient.peekAt(sequenceNumber, sessionId).block(operationTimeout);
    }

    /**
     * Reads the next batch of active messages without changing the state of the receiver or the message source.
     *
     * @param maxMessages The number of messages.
     *
     * @return An {@link IterableStream} of {@link ServiceBusReceivedMessage messages} that are peeked.
     * @throws IllegalArgumentException if {@code maxMessages} is not a positive integer.
     * @see <a href="https://docs.microsoft.com/azure/service-bus-messaging/message-browsing">Message browsing</a>
     */
    public IterableStream<ServiceBusReceivedMessage> peekBatch(int maxMessages) {
        if (maxMessages <= 0) {
            throw logger.logExceptionAsError(new IllegalArgumentException(
                "'maxMessages' cannot be less than or equal to 0. maxMessages: " + maxMessages));
        }

        final Flux<ServiceBusReceivedMessage> messages = asyncClient.peekBatch(maxMessages)
            .timeout(operationTimeout);

        // Subscribe so we can kick off this operation.
        messages.subscribe();

        return new IterableStream<>(messages);
    }

    /**
     * Reads the next batch of active messages without changing the state of the receiver or the message source.
     *
     * @param maxMessages The number of messages.
     * @param sessionId Session id of the messages to peek from. {@code null} if there is no session.
     *
     * @return An {@link IterableStream} of {@link ServiceBusReceivedMessage messages} that are peeked.
     * @throws IllegalArgumentException if {@code maxMessages} is not a positive integer.
     * @see <a href="https://docs.microsoft.com/azure/service-bus-messaging/message-browsing">Message browsing</a>
     */
    public IterableStream<ServiceBusReceivedMessage> peekBatch(int maxMessages, String sessionId) {
        if (maxMessages <= 0) {
            throw logger.logExceptionAsError(new IllegalArgumentException(
                "'maxMessages' cannot be less than or equal to 0. maxMessages: " + maxMessages));
        }

        final Flux<ServiceBusReceivedMessage> messages = asyncClient.peekBatch(maxMessages, sessionId)
            .timeout(operationTimeout);

        // Subscribe so we can kick off this operation.
        messages.subscribe();

        return new IterableStream<>(messages);
    }

    /**
     * Starting from the given sequence number, reads the next batch of active messages without changing the state of
     * the receiver or the message source.
     *
     * @param maxMessages The number of messages.
     * @param sequenceNumber The sequence number from where to start reading messages.
     *
     * @return An {@link IterableStream} of {@link ServiceBusReceivedMessage} peeked.
     * @throws IllegalArgumentException if {@code maxMessages} is not a positive integer.
     * @see <a href="https://docs.microsoft.com/azure/service-bus-messaging/message-browsing">Message browsing</a>
     */
    public IterableStream<ServiceBusReceivedMessage> peekBatchAt(int maxMessages, long sequenceNumber) {
        if (maxMessages <= 0) {
            throw logger.logExceptionAsError(new IllegalArgumentException(
                "'maxMessages' cannot be less than or equal to 0. maxMessages: " + maxMessages));
        }

        final Flux<ServiceBusReceivedMessage> messages = asyncClient.peekBatchAt(maxMessages, sequenceNumber)
            .timeout(operationTimeout);

        // Subscribe so we can kick off this operation.
        messages.subscribe();

        return new IterableStream<>(messages);
    }

    /**
     * Starting from the given sequence number, reads the next batch of active messages without changing the state of
     * the receiver or the message source.
     *
     * @param maxMessages The number of messages.
     * @param sequenceNumber The sequence number from where to start reading messages.
     * @param sessionId Session id of the messages to peek from. {@code null} if there is no session.
     *
     * @return An {@link IterableStream} of {@link ServiceBusReceivedMessage} peeked.
     * @throws IllegalArgumentException if {@code maxMessages} is not a positive integer.
     * @see <a href="https://docs.microsoft.com/azure/service-bus-messaging/message-browsing">Message browsing</a>
     */
    public IterableStream<ServiceBusReceivedMessage> peekBatchAt(int maxMessages, long sequenceNumber,
        String sessionId) {
        if (maxMessages <= 0) {
            throw logger.logExceptionAsError(new IllegalArgumentException(
                "'maxMessages' cannot be less than or equal to 0. maxMessages: " + maxMessages));
        }

        final Flux<ServiceBusReceivedMessage> messages = asyncClient.peekBatchAt(maxMessages, sequenceNumber, sessionId)
            .timeout(operationTimeout);

        // Subscribe so we can kick off this operation.
        messages.subscribe();

        return new IterableStream<>(messages);
    }

    /**
     * Receives an iterable stream of {@link ServiceBusReceivedMessage messages} from the Service Bus entity.
     * The receive operation will wait for a default 1 minute for receiving a message before it times out. You can it
     * override by using {@link #receive(int, Duration)}.
     *
     * @param maxMessages The maximum number of messages to receive.
     * @return An {@link IterableStream} of at most {@code maxMessages} messages from the Service Bus entity.
     *
     * @throws IllegalArgumentException if {@code maxMessages} is zero or a negative value.
     */
    public IterableStream<ServiceBusReceivedMessageContext> receive(int maxMessages) {
        return receive(maxMessages, operationTimeout);
    }

    /**
     * Receives an iterable stream of {@link ServiceBusReceivedMessage messages} from the Service Bus entity.
     *
     * @param maxMessages The maximum number of messages to receive.
     * @param maxWaitTime The time the client waits for receiving a message before it times out.
     * @return An {@link IterableStream} of at most {@code maxMessages} messages from the Service Bus entity.
     *
     * @throws IllegalArgumentException if {@code maxMessages} or {@code maxWaitTime} is zero or a negative value.
     */
    public IterableStream<ServiceBusReceivedMessageContext> receive(int maxMessages, Duration maxWaitTime) {
        if (maxMessages <= 0) {
            throw logger.logExceptionAsError(new IllegalArgumentException(
                "'maxMessages' cannot be less than or equal to 0. maxMessages: " + maxMessages));
        } else if (Objects.isNull(maxWaitTime)) {
            throw logger.logExceptionAsError(
                new NullPointerException("'maxWaitTime' cannot be null."));
        } else if (maxWaitTime.isNegative() || maxWaitTime.isZero()) {
            throw logger.logExceptionAsError(
                new IllegalArgumentException("'maxWaitTime' cannot be zero or less. maxWaitTime: " + maxWaitTime));
        }

        final Flux<ServiceBusReceivedMessageContext> messages = Flux.create(emitter -> queueWork(maxMessages,
            maxWaitTime, emitter));

        return new IterableStream<>(messages);
    }

    /**
     * Receives a deferred {@link ServiceBusReceivedMessage message}. Deferred messages can only be received by using
     * sequence number.
     *
     * @param sequenceNumber The {@link ServiceBusReceivedMessage#getSequenceNumber() sequence number} of the
     *     message.
     *
     * @return A deferred message with the matching {@code sequenceNumber}.
     */
    public ServiceBusReceivedMessage receiveDeferredMessage(long sequenceNumber) {
        return asyncClient.receiveDeferredMessage(sequenceNumber).block(operationTimeout);
    }

    /**
     * Receives a deferred {@link ServiceBusReceivedMessage message}. Deferred messages can only be received by using
     * sequence number.
     *
     * @param sequenceNumber The {@link ServiceBusReceivedMessage#getSequenceNumber() sequence number} of the
     *     message.
     * @param sessionId Session id of the deferred message.
     *
     * @return A deferred message with the matching {@code sequenceNumber}.
     */
    public ServiceBusReceivedMessage receiveDeferredMessage(long sequenceNumber, String sessionId) {
        return asyncClient.receiveDeferredMessage(sequenceNumber, sessionId).block(operationTimeout);
    }

    /**
     * Receives a batch of deferred {@link ServiceBusReceivedMessage messages}. Deferred messages can only be received
     * by using sequence number.
     *
     * @param sequenceNumbers The sequence numbers of the deferred messages.
     *
     * @return An {@link IterableStream} of deferred {@link ServiceBusReceivedMessage messages}.
     */
    public IterableStream<ServiceBusReceivedMessage> receiveDeferredMessageBatch(Iterable<Long> sequenceNumbers) {
        final Flux<ServiceBusReceivedMessage> messages = asyncClient.receiveDeferredMessageBatch(sequenceNumbers)
            .timeout(operationTimeout);

        // Subscribe so we can kick off this operation.
        messages.subscribe();

        return new IterableStream<>(messages);
    }

    /**
     * Receives a batch of deferred {@link ServiceBusReceivedMessage messages}. Deferred messages can only be received
     * by using sequence number.
     *
     * @param sequenceNumbers The sequence numbers of the deferred messages.
     * @param sessionId Session id of the deferred messages. {@code null} if there is no session.
     *
     * @return An {@link IterableStream} of deferred {@link ServiceBusReceivedMessage messages}.
     */
    public IterableStream<ServiceBusReceivedMessage> receiveDeferredMessageBatch(Iterable<Long> sequenceNumbers,
        String sessionId) {
        final Flux<ServiceBusReceivedMessage> messages = asyncClient.receiveDeferredMessageBatch(sequenceNumbers,
            sessionId).timeout(operationTimeout);

        // Subscribe so we can kick off this operation.
        messages.subscribe();

        return new IterableStream<>(messages);
    }

    /**
     * Renews the lock on the specified message. The lock will be renewed based on the setting specified on the entity.
     * When a message is received in {@link ReceiveMode#PEEK_LOCK} mode, the message is locked on the server for this
     * receiver instance for a duration as specified during the Queue creation (LockDuration). If processing of the
     * message requires longer than this duration, the lock needs to be renewed. For each renewal, the lock is reset to
     * the entity's LockDuration value.
     *
     * @param lockToken Lock token of the message to renew.
     *
     * @return The new expiration time for the message.
     * @throws NullPointerException if {@code lockToken} is null.
     * @throws UnsupportedOperationException if the receiver was opened in {@link ReceiveMode#RECEIVE_AND_DELETE}
     *     mode.
     * @throws IllegalArgumentException if {@link MessageLockToken#getLockToken()} returns a null lock token.
     * @throws IllegalStateException if the receiver is a session receiver.
     */
    public Instant renewMessageLock(MessageLockToken lockToken) {
        return asyncClient.renewMessageLock(lockToken).block(operationTimeout);
    }

    /**
     * Sets the state of a session given its identifier.
     * @param sessionId Identifier of session to get.
     *
     * @return The next expiration time for the session lock.
     * @throws IllegalStateException if the receiver is a non-session receiver.
     */
    public Instant renewSessionLock(String sessionId) {
        return asyncClient.renewSessionLock(sessionId).block(operationTimeout);
    }

    /**
     * Sets the state of a session given its identifier.
     *
     * @param sessionId Identifier of session to get.
     * @param sessionState State to set on the session.
     *
     * @throws IllegalStateException if the receiver is a non-session receiver.
     */
    public void setSessionState(String sessionId, byte[] sessionState) {
        asyncClient.setSessionState(sessionId, sessionState).block(operationTimeout);
    }

    /**
     * {@inheritDoc}
     */
    @Override
    public void close() {
        asyncClient.close();

        if (continuesMessageSubscriber != null) {
            continuesMessageSubscriber.dispose();
        }
    }

    /**
     * Given an {@code emitter}, subscribes {@link ContinuesMessageSubscriber} to receive messages from Service Bus.
     * If the message subscriber has not been created, will initialise it.
     */
    private void queueWork(int maximumMessageCount, Duration maxWaitTime,
<<<<<<< HEAD
                           FluxSink<ServiceBusReceivedMessage> emitter) {

        if (continuesMessageSubscriber != null && continuesMessageSubscriber.isDisposed()) {
            logger.error("[{}]: Can not receive messaged because client is closed.", asyncClient.getEntityPath());
            return;
        }

        if (continuesMessageSubscriber == null) {
            continuesMessageSubscriber = asyncClient.receive(DEFAULT_RECEIVE_OPTIONS)
                .subscribeWith(new ContinuesMessageSubscriber(maximumMessageCount, emitter));

            logger.info("[{}]: Started ContinuesMessageSubscriber message subscriber for entity.",
                asyncClient.getEntityPath());
        } else {
            continuesMessageSubscriber.request(maximumMessageCount, emitter);
        }
=======
        FluxSink<ServiceBusReceivedMessageContext> emitter) {
        final long id = idGenerator.getAndIncrement();
        final SynchronousReceiveWork work = new SynchronousReceiveWork(id, maximumMessageCount, maxWaitTime,
            emitter);
        final SynchronousMessageSubscriber syncSubscriber = new SynchronousMessageSubscriber(work);

        logger.info("[{}]: Started synchronous message subscriber.", id);
        asyncClient.receive(DEFAULT_RECEIVE_OPTIONS).subscribeWith(syncSubscriber);
>>>>>>> d405bca5
    }
}<|MERGE_RESOLUTION|>--- conflicted
+++ resolved
@@ -16,7 +16,7 @@
 import java.time.Instant;
 import java.util.Map;
 import java.util.Objects;
-import java.util.concurrent.atomic.AtomicInteger;
+import java.util.concurrent.atomic.AtomicReference;
 
 /**
  * A <b>synchronous</b> receiver responsible for receiving {@link ServiceBusReceivedMessage} from a specific queue or
@@ -31,18 +31,12 @@
 @ServiceClient(builder = ServiceBusClientBuilder.class)
 public final class ServiceBusReceiverClient implements AutoCloseable {
     private final ClientLogger logger = new ClientLogger(ServiceBusReceiverClient.class);
-    private final AtomicInteger idGenerator = new AtomicInteger();
     private final ServiceBusReceiverAsyncClient asyncClient;
     private final Duration operationTimeout;
     private static final ReceiveAsyncOptions DEFAULT_RECEIVE_OPTIONS = new ReceiveAsyncOptions()
-<<<<<<< HEAD
-        .setEnableAutoComplete(false)
-        .setMaxAutoRenewDuration(Duration.ZERO);
-    private static ContinuesMessageSubscriber continuesMessageSubscriber = null;
-=======
         .setIsAutoCompleteEnabled(false)
         .setMaxAutoLockRenewalDuration(Duration.ZERO);
->>>>>>> d405bca5
+    private final AtomicReference<ContinuesMessageSubscriber> continuesMessageSubscriber = new AtomicReference<>();
 
     /**
      * Creates a synchronous receiver given its asynchronous counterpart.
@@ -600,6 +594,7 @@
 
     /**
      * Sets the state of a session given its identifier.
+     *
      * @param sessionId Identifier of session to get.
      *
      * @return The next expiration time for the session lock.
@@ -628,8 +623,8 @@
     public void close() {
         asyncClient.close();
 
-        if (continuesMessageSubscriber != null) {
-            continuesMessageSubscriber.dispose();
+        if (continuesMessageSubscriber.get() != null) {
+            continuesMessageSubscriber.get().dispose();
         }
     }
 
@@ -638,32 +633,25 @@
      * If the message subscriber has not been created, will initialise it.
      */
     private void queueWork(int maximumMessageCount, Duration maxWaitTime,
-<<<<<<< HEAD
-                           FluxSink<ServiceBusReceivedMessage> emitter) {
-
-        if (continuesMessageSubscriber != null && continuesMessageSubscriber.isDisposed()) {
+        FluxSink<ServiceBusReceivedMessageContext> emitter) {
+
+        if (continuesMessageSubscriber.get() != null && continuesMessageSubscriber.get().isDisposed()) {
             logger.error("[{}]: Can not receive messaged because client is closed.", asyncClient.getEntityPath());
             return;
         }
 
-        if (continuesMessageSubscriber == null) {
-            continuesMessageSubscriber = asyncClient.receive(DEFAULT_RECEIVE_OPTIONS)
+        if (continuesMessageSubscriber.get() == null) {
+            ContinuesMessageSubscriber messageSubscriber = asyncClient.receive(DEFAULT_RECEIVE_OPTIONS)
                 .subscribeWith(new ContinuesMessageSubscriber(maximumMessageCount, emitter));
+
+            if (!continuesMessageSubscriber.compareAndSet(null, messageSubscriber)) {
+                messageSubscriber.dispose();
+            }
 
             logger.info("[{}]: Started ContinuesMessageSubscriber message subscriber for entity.",
                 asyncClient.getEntityPath());
         } else {
-            continuesMessageSubscriber.request(maximumMessageCount, emitter);
-        }
-=======
-        FluxSink<ServiceBusReceivedMessageContext> emitter) {
-        final long id = idGenerator.getAndIncrement();
-        final SynchronousReceiveWork work = new SynchronousReceiveWork(id, maximumMessageCount, maxWaitTime,
-            emitter);
-        final SynchronousMessageSubscriber syncSubscriber = new SynchronousMessageSubscriber(work);
-
-        logger.info("[{}]: Started synchronous message subscriber.", id);
-        asyncClient.receive(DEFAULT_RECEIVE_OPTIONS).subscribeWith(syncSubscriber);
->>>>>>> d405bca5
+            continuesMessageSubscriber.get().request(maximumMessageCount, emitter);
+        }
     }
 }