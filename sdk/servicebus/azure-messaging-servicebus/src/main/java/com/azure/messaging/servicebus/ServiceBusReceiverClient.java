// Copyright (c) Microsoft Corporation. All rights reserved.
// Licensed under the MIT License.

package com.azure.messaging.servicebus;

import com.azure.core.annotation.ServiceClient;
import com.azure.core.util.IterableStream;
import com.azure.core.util.logging.ClientLogger;
import com.azure.messaging.servicebus.ServiceBusClientBuilder.ServiceBusReceiverClientBuilder;
import com.azure.messaging.servicebus.administration.models.DeadLetterOptions;
import com.azure.messaging.servicebus.models.ReceiveMode;
import reactor.core.publisher.Flux;
import reactor.core.publisher.FluxSink;

import java.time.Duration;
import java.time.OffsetDateTime;
import java.util.Map;
import java.util.Objects;
import java.util.concurrent.atomic.AtomicInteger;
import java.util.concurrent.atomic.AtomicReference;
import java.util.function.Consumer;

/**
 * A <b>synchronous</b> receiver responsible for receiving {@link ServiceBusReceivedMessage} from a specific queue or
 * topic on Azure Service Bus.
 *
 * <p><strong>Create an instance of receiver</strong></p>
 * {@codesnippet com.azure.messaging.servicebus.servicebusreceiverclient.instantiation}
 *
 * @see ServiceBusClientBuilder
 * @see ServiceBusReceiverAsyncClient To communicate with a Service Bus resource using an asynchronous client.
 */
@ServiceClient(builder = ServiceBusClientBuilder.class)
public final class ServiceBusReceiverClient implements AutoCloseable {
    private final ClientLogger logger = new ClientLogger(ServiceBusReceiverClient.class);
    private final AtomicInteger idGenerator = new AtomicInteger();
    private final ServiceBusReceiverAsyncClient asyncClient;
    private final Duration operationTimeout;

    /* To hold each receive work item to be processed.*/
    private final AtomicReference<SynchronousMessageSubscriber> synchronousMessageSubscriber = new AtomicReference<>();

    /**
     * Creates a synchronous receiver given its asynchronous counterpart.
     *
     * @param asyncClient Asynchronous receiver.
     */
    ServiceBusReceiverClient(ServiceBusReceiverAsyncClient asyncClient, Duration operationTimeout) {
        this.asyncClient = Objects.requireNonNull(asyncClient, "'asyncClient' cannot be null.");
        this.operationTimeout = Objects.requireNonNull(operationTimeout, "'operationTimeout' cannot be null.");
    }

    /**
     * Gets the fully qualified Service Bus namespace that the connection is associated with. This is likely similar to
     * {@code {yournamespace}.servicebus.windows.net}.
     *
     * @return The fully qualified Service Bus namespace that the connection is associated with.
     */
    public String getFullyQualifiedNamespace() {
        return asyncClient.getFullyQualifiedNamespace();
    }

    /**
     * Gets the Service Bus resource this client interacts with.
     *
     * @return The Service Bus resource this client interacts with.
     */
    public String getEntityPath() {
        return asyncClient.getEntityPath();
    }

    /**
<<<<<<< HEAD
     * Abandon a {@link ServiceBusReceivedMessage message}. This will make the message available
     * again for processing. Abandoning a message will increase the delivery count on the message.
     *
     * @param message The {@link ServiceBusReceivedMessage} message.
=======
     * Abandon a {@link ServiceBusReceivedMessage message}. This will make the message available again for processing.
     * Abandoning a message will increase the delivery count on the message.
     *
     * @param message The {@link ServiceBusReceivedMessage} to perform this operation.
     *
     * @throws NullPointerException if {@code message} is null.
     * @throws UnsupportedOperationException if the receiver was opened in {@link ReceiveMode#RECEIVE_AND_DELETE}
     *     mode.
     */
    public void abandon(ServiceBusReceivedMessage message) {
        asyncClient.abandon(message).block(operationTimeout);
    }

    /**
     * Abandon a {@link ServiceBusReceivedMessage message} updates the message's properties. This will make the message
     * available again for processing. Abandoning a message will increase the delivery count on the message.
     *
     * @param message The {@link ServiceBusReceivedMessage} to perform this operation.
     * @param propertiesToModify Properties to modify on the message.
>>>>>>> 89b1d3e7
     *
     * @throws NullPointerException if {@code message} is null.
     * @throws UnsupportedOperationException if the receiver was opened in {@link ReceiveMode#RECEIVE_AND_DELETE}
     *     mode.
     */
<<<<<<< HEAD
    public void abandon(ServiceBusReceivedMessage message) {
        asyncClient.abandon(message).block(operationTimeout);
    }

    /**
     * Abandon a {@link ServiceBusReceivedMessage message} with updates the message's properties.
     * This will make the message available again for processing. Abandoning a message will increase the delivery count
     * on the message.
     *
     * @param message The {@link ServiceBusReceivedMessage} message.
     * @param propertiesToModify Properties to modify on the message.
     *
     * @throws NullPointerException if {@code lockToken} is null.
     * @throws UnsupportedOperationException if the receiver was opened in {@link ReceiveMode#RECEIVE_AND_DELETE}
     *     mode.
     * @throws IllegalArgumentException if {@code lockToken} is an empty value.
     */
    public void abandon(ServiceBusReceivedMessage message, Map<String, Object> propertiesToModify) {
        asyncClient.abandon(message, propertiesToModify).block(operationTimeout);
    }

    /**
     * Abandon a {@link ServiceBusReceivedMessage message} with its lock token and updates the message's properties.
     * This will make the message available again for processing. Abandoning a message will increase the delivery count
     * on the message.
     *
     * @param message The {@link ServiceBusReceivedMessage} message.
     * @param propertiesToModify Properties to modify on the message.
     * @param transactionContext in which this operation is taking part in. The transaction should be created first by
     * {@link ServiceBusReceiverClient#createTransaction()} or {@link ServiceBusSenderClient#createTransaction()}.
     *
     * @throws NullPointerException if {@code lockToken}, {@code transactionContext} or
     * {@code transactionContext.transactionId} is null.
     * @throws UnsupportedOperationException if the receiver was opened in {@link ReceiveMode#RECEIVE_AND_DELETE}
     *     mode.
     * @throws IllegalArgumentException if {@code lockToken} is an empty value.
     */
    public void abandon(ServiceBusReceivedMessage message, Map<String, Object> propertiesToModify,
        ServiceBusTransactionContext transactionContext) {

        asyncClient.abandon(message, propertiesToModify, transactionContext).block(operationTimeout);
    }

    /**
     * Completes a {@link ServiceBusReceivedMessage message}. This will delete the message from the
     * service.
     *
     * @param message The {@link ServiceBusReceivedMessage} message.
     *
     * @throws NullPointerException if {@code lockToken} is null.
     * @throws UnsupportedOperationException if the receiver was opened in {@link ReceiveMode#RECEIVE_AND_DELETE}
     *     mode.
     * @throws IllegalArgumentException if {@code lockToken} is an empty value.
     */
    public void complete(ServiceBusReceivedMessage message) {
        asyncClient.complete(message).block(operationTimeout);
    }

    /**
     * Completes a {@link ServiceBusReceivedMessage message}. This will delete the message from the
     * service.
     *
     * @param message The {@link ServiceBusReceivedMessage} message.
     * @param transactionContext in which this operation is taking part in. The transaction should be created first by
     * {@link ServiceBusReceiverClient#createTransaction()} or {@link ServiceBusSenderClient#createTransaction()}.
     *
     * @throws NullPointerException if {@code lockToken}, {@code transactionContext} or
     * {@code transactionContext.transactionId} is null.
=======
    public void abandon(ServiceBusReceivedMessage message, Map<String, Object> propertiesToModify) {
        asyncClient.abandon(message, propertiesToModify).block(operationTimeout);
    }

    /**
     * Abandon a {@link ServiceBusReceivedMessage message} updates the message's properties. This will make the message
     * available again for processing. Abandoning a message will increase the delivery count on the message.
     *
     * @param message The {@link ServiceBusReceivedMessage} to perform this operation.
     * @param propertiesToModify Properties to modify on the message.
     * @param transactionContext in which this operation is taking part in. The transaction should be created first
     *     by {@link ServiceBusReceiverClient#createTransaction()} or
     *     {@link ServiceBusSenderClient#createTransaction()}.
     *
     * @throws NullPointerException if {@code message}, {@code transactionContext} or {@code
     *     transactionContext.transactionId} is null.
     * @throws UnsupportedOperationException if the receiver was opened in {@link ReceiveMode#RECEIVE_AND_DELETE}
     *     mode.
     */
    public void abandon(ServiceBusReceivedMessage message, Map<String, Object> propertiesToModify,
        ServiceBusTransactionContext transactionContext) {

        asyncClient.abandon(message, propertiesToModify, transactionContext).block(operationTimeout);
    }

    /**
     * Completes a {@link ServiceBusReceivedMessage message}. This will delete the message from the service.
     *
     * @param message The {@link ServiceBusReceivedMessage} to perform this operation.
     *
     * @throws NullPointerException if {@code message} is null.
>>>>>>> 89b1d3e7
     * @throws UnsupportedOperationException if the receiver was opened in {@link ReceiveMode#RECEIVE_AND_DELETE}
     *     mode.
     */
<<<<<<< HEAD
    public void complete(ServiceBusReceivedMessage message, ServiceBusTransactionContext transactionContext) {
        asyncClient.complete(message, transactionContext).block(operationTimeout);
=======
    public void complete(ServiceBusReceivedMessage message) {
        asyncClient.complete(message).block(operationTimeout);
    }

    /**
     * Completes a {@link ServiceBusReceivedMessage message}. This will delete the message from the service.
     *
     * @param message The {@link ServiceBusReceivedMessage} to perform this operation.
     * @param transactionContext in which this operation is taking part in. The transaction should be created first
     *     by {@link ServiceBusReceiverClient#createTransaction()} or
     *     {@link ServiceBusSenderClient#createTransaction()}.
     *
     * @throws NullPointerException if {@code message}, {@code transactionContext} or {@code
     *     transactionContext.transactionId} is null.
     * @throws UnsupportedOperationException if the receiver was opened in {@link ReceiveMode#RECEIVE_AND_DELETE}
     *     mode.
     */
    public void complete(ServiceBusReceivedMessage message, ServiceBusTransactionContext transactionContext) {
        asyncClient.complete(message, transactionContext).block(operationTimeout);
    }

    /**
     * Defers a {@link ServiceBusReceivedMessage message}. This will move message into the deferred subqueue.
     *
     * @param message The {@link ServiceBusReceivedMessage} to perform this operation.
     *
     * @throws NullPointerException if {@code message} is null.
     * @throws UnsupportedOperationException if the receiver was opened in {@link ReceiveMode#RECEIVE_AND_DELETE}
     *     mode.
     * @see <a href="https://docs.microsoft.com/azure/service-bus-messaging/message-deferral">Message deferral</a>
     */
    public void defer(ServiceBusReceivedMessage message) {
        asyncClient.defer(message).block(operationTimeout);
>>>>>>> 89b1d3e7
    }

    /**
     * Defers a {@link ServiceBusReceivedMessage message}. This will move message into the deferred subqueue.
     *
<<<<<<< HEAD
     * @param message The {@link ServiceBusReceivedMessage} message.
=======
     * @param message The {@link ServiceBusReceivedMessage} to perform this operation.
     * @param propertiesToModify Message properties to modify.
>>>>>>> 89b1d3e7
     *
     * @throws NullPointerException if {@code message} is null.
     * @throws UnsupportedOperationException if the receiver was opened in {@link ReceiveMode#RECEIVE_AND_DELETE}
     *     mode.
     * @see <a href="https://docs.microsoft.com/azure/service-bus-messaging/message-deferral">Message deferral</a>
     */
<<<<<<< HEAD
    public void defer(ServiceBusReceivedMessage message) {
        asyncClient.defer(message).block(operationTimeout);
    }

    /**
     * Defers a {@link ServiceBusReceivedMessage message} with modified message property. This will move message into
     * the deferred subqueue.
     *
     * @param message The {@link ServiceBusReceivedMessage} message.
     * @param propertiesToModify Message properties to modify.
     *
     * @throws NullPointerException if {@code lockToken} is null.
     * @throws UnsupportedOperationException if the receiver was opened in {@link ReceiveMode#RECEIVE_AND_DELETE}
     *     mode.
     * @throws IllegalArgumentException if {@code lockToken} is an empty value.
     * @see <a href="https://docs.microsoft.com/azure/service-bus-messaging/message-deferral">Message deferral</a>
     */
=======
>>>>>>> 89b1d3e7
    public void defer(ServiceBusReceivedMessage message, Map<String, Object> propertiesToModify) {
        asyncClient.defer(message, propertiesToModify).block(operationTimeout);
    }

    /**
     * Defers a {@link ServiceBusReceivedMessage message} with modified message property. This will move message into
     * the deferred subqueue.
     *
<<<<<<< HEAD
     * @param message The {@link ServiceBusReceivedMessage} message.
     * @param propertiesToModify Message properties to modify.
     * @param transactionContext in which this operation is taking part in. The transaction should be created first by
     * {@link ServiceBusReceiverClient#createTransaction()} or {@link ServiceBusSenderClient#createTransaction()}.
     *
     * @throws NullPointerException if {@code lockToken}, {@code transactionContext} or
     * {@code transactionContext.transactionId} is null.
     * @throws UnsupportedOperationException if the receiver was opened in {@link ReceiveMode#RECEIVE_AND_DELETE}
     *     mode.
     * @throws IllegalArgumentException if {@code lockToken} is an empty value.
=======
     * @param message The {@link ServiceBusReceivedMessage} to perform this operation.
     * @param propertiesToModify Message properties to modify.
     * @param transactionContext in which this operation is taking part in. The transaction should be created first
     *     by {@link ServiceBusReceiverClient#createTransaction()} or
     *     {@link ServiceBusSenderClient#createTransaction()}.
     *
     * @throws NullPointerException if {@code message}, {@code transactionContext} or {@code
     *     transactionContext.transactionId} is null.
     * @throws UnsupportedOperationException if the receiver was opened in {@link ReceiveMode#RECEIVE_AND_DELETE}
     *     mode.
>>>>>>> 89b1d3e7
     * @see <a href="https://docs.microsoft.com/azure/service-bus-messaging/message-deferral">Message deferral</a>
     */
    public void defer(ServiceBusReceivedMessage message, Map<String, Object> propertiesToModify,
        ServiceBusTransactionContext transactionContext) {
        asyncClient.defer(message, propertiesToModify, transactionContext).block(operationTimeout);
<<<<<<< HEAD

=======
>>>>>>> 89b1d3e7
    }

    /**
     * Moves a {@link ServiceBusReceivedMessage message} to the deadletter sub-queue.
     *
<<<<<<< HEAD
     * @param message The {@link ServiceBusReceivedMessage} message.
=======
     * @param message The {@link ServiceBusReceivedMessage} to perform this operation.
>>>>>>> 89b1d3e7
     *
     * @throws NullPointerException if {@code message} is null.
     * @throws UnsupportedOperationException if the receiver was opened in {@link ReceiveMode#RECEIVE_AND_DELETE}
     *     mode.
     * @see <a href="https://docs.microsoft.com/azure/service-bus-messaging/service-bus-dead-letter-queues">Dead letter
     *     queues</a>
     */
    public void deadLetter(ServiceBusReceivedMessage message) {
        asyncClient.deadLetter(message).block(operationTimeout);
<<<<<<< HEAD
=======
    }

    /**
     * Moves a {@link ServiceBusReceivedMessage message} to the deadletter subqueue with deadletter reason, error
     * description, and/or modified properties.
     *
     * @param message The {@link ServiceBusReceivedMessage} to perform this operation.
     * @param deadLetterOptions The options to specify when moving message to the deadletter sub-queue.
     *
     * @throws NullPointerException if {@code message} is null.
     * @throws UnsupportedOperationException if the receiver was opened in {@link ReceiveMode#RECEIVE_AND_DELETE}
     *     mode.
     */
    public void deadLetter(ServiceBusReceivedMessage message, DeadLetterOptions deadLetterOptions) {
        asyncClient.deadLetter(message, deadLetterOptions).block(operationTimeout);
>>>>>>> 89b1d3e7
    }

    /**
     * Moves a {@link ServiceBusReceivedMessage message} to the deadletter subqueue with deadletter reason, error
     * description, and/or modified properties.
     *
<<<<<<< HEAD
     * @param message The {@link ServiceBusReceivedMessage} message.
     * @param deadLetterOptions The options to specify when moving message to the deadletter sub-queue.
     *
     * @throws NullPointerException if {@code lockToken} is null.
     * @throws UnsupportedOperationException if the receiver was opened in {@link ReceiveMode#RECEIVE_AND_DELETE}
     *     mode.
     * @throws IllegalArgumentException if {@code lockToken} is an empty value.
     */
    public void deadLetter(ServiceBusReceivedMessage message, DeadLetterOptions deadLetterOptions) {
        asyncClient.deadLetter(message, deadLetterOptions).block(operationTimeout);
    }

    /**
     * Moves a {@link ServiceBusReceivedMessage message} to the deadletter subqueue with deadletter reason, error
     * description, and/or modified properties.
     *
     * @param message The {@link ServiceBusReceivedMessage} message.
     * @param deadLetterOptions The options to specify when moving message to the deadletter sub-queue.
     * @param transactionContext in which this operation is taking part in. The transaction should be created first by
     * {@link ServiceBusReceiverClient#createTransaction()} or {@link ServiceBusSenderClient#createTransaction()}.
     *
     * @throws NullPointerException if {@code lockToken}, {@code transactionContext} or
     * {@code transactionContext.transactionId} is null.
     * @throws UnsupportedOperationException if the receiver was opened in {@link ReceiveMode#RECEIVE_AND_DELETE}
     *     mode.
     * @throws IllegalArgumentException if {@code lockToken} is an empty value.
=======
     * @param message The {@link ServiceBusReceivedMessage} to perform this operation.
     * @param deadLetterOptions The options to specify when moving message to the deadletter sub-queue.
     * @param transactionContext in which this operation is taking part in. The transaction should be created first
     *     by {@link ServiceBusReceiverClient#createTransaction()} or
     *     {@link ServiceBusSenderClient#createTransaction()}.
     *
     * @throws NullPointerException if {@code message}, {@code transactionContext} or {@code
     *     transactionContext.transactionId} is null.
     * @throws UnsupportedOperationException if the receiver was opened in {@link ReceiveMode#RECEIVE_AND_DELETE}
     *     mode.
>>>>>>> 89b1d3e7
     */
    public void deadLetter(ServiceBusReceivedMessage message, DeadLetterOptions deadLetterOptions,
        ServiceBusTransactionContext transactionContext) {
        asyncClient.deadLetter(message, deadLetterOptions, transactionContext).block(operationTimeout);
<<<<<<< HEAD
    }

    /**
     * Gets and starts the auto lock renewal for a message with the given lock.
     *
     * @param lockToken Lock token of the message.
     * @param maxLockRenewalDuration Maximum duration to keep renewing the lock token.
     * @return A lock renewal operation for the message.
     * @throws NullPointerException if {@code lockToken} or {@code maxLockRenewalDuration} is null.
     * @throws IllegalArgumentException if {@code lockToken} is an empty string.
     * @throws IllegalStateException if the receiver is a session receiver or the receiver is disposed.
     */
    public LockRenewalOperation getAutoRenewMessageLock(String lockToken, Duration maxLockRenewalDuration) {
        return asyncClient.getAutoRenewMessageLock(lockToken, maxLockRenewalDuration);
    }

    /**
     * Gets and starts the auto lock renewal for a session with the given lock.
     *
     * @param sessionId Id for the session to renew.
     * @param maxLockRenewalDuration Maximum duration to keep renewing the lock token.
     * @return A lock renewal operation for the message.
     * @throws NullPointerException if {@code sessionId} or {@code maxLockRenewalDuration} is null.
     * @throws IllegalArgumentException if {@code lockToken} is an empty string.
     * @throws IllegalStateException if the receiver is a non-session receiver or the receiver is disposed.
     */
    public LockRenewalOperation getAutoRenewSessionLock(String sessionId, Duration maxLockRenewalDuration) {
        return asyncClient.getAutoRenewSessionLock(sessionId, maxLockRenewalDuration);
=======
>>>>>>> 89b1d3e7
    }

    /**
     * Gets the state of a session given its identifier.
     *
     * @param sessionId Identifier of session to get.
     *
     * @return The session state or null if there is no state set for the session.
     * @throws IllegalStateException if the receiver is a non-session receiver.
     */
    public byte[] getSessionState(String sessionId) {
        return asyncClient.getSessionState(sessionId).block(operationTimeout);
    }

    /**
     * Reads the next active message without changing the state of the receiver or the message source. The first call to
     * {@code peek()} fetches the first active message for this receiver. Each subsequent call fetches the subsequent
     * message in the entity.
     *
     * @return A peeked {@link ServiceBusReceivedMessage}.
     * @see <a href="https://docs.microsoft.com/azure/service-bus-messaging/message-browsing">Message browsing</a>
     */
    public ServiceBusReceivedMessage peekMessage() {
        return asyncClient.peekMessage().block(operationTimeout);
    }

    /**
     * Reads the next active message without changing the state of the receiver or the message source. The first call to
     * {@code peek()} fetches the first active message for this receiver. Each subsequent call fetches the subsequent
     * message in the entity.
     *
     * @param sessionId Session id of the message to peek from. {@code null} if there is no session.
     *
     * @return A peeked {@link ServiceBusReceivedMessage}.
     * @see <a href="https://docs.microsoft.com/azure/service-bus-messaging/message-browsing">Message browsing</a>
     */
    public ServiceBusReceivedMessage peekMessage(String sessionId) {
        return asyncClient.peekMessage(sessionId).block(operationTimeout);
    }

    /**
     * Starting from the given sequence number, reads next the active message without changing the state of the receiver
     * or the message source.
     *
     * @param sequenceNumber The sequence number from where to read the message.
     *
     * @return A peeked {@link ServiceBusReceivedMessage}.
     * @see <a href="https://docs.microsoft.com/azure/service-bus-messaging/message-browsing">Message browsing</a>
     */
    public ServiceBusReceivedMessage peekMessageAt(long sequenceNumber) {
        return asyncClient.peekMessageAt(sequenceNumber).block(operationTimeout);
    }

    /**
     * Starting from the given sequence number, reads next the active message without changing the state of the receiver
     * or the message source.
     *
     * @param sequenceNumber The sequence number from where to read the message.
     * @param sessionId Session id of the message to peek from. {@code null} if there is no session.
     *
     * @return A peeked {@link ServiceBusReceivedMessage}.
     * @see <a href="https://docs.microsoft.com/azure/service-bus-messaging/message-browsing">Message browsing</a>
     */
    public ServiceBusReceivedMessage peekMessageAt(long sequenceNumber, String sessionId) {
        return asyncClient.peekMessageAt(sequenceNumber, sessionId).block(operationTimeout);
    }

    /**
     * Reads the next batch of active messages without changing the state of the receiver or the message source.
     *
     * @param maxMessages The number of messages.
     *
     * @return An {@link IterableStream} of {@link ServiceBusReceivedMessage messages} that are peeked.
     * @throws IllegalArgumentException if {@code maxMessages} is not a positive integer.
     * @see <a href="https://docs.microsoft.com/azure/service-bus-messaging/message-browsing">Message browsing</a>
     */
    public IterableStream<ServiceBusReceivedMessage> peekMessages(int maxMessages) {
        if (maxMessages <= 0) {
            throw logger.logExceptionAsError(new IllegalArgumentException(
                "'maxMessages' cannot be less than or equal to 0. maxMessages: " + maxMessages));
        }

        final Flux<ServiceBusReceivedMessage> messages = asyncClient.peekMessages(maxMessages)
            .timeout(operationTimeout);

        // Subscribe so we can kick off this operation.
        messages.subscribe();

        return new IterableStream<>(messages);
    }

    /**
     * Reads the next batch of active messages without changing the state of the receiver or the message source.
     *
     * @param maxMessages The number of messages.
     * @param sessionId Session id of the messages to peek from. {@code null} if there is no session.
     *
     * @return An {@link IterableStream} of {@link ServiceBusReceivedMessage messages} that are peeked.
     * @throws IllegalArgumentException if {@code maxMessages} is not a positive integer.
     * @see <a href="https://docs.microsoft.com/azure/service-bus-messaging/message-browsing">Message browsing</a>
     */
    public IterableStream<ServiceBusReceivedMessage> peekMessages(int maxMessages, String sessionId) {
        if (maxMessages <= 0) {
            throw logger.logExceptionAsError(new IllegalArgumentException(
                "'maxMessages' cannot be less than or equal to 0. maxMessages: " + maxMessages));
        }

        final Flux<ServiceBusReceivedMessage> messages = asyncClient.peekMessages(maxMessages, sessionId)
            .timeout(operationTimeout);

        // Subscribe so we can kick off this operation.
        messages.subscribe();

        return new IterableStream<>(messages);
    }

    /**
     * Starting from the given sequence number, reads the next batch of active messages without changing the state of
     * the receiver or the message source.
     *
     * @param maxMessages The number of messages.
     * @param sequenceNumber The sequence number from where to start reading messages.
     *
     * @return An {@link IterableStream} of {@link ServiceBusReceivedMessage} peeked.
     * @throws IllegalArgumentException if {@code maxMessages} is not a positive integer.
     * @see <a href="https://docs.microsoft.com/azure/service-bus-messaging/message-browsing">Message browsing</a>
     */
    public IterableStream<ServiceBusReceivedMessage> peekMessagesAt(int maxMessages, long sequenceNumber) {
        if (maxMessages <= 0) {
            throw logger.logExceptionAsError(new IllegalArgumentException(
                "'maxMessages' cannot be less than or equal to 0. maxMessages: " + maxMessages));
        }

        final Flux<ServiceBusReceivedMessage> messages = asyncClient.peekMessagesAt(maxMessages, sequenceNumber)
            .timeout(operationTimeout);

        // Subscribe so we can kick off this operation.
        messages.subscribe();

        return new IterableStream<>(messages);
    }

    /**
     * Starting from the given sequence number, reads the next batch of active messages without changing the state of
     * the receiver or the message source.
     *
     * @param maxMessages The number of messages.
     * @param sequenceNumber The sequence number from where to start reading messages.
     * @param sessionId Session id of the messages to peek from. {@code null} if there is no session.
     *
     * @return An {@link IterableStream} of {@link ServiceBusReceivedMessage} peeked.
     * @throws IllegalArgumentException if {@code maxMessages} is not a positive integer.
     * @see <a href="https://docs.microsoft.com/azure/service-bus-messaging/message-browsing">Message browsing</a>
     */
    public IterableStream<ServiceBusReceivedMessage> peekMessagesAt(int maxMessages, long sequenceNumber,
        String sessionId) {
        if (maxMessages <= 0) {
            throw logger.logExceptionAsError(new IllegalArgumentException(
                "'maxMessages' cannot be less than or equal to 0. maxMessages: " + maxMessages));
        }

        final Flux<ServiceBusReceivedMessage> messages = asyncClient.peekMessagesAt(maxMessages, sequenceNumber,
            sessionId).timeout(operationTimeout);

        // Subscribe so we can kick off this operation.
        messages.subscribe();

        return new IterableStream<>(messages);
    }

    /**
     * Receives an iterable stream of {@link ServiceBusReceivedMessage messages} from the Service Bus entity. The
     * receive operation will wait for a default 1 minute for receiving a message before it times out. You can it
     * override by using {@link #receiveMessages(int, Duration)}.
     *
     * @param maxMessages The maximum number of messages to receive.
     *
     * @return An {@link IterableStream} of at most {@code maxMessages} messages from the Service Bus entity.
     * @throws IllegalArgumentException if {@code maxMessages} is zero or a negative value.
     */
    public IterableStream<ServiceBusReceivedMessageContext> receiveMessages(int maxMessages) {
        return receiveMessages(maxMessages, operationTimeout);
    }

    /**
     * Receives an iterable stream of {@link ServiceBusReceivedMessage messages} from the Service Bus entity. The
     * default receive mode is {@link ReceiveMode#PEEK_LOCK } unless it is changed during creation of {@link
     * ServiceBusReceiverClient} using {@link ServiceBusReceiverClientBuilder#receiveMode(ReceiveMode)}.
     *
     * @param maxMessages The maximum number of messages to receive.
     * @param maxWaitTime The time the client waits for receiving a message before it times out.
     *
     * @return An {@link IterableStream} of at most {@code maxMessages} messages from the Service Bus entity.
     * @throws IllegalArgumentException if {@code maxMessages} or {@code maxWaitTime} is zero or a negative value.
     */
    public IterableStream<ServiceBusReceivedMessageContext> receiveMessages(int maxMessages,
        Duration maxWaitTime) {
        if (maxMessages <= 0) {
            throw logger.logExceptionAsError(new IllegalArgumentException(
                "'maxMessages' cannot be less than or equal to 0. maxMessages: " + maxMessages));
        } else if (Objects.isNull(maxWaitTime)) {
            throw logger.logExceptionAsError(
                new NullPointerException("'maxWaitTime' cannot be null."));
        } else if (maxWaitTime.isNegative() || maxWaitTime.isZero()) {
            throw logger.logExceptionAsError(
                new IllegalArgumentException("'maxWaitTime' cannot be zero or less. maxWaitTime: " + maxWaitTime));
        }

        final Flux<ServiceBusReceivedMessageContext> messages = Flux.create(emitter -> queueWork(maxMessages,
            maxWaitTime, emitter));

        return new IterableStream<>(messages);
    }

    /**
     * Receives a deferred {@link ServiceBusReceivedMessage message}. Deferred messages can only be received by using
     * sequence number.
     *
     * @param sequenceNumber The {@link ServiceBusReceivedMessage#getSequenceNumber() sequence number} of the
     *     message.
     *
     * @return A deferred message with the matching {@code sequenceNumber}.
     */
    public ServiceBusReceivedMessage receiveDeferredMessage(long sequenceNumber) {
        return asyncClient.receiveDeferredMessage(sequenceNumber).block(operationTimeout);
    }

    /**
     * Receives a deferred {@link ServiceBusReceivedMessage message}. Deferred messages can only be received by using
     * sequence number.
     *
     * @param sequenceNumber The {@link ServiceBusReceivedMessage#getSequenceNumber() sequence number} of the
     *     message.
     * @param sessionId Session id of the deferred message.
     *
     * @return A deferred message with the matching {@code sequenceNumber}.
     */
    public ServiceBusReceivedMessage receiveDeferredMessage(long sequenceNumber, String sessionId) {
        return asyncClient.receiveDeferredMessage(sequenceNumber, sessionId).block(operationTimeout);
    }

    /**
     * Receives a batch of deferred {@link ServiceBusReceivedMessage messages}. Deferred messages can only be received
     * by using sequence number.
     *
     * @param sequenceNumbers The sequence numbers of the deferred messages.
     *
     * @return An {@link IterableStream} of deferred {@link ServiceBusReceivedMessage messages}.
     */
    public IterableStream<ServiceBusReceivedMessage> receiveDeferredMessageBatch(Iterable<Long> sequenceNumbers) {
        final Flux<ServiceBusReceivedMessage> messages = asyncClient.receiveDeferredMessages(sequenceNumbers)
            .timeout(operationTimeout);

        // Subscribe so we can kick off this operation.
        messages.subscribe();

        return new IterableStream<>(messages);
    }

    /**
     * Receives a batch of deferred {@link ServiceBusReceivedMessage messages}. Deferred messages can only be received
     * by using sequence number.
     *
     * @param sequenceNumbers The sequence numbers of the deferred messages.
     * @param sessionId Session id of the deferred messages. {@code null} if there is no session.
     *
     * @return An {@link IterableStream} of deferred {@link ServiceBusReceivedMessage messages}.
     */
    public IterableStream<ServiceBusReceivedMessage> receiveDeferredMessageBatch(Iterable<Long> sequenceNumbers,
        String sessionId) {
        final Flux<ServiceBusReceivedMessage> messages = asyncClient.receiveDeferredMessages(sequenceNumbers,
            sessionId).timeout(operationTimeout);

        // Subscribe so we can kick off this operation.
        messages.subscribe();

        return new IterableStream<>(messages);
    }

    /**
     * Renews the lock on the specified message. The lock will be renewed based on the setting specified on the entity.
     * When a message is received in {@link ReceiveMode#PEEK_LOCK} mode, the message is locked on the server for this
     * receiver instance for a duration as specified during the Queue creation (LockDuration). If processing of the
     * message requires longer than this duration, the lock needs to be renewed. For each renewal, the lock is reset to
     * the entity's LockDuration value.
     *
     * @param message The {@link ServiceBusReceivedMessage} to perform lock renewal.
     *
     * @return The new expiration time for the message.
     * @throws NullPointerException if {@code message} is null.
     * @throws UnsupportedOperationException if the receiver was opened in {@link ReceiveMode#RECEIVE_AND_DELETE}
     *     mode.
     * @throws IllegalStateException if the receiver is a session receiver.
     */
    public OffsetDateTime renewMessageLock(ServiceBusReceivedMessage message) {
        return asyncClient.renewMessageLock(message).block(operationTimeout);
    }

    /**
     * Starts the auto lock renewal for a message with the given lock.
     *
     * @param message The {@link ServiceBusReceivedMessage} to perform auto-lock renewal.
     * @param maxLockRenewalDuration Maximum duration to keep renewing the lock token.
     * @param onError A function to call when an error occurs during lock renewal.
     *
     * @throws NullPointerException if {@code message} or {@code maxLockRenewalDuration} is null.
     * @throws IllegalStateException if the receiver is a session receiver or the receiver is disposed.
     */
    public void renewMessageLock(ServiceBusReceivedMessage message, Duration maxLockRenewalDuration,
        Consumer<Throwable> onError) {
        final String lockToken = message != null ? message.getLockToken() : "null";
        final Consumer<Throwable> throwableConsumer = onError != null
            ? onError
            : error -> logger.warning("Exception occurred while renewing lock token '{}'.", lockToken, error);

        asyncClient.renewMessageLock(message, maxLockRenewalDuration).subscribe(
            v -> logger.verbose("Completed renewing lock token: '{}'", lockToken),
            throwableConsumer,
            () -> logger.verbose("Auto message lock renewal operation completed: {}", lockToken));
    }

    /**
     * Sets the state of a session given its identifier.
     *
     * @param sessionId Identifier of session to get.
     *
     * @return The next expiration time for the session lock.
     * @throws NullPointerException if {@code sessionId} is null.
     * @throws IllegalArgumentException if {@code sessionId} is an empty string.
     * @throws IllegalStateException if the receiver is a non-session receiver.
     */
    public OffsetDateTime renewSessionLock(String sessionId) {
        return asyncClient.renewSessionLock(sessionId).block(operationTimeout);
    }

    /**
     * Starts the auto lock renewal for a session id.
     *
     * @param sessionId Id for the session to renew.
     * @param maxLockRenewalDuration Maximum duration to keep renewing the session.
     * @param onError A function to call when an error occurs during lock renewal.
     *
     * @throws NullPointerException if {@code sessionId} or {@code maxLockRenewalDuration} is null.
     * @throws IllegalArgumentException if {@code sessionId} is an empty string.
     * @throws IllegalStateException if the receiver is a non-session receiver or the receiver is disposed.
     */
    public void renewSessionLock(String sessionId, Duration maxLockRenewalDuration, Consumer<Throwable> onError) {
        final Consumer<Throwable> throwableConsumer = onError != null
            ? onError
            : error -> logger.warning("Exception occurred while renewing session: '{}'.", sessionId, error);

        asyncClient.renewSessionLock(sessionId, maxLockRenewalDuration).subscribe(
            v -> logger.verbose("Completed renewing session: '{}'", sessionId),
            throwableConsumer,
            () -> logger.verbose("Auto session lock renewal operation completed: {}", sessionId));
    }

    /**
     * Sets the state of a session given its identifier.
     *
     * @param sessionId Identifier of session to get.
     * @param sessionState State to set on the session.
     *
     * @throws IllegalStateException if the receiver is a non-session receiver.
     */
    public void setSessionState(String sessionId, byte[] sessionState) {
        asyncClient.setSessionState(sessionId, sessionState).block(operationTimeout);
    }

    /**
     * Starts a new transaction on Service Bus. The {@link ServiceBusTransactionContext} should be passed along with
     * {@link ServiceBusReceivedMessage} or {@code lockToken} to all operations that needs to be in this transaction.
     *
     * @return a new {@link ServiceBusTransactionContext}.
     * @throws NullPointerException if {@code transactionContext} or {@code transactionContext.transactionId} is
     *     null.
     */
    public ServiceBusTransactionContext createTransaction() {
        return asyncClient.createTransaction().block(operationTimeout);
    }

    /**
     * Commits the transaction given {@link ServiceBusTransactionContext}. This will make a call to Service Bus.
     *
     * @param transactionContext to be committed.
     *
     * @throws NullPointerException if {@code transactionContext} or {@code transactionContext.transactionId} is
     *     null.
     */
    public void commitTransaction(ServiceBusTransactionContext transactionContext) {
        asyncClient.commitTransaction(transactionContext).block(operationTimeout);
    }

    /**
     * Rollbacks the transaction given {@link ServiceBusTransactionContext}. This will make a call to Service Bus.
     *
     * @param transactionContext to be rollbacked.
     *
     * @throws NullPointerException if {@code transactionContext} or {@code transactionContext.transactionId} is
     *     null.
     */
    public void rollbackTransaction(ServiceBusTransactionContext transactionContext) {
        asyncClient.rollbackTransaction(transactionContext).block(operationTimeout);
    }

    /**
     * {@inheritDoc}
     */
    @Override
    public void close() {
        asyncClient.close();

        SynchronousMessageSubscriber messageSubscriber = synchronousMessageSubscriber.getAndSet(null);
        if (messageSubscriber != null && !messageSubscriber.isDisposed()) {
            messageSubscriber.dispose();
        }
    }

    /**
     * Given an {@code emitter}, creates a {@link SynchronousMessageSubscriber} to receive messages from Service Bus
     * entity.
     */
    private void queueWork(int maximumMessageCount, Duration maxWaitTime,
        FluxSink<ServiceBusReceivedMessageContext> emitter) {
        final long id = idGenerator.getAndIncrement();
        final SynchronousReceiveWork work = new SynchronousReceiveWork(id, maximumMessageCount, maxWaitTime, emitter);

        SynchronousMessageSubscriber messageSubscriber = synchronousMessageSubscriber.get();
        if (messageSubscriber == null) {
            long prefetch = asyncClient.getReceiverOptions().getPrefetchCount();
            SynchronousMessageSubscriber newSubscriber = new SynchronousMessageSubscriber(prefetch, work);

            if (!synchronousMessageSubscriber.compareAndSet(null, newSubscriber)) {
                newSubscriber.dispose();
                SynchronousMessageSubscriber existing = synchronousMessageSubscriber.get();
                existing.queueWork(work);
            } else {
                asyncClient.receiveMessages().subscribeWith(newSubscriber);
            }
        } else {
            messageSubscriber.queueWork(work);
        }
        logger.verbose("[{}] Receive request queued up.", work.getId());
    }
}<|MERGE_RESOLUTION|>--- conflicted
+++ resolved
@@ -70,12 +70,6 @@
     }
 
     /**
-<<<<<<< HEAD
-     * Abandon a {@link ServiceBusReceivedMessage message}. This will make the message available
-     * again for processing. Abandoning a message will increase the delivery count on the message.
-     *
-     * @param message The {@link ServiceBusReceivedMessage} message.
-=======
      * Abandon a {@link ServiceBusReceivedMessage message}. This will make the message available again for processing.
      * Abandoning a message will increase the delivery count on the message.
      *
@@ -95,82 +89,11 @@
      *
      * @param message The {@link ServiceBusReceivedMessage} to perform this operation.
      * @param propertiesToModify Properties to modify on the message.
->>>>>>> 89b1d3e7
-     *
-     * @throws NullPointerException if {@code message} is null.
-     * @throws UnsupportedOperationException if the receiver was opened in {@link ReceiveMode#RECEIVE_AND_DELETE}
-     *     mode.
-     */
-<<<<<<< HEAD
-    public void abandon(ServiceBusReceivedMessage message) {
-        asyncClient.abandon(message).block(operationTimeout);
-    }
-
-    /**
-     * Abandon a {@link ServiceBusReceivedMessage message} with updates the message's properties.
-     * This will make the message available again for processing. Abandoning a message will increase the delivery count
-     * on the message.
-     *
-     * @param message The {@link ServiceBusReceivedMessage} message.
-     * @param propertiesToModify Properties to modify on the message.
-     *
-     * @throws NullPointerException if {@code lockToken} is null.
-     * @throws UnsupportedOperationException if the receiver was opened in {@link ReceiveMode#RECEIVE_AND_DELETE}
-     *     mode.
-     * @throws IllegalArgumentException if {@code lockToken} is an empty value.
-     */
-    public void abandon(ServiceBusReceivedMessage message, Map<String, Object> propertiesToModify) {
-        asyncClient.abandon(message, propertiesToModify).block(operationTimeout);
-    }
-
-    /**
-     * Abandon a {@link ServiceBusReceivedMessage message} with its lock token and updates the message's properties.
-     * This will make the message available again for processing. Abandoning a message will increase the delivery count
-     * on the message.
-     *
-     * @param message The {@link ServiceBusReceivedMessage} message.
-     * @param propertiesToModify Properties to modify on the message.
-     * @param transactionContext in which this operation is taking part in. The transaction should be created first by
-     * {@link ServiceBusReceiverClient#createTransaction()} or {@link ServiceBusSenderClient#createTransaction()}.
-     *
-     * @throws NullPointerException if {@code lockToken}, {@code transactionContext} or
-     * {@code transactionContext.transactionId} is null.
-     * @throws UnsupportedOperationException if the receiver was opened in {@link ReceiveMode#RECEIVE_AND_DELETE}
-     *     mode.
-     * @throws IllegalArgumentException if {@code lockToken} is an empty value.
-     */
-    public void abandon(ServiceBusReceivedMessage message, Map<String, Object> propertiesToModify,
-        ServiceBusTransactionContext transactionContext) {
-
-        asyncClient.abandon(message, propertiesToModify, transactionContext).block(operationTimeout);
-    }
-
-    /**
-     * Completes a {@link ServiceBusReceivedMessage message}. This will delete the message from the
-     * service.
-     *
-     * @param message The {@link ServiceBusReceivedMessage} message.
-     *
-     * @throws NullPointerException if {@code lockToken} is null.
-     * @throws UnsupportedOperationException if the receiver was opened in {@link ReceiveMode#RECEIVE_AND_DELETE}
-     *     mode.
-     * @throws IllegalArgumentException if {@code lockToken} is an empty value.
-     */
-    public void complete(ServiceBusReceivedMessage message) {
-        asyncClient.complete(message).block(operationTimeout);
-    }
-
-    /**
-     * Completes a {@link ServiceBusReceivedMessage message}. This will delete the message from the
-     * service.
-     *
-     * @param message The {@link ServiceBusReceivedMessage} message.
-     * @param transactionContext in which this operation is taking part in. The transaction should be created first by
-     * {@link ServiceBusReceiverClient#createTransaction()} or {@link ServiceBusSenderClient#createTransaction()}.
-     *
-     * @throws NullPointerException if {@code lockToken}, {@code transactionContext} or
-     * {@code transactionContext.transactionId} is null.
-=======
+     *
+     * @throws NullPointerException if {@code message} is null.
+     * @throws UnsupportedOperationException if the receiver was opened in {@link ReceiveMode#RECEIVE_AND_DELETE}
+     *     mode.
+     */
     public void abandon(ServiceBusReceivedMessage message, Map<String, Object> propertiesToModify) {
         asyncClient.abandon(message, propertiesToModify).block(operationTimeout);
     }
@@ -202,14 +125,9 @@
      * @param message The {@link ServiceBusReceivedMessage} to perform this operation.
      *
      * @throws NullPointerException if {@code message} is null.
->>>>>>> 89b1d3e7
-     * @throws UnsupportedOperationException if the receiver was opened in {@link ReceiveMode#RECEIVE_AND_DELETE}
-     *     mode.
-     */
-<<<<<<< HEAD
-    public void complete(ServiceBusReceivedMessage message, ServiceBusTransactionContext transactionContext) {
-        asyncClient.complete(message, transactionContext).block(operationTimeout);
-=======
+     * @throws UnsupportedOperationException if the receiver was opened in {@link ReceiveMode#RECEIVE_AND_DELETE}
+     *     mode.
+     */
     public void complete(ServiceBusReceivedMessage message) {
         asyncClient.complete(message).block(operationTimeout);
     }
@@ -243,64 +161,28 @@
      */
     public void defer(ServiceBusReceivedMessage message) {
         asyncClient.defer(message).block(operationTimeout);
->>>>>>> 89b1d3e7
-    }
-
-    /**
-     * Defers a {@link ServiceBusReceivedMessage message}. This will move message into the deferred subqueue.
-     *
-<<<<<<< HEAD
-     * @param message The {@link ServiceBusReceivedMessage} message.
-=======
+    }
+
+    /**
+     * Defers a {@link ServiceBusReceivedMessage message} using its lock token with modified message property. This will
+     * move message into the deferred subqueue.
+     *
      * @param message The {@link ServiceBusReceivedMessage} to perform this operation.
      * @param propertiesToModify Message properties to modify.
->>>>>>> 89b1d3e7
      *
      * @throws NullPointerException if {@code message} is null.
      * @throws UnsupportedOperationException if the receiver was opened in {@link ReceiveMode#RECEIVE_AND_DELETE}
      *     mode.
      * @see <a href="https://docs.microsoft.com/azure/service-bus-messaging/message-deferral">Message deferral</a>
      */
-<<<<<<< HEAD
-    public void defer(ServiceBusReceivedMessage message) {
-        asyncClient.defer(message).block(operationTimeout);
+    public void defer(ServiceBusReceivedMessage message, Map<String, Object> propertiesToModify) {
+        asyncClient.defer(message, propertiesToModify).block(operationTimeout);
     }
 
     /**
      * Defers a {@link ServiceBusReceivedMessage message} with modified message property. This will move message into
      * the deferred subqueue.
      *
-     * @param message The {@link ServiceBusReceivedMessage} message.
-     * @param propertiesToModify Message properties to modify.
-     *
-     * @throws NullPointerException if {@code lockToken} is null.
-     * @throws UnsupportedOperationException if the receiver was opened in {@link ReceiveMode#RECEIVE_AND_DELETE}
-     *     mode.
-     * @throws IllegalArgumentException if {@code lockToken} is an empty value.
-     * @see <a href="https://docs.microsoft.com/azure/service-bus-messaging/message-deferral">Message deferral</a>
-     */
-=======
->>>>>>> 89b1d3e7
-    public void defer(ServiceBusReceivedMessage message, Map<String, Object> propertiesToModify) {
-        asyncClient.defer(message, propertiesToModify).block(operationTimeout);
-    }
-
-    /**
-     * Defers a {@link ServiceBusReceivedMessage message} with modified message property. This will move message into
-     * the deferred subqueue.
-     *
-<<<<<<< HEAD
-     * @param message The {@link ServiceBusReceivedMessage} message.
-     * @param propertiesToModify Message properties to modify.
-     * @param transactionContext in which this operation is taking part in. The transaction should be created first by
-     * {@link ServiceBusReceiverClient#createTransaction()} or {@link ServiceBusSenderClient#createTransaction()}.
-     *
-     * @throws NullPointerException if {@code lockToken}, {@code transactionContext} or
-     * {@code transactionContext.transactionId} is null.
-     * @throws UnsupportedOperationException if the receiver was opened in {@link ReceiveMode#RECEIVE_AND_DELETE}
-     *     mode.
-     * @throws IllegalArgumentException if {@code lockToken} is an empty value.
-=======
      * @param message The {@link ServiceBusReceivedMessage} to perform this operation.
      * @param propertiesToModify Message properties to modify.
      * @param transactionContext in which this operation is taking part in. The transaction should be created first
@@ -311,26 +193,17 @@
      *     transactionContext.transactionId} is null.
      * @throws UnsupportedOperationException if the receiver was opened in {@link ReceiveMode#RECEIVE_AND_DELETE}
      *     mode.
->>>>>>> 89b1d3e7
      * @see <a href="https://docs.microsoft.com/azure/service-bus-messaging/message-deferral">Message deferral</a>
      */
     public void defer(ServiceBusReceivedMessage message, Map<String, Object> propertiesToModify,
         ServiceBusTransactionContext transactionContext) {
         asyncClient.defer(message, propertiesToModify, transactionContext).block(operationTimeout);
-<<<<<<< HEAD
-
-=======
->>>>>>> 89b1d3e7
     }
 
     /**
      * Moves a {@link ServiceBusReceivedMessage message} to the deadletter sub-queue.
      *
-<<<<<<< HEAD
-     * @param message The {@link ServiceBusReceivedMessage} message.
-=======
-     * @param message The {@link ServiceBusReceivedMessage} to perform this operation.
->>>>>>> 89b1d3e7
+     * @param message The {@link ServiceBusReceivedMessage} to perform this operation.
      *
      * @throws NullPointerException if {@code message} is null.
      * @throws UnsupportedOperationException if the receiver was opened in {@link ReceiveMode#RECEIVE_AND_DELETE}
@@ -340,8 +213,6 @@
      */
     public void deadLetter(ServiceBusReceivedMessage message) {
         asyncClient.deadLetter(message).block(operationTimeout);
-<<<<<<< HEAD
-=======
     }
 
     /**
@@ -357,41 +228,12 @@
      */
     public void deadLetter(ServiceBusReceivedMessage message, DeadLetterOptions deadLetterOptions) {
         asyncClient.deadLetter(message, deadLetterOptions).block(operationTimeout);
->>>>>>> 89b1d3e7
     }
 
     /**
      * Moves a {@link ServiceBusReceivedMessage message} to the deadletter subqueue with deadletter reason, error
      * description, and/or modified properties.
      *
-<<<<<<< HEAD
-     * @param message The {@link ServiceBusReceivedMessage} message.
-     * @param deadLetterOptions The options to specify when moving message to the deadletter sub-queue.
-     *
-     * @throws NullPointerException if {@code lockToken} is null.
-     * @throws UnsupportedOperationException if the receiver was opened in {@link ReceiveMode#RECEIVE_AND_DELETE}
-     *     mode.
-     * @throws IllegalArgumentException if {@code lockToken} is an empty value.
-     */
-    public void deadLetter(ServiceBusReceivedMessage message, DeadLetterOptions deadLetterOptions) {
-        asyncClient.deadLetter(message, deadLetterOptions).block(operationTimeout);
-    }
-
-    /**
-     * Moves a {@link ServiceBusReceivedMessage message} to the deadletter subqueue with deadletter reason, error
-     * description, and/or modified properties.
-     *
-     * @param message The {@link ServiceBusReceivedMessage} message.
-     * @param deadLetterOptions The options to specify when moving message to the deadletter sub-queue.
-     * @param transactionContext in which this operation is taking part in. The transaction should be created first by
-     * {@link ServiceBusReceiverClient#createTransaction()} or {@link ServiceBusSenderClient#createTransaction()}.
-     *
-     * @throws NullPointerException if {@code lockToken}, {@code transactionContext} or
-     * {@code transactionContext.transactionId} is null.
-     * @throws UnsupportedOperationException if the receiver was opened in {@link ReceiveMode#RECEIVE_AND_DELETE}
-     *     mode.
-     * @throws IllegalArgumentException if {@code lockToken} is an empty value.
-=======
      * @param message The {@link ServiceBusReceivedMessage} to perform this operation.
      * @param deadLetterOptions The options to specify when moving message to the deadletter sub-queue.
      * @param transactionContext in which this operation is taking part in. The transaction should be created first
@@ -402,42 +244,10 @@
      *     transactionContext.transactionId} is null.
      * @throws UnsupportedOperationException if the receiver was opened in {@link ReceiveMode#RECEIVE_AND_DELETE}
      *     mode.
->>>>>>> 89b1d3e7
      */
     public void deadLetter(ServiceBusReceivedMessage message, DeadLetterOptions deadLetterOptions,
         ServiceBusTransactionContext transactionContext) {
         asyncClient.deadLetter(message, deadLetterOptions, transactionContext).block(operationTimeout);
-<<<<<<< HEAD
-    }
-
-    /**
-     * Gets and starts the auto lock renewal for a message with the given lock.
-     *
-     * @param lockToken Lock token of the message.
-     * @param maxLockRenewalDuration Maximum duration to keep renewing the lock token.
-     * @return A lock renewal operation for the message.
-     * @throws NullPointerException if {@code lockToken} or {@code maxLockRenewalDuration} is null.
-     * @throws IllegalArgumentException if {@code lockToken} is an empty string.
-     * @throws IllegalStateException if the receiver is a session receiver or the receiver is disposed.
-     */
-    public LockRenewalOperation getAutoRenewMessageLock(String lockToken, Duration maxLockRenewalDuration) {
-        return asyncClient.getAutoRenewMessageLock(lockToken, maxLockRenewalDuration);
-    }
-
-    /**
-     * Gets and starts the auto lock renewal for a session with the given lock.
-     *
-     * @param sessionId Id for the session to renew.
-     * @param maxLockRenewalDuration Maximum duration to keep renewing the lock token.
-     * @return A lock renewal operation for the message.
-     * @throws NullPointerException if {@code sessionId} or {@code maxLockRenewalDuration} is null.
-     * @throws IllegalArgumentException if {@code lockToken} is an empty string.
-     * @throws IllegalStateException if the receiver is a non-session receiver or the receiver is disposed.
-     */
-    public LockRenewalOperation getAutoRenewSessionLock(String sessionId, Duration maxLockRenewalDuration) {
-        return asyncClient.getAutoRenewSessionLock(sessionId, maxLockRenewalDuration);
-=======
->>>>>>> 89b1d3e7
     }
 
     /**
