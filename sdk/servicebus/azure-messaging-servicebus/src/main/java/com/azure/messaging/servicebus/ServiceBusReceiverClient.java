// Copyright (c) Microsoft Corporation. All rights reserved.
// Licensed under the MIT License.

package com.azure.messaging.servicebus;

import com.azure.core.annotation.ServiceClient;
import com.azure.core.util.IterableStream;
import com.azure.core.util.logging.ClientLogger;
import com.azure.messaging.servicebus.ServiceBusClientBuilder.ServiceBusReceiverClientBuilder;
import com.azure.messaging.servicebus.models.AbandonOptions;
import com.azure.messaging.servicebus.models.CompleteOptions;
import com.azure.messaging.servicebus.models.DeadLetterOptions;
import com.azure.messaging.servicebus.models.DeferOptions;
<<<<<<< HEAD
import com.azure.messaging.servicebus.models.ReceiveMode;
=======
import com.azure.messaging.servicebus.models.ServiceBusReceiveMode;
>>>>>>> e2018a87
import reactor.core.publisher.Flux;
import reactor.core.publisher.FluxSink;

import java.time.Duration;
import java.time.OffsetDateTime;
import java.util.Objects;
import java.util.concurrent.atomic.AtomicInteger;
import java.util.concurrent.atomic.AtomicReference;
import java.util.function.Consumer;

/**
 * A <b>synchronous</b> receiver responsible for receiving {@link ServiceBusReceivedMessage} from a specific queue or
 * topic on Azure Service Bus.
 *
 * <p><strong>Create an instance of receiver</strong></p>
 * {@codesnippet com.azure.messaging.servicebus.servicebusreceiverclient.instantiation}
 *
 * @see ServiceBusClientBuilder
 * @see ServiceBusReceiverAsyncClient To communicate with a Service Bus resource using an asynchronous client.
 */
@ServiceClient(builder = ServiceBusClientBuilder.class)
public final class ServiceBusReceiverClient implements AutoCloseable {
    private final ClientLogger logger = new ClientLogger(ServiceBusReceiverClient.class);
    private final AtomicInteger idGenerator = new AtomicInteger();
    private final ServiceBusReceiverAsyncClient asyncClient;
    private final Duration operationTimeout;

    /* To hold each receive work item to be processed.*/
    private final AtomicReference<SynchronousMessageSubscriber> synchronousMessageSubscriber = new AtomicReference<>();

    /**
     * Creates a synchronous receiver given its asynchronous counterpart.
     *
     * @param asyncClient Asynchronous receiver.
     */
    ServiceBusReceiverClient(ServiceBusReceiverAsyncClient asyncClient, Duration operationTimeout) {
        this.asyncClient = Objects.requireNonNull(asyncClient, "'asyncClient' cannot be null.");
        this.operationTimeout = Objects.requireNonNull(operationTimeout, "'operationTimeout' cannot be null.");
    }

    /**
     * Gets the fully qualified Service Bus namespace that the connection is associated with. This is likely similar to
     * {@code {yournamespace}.servicebus.windows.net}.
     *
     * @return The fully qualified Service Bus namespace that the connection is associated with.
     */
    public String getFullyQualifiedNamespace() {
        return asyncClient.getFullyQualifiedNamespace();
    }

    /**
     * Gets the Service Bus resource this client interacts with.
     *
     * @return The Service Bus resource this client interacts with.
     */
    public String getEntityPath() {
        return asyncClient.getEntityPath();
    }

    /**
     * Abandons a {@link ServiceBusReceivedMessage message}. This will make the message available again for processing.
     * Abandoning a message will increase the delivery count on the message.
     *
     * @param message The {@link ServiceBusReceivedMessage} to perform this operation.
     *
     * @throws NullPointerException if {@code message} is null.
     * @throws UnsupportedOperationException if the receiver was opened in
     *     {@link ServiceBusReceiveMode#RECEIVE_AND_DELETE} mode or if the message was received from
     *     {@link ServiceBusReceiverClient#peekMessage() peekMessage}.
     * @throws IllegalStateException if receiver is already disposed.
     * @throws ServiceBusException if the message could not be abandoned.
     */
    public void abandon(ServiceBusReceivedMessage message) {
        asyncClient.abandon(message).block(operationTimeout);
    }

    /**
     * Abandons a {@link ServiceBusReceivedMessage message} and updates the message's properties. This will make the
     * message available again for processing. Abandoning a message will increase the delivery count on the message.
     *
     * @param message The {@link ServiceBusReceivedMessage} to perform this operation.
<<<<<<< HEAD
     * @param options to abandon the message. You can specify
     *     {@link AbandonOptions#setPropertiesToModify(Map) properties} to modify on the Message. The
     *     {@code transactionContext} can be set using
     *     {@link AbandonOptions#setTransactionContext(ServiceBusTransactionContext)}. The transaction should be
     *     created first by {@link ServiceBusReceiverAsyncClient#createTransaction()} or
     *     {@link ServiceBusSenderAsyncClient#createTransaction()}.
     *
     * @throws NullPointerException if {@code message} or {@code options} is null. Also if
     *     {@code transactionContext.transactionId} is null when {@code options.transactionContext} is specified.
     * @throws UnsupportedOperationException if the receiver was opened in {@link ReceiveMode#RECEIVE_AND_DELETE}
     *     mode.
=======
     * @param options The options to set while abandoning the message.
     *
     * @throws NullPointerException if {@code message} or {@code options} is null. Also if
     *     {@code transactionContext.transactionId} is null when {@code options.transactionContext} is specified.
     * @throws UnsupportedOperationException if the receiver was opened in
     *     {@link ServiceBusReceiveMode#RECEIVE_AND_DELETE} mode or if the message was received from
     *     {@link ServiceBusReceiverClient#peekMessage() peekMessage}.
     * @throws IllegalStateException if receiver is already disposed.
     * @throws IllegalArgumentException if the message is already settled.
     * @throws ServiceBusException if the message could not be abandoned.
>>>>>>> e2018a87
     */
    public void abandon(ServiceBusReceivedMessage message, AbandonOptions options) {
        asyncClient.abandon(message, options).block(operationTimeout);
    }

    /**
     * Completes a {@link ServiceBusReceivedMessage message}. This will delete the message from the service.
     *
     * @param message The {@link ServiceBusReceivedMessage} to perform this operation.
     *
     * @throws NullPointerException if {@code message} is null.
     * @throws UnsupportedOperationException if the receiver was opened in
     *     {@link ServiceBusReceiveMode#RECEIVE_AND_DELETE} mode or if the message was received from
     *     {@link ServiceBusReceiverClient#peekMessage() peekMessage}.
     * @throws IllegalStateException if receiver is already disposed.
     * @throws IllegalArgumentException if the message is already settled.
     * @throws ServiceBusException if the message could not be completed.
     */
    public void complete(ServiceBusReceivedMessage message) {
        asyncClient.complete(message).block(operationTimeout);
    }

    /**
     * Completes a {@link ServiceBusReceivedMessage message}. This will delete the message from the service.
     *
     * @param message The {@link ServiceBusReceivedMessage} to perform this operation.
<<<<<<< HEAD
     * @param options to complete the message. The {@code transactionContext} can be set using
     *     {@link CompleteOptions#setTransactionContext(ServiceBusTransactionContext)}. The transaction should be
     *     created first by {@link ServiceBusReceiverAsyncClient#createTransaction()} or
     *     {@link ServiceBusSenderAsyncClient#createTransaction()}.
     *
     * @throws NullPointerException if {@code message} or {@code options} is null. Also if
     *     {@code transactionContext.transactionId} is null when {@code options.transactionContext} is specified.
     * @throws UnsupportedOperationException if the receiver was opened in {@link ReceiveMode#RECEIVE_AND_DELETE}
     *     mode.
=======
     * @param options Options used to complete the message.
     *
     * @throws NullPointerException if {@code message} or {@code options} is null. Also if
     *     {@code transactionContext.transactionId} is null when {@code options.transactionContext} is specified.
     * @throws UnsupportedOperationException if the receiver was opened in
     *     {@link ServiceBusReceiveMode#RECEIVE_AND_DELETE} mode or if the message was received from
     *     {@link ServiceBusReceiverClient#peekMessage() peekMessage}.
     * @throws IllegalStateException if receiver is already disposed.
     * @throws IllegalArgumentException if the message is already settled.
     * @throws ServiceBusException if the message could not be completed.
>>>>>>> e2018a87
     */
    public void complete(ServiceBusReceivedMessage message, CompleteOptions options) {
        asyncClient.complete(message, options).block(operationTimeout);
    }

    /**
     * Defers a {@link ServiceBusReceivedMessage message}. This will move message into the deferred subqueue.
     *
     * @param message The {@link ServiceBusReceivedMessage} to perform this operation.
     *
     * @throws NullPointerException if {@code message} is null.
     * @throws UnsupportedOperationException if the receiver was opened in
     *     {@link ServiceBusReceiveMode#RECEIVE_AND_DELETE} mode or if the message was received from
     *     {@link ServiceBusReceiverClient#peekMessage() peekMessage}.
     * @throws IllegalStateException if receiver is already disposed.
     * @throws ServiceBusException if the message could not be deferred.
     * @throws IllegalArgumentException if the message is already settled.
     *
     * @see <a href="https://docs.microsoft.com/azure/service-bus-messaging/message-deferral">Message deferral</a>
     */
    public void defer(ServiceBusReceivedMessage message) {
        asyncClient.defer(message).block(operationTimeout);
    }

    /**
     * Defers a {@link ServiceBusReceivedMessage message} using its lock token with modified message property. This
     * will move message into the deferred sub-queue.
     *
     * @param message The {@link ServiceBusReceivedMessage} to perform this operation.
<<<<<<< HEAD
     * @param options to defer the message. You can specify {@link DeferOptions#setPropertiesToModify(Map) properties}
     *     to modify on the Message. The {@code transactionContext} can be set using
     *     {@link DeferOptions#setTransactionContext(ServiceBusTransactionContext)}. The transaction should be
     *     created first by {@link ServiceBusReceiverAsyncClient#createTransaction()} or
     *     {@link ServiceBusSenderAsyncClient#createTransaction()}.
     *
     * @throws NullPointerException if {@code message} or {@code options} is null. Also if
     *     {@code transactionContext.transactionId} is null when {@code options.transactionContext} is specified.
     * @throws UnsupportedOperationException if the receiver was opened in {@link ReceiveMode#RECEIVE_AND_DELETE}
     *     mode.
=======
     * @param options Options used to defer the message.
     *
     * @throws NullPointerException if {@code message} or {@code options} is null. Also if
     *     {@code transactionContext.transactionId} is null when {@code options.transactionContext} is specified.
     * @throws UnsupportedOperationException if the receiver was opened in
     *     {@link ServiceBusReceiveMode#RECEIVE_AND_DELETE} mode or if the message was received from
     *     {@link ServiceBusReceiverClient#peekMessage() peekMessage}.
     * @throws IllegalStateException if receiver is already disposed.
     * @throws ServiceBusException if the message could not be deferred.
     *
>>>>>>> e2018a87
     * @see <a href="https://docs.microsoft.com/azure/service-bus-messaging/message-deferral">Message deferral</a>
     */
    public void defer(ServiceBusReceivedMessage message, DeferOptions options) {
        asyncClient.defer(message, options).block(operationTimeout);
    }

    /**
     * Moves a {@link ServiceBusReceivedMessage message} to the dead-letter sub-queue.
     *
     * @param message The {@link ServiceBusReceivedMessage} to perform this operation.
     *
     * @throws NullPointerException if {@code message} is null.
     * @throws UnsupportedOperationException if the receiver was opened in
     *     {@link ServiceBusReceiveMode#RECEIVE_AND_DELETE} mode or if the message was received from
     *     {@link ServiceBusReceiverClient#peekMessage() peekMessage}.
     * @throws IllegalStateException if receiver is already disposed.
     * @throws ServiceBusException if the message could not be dead-lettered.
     *
     * @see <a href="https://docs.microsoft.com/azure/service-bus-messaging/service-bus-dead-letter-queues">Dead letter
     *     queues</a>
     */
    public void deadLetter(ServiceBusReceivedMessage message) {
        asyncClient.deadLetter(message).block(operationTimeout);
    }

    /**
     * Moves a {@link ServiceBusReceivedMessage message} to the dead-letter sub-queue with dead-letter reason, error
     * description, and/or modified properties.
     *
     * @param message The {@link ServiceBusReceivedMessage} to perform this operation.
<<<<<<< HEAD
     * @param options to deadLetter the message. You can specify
     *     {@link DeadLetterOptions#setPropertiesToModify(Map) properties} to modify on the Message. The
     *     {@code transactionContext} can be set using
     *     {@link DeadLetterOptions#setTransactionContext(ServiceBusTransactionContext)}. The transaction should be
     *     created first by {@link ServiceBusReceiverAsyncClient#createTransaction()} or
     *     {@link ServiceBusSenderAsyncClient#createTransaction()}.
     *
     * @throws NullPointerException if {@code message} or {@code options} is null. Also if
     *     {@code transactionContext.transactionId} is null when {@code options.transactionContext} is specified.
     * @throws UnsupportedOperationException if the receiver was opened in {@link ReceiveMode#RECEIVE_AND_DELETE}
     *     mode.
=======
     * @param options Options used to dead-letter the message.
     *
     * @throws NullPointerException if {@code message} or {@code options} is null. Also if
     *     {@code transactionContext.transactionId} is null when {@code options.transactionContext} is specified.
     * @throws UnsupportedOperationException if the receiver was opened in
     *     {@link ServiceBusReceiveMode#RECEIVE_AND_DELETE} mode or if the message was received from
     *     {@link ServiceBusReceiverClient#peekMessage() peekMessage}.
     * @throws IllegalStateException if the receiver is already disposed of.
     * @throws ServiceBusException if the message could not be dead-lettered.
     *
     * @see <a href="https://docs.microsoft.com/azure/service-bus-messaging/service-bus-dead-letter-queues">Dead letter
     *     queues</a>
>>>>>>> e2018a87
     */
    public void deadLetter(ServiceBusReceivedMessage message, DeadLetterOptions options) {
        asyncClient.deadLetter(message, options).block(operationTimeout);
    }

    /**
     * Gets the state of the session if this receiver is a session receiver.
     *
     * @return The session state or null if there is no state set for the session.
     *
     * @throws IllegalStateException if the receiver is a non-session receiver or receiver is already disposed.
     * @throws ServiceBusException if the session state could not be acquired.
     */
    public byte[] getSessionState() {
        return this.getSessionState(asyncClient.getReceiverOptions().getSessionId());
    }

    /**
     * Reads the next active message without changing the state of the receiver or the message source. The first call to
     * {@code peekMessage()} fetches the first active message for this receiver. Each subsequent call fetches the
     * subsequent message in the entity.
     *
     * @return A peeked {@link ServiceBusReceivedMessage}.
     *
     * @throws IllegalStateException if the receiver is already disposed.
     * @throws ServiceBusException if an error occurs while peeking at the message.
     *
     * @see <a href="https://docs.microsoft.com/azure/service-bus-messaging/message-browsing">Message browsing</a>
     */
    public ServiceBusReceivedMessage peekMessage() {
        return this.peekMessage(asyncClient.getReceiverOptions().getSessionId());
    }

    /**
     * Reads the next active message without changing the state of the receiver or the message source. The first call to
     * {@code peekMessage()} fetches the first active message for this receiver. Each subsequent call fetches the
     * subsequent message in the entity.
     *
     * @param sessionId Session id of the message to peek from. {@code null} if there is no session.
     *
     * @return A peeked {@link ServiceBusReceivedMessage}.
     * @throws IllegalStateException if receiver is already disposed or the receiver is a non-session receiver.
     * @see <a href="https://docs.microsoft.com/azure/service-bus-messaging/message-browsing">Message browsing</a>
     */
    ServiceBusReceivedMessage peekMessage(String sessionId) {
        return asyncClient.peekMessage(sessionId).block(operationTimeout);
    }
    /**
     * Starting from the given sequence number, reads next the active message without changing the state of the receiver
     * or the message source.
     *
     * @param sequenceNumber The sequence number from where to read the message.
     *
     * @return A peeked {@link ServiceBusReceivedMessage}.
     *
     * @throws IllegalStateException if the receiver is already disposed.
     * @throws ServiceBusException if an error occurs while peeking at the message.
     *
     * @see <a href="https://docs.microsoft.com/azure/service-bus-messaging/message-browsing">Message browsing</a>
     */
<<<<<<< HEAD
    public ServiceBusReceivedMessage peekMessageAt(long sequenceNumber) {
        return this.peekMessageAt(sequenceNumber, asyncClient.getReceiverOptions().getSessionId());
=======
    public ServiceBusReceivedMessage peekMessage(long sequenceNumber) {
        return this.peekMessage(sequenceNumber, asyncClient.getReceiverOptions().getSessionId());
>>>>>>> e2018a87
    }

    /**
     * Starting from the given sequence number, reads next the active message without changing the state of the receiver
     * or the message source.
     *
     * @param sequenceNumber The sequence number from where to read the message.
     * @param sessionId Session id of the message to peek from. {@code null} if there is no session.
     *
     * @return A peeked {@link ServiceBusReceivedMessage}.
     * @throws IllegalStateException if receiver is already disposed.
     * @see <a href="https://docs.microsoft.com/azure/service-bus-messaging/message-browsing">Message browsing</a>
     */
<<<<<<< HEAD
    ServiceBusReceivedMessage peekMessageAt(long sequenceNumber, String sessionId) {
        return asyncClient.peekMessageAt(sequenceNumber, sessionId).block(operationTimeout);
=======
    ServiceBusReceivedMessage peekMessage(long sequenceNumber, String sessionId) {
        return asyncClient.peekMessage(sequenceNumber, sessionId).block(operationTimeout);
>>>>>>> e2018a87
    }

    /**
     * Reads the next batch of active messages without changing the state of the receiver or the message source.
     *
     * @param maxMessages The maximum number of messages to peek.
     *
     * @return An {@link IterableStream} of {@link ServiceBusReceivedMessage messages} that are peeked.
     *
     * @throws IllegalArgumentException if {@code maxMessages} is not a positive integer.
     * @throws IllegalStateException if the receiver is already disposed.
     * @throws ServiceBusException if an error occurs while peeking at messages.
     *
     * @see <a href="https://docs.microsoft.com/azure/service-bus-messaging/message-browsing">Message browsing</a>
     */
    public IterableStream<ServiceBusReceivedMessage> peekMessages(int maxMessages) {
        return this.peekMessages(maxMessages, asyncClient.getReceiverOptions().getSessionId());
    }

    /**
     * Reads the next batch of active messages without changing the state of the receiver or the message source.
     *
     * @param maxMessages The number of messages.
     * @param sessionId Session id of the messages to peek from. {@code null} if there is no session.
     *
     * @return An {@link IterableStream} of {@link ServiceBusReceivedMessage messages} that are peeked.
     * @throws IllegalArgumentException if {@code maxMessages} is not a positive integer.
     * @throws IllegalStateException if receiver is already disposed.
     * @see <a href="https://docs.microsoft.com/azure/service-bus-messaging/message-browsing">Message browsing</a>
     */
    IterableStream<ServiceBusReceivedMessage> peekMessages(int maxMessages, String sessionId) {
        if (maxMessages <= 0) {
            throw logger.logExceptionAsError(new IllegalArgumentException(
                "'maxMessages' cannot be less than or equal to 0. maxMessages: " + maxMessages));
        }

        final Flux<ServiceBusReceivedMessage> messages = asyncClient.peekMessages(maxMessages, sessionId)
            .timeout(operationTimeout);

        // Subscribe so we can kick off this operation.
        messages.subscribe();

        return new IterableStream<>(messages);
    }

    /**
     * Starting from the given sequence number, reads the next batch of active messages without changing the state of
     * the receiver or the message source.
     *
     * @param maxMessages The number of messages.
     * @param sequenceNumber The sequence number from where to start reading messages.
     *
     * @return An {@link IterableStream} of {@link ServiceBusReceivedMessage messages} peeked.
     *
     * @throws IllegalArgumentException if {@code maxMessages} is not a positive integer.
     * @throws IllegalStateException if the receiver is already disposed.
     * @throws ServiceBusException if an error occurs while peeking at messages.
     *
     * @see <a href="https://docs.microsoft.com/azure/service-bus-messaging/message-browsing">Message browsing</a>
     */
<<<<<<< HEAD
    public IterableStream<ServiceBusReceivedMessage> peekMessagesAt(int maxMessages, long sequenceNumber) {
        return this.peekMessagesAt(maxMessages, sequenceNumber, asyncClient.getReceiverOptions().getSessionId());
=======
    public IterableStream<ServiceBusReceivedMessage> peekMessages(int maxMessages, long sequenceNumber) {
        return this.peekMessages(maxMessages, sequenceNumber, asyncClient.getReceiverOptions().getSessionId());
>>>>>>> e2018a87
    }

    /**
     * Starting from the given sequence number, reads the next batch of active messages without changing the state of
     * the receiver or the message source.
     *
     * @param maxMessages The number of messages.
     * @param sequenceNumber The sequence number from where to start reading messages.
     * @param sessionId Session id of the messages to peek from. {@code null} if there is no session.
     *
     * @return An {@link IterableStream} of {@link ServiceBusReceivedMessage} peeked.
     * @throws IllegalArgumentException if {@code maxMessages} is not a positive integer.
     * @throws IllegalStateException if receiver is already disposed.
     * @see <a href="https://docs.microsoft.com/azure/service-bus-messaging/message-browsing">Message browsing</a>
     */
<<<<<<< HEAD
    IterableStream<ServiceBusReceivedMessage> peekMessagesAt(int maxMessages, long sequenceNumber,
        String sessionId) {
=======
    IterableStream<ServiceBusReceivedMessage> peekMessages(int maxMessages, long sequenceNumber, String sessionId) {
>>>>>>> e2018a87
        if (maxMessages <= 0) {
            throw logger.logExceptionAsError(new IllegalArgumentException(
                "'maxMessages' cannot be less than or equal to 0. maxMessages: " + maxMessages));
        }

        final Flux<ServiceBusReceivedMessage> messages = asyncClient.peekMessages(maxMessages, sequenceNumber,
            sessionId).timeout(operationTimeout);

        // Subscribe so we can kick off this operation.
        messages.subscribe();

        return new IterableStream<>(messages);
    }

    /**
     * Receives an iterable stream of {@link ServiceBusReceivedMessage messages} from the Service Bus entity. The
     * receive operation will wait for a default 1 minute for receiving a message before it times out. You can
     * override it by using {@link #receiveMessages(int, Duration)}.
     *
     * @param maxMessages The maximum number of messages to receive.
     *
     * @return An {@link IterableStream} of at most {@code maxMessages} messages from the Service Bus entity.
     *
     * @throws IllegalArgumentException if {@code maxMessages} is zero or a negative value.
     * @throws IllegalStateException if the receiver is already disposed.
     * @throws ServiceBusException if an error occurs while receiving messages.
     */
    public IterableStream<ServiceBusReceivedMessage> receiveMessages(int maxMessages) {
        return receiveMessages(maxMessages, operationTimeout);
    }

    /**
     * Receives an iterable stream of {@link ServiceBusReceivedMessage messages} from the Service Bus entity. The
     * default receive mode is {@link ServiceBusReceiveMode#PEEK_LOCK } unless it is changed during creation of {@link
     * ServiceBusReceiverClient} using {@link ServiceBusReceiverClientBuilder#receiveMode(ServiceBusReceiveMode)}.
     *
     * @param maxMessages The maximum number of messages to receive.
     * @param maxWaitTime The time the client waits for receiving a message before it times out.
     *
     * @return An {@link IterableStream} of at most {@code maxMessages} messages from the Service Bus entity.
     *
     * @throws IllegalArgumentException if {@code maxMessages} or {@code maxWaitTime} is zero or a negative value.
     * @throws IllegalStateException if the receiver is already disposed.
     * @throws ServiceBusException if an error occurs while receiving messages.
     */
<<<<<<< HEAD
    public IterableStream<ServiceBusReceivedMessage> receiveMessages(int maxMessages,
                                                                    Duration maxWaitTime) {
=======
    public IterableStream<ServiceBusReceivedMessage> receiveMessages(int maxMessages, Duration maxWaitTime) {
>>>>>>> e2018a87
        if (maxMessages <= 0) {
            throw logger.logExceptionAsError(new IllegalArgumentException(
                "'maxMessages' cannot be less than or equal to 0. maxMessages: " + maxMessages));
        } else if (Objects.isNull(maxWaitTime)) {
            throw logger.logExceptionAsError(
                new NullPointerException("'maxWaitTime' cannot be null."));
        } else if (maxWaitTime.isNegative() || maxWaitTime.isZero()) {
            throw logger.logExceptionAsError(
                new IllegalArgumentException("'maxWaitTime' cannot be zero or less. maxWaitTime: " + maxWaitTime));
        }

        final Flux<ServiceBusReceivedMessage> messages = Flux.create(emitter -> queueWork(maxMessages,
            maxWaitTime, emitter));

        return new IterableStream<>(messages);
    }

    /**
     * Receives a deferred {@link ServiceBusReceivedMessage message}. Deferred messages can only be received by using
     * sequence number.
     *
     * @param sequenceNumber The {@link ServiceBusReceivedMessage#getSequenceNumber() sequence number} of the
     *     message.
     *
     * @return A deferred message with the matching {@code sequenceNumber}.
     *
     * @throws IllegalStateException if receiver is already disposed.
     * @throws ServiceBusException if deferred message cannot be received.
     */
    public ServiceBusReceivedMessage receiveDeferredMessage(long sequenceNumber) {
        return this.receiveDeferredMessage(sequenceNumber, asyncClient.getReceiverOptions().getSessionId());
    }

    /**
     * Receives a deferred {@link ServiceBusReceivedMessage message}. Deferred messages can only be received by using
     * sequence number.
     *
     * @param sequenceNumber The {@link ServiceBusReceivedMessage#getSequenceNumber() sequence number} of the
     *     message.
     * @param sessionId Session id of the deferred message.
     *
     * @return A deferred message with the matching {@code sequenceNumber}.
     * @throws IllegalStateException if receiver is already disposed.
     */
    ServiceBusReceivedMessage receiveDeferredMessage(long sequenceNumber, String sessionId) {
        return asyncClient.receiveDeferredMessage(sequenceNumber, sessionId).block(operationTimeout);
    }

    /**
     * Receives a batch of deferred {@link ServiceBusReceivedMessage messages}. Deferred messages can only be received
     * by using sequence number.
     *
     * @param sequenceNumbers The sequence numbers of the deferred messages.
     *
     * @return An {@link IterableStream} of deferred {@link ServiceBusReceivedMessage messages}.
     *
     * @throws NullPointerException if {@code sequenceNumbers} is null.
     * @throws IllegalStateException if receiver is already disposed.
     * @throws ServiceBusException if deferred messages cannot be received.
     */
    public IterableStream<ServiceBusReceivedMessage> receiveDeferredMessageBatch(Iterable<Long> sequenceNumbers) {
        return this.receiveDeferredMessageBatch(sequenceNumbers, asyncClient.getReceiverOptions().getSessionId());
    }

    /**
     * Receives a batch of deferred {@link ServiceBusReceivedMessage messages}. Deferred messages can only be received
     * by using sequence number.
     *
     * @param sequenceNumbers The sequence numbers of the deferred messages.
     * @param sessionId Session id of the deferred messages. {@code null} if there is no session.
     *
     * @return An {@link IterableStream} of deferred {@link ServiceBusReceivedMessage messages}.
     * @throws IllegalStateException if receiver is already disposed.
     */
    IterableStream<ServiceBusReceivedMessage> receiveDeferredMessageBatch(Iterable<Long> sequenceNumbers,
        String sessionId) {
        final Flux<ServiceBusReceivedMessage> messages = asyncClient.receiveDeferredMessages(sequenceNumbers,
            sessionId).timeout(operationTimeout);

        // Subscribe so we can kick off this operation.
        messages.subscribe();

        return new IterableStream<>(messages);
    }

    /**
     * Renews the lock on the specified message. The lock will be renewed based on the setting specified on the entity.
     * When a message is received in {@link ServiceBusReceiveMode#PEEK_LOCK} mode, the message is locked on the
     * server for this receiver instance for a duration as specified during the Queue creation (LockDuration). If
     * processing of the message requires longer than this duration, the lock needs to be renewed. For each renewal,
     * the lock is reset to the entity's LockDuration value.
     *
     * @param message The {@link ServiceBusReceivedMessage} to perform lock renewal.
     *
     * @return The new expiration time for the message.
     *
     * @throws NullPointerException if {@code message} or {@code message.getLockToken()} is null.
     * @throws UnsupportedOperationException if the receiver was opened in
     *      {@link ServiceBusReceiveMode#RECEIVE_AND_DELETE} mode or if the message was received from peekMessage.
     * @throws IllegalStateException if the receiver is a session receiver or receiver is already disposed.
     * @throws IllegalArgumentException if {@code message.getLockToken()} is an empty value.
     */
    public OffsetDateTime renewMessageLock(ServiceBusReceivedMessage message) {
        return asyncClient.renewMessageLock(message).block(operationTimeout);
    }

    /**
     * Starts the auto lock renewal for a message with the given lock.
     *
     * @param message The {@link ServiceBusReceivedMessage} to perform auto-lock renewal.
     * @param maxLockRenewalDuration Maximum duration to keep renewing the lock token.
     * @param onError A function to call when an error occurs during lock renewal.
     *
     * @throws NullPointerException if {@code message} or {@code maxLockRenewalDuration} is null.
     * @throws IllegalStateException if the receiver is a session receiver or the receiver is disposed.
     * @throws IllegalArgumentException if {@code message.getLockToken()} is an empty value.
     * @throws ServiceBusException If the message cannot be renewed.
     */
    public void renewMessageLock(ServiceBusReceivedMessage message, Duration maxLockRenewalDuration,
        Consumer<Throwable> onError) {
        final String lockToken = message != null ? message.getLockToken() : "null";
        final Consumer<Throwable> throwableConsumer = onError != null
            ? onError
            : error -> logger.warning("Exception occurred while renewing lock token '{}'.", lockToken, error);

        asyncClient.renewMessageLock(message, maxLockRenewalDuration).subscribe(
            v -> logger.verbose("Completed renewing lock token: '{}'", lockToken),
            throwableConsumer,
            () -> logger.verbose("Auto message lock renewal operation completed: {}", lockToken));
    }

    /**
     * Sets the state of the session if this receiver is a session receiver.
     *
     * @return The next expiration time for the session lock.
     * @throws IllegalStateException if the receiver is a non-session receiver or receiver is already disposed.
     * @throws ServiceBusException if the session lock cannot be renewed.
     */
    public OffsetDateTime renewSessionLock() {
        return this.renewSessionLock(asyncClient.getReceiverOptions().getSessionId());
    }

    /**
     * Starts the auto lock renewal for the session that this receiver works for.
     *
     * @param maxLockRenewalDuration Maximum duration to keep renewing the session.
     * @param onError A function to call when an error occurs during lock renewal.
     *
     * @throws NullPointerException if {@code sessionId} or {@code maxLockRenewalDuration} is null.
     * @throws IllegalArgumentException if {@code sessionId} is an empty string.
     * @throws IllegalStateException if the receiver is a non-session receiver or the receiver is disposed.
     */
    public void renewSessionLock(Duration maxLockRenewalDuration, Consumer<Throwable> onError) {
        this.renewSessionLock(asyncClient.getReceiverOptions().getSessionId(), maxLockRenewalDuration, onError);
    }

    /**
     * Sets the state of the session if this receiver is a session receiver.
     *
     * @param sessionState State to set on the session.
     *
     * @throws IllegalStateException if the receiver is a non-session receiver or receiver is already disposed.
     * @throws ServiceBusException if the session state cannot be set.
     */
    public void setSessionState(byte[] sessionState) {
        this.setSessionState(asyncClient.getReceiverOptions().getSessionId(), sessionState);
    }

    /**
     * Starts a new transaction on Service Bus. The {@link ServiceBusTransactionContext} should be passed along to all
     * operations that need to be in this transaction.
     *
     * <p><strong>Creating and using a transaction</strong></p>
     * {@codesnippet com.azure.messaging.servicebus.servicebusreceiverclient.committransaction#servicebustransactioncontext}
     *
     * @return A new {@link ServiceBusTransactionContext}.
     *
     * @throws IllegalStateException if the receiver is already disposed.
     * @throws ServiceBusException if a transaction cannot be created.
     */
    public ServiceBusTransactionContext createTransaction() {
        return asyncClient.createTransaction().block(operationTimeout);
    }

    /**
     * Commits the transaction and all the operations associated with it.
     *
     * <p><strong>Creating and using a transaction</strong></p>
     * {@codesnippet com.azure.messaging.servicebus.servicebusreceiverclient.committransaction#servicebustransactioncontext}
     *
     * @param transactionContext The transaction to be commit.
     *
     * @throws IllegalStateException if the receiver is already disposed.
     * @throws NullPointerException if {@code transactionContext} or {@code transactionContext.transactionId} is null.
     * @throws ServiceBusException if the transaction could not be committed.
     */
    public void commitTransaction(ServiceBusTransactionContext transactionContext) {
        asyncClient.commitTransaction(transactionContext).block(operationTimeout);
    }

    /**
     * Rollbacks the transaction given and all operations associated with it.
     *
     * <p><strong>Creating and using a transaction</strong></p>
     * {@codesnippet com.azure.messaging.servicebus.servicebusreceiverclient.committransaction#servicebustransactioncontext}
     *
     * @param transactionContext The transaction to be rollback.
     *
     * @throws IllegalStateException if the receiver is alread disposed.
     * @throws NullPointerException if {@code transactionContext} or {@code transactionContext.transactionId} is null.
     * @throws ServiceBusException if the transaction could not be rolled back.
     */
    public void rollbackTransaction(ServiceBusTransactionContext transactionContext) {
        asyncClient.rollbackTransaction(transactionContext).block(operationTimeout);
    }

    /**
     * Disposes of the consumer by closing the underlying links to the service.
     */
    @Override
    public void close() {
        SynchronousMessageSubscriber messageSubscriber = synchronousMessageSubscriber.getAndSet(null);
        if (messageSubscriber != null && !messageSubscriber.isDisposed()) {
            messageSubscriber.dispose();
        }

        asyncClient.close();
    }

    /**
     * Given an {@code emitter}, creates a {@link SynchronousMessageSubscriber} to receive messages from Service Bus
     * entity.
     */
    private void queueWork(int maximumMessageCount, Duration maxWaitTime,
                           FluxSink<ServiceBusReceivedMessage> emitter) {
        final long id = idGenerator.getAndIncrement();
        final int prefetch = asyncClient.getReceiverOptions().getPrefetchCount();
        final int toRequest = prefetch != 0 ? Math.min(maximumMessageCount, prefetch) : maximumMessageCount;
        final SynchronousReceiveWork work = new SynchronousReceiveWork(id,
            toRequest,
            maxWaitTime, emitter);
        SynchronousMessageSubscriber messageSubscriber = synchronousMessageSubscriber.get();
        if (messageSubscriber == null) {
            SynchronousMessageSubscriber newSubscriber = new SynchronousMessageSubscriber(toRequest, work);
            if (!synchronousMessageSubscriber.compareAndSet(null, newSubscriber)) {
                newSubscriber.dispose();
                SynchronousMessageSubscriber existing = synchronousMessageSubscriber.get();
                existing.queueWork(work);
            } else {
                asyncClient.receiveMessagesNoBackPressure().subscribeWith(newSubscriber);
            }
        } else {
            messageSubscriber.queueWork(work);
        }
        logger.verbose("[{}] Receive request queued up.", work.getId());
    }

    OffsetDateTime renewSessionLock(String sessionId) {
        return asyncClient.renewSessionLock(sessionId).block(operationTimeout);
    }

    void renewSessionLock(String sessionId, Duration maxLockRenewalDuration, Consumer<Throwable> onError) {
        final Consumer<Throwable> throwableConsumer = onError != null
            ? onError
            : error -> logger.warning("Exception occurred while renewing session: '{}'.", sessionId, error);

        asyncClient.renewSessionLock(maxLockRenewalDuration).subscribe(
            v -> logger.verbose("Completed renewing session: '{}'", sessionId),
            throwableConsumer,
            () -> logger.verbose("Auto session lock renewal operation completed: {}", sessionId));
    }

    void setSessionState(String sessionId, byte[] sessionState) {
        asyncClient.setSessionState(sessionId, sessionState).block(operationTimeout);
    }

    byte[] getSessionState(String sessionId) {
        return asyncClient.getSessionState(sessionId).block(operationTimeout);
    }
}<|MERGE_RESOLUTION|>--- conflicted
+++ resolved
@@ -11,11 +11,7 @@
 import com.azure.messaging.servicebus.models.CompleteOptions;
 import com.azure.messaging.servicebus.models.DeadLetterOptions;
 import com.azure.messaging.servicebus.models.DeferOptions;
-<<<<<<< HEAD
-import com.azure.messaging.servicebus.models.ReceiveMode;
-=======
 import com.azure.messaging.servicebus.models.ServiceBusReceiveMode;
->>>>>>> e2018a87
 import reactor.core.publisher.Flux;
 import reactor.core.publisher.FluxSink;
 
@@ -97,20 +93,43 @@
      * message available again for processing. Abandoning a message will increase the delivery count on the message.
      *
      * @param message The {@link ServiceBusReceivedMessage} to perform this operation.
-<<<<<<< HEAD
-     * @param options to abandon the message. You can specify
-     *     {@link AbandonOptions#setPropertiesToModify(Map) properties} to modify on the Message. The
-     *     {@code transactionContext} can be set using
-     *     {@link AbandonOptions#setTransactionContext(ServiceBusTransactionContext)}. The transaction should be
-     *     created first by {@link ServiceBusReceiverAsyncClient#createTransaction()} or
-     *     {@link ServiceBusSenderAsyncClient#createTransaction()}.
+     * @param options The options to set while abandoning the message.
      *
      * @throws NullPointerException if {@code message} or {@code options} is null. Also if
      *     {@code transactionContext.transactionId} is null when {@code options.transactionContext} is specified.
-     * @throws UnsupportedOperationException if the receiver was opened in {@link ReceiveMode#RECEIVE_AND_DELETE}
-     *     mode.
-=======
-     * @param options The options to set while abandoning the message.
+     * @throws UnsupportedOperationException if the receiver was opened in
+     *     {@link ServiceBusReceiveMode#RECEIVE_AND_DELETE} mode or if the message was received from
+     *     {@link ServiceBusReceiverClient#peekMessage() peekMessage}.
+     * @throws IllegalStateException if receiver is already disposed.
+     * @throws IllegalArgumentException if the message is already settled.
+     * @throws ServiceBusException if the message could not be abandoned.
+     */
+    public void abandon(ServiceBusReceivedMessage message, AbandonOptions options) {
+        asyncClient.abandon(message, options).block(operationTimeout);
+    }
+
+    /**
+     * Completes a {@link ServiceBusReceivedMessage message}. This will delete the message from the service.
+     *
+     * @param message The {@link ServiceBusReceivedMessage} to perform this operation.
+     *
+     * @throws NullPointerException if {@code message} is null.
+     * @throws UnsupportedOperationException if the receiver was opened in
+     *     {@link ServiceBusReceiveMode#RECEIVE_AND_DELETE} mode or if the message was received from
+     *     {@link ServiceBusReceiverClient#peekMessage() peekMessage}.
+     * @throws IllegalStateException if receiver is already disposed.
+     * @throws IllegalArgumentException if the message is already settled.
+     * @throws ServiceBusException if the message could not be completed.
+     */
+    public void complete(ServiceBusReceivedMessage message) {
+        asyncClient.complete(message).block(operationTimeout);
+    }
+
+    /**
+     * Completes a {@link ServiceBusReceivedMessage message}. This will delete the message from the service.
+     *
+     * @param message The {@link ServiceBusReceivedMessage} to perform this operation.
+     * @param options Options used to complete the message.
      *
      * @throws NullPointerException if {@code message} or {@code options} is null. Also if
      *     {@code transactionContext.transactionId} is null when {@code options.transactionContext} is specified.
@@ -119,15 +138,14 @@
      *     {@link ServiceBusReceiverClient#peekMessage() peekMessage}.
      * @throws IllegalStateException if receiver is already disposed.
      * @throws IllegalArgumentException if the message is already settled.
-     * @throws ServiceBusException if the message could not be abandoned.
->>>>>>> e2018a87
-     */
-    public void abandon(ServiceBusReceivedMessage message, AbandonOptions options) {
-        asyncClient.abandon(message, options).block(operationTimeout);
-    }
-
-    /**
-     * Completes a {@link ServiceBusReceivedMessage message}. This will delete the message from the service.
+     * @throws ServiceBusException if the message could not be completed.
+     */
+    public void complete(ServiceBusReceivedMessage message, CompleteOptions options) {
+        asyncClient.complete(message, options).block(operationTimeout);
+    }
+
+    /**
+     * Defers a {@link ServiceBusReceivedMessage message}. This will move message into the deferred subqueue.
      *
      * @param message The {@link ServiceBusReceivedMessage} to perform this operation.
      *
@@ -136,46 +154,38 @@
      *     {@link ServiceBusReceiveMode#RECEIVE_AND_DELETE} mode or if the message was received from
      *     {@link ServiceBusReceiverClient#peekMessage() peekMessage}.
      * @throws IllegalStateException if receiver is already disposed.
+     * @throws ServiceBusException if the message could not be deferred.
      * @throws IllegalArgumentException if the message is already settled.
-     * @throws ServiceBusException if the message could not be completed.
-     */
-    public void complete(ServiceBusReceivedMessage message) {
-        asyncClient.complete(message).block(operationTimeout);
-    }
-
-    /**
-     * Completes a {@link ServiceBusReceivedMessage message}. This will delete the message from the service.
+     *
+     * @see <a href="https://docs.microsoft.com/azure/service-bus-messaging/message-deferral">Message deferral</a>
+     */
+    public void defer(ServiceBusReceivedMessage message) {
+        asyncClient.defer(message).block(operationTimeout);
+    }
+
+    /**
+     * Defers a {@link ServiceBusReceivedMessage message} using its lock token with modified message property. This
+     * will move message into the deferred sub-queue.
      *
      * @param message The {@link ServiceBusReceivedMessage} to perform this operation.
-<<<<<<< HEAD
-     * @param options to complete the message. The {@code transactionContext} can be set using
-     *     {@link CompleteOptions#setTransactionContext(ServiceBusTransactionContext)}. The transaction should be
-     *     created first by {@link ServiceBusReceiverAsyncClient#createTransaction()} or
-     *     {@link ServiceBusSenderAsyncClient#createTransaction()}.
+     * @param options Options used to defer the message.
      *
      * @throws NullPointerException if {@code message} or {@code options} is null. Also if
      *     {@code transactionContext.transactionId} is null when {@code options.transactionContext} is specified.
-     * @throws UnsupportedOperationException if the receiver was opened in {@link ReceiveMode#RECEIVE_AND_DELETE}
-     *     mode.
-=======
-     * @param options Options used to complete the message.
-     *
-     * @throws NullPointerException if {@code message} or {@code options} is null. Also if
-     *     {@code transactionContext.transactionId} is null when {@code options.transactionContext} is specified.
      * @throws UnsupportedOperationException if the receiver was opened in
      *     {@link ServiceBusReceiveMode#RECEIVE_AND_DELETE} mode or if the message was received from
      *     {@link ServiceBusReceiverClient#peekMessage() peekMessage}.
      * @throws IllegalStateException if receiver is already disposed.
-     * @throws IllegalArgumentException if the message is already settled.
-     * @throws ServiceBusException if the message could not be completed.
->>>>>>> e2018a87
-     */
-    public void complete(ServiceBusReceivedMessage message, CompleteOptions options) {
-        asyncClient.complete(message, options).block(operationTimeout);
-    }
-
-    /**
-     * Defers a {@link ServiceBusReceivedMessage message}. This will move message into the deferred subqueue.
+     * @throws ServiceBusException if the message could not be deferred.
+     *
+     * @see <a href="https://docs.microsoft.com/azure/service-bus-messaging/message-deferral">Message deferral</a>
+     */
+    public void defer(ServiceBusReceivedMessage message, DeferOptions options) {
+        asyncClient.defer(message, options).block(operationTimeout);
+    }
+
+    /**
+     * Moves a {@link ServiceBusReceivedMessage message} to the dead-letter sub-queue.
      *
      * @param message The {@link ServiceBusReceivedMessage} to perform this operation.
      *
@@ -184,59 +194,6 @@
      *     {@link ServiceBusReceiveMode#RECEIVE_AND_DELETE} mode or if the message was received from
      *     {@link ServiceBusReceiverClient#peekMessage() peekMessage}.
      * @throws IllegalStateException if receiver is already disposed.
-     * @throws ServiceBusException if the message could not be deferred.
-     * @throws IllegalArgumentException if the message is already settled.
-     *
-     * @see <a href="https://docs.microsoft.com/azure/service-bus-messaging/message-deferral">Message deferral</a>
-     */
-    public void defer(ServiceBusReceivedMessage message) {
-        asyncClient.defer(message).block(operationTimeout);
-    }
-
-    /**
-     * Defers a {@link ServiceBusReceivedMessage message} using its lock token with modified message property. This
-     * will move message into the deferred sub-queue.
-     *
-     * @param message The {@link ServiceBusReceivedMessage} to perform this operation.
-<<<<<<< HEAD
-     * @param options to defer the message. You can specify {@link DeferOptions#setPropertiesToModify(Map) properties}
-     *     to modify on the Message. The {@code transactionContext} can be set using
-     *     {@link DeferOptions#setTransactionContext(ServiceBusTransactionContext)}. The transaction should be
-     *     created first by {@link ServiceBusReceiverAsyncClient#createTransaction()} or
-     *     {@link ServiceBusSenderAsyncClient#createTransaction()}.
-     *
-     * @throws NullPointerException if {@code message} or {@code options} is null. Also if
-     *     {@code transactionContext.transactionId} is null when {@code options.transactionContext} is specified.
-     * @throws UnsupportedOperationException if the receiver was opened in {@link ReceiveMode#RECEIVE_AND_DELETE}
-     *     mode.
-=======
-     * @param options Options used to defer the message.
-     *
-     * @throws NullPointerException if {@code message} or {@code options} is null. Also if
-     *     {@code transactionContext.transactionId} is null when {@code options.transactionContext} is specified.
-     * @throws UnsupportedOperationException if the receiver was opened in
-     *     {@link ServiceBusReceiveMode#RECEIVE_AND_DELETE} mode or if the message was received from
-     *     {@link ServiceBusReceiverClient#peekMessage() peekMessage}.
-     * @throws IllegalStateException if receiver is already disposed.
-     * @throws ServiceBusException if the message could not be deferred.
-     *
->>>>>>> e2018a87
-     * @see <a href="https://docs.microsoft.com/azure/service-bus-messaging/message-deferral">Message deferral</a>
-     */
-    public void defer(ServiceBusReceivedMessage message, DeferOptions options) {
-        asyncClient.defer(message, options).block(operationTimeout);
-    }
-
-    /**
-     * Moves a {@link ServiceBusReceivedMessage message} to the dead-letter sub-queue.
-     *
-     * @param message The {@link ServiceBusReceivedMessage} to perform this operation.
-     *
-     * @throws NullPointerException if {@code message} is null.
-     * @throws UnsupportedOperationException if the receiver was opened in
-     *     {@link ServiceBusReceiveMode#RECEIVE_AND_DELETE} mode or if the message was received from
-     *     {@link ServiceBusReceiverClient#peekMessage() peekMessage}.
-     * @throws IllegalStateException if receiver is already disposed.
      * @throws ServiceBusException if the message could not be dead-lettered.
      *
      * @see <a href="https://docs.microsoft.com/azure/service-bus-messaging/service-bus-dead-letter-queues">Dead letter
@@ -251,19 +208,6 @@
      * description, and/or modified properties.
      *
      * @param message The {@link ServiceBusReceivedMessage} to perform this operation.
-<<<<<<< HEAD
-     * @param options to deadLetter the message. You can specify
-     *     {@link DeadLetterOptions#setPropertiesToModify(Map) properties} to modify on the Message. The
-     *     {@code transactionContext} can be set using
-     *     {@link DeadLetterOptions#setTransactionContext(ServiceBusTransactionContext)}. The transaction should be
-     *     created first by {@link ServiceBusReceiverAsyncClient#createTransaction()} or
-     *     {@link ServiceBusSenderAsyncClient#createTransaction()}.
-     *
-     * @throws NullPointerException if {@code message} or {@code options} is null. Also if
-     *     {@code transactionContext.transactionId} is null when {@code options.transactionContext} is specified.
-     * @throws UnsupportedOperationException if the receiver was opened in {@link ReceiveMode#RECEIVE_AND_DELETE}
-     *     mode.
-=======
      * @param options Options used to dead-letter the message.
      *
      * @throws NullPointerException if {@code message} or {@code options} is null. Also if
@@ -276,7 +220,6 @@
      *
      * @see <a href="https://docs.microsoft.com/azure/service-bus-messaging/service-bus-dead-letter-queues">Dead letter
      *     queues</a>
->>>>>>> e2018a87
      */
     public void deadLetter(ServiceBusReceivedMessage message, DeadLetterOptions options) {
         asyncClient.deadLetter(message, options).block(operationTimeout);
@@ -337,13 +280,8 @@
      *
      * @see <a href="https://docs.microsoft.com/azure/service-bus-messaging/message-browsing">Message browsing</a>
      */
-<<<<<<< HEAD
-    public ServiceBusReceivedMessage peekMessageAt(long sequenceNumber) {
-        return this.peekMessageAt(sequenceNumber, asyncClient.getReceiverOptions().getSessionId());
-=======
     public ServiceBusReceivedMessage peekMessage(long sequenceNumber) {
         return this.peekMessage(sequenceNumber, asyncClient.getReceiverOptions().getSessionId());
->>>>>>> e2018a87
     }
 
     /**
@@ -357,13 +295,8 @@
      * @throws IllegalStateException if receiver is already disposed.
      * @see <a href="https://docs.microsoft.com/azure/service-bus-messaging/message-browsing">Message browsing</a>
      */
-<<<<<<< HEAD
-    ServiceBusReceivedMessage peekMessageAt(long sequenceNumber, String sessionId) {
-        return asyncClient.peekMessageAt(sequenceNumber, sessionId).block(operationTimeout);
-=======
     ServiceBusReceivedMessage peekMessage(long sequenceNumber, String sessionId) {
         return asyncClient.peekMessage(sequenceNumber, sessionId).block(operationTimeout);
->>>>>>> e2018a87
     }
 
     /**
@@ -424,13 +357,8 @@
      *
      * @see <a href="https://docs.microsoft.com/azure/service-bus-messaging/message-browsing">Message browsing</a>
      */
-<<<<<<< HEAD
-    public IterableStream<ServiceBusReceivedMessage> peekMessagesAt(int maxMessages, long sequenceNumber) {
-        return this.peekMessagesAt(maxMessages, sequenceNumber, asyncClient.getReceiverOptions().getSessionId());
-=======
     public IterableStream<ServiceBusReceivedMessage> peekMessages(int maxMessages, long sequenceNumber) {
         return this.peekMessages(maxMessages, sequenceNumber, asyncClient.getReceiverOptions().getSessionId());
->>>>>>> e2018a87
     }
 
     /**
@@ -446,12 +374,7 @@
      * @throws IllegalStateException if receiver is already disposed.
      * @see <a href="https://docs.microsoft.com/azure/service-bus-messaging/message-browsing">Message browsing</a>
      */
-<<<<<<< HEAD
-    IterableStream<ServiceBusReceivedMessage> peekMessagesAt(int maxMessages, long sequenceNumber,
-        String sessionId) {
-=======
     IterableStream<ServiceBusReceivedMessage> peekMessages(int maxMessages, long sequenceNumber, String sessionId) {
->>>>>>> e2018a87
         if (maxMessages <= 0) {
             throw logger.logExceptionAsError(new IllegalArgumentException(
                 "'maxMessages' cannot be less than or equal to 0. maxMessages: " + maxMessages));
@@ -497,12 +420,7 @@
      * @throws IllegalStateException if the receiver is already disposed.
      * @throws ServiceBusException if an error occurs while receiving messages.
      */
-<<<<<<< HEAD
-    public IterableStream<ServiceBusReceivedMessage> receiveMessages(int maxMessages,
-                                                                    Duration maxWaitTime) {
-=======
     public IterableStream<ServiceBusReceivedMessage> receiveMessages(int maxMessages, Duration maxWaitTime) {
->>>>>>> e2018a87
         if (maxMessages <= 0) {
             throw logger.logExceptionAsError(new IllegalArgumentException(
                 "'maxMessages' cannot be less than or equal to 0. maxMessages: " + maxMessages));
