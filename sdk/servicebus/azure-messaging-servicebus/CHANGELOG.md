--- conflicted
+++ resolved
@@ -1,41 +1,27 @@
 # Release History
 
-<<<<<<< HEAD
-## 7.9.0-beta.1 (Unreleased)
+## 7.10.0-beta.1 (Unreleased)
+
+### Features Added
+
+### Breaking Changes
+
+### Bugs Fixed
+- Removed the thread hopping overhead with default max-concurrent-calls; this saves allocations incurred by the parallel operator and addresses the undesired prefetching when prefetch is disabled and max-concurrent-calls is set to default. ([#29011](https://github.com/Azure/azure-sdk-for-java/pull/29011))
+
+### Other Changes
+
+## 7.9.0 (2022-05-18)
 
 ### Features Added
 - Replaced creating single thread executor with `Schedulers.boundedElastic()`. ([#27805](https://github.com/Azure/azure-sdk-for-java/issues/27805))
 - Added new method `getSessionId()` in `ServiceBusReceiverAsyncClient` . ([#28338](https://github.com/Azure/azure-sdk-for-java/issues/28338))
-### Breaking Changes
-
-### Bugs Fixed
-
-### Other Changes
-
-=======
-## 7.10.0-beta.1 (Unreleased)
-
-### Features Added
-
-### Breaking Changes
-
-### Bugs Fixed
-- Removed the thread hopping overhead with default max-concurrent-calls; this saves allocations incurred by the parallel operator and addresses the undesired prefetching when prefetch is disabled and max-concurrent-calls is set to default. ([#29011](https://github.com/Azure/azure-sdk-for-java/pull/29011))
-
-### Other Changes
-
-## 7.9.0 (2022-05-18)
-
-### Features Added
-- Replaced creating single thread executor with `Schedulers.boundedElastic()`. ([#27805](https://github.com/Azure/azure-sdk-for-java/issues/27805))
-- Added new method `getSessionId()` in `ServiceBusReceiverAsyncClient` . ([#28338](https://github.com/Azure/azure-sdk-for-java/issues/28338))
 
 ### Other Changes
 #### Dependency Updates
 - Upgraded `azure-core` from `1.27.0` to `1.28.0`.
 - Upgraded `azure-core-amqp` from `2.4.2` to `2.5.0`.
 
->>>>>>> 8d609db9
 ## 7.8.0 (2022-04-11)
 
 ### Features Added
