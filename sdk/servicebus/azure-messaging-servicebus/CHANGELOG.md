--- conflicted
+++ resolved
@@ -2,11 +2,7 @@
 
 ## 7.0.0-beta.3 (Unreleased)
 
-<<<<<<< HEAD
-
-=======
  
->>>>>>> 66ee8c39
 ## 7.0.0-beta.2 (2020-05-07)
 
 - Add support for receiving messages from specific sessions
