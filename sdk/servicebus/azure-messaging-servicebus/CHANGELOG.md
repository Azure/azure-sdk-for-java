# Release History

## 7.6.0-beta.1 (Unreleased)

### Features Added
<<<<<<< HEAD
- `ServiceBusReceiverClient` checks if messages are expired, if they are, does not serve it to customers. ([#26632](https://github.com/Azure/azure-sdk-for-java/issues/26632))
=======
- Add `ServiceBusMessageState` property to received messages which indicates whether the message is active, scheduled or deferred. It is exposed it in `ServiceBusReceivedMessage.getMessageState()`. ([#25217](https://github.com/Azure/azure-sdk-for-java/issues/25217))
>>>>>>> 5deba529

### Bugs Fixed

- Fixed a bug that when received message does not have trace context, span is not created. ([#25182](https://github.com/Azure/azure-sdk-for-java/issues/25182))

## 7.5.2 (2022-01-14)

### Bugs Fixed
- Fixed lock renewal delay behavior, renewal delay is more relaxed, with it happening at half the remaining time now. Issue [25259](https://github.com/Azure/azure-sdk-for-java/issues/25259).

#### Dependency Updates
- Upgraded `azure-core` from `1.23.1` to `1.24.1`.
- Upgraded `azure-core-amqp` from `2.3.5` to `2.3.7`.

## 7.5.1 (2021-12-08)
### Bugs Fixed
- Fixed a bug where Synchronous Receiver client stops receiving messages if MaxMessages is greater than 1. Issue [25063](https://github.com/Azure/azure-sdk-for-java/issues/25063).

#### Dependency Updates
- Upgraded `azure-core` from `1.22.0` to `1.23.1`.
- Upgraded `azure-core-amqp` from `2.3.4` to `2.3.5`.

## 7.5.0 (2021-11-16)
### Features Added
- Moved to service API version `2021-05`
- Added support for specifying the `MaxMessageSizeInKilobytes` for entities in Premium namespaces.

#### Dependency Updates
- Upgraded `azure-core` from `1.21.0` to `1.22.0`.
- Upgraded `azure-core-amqp` from `2.3.3` to `2.3.4`.

## 7.4.2 (2021-10-15)
#### Dependency Updates
- Upgraded `azure-core` from `1.20.0` to `1.21.0`.
- Upgraded `azure-core-amqp` from `2.3.2` to `2.3.3`.

## 7.4.1 (2021-09-13)
### Bugs Fixed
- Fixed a bug that was causing leaking of boundedElastic-evictor threads associated with the `ServiceBusSessionManager` objects. Issue [23539](https://github.com/Azure/azure-sdk-for-java/issues/23539).

#### Dependency Updates
- Update `azure-core` dependency to `1.20.0`.
- Update `azure-core-amqp` dependency to `2.3.2`.

## 7.4.0 (2021-08-20)
### Features Added
- Updated ServiceBusAdministrationClientBuilder to Support HttpPipelinePosition.

#### Dependency Updates
- Update `azure-core` dependency to `1.19.0`.
- Update `azure-core-amqp` dependency to `2.3.1`.

## 7.3.0 (2021-07-08)
### Features Added
- Added support for receiving dead-letter queue (DLQ) for `ServiceBusProcessorClient` and session receiver using `subQueue`
- Added support for configuring `maxAutoLockRenewDuration` for `ServiceBusProcessorClient` in `ServiceBusClientBuilder`.
- Added support for using `AzureSasCredential` and `AzureNamedKeyCredential` to access a service bus in `ServiceBusClientBuilder`.
- Exposing `ServiceBusClientBuilder.crossEntityTransaction()` for cross entity transactions support.
- Exposing `AmqpMessageBody#value` and `AmqpMessageBody#sequence` to support value and sequence amqp types.

### Bugs Fixed
- Fixed a bug that does not create respect properties when creating Subscription Rule with CorrelationFilter. Issue [21299](https://github.com/Azure/azure-sdk-for-java/issues/21299).
- Fixed a but that causes the settlement API not to return or throw error if retry timeout is long enough. Issue [22299](https://github.com/Azure/azure-sdk-for-java/issues/22299).

### Dependency Updates
- Upgraded `azure-core` dependency to `1.18.0`.
- Upgraded `azure-core-amqp` dependency to `2.3.0`.
- Upgraded `azure-core-http-netty` to `1.10.1`.

## 7.2.3 (2021-06-14)
### Fixed
Fixed the issue that the second call of `ServiceBusReceiverClient.complete` is stuck when connection is broken.

### Dependency Updates
- Upgraded `azure-core` dependency to `1.17.0`.
- Upgraded `azure-core-amqp` dependency to `2.2.0`.
- Upgraded `azure-core-http-netty` to `1.10.0`.

## 7.2.2 (2021-05-26)
### Fixed
- Fixed some connection retry issues when network errors happen.
- Fixed an issue that caused `ServiceBusSenderClient` to keep running after it's already closed.

### Dependency Updates
- Upgraded `azure-core-amqp` dependency to `2.0.6`.

## 7.2.1 (2021-05-12)
### Fixed
- Fixed an issue: When 'ServiceBusProcessorClient:maxConcurrentCalls' is set, this will result in SDK cache more 
  messages that are not delivered to the client in time and sometime the client is not able to settle these messages as
  the message lock might expire.
  
### Dependency Updates
- Upgraded `azure-core` dependency to `1.16.0`.
- Upgraded `azure-core-amqp` dependency to `2.0.5`.

## 7.3.0-beta.1 (2021-04-14)
### New Features
- Adding support for AMQP Data types SEQUENCE and VALUE. It support sending and receiving of only one AMQP Sequence at 
  present. Issue [17614](https://github.com/Azure/azure-sdk-for-java/issues/17614).
- Adding support for `maxAutoLockRenewDuration()` on `ServiceBusProcessorClientBuilder`.

## 7.2.0 (2021-04-12)
### Bug Fixes
- Fix issue [19923](https://github.com/Azure/azure-sdk-for-java/issues/19923) for session receiver only: Fix a silent 
  error 'java.lang.ArithmeticException: long overflow' by not starting 'LockRenewOperation' for each received message.
- Upgrade to `azure-core-amqp:2.0.4` improves recovery of connection to Service Bus.

### Dependency Updates
- Upgraded `azure-core` dependency to `1.15.0`.
- Upgraded `azure-core-amqp` dependency to `2.0.4`.

## 7.2.0-beta.1 (2021-03-18)
### New Features
- Added support for distributed transactions across entities via API 'ServiceBusClientBuilder.enableCrossEntityTransactions()'.

## 7.1.0 (2021-03-10)
### Bug Fixes
- Continue to receive messages regardless of user not settling the received message in PEEK_LOCK mode [#19247](https://github.com/Azure/azure-sdk-for-java/issues/19247).
- Update to end the trace span regardless of the scope instance type for process operation tracing spans.
- Removed logs that leaked secrets when connection string is invalid. [#19249](https://github.com/Azure/azure-sdk-for-java/issues/19249)

### Dependency Updates
- Upgraded `azure-core` dependency to `1.14.0`.
- Upgraded `azure-core-amqp` dependency to `2.0.3`.

## 7.0.2 (2021-02-10)
### Dependency Updates
- Upgraded `azure-core` dependency to `1.13.0`.
- Upgraded `azure-core-amqp` dependency to `2.0.2`.

## 7.0.1 (2021-01-15)
### New Features
- Improve performance because by upgrading `azure-core-amqp` dependency to `2.0.1`. It Changes AMQP connections from 
  sharing the global `Schedulers.single()` to having a `Scheduler.newSingle()` per connection.

### Bug Fixes
- Fix issue [18351](https://github.com/Azure/azure-sdk-for-java/issues/18351): Getting 'NullPointerException' When calling 
  'ServiceBusAdministrationAsyncClient#getSubscriptionRuntimeProperties()' for the topic where user has only listen 
  (and not manage) permission.
- Fix issue [18122](https://github.com/Azure/azure-sdk-for-java/issues/18435): A session-based Message receiver does not 
  receive messages sent after 60s gap from the last message sent. This happens if there is only one active session in
  Service Bus entity.
- Fix issue [18536](https://github.com/Azure/azure-sdk-for-java/issues/18536): The 'ServiceBusAdministrationClient.deleteSubscription()'
  is not synchronous.

### Dependency Updates   
- Upgraded `azure-core` dependency to `1.12.0`.
- Upgraded `azure-core-amqp` dependency to `2.0.1`.

## 7.0.0 (2020-11-30)

### New Features
- Exposing enum 'ServiceBusFailureReason' in 'ServiceBusException' which contains a set of well-known reasons for an
  Service Bus operation failure.
- Added 'BinaryData' support to  'ServiceBusReceivedMessage' and 'ServiceBusMessage'. It provides an easy abstraction 
  over many different ways that binary data can be represented. It also provides support for serialize and deserialize
  Object.
- Introducing 'ServiceBusProcessorClient': It provides a push-based mechanism that invokes the message processing 
  callback when a message is received or the error handler when an error occurs when receiving messages. It supports 
  auto-settlement of messages by default.

### Breaking Changes
- Renamed all the 'peekMessageAt()' API to 'peekMessage()' in 'ServiceBusReceiverAsyncClient' and 
  'ServiceBusReceiverClient'.
- Rename 'getAmqpAnnotatedMessage()' to 'getRawAmqpMessage()' in 'ServiceBusReceivedMessage' and 'ServiceBusMessage'.

### Bug Fixes
- Set the default 'prefetch' to 0 instead of 1 in both 'RECEIVE_AND_DELETE' and 'PEEK_LOCK' mode. User can set this 
  value in builder.

### Known issues
### Can not resolve `BinaryData` or `NoClassDefFoundError` 
  NoClassDefFoundError When using `azure-messaging-servicebus:7.0.0` and other Azure SDKs in the same pom.xml file.
  Check [here][known-issue-binarydata-notfound] for more details.
   
### Dependency Updates   
- Upgraded `azure-core` dependency to `1.11.0`.
- Upgraded `azure-core-amqp` dependency to `2.0.0`.
  
## 7.0.0-beta.7 (2020-11-06)
### New Features
- Added automatic message and session lock renewal feature on the receiver clients. By default, this will be done 
  for 5 minutes.
- Added auto complete feature to the async receiver clients. Once the client completes executing the user provided 
  callback for a message, the message will be completed. If the user provided callback throws an error, the message 
  will be abandoned. This feature is enabled by default and can be disabled by calling `disableAutoComplete()` on 
  builder. 
- An intermediate `ServiceBusSessionReceiverClient` is introduced to act as the factory which can then be used to accept 
  sessions from the service. Accepting a session would give you the familiar receiver client tied to a single session.
- Added `ServiceBusProcessorClient` which takes your callbacks to process messages and errors in an infinite loop. This 
  also supports working with sessions where you can provide the maximum number of sessions to work with concurrently. 
  When the client no longer receives any messages from one session, it rolls over to the next available session.
- Added `BinaryData` in `ServiceBusReceivedMessage` and `ServiceBusMessage`. `BinaryData` is convenience wrapper over
  byte array and provides object serialization functionality.
- Added `ServicebusReceiverException` and `ServiceBusErrorSource` to provide better handling of errors while receiving 
  messages.

### Breaking Changes
- Changed `receiveMessages` API to return `ServiceBusReceivedMessage` instead of ServiceBusReceivedMessageContext in 
  `ServiceBusReceiverAsynClient` and `ServiceBusReceiverClient`.
- Removed `SendVia` option from `ServiceBusClientBuilder`. See issue for more detail 
  [16942](https://github.com/Azure/azure-sdk-for-java/pull/16942).
- Removed `sessionId` setting from `ServiceBusSessionReceiverClientBuilder` as creating receiver clients bound to a 
  single session is now a feature in the new intermediate clients `ServiceBusSessionReceiverClient` and 
  `ServiceBusSessionReceiverAsyncClient`.
- Moved the `maxConcurrentSessions` setting from `ServiceBusSessionReceiverClientBuilder` to 
  `ServiceBusSessionProcessorClientBuilder` as the feature of receiving messages from multiple sessions is moved from 
  the receiver client to the new `ServiceBusSessionProcessorClient`.
- Renamed `tryAdd` to `tryAddMessage` in `ServiceBusMessageBatch`.
- Removed `sessionId` specific methods from `ServiceBusReceiverAsynClient` and `ServiceBusReceiverClient` because now 
  receiver client is always tied to one session. 
  
### Bug Fixes
- `ServiceBusAdministrationClient`: Fixes serialization bug for creating and deserializing rules.

### Dependency Updates
- Added new `azure-core-experimental` dependency with version `1.0.0-beta.8`.
- Upgraded `azure-core` dependency to `1.10.0`.
- Upgraded `azure-core-amqp` dependency to `1.7.0-beta.1`.

## 7.0.0-beta.6 (2020-09-11)
- Add Amqp Message envelope in form of `AmqpAnnotatedMessage` as a property of `ServiceBusReceivedMessage` and
  `ServiceBusMessage`.
- Remove `ServiceBusReceiverClientBuilder.maxAutoLockRenewalDuration`. Use method `renewMessageLock` and
  `renewSessionLock` of classes `ServiceBusReceiverClient` and `ServiceBusReceiverAsyncClient` to lock messages and
  sessions.
- Update datetime related APIs to use `java.time.OffsetDateTime` instead of `java.time.Instant`.
- Remove `scheduledMessageCount` from `SubscriptionRuntimeInfo` and added it to `TopicRuntimeInfo`.
- Change `QueueRuntimeInfo`, `TopicRuntimeInfo` and `SubscriptionRuntimeInfo` to `QueueRuntimeProperties`,
  `TopicRuntimeProperties` and `SubscriptionRuntimeProperties` respectively.
- Add ability to authenticate using SAS.
- Add support for `AuthorizationRules` during management operations.
- Rename `ServiceBusManagementClient` to `ServiceBusAdministrationClient`.
- Remove `ServiceBusDeadletterReceiverBuilder` and replaced with `SubQueue` type to access transfer deadletter and 
  deadletter queue.
- Remove settlement operations that take `String lockToken`, replaced with `ServiceBusReceivedMessage`.

## 7.0.0-beta.5 (2020-08-11)
- Remove public constructor for QueueDescription, TopicDescription, SubscriptionDescription.
- Expose CreateQueueOptions, CreateTopicOptions, CreateSubscriptionOptions to create entities.
- Flatten and remove MessageCountDetails in QueueRuntimeInfo, TopicRuntimeInfo, and SubscriptionRuntimeInfo.
- Limiting visibility of properties on QueueDescription, TopicDescription, SubscriptionDescription to only those that
  can be updated.
- Added a short timeout of 1 second in between messages for sync receive only.

## 7.0.0-beta.4 (2020-07-10)
- Add support for send messages via another entity.
- Add support for management operations on a topic, subscription, or namespace.
- Add support for receiving messages from the dead letter queue.
- Change suffixes for receive methods by adding `Message` or `Messages`.
- Remove `MessageLockToken` interface in favour of passing a lock token string.

## 7.0.0-beta.3 (2020-06-08)
- Add support for transaction feature in all the clients.
- Add support for management operations on a Queue.

## 7.0.0-beta.2 (2020-05-07)

- Add support for receiving messages from specific sessions
- Add support for receiving messages from multiple sessions
- Add missing schedule and cancel APIs in ServiceBusSenderClient
- Add support to send a collection of messages at once without needing to create a `ServiceBusMessageBatch` first. This
  will throw an error/exception will the messages cannot fit as per batch size restrictions
- Change return type from `ServiceBusReceivedMessage` to `ServiceBusReceivedMessageContext` when calling `receive()` so
  users can distinguish between transient failure scenarios where receiving continues and an actual terminal signal that
  is signaled through the downstream `onError`.
- Fix message settlement to occur on receive link
- Fix issue where backpressure is not properly supported

## 7.0.0-beta.1 (2020-04-06)

Version 7.0.0-beta.1 is a beta of our efforts in creating a client library that is developer-friendly, idiomatic
to the Java ecosystem, and as consistent across different languages and platforms as possible. The principles that guide
our efforts can be found in the [Azure SDK Design Guidelines for
.Java](https://azuresdkspecs.z5.web.core.windows.net/JavaSpec.html).

### Features

- Reactive streams support using [Project Reactor](https://projectreactor.io/).
- Send messages to an Azure Service Bus Topic or Queue.
- Receive messages from an Azure Service Bus Queue or Subscriber.

### Known issues

[known-issue-binarydata-notfound]: https://github.com/Azure/azure-sdk-for-java/blob/main/sdk/servicebus/azure-messaging-servicebus/known-issues.md#can-not-resolve-binarydata-or-noclassdeffounderror-version-700

![Impressions](https://azure-sdk-impressions.azurewebsites.net/api/impressions/azure-sdk-for-java%2Fsdk%2Fservicebus%2Fazure-messaging-servicebus%2FCHANGELOG.png)<|MERGE_RESOLUTION|>--- conflicted
+++ resolved
@@ -3,11 +3,7 @@
 ## 7.6.0-beta.1 (Unreleased)
 
 ### Features Added
-<<<<<<< HEAD
-- `ServiceBusReceiverClient` checks if messages are expired, if they are, does not serve it to customers. ([#26632](https://github.com/Azure/azure-sdk-for-java/issues/26632))
-=======
 - Add `ServiceBusMessageState` property to received messages which indicates whether the message is active, scheduled or deferred. It is exposed it in `ServiceBusReceivedMessage.getMessageState()`. ([#25217](https://github.com/Azure/azure-sdk-for-java/issues/25217))
->>>>>>> 5deba529
 
 ### Bugs Fixed
 
