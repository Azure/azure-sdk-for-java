--- conflicted
+++ resolved
@@ -9,11 +9,8 @@
 ### Breaking Changes
 
 ### Bugs Fixed
-<<<<<<< HEAD
-
-=======
 - Fixed incorrect proxy configuration using environment variables. ([24230](https://github.com/Azure/azure-sdk-for-java/issues/24230))
->>>>>>> 6e3a4156
+
 ### Other Changes
 
 ## 7.12.1 (2022-10-25)
