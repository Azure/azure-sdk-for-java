# Release History

## 7.11.0-beta.1 (Unreleased)

### Features Added
<<<<<<< HEAD
- Added rule manager client to manage rules for ServiceBus subscription with listen claims.
=======
- Added identifier to client. ([#28904](https://github.com/Azure/azure-sdk-for-java/issues/28904))
>>>>>>> c1f36164

### Breaking Changes

### Bugs Fixed

### Other Changes

## 7.10.1 (2022-08-18)

### Bugs Fixed
- Fixed incorrect message ordering after session processor abandon message and when `maxConcurrentSessions` is 1. ([#24064](https://github.com/Azure/azure-sdk-for-java/issues/24064), [#30027](https://github.com/Azure/azure-sdk-for-java/issues/30027))
- Added default constructor For AuthRulesWrapper in `TopicDescription`
### Other Changes
#### Dependency Updates
- Upgraded `azure-core` from `1.30.0` to `1.31.0`.
- Upgraded `azure-core-amqp` from `2.6.0` to `2.7.0`.
## 7.10.0 (2022-07-12)

### Features Added
- Exposing `ServiceBusClientBuilder.customEndpointAddress` to support connecting to an intermediary before Azure ServiceBus.

### Other Changes
- Moved message state key to `azure-core-amqp` constants. ([#26898](https://github.com/Azure/azure-sdk-for-java/issues/26898))
#### Dependency Updates
- Upgraded `azure-core` from `1.29.1` to `1.30.0`.
- Upgraded `azure-core-amqp` from `2.5.2` to `2.6.0`.
- Upgraded `azure-identity` from `1.5.2` to `1.5.3`.
## 7.9.1 (2022-06-16)

### Bugs Fixed
- Removed the thread hopping overhead with default max-concurrent-calls; this saves allocations incurred by the parallel operator and addresses the undesired prefetching when prefetch is disabled and max-concurrent-calls is set to default. ([#29011](https://github.com/Azure/azure-sdk-for-java/pull/29011))
- Added default constructor For AuthRulesWrapper to cover corner case when payload returned empty
### Other Changes
#### Dependency Updates
- Upgraded `azure-core` from `1.28.0` to `1.29.1`.
- Upgraded `azure-core-amqp` from `2.5.0` to `2.5.2`.

## 7.9.0 (2022-05-18)

### Features Added
- Replaced creating single thread executor with `Schedulers.boundedElastic()`. ([#27805](https://github.com/Azure/azure-sdk-for-java/issues/27805))
- Added new method `getSessionId()` in `ServiceBusReceiverAsyncClient` . ([#28338](https://github.com/Azure/azure-sdk-for-java/issues/28338))

### Other Changes
#### Dependency Updates
- Upgraded `azure-core` from `1.27.0` to `1.28.0`.
- Upgraded `azure-core-amqp` from `2.4.2` to `2.5.0`.

## 7.8.0 (2022-04-11)

### Features Added
- Implemented equals and hashCode methods for CorrelationRuleFilter and SqlRuleFilter objects
### Bugs Fixed
- Entity Name is handled properly when passed in as part of connection string in `ServiceBusClientBuilder`. ([#27509](https://github.com/azure/azure-sdk-for-java/issues/27509))
- Fixed a bug that when the current `SynchronousReceiveWork` is completed, the queued `SynchronousReceiveWork` is not updated. ([#27578](https://github.com/Azure/azure-sdk-for-java/issues/27578))
### Other Changes
#### Dependency Updates
- Upgraded `azure-core` from `1.26.0` to `1.27.0`.
- Upgraded `azure-core-amqp` from `2.4.1` to `2.4.2`.

## 7.7.0 (2022-03-17)
### Features Added
- Added support for sending/receiving messages with `Duration`, `OffsetDateTime` and `URI` in `applicationProperties`.
- Updated the receiver to retry to obtain a new connection if the RequestResponseChannel in the current connection is disposed.
- Added getter methods to `ServiceBusProcessorClient` to get the queue, topic and subscription names associated with
  the processor.

### Bugs Fixed
- Removed the incorrect use of lock primitives from `ServiceBusMessageBatch.tryAddMessage()` implementation and documented that this API is not thread-safe. ([#25910](https://github.com/Azure/azure-sdk-for-java/issues/25910))
- Fixed incorrect ordering of message when sent as a batch. ([#25112](https://github.com/Azure/azure-sdk-for-java/issues/25112), [#25599](https://github.com/Azure/azure-sdk-for-java/issues/25599))
- Fixed a bug that messages come from azure-sdk-for-net with `DescribedType` cannot be deserialized. ([#26065](https://github.com/Azure/azure-sdk-for-java/issues/26065))

### Other Changes
#### Dependency Updates
- Upgraded `azure-core` from `1.25.0` to `1.26.0`.
- Upgraded `azure-core-amqp` from `2.4.0` to `2.4.1`.

## 7.6.0 (2022-02-14)

### Features Added
- Added `ServiceBusMessageState` property to received messages which indicates whether the message is active, scheduled or deferred. It is exposed in `ServiceBusReceivedMessage.getMessageState()`. ([#25217](https://github.com/Azure/azure-sdk-for-java/issues/25217))
- `ServiceBusReceiverClient` if the prefetch is disabled and there is no active receive call, release any messages received. ([#26632](https://github.com/Azure/azure-sdk-for-java/issues/26632))

### Bugs Fixed
- Fixed a bug that when received message does not have trace context, span is not created. ([#25182](https://github.com/Azure/azure-sdk-for-java/issues/25182))

### Other Changes
#### Dependency Updates
- Upgraded `azure-core` from `1.24.1` to `1.25.0`.
- Upgraded `azure-core-amqp` from `2.3.7` to `2.4.0`.

## 7.5.2 (2022-01-14)

### Bugs Fixed
- Fixed lock renewal delay behavior, renewal delay is more relaxed, with it happening at half the remaining time now. Issue [25259](https://github.com/Azure/azure-sdk-for-java/issues/25259).

### Other Changes
#### Dependency Updates
- Upgraded `azure-core` from `1.23.1` to `1.24.1`.
- Upgraded `azure-core-amqp` from `2.3.5` to `2.3.7`.

## 7.5.1 (2021-12-08)
### Bugs Fixed
- Fixed a bug where Synchronous Receiver client stops receiving messages if MaxMessages is greater than 1. Issue [25063](https://github.com/Azure/azure-sdk-for-java/issues/25063).

### Other Changes
#### Dependency Updates
- Upgraded `azure-core` from `1.22.0` to `1.23.1`.
- Upgraded `azure-core-amqp` from `2.3.4` to `2.3.5`.

## 7.5.0 (2021-11-16)
### Features Added
- Moved to service API version `2021-05`
- Added support for specifying the `MaxMessageSizeInKilobytes` for entities in Premium namespaces.

### Other Changes
#### Dependency Updates
- Upgraded `azure-core` from `1.21.0` to `1.22.0`.
- Upgraded `azure-core-amqp` from `2.3.3` to `2.3.4`.

## 7.4.2 (2021-10-15)
### Other Changes
#### Dependency Updates
- Upgraded `azure-core` from `1.20.0` to `1.21.0`.
- Upgraded `azure-core-amqp` from `2.3.2` to `2.3.3`.

## 7.4.1 (2021-09-13)
### Bugs Fixed
- Fixed a bug that was causing leaking of boundedElastic-evictor threads associated with the `ServiceBusSessionManager` objects. Issue [23539](https://github.com/Azure/azure-sdk-for-java/issues/23539).

### Other Changes
#### Dependency Updates
- Update `azure-core` dependency to `1.20.0`.
- Update `azure-core-amqp` dependency to `2.3.2`.

## 7.4.0 (2021-08-20)
### Features Added
- Updated ServiceBusAdministrationClientBuilder to Support HttpPipelinePosition.

### Other Changes
#### Dependency Updates
- Update `azure-core` dependency to `1.19.0`.
- Update `azure-core-amqp` dependency to `2.3.1`.

## 7.3.0 (2021-07-08)
### Features Added
- Added support for receiving dead-letter queue (DLQ) for `ServiceBusProcessorClient` and session receiver using `subQueue`
- Added support for configuring `maxAutoLockRenewDuration` for `ServiceBusProcessorClient` in `ServiceBusClientBuilder`.
- Added support for using `AzureSasCredential` and `AzureNamedKeyCredential` to access a service bus in `ServiceBusClientBuilder`.
- Exposing `ServiceBusClientBuilder.crossEntityTransaction()` for cross entity transactions support.
- Exposing `AmqpMessageBody#value` and `AmqpMessageBody#sequence` to support value and sequence amqp types.

### Bugs Fixed
- Fixed a bug that does not create respect properties when creating Subscription Rule with CorrelationFilter. Issue [21299](https://github.com/Azure/azure-sdk-for-java/issues/21299).
- Fixed a but that causes the settlement API not to return or throw error if retry timeout is long enough. Issue [22299](https://github.com/Azure/azure-sdk-for-java/issues/22299).

### Other Changes
#### Dependency Updates
- Upgraded `azure-core` dependency to `1.18.0`.
- Upgraded `azure-core-amqp` dependency to `2.3.0`.
- Upgraded `azure-core-http-netty` to `1.10.1`.

## 7.2.3 (2021-06-14)
### Fixed
Fixed the issue that the second call of `ServiceBusReceiverClient.complete` is stuck when connection is broken.

### Other Changes
#### Dependency Updates
- Upgraded `azure-core` dependency to `1.17.0`.
- Upgraded `azure-core-amqp` dependency to `2.2.0`.
- Upgraded `azure-core-http-netty` to `1.10.0`.

## 7.2.2 (2021-05-26)
### Fixed
- Fixed some connection retry issues when network errors happen.
- Fixed an issue that caused `ServiceBusSenderClient` to keep running after it's already closed.

### Other Changes
#### Dependency Updates
- Upgraded `azure-core-amqp` dependency to `2.0.6`.

## 7.2.1 (2021-05-12)
### Fixed
- Fixed an issue: When 'ServiceBusProcessorClient:maxConcurrentCalls' is set, this will result in SDK cache more 
  messages that are not delivered to the client in time and sometime the client is not able to settle these messages as
  the message lock might expire.

### Other Changes
#### Dependency Updates
- Upgraded `azure-core` dependency to `1.16.0`.
- Upgraded `azure-core-amqp` dependency to `2.0.5`.

## 7.3.0-beta.1 (2021-04-14)
### New Features
- Adding support for AMQP Data types SEQUENCE and VALUE. It support sending and receiving of only one AMQP Sequence at 
  present. Issue [17614](https://github.com/Azure/azure-sdk-for-java/issues/17614).
- Adding support for `maxAutoLockRenewDuration()` on `ServiceBusProcessorClientBuilder`.

## 7.2.0 (2021-04-12)
### Bug Fixes
- Fix issue [19923](https://github.com/Azure/azure-sdk-for-java/issues/19923) for session receiver only: Fix a silent 
  error 'java.lang.ArithmeticException: long overflow' by not starting 'LockRenewOperation' for each received message.
- Upgrade to `azure-core-amqp:2.0.4` improves recovery of connection to Service Bus.

### Other Changes
#### Dependency Updates
- Upgraded `azure-core` dependency to `1.15.0`.
- Upgraded `azure-core-amqp` dependency to `2.0.4`.

## 7.2.0-beta.1 (2021-03-18)
### New Features
- Added support for distributed transactions across entities via API 'ServiceBusClientBuilder.enableCrossEntityTransactions()'.

## 7.1.0 (2021-03-10)
### Bug Fixes
- Continue to receive messages regardless of user not settling the received message in PEEK_LOCK mode [#19247](https://github.com/Azure/azure-sdk-for-java/issues/19247).
- Update to end the trace span regardless of the scope instance type for process operation tracing spans.
- Removed logs that leaked secrets when connection string is invalid. [#19249](https://github.com/Azure/azure-sdk-for-java/issues/19249)

### Other Changes
#### Dependency Updates
- Upgraded `azure-core` dependency to `1.14.0`.
- Upgraded `azure-core-amqp` dependency to `2.0.3`.

## 7.0.2 (2021-02-10)
### Other Changes
#### Dependency Updates
- Upgraded `azure-core` dependency to `1.13.0`.
- Upgraded `azure-core-amqp` dependency to `2.0.2`.

## 7.0.1 (2021-01-15)
### New Features
- Improve performance because by upgrading `azure-core-amqp` dependency to `2.0.1`. It Changes AMQP connections from 
  sharing the global `Schedulers.single()` to having a `Scheduler.newSingle()` per connection.

### Bug Fixes
- Fix issue [18351](https://github.com/Azure/azure-sdk-for-java/issues/18351): Getting 'NullPointerException' When calling 
  'ServiceBusAdministrationAsyncClient#getSubscriptionRuntimeProperties()' for the topic where user has only listen 
  (and not manage) permission.
- Fix issue [18122](https://github.com/Azure/azure-sdk-for-java/issues/18435): A session-based Message receiver does not 
  receive messages sent after 60s gap from the last message sent. This happens if there is only one active session in
  Service Bus entity.
- Fix issue [18536](https://github.com/Azure/azure-sdk-for-java/issues/18536): The 'ServiceBusAdministrationClient.deleteSubscription()'
  is not synchronous.

### Other Changes
#### Dependency Updates   
- Upgraded `azure-core` dependency to `1.12.0`.
- Upgraded `azure-core-amqp` dependency to `2.0.1`.

## 7.0.0 (2020-11-30)

### New Features
- Exposing enum 'ServiceBusFailureReason' in 'ServiceBusException' which contains a set of well-known reasons for an
  Service Bus operation failure.
- Added 'BinaryData' support to  'ServiceBusReceivedMessage' and 'ServiceBusMessage'. It provides an easy abstraction 
  over many different ways that binary data can be represented. It also provides support for serialize and deserialize
  Object.
- Introducing 'ServiceBusProcessorClient': It provides a push-based mechanism that invokes the message processing 
  callback when a message is received or the error handler when an error occurs when receiving messages. It supports 
  auto-settlement of messages by default.

### Breaking Changes
- Renamed all the 'peekMessageAt()' API to 'peekMessage()' in 'ServiceBusReceiverAsyncClient' and 
  'ServiceBusReceiverClient'.
- Rename 'getAmqpAnnotatedMessage()' to 'getRawAmqpMessage()' in 'ServiceBusReceivedMessage' and 'ServiceBusMessage'.

### Bug Fixes
- Set the default 'prefetch' to 0 instead of 1 in both 'RECEIVE_AND_DELETE' and 'PEEK_LOCK' mode. User can set this 
  value in builder.

### Known issues
- Can not resolve `BinaryData` or `NoClassDefFoundError` 
  NoClassDefFoundError When using `azure-messaging-servicebus:7.0.0` and other Azure SDKs in the same pom.xml file.
  Check [here][known-issue-binarydata-notfound] for more details.

### Other Changes
#### Dependency Updates   
- Upgraded `azure-core` dependency to `1.11.0`.
- Upgraded `azure-core-amqp` dependency to `2.0.0`.
  
## 7.0.0-beta.7 (2020-11-06)
### New Features
- Added automatic message and session lock renewal feature on the receiver clients. By default, this will be done 
  for 5 minutes.
- Added auto complete feature to the async receiver clients. Once the client completes executing the user provided 
  callback for a message, the message will be completed. If the user provided callback throws an error, the message 
  will be abandoned. This feature is enabled by default and can be disabled by calling `disableAutoComplete()` on 
  builder. 
- An intermediate `ServiceBusSessionReceiverClient` is introduced to act as the factory which can then be used to accept 
  sessions from the service. Accepting a session would give you the familiar receiver client tied to a single session.
- Added `ServiceBusProcessorClient` which takes your callbacks to process messages and errors in an infinite loop. This 
  also supports working with sessions where you can provide the maximum number of sessions to work with concurrently. 
  When the client no longer receives any messages from one session, it rolls over to the next available session.
- Added `BinaryData` in `ServiceBusReceivedMessage` and `ServiceBusMessage`. `BinaryData` is convenience wrapper over
  byte array and provides object serialization functionality.
- Added `ServicebusReceiverException` and `ServiceBusErrorSource` to provide better handling of errors while receiving 
  messages.

### Breaking Changes
- Changed `receiveMessages` API to return `ServiceBusReceivedMessage` instead of ServiceBusReceivedMessageContext in 
  `ServiceBusReceiverAsynClient` and `ServiceBusReceiverClient`.
- Removed `SendVia` option from `ServiceBusClientBuilder`. See issue for more detail 
  [16942](https://github.com/Azure/azure-sdk-for-java/pull/16942).
- Removed `sessionId` setting from `ServiceBusSessionReceiverClientBuilder` as creating receiver clients bound to a 
  single session is now a feature in the new intermediate clients `ServiceBusSessionReceiverClient` and 
  `ServiceBusSessionReceiverAsyncClient`.
- Moved the `maxConcurrentSessions` setting from `ServiceBusSessionReceiverClientBuilder` to 
  `ServiceBusSessionProcessorClientBuilder` as the feature of receiving messages from multiple sessions is moved from 
  the receiver client to the new `ServiceBusSessionProcessorClient`.
- Renamed `tryAdd` to `tryAddMessage` in `ServiceBusMessageBatch`.
- Removed `sessionId` specific methods from `ServiceBusReceiverAsynClient` and `ServiceBusReceiverClient` because now 
  receiver client is always tied to one session. 
  
### Bug Fixes
- `ServiceBusAdministrationClient`: Fixes serialization bug for creating and deserializing rules.

### Other Changes
#### Dependency Updates
- Added new `azure-core-experimental` dependency with version `1.0.0-beta.8`.
- Upgraded `azure-core` dependency to `1.10.0`.
- Upgraded `azure-core-amqp` dependency to `1.7.0-beta.1`.

## 7.0.0-beta.6 (2020-09-11)
- Add Amqp Message envelope in form of `AmqpAnnotatedMessage` as a property of `ServiceBusReceivedMessage` and
  `ServiceBusMessage`.
- Remove `ServiceBusReceiverClientBuilder.maxAutoLockRenewalDuration`. Use method `renewMessageLock` and
  `renewSessionLock` of classes `ServiceBusReceiverClient` and `ServiceBusReceiverAsyncClient` to lock messages and
  sessions.
- Update datetime related APIs to use `java.time.OffsetDateTime` instead of `java.time.Instant`.
- Remove `scheduledMessageCount` from `SubscriptionRuntimeInfo` and added it to `TopicRuntimeInfo`.
- Change `QueueRuntimeInfo`, `TopicRuntimeInfo` and `SubscriptionRuntimeInfo` to `QueueRuntimeProperties`,
  `TopicRuntimeProperties` and `SubscriptionRuntimeProperties` respectively.
- Add ability to authenticate using SAS.
- Add support for `AuthorizationRules` during management operations.
- Rename `ServiceBusManagementClient` to `ServiceBusAdministrationClient`.
- Remove `ServiceBusDeadletterReceiverBuilder` and replaced with `SubQueue` type to access transfer deadletter and 
  deadletter queue.
- Remove settlement operations that take `String lockToken`, replaced with `ServiceBusReceivedMessage`.

## 7.0.0-beta.5 (2020-08-11)
- Remove public constructor for QueueDescription, TopicDescription, SubscriptionDescription.
- Expose CreateQueueOptions, CreateTopicOptions, CreateSubscriptionOptions to create entities.
- Flatten and remove MessageCountDetails in QueueRuntimeInfo, TopicRuntimeInfo, and SubscriptionRuntimeInfo.
- Limiting visibility of properties on QueueDescription, TopicDescription, SubscriptionDescription to only those that
  can be updated.
- Added a short timeout of 1 second in between messages for sync receive only.

## 7.0.0-beta.4 (2020-07-10)
- Add support for send messages via another entity.
- Add support for management operations on a topic, subscription, or namespace.
- Add support for receiving messages from the dead letter queue.
- Change suffixes for receive methods by adding `Message` or `Messages`.
- Remove `MessageLockToken` interface in favour of passing a lock token string.

## 7.0.0-beta.3 (2020-06-08)
- Add support for transaction feature in all the clients.
- Add support for management operations on a Queue.

## 7.0.0-beta.2 (2020-05-07)

- Add support for receiving messages from specific sessions
- Add support for receiving messages from multiple sessions
- Add missing schedule and cancel APIs in ServiceBusSenderClient
- Add support to send a collection of messages at once without needing to create a `ServiceBusMessageBatch` first. This
  will throw an error/exception will the messages cannot fit as per batch size restrictions
- Change return type from `ServiceBusReceivedMessage` to `ServiceBusReceivedMessageContext` when calling `receive()` so
  users can distinguish between transient failure scenarios where receiving continues and an actual terminal signal that
  is signaled through the downstream `onError`.
- Fix message settlement to occur on receive link
- Fix issue where backpressure is not properly supported

## 7.0.0-beta.1 (2020-04-06)

Version 7.0.0-beta.1 is a beta of our efforts in creating a client library that is developer-friendly, idiomatic
to the Java ecosystem, and as consistent across different languages and platforms as possible. The principles that guide
our efforts can be found in the [Azure SDK Design Guidelines for
.Java](https://azuresdkspecs.z5.web.core.windows.net/JavaSpec.html).

### Features

- Reactive streams support using [Project Reactor](https://projectreactor.io/).
- Send messages to an Azure Service Bus Topic or Queue.
- Receive messages from an Azure Service Bus Queue or Subscriber.

[known-issue-binarydata-notfound]: https://github.com/Azure/azure-sdk-for-java/blob/main/sdk/servicebus/azure-messaging-servicebus/known-issues.md#can-not-resolve-binarydata-or-noclassdeffounderror-version-700

![Impressions](https://azure-sdk-impressions.azurewebsites.net/api/impressions/azure-sdk-for-java%2Fsdk%2Fservicebus%2Fazure-messaging-servicebus%2FCHANGELOG.png)<|MERGE_RESOLUTION|>--- conflicted
+++ resolved
@@ -3,11 +3,8 @@
 ## 7.11.0-beta.1 (Unreleased)
 
 ### Features Added
-<<<<<<< HEAD
-- Added rule manager client to manage rules for ServiceBus subscription with listen claims.
-=======
 - Added identifier to client. ([#28904](https://github.com/Azure/azure-sdk-for-java/issues/28904))
->>>>>>> c1f36164
+- Added rule manager client to manage rules for ServiceBus subscription with listen claims. ([#27711](https://github.com/Azure/azure-sdk-for-java/issues/27711))
 
 ### Breaking Changes
 
