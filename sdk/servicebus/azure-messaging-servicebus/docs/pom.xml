--- conflicted
+++ resolved
@@ -42,11 +42,7 @@
         <dependency>
             <groupId>org.codehaus.groovy</groupId>
             <artifactId>groovy-jsr223</artifactId>
-<<<<<<< HEAD
-            <version>4.0.7</version> <!-- {x-version-update;org.codehaus.groovy:groovy-jsr223;external_dependency} -->
-=======
             <version>4.0.10</version> <!-- {x-version-update;org.codehaus.groovy:groovy-jsr223;external_dependency} -->
->>>>>>> d86c7506
             <scope>runtime</scope>
         </dependency>
 
