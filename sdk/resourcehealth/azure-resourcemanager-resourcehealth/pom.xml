<project xmlns="http://maven.apache.org/POM/4.0.0" xsi:schemaLocation="http://maven.apache.org/POM/4.0.0 http://maven.apache.org/xsd/maven-4.0.0.xsd" xmlns:xsi="http://www.w3.org/2001/XMLSchema-instance">
  <modelVersion>4.0.0</modelVersion>
  <parent>
    <groupId>com.azure</groupId>
    <artifactId>azure-client-sdk-parent</artifactId>
    <version>1.7.0</version> <!-- {x-version-update;com.azure:azure-client-sdk-parent;current} -->
    <relativePath>../../parents/azure-client-sdk-parent</relativePath>
  </parent>

  <groupId>com.azure.resourcemanager</groupId>
  <artifactId>azure-resourcemanager-resourcehealth</artifactId>
  <version>1.0.0-beta.3</version> <!-- {x-version-update;com.azure.resourcemanager:azure-resourcemanager-resourcehealth;current} -->
  <packaging>jar</packaging>

  <name>Microsoft Azure SDK for ResourceHealth Management</name>
  <description>This package contains Microsoft Azure SDK for ResourceHealth Management SDK. For documentation on how to use this package, please see https://aka.ms/azsdk/java/mgmt. The Resource Health Client. Package tag package-2020-05-01.</description>
  <url>https://github.com/Azure/azure-sdk-for-java</url>

  <licenses>
    <license>
      <name>The MIT License (MIT)</name>
      <url>http://opensource.org/licenses/MIT</url>
      <distribution>repo</distribution>
    </license>
  </licenses>

<<<<<<< HEAD
    <scm>
        <url>https://github.com/Azure/azure-sdk-for-java</url>
        <connection>scm:git:git@github.com:Azure/azure-sdk-for-java.git</connection>
        <developerConnection>scm:git:git@github.com:Azure/azure-sdk-for-java.git</developerConnection>
        <tag>HEAD</tag>
    </scm>
    <developers>
        <developer>
            <id>microsoft</id>
            <name>Microsoft</name>
        </developer>
    </developers>
    <properties>
        <project.build.sourceEncoding>UTF-8</project.build.sourceEncoding>
        <jacoco.skip>true</jacoco.skip>
    </properties>
    <dependencies>
        <dependency>
            <groupId>com.azure</groupId>
            <artifactId>azure-core</artifactId>
            <version>1.24.1</version> <!-- {x-version-update;com.azure:azure-core;dependency} -->
        </dependency>
        <dependency>
            <groupId>com.azure</groupId>
            <artifactId>azure-core-management</artifactId>
            <version>1.5.1</version> <!-- {x-version-update;com.azure:azure-core-management;dependency} -->
        </dependency>
    </dependencies>
=======
  <scm>
    <url>https://github.com/Azure/azure-sdk-for-java</url>
    <connection>scm:git:git@github.com:Azure/azure-sdk-for-java.git</connection>
    <developerConnection>scm:git:git@github.com:Azure/azure-sdk-for-java.git</developerConnection>
    <tag>HEAD</tag>
  </scm>
  <developers>
    <developer>
      <id>microsoft</id>
      <name>Microsoft</name>
    </developer>
  </developers>
  <properties>
    <project.build.sourceEncoding>UTF-8</project.build.sourceEncoding>
    <jacoco.skip>true</jacoco.skip>
  </properties>
  <dependencies>
    <dependency>
      <groupId>com.azure</groupId>
      <artifactId>azure-core</artifactId>
      <version>1.26.0</version> <!-- {x-version-update;com.azure:azure-core;dependency} -->
    </dependency>
    <dependency>
      <groupId>com.azure</groupId>
      <artifactId>azure-core-management</artifactId>
      <version>1.5.3</version> <!-- {x-version-update;com.azure:azure-core-management;dependency} -->
    </dependency>
  </dependencies>
>>>>>>> a2c852f6
</project><|MERGE_RESOLUTION|>--- conflicted
+++ resolved
@@ -24,36 +24,6 @@
     </license>
   </licenses>
 
-<<<<<<< HEAD
-    <scm>
-        <url>https://github.com/Azure/azure-sdk-for-java</url>
-        <connection>scm:git:git@github.com:Azure/azure-sdk-for-java.git</connection>
-        <developerConnection>scm:git:git@github.com:Azure/azure-sdk-for-java.git</developerConnection>
-        <tag>HEAD</tag>
-    </scm>
-    <developers>
-        <developer>
-            <id>microsoft</id>
-            <name>Microsoft</name>
-        </developer>
-    </developers>
-    <properties>
-        <project.build.sourceEncoding>UTF-8</project.build.sourceEncoding>
-        <jacoco.skip>true</jacoco.skip>
-    </properties>
-    <dependencies>
-        <dependency>
-            <groupId>com.azure</groupId>
-            <artifactId>azure-core</artifactId>
-            <version>1.24.1</version> <!-- {x-version-update;com.azure:azure-core;dependency} -->
-        </dependency>
-        <dependency>
-            <groupId>com.azure</groupId>
-            <artifactId>azure-core-management</artifactId>
-            <version>1.5.1</version> <!-- {x-version-update;com.azure:azure-core-management;dependency} -->
-        </dependency>
-    </dependencies>
-=======
   <scm>
     <url>https://github.com/Azure/azure-sdk-for-java</url>
     <connection>scm:git:git@github.com:Azure/azure-sdk-for-java.git</connection>
@@ -82,5 +52,4 @@
       <version>1.5.3</version> <!-- {x-version-update;com.azure:azure-core-management;dependency} -->
     </dependency>
   </dependencies>
->>>>>>> a2c852f6
 </project>