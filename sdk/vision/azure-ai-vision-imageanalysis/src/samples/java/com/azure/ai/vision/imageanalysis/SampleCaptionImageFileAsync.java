// Copyright (c) Microsoft Corporation. All rights reserved.
// Licensed under the MIT License.
//
// DESCRIPTION:
//     This sample demonstrates how to generate a human-readable sentence that describes the content
//     of the image file sample.jpg, using an asynchronous client.
//
//     By default the caption may contain gender terms such as "man", "woman", or "boy", "girl".
//     You have the option to request gender-neutral terms such as "person" or "child" by setting
//     `genderNeutralCaption` to `true` when calling `analyze`, as shown in this example.
//
//     The asynchronous `analyze` method call returns an `ImageAnalysisResult` object.
//     A call to `getCaption()` on this result will return a `CaptionResult` object. It contains:
//     - The text of the caption. Captions are only supported in English at the moment. 
//     - A confidence score in the range [0, 1], with higher values indicating greater confidences in
//       the caption.
//
//     Set these two environment variables before running the sample:
//     1) VISION_ENDPOINT - Your endpoint URL, in the form https://your-resource-name.cognitiveservices.azure.com
//                          where `your-resource-name` is your unique Azure Computer Vision resource name.
//     2) VISION_KEY - Your Computer Vision key (a 32-character Hexadecimal number)

import com.azure.ai.vision.imageanalysis.ImageAnalysisAsyncClient;
import com.azure.ai.vision.imageanalysis.ImageAnalysisClientBuilder;
import com.azure.ai.vision.imageanalysis.ImageAnalysisOptions;
import com.azure.ai.vision.imageanalysis.models.ImageAnalysisResult;
import com.azure.ai.vision.imageanalysis.models.VisualFeatures;
import com.azure.core.credential.KeyCredential;
import com.azure.core.util.BinaryData;
import java.io.File;
import java.util.Arrays;
import java.util.concurrent.TimeUnit;

public class SampleCaptionImageFileAsync {

    public static void main(String[] args) throws InterruptedException {

        String endpoint = System.getenv("VISION_ENDPOINT");
        String key = System.getenv("VISION_KEY");

        if (endpoint == null || key == null) {
            System.out.println("Missing environment variable 'VISION_ENDPOINT' or 'VISION_KEY'.");
            System.out.println("Set them before running this sample.");
            System.exit(1);
        }

        // BEGIN: create-async-client-snippet
        // Create an asynchronous Image Analysis client.
        ImageAnalysisAsyncClient client = new ImageAnalysisClientBuilder()
            .endpoint(endpoint)
            .credential(new KeyCredential(key))
            .buildAsyncClient();
        // END: create-async-client-snippet

<<<<<<< HEAD
        try {
            // Generate a caption for an input image buffer. This is an synchronous (non-blocking) call, but here we block until the service responds.
            ImageAnalysisResult result = client.analyze(
                BinaryData.fromFile(new File("sample.jpg").toPath()), // imageBuffer: Image file loaded into memory as BinaryData
                Arrays.asList(VisualFeatures.CAPTION), // visualFeatures
                new ImageAnalysisOptions().setGenderNeutralCaption(true)) // options:  Set to 'true' or 'false' (relevant for CAPTION or DENSE_CAPTIONS visual features)
                .block(); 
=======
        // Generate a caption for an input image buffer. This is an asynchronous (non-blocking) call.
        client.analyze(
            BinaryData.fromFile(new File("sample.jpg").toPath()), // imageData: Image file loaded into memory as BinaryData
            Arrays.asList(VisualFeatures.CAPTION), // visualFeatures
            new ImageAnalysisOptions().setGenderNeutralCaption(true)) // options:  Set to 'true' or 'false' (relevant for CAPTION or DENSE_CAPTIONS visual features)
            .subscribe(
                result -> printAnalysisResults(result),
                error -> System.err.println("Image analysis terminated with error message: " + error));
>>>>>>> ac3c0baa

        // The .subscribe() is not a blocking call. For the purpose of this sample, we sleep
        // the thread so the program does not end before the analyze operation is complete.
        // Using .block() instead of .subscribe() will turn this into a synchronous call.
        TimeUnit.SECONDS.sleep(5);
    }

    // Print analysis results to the console
    public static void printAnalysisResults(ImageAnalysisResult result) {

        System.out.println("Image analysis results:");
        System.out.println(" Caption:");
        System.out.println("   \"" + result.getCaption().getText() + "\", Confidence " 
            + String.format("%.4f", result.getCaption().getConfidence()));
        System.out.println(" Image height = " + result.getMetadata().getHeight());
        System.out.println(" Image width = " + result.getMetadata().getWidth());
        System.out.println(" Model version = " + result.getModelVersion());
    }
}<|MERGE_RESOLUTION|>--- conflicted
+++ resolved
@@ -22,7 +22,7 @@
 
 import com.azure.ai.vision.imageanalysis.ImageAnalysisAsyncClient;
 import com.azure.ai.vision.imageanalysis.ImageAnalysisClientBuilder;
-import com.azure.ai.vision.imageanalysis.ImageAnalysisOptions;
+import com.azure.ai.vision.imageanalysis.models.ImageAnalysisOptions;
 import com.azure.ai.vision.imageanalysis.models.ImageAnalysisResult;
 import com.azure.ai.vision.imageanalysis.models.VisualFeatures;
 import com.azure.core.credential.KeyCredential;
@@ -52,15 +52,6 @@
             .buildAsyncClient();
         // END: create-async-client-snippet
 
-<<<<<<< HEAD
-        try {
-            // Generate a caption for an input image buffer. This is an synchronous (non-blocking) call, but here we block until the service responds.
-            ImageAnalysisResult result = client.analyze(
-                BinaryData.fromFile(new File("sample.jpg").toPath()), // imageBuffer: Image file loaded into memory as BinaryData
-                Arrays.asList(VisualFeatures.CAPTION), // visualFeatures
-                new ImageAnalysisOptions().setGenderNeutralCaption(true)) // options:  Set to 'true' or 'false' (relevant for CAPTION or DENSE_CAPTIONS visual features)
-                .block(); 
-=======
         // Generate a caption for an input image buffer. This is an asynchronous (non-blocking) call.
         client.analyze(
             BinaryData.fromFile(new File("sample.jpg").toPath()), // imageData: Image file loaded into memory as BinaryData
@@ -69,7 +60,6 @@
             .subscribe(
                 result -> printAnalysisResults(result),
                 error -> System.err.println("Image analysis terminated with error message: " + error));
->>>>>>> ac3c0baa
 
         // The .subscribe() is not a blocking call. For the purpose of this sample, we sleep
         // the thread so the program does not end before the analyze operation is complete.
