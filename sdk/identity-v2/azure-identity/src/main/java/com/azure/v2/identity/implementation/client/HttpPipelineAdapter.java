--- conflicted
+++ resolved
@@ -30,18 +30,7 @@
  * Adapts an HttpPipeline to an instance of IHttpClient in the MSAL4j pipeline.
  */
 class HttpPipelineAdapter implements IHttpClient {
-<<<<<<< HEAD
     private static final ClientLogger LOGGER = new ClientLogger(HttpPipelineAdapter.class);
-    private static final String ACCOUNT_IDENTIFIER_LOG_MESSAGE
-        = "[Authenticated account] Client ID: {0}, Tenant ID: {1}"
-            + ", User Principal Name: {2}, Object ID (user): {3})";
-    private static final String APPLICATION_IDENTIFIER = "Application Identifier";
-    private static final String OBJECT_ID = "Object Id";
-    private static final String TENANT_ID = "Tenant Id";
-    private static final String USER_PRINCIPAL_NAME = "User Principal Name";
-=======
-    private static final ClientLogger CLIENT_LOGGER = new ClientLogger(HttpPipelineAdapter.class);
->>>>>>> 3f757484
     private static final String APPLICATION_ID_JSON_KEY = "appid";
     private static final String OBJECT_ID_JSON_KEY = "oid";
     private static final String TENANT_ID_JSON_KEY = "tid";
@@ -88,7 +77,7 @@
     }
 
     private void logAccountIdentifiersIfConfigured(String body) {
-        if (!CLIENT_LOGGER.canLogAtLevel(LogLevel.INFORMATIONAL)) {
+        if (!LOGGER.canLogAtLevel(LogLevel.INFORMATIONAL)) {
             return;
         }
 
@@ -102,33 +91,7 @@
 
                     Map<String, String> jsonMap = IdentityUtil.parseJsonIntoMap(data);
 
-<<<<<<< HEAD
-                    String appId
-                        = jsonMap.containsKey(APPLICATION_ID_JSON_KEY) ? jsonMap.get(APPLICATION_ID_JSON_KEY) : null;
-                    String objectId = jsonMap.containsKey(OBJECT_ID_JSON_KEY) ? jsonMap.get(OBJECT_ID_JSON_KEY) : null;
-                    String tenantId = jsonMap.containsKey(TENANT_ID_JSON_KEY) ? jsonMap.get(TENANT_ID_JSON_KEY) : null;
-                    String userPrincipalName = jsonMap.containsKey(USER_PRINCIPAL_NAME_JSON_KEY)
-                        ? jsonMap.get(USER_PRINCIPAL_NAME_JSON_KEY)
-                        : null;
-
-                    LOGGER.atLevel(LogLevel.INFORMATIONAL)
-                        .log(MessageFormat.format(ACCOUNT_IDENTIFIER_LOG_MESSAGE,
-                            getAccountIdentifierMessage(APPLICATION_IDENTIFIER, appId),
-                            getAccountIdentifierMessage(TENANT_ID, tenantId),
-                            getAccountIdentifierMessage(USER_PRINCIPAL_NAME, userPrincipalName),
-                            getAccountIdentifierMessage(OBJECT_ID, objectId)));
-                }
-            }
-        } catch (IOException e) {
-            LOGGER.logThrowableAsWarning(e);
-        }
-    }
-
-    private String getAccountIdentifierMessage(String identifierName, String identifierValue) {
-        if (identifierValue == null) {
-            return "No " + identifierName + " available.";
-=======
-                    CLIENT_LOGGER.atInfo()
+                    LOGGER.atInfo()
                         .addKeyValue("applicationId", jsonMap.getOrDefault(APPLICATION_ID_JSON_KEY, "not available"))
                         .addKeyValue("tenantId", jsonMap.getOrDefault(TENANT_ID_JSON_KEY, "not available"))
                         .addKeyValue("userPrincipalName",
@@ -138,8 +101,7 @@
                 }
             }
         } catch (IOException e) {
-            CLIENT_LOGGER.atWarning().setThrowable(e).log();
->>>>>>> 3f757484
+            LOGGER.atWarning().setThrowable(e).log();
         }
     }
 }