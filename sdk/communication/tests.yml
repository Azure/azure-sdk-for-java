trigger: none

stages:
- template: ../../eng/pipelines/templates/stages/archetype-sdk-tests.yml
  parameters:
    Artifacts:
      - name: azure-communication-administration
        groupId: com.azure
        safeName: azurecommunicationadministration
      - name: azure-communication-chat
        groupId: com.azure
        safeName: azurecommunicationchat
      - name: azure-communication-sms
        groupId: com.azure
        safeName: azurecommunicationsms
      - name: azure-communication-identity
        groupId: com.azure
        safeName: azurecommunicationidentity
<<<<<<< HEAD
=======
      - name: azure-communication-phonenumbers
        groupId: com.azure
        safeName: azurecommunicationphonenumbers
>>>>>>> 2ccf99d0
    ServiceDirectory: communication
    PostSteps:
      - task: Maven@3
        displayName: 'Generate aggregate code coverage report'
        # The OSName variable gets set by the verify-agent-os.yml template
        condition: and(eq(variables['Agent.OS'], 'Windows_NT'), eq(variables['JavaTestVersion'], '1.11'))
        inputs:
          mavenPomFile: sdk/communication/pom.xml
          options: -Pcoverage
          mavenOptions: '$(MemoryOptions) $(LoggingOptions)'
          javaHomeOption: 'JDKVersion'
          jdkVersionOption: $(JavaTestVersion)
          jdkArchitectureOption: 'x64'
          goals: jacoco:report-aggregate
          # we want to run this when TestFromSource isn't true
          condition: and(succeeded(), ne(variables['TestFromSource'],'true'))

      # Azure DevOps only seems to respect the last code coverage result published, so only do this for Windows + Java LTS.
      # Code coverage reporting is setup only for Track 2 modules.
      - task: PublishCodeCoverageResults@1
        condition: and(eq(variables['Agent.OS'], 'Windows_NT'), eq(variables['JavaTestVersion'], '1.11'))
        inputs:
          codeCoverageTool: JaCoCo
          summaryFileLocation: sdk/communication/target/site/jacoco-aggregate/jacoco.xml
          reportDirectory: sdk/communication/target/site/jacoco-aggregate/
          failIfCoverageEmpty: false
    EnvVars:
      AZURE_TEST_MODE: LIVE
      SKIP_PHONENUMBER_INTEGRATION_TESTS: TRUE
      SKIP_LIVE_TEST: TRUE
      AZURE_SUBSCRIPTION_ID: $(acs-subscription-id)
      COMMUNICATION_LIVETEST_CONNECTION_STRING: $(communication-livetest-connection-string)
      SMS_SERVICE_PHONE_NUMBER: $(communication-livetest-phone-number)
      AZURE_TENANT_ID: $(aad-azure-sdk-test-tenant-id)
      AZURE_CLIENT_SECRET: $(aad-azure-sdk-test-client-secret)
      AZURE_CLIENT_ID: $(aad-azure-sdk-test-client-id)
      COMMUNICATION_PHONE_NUMBER: $(communication-livetest-phone-number-for-config)
<|MERGE_RESOLUTION|>--- conflicted
+++ resolved
@@ -16,12 +16,9 @@
       - name: azure-communication-identity
         groupId: com.azure
         safeName: azurecommunicationidentity
-<<<<<<< HEAD
-=======
       - name: azure-communication-phonenumbers
         groupId: com.azure
         safeName: azurecommunicationphonenumbers
->>>>>>> 2ccf99d0
     ServiceDirectory: communication
     PostSteps:
       - task: Maven@3
