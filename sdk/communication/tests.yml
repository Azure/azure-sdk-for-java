trigger: none

jobs:
- template: ../../eng/pipelines/templates/jobs/archetype-sdk-tests.yml
  parameters:
    Artifacts:
      - name: azure-communication-administration
        groupId: com.azure
        safeName: azurecommunicationadministration
      - name: azure-communication-chat
        groupId: com.azure
        safeName: azurecommunicationchat
<<<<<<< HEAD
=======
      - name: azure-communication-sms
        groupId: com.azure
        safeName: azurecommunicationsms
>>>>>>> e2018a87
    ServiceDirectory: communication
    EnvVars:
      AZURE_TEST_MODE: LIVE
      SKIP_PHONENUMBER_INTEGRATION_TESTS: TRUE
      SKIP_LIVE_TEST: TRUE
<<<<<<< HEAD
=======
      AZURE_SUBSCRIPTION_ID: $(acs-subscription-id)
      COMMUNICATION_LIVETEST_CONNECTION_STRING: $(communication-livetest-connection-string)
      SMS_SERVICE_PHONE_NUMBER: $(communication-livetest-phone-number)
      AZURE_TENANT_ID: $(aad-azure-sdk-test-tenant-id)
      AZURE_CLIENT_SECRET: $(aad-azure-sdk-test-client-secret)
      AZURE_CLIENT_ID: $(aad-azure-sdk-test-client-id)
      COMMUNICATION_PHONE_NUMBER: $(communication-livetest-phone-number-for-config)
>>>>>>> e2018a87
<|MERGE_RESOLUTION|>--- conflicted
+++ resolved
@@ -10,19 +10,14 @@
       - name: azure-communication-chat
         groupId: com.azure
         safeName: azurecommunicationchat
-<<<<<<< HEAD
-=======
       - name: azure-communication-sms
         groupId: com.azure
         safeName: azurecommunicationsms
->>>>>>> e2018a87
     ServiceDirectory: communication
     EnvVars:
       AZURE_TEST_MODE: LIVE
       SKIP_PHONENUMBER_INTEGRATION_TESTS: TRUE
       SKIP_LIVE_TEST: TRUE
-<<<<<<< HEAD
-=======
       AZURE_SUBSCRIPTION_ID: $(acs-subscription-id)
       COMMUNICATION_LIVETEST_CONNECTION_STRING: $(communication-livetest-connection-string)
       SMS_SERVICE_PHONE_NUMBER: $(communication-livetest-phone-number)
@@ -30,4 +25,3 @@
       AZURE_CLIENT_SECRET: $(aad-azure-sdk-test-client-secret)
       AZURE_CLIENT_ID: $(aad-azure-sdk-test-client-id)
       COMMUNICATION_PHONE_NUMBER: $(communication-livetest-phone-number-for-config)
->>>>>>> e2018a87
