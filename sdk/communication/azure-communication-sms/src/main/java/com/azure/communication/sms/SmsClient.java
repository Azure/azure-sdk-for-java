--- conflicted
+++ resolved
@@ -3,24 +3,14 @@
 
 package com.azure.communication.sms;
 
-<<<<<<< HEAD
-
 import com.azure.communication.sms.models.SmsSendOptions;
-import com.azure.communication.sms.models.SmsSendResult;
-=======
-import com.azure.communication.sms.models.SmsSendOptions;
->>>>>>> cc15ee12
 import com.azure.core.annotation.ReturnType;
 import com.azure.core.annotation.ServiceClient;
 import com.azure.core.annotation.ServiceMethod;
+import com.azure.core.http.rest.Response;
 import com.azure.core.util.Context;
 import com.azure.core.util.logging.ClientLogger;
 
-<<<<<<< HEAD
-
-
-=======
->>>>>>> cc15ee12
 /**
  * Client for sending SMS messages with Azure Communication SMS Services.
  */
@@ -33,10 +23,6 @@
         this.smsAsyncClient = smsAsyncClient;
     }
 
-<<<<<<< HEAD
-
-=======
->>>>>>> cc15ee12
     /**
      * Sends an SMS message from a phone number that belongs to the authenticated account.
      *
@@ -56,17 +42,6 @@
      * @param from Number that is sending the message.
      * @param to The recipient's phone number.
      * @param message message to send to recipient.
-<<<<<<< HEAD
-     * @param smsOptions set options on the SMS request, like enable delivery report, which sends a report
-     *                   for this message to the Azure Resource Event Grid.
-     * @return response for a successful send Sms request.
-     */
-    @ServiceMethod(returns = ReturnType.SINGLE)
-    public SmsSendResult send(String from, String to, String message,
-                              SmsSendOptions smsOptions) {
-        return smsAsyncClient.send(from, to, message,
-            smsOptions).block();
-=======
      * @param options set options on the SMS request, like enable delivery report, which sends a report
      * @param context A {@link Context} representing the request context
      * for this message to the Azure Resource Event Grid.
@@ -75,25 +50,6 @@
     @ServiceMethod(returns = ReturnType.SINGLE)
     public Response<SmsSendResult> sendWithResponse(String from, String to, String message, SmsSendOptions options, Context context) {
         return smsAsyncClient.sendWithResponse(from, to, message, options, context).block();
->>>>>>> cc15ee12
-    }
-
-    /**
-     * Sends an SMS message from a phone number that belongs to the authenticated account.
-     *
-     * @param from Number that is sending the message.
-     * @param to A list of the recipient's phone numbers.
-     * @param message message to send to recipient.
-     * @param smsOptions set options on the SMS request, like enable delivery report, which sends a report
-     *                   for this message to the Azure Resource Event Grid.
-     * @param context context to use
-     * @return response for a successful send Sms request.
-     */
-    @ServiceMethod(returns = ReturnType.SINGLE)
-<<<<<<< HEAD
-    public SmsSendResult send(String from, String to, String message,
-                              SmsSendOptions smsOptions, Context context) {
-        return smsAsyncClient.send(from, to, message, smsOptions).block();
     }
 
     /**
@@ -109,30 +65,12 @@
         return smsAsyncClient.send(from, to, message).block();
     }
 
-=======
-    public Iterable<SmsSendResult> send(String from, Iterable<String> to, String message) {
-        return smsAsyncClient.send(from, to, message).block();
-    }
->>>>>>> cc15ee12
-
     /**
      * Sends an SMS message from a phone number that belongs to the authenticated account.
      *
      * @param from Number that is sending the message.
      * @param to A list of the recipient's phone numbers.
      * @param message message to send to recipient.
-<<<<<<< HEAD
-     * @param smsOptions set options on the SMS request, like enable delivery report, which sends a report
-     *                   for this message to the Azure Resource Event Grid.
-     * @param context sets the context for the call
-     * @return response for a successful send Sms request.
-     */
-    @ServiceMethod(returns = ReturnType.SINGLE)
-    public Iterable<SmsSendResult> send(String from, Iterable<String> to, String message,
-                                    SmsSendOptions smsOptions, Context context) {
-        return smsAsyncClient.send(from, to, message,
-            smsOptions).block();
-=======
      * @param options set options on the SMS request, like enable delivery report, which sends a report
      *                   for this message to the Azure Resource Event Grid.
      * @param context A {@link Context} representing the request context
@@ -141,8 +79,5 @@
     @ServiceMethod(returns = ReturnType.SINGLE)
     public Response<Iterable<SmsSendResult>> sendWithResponse(String from, Iterable<String> to, String message, SmsSendOptions options, Context context) {
         return smsAsyncClient.sendWithResponse(from, to, message, options, context).block();
->>>>>>> cc15ee12
     }
-
-
 }