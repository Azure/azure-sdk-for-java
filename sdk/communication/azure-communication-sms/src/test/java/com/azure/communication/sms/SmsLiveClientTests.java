// Copyright (c) Microsoft Corporation. All rights reserved.
// Licensed under the MIT License.
package com.azure.communication.sms;

<<<<<<< HEAD
import com.azure.communication.common.PhoneNumber;
=======
import com.azure.communication.common.PhoneNumberIdentifier;
>>>>>>> e2018a87
import com.azure.communication.sms.models.SendSmsOptions;
import com.azure.communication.sms.models.SendSmsResponse;
import com.azure.core.exception.HttpResponseException;
import com.azure.core.http.HttpClient;
import com.azure.core.http.rest.Response;
import com.azure.core.util.Context;

import static org.junit.jupiter.api.Assertions.assertEquals;
import static org.junit.jupiter.api.Assertions.assertTrue;

import java.security.NoSuchAlgorithmException;
import java.util.ArrayList;
import java.util.List;

import org.junit.jupiter.api.BeforeEach;
import org.junit.jupiter.params.ParameterizedTest;
import org.junit.jupiter.params.provider.MethodSource;

public class SmsLiveClientTests extends SmsLiveTestBase {

    private List<PhoneNumberIdentifier> to;
    private PhoneNumberIdentifier from;
    private String body;
    private SendSmsOptions smsOptions; 

    @BeforeEach
    public void beforeEach() {
        to = new ArrayList<PhoneNumberIdentifier>();
        body = "Hello";
        from = new PhoneNumberIdentifier(PHONENUMBER);
        to.add(new PhoneNumberIdentifier(PHONENUMBER));
        smsOptions = new SendSmsOptions();
        smsOptions.setEnableDeliveryReport(true);        
    }

    @ParameterizedTest
    @MethodSource("com.azure.core.test.TestBase#getHttpClients")
    public void sendSmsRequest(HttpClient httpClient) throws NoSuchAlgorithmException {
<<<<<<< HEAD
        SendSmsResponse response = getTestSmsClient(httpClient).sendMessage(from, to, body, smsOptions);
=======
        SendSmsResponse response = getTestSmsClient(httpClient, "sendSmsRequestSync").sendMessage(from, to, body, smsOptions);
>>>>>>> e2018a87
        verifyResponse(response);
    }

    @ParameterizedTest
    @MethodSource("com.azure.core.test.TestBase#getHttpClients")
    public void sendSmsMessageWithResponse(HttpClient httpClient) throws NoSuchAlgorithmException {
<<<<<<< HEAD
        Response<SendSmsResponse> response = getTestSmsClient(httpClient)
=======
        Response<SendSmsResponse> response = getTestSmsClient(httpClient, "sendSmsMessageWithResponseSync")
>>>>>>> e2018a87
            .sendMessageWithResponse(from, to, body, smsOptions, Context.NONE);
        
        verifyResponse(response);  
    }

    @ParameterizedTest
    @MethodSource("com.azure.core.test.TestBase#getHttpClients")
    public void sendSmsMessageWithResponseNullContext(HttpClient httpClient) throws NoSuchAlgorithmException {
<<<<<<< HEAD
        Response<SendSmsResponse> response = getTestSmsClient(httpClient)
=======
        Response<SendSmsResponse> response = getTestSmsClient(httpClient, "sendSmsMessageWithResponseNullContextSync")
>>>>>>> e2018a87
            .sendMessageWithResponse(from, to, body, smsOptions, null);

        verifyResponse(response);           
    }

    @ParameterizedTest
    @MethodSource("com.azure.core.test.TestBase#getHttpClients")
    public void sendSmsRequestNoDeliverReport(HttpClient httpClient) throws NoSuchAlgorithmException {
        smsOptions.setEnableDeliveryReport(false); 

<<<<<<< HEAD
        SendSmsResponse response = getTestSmsClient(httpClient).sendMessage(from, to, body);
=======
        SendSmsResponse response = getTestSmsClient(httpClient, "sendSmsRequestNoDeliverReportSync").sendMessage(from, to, body);
>>>>>>> e2018a87
        verifyResponse(response);
    }

    @ParameterizedTest
    @MethodSource("com.azure.core.test.TestBase#getHttpClients")
    public void sendSmsRequestBadSignature(HttpClient httpClient) throws NoSuchAlgorithmException {
        smsOptions.setEnableDeliveryReport(false); 
        boolean http401ExceptionThrown = false;

        try {
            SmsClientBuilder builder = getSmsClientBuilder(httpClient);
            builder.accessKey(DEFAULT_ACCESS_KEY);
<<<<<<< HEAD
=======
            builder = addLoggingPolicy(builder, "sendSmsRequestBadSignature");
>>>>>>> e2018a87
            builder.buildClient().sendMessage(from, to, body);
        } catch (HttpResponseException ex) {
            http401ExceptionThrown = true;
        }

        assertTrue(http401ExceptionThrown);
    }

    @ParameterizedTest
    @MethodSource("com.azure.core.test.TestBase#getHttpClients")
    public void sendSmsRequestUnownedNumber(HttpClient httpClient) throws NoSuchAlgorithmException {
<<<<<<< HEAD
        from = new PhoneNumber("+18885555555");        
=======
        from = new PhoneNumberIdentifier("+18885555555");        
>>>>>>> e2018a87
        smsOptions.setEnableDeliveryReport(false); 
        boolean http404ExceptionThrown = false;

        try {
<<<<<<< HEAD
            getTestSmsClient(httpClient).sendMessage(from, to, body);
=======
            getTestSmsClient(httpClient, "sendSmsRequestUnownedNumberSync").sendMessage(from, to, body);
>>>>>>> e2018a87
        } catch (HttpResponseException ex) {
            assertEquals(404, ex.getResponse().getStatusCode());
            http404ExceptionThrown = true;
        }

        assertTrue(http404ExceptionThrown);
    }

    @ParameterizedTest
    @MethodSource("com.azure.core.test.TestBase#getHttpClients")
    public void sendSmsRequestMalformedNumber(HttpClient httpClient) throws NoSuchAlgorithmException {
<<<<<<< HEAD
        from = new PhoneNumber("+1888");        
=======
        from = new PhoneNumberIdentifier("+1888");        
>>>>>>> e2018a87
        smsOptions.setEnableDeliveryReport(false); 
        boolean http400ExceptionThrown = false;

        try {
<<<<<<< HEAD
            getTestSmsClient(httpClient).sendMessage(from, to, body);
=======
            getTestSmsClient(httpClient, "sendSmsRequestMalformedNumberSync").sendMessage(from, to, body);
>>>>>>> e2018a87
        } catch (HttpResponseException ex) {
            assertEquals(400, ex.getResponse().getStatusCode());
            http400ExceptionThrown = true;
        }

        assertTrue(http400ExceptionThrown);
    }

<<<<<<< HEAD
    private SmsClient getTestSmsClient(HttpClient httpClient) {
  
        return getSmsClientBuilder(httpClient)
            .buildClient();
    }    
=======
    private SmsClient getTestSmsClient(HttpClient httpClient, String testName) {
        SmsClientBuilder builder = getSmsClientBuilderWithConnectionString(httpClient);
        return addLoggingPolicy(builder, testName).buildClient();
    }  
>>>>>>> e2018a87
}<|MERGE_RESOLUTION|>--- conflicted
+++ resolved
@@ -2,11 +2,7 @@
 // Licensed under the MIT License.
 package com.azure.communication.sms;
 
-<<<<<<< HEAD
-import com.azure.communication.common.PhoneNumber;
-=======
 import com.azure.communication.common.PhoneNumberIdentifier;
->>>>>>> e2018a87
 import com.azure.communication.sms.models.SendSmsOptions;
 import com.azure.communication.sms.models.SendSmsResponse;
 import com.azure.core.exception.HttpResponseException;
@@ -45,22 +41,14 @@
     @ParameterizedTest
     @MethodSource("com.azure.core.test.TestBase#getHttpClients")
     public void sendSmsRequest(HttpClient httpClient) throws NoSuchAlgorithmException {
-<<<<<<< HEAD
-        SendSmsResponse response = getTestSmsClient(httpClient).sendMessage(from, to, body, smsOptions);
-=======
         SendSmsResponse response = getTestSmsClient(httpClient, "sendSmsRequestSync").sendMessage(from, to, body, smsOptions);
->>>>>>> e2018a87
         verifyResponse(response);
     }
 
     @ParameterizedTest
     @MethodSource("com.azure.core.test.TestBase#getHttpClients")
     public void sendSmsMessageWithResponse(HttpClient httpClient) throws NoSuchAlgorithmException {
-<<<<<<< HEAD
-        Response<SendSmsResponse> response = getTestSmsClient(httpClient)
-=======
         Response<SendSmsResponse> response = getTestSmsClient(httpClient, "sendSmsMessageWithResponseSync")
->>>>>>> e2018a87
             .sendMessageWithResponse(from, to, body, smsOptions, Context.NONE);
         
         verifyResponse(response);  
@@ -69,11 +57,7 @@
     @ParameterizedTest
     @MethodSource("com.azure.core.test.TestBase#getHttpClients")
     public void sendSmsMessageWithResponseNullContext(HttpClient httpClient) throws NoSuchAlgorithmException {
-<<<<<<< HEAD
-        Response<SendSmsResponse> response = getTestSmsClient(httpClient)
-=======
         Response<SendSmsResponse> response = getTestSmsClient(httpClient, "sendSmsMessageWithResponseNullContextSync")
->>>>>>> e2018a87
             .sendMessageWithResponse(from, to, body, smsOptions, null);
 
         verifyResponse(response);           
@@ -84,11 +68,7 @@
     public void sendSmsRequestNoDeliverReport(HttpClient httpClient) throws NoSuchAlgorithmException {
         smsOptions.setEnableDeliveryReport(false); 
 
-<<<<<<< HEAD
-        SendSmsResponse response = getTestSmsClient(httpClient).sendMessage(from, to, body);
-=======
         SendSmsResponse response = getTestSmsClient(httpClient, "sendSmsRequestNoDeliverReportSync").sendMessage(from, to, body);
->>>>>>> e2018a87
         verifyResponse(response);
     }
 
@@ -101,10 +81,7 @@
         try {
             SmsClientBuilder builder = getSmsClientBuilder(httpClient);
             builder.accessKey(DEFAULT_ACCESS_KEY);
-<<<<<<< HEAD
-=======
             builder = addLoggingPolicy(builder, "sendSmsRequestBadSignature");
->>>>>>> e2018a87
             builder.buildClient().sendMessage(from, to, body);
         } catch (HttpResponseException ex) {
             http401ExceptionThrown = true;
@@ -116,20 +93,12 @@
     @ParameterizedTest
     @MethodSource("com.azure.core.test.TestBase#getHttpClients")
     public void sendSmsRequestUnownedNumber(HttpClient httpClient) throws NoSuchAlgorithmException {
-<<<<<<< HEAD
-        from = new PhoneNumber("+18885555555");        
-=======
         from = new PhoneNumberIdentifier("+18885555555");        
->>>>>>> e2018a87
         smsOptions.setEnableDeliveryReport(false); 
         boolean http404ExceptionThrown = false;
 
         try {
-<<<<<<< HEAD
-            getTestSmsClient(httpClient).sendMessage(from, to, body);
-=======
             getTestSmsClient(httpClient, "sendSmsRequestUnownedNumberSync").sendMessage(from, to, body);
->>>>>>> e2018a87
         } catch (HttpResponseException ex) {
             assertEquals(404, ex.getResponse().getStatusCode());
             http404ExceptionThrown = true;
@@ -141,20 +110,12 @@
     @ParameterizedTest
     @MethodSource("com.azure.core.test.TestBase#getHttpClients")
     public void sendSmsRequestMalformedNumber(HttpClient httpClient) throws NoSuchAlgorithmException {
-<<<<<<< HEAD
-        from = new PhoneNumber("+1888");        
-=======
         from = new PhoneNumberIdentifier("+1888");        
->>>>>>> e2018a87
         smsOptions.setEnableDeliveryReport(false); 
         boolean http400ExceptionThrown = false;
 
         try {
-<<<<<<< HEAD
-            getTestSmsClient(httpClient).sendMessage(from, to, body);
-=======
             getTestSmsClient(httpClient, "sendSmsRequestMalformedNumberSync").sendMessage(from, to, body);
->>>>>>> e2018a87
         } catch (HttpResponseException ex) {
             assertEquals(400, ex.getResponse().getStatusCode());
             http400ExceptionThrown = true;
@@ -163,16 +124,8 @@
         assertTrue(http400ExceptionThrown);
     }
 
-<<<<<<< HEAD
-    private SmsClient getTestSmsClient(HttpClient httpClient) {
-  
-        return getSmsClientBuilder(httpClient)
-            .buildClient();
-    }    
-=======
     private SmsClient getTestSmsClient(HttpClient httpClient, String testName) {
         SmsClientBuilder builder = getSmsClientBuilderWithConnectionString(httpClient);
         return addLoggingPolicy(builder, testName).buildClient();
     }  
->>>>>>> e2018a87
 }