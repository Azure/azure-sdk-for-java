// Copyright (c) Microsoft Corporation. All rights reserved.
// Licensed under the MIT License.

package com.azure.communication.sms;

import com.azure.communication.sms.models.SendSmsResponse;
import com.azure.core.http.rest.Response;
import com.azure.core.http.HttpClient;
import com.azure.core.test.TestBase;
import com.azure.core.test.TestMode;
import com.azure.core.util.Configuration;
import com.azure.core.util.logging.ClientLogger;

import java.util.Locale;

import static org.junit.jupiter.api.Assertions.assertNotNull;
import static org.junit.jupiter.api.Assertions.assertTrue;

public class SmsLiveTestBase extends TestBase {

    protected static final String DEFAULT_ACCESS_KEY = "VGhpcyBpcyBhIHRlc3Q="; // Base64 encoded "This is a test"
    static final TestMode TEST_MODE = initializeTestMode();  
    static final String PHONENUMBER = Configuration.getGlobalConfiguration()
        .get("SMS_SERVICE_PHONE_NUMBER", "+18005555555");

    static final String ACCESSKEY = Configuration.getGlobalConfiguration()
        .get("SMS_SERVICE_ACCESS_KEY", DEFAULT_ACCESS_KEY);

    static final String ENDPOINT = Configuration.getGlobalConfiguration()
        .get("SMS_SERVICE_ENDPOINT", "https://REDACTED.communication.azure.com");
<<<<<<< HEAD

    static final String CONNECTION_STRING = Configuration.getGlobalConfiguration()
        .get("COMMUNICATION_CONNECTION_STRING", "endpoint=https://REDACTED.communication.azure.com/;accesskey=VGhpcyBpcyBhIHRlc3Q=");

=======

    static final String CONNECTION_STRING = Configuration.getGlobalConfiguration()
        .get("COMMUNICATION_LIVETEST_CONNECTION_STRING", "endpoint=https://REDACTED.communication.azure.com/;accesskey=VGhpcyBpcyBhIHRlc3Q=");

>>>>>>> 6f033d77
    protected SmsClientBuilder getSmsClientBuilder(HttpClient httpClient) {
        SmsClientBuilder builder = new SmsClientBuilder();

        builder.endpoint(ENDPOINT)
               .accessKey(ACCESSKEY)
               .httpClient(httpClient == null ? interceptorManager.getPlaybackClient() : httpClient);

        if (getTestMode() == TestMode.RECORD) {
            builder.addPolicy(interceptorManager.getRecordPolicy());
        }

        return builder;
    }

    protected SmsClientBuilder getSmsClientBuilderWithConnectionString(HttpClient httpClient) {
        SmsClientBuilder builder = new SmsClientBuilder();

        builder
            .connectionString(CONNECTION_STRING)
            .httpClient(httpClient == null ? interceptorManager.getPlaybackClient() : httpClient);

        if (getTestMode() == TestMode.RECORD) {
            builder.addPolicy(interceptorManager.getRecordPolicy());
        }

        return builder;
    }

    protected void verifyResponse(Response<SendSmsResponse> response) {
        assertNotNull(response);
        verifyResponse(response.getValue());      
    }

    protected void verifyResponse(SendSmsResponse response) {
        assertNotNull(response);
        assertNotNull(response.getMessageId());
        assertTrue(response.getMessageId().contains("Outgoing_"));
    }

    private static TestMode initializeTestMode() {
        ClientLogger logger = new ClientLogger(SmsTestBase.class);
        String azureTestMode = Configuration.getGlobalConfiguration().get("AZURE_TEST_MODE");
        if (azureTestMode != null) {
            System.out.println("azureTestMode: " + azureTestMode);
            try {
                return TestMode.valueOf(azureTestMode.toUpperCase(Locale.US));
            } catch (IllegalArgumentException var3) {
                logger.error("Could not parse '{}' into TestEnum. Using 'Playback' mode.", azureTestMode);
                return TestMode.PLAYBACK;
            }
        } else {
            logger.info("Environment variable '{}' has not been set yet. Using 'Playback' mode.", "AZURE_TEST_MODE");
            return TestMode.PLAYBACK;
        }
    }
    
    protected SmsClientBuilder addLoggingPolicy(SmsClientBuilder builder, String testName) {
        return builder.addPolicy(new CommunicationLoggerPolicy(testName));
    }
}<|MERGE_RESOLUTION|>--- conflicted
+++ resolved
@@ -28,17 +28,10 @@
 
     static final String ENDPOINT = Configuration.getGlobalConfiguration()
         .get("SMS_SERVICE_ENDPOINT", "https://REDACTED.communication.azure.com");
-<<<<<<< HEAD
-
-    static final String CONNECTION_STRING = Configuration.getGlobalConfiguration()
-        .get("COMMUNICATION_CONNECTION_STRING", "endpoint=https://REDACTED.communication.azure.com/;accesskey=VGhpcyBpcyBhIHRlc3Q=");
-
-=======
 
     static final String CONNECTION_STRING = Configuration.getGlobalConfiguration()
         .get("COMMUNICATION_LIVETEST_CONNECTION_STRING", "endpoint=https://REDACTED.communication.azure.com/;accesskey=VGhpcyBpcyBhIHRlc3Q=");
 
->>>>>>> 6f033d77
     protected SmsClientBuilder getSmsClientBuilder(HttpClient httpClient) {
         SmsClientBuilder builder = new SmsClientBuilder();
 
