<!-- Copyright (c) Microsoft Corporation. All rights reserved.
     Licensed under the MIT License. -->
<project xmlns="http://maven.apache.org/POM/4.0.0"
         xmlns:xsi="http://www.w3.org/2001/XMLSchema-instance"
         xsi:schemaLocation="http://maven.apache.org/POM/4.0.0 http://maven.apache.org/maven-v4_0_0.xsd">
  <modelVersion>4.0.0</modelVersion>

  <parent>
    <groupId>com.azure</groupId>
    <artifactId>azure-client-sdk-parent</artifactId>
    <version>1.7.0</version> <!-- {x-version-update;com.azure:azure-client-sdk-parent;current} -->
    <relativePath>../../parents/azure-client-sdk-parent</relativePath>
  </parent>

  <groupId>com.azure</groupId>
  <artifactId>azure-communication-sms</artifactId>
  <packaging>jar</packaging>
<<<<<<< HEAD
  <version>1.2.0</version> <!-- {x-version-update;com.azure:azure-communication-sms;current} -->
=======
  <version>1.2.0-beta.1</version> <!-- {x-version-update;com.azure:azure-communication-sms;current} -->

>>>>>>> 515e820e
  <name>Microsoft Azure library for sending SMS messages</name>
  <description>
    This package contains clients and data structures used to send SMS messages with Azure Communication SMS Service.
    For this release, see notes - https://github.com/Azure/azure-sdk-for-java/blob/master/sdk/communication/azure-communication-sms/README.md and https://github.com/Azure/azure-sdk-for-java/blob/master/sdk/communication/azure-communication-sms/CHANGELOG.md.
    Microsoft Azure Communication SMS quickstart - https://docs.microsoft.com/azure/communication-services/quickstarts/telephony-sms/send?pivots=programming-language-java
  </description>
  <url>https://github.com/Azure/azure-sdk-for-java</url>

  <distributionManagement>
    <site>
      <id>azure-java-build-docs</id>
      <url>${site.url}/site/${project.artifactId}</url>
    </site>
  </distributionManagement>

  <scm>
    <url>https://github.com/Azure/azure-sdk-for-java</url>
    <connection>scm:git:git@github.com:Azure/azure-sdk-for-java.git</connection>
    <tag>HEAD</tag>
  </scm>

  <properties>
    <src.dir>src/main</src.dir>
    <test.dir>src/test</test.dir>
    <jacoco.min.linecoverage>0.59</jacoco.min.linecoverage>
    <jacoco.min.branchcoverage>0.46</jacoco.min.branchcoverage>
    <!-- Configures the Java 9+ run to perform the required module exports, opens, and reads that are necessary for testing but shouldn't be part of the module-info. -->
    <javaModulesSurefireArgLine>
      --add-opens com.azure.communication.common/com.azure.communication.common.implementation=ALL-UNNAMED
      --add-opens com.azure.core/com.azure.core.implementation.util=ALL-UNNAMED
    </javaModulesSurefireArgLine>
    <codesnippet.skip>false</codesnippet.skip>

    <spotbugs.skip>false</spotbugs.skip>
  </properties>

  <dependencies>
    <dependency>
      <groupId>com.azure</groupId>
      <artifactId>azure-core</artifactId>
      <version>1.57.0</version> <!-- {x-version-update;com.azure:azure-core;dependency} -->
    </dependency>
    <dependency>
      <groupId>com.azure</groupId>
      <artifactId>azure-communication-common</artifactId>
      <version>1.4.4</version> <!-- {x-version-update;com.azure:azure-communication-common;dependency} -->
    </dependency>
    <dependency>
      <groupId>com.azure</groupId>
      <artifactId>azure-core-test</artifactId>
      <version>1.27.0-beta.13</version> <!-- {x-version-update;com.azure:azure-core-test;dependency} -->
      <scope>test</scope>
    </dependency>
    <dependency>
      <groupId>com.nimbusds</groupId>
      <artifactId>nimbus-jose-jwt</artifactId>
      <version>9.37.3</version> <!-- {x-version-update;com.nimbusds:nimbus-jose-jwt;external_dependency} -->
      <scope>test</scope>
    </dependency>
    <dependency>
      <groupId>com.azure</groupId>
      <artifactId>azure-identity</artifactId>
      <version>1.18.1</version> <!-- {x-version-update;com.azure:azure-identity;dependency} -->
      <scope>test</scope>
    </dependency>
  </dependencies>
</project><|MERGE_RESOLUTION|>--- conflicted
+++ resolved
@@ -15,12 +15,7 @@
   <groupId>com.azure</groupId>
   <artifactId>azure-communication-sms</artifactId>
   <packaging>jar</packaging>
-<<<<<<< HEAD
   <version>1.2.0</version> <!-- {x-version-update;com.azure:azure-communication-sms;current} -->
-=======
-  <version>1.2.0-beta.1</version> <!-- {x-version-update;com.azure:azure-communication-sms;current} -->
-
->>>>>>> 515e820e
   <name>Microsoft Azure library for sending SMS messages</name>
   <description>
     This package contains clients and data structures used to send SMS messages with Azure Communication SMS Service.
