<!-- Copyright (c) Microsoft Corporation. All rights reserved.
     Licensed under the MIT License. -->
<project xmlns="http://maven.apache.org/POM/4.0.0"
  xmlns:xsi="http://www.w3.org/2001/XMLSchema-instance"
  xsi:schemaLocation="http://maven.apache.org/POM/4.0.0 http://maven.apache.org/maven-v4_0_0.xsd">
  <modelVersion>4.0.0</modelVersion>

  <parent>
    <groupId>com.azure</groupId>
    <artifactId>azure-client-sdk-parent</artifactId>
    <version>1.7.0</version> <!-- {x-version-update;com.azure:azure-client-sdk-parent;current} -->
    <relativePath>../../parents/azure-client-sdk-parent</relativePath>
  </parent>

  <groupId>com.azure</groupId>
  <artifactId>azure-communication-sms</artifactId>
  <packaging>jar</packaging>
  <version>1.0.0-beta.4</version> <!-- {x-version-update;com.azure:azure-communication-sms;current} -->

  <name>Microsoft Azure library for sending SMS messages</name>
  <description>
    This package contains clients and data structures used to send SMS messages with Azure Communication SMS Service. 
    For this release, see notes - https://github.com/Azure/azure-sdk-for-java/blob/master/sdk/communication/azure-communication-sms/README.md and https://github.com/Azure/azure-sdk-for-java/blob/master/sdk/communication/azure-communication-sms/CHANGELOG.md. 
    Microsoft Azure Communication SMS quickstart - https://docs.microsoft.com/azure/communication-services/quickstarts/telephony-sms/send?pivots=programming-language-java
  </description>
  <url>https://github.com/Azure/azure-sdk-for-java</url>

  <distributionManagement>
    <site>
      <id>azure-java-build-docs</id>
      <url>${site.url}/site/${project.artifactId}</url>
    </site>
  </distributionManagement>

  <scm>
    <url>https://github.com/Azure/azure-sdk-for-java</url>
    <connection>scm:git:git@github.com:Azure/azure-sdk-for-java.git</connection>
    <tag>HEAD</tag>
  </scm>

  <properties>
    <src.dir>src/main</src.dir>
    <test.dir>src/test</test.dir>
    <jacoco.min.linecoverage>0.75</jacoco.min.linecoverage>
    <jacoco.min.branchcoverage>0.75</jacoco.min.branchcoverage>    
  </properties>

  <dependencies>
    <dependency>
      <groupId>com.azure</groupId>
      <artifactId>azure-core</artifactId>
      <version>1.11.0</version> <!-- {x-version-update;com.azure:azure-core;dependency} -->
    </dependency>
    <dependency>
      <groupId>com.azure</groupId>
      <artifactId>azure-communication-common</artifactId>
      <version>1.0.0-beta.4</version> <!-- {x-version-update;com.azure:azure-communication-common;current} -->
    </dependency>
    <dependency>
      <groupId>com.azure</groupId>
      <artifactId>azure-core-test</artifactId>
      <version>1.5.1</version> <!-- {x-version-update;com.azure:azure-core-test;dependency} -->
      <scope>test</scope>
    </dependency>         
    <dependency>
      <groupId>com.nimbusds</groupId>
      <artifactId>nimbus-jose-jwt</artifactId>
      <version>9.1.2</version> <!-- {x-version-update;com.nimbusds:nimbus-jose-jwt;external_dependency} -->
      <scope>test</scope>
    </dependency>
    <dependency>
      <groupId>org.junit.jupiter</groupId>
      <artifactId>junit-jupiter-api</artifactId>
      <version>5.7.0</version> <!-- {x-version-update;org.junit.jupiter:junit-jupiter-api;external_dependency} -->
      <scope>test</scope>
    </dependency>
    <dependency>
      <groupId>org.junit.jupiter</groupId>
      <artifactId>junit-jupiter-engine</artifactId>
      <version>5.7.0</version> <!-- {x-version-update;org.junit.jupiter:junit-jupiter-engine;external_dependency} -->
      <scope>test</scope>
    </dependency>
    <dependency>
      <groupId>org.junit.jupiter</groupId>
      <artifactId>junit-jupiter-params</artifactId>
      <version>5.7.0</version> <!-- {x-version-update;org.junit.jupiter:junit-jupiter-params;external_dependency} -->
      <scope>test</scope>
    </dependency>
    <dependency>
      <groupId>io.projectreactor</groupId>
      <artifactId>reactor-test</artifactId>
<<<<<<< HEAD
      <version>3.4.1</version> <!-- {x-version-update;io.projectreactor:reactor-test;external_dependency} -->
=======
      <version>3.3.12.RELEASE</version> <!-- {x-version-update;io.projectreactor:reactor-test;external_dependency} -->
>>>>>>> be63d69d
      <scope>test</scope>
    </dependency>
    <dependency>
      <groupId>com.azure</groupId>
      <artifactId>azure-core-http-okhttp</artifactId>
      <version>1.4.0</version> <!-- {x-version-update;com.azure:azure-core-http-okhttp;dependency} -->
      <scope>test</scope>
    </dependency>
  </dependencies>
  
</project><|MERGE_RESOLUTION|>--- conflicted
+++ resolved
@@ -19,8 +19,8 @@
 
   <name>Microsoft Azure library for sending SMS messages</name>
   <description>
-    This package contains clients and data structures used to send SMS messages with Azure Communication SMS Service. 
-    For this release, see notes - https://github.com/Azure/azure-sdk-for-java/blob/master/sdk/communication/azure-communication-sms/README.md and https://github.com/Azure/azure-sdk-for-java/blob/master/sdk/communication/azure-communication-sms/CHANGELOG.md. 
+    This package contains clients and data structures used to send SMS messages with Azure Communication SMS Service.
+    For this release, see notes - https://github.com/Azure/azure-sdk-for-java/blob/master/sdk/communication/azure-communication-sms/README.md and https://github.com/Azure/azure-sdk-for-java/blob/master/sdk/communication/azure-communication-sms/CHANGELOG.md.
     Microsoft Azure Communication SMS quickstart - https://docs.microsoft.com/azure/communication-services/quickstarts/telephony-sms/send?pivots=programming-language-java
   </description>
   <url>https://github.com/Azure/azure-sdk-for-java</url>
@@ -42,7 +42,7 @@
     <src.dir>src/main</src.dir>
     <test.dir>src/test</test.dir>
     <jacoco.min.linecoverage>0.75</jacoco.min.linecoverage>
-    <jacoco.min.branchcoverage>0.75</jacoco.min.branchcoverage>    
+    <jacoco.min.branchcoverage>0.75</jacoco.min.branchcoverage>
   </properties>
 
   <dependencies>
@@ -61,7 +61,7 @@
       <artifactId>azure-core-test</artifactId>
       <version>1.5.1</version> <!-- {x-version-update;com.azure:azure-core-test;dependency} -->
       <scope>test</scope>
-    </dependency>         
+    </dependency>
     <dependency>
       <groupId>com.nimbusds</groupId>
       <artifactId>nimbus-jose-jwt</artifactId>
@@ -89,11 +89,7 @@
     <dependency>
       <groupId>io.projectreactor</groupId>
       <artifactId>reactor-test</artifactId>
-<<<<<<< HEAD
       <version>3.4.1</version> <!-- {x-version-update;io.projectreactor:reactor-test;external_dependency} -->
-=======
-      <version>3.3.12.RELEASE</version> <!-- {x-version-update;io.projectreactor:reactor-test;external_dependency} -->
->>>>>>> be63d69d
       <scope>test</scope>
     </dependency>
     <dependency>
@@ -103,5 +99,5 @@
       <scope>test</scope>
     </dependency>
   </dependencies>
-  
+
 </project>