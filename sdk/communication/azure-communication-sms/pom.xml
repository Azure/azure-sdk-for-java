<!-- Copyright (c) Microsoft Corporation. All rights reserved.
     Licensed under the MIT License. -->
<project xmlns="http://maven.apache.org/POM/4.0.0"
         xmlns:xsi="http://www.w3.org/2001/XMLSchema-instance"
         xsi:schemaLocation="http://maven.apache.org/POM/4.0.0 http://maven.apache.org/maven-v4_0_0.xsd">
  <modelVersion>4.0.0</modelVersion>

  <parent>
    <groupId>com.azure</groupId>
    <artifactId>azure-client-sdk-parent</artifactId>
    <version>1.7.0</version> <!-- {x-version-update;com.azure:azure-client-sdk-parent;current} -->
    <relativePath>../../parents/azure-client-sdk-parent</relativePath>
  </parent>

  <groupId>com.azure</groupId>
  <artifactId>azure-communication-sms</artifactId>
  <packaging>jar</packaging>
  <version>1.0.0-beta.4</version> <!-- {x-version-update;com.azure:azure-communication-sms;current} -->

  <name>Microsoft Azure library for sending SMS messages</name>
  <description>
    This package contains clients and data structures used to send SMS messages with Azure Communication SMS Service.
    For this release, see notes - https://github.com/Azure/azure-sdk-for-java/blob/master/sdk/communication/azure-communication-sms/README.md and
    https://github.com/Azure/azure-sdk-for-java/blob/master/sdk/communication/azure-communication-sms/CHANGELOG.md.
    Microsoft Azure Communication SMS quickstart - https://docs.microsoft.com/azure/communication-services/quickstarts/telephony-sms/send?pivots=programming-language-java
  </description>
  <url>https://github.com/Azure/azure-sdk-for-java</url>

  <distributionManagement>
    <site>
      <id>azure-java-build-docs</id>
      <url>${site.url}/site/${project.artifactId}</url>
    </site>
  </distributionManagement>

  <scm>
    <url>https://github.com/Azure/azure-sdk-for-java</url>
    <connection>scm:git:git@github.com:Azure/azure-sdk-for-java.git</connection>
    <tag>HEAD</tag>
  </scm>

  <properties>
    <src.dir>src/main</src.dir>
    <test.dir>src/test</test.dir>
    <jacoco.min.linecoverage>0.75</jacoco.min.linecoverage>
    <jacoco.min.branchcoverage>0.75</jacoco.min.branchcoverage>
  </properties>

  <dependencies>
    <dependency>
      <groupId>com.azure</groupId>
      <artifactId>azure-core</artifactId>
      <version>1.13.0</version> <!-- {x-version-update;com.azure:azure-core;dependency} -->
    </dependency>
    <dependency>
      <groupId>com.azure</groupId>
      <artifactId>azure-communication-common</artifactId>
      <version>1.0.0-beta.5</version> <!-- {x-version-update;com.azure:azure-communication-common;current} -->
    </dependency>
    <dependency>
      <groupId>com.azure</groupId>
      <artifactId>azure-core-test</artifactId>
      <version>1.5.3</version> <!-- {x-version-update;com.azure:azure-core-test;dependency} -->
      <scope>test</scope>
    </dependency>
    <dependency>
      <groupId>com.nimbusds</groupId>
      <artifactId>nimbus-jose-jwt</artifactId>
      <version>9.1.2</version> <!-- {x-version-update;com.nimbusds:nimbus-jose-jwt;external_dependency} -->
      <scope>test</scope>
    </dependency>
    <dependency>
      <groupId>org.junit.jupiter</groupId>
      <artifactId>junit-jupiter-api</artifactId>
      <version>5.7.0</version> <!-- {x-version-update;org.junit.jupiter:junit-jupiter-api;external_dependency} -->
      <scope>test</scope>
    </dependency>
    <dependency>
      <groupId>org.junit.jupiter</groupId>
      <artifactId>junit-jupiter-engine</artifactId>
      <version>5.7.0</version> <!-- {x-version-update;org.junit.jupiter:junit-jupiter-engine;external_dependency} -->
      <scope>test</scope>
    </dependency>
    <dependency>
      <groupId>org.junit.jupiter</groupId>
      <artifactId>junit-jupiter-params</artifactId>
      <version>5.7.0</version> <!-- {x-version-update;org.junit.jupiter:junit-jupiter-params;external_dependency} -->
      <scope>test</scope>
    </dependency>
    <dependency>
      <groupId>io.projectreactor</groupId>
      <artifactId>reactor-test</artifactId>
      <version>3.4.1</version> <!-- {x-version-update;io.projectreactor:reactor-test;external_dependency} -->
      <scope>test</scope>
    </dependency>
    <dependency>
      <groupId>com.azure</groupId>
      <artifactId>azure-core-http-okhttp</artifactId>
      <version>1.5.0</version> <!-- {x-version-update;com.azure:azure-core-http-okhttp;dependency} -->
      <scope>test</scope>
    </dependency>
    <dependency>
      <groupId>com.azure</groupId>
      <artifactId>azure-identity</artifactId>
<<<<<<< HEAD
      <version>1.2.3</version> <!-- {x-version-update;com.azure:azure-identity;dependency} -->    
=======
      <version>1.2.2</version> <!-- {x-version-update;com.azure:azure-identity;dependency} -->
>>>>>>> 4e6f03fc
      <scope>test</scope>
    </dependency>
  </dependencies>

  <build>
    <plugins>
      <plugin>
        <groupId>org.jacoco</groupId>
        <artifactId>jacoco-maven-plugin</artifactId>
        <version>0.8.5</version> <!-- {x-version-update;org.jacoco:jacoco-maven-plugin;external_dependency} -->
        <configuration>
          <includes>
            <include>com/azure/communication/sms/*.class</include>
          </includes>
        </configuration>
      </plugin>
      <plugin>
        <groupId>org.apache.maven.plugins</groupId>
        <artifactId>maven-enforcer-plugin</artifactId>
        <version>3.0.0-M3</version> <!-- {x-version-update;org.apache.maven.plugins:maven-enforcer-plugin;external_dependency} -->
        <configuration>
          <rules>
            <bannedDependencies>
              <includes>
                <include>com.azure:*</include>
              </includes>
            </bannedDependencies>
          </rules>
        </configuration>
      </plugin>
    </plugins>
  </build>
</project><|MERGE_RESOLUTION|>--- conflicted
+++ resolved
@@ -90,7 +90,7 @@
     <dependency>
       <groupId>io.projectreactor</groupId>
       <artifactId>reactor-test</artifactId>
-      <version>3.4.1</version> <!-- {x-version-update;io.projectreactor:reactor-test;external_dependency} -->
+      <version>3.4.2</version> <!-- {x-version-update;io.projectreactor:reactor-test;external_dependency} -->
       <scope>test</scope>
     </dependency>
     <dependency>
@@ -102,11 +102,7 @@
     <dependency>
       <groupId>com.azure</groupId>
       <artifactId>azure-identity</artifactId>
-<<<<<<< HEAD
-      <version>1.2.3</version> <!-- {x-version-update;com.azure:azure-identity;dependency} -->    
-=======
-      <version>1.2.2</version> <!-- {x-version-update;com.azure:azure-identity;dependency} -->
->>>>>>> 4e6f03fc
+      <version>1.2.3</version> <!-- {x-version-update;com.azure:azure-identity;dependency} -->
       <scope>test</scope>
     </dependency>
   </dependencies>
