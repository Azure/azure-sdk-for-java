# Release History

<<<<<<< HEAD
## 1.0.0-beta.2 (Unreleased)

### Added
- Support directly passing connection string to the SmsClientBuilder using connectionString().

### Breaking Change
- Removed credential(CommunicationClientCredential credential) and replaced with 
accessKey(String accessKey) within CommunicationIdentityClientBuilder.
=======
## 1.0.0-beta.2 (2020-10-06)
Updated `azure-communication-sms` version
>>>>>>> c00c4e33

## 1.0.0-beta.1 (2020-09-22)
This is the initial release of Azure Communication Services for Telephony and SMS. For more information, please see the [README][read_me] and [documentation][documentation].

This is a Public Preview version, so breaking changes are possible in subsequent releases as we improve the product. To provide feedback, please submit an issue in our [Azure SDK for Java GitHub repo](https://github.com/Azure/azure-sdk-for-java/issues).

<!-- LINKS -->
[read_me]: https://github.com/Azure/azure-sdk-for-java/blob/master/sdk/communication/azure-communication-sms/README.md
[documentation]: https://docs.microsoft.com/azure/communication-services/quickstarts/telephony-sms/send?pivots=programming-language-java<|MERGE_RESOLUTION|>--- conflicted
+++ resolved
@@ -1,18 +1,15 @@
 # Release History
 
-<<<<<<< HEAD
-## 1.0.0-beta.2 (Unreleased)
-
+## 1.0.0-beta.3 (Unreleased)
 ### Added
 - Support directly passing connection string to the SmsClientBuilder using connectionString().
 
 ### Breaking Change
 - Removed credential(CommunicationClientCredential credential) and replaced with 
 accessKey(String accessKey) within CommunicationIdentityClientBuilder.
-=======
+
 ## 1.0.0-beta.2 (2020-10-06)
 Updated `azure-communication-sms` version
->>>>>>> c00c4e33
 
 ## 1.0.0-beta.1 (2020-09-22)
 This is the initial release of Azure Communication Services for Telephony and SMS. For more information, please see the [README][read_me] and [documentation][documentation].
