# Release History
<<<<<<< HEAD

## 1.0.0-beta.4 (Unreleased)
=======
## 1.0.0-beta.5 (Unreleased)
### Added
- Support for creating SmsClient with TokenCredential.
- Added support for 1:N SMS messaging.
- Added support for tagging SMS messages.
- Send method series in SmsClient are idempotent under retry policy.
- Added `SmsOptions`

### Breaking Change
- Updated `public Mono<SendSmsResponse> sendMessage(PhoneNumberIdentifier from, PhoneNumberIdentifier to, String message)` to `public Mono<SendSmsResponse> send(String from, String to, String message)`.
- Updated `public Mono<Response<SendSmsResponse>> sendMessageWithResponse(PhoneNumberIdentifier from,List<PhoneNumberIdentifier> to, String message, SendSmsOptions smsOptions, Context context)` to `Mono<Response<SmsSendResult>> sendWithResponse(String from, String to, String message, SmsSendOptions options, Context context)`.
- Replaced `SendSmsResponse` with `SmsSendResult`.

## 1.0.0-beta.4 (Skipped)
>>>>>>> cc15ee12
### Added
- Added Azure Active Directory authentication support

## 1.0.0-beta.3 (2020-11-16)
### Added
- Support directly passing connection string to the SmsClientBuilder using connectionString().

### Breaking Change
- Removed credential(CommunicationClientCredential credential) and replaced with
accessKey(String accessKey) within CommunicationIdentityClientBuilder.

## 1.0.0-beta.2 (2020-10-06)
Updated `azure-communication-sms` version

## 1.0.0-beta.1 (2020-09-22)
This is the initial release of Azure Communication Services for Telephony and SMS. For more information, please see the [README][read_me] and [documentation][documentation].

This is a Public Preview version, so breaking changes are possible in subsequent releases as we improve the product. To provide feedback, please submit an issue in our [Azure SDK for Java GitHub repo](https://github.com/Azure/azure-sdk-for-java/issues).

<!-- LINKS -->
[read_me]: https://github.com/Azure/azure-sdk-for-java/blob/master/sdk/communication/azure-communication-sms/README.md
[documentation]: https://docs.microsoft.com/azure/communication-services/quickstarts/telephony-sms/send?pivots=programming-language-java<|MERGE_RESOLUTION|>--- conflicted
+++ resolved
@@ -1,8 +1,4 @@
 # Release History
-<<<<<<< HEAD
-
-## 1.0.0-beta.4 (Unreleased)
-=======
 ## 1.0.0-beta.5 (Unreleased)
 ### Added
 - Support for creating SmsClient with TokenCredential.
@@ -17,7 +13,6 @@
 - Replaced `SendSmsResponse` with `SmsSendResult`.
 
 ## 1.0.0-beta.4 (Skipped)
->>>>>>> cc15ee12
 ### Added
 - Added Azure Active Directory authentication support
 
