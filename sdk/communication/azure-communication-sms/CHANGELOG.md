# Release History

<<<<<<< HEAD
## 1.0.0-beta.3 (Unreleased)
### Added
- Support directly passing connection string to the SmsClientBuilder using connectionString().
=======
## 1.0.0-beta.4 (Unreleased)
>>>>>>> 6f033d77

### Breaking Change
- Removed credential(CommunicationClientCredential credential) and replaced with 
accessKey(String accessKey) within CommunicationIdentityClientBuilder.

## 1.0.0-beta.2 (2020-10-06)
Updated `azure-communication-sms` version

## 1.0.0-beta.3 (2020-11-16)
### Added
- Support directly passing connection string to the SmsClientBuilder using connectionString().

### Breaking Change
- Removed credential(CommunicationClientCredential credential) and replaced with 
accessKey(String accessKey) within CommunicationIdentityClientBuilder.

## 1.0.0-beta.2 (2020-10-06)
Updated `azure-communication-sms` version

## 1.0.0-beta.1 (2020-09-22)
This is the initial release of Azure Communication Services for Telephony and SMS. For more information, please see the [README][read_me] and [documentation][documentation].

This is a Public Preview version, so breaking changes are possible in subsequent releases as we improve the product. To provide feedback, please submit an issue in our [Azure SDK for Java GitHub repo](https://github.com/Azure/azure-sdk-for-java/issues).

<!-- LINKS -->
[read_me]: https://github.com/Azure/azure-sdk-for-java/blob/master/sdk/communication/azure-communication-sms/README.md
[documentation]: https://docs.microsoft.com/azure/communication-services/quickstarts/telephony-sms/send?pivots=programming-language-java<|MERGE_RESOLUTION|>--- conflicted
+++ resolved
@@ -1,19 +1,7 @@
 # Release History
 
-<<<<<<< HEAD
-## 1.0.0-beta.3 (Unreleased)
-### Added
-- Support directly passing connection string to the SmsClientBuilder using connectionString().
-=======
 ## 1.0.0-beta.4 (Unreleased)
->>>>>>> 6f033d77
 
-### Breaking Change
-- Removed credential(CommunicationClientCredential credential) and replaced with 
-accessKey(String accessKey) within CommunicationIdentityClientBuilder.
-
-## 1.0.0-beta.2 (2020-10-06)
-Updated `azure-communication-sms` version
 
 ## 1.0.0-beta.3 (2020-11-16)
 ### Added
