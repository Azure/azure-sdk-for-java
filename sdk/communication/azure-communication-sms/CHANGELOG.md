--- conflicted
+++ resolved
@@ -1,12 +1,8 @@
 # Release History
 
-<<<<<<< HEAD
-## 1.0.0-beta.4 (2021-02-09)
-=======
 ## 1.0.0-beta.5 (Unreleased)
 
 ## 1.0.0-beta.4 (Skipped)
->>>>>>> 2ccf99d0
 ### Added
 - Added Azure Active Directory authentication support
 
