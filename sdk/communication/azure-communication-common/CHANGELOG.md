--- conflicted
+++ resolved
@@ -1,34 +1,26 @@
 # Release History
 
-<<<<<<< HEAD
+## 1.3.0-beta.2 (Unreleased)
+
+### Features Added
+- Added support for a new communication identifier `MicrosoftTeamsAppIdentifier`.
+
+### Breaking Changes
+- Introduction of `MicrosoftTeamsAppIdentifier` is a breaking change. It will impact any code that previously depended on the use of UnknownIdentifier with rawIDs starting with `28:orgid:`, `28:dod:`, or `28:gcch:`.
+
+### Bugs Fixed
+
+### Other Changes
+
 ## 1.2.14 (2023-11-20)
 
 ### Other Changes
 
 #### Dependency Updates
-=======
-## 1.3.0-beta.2 (Unreleased)
-
-### Features Added
-- Added support for a new communication identifier `MicrosoftTeamsAppIdentifier`.
-
-### Breaking Changes
-- Introduction of `MicrosoftTeamsAppIdentifier` is a breaking change. It will impact any code that previously depended on the use of UnknownIdentifier with rawIDs starting with `28:orgid:`, `28:dod:`, or `28:gcch:`.
->>>>>>> 94e3cac5
 
 - Upgraded `azure-core` from `1.44.1` to version `1.45.0`.
 - Upgraded `azure-core-http-netty` from `1.13.9` to version `1.13.10`.
 
-
-## 1.2.14 (2023-11-20)
-
-### Other Changes
-
-#### Dependency Updates
-
-- Upgraded `azure-core` from `1.44.1` to version `1.45.0`.
-- Upgraded `azure-core-http-netty` from `1.13.9` to version `1.13.10`.
-
 ## 1.2.13 (2023-10-20)
 
 ### Other Changes
@@ -38,7 +30,6 @@
 - Upgraded `azure-core` from `1.43.0` to version `1.44.1`.
 - Upgraded `azure-core-http-netty` from `1.13.7` to version `1.13.9`.
 
-
 ## 1.2.12 (2023-09-22)
 
 ### Other Changes
@@ -56,7 +47,6 @@
 - Upgraded `azure-core` from `1.41.0` to version `1.42.0`.
 - Upgraded `azure-core-http-netty` from `1.13.5` to version `1.13.6`.
 
-
 ## 1.2.10 (2023-07-13)
 
 ### Other Changes
@@ -75,6 +65,14 @@
 - Upgraded `azure-core` from `1.39.0` to version `1.40.0`.
 - Upgraded `azure-core-http-netty` from `1.13.3` to version `1.13.4`.
 
+## 2.0.0-beta.1 (2023-03-24)
+
+### Features Added
+- Added support for a new communication identifier `MicrosoftBotIdentifier`.
+
+### Breaking Changes
+- Introduction of `MicrosoftBotIdentifier` is a breaking change. It will affect code that relied on using `UnknownIdentifier` with a rawID starting with `28:`
+
 ## 1.2.8 (2023-05-12)
 
 ### Other Changes
@@ -92,7 +90,6 @@
 
 - Upgraded `azure-core-http-netty` from `1.13.1` to version `1.13.2`.
 - Upgraded `azure-core` from `1.37.0` to version `1.38.0`.
-
 
 ## 1.2.6 (2023-03-07)
 
