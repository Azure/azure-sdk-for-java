--- conflicted
+++ resolved
@@ -2,13 +2,12 @@
 
 ## 1.1.4 (2022-06-07)
 
-<<<<<<< HEAD
 ### Features Added
 - Added `String getRawId()` and `static CommunicationIdentifier fromRawId(String rawId)` to `CommunicationIdentifier` to translate between a `CommunicationIdentifier` and its underlying canonical rawId representation. Developers can now use the rawId as an encoded format for identifiers to store in their databases or as stable keys in general.
+
 ### Breaking Changes
-=======
+
 ### Other Changes
->>>>>>> bf0c92c0
 
 #### Dependency Updates
 
