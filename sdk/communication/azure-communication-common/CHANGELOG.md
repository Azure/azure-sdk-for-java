# Release History

## 1.1.4 (2022-06-07)

### Other Changes

#### Dependency Updates

- Upgraded `azure-core` from `1.28.0` to version `1.29.1`.
- Upgraded `azure-core-http-netty` from `1.12.0` to version `1.12.2`.

## 1.1.3 (2022-05-09)

### Other Changes

<<<<<<< HEAD
## 1.1.3 (2022-05-09)

### Other Changes

=======
>>>>>>> 8d609db9
#### Dependency Updates

- Upgraded `azure-core` from `1.27.0` to version `1.28.0`.
- Upgraded `azure-core-http-netty` from `1.11.9` to version `1.12.0`.

## 1.1.2 (2022-04-07)

### Other Changes

#### Dependency Updates

- Upgraded `azure-core` from `1.26.0` to version `1.27.0`.
- Upgraded `azure-core-http-netty` from `1.11.8` to version `1.11.9`.

## 1.1.1 (2022-03-09)

### Bug Fixes

- Added validation for `tokenRefresher` in `CommunicationTokenRefreshOptions` constructors

### Other Changes

#### Dependency Updates

- Upgraded `azure-core` from `1.25.0` to version `1.26.0`.
- Upgraded `azure-core-http-netty` from `1.11.7` to version `1.11.8`.

## 1.1.0 (2022-02-23)

### Features Added

- Added new constructor with required param `tokenRefresher` for `CommunicationTokenRefreshOptions`
- Deprecated old constructor overloads in `CommunicationTokenRefreshOptions` and replaced by fluent setters
- Added fluent setters for optional properties:
    - Added `setRefreshProactively(boolean refreshProactively)` setter that allows setting whether the token should be proactively renewed prior to its expiry or on demand.
    - Added `setInitialToken(String initialToken)` setter that allows setting the optional serialized JWT token
- Added a synchronous token refresher getter `getTokenRefresherSync` for `CommunicationTokenRefreshOptions`
- Optimization added: When the proactive refreshing is enabled and the token refresher fails to provide a token that's not about to expire soon, the subsequent refresh attempts will be scheduled for when the token reaches half of its remaining lifetime until a token with long enough validity (>10 minutes) is obtained.

## 1.0.8 (2022-02-09)

### Other Changes

#### Dependency Updates

- Upgraded `azure-core` from `1.24.1` to version `1.25.0`.
- Upgraded `azure-core-http-netty` from `1.11.6` to version `1.11.7`.

## 1.0.7 (2022-01-14)

### Other Changes

#### Dependency Updates

- Upgraded `azure-core` from `1.22.0` to version `1.24.1`.
- Upgraded `azure-core-http-netty` from `1.11.2` to version `1.11.6`.

## 1.0.6 (2021-11-10)

### Other Changes

#### Dependency Updates

- Upgraded azure-core to 1.22.0.

## 1.0.5 (2021-10-07)

### Other Changes

#### Dependency Updates

- Upgraded azure-core to 1.21.0.

## 1.0.4 (2021-09-09)

### Dependency updates

- Added `azure-communication-networktraversal` package

## 1.0.3 (2021-06-28)

Updated `azure-communication-common` version

## 1.0.2 (2021-06-09)

Updated `azure-communication-common` version

## 1.0.1 (2021-05-27)

- Dependency versions updated.

### Bug Fixes

- Fixed bug with AzureKeyCredential authentication

## 1.0.0 (2021-03-29)
### Breaking Changes

- Updated `CommunicationCloudEnvironment(String environmentValue)` constructor to `CommunicationCloudEnvironment()`.
- Updated `public CommunicationCloudEnvironment fromString(String environmentValue)` to `public static CommunicationCloudEnvironment fromString(String environmentValue)`.
- Renamed `TokenRefresher.getTokenAsync()` to `TokenRefresher.getToken()`.

## 1.0.0-beta.6 (2021-03-09)

### Breaking Changes

- Renamed `CommunicationTokenRefreshOptions.getRefreshProactively()` to `CommunicationTokenRefreshOptions.isRefreshProactively()`
- Constructor for `CommunicationCloudEnvironment` has been removed and now to set an environment value, the `fromString()` method must be called
- `CommunicationCloudEnvironment`, `CommunicationTokenRefreshOptions`, `CommunicationUserIdentifier`, `MicrosoftTeamsUserIdentifier`,
`PhoneNumberIdentifier`, `UnknownIdentifier`, are all final classes now.

## 1.0.0-beta.5 (2021-03-02)

- Updated `azure-communication-common` version

## 1.0.0-beta.4 (2021-02-09)

### Breaking Changes

- Renamed `CommunicationUserCredential` to `CommunicationTokenCredential`
- Replaced constructor `CommunicationTokenCredential(TokenRefresher tokenRefresher, String initialToken, boolean refreshProactively)` and `CommunicationTokenCredential(TokenRefresher tokenRefresher)` with `CommunicationTokenCredential(CommunicationTokenRefreshOptions tokenRefreshOptions)`
- Renamed `PhoneNumber` to `PhoneNumberIdentifier`
- Renamed `CommunicationUser` to `CommunicationUserIdentifier`
- Renamed `CallingApplication` to `CallingApplicationIdentifier`

### Added

- Added `MicrosoftTeamsUserIdentifier`

## 1.0.0-beta.3 (2020-11-16)

Updated `azure-communication-common` version

## 1.0.0-beta.2 (2020-10-06)

Updated `azure-communication-common` version

## 1.0.0-beta.1 (2020-09-22)

This package contains common code for Azure Communication Service libraries. For more information, please see the [README][read_me].

This is a Public Preview version, so breaking changes are possible in subsequent releases as we improve the product. To provide feedback, please submit an issue in our [Azure SDK for Java GitHub repo](https://github.com/Azure/azure-sdk-for-java/issues).

<!-- LINKS -->
[read_me]: https://github.com/Azure/azure-sdk-for-java/blob/main/sdk/communication/azure-communication-common/README.md<|MERGE_RESOLUTION|>--- conflicted
+++ resolved
@@ -13,13 +13,6 @@
 
 ### Other Changes
 
-<<<<<<< HEAD
-## 1.1.3 (2022-05-09)
-
-### Other Changes
-
-=======
->>>>>>> 8d609db9
 #### Dependency Updates
 
 - Upgraded `azure-core` from `1.27.0` to version `1.28.0`.
