--- conflicted
+++ resolved
@@ -18,8 +18,6 @@
     }
 
     @Test
-<<<<<<< HEAD
-=======
     public void exceptionThrownForMicrosoftTeamsUserWithNoId() {
         assertThrows(IllegalArgumentException.class, () -> {
             new MicrosoftTeamsUserIdentifier("");
@@ -33,7 +31,6 @@
     }
 
     @Test
->>>>>>> 94e3cac5
     public void rawIdTakesPrecedenceInEqualityCheck() {
         // Teams users
         assertEquals(new MicrosoftTeamsUserIdentifier("45ab2481-1c1c-4005-be24-0ffb879b1130", true),
@@ -84,8 +81,6 @@
             new PhoneNumberIdentifier("+14255550123"));
         assertEquals(new PhoneNumberIdentifier("+14255550123"),
             new PhoneNumberIdentifier("+override").setRawId("4:+14255550123"));
-<<<<<<< HEAD
-=======
 
         // Teams Applications
         assertEquals(new MicrosoftTeamsAppIdentifier("45ab2481-1c1c-4005-be24-0ffb879b1130", CommunicationCloudEnvironment.PUBLIC),
@@ -94,7 +89,6 @@
             new MicrosoftTeamsAppIdentifier("55ab2481-1c1c-4005-be24-0ffb879b1130", CommunicationCloudEnvironment.PUBLIC));
         assertNotEquals(new MicrosoftTeamsAppIdentifier("45ab2481-1c1c-4005-be24-0ffb879b1130", CommunicationCloudEnvironment.PUBLIC),
             new MicrosoftTeamsAppIdentifier("45ab2481-1c1c-4005-be24-0ffb879b1130", CommunicationCloudEnvironment.DOD));
->>>>>>> 94e3cac5
     }
 
     @Test
@@ -109,12 +103,9 @@
         assertRawId(new MicrosoftTeamsUserIdentifier("45ab2481-1c1c-4005-be24-0ffb879b1130",  false), "8:orgid:45ab2481-1c1c-4005-be24-0ffb879b1130");
         assertRawId(new MicrosoftTeamsUserIdentifier("45ab2481-1c1c-4005-be24-0ffb879b1130", true), "8:teamsvisitor:45ab2481-1c1c-4005-be24-0ffb879b1130");
         assertRawId(new MicrosoftTeamsUserIdentifier("45ab2481-1c1c-4005-be24-0ffb879b1130", true).setRawId("8:orgid:legacyFormat"), "8:orgid:legacyFormat");
-<<<<<<< HEAD
-=======
         assertRawId(new MicrosoftTeamsAppIdentifier("01234567-89ab-cdef-0123-456789abcdef", CommunicationCloudEnvironment.PUBLIC), "28:orgid:01234567-89ab-cdef-0123-456789abcdef");
         assertRawId(new MicrosoftTeamsAppIdentifier("01234567-89ab-cdef-0123-456789abcdef", CommunicationCloudEnvironment.GCCH), "28:gcch:01234567-89ab-cdef-0123-456789abcdef");
         assertRawId(new MicrosoftTeamsAppIdentifier("01234567-89ab-cdef-0123-456789abcdef", CommunicationCloudEnvironment.DOD), "28:dod:01234567-89ab-cdef-0123-456789abcdef");
->>>>>>> 94e3cac5
         assertRawId(new PhoneNumberIdentifier("+112345556789"), "4:+112345556789");
         assertRawId(new PhoneNumberIdentifier("112345556789"), "4:112345556789");
         assertRawId(new PhoneNumberIdentifier("otherFormat").setRawId("4:207ffef6-9444-41fb-92ab-20eacaae2768"), "4:207ffef6-9444-41fb-92ab-20eacaae2768");
@@ -137,19 +128,15 @@
         assertIdentifier("8:gcch:45ab2481-1c1c-4005-be24-0ffb879b1130", new MicrosoftTeamsUserIdentifier("45ab2481-1c1c-4005-be24-0ffb879b1130", false).setCloudEnvironment(CommunicationCloudEnvironment.GCCH));
         assertIdentifier("8:teamsvisitor:45ab2481-1c1c-4005-be24-0ffb879b1130", new MicrosoftTeamsUserIdentifier("45ab2481-1c1c-4005-be24-0ffb879b1130", true).setCloudEnvironment(CommunicationCloudEnvironment.PUBLIC));
         assertIdentifier("8:orgid:legacyFormat", new MicrosoftTeamsUserIdentifier("legacyFormat", false).setCloudEnvironment(CommunicationCloudEnvironment.PUBLIC));
-<<<<<<< HEAD
-=======
         assertIdentifier("28:orgid:01234567-89ab-cdef-0123-456789abcdef", new MicrosoftTeamsAppIdentifier("01234567-89ab-cdef-0123-456789abcdef", CommunicationCloudEnvironment.PUBLIC));
         assertIdentifier("28:gcch:01234567-89ab-cdef-0123-456789abcdef", new MicrosoftTeamsAppIdentifier("01234567-89ab-cdef-0123-456789abcdef", CommunicationCloudEnvironment.GCCH));
         assertIdentifier("28:dod:01234567-89ab-cdef-0123-456789abcdef", new MicrosoftTeamsAppIdentifier("01234567-89ab-cdef-0123-456789abcdef", CommunicationCloudEnvironment.DOD));
->>>>>>> 94e3cac5
         assertIdentifier("4:+112345556789", new PhoneNumberIdentifier("+112345556789"));
         assertIdentifier("4:112345556789", new PhoneNumberIdentifier("112345556789"));
         assertIdentifier("4:207ffef6-9444-41fb-92ab-20eacaae2768", new PhoneNumberIdentifier("207ffef6-9444-41fb-92ab-20eacaae2768"));
         assertIdentifier("4:207ffef6-9444-41fb-92ab-20eacaae2768_207ffef6-9444-41fb-92ab-20eacaae2768", new PhoneNumberIdentifier("207ffef6-9444-41fb-92ab-20eacaae2768_207ffef6-9444-41fb-92ab-20eacaae2768"));
         assertIdentifier("4:+112345556789_207ffef6-9444-41fb-92ab-20eacaae2768", new PhoneNumberIdentifier("+112345556789_207ffef6-9444-41fb-92ab-20eacaae2768"));
-        assertIdentifier("28:45ab2481-1c1c-4005-be24-0ffb879b1130", new UnknownIdentifier("28:45ab2481-1c1c-4005-be24-0ffb879b1130"));
-
+        assertIdentifier("28:ag09-global:01234567-89ab-cdef-0123-456789abcdef", new UnknownIdentifier("28:ag09-global:01234567-89ab-cdef-0123-456789abcdef"));
         final IllegalArgumentException illegalArgumentException = assertThrows(IllegalArgumentException.class, () -> CommunicationIdentifier.fromRawId(null));
         assertEquals("The parameter [rawId] cannot be null to empty.", illegalArgumentException.getMessage());
     }
@@ -171,15 +158,11 @@
         assertRoundTrip("4:207ffef6-9444-41fb-92ab-20eacaae2768");
         assertRoundTrip("4:207ffef6-9444-41fb-92ab-20eacaae2768_207ffef6-9444-41fb-92ab-20eacaae2768");
         assertRoundTrip("4:+112345556789_207ffef6-9444-41fb-92ab-20eacaae2768");
-<<<<<<< HEAD
-        assertRoundTrip("28:45ab2481-1c1c-4005-be24-0ffb879b1130");
-=======
         assertRoundTrip("28:orgid:01234567-89ab-cdef-0123-456789abcdef");
         assertRoundTrip("28:gcch:01234567-89ab-cdef-0123-456789abcdef");
         assertRoundTrip("28:dod:01234567-89ab-cdef-0123-456789abcdef");
         assertRoundTrip("28:gal-global:01234567-89ab-cdef-0123-456789abcdef");
         assertRoundTrip("48:45ab2481-1c1c-4005-be24-0ffb879b1130");
->>>>>>> 94e3cac5
     }
 
     private void assertRawId(CommunicationIdentifier identifier, String expectedRawId)  {
