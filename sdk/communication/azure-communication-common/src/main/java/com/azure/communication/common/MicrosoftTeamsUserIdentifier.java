// Copyright (c) Microsoft Corporation. All rights reserved.
// Licensed under the MIT License.

package com.azure.communication.common;

import com.azure.core.util.CoreUtils;

/**
 * Communication identifier for Microsoft Teams User
 */
public final class MicrosoftTeamsUserIdentifier extends CommunicationIdentifier {

    private final String userId;
    private final boolean isAnonymous;
    private boolean rawIdSet = false;

    private CommunicationCloudEnvironment cloudEnvironment = CommunicationCloudEnvironment.PUBLIC;

    /**
     * Creates a MicrosoftTeamsUserIdentifier object
     *
     * @param userId Id of the Microsoft Teams user. If the user isn't anonymous, the id is the Azure AD object id of the user.
     * @param isAnonymous set this to true if the user is anonymous,
     *                    for example when joining a meeting with a share link
     * @throws IllegalArgumentException thrown if userId parameter fail the validation.
     */
    public MicrosoftTeamsUserIdentifier(String userId, boolean isAnonymous) {
        if (CoreUtils.isNullOrEmpty(userId)) {
            throw new IllegalArgumentException("The initialization parameter [userId] cannot be null or empty.");
        }
        this.userId = userId;
        this.isAnonymous = isAnonymous;
        generateRawId();
    }

    /**
     * Creates a MicrosoftTeamsUserIdentifier object
     *
     * @param userId Id of the Microsoft Teams user. If the user isn't anonymous, the id is the Azure AD object id of the user.
     * @throws IllegalArgumentException thrown if userId parameter fail the validation.
     */
    public MicrosoftTeamsUserIdentifier(String userId) {
        this(userId, false);
    }

    /**
     * Get Teams User Id
<<<<<<< HEAD
     *
     * @return userId Id of the Microsoft Teams user. If the user isn't anonymous, the id is the AAD object id of the user.
=======
     * @return userId Id of the Microsoft Teams user. If the user isn't anonymous, the id is the Azure AD object id of the user.
>>>>>>> bf0c92c0
     */
    public String getUserId() {
        return this.userId;
    }

    /**
     * @return True if the user is anonymous, for example when joining a meeting with a share link.
     */
    public boolean isAnonymous() {
        return this.isAnonymous;
    }

    /**
     * Get cloud environment of the Teams user identifier
     *
     * @return cloud environment in which this identifier is created
     */
    public CommunicationCloudEnvironment getCloudEnvironment() {
        return cloudEnvironment;
    }

    /**
     * Set cloud environment of the Teams user identifier
     *
     * @param cloudEnvironment the cloud environment in which this identifier is created
     * @return this object
     */
    public MicrosoftTeamsUserIdentifier setCloudEnvironment(CommunicationCloudEnvironment cloudEnvironment) {
        this.cloudEnvironment = cloudEnvironment;
        generateRawId();
        return this;
    }

    /**
     * Set full id of the identifier
     *
     * @param rawId full id of the identifier
     * @return CommunicationIdentifier object itself
     */
    public MicrosoftTeamsUserIdentifier setRawId(String rawId) {
        this.rawId = rawId;
        rawIdSet = true;
        return this;
    }

    @Override
    public boolean equals(Object that) {
        if (this == that) {
            return true;
        }

        if (!(that instanceof MicrosoftTeamsUserIdentifier)) {
            return false;
        }

        MicrosoftTeamsUserIdentifier thatId = (MicrosoftTeamsUserIdentifier) that;

        if (cloudEnvironment != null && !cloudEnvironment.equals(thatId.cloudEnvironment)) {
            return false;
        }

        if (thatId.cloudEnvironment != null && !thatId.cloudEnvironment.equals(this.cloudEnvironment)) {
            return false;
        }

        return getRawId() == null
            || thatId.getRawId() == null
            || thatId.getRawId().equals(this.getRawId());
    }

    @Override
    public int hashCode() {
        return getRawId().hashCode();
    }

    private void generateRawId() {
        if (!rawIdSet) {
            if (this.isAnonymous) {
                this.rawId = "8:teamsvisitor:" + this.userId;
            } else if (cloudEnvironment.equals(CommunicationCloudEnvironment.DOD)) {
                this.rawId = "8:dod:" + this.userId;
            } else if (cloudEnvironment.equals(CommunicationCloudEnvironment.GCCH)) {
                this.rawId = "8:gcch:" + this.userId;
            } else {
                this.rawId = "8:orgid:" + this.userId;
            }
        }
    }
}<|MERGE_RESOLUTION|>--- conflicted
+++ resolved
@@ -45,12 +45,7 @@
 
     /**
      * Get Teams User Id
-<<<<<<< HEAD
-     *
-     * @return userId Id of the Microsoft Teams user. If the user isn't anonymous, the id is the AAD object id of the user.
-=======
      * @return userId Id of the Microsoft Teams user. If the user isn't anonymous, the id is the Azure AD object id of the user.
->>>>>>> bf0c92c0
      */
     public String getUserId() {
         return this.userId;
