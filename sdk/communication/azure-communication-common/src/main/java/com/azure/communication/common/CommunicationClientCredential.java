// Copyright (c) Microsoft Corporation. All rights reserved.
// Licensed under the MIT License.
package com.azure.communication.common;

import com.azure.core.util.logging.ClientLogger;
import reactor.core.Exceptions;
import reactor.core.publisher.Flux;
import reactor.core.publisher.Mono;

import javax.crypto.Mac;
import javax.crypto.spec.SecretKeySpec;
import java.net.URL;
import java.nio.ByteBuffer;
import java.nio.charset.StandardCharsets;
import java.security.InvalidKeyException;
import java.security.MessageDigest;
import java.security.NoSuchAlgorithmException;
import java.time.OffsetDateTime;
import java.time.ZoneOffset;
import java.time.format.DateTimeFormatter;
import java.util.Arrays;
import java.util.Base64;
import java.util.HashMap;
import java.util.Locale;
import java.util.Map;
import java.util.Objects;
import java.util.stream.Collectors;

/**
 * Credential to support accessing communication resource with resource access key
 */
public final class CommunicationClientCredential {
    private static final String DATE_HEADER = "date";
    private static final String HOST_HEADER = "host";
    private static final String CONTENT_HASH_HEADER = "x-ms-content-sha256";
    // Order of the headers are important here for generating correct signature
    private static final String[] SIGNED_HEADERS = new String[]{DATE_HEADER, HOST_HEADER, CONTENT_HASH_HEADER};

    private static final String AUTHORIZATIONHEADERNAME = "Authorization";
    private static final String HMACSHA256FORMAT = "HMAC-SHA256 SignedHeaders=%s&Signature=%s";

    // Previously DateTimeFormatter.RFC_1123_DATE_TIME was being used. There
    // was an issue with the day of month part. RFC_1123_DATE_TIME does not
    // append a leading '0' on days that are less than 10. It is important
    // that the locale remain US. In other locals the values that are generated
<<<<<<< HEAD
    // for the day and month strings may be different. (e.g. Canada day strings 
    // have a '.' at the end)
    static final DateTimeFormatter HMAC_DATETIMEFORMATTER_PATTERN = 
        DateTimeFormatter.ofPattern("E, dd MMM YYYY HH:mm:ss 'GMT'", Locale.US);
=======
    // for the day and month strings may be different. (e.g. Canada day strings
    // have a '.' at the end)
    static final DateTimeFormatter HMAC_DATETIMEFORMATTER_PATTERN =
        DateTimeFormatter.ofPattern("E, dd MMM yyyy HH:mm:ss 'GMT'", Locale.US);
>>>>>>> e2018a87

    private final ClientLogger logger = new ClientLogger(CommunicationClientCredential.class);
    private final Mac sha256HMAC;

    /**
     * Requires resource access key to create the credential
     *
     * @param accessKey resource access key as provided by Azure in Base64 format
     */
    public CommunicationClientCredential(String accessKey) {
        Objects.requireNonNull(accessKey, "'accessKey' cannot be null");
        byte[] key = Base64.getDecoder().decode(accessKey);
<<<<<<< HEAD
        Mac sha256HMAC = null;
        try {
            sha256HMAC = Mac.getInstance("HmacSHA256");
            sha256HMAC.init(new SecretKeySpec(key, "HmacSHA256"));
        } catch (NoSuchAlgorithmException e) {
            throw logger.logExceptionAsError(new RuntimeException(e));
        } catch (InvalidKeyException e) {
=======
        Mac sha256HMAC;
        try {
            sha256HMAC = Mac.getInstance("HmacSHA256");
            sha256HMAC.init(new SecretKeySpec(key, "HmacSHA256"));
        } catch (NoSuchAlgorithmException | InvalidKeyException e) {
>>>>>>> e2018a87
            throw logger.logExceptionAsError(new RuntimeException(e));
        }
        this.sha256HMAC = sha256HMAC;
    }

    Mono<Map<String, String>> appendAuthorizationHeaders(URL url, String httpMethod, Flux<ByteBuffer> contents) {
        return contents.collect(() -> {
            try {
                return MessageDigest.getInstance("SHA-256");
            } catch (NoSuchAlgorithmException e) {
                throw logger.logExceptionAsError(Exceptions.propagate(e));
            }
        }, MessageDigest::update)
            .map(messageDigest -> addAuthenticationHeaders(url, httpMethod, messageDigest));
    }

    private Map<String, String> addAuthenticationHeaders(final URL url, final String httpMethod,
        final MessageDigest messageDigest) {
        final Map<String, String> headers = new HashMap<>();

        final String contentHash = Base64.getEncoder().encodeToString(messageDigest.digest());
        headers.put(CONTENT_HASH_HEADER, contentHash);
        String utcNow = OffsetDateTime.now(ZoneOffset.UTC)
            .format(HMAC_DATETIMEFORMATTER_PATTERN);
        headers.put(DATE_HEADER, utcNow);
        headers.put(HOST_HEADER, url.getHost());
        addSignatureHeader(url, httpMethod, headers);
        return headers;
    }

    private void addSignatureHeader(final URL url, final String httpMethod, final Map<String, String> httpHeaders) {
        final String signedHeaderNames = String.join(";", SIGNED_HEADERS);
        final String signedHeaderValues = Arrays.stream(SIGNED_HEADERS)
            .map(httpHeaders::get)
            .collect(Collectors.joining(";"));

        String pathAndQuery = url.getPath();
        if (url.getQuery() != null) {
            pathAndQuery += '?' + url.getQuery();
        }

        // String-To-Sign=HTTP_METHOD + '\n' + path_and_query + '\n' + signed_headers_values
        // Signed headers: "host;x-ms-date;x-ms-content-sha256"
        // The line separator has to be \n. Using %n with String.format will result in a 401 from the service.
        String stringToSign = httpMethod.toUpperCase(Locale.US) + "\n" + pathAndQuery + "\n" + signedHeaderValues;
        final String signature =
            Base64.getEncoder().encodeToString(sha256HMAC.doFinal(stringToSign.getBytes(StandardCharsets.UTF_8)));
        httpHeaders.put(AUTHORIZATIONHEADERNAME, String.format(HMACSHA256FORMAT, signedHeaderNames, signature));
    }
}<|MERGE_RESOLUTION|>--- conflicted
+++ resolved
@@ -43,17 +43,10 @@
     // was an issue with the day of month part. RFC_1123_DATE_TIME does not
     // append a leading '0' on days that are less than 10. It is important
     // that the locale remain US. In other locals the values that are generated
-<<<<<<< HEAD
-    // for the day and month strings may be different. (e.g. Canada day strings 
-    // have a '.' at the end)
-    static final DateTimeFormatter HMAC_DATETIMEFORMATTER_PATTERN = 
-        DateTimeFormatter.ofPattern("E, dd MMM YYYY HH:mm:ss 'GMT'", Locale.US);
-=======
     // for the day and month strings may be different. (e.g. Canada day strings
     // have a '.' at the end)
     static final DateTimeFormatter HMAC_DATETIMEFORMATTER_PATTERN =
         DateTimeFormatter.ofPattern("E, dd MMM yyyy HH:mm:ss 'GMT'", Locale.US);
->>>>>>> e2018a87
 
     private final ClientLogger logger = new ClientLogger(CommunicationClientCredential.class);
     private final Mac sha256HMAC;
@@ -66,21 +59,11 @@
     public CommunicationClientCredential(String accessKey) {
         Objects.requireNonNull(accessKey, "'accessKey' cannot be null");
         byte[] key = Base64.getDecoder().decode(accessKey);
-<<<<<<< HEAD
-        Mac sha256HMAC = null;
-        try {
-            sha256HMAC = Mac.getInstance("HmacSHA256");
-            sha256HMAC.init(new SecretKeySpec(key, "HmacSHA256"));
-        } catch (NoSuchAlgorithmException e) {
-            throw logger.logExceptionAsError(new RuntimeException(e));
-        } catch (InvalidKeyException e) {
-=======
         Mac sha256HMAC;
         try {
             sha256HMAC = Mac.getInstance("HmacSHA256");
             sha256HMAC.init(new SecretKeySpec(key, "HmacSHA256"));
         } catch (NoSuchAlgorithmException | InvalidKeyException e) {
->>>>>>> e2018a87
             throw logger.logExceptionAsError(new RuntimeException(e));
         }
         this.sha256HMAC = sha256HMAC;
