--- conflicted
+++ resolved
@@ -13,11 +13,7 @@
   <groupId>com.azure</groupId>
   <artifactId>azure-communication-common</artifactId>
   <packaging>jar</packaging>
-<<<<<<< HEAD
-  <version>1.3.0-beta.1</version> <!-- {x-version-update;com.azure:azure-communication-common;current} -->
-=======
   <version>1.2.2</version> <!-- {x-version-update;com.azure:azure-communication-common;current} -->
->>>>>>> 8a6962b0
 
   <name>Microsoft Azure common library for communication service client</name>
   <description>
@@ -85,11 +81,7 @@
     <dependency>
       <groupId>io.projectreactor</groupId>
       <artifactId>reactor-test</artifactId>
-<<<<<<< HEAD
-      <version>3.4.22</version> <!-- {x-version-update;io.projectreactor:reactor-test;external_dependency} -->
-=======
       <version>3.4.23</version> <!-- {x-version-update;io.projectreactor:reactor-test;external_dependency} -->
->>>>>>> 8a6962b0
       <scope>test</scope>
     </dependency>
   </dependencies>
