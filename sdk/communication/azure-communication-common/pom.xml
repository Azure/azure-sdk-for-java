<project xmlns="http://maven.apache.org/POM/4.0.0"
  xmlns:xsi="http://www.w3.org/2001/XMLSchema-instance"
  xsi:schemaLocation="http://maven.apache.org/POM/4.0.0 http://maven.apache.org/maven-v4_0_0.xsd">
  <modelVersion>4.0.0</modelVersion>

  <parent>
    <groupId>com.azure</groupId>
    <artifactId>azure-client-sdk-parent</artifactId>
    <version>1.7.0</version> <!-- {x-version-update;com.azure:azure-client-sdk-parent;current} -->
    <relativePath>../../parents/azure-client-sdk-parent</relativePath>
  </parent>

  <groupId>com.azure</groupId>
  <artifactId>azure-communication-common</artifactId>
  <packaging>jar</packaging>
<<<<<<< HEAD
  <version>1.0.0-beta.3</version> <!-- {x-version-update;com.azure:azure-communication-common;current} -->

  <name>Microsoft Azure common library for communication service client</name>
  <description>
    This package contains data structures commonly used for communicating with Microsoft Azure Communication Services. 
=======
  <version>1.0.0-beta.4</version> <!-- {x-version-update;com.azure:azure-communication-common;current} -->

  <name>Microsoft Azure common library for communication service client</name>
  <description>
    This package contains data structures commonly used for communicating with Microsoft Azure Communication Services.
>>>>>>> e2018a87
    For this release, see notes - https://github.com/Azure/azure-sdk-for-java/blob/master/sdk/communication/azure-communication-common/README.md and https://github.com/Azure/azure-sdk-for-java/blob/master/sdk/communication/azure-communication-common/CHANGELOG.md.
  </description>
  <url>https://github.com/Azure/azure-sdk-for-java</url>

  <distributionManagement>
    <site>
      <id>azure-java-build-docs</id>
      <url>${site.url}/site/${project.artifactId}</url>
    </site>
  </distributionManagement>

  <scm>
    <url>https://github.com/Azure/azure-sdk-for-java</url>
    <connection>scm:git:git@github.com:Azure/azure-sdk-for-java.git</connection>
    <tag>HEAD</tag>
  </scm>

  <properties>
    <src.dir>src/main</src.dir>
    <test.dir>src/test</test.dir>
    <jacoco.min.linecoverage>0.50</jacoco.min.linecoverage>
    <jacoco.min.branchcoverage>0.50</jacoco.min.branchcoverage>
  </properties>

  <dependencies>
    <dependency>
      <groupId>com.azure</groupId>
      <artifactId>azure-core</artifactId>
<<<<<<< HEAD
      <version>1.10.0</version> <!-- {x-version-update;com.azure:azure-core;dependency} -->
=======
      <version>1.12.0</version> <!-- {x-version-update;com.azure:azure-core;dependency} -->
>>>>>>> e2018a87
    </dependency>
    <dependency>
      <groupId>com.azure</groupId>
      <artifactId>azure-core-http-netty</artifactId>
<<<<<<< HEAD
      <version>1.6.3</version> <!-- {x-version-update;com.azure:azure-core-http-netty;dependency} -->
=======
      <version>1.7.1</version> <!-- {x-version-update;com.azure:azure-core-http-netty;dependency} -->
>>>>>>> e2018a87
      <scope>compile</scope>
    </dependency>
    <dependency>
      <groupId>com.nimbusds</groupId>
      <artifactId>nimbus-jose-jwt</artifactId>
      <version>8.19</version> <!-- {x-version-update;com.nimbusds:nimbus-jose-jwt;external_dependency} -->
      <scope>test</scope>
    </dependency>
    <dependency>
      <groupId>org.junit.jupiter</groupId>
      <artifactId>junit-jupiter-api</artifactId>
      <version>5.6.3</version> <!-- {x-version-update;org.junit.jupiter:junit-jupiter-api;external_dependency} -->
      <scope>test</scope>
    </dependency>
    <dependency>
      <groupId>org.junit.jupiter</groupId>
      <artifactId>junit-jupiter-engine</artifactId>
      <version>5.6.3</version> <!-- {x-version-update;org.junit.jupiter:junit-jupiter-engine;external_dependency} -->
      <scope>test</scope>
    </dependency>
    <dependency>
      <groupId>org.junit.jupiter</groupId>
      <artifactId>junit-jupiter-params</artifactId>
      <version>5.6.3</version> <!-- {x-version-update;org.junit.jupiter:junit-jupiter-params;external_dependency} -->
      <scope>test</scope>
    </dependency>
    <dependency>
      <groupId>io.projectreactor</groupId>
      <artifactId>reactor-test</artifactId>
<<<<<<< HEAD
      <version>3.3.10.RELEASE</version> <!-- {x-version-update;io.projectreactor:reactor-test;external_dependency} -->
=======
      <version>3.3.12.RELEASE</version> <!-- {x-version-update;io.projectreactor:reactor-test;external_dependency} -->
>>>>>>> e2018a87
      <scope>test</scope>
    </dependency>
  </dependencies>
</project><|MERGE_RESOLUTION|>--- conflicted
+++ resolved
@@ -13,19 +13,11 @@
   <groupId>com.azure</groupId>
   <artifactId>azure-communication-common</artifactId>
   <packaging>jar</packaging>
-<<<<<<< HEAD
-  <version>1.0.0-beta.3</version> <!-- {x-version-update;com.azure:azure-communication-common;current} -->
-
-  <name>Microsoft Azure common library for communication service client</name>
-  <description>
-    This package contains data structures commonly used for communicating with Microsoft Azure Communication Services. 
-=======
   <version>1.0.0-beta.4</version> <!-- {x-version-update;com.azure:azure-communication-common;current} -->
 
   <name>Microsoft Azure common library for communication service client</name>
   <description>
     This package contains data structures commonly used for communicating with Microsoft Azure Communication Services.
->>>>>>> e2018a87
     For this release, see notes - https://github.com/Azure/azure-sdk-for-java/blob/master/sdk/communication/azure-communication-common/README.md and https://github.com/Azure/azure-sdk-for-java/blob/master/sdk/communication/azure-communication-common/CHANGELOG.md.
   </description>
   <url>https://github.com/Azure/azure-sdk-for-java</url>
@@ -54,20 +46,12 @@
     <dependency>
       <groupId>com.azure</groupId>
       <artifactId>azure-core</artifactId>
-<<<<<<< HEAD
-      <version>1.10.0</version> <!-- {x-version-update;com.azure:azure-core;dependency} -->
-=======
       <version>1.12.0</version> <!-- {x-version-update;com.azure:azure-core;dependency} -->
->>>>>>> e2018a87
     </dependency>
     <dependency>
       <groupId>com.azure</groupId>
       <artifactId>azure-core-http-netty</artifactId>
-<<<<<<< HEAD
-      <version>1.6.3</version> <!-- {x-version-update;com.azure:azure-core-http-netty;dependency} -->
-=======
       <version>1.7.1</version> <!-- {x-version-update;com.azure:azure-core-http-netty;dependency} -->
->>>>>>> e2018a87
       <scope>compile</scope>
     </dependency>
     <dependency>
@@ -97,11 +81,7 @@
     <dependency>
       <groupId>io.projectreactor</groupId>
       <artifactId>reactor-test</artifactId>
-<<<<<<< HEAD
-      <version>3.3.10.RELEASE</version> <!-- {x-version-update;io.projectreactor:reactor-test;external_dependency} -->
-=======
       <version>3.3.12.RELEASE</version> <!-- {x-version-update;io.projectreactor:reactor-test;external_dependency} -->
->>>>>>> e2018a87
       <scope>test</scope>
     </dependency>
   </dependencies>
