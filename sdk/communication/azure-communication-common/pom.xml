<project xmlns="http://maven.apache.org/POM/4.0.0"
  xmlns:xsi="http://www.w3.org/2001/XMLSchema-instance"
  xsi:schemaLocation="http://maven.apache.org/POM/4.0.0 http://maven.apache.org/maven-v4_0_0.xsd">
  <modelVersion>4.0.0</modelVersion>

  <parent>
    <groupId>com.azure</groupId>
    <artifactId>azure-client-sdk-parent</artifactId>
    <version>1.7.0</version> <!-- {x-version-update;com.azure:azure-client-sdk-parent;current} -->
    <relativePath>../../parents/azure-client-sdk-parent</relativePath>
  </parent>

  <groupId>com.azure</groupId>
  <artifactId>azure-communication-common</artifactId>
  <packaging>jar</packaging>
  <version>1.3.0-beta.2</version> <!-- {x-version-update;com.azure:azure-communication-common;current} -->

  <name>Microsoft Azure common library for communication service client</name>
  <description>
    This package contains data structures commonly used for communicating with Microsoft Azure Communication Services.
    For this release, see notes - https://github.com/Azure/azure-sdk-for-java/blob/main/sdk/communication/azure-communication-common/README.md and https://github.com/Azure/azure-sdk-for-java/blob/main/sdk/communication/azure-communication-common/CHANGELOG.md.
  </description>
  <url>https://github.com/Azure/azure-sdk-for-java</url>

  <distributionManagement>
    <site>
      <id>azure-java-build-docs</id>
      <url>${site.url}/site/${project.artifactId}</url>
    </site>
  </distributionManagement>

  <scm>
    <url>https://github.com/Azure/azure-sdk-for-java</url>
    <connection>scm:git:git@github.com:Azure/azure-sdk-for-java.git</connection>
    <tag>HEAD</tag>
  </scm>

  <properties>
    <src.dir>src/main</src.dir>
    <test.dir>src/test</test.dir>
    <jacoco.min.linecoverage>0.70</jacoco.min.linecoverage>
    <jacoco.min.branchcoverage>0.70</jacoco.min.branchcoverage>
  </properties>

  <dependencies>
    <dependency>
      <groupId>com.azure</groupId>
      <artifactId>azure-core</artifactId>
      <version>1.34.0</version> <!-- {x-version-update;com.azure:azure-core;dependency} -->
    </dependency>
    <dependency>
      <groupId>com.azure</groupId>
      <artifactId>azure-core-http-netty</artifactId>
      <version>1.12.7</version> <!-- {x-version-update;com.azure:azure-core-http-netty;dependency} -->
      <scope>compile</scope>
    </dependency>
    <dependency>
      <groupId>com.nimbusds</groupId>
      <artifactId>nimbus-jose-jwt</artifactId>
      <version>9.24.4</version> <!-- {x-version-update;com.nimbusds:nimbus-jose-jwt;external_dependency} -->
      <scope>test</scope>
    </dependency>
    <dependency>
      <groupId>org.junit.jupiter</groupId>
      <artifactId>junit-jupiter-api</artifactId>
      <version>5.9.1</version> <!-- {x-version-update;org.junit.jupiter:junit-jupiter-api;external_dependency} -->
      <scope>test</scope>
    </dependency>
    <dependency>
      <groupId>org.junit.jupiter</groupId>
      <artifactId>junit-jupiter-engine</artifactId>
      <version>5.9.1</version> <!-- {x-version-update;org.junit.jupiter:junit-jupiter-engine;external_dependency} -->
      <scope>test</scope>
    </dependency>
    <dependency>
      <groupId>org.junit.jupiter</groupId>
      <artifactId>junit-jupiter-params</artifactId>
      <version>5.9.1</version> <!-- {x-version-update;org.junit.jupiter:junit-jupiter-params;external_dependency} -->
      <scope>test</scope>
    </dependency>
    <dependency>
      <groupId>io.projectreactor</groupId>
      <artifactId>reactor-test</artifactId>
<<<<<<< HEAD
      <version>3.5.1</version> <!-- {x-version-update;io.projectreactor:reactor-test;external_dependency} -->
=======
      <version>3.4.26</version> <!-- {x-version-update;io.projectreactor:reactor-test;external_dependency} -->
>>>>>>> bdb9613a
      <scope>test</scope>
    </dependency>
  </dependencies>
</project><|MERGE_RESOLUTION|>--- conflicted
+++ resolved
@@ -57,7 +57,7 @@
     <dependency>
       <groupId>com.nimbusds</groupId>
       <artifactId>nimbus-jose-jwt</artifactId>
-      <version>9.24.4</version> <!-- {x-version-update;com.nimbusds:nimbus-jose-jwt;external_dependency} -->
+      <version>9.22</version> <!-- {x-version-update;com.nimbusds:nimbus-jose-jwt;external_dependency} -->
       <scope>test</scope>
     </dependency>
     <dependency>
@@ -81,11 +81,7 @@
     <dependency>
       <groupId>io.projectreactor</groupId>
       <artifactId>reactor-test</artifactId>
-<<<<<<< HEAD
-      <version>3.5.1</version> <!-- {x-version-update;io.projectreactor:reactor-test;external_dependency} -->
-=======
       <version>3.4.26</version> <!-- {x-version-update;io.projectreactor:reactor-test;external_dependency} -->
->>>>>>> bdb9613a
       <scope>test</scope>
     </dependency>
   </dependencies>
