<project xmlns="http://maven.apache.org/POM/4.0.0"
  xmlns:xsi="http://www.w3.org/2001/XMLSchema-instance"
  xsi:schemaLocation="http://maven.apache.org/POM/4.0.0 http://maven.apache.org/maven-v4_0_0.xsd">
  <modelVersion>4.0.0</modelVersion>

  <parent>
    <groupId>com.azure</groupId>
    <artifactId>azure-client-sdk-parent</artifactId>
    <version>1.7.0</version> <!-- {x-version-update;com.azure:azure-client-sdk-parent;current} -->
    <relativePath>../../parents/azure-client-sdk-parent</relativePath>
  </parent>

  <groupId>com.azure</groupId>
  <artifactId>azure-communication-common</artifactId>
  <packaging>jar</packaging>
  <version>2.0.0-beta.2</version> <!-- {x-version-update;com.azure:azure-communication-common;current} -->

  <name>Microsoft Azure common library for communication service client</name>
  <description>
    This package contains data structures commonly used for communicating with Microsoft Azure Communication Services.
    For this release, see notes - https://github.com/Azure/azure-sdk-for-java/blob/main/sdk/communication/azure-communication-common/README.md and https://github.com/Azure/azure-sdk-for-java/blob/main/sdk/communication/azure-communication-common/CHANGELOG.md.
  </description>
  <url>https://github.com/Azure/azure-sdk-for-java</url>

  <distributionManagement>
    <site>
      <id>azure-java-build-docs</id>
      <url>${site.url}/site/${project.artifactId}</url>
    </site>
  </distributionManagement>

  <scm>
    <url>https://github.com/Azure/azure-sdk-for-java</url>
    <connection>scm:git:git@github.com:Azure/azure-sdk-for-java.git</connection>
    <tag>HEAD</tag>
  </scm>

  <properties>
    <src.dir>src/main</src.dir>
    <test.dir>src/test</test.dir>
    <jacoco.min.linecoverage>0.70</jacoco.min.linecoverage>
    <jacoco.min.branchcoverage>0.70</jacoco.min.branchcoverage>
  </properties>

  <dependencies>
    <dependency>
      <groupId>com.azure</groupId>
      <artifactId>azure-core</artifactId>
      <version>1.38.0</version> <!-- {x-version-update;com.azure:azure-core;dependency} -->
    </dependency>
    <dependency>
      <groupId>com.azure</groupId>
      <artifactId>azure-core-http-netty</artifactId>
      <version>1.13.2</version> <!-- {x-version-update;com.azure:azure-core-http-netty;dependency} -->
      <scope>compile</scope>
    </dependency>
    <dependency>
      <groupId>com.nimbusds</groupId>
      <artifactId>nimbus-jose-jwt</artifactId>
<<<<<<< HEAD
      <version>9.24.4</version> <!-- {x-version-update;com.nimbusds:nimbus-jose-jwt;external_dependency} -->
=======
      <version>9.31</version> <!-- {x-version-update;com.nimbusds:nimbus-jose-jwt;external_dependency} -->
>>>>>>> 8a998af0
      <scope>test</scope>
    </dependency>
    <dependency>
      <groupId>org.junit.jupiter</groupId>
      <artifactId>junit-jupiter-api</artifactId>
      <version>5.9.2</version> <!-- {x-version-update;org.junit.jupiter:junit-jupiter-api;external_dependency} -->
      <scope>test</scope>
    </dependency>
    <dependency>
      <groupId>org.junit.jupiter</groupId>
      <artifactId>junit-jupiter-engine</artifactId>
      <version>5.9.2</version> <!-- {x-version-update;org.junit.jupiter:junit-jupiter-engine;external_dependency} -->
      <scope>test</scope>
    </dependency>
    <dependency>
      <groupId>org.junit.jupiter</groupId>
      <artifactId>junit-jupiter-params</artifactId>
      <version>5.9.2</version> <!-- {x-version-update;org.junit.jupiter:junit-jupiter-params;external_dependency} -->
      <scope>test</scope>
    </dependency>
    <dependency>
      <groupId>io.projectreactor</groupId>
      <artifactId>reactor-test</artifactId>
      <version>3.4.27</version> <!-- {x-version-update;io.projectreactor:reactor-test;external_dependency} -->
      <scope>test</scope>
    </dependency>
  </dependencies>
</project><|MERGE_RESOLUTION|>--- conflicted
+++ resolved
@@ -57,29 +57,25 @@
     <dependency>
       <groupId>com.nimbusds</groupId>
       <artifactId>nimbus-jose-jwt</artifactId>
-<<<<<<< HEAD
-      <version>9.24.4</version> <!-- {x-version-update;com.nimbusds:nimbus-jose-jwt;external_dependency} -->
-=======
       <version>9.31</version> <!-- {x-version-update;com.nimbusds:nimbus-jose-jwt;external_dependency} -->
->>>>>>> 8a998af0
       <scope>test</scope>
     </dependency>
     <dependency>
       <groupId>org.junit.jupiter</groupId>
       <artifactId>junit-jupiter-api</artifactId>
-      <version>5.9.2</version> <!-- {x-version-update;org.junit.jupiter:junit-jupiter-api;external_dependency} -->
+      <version>5.9.1</version> <!-- {x-version-update;org.junit.jupiter:junit-jupiter-api;external_dependency} -->
       <scope>test</scope>
     </dependency>
     <dependency>
       <groupId>org.junit.jupiter</groupId>
       <artifactId>junit-jupiter-engine</artifactId>
-      <version>5.9.2</version> <!-- {x-version-update;org.junit.jupiter:junit-jupiter-engine;external_dependency} -->
+      <version>5.9.1</version> <!-- {x-version-update;org.junit.jupiter:junit-jupiter-engine;external_dependency} -->
       <scope>test</scope>
     </dependency>
     <dependency>
       <groupId>org.junit.jupiter</groupId>
       <artifactId>junit-jupiter-params</artifactId>
-      <version>5.9.2</version> <!-- {x-version-update;org.junit.jupiter:junit-jupiter-params;external_dependency} -->
+      <version>5.9.1</version> <!-- {x-version-update;org.junit.jupiter:junit-jupiter-params;external_dependency} -->
       <scope>test</scope>
     </dependency>
     <dependency>
