# Azure Communication Service Common client library for Java

Azure Communication Common contains data structures commonly used for communicating with Azure Communication Services. 
It is intended to provide cross-cutting concerns, e.g. authentication. 

## Getting started

### Prerequisites

- An Azure account with an active subscription. [Create an account for free](https://azure.microsoft.com/free/?WT.mc_id=A261C142F).
- [Java Development Kit (JDK)](https://docs.microsoft.com/java/azure/jdk/?view=azure-java-stable) version 8 or above.
- [Apache Maven](https://maven.apache.org/download.cgi).
- A deployed Communication Services resource.

#### Include the BOM file

Please include the azure-sdk-bom to your project to take dependency on the General Availability (GA) version of the library. In the following snippet, replace the {bom_version_to_target} placeholder with the version number.
To learn more about the BOM, see the [AZURE SDK BOM README](https://github.com/Azure/azure-sdk-for-java/blob/main/sdk/boms/azure-sdk-bom/README.md).

```xml
<dependencyManagement>
    <dependencies>
        <dependency>
            <groupId>com.azure</groupId>
            <artifactId>azure-sdk-bom</artifactId>
            <version>{bom_version_to_target}</version>
            <type>pom</type>
            <scope>import</scope>
        </dependency>
    </dependencies>
</dependencyManagement>
```
and then include the direct dependency in the dependencies section without the version tag.

```xml
<dependencies>
  <dependency>
    <groupId>com.azure</groupId>
    <artifactId>azure-communication-common</artifactId>
  </dependency>
</dependencies>
```

#### Include direct dependency

If you want to take dependency on a particular version of the library that is not present in the BOM,
add the direct dependency to your project as follows.

[//]: # ({x-version-update-start;com.azure:azure-communication-common;current})
```xml
<dependency>
    <groupId>com.azure</groupId>
    <artifactId>azure-communication-common</artifactId>
<<<<<<< HEAD
    <version>1.2.1</version>
=======
    <version>1.2.2</version>
>>>>>>> 8a6962b0
</dependency>
```
[//]: # ({x-version-update-end})

## Key concepts

To work with Azure Communication Services, a resource access key is used for authentication.

Azure Communication Service supports HMAC authentication with resource access key. To
apply HMAC authentication, construct `CommunicationClientCredential` with the access key and instantiate
a `CommunicationIdentityClient` to manage users and tokens.

### CommunicationTokenCredential

The `CommunicationTokenCredential` object is used to authenticate a user with Communication Services, such as Chat or Calling. It optionally provides an auto-refresh mechanism to ensure a continuously stable authentication state during communications.

Depending on your scenario, you may want to initialize the `CommunicationTokenCredential` with:

- a static token (suitable for short-lived clients used to e.g. send one-off Chat messages) or
- a callback function that ensures a continuous authentication state (ideal e.g. for long Calling sessions).

The tokens supplied to the `CommunicationTokenCredential` either through the constructor or via the token refresher callback can be obtained using the Azure Communication Identity library.

## Examples

### Create a credential with a static token

For short-lived clients, refreshing the token upon expiry is not necessary and `CommunicationTokenCredential` may be instantiated with a static token.

```java
String token = System.getenv("COMMUNICATION_SERVICES_USER_TOKEN");
CommunicationTokenCredential tokenCredential = new CommunicationTokenCredential(token);
```

### Create a credential with proactive refreshing with a callback

Alternatively, for long-lived clients, you can create a `CommunicationTokenCredential` with a callback to renew tokens if expired.
Here we assume that we have a function `fetchTokenFromMyServerForUser` that makes a network request to retrieve a token string for a user.
It's necessary that the `fetchTokenFromMyServerForUser` function returns a valid token (with an expiration date set in the future) at all times.

Optionally, you can enable proactive token refreshing where a fresh token will be acquired as soon as the
previous token approaches expiry. Using this method, your requests are less likely to be blocked to acquire a fresh token:

```java
String token = System.getenv("COMMUNICATION_SERVICES_USER_TOKEN");
CommunicationTokenRefreshOptions tokenRefreshOptions = new CommunicationTokenRefreshOptions(fetchTokenFromMyServerForUser)
    .setRefreshProactively(true)
    .setInitialToken(token);
CommunicationTokenCredential tokenCredential = new CommunicationTokenCredential(tokenRefreshOptions);     
```

## Troubleshooting

In progress.

## Next steps

Check out other client libraries for Azure communication service

## Contributing

This project welcomes contributions and suggestions. Most contributions require you to agree to a [Contributor License Agreement (CLA)][cla] declaring that you have the right to, and actually do, grant us the rights to use your contribution.

When you submit a pull request, a CLA-bot will automatically determine whether you need to provide a CLA and decorate the PR appropriately (e.g., label, comment). Simply follow the instructions provided by the bot. You will only need to do this once across all repos using our CLA.

This project has adopted the [Microsoft Open Source Code of Conduct][coc]. For more information see the [Code of Conduct FAQ][coc_faq] or contact [opencode@microsoft.com][coc_contact] with any additional questions or comments.

<!-- LINKS -->
[cla]: https://cla.microsoft.com
[coc]: https://opensource.microsoft.com/codeofconduct/
[coc_faq]: https://opensource.microsoft.com/codeofconduct/faq/
[coc_contact]: mailto:opencode@microsoft.com<|MERGE_RESOLUTION|>--- conflicted
+++ resolved
@@ -51,11 +51,7 @@
 <dependency>
     <groupId>com.azure</groupId>
     <artifactId>azure-communication-common</artifactId>
-<<<<<<< HEAD
-    <version>1.2.1</version>
-=======
     <version>1.2.2</version>
->>>>>>> 8a6962b0
 </dependency>
 ```
 [//]: # ({x-version-update-end})
