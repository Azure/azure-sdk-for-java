# Release History

<<<<<<< HEAD
## 1.0.6 (2023-11-20)

### Other Changes
=======
## 1.2.0-beta.1 (Unreleased)

### Features Added
>>>>>>> 94e3cac5

#### Dependency Updates

- Upgraded `azure-core` from `1.44.1` to version `1.45.0`.
- Upgraded `azure-communication-common` from `1.2.13` to version `1.2.14`.


## 1.1.0 (2023-11-23)

### Features Added

- Mid-Call actions support overriding callback uri
- Cancel adding Participant invitation
- Support transfer a participant in a group call to another participant
- Add Custom Context payload to Transfer and AddParticipant API

### Other Changes

- Dependency versions updated.

## 1.1.0-beta.1 (2023-08-17)

### Features Added

- Play and recognize supports TTS and SSML source prompts.
- Recognize supports choices and freeform speech.
- Start/Stop continuous DTMF recognition by subscribing/unsubscribing to tones.
- Send DTMF tones to a participant in the call.
- Mute participants in the call.

## 1.0.6 (2023-11-20)

### Other Changes

#### Dependency Updates

- Upgraded `azure-core` from `1.44.1` to version `1.45.0`.
- Upgraded `azure-communication-common` from `1.2.13` to version `1.2.14`.

## 1.0.5 (2023-10-20)

### Other Changes

#### Dependency Updates

- Upgraded `azure-core` from `1.43.0` to version `1.44.1`.
- Upgraded `azure-communication-common` from `1.2.12` to version `1.2.13`.

## 1.0.4 (2023-09-22)

### Other Changes

#### Dependency Updates

- Upgraded `azure-core` from `1.42.0` to version `1.43.0`.
- Upgraded `azure-communication-common` from `1.2.11` to version `1.2.12`.

## 1.0.3 (2023-08-18)

### Other Changes

#### Dependency Updates

- Upgraded `azure-core` from `1.41.0` to version `1.42.0`.
- Upgraded `azure-communication-common` from `1.2.10` to version `1.2.11`.

## 1.0.2 (2023-07-26)

### Other Changes

#### Dependency Updates

- Upgraded `azure-core` from `1.40.0` to version `1.41.0`.
- Upgraded `azure-communication-common` from `1.2.9` to version `1.2.10`.

## 1.0.1 (2023-06-21)

### Other Changes

#### Dependency Updates

- Upgraded `azure-core` from `1.39.0` to version `1.40.0`.
- Upgraded `azure-communication-common` from `1.2.8` to version `1.2.9`.

## 1.0.0 (2023-06-14)

### Features Added
- Outbound calls can now be created without providing a User Identifier. This value can be specified in the CallAutomationClientOption if desired.
- AnswerCall now accepts OperationContext.
- Calls can be answered by a specific communication identifier user.
- RemoveParticipant now sends success and failure events with the request.
- ParticipantsUpdated event now includes a sequence number to distinguish the ordering of events.
- CallConnectionProperties now includes CorrelationId.
- StartRecording now accepts ChannelAffinity.
- Added EventProcessor, an easy and powerful way to handle Call Automation events. See README for details.

### Breaking Changes
- AddParticipant and RemoveParticipant now only accept one participant at a time.
- CallSource has been flattened out.
- CallInvite model replaces previous models for handling outbound calls.

## 1.0.0-beta.1 (2022-11-07)
This is a refresh of Azure Communication Service's Calling-Server library. It is now called Call Automation.

Call Automation enables developers to build call workflows. 
Personalize customer interactions by listening to call events and take actions based on your business logic. 

This is a Public Preview version, so breaking changes are possible in subsequent releases as we improve the product. 
To provide feedback, please submit an issue in our [Azure SDK for Java GitHub repo]

For more information, please see the [README][read_me].

### Features Added
- Create outbound calls to an Azure Communication Service user or a phone number.
- Answer/Redirect/Reject incoming call from an Azure Communication Service user or a phone number.
- Transfer the call to another participant.
- List, add or remove participants from the call.
- Hangup or terminate the call.
- Play audio files to one or more participants in the call.
- Recognize incoming [DTMF] in the call.
- Record calls with option to start/resume/stop.
- Record mixed and unmixed audio recordings.
- Download recordings.
- Parse various events happening in the call, such as CallConnected and PlayCompleted event.

<!-- LINKS -->
[DTMF]: https://en.wikipedia.org/wiki/Dual-tone_multi-frequency_signaling
[Azure SDK for Java GitHub repo]: https://github.com/Azure/azure-sdk-for-java/issues
[read_me]: https://github.com/Azure/azure-sdk-for-net/blob/main/sdk/communication/Azure.Communication.CallAutomation/README.md
[Overview]: https://learn.microsoft.com/azure/communication-services/concepts/voice-video-calling/call-automation
[Demo Video]: https://ignite.microsoft.com/sessions/14a36f87-d1a2-4882-92a7-70f2c16a306a
[Incoming Call Concept]: https://learn.microsoft.com/azure/communication-services/concepts/voice-video-calling/incoming-call-notification
[Build a customer interaction workflow using Call Automation]: https://learn.microsoft.com/azure/communication-services/quickstarts/voice-video-calling/callflows-for-customer-interactions <|MERGE_RESOLUTION|>--- conflicted
+++ resolved
@@ -1,20 +1,14 @@
 # Release History
 
-<<<<<<< HEAD
-## 1.0.6 (2023-11-20)
-
-### Other Changes
-=======
 ## 1.2.0-beta.1 (Unreleased)
 
 ### Features Added
->>>>>>> 94e3cac5
 
-#### Dependency Updates
+### Breaking Changes
 
-- Upgraded `azure-core` from `1.44.1` to version `1.45.0`.
-- Upgraded `azure-communication-common` from `1.2.13` to version `1.2.14`.
+### Bugs Fixed
 
+### Other Changes
 
 ## 1.1.0 (2023-11-23)
 
@@ -73,9 +67,8 @@
 #### Dependency Updates
 
 - Upgraded `azure-core` from `1.41.0` to version `1.42.0`.
-- Upgraded `azure-communication-common` from `1.2.10` to version `1.2.11`.
 
-## 1.0.2 (2023-07-26)
+## 1.0.2 (2023-07-25)
 
 ### Other Changes
 
@@ -83,6 +76,7 @@
 
 - Upgraded `azure-core` from `1.40.0` to version `1.41.0`.
 - Upgraded `azure-communication-common` from `1.2.9` to version `1.2.10`.
+
 
 ## 1.0.1 (2023-06-21)
 
@@ -111,34 +105,26 @@
 - CallInvite model replaces previous models for handling outbound calls.
 
 ## 1.0.0-beta.1 (2022-11-07)
-This is a refresh of Azure Communication Service's Calling-Server library. It is now called Call Automation.
+This is the first version of the restart of Azure Communication Service Call Automation. For more information, please see the [README][read_me].
 
-Call Automation enables developers to build call workflows. 
-Personalize customer interactions by listening to call events and take actions based on your business logic. 
-
-This is a Public Preview version, so breaking changes are possible in subsequent releases as we improve the product. 
-To provide feedback, please submit an issue in our [Azure SDK for Java GitHub repo]
-
-For more information, please see the [README][read_me].
+- Name changed to Azure Communication Service Call Automation.
+- Feature re-designed.
+- Added interfaces from `com.azure.core.client.traits` to `CallAutomationClientBuilder`
+- Added `retryOptions` to `CallAutomationClientBuilder`
 
 ### Features Added
-- Create outbound calls to an Azure Communication Service user or a phone number.
+- Create outbound call to an Azure Communication Service user or a phone number.
 - Answer/Redirect/Reject incoming call from an Azure Communication Service user or a phone number.
-- Transfer the call to another participant.
-- List, add or remove participants from the call.
-- Hangup or terminate the call.
-- Play audio files to one or more participants in the call.
-- Recognize incoming [DTMF] in the call.
-- Record calls with option to start/resume/stop.
-- Record mixed and unmixed audio recordings.
-- Download recordings.
-- Parse various events happening in the call, such as CallConnected and PlayCompleted event.
+- Hangup and terminate the existing call.
+- Play audio in the call.
+- Call recording.
+- Get, add and remove participants from the call.
+- Recording download apis.
+- Optimized the logic for deserializing types derived from the `CommunicationIdentifier`.
+
+### Breaking Changes
+- Incompatible with previous version of service
 
 <!-- LINKS -->
-[DTMF]: https://en.wikipedia.org/wiki/Dual-tone_multi-frequency_signaling
-[Azure SDK for Java GitHub repo]: https://github.com/Azure/azure-sdk-for-java/issues
-[read_me]: https://github.com/Azure/azure-sdk-for-net/blob/main/sdk/communication/Azure.Communication.CallAutomation/README.md
-[Overview]: https://learn.microsoft.com/azure/communication-services/concepts/voice-video-calling/call-automation
-[Demo Video]: https://ignite.microsoft.com/sessions/14a36f87-d1a2-4882-92a7-70f2c16a306a
-[Incoming Call Concept]: https://learn.microsoft.com/azure/communication-services/concepts/voice-video-calling/incoming-call-notification
-[Build a customer interaction workflow using Call Automation]: https://learn.microsoft.com/azure/communication-services/quickstarts/voice-video-calling/callflows-for-customer-interactions +[read_me]: https://github.com/Azure/azure-sdk-for-java/tree/main/sdk/communication/azure-communication-callautomation/README.md
+[DTMF]: https://en.wikipedia.org/wiki/Dual-tone_multi-frequency_signaling