--- conflicted
+++ resolved
@@ -10,7 +10,6 @@
 
 ### Other Changes
 
-<<<<<<< HEAD
 ## 1.1.0 (2023-11-23)
 
 ### Features Added
@@ -34,7 +33,6 @@
 - Send DTMF tones to a participant in the call.
 - Mute participants in the call.
 
-=======
 ## 1.0.6 (2023-11-20)
 
 ### Other Changes
@@ -43,7 +41,6 @@
 
 - Upgraded `azure-core` from `1.44.1` to version `1.45.0`.
 - Upgraded `azure-communication-common` from `1.2.13` to version `1.2.14`.
->>>>>>> c03ace29
 
 ## 1.0.5 (2023-10-20)
 
