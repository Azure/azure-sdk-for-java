--- conflicted
+++ resolved
@@ -15,7 +15,7 @@
   <groupId>com.azure</groupId>
   <artifactId>azure-communication-callautomation</artifactId>
   <packaging>jar</packaging>
-  <version>1.6.0-beta.1</version> <!-- {x-version-update;com.azure:azure-communication-callautomation;current} -->
+  <version>1.7.0-beta.1</version> <!-- {x-version-update;com.azure:azure-communication-callautomation;current} -->
 
   <name>Microsoft Azure client library for Call Automation service</name>
   <description>
@@ -51,11 +51,8 @@
     </javaModulesSurefireArgLine>
 
     <spotbugs.skip>false</spotbugs.skip>
-<<<<<<< HEAD
     <spotbugs.excludeFilterFile>spotbugs-exclude.xml</spotbugs.excludeFilterFile>
     <revapi.skip>true</revapi.skip> <!--Disabling RevAPI checks for this feature branch as it currently compares against the GA version, which is not relevant for these changes. Note: Do not apply this flag to the main branch -->
-=======
->>>>>>> f723801b
   </properties>
 
   <dependencies>
@@ -99,13 +96,6 @@
       <scope>test</scope>
     </dependency>
     <dependency>
-      <groupId>org.hamcrest</groupId>
-      <artifactId>hamcrest-all</artifactId>
-      <version>1.3</version>
-      <!-- {x-version-update;org.hamcrest:hamcrest-all;external_dependency} -->
-      <scope>test</scope>
-    </dependency>
-    <dependency>
       <groupId>com.azure</groupId>
       <artifactId>azure-identity</artifactId>
       <version>1.17.0</version> <!-- {x-version-update;com.azure:azure-identity;dependency} -->
