--- conflicted
+++ resolved
@@ -15,11 +15,7 @@
   <groupId>com.azure</groupId>
   <artifactId>azure-communication-callautomation</artifactId>
   <packaging>jar</packaging>
-<<<<<<< HEAD
-  <version>1.0.6</version> <!-- {x-version-update;com.azure:azure-communication-callautomation;current} -->
-=======
   <version>1.2.0-beta.1</version> <!-- {x-version-update;com.azure:azure-communication-callautomation;current} -->
->>>>>>> 94e3cac5
 
   <name>Microsoft Azure client library for Call Automation service</name>
   <description>
@@ -44,8 +40,8 @@
   <properties>
     <src.dir>src/main</src.dir>
     <test.dir>src/test</test.dir>
-    <jacoco.min.linecoverage>0.70</jacoco.min.linecoverage>
-    <jacoco.min.branchcoverage>0.65</jacoco.min.branchcoverage>
+    <jacoco.min.linecoverage>0.75</jacoco.min.linecoverage>
+    <jacoco.min.branchcoverage>0.62</jacoco.min.branchcoverage>
     <jacoco.skip>false</jacoco.skip>
     <!-- Configures the Java 9+ run to perform the required module exports, opens, and reads that are necessary for testing but shouldn't be part of the module-info. -->
     <javaModulesSurefireArgLine>
@@ -139,15 +135,12 @@
       <scope>test</scope>
     </dependency>
     <dependency>
-<<<<<<< HEAD
-=======
       <groupId>com.azure</groupId>
       <artifactId>azure-communication-phonenumbers</artifactId>
       <version>1.1.9</version><!-- {x-version-update;com.azure:azure-communication-phonenumbers;dependency} -->
       <scope>test</scope>
     </dependency>
     <dependency>
->>>>>>> 94e3cac5
       <groupId>org.jacoco</groupId>
       <artifactId>org.jacoco.agent</artifactId>
       <classifier>runtime</classifier>
