--- conflicted
+++ resolved
@@ -110,11 +110,7 @@
     <dependency>
       <groupId>com.azure</groupId>
       <artifactId>azure-communication-phonenumbers</artifactId>
-<<<<<<< HEAD
-      <version>1.2.0</version><!-- {x-version-update;com.azure:azure-communication-phonenumbers;dependency} -->
-=======
       <version>1.2.1</version><!-- {x-version-update;com.azure:azure-communication-phonenumbers;dependency} -->
->>>>>>> 54d401de
       <scope>test</scope>
     </dependency>
   </dependencies>
