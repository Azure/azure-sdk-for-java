--- conflicted
+++ resolved
@@ -13,9 +13,6 @@
     /**
      * Service version {@code 2023-03-06}.
      */
-<<<<<<< HEAD
-    V2023_03_06("2023-03-06");
-=======
     V2023_03_06("2023-03-06"),
 
     /**
@@ -27,7 +24,6 @@
      * Service version {@code 2023-10-03-preview}.
      */
     V2023_10_03_PREVIEW("2023-10-03-preview");
->>>>>>> 94e3cac5
 
     private final String version;
 
@@ -49,10 +45,6 @@
      * @return The latest {@link CallAutomationServiceVersion} object.
      */
     public static CallAutomationServiceVersion getLatest() {
-<<<<<<< HEAD
-        return V2023_03_06;
-=======
         return V2023_10_03_PREVIEW;
->>>>>>> 94e3cac5
     }
 }