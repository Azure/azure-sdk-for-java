--- conflicted
+++ resolved
@@ -6,18 +6,17 @@
 import com.azure.communication.callautomation.implementation.CallRecordingsImpl;
 import com.azure.communication.callautomation.implementation.accesshelpers.RecordingStateResponseConstructorProxy;
 import com.azure.communication.callautomation.implementation.converters.CommunicationIdentifierConverter;
-import com.azure.communication.callautomation.implementation.models.BlobStorageInternal;
 import com.azure.communication.callautomation.implementation.models.CallLocatorInternal;
 import com.azure.communication.callautomation.implementation.models.CallLocatorKindInternal;
 import com.azure.communication.callautomation.implementation.models.ChannelAffinityInternal;
 import com.azure.communication.callautomation.implementation.models.CommunicationIdentifierModel;
-import com.azure.communication.callautomation.implementation.models.ExternalStorageInternal;
 import com.azure.communication.callautomation.implementation.models.RecordingChannelInternal;
 import com.azure.communication.callautomation.implementation.models.RecordingContentInternal;
 import com.azure.communication.callautomation.implementation.models.RecordingFormatInternal;
-import com.azure.communication.callautomation.implementation.models.RecordingStorageTypeInternal;
+import com.azure.communication.callautomation.implementation.models.RecordingStorageInternal;
+import com.azure.communication.callautomation.implementation.models.RecordingStorageKind;
 import com.azure.communication.callautomation.implementation.models.StartCallRecordingRequestInternal;
-import com.azure.communication.callautomation.models.BlobStorage;
+import com.azure.communication.callautomation.models.AzureBlobContainerRecordingStorage;
 import com.azure.communication.callautomation.models.CallLocator;
 import com.azure.communication.callautomation.models.CallLocatorKind;
 import com.azure.communication.callautomation.models.ChannelAffinity;
@@ -155,9 +154,6 @@
         if (options.getRecordingChannel() != null) {
             request.setRecordingChannelType(RecordingChannelInternal.fromString(options.getRecordingChannel().toString()));
         }
-        if (options.getPauseOnStart() != null) {
-            request.setPauseOnStart(options.getPauseOnStart());
-        }
         if (options.getRecordingStateCallbackUrl() != null) {
             request.setRecordingStateCallbackUri(options.getRecordingStateCallbackUrl());
         }
@@ -173,21 +169,17 @@
                 .collect(Collectors.toList());
             request.setChannelAffinity(channelAffinityInternals);
         }
-        if (options.getExternalStorage() != null) {
-            ExternalStorageInternal externalStorageInternal = new ExternalStorageInternal()
-                .setStorageType(RecordingStorageTypeInternal.fromString(options.getExternalStorage().getStorageType().toString()));
-
-            if (options.getExternalStorage() instanceof BlobStorage) {
-                externalStorageInternal.setBlobStorage(getBlobStorageInternalFromBlobStorage((BlobStorage) options.getExternalStorage()));
+        if (options.getRecordingStorage() != null) {
+            if (options.getRecordingStorage() instanceof AzureBlobContainerRecordingStorage) {
+                AzureBlobContainerRecordingStorage blobStorage = (AzureBlobContainerRecordingStorage) options.getRecordingStorage();
+                RecordingStorageInternal recordingStorageInternal = new RecordingStorageInternal()
+                    .setRecordingDestinationContainerUrl(blobStorage.getRecordingDestinationContainerUrl())
+                    .setRecordingStorageKind(RecordingStorageKind.AZURE_BLOB_STORAGE);
+                request.setExternalStorage(recordingStorageInternal);
             }
-<<<<<<< HEAD
-
-            request.setExternalStorage(externalStorageInternal);
-=======
         }
         if (options.isPauseOnStart() != null) {
             request.setPauseOnStart(options.isPauseOnStart());
->>>>>>> b8b90176
         }
 
         return request;
@@ -579,10 +571,6 @@
         }
     }
 
-    private BlobStorageInternal getBlobStorageInternalFromBlobStorage(BlobStorage blobStorage) {
-        return new BlobStorageInternal().setContainerUri(blobStorage.getContainerUrl());
-    }
-
     private ChannelAffinityInternal getChannelAffinityInternal(ChannelAffinity channelAffinity) {
         ChannelAffinityInternal channelAffinityInternal = new ChannelAffinityInternal();
         CommunicationIdentifierModel communicationIdentifierModel = CommunicationIdentifierConverter.convert(channelAffinity.getParticipant());
