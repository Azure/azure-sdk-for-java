--- conflicted
+++ resolved
@@ -13,10 +13,7 @@
 public final class PlayToAllOptions {
     /*
      * A List of {@link PlaySource} representing the sources to play.
-<<<<<<< HEAD
-=======
      * Currently only single play source per request is supported.
->>>>>>> 94e3cac5
      */
     private final List<PlaySource> playSources;
 
@@ -31,15 +28,12 @@
     private String operationContext;
 
     /**
-<<<<<<< HEAD
-=======
      * Set a callback URI that overrides the default callback URI set by CreateCall/AnswerCall for this operation.
      * This setup is per-action. If this is not set, the default callback URI set by CreateCall/AnswerCall will be used.
      */
     private String operationCallbackUrl;
 
     /**
->>>>>>> 94e3cac5
      * Constructor
      * @param playSources A List of {@link PlaySource} representing the sources to play.
      */
@@ -84,8 +78,6 @@
     }
 
     /**
-<<<<<<< HEAD
-=======
      * Get the overridden call back URL override for operation.
      *
      * @return the operationCallbackUrl
@@ -95,7 +87,6 @@
     }
 
     /**
->>>>>>> 94e3cac5
      * Set the loop property: The option to play the provided audio source in loop when set to true.
      *
      * @param loop the loop value to set.
@@ -116,8 +107,6 @@
         this.operationContext = operationContext;
         return this;
     }
-<<<<<<< HEAD
-=======
 
     /**
      * Set a callback URI that overrides the default callback URI set by CreateCall/AnswerCall for this operation.
@@ -130,5 +119,4 @@
         this.operationCallbackUrl = operationCallbackUrl;
         return this;
     }
->>>>>>> 94e3cac5
 }