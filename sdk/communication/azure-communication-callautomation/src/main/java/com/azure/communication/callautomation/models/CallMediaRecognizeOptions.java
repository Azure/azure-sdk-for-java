// Copyright (c) Microsoft Corporation. All rights reserved.
// Licensed under the MIT License.

package com.azure.communication.callautomation.models;

import com.azure.communication.common.CommunicationIdentifier;
<<<<<<< HEAD
=======
import com.azure.core.annotation.Fluent;
>>>>>>> 94e3cac5
import com.fasterxml.jackson.annotation.JsonProperty;

import java.time.Duration;

/** Options to configure the Recognize operation **/
@Fluent
public abstract class CallMediaRecognizeOptions {
    /*
     * Determines the type of the recognition.
     */
    @JsonProperty(value = "recognizeInputType", required = true)
    private RecognizeInputType recognizeInputType;

    /*
     * The source of the audio to be played for recognition.
     */
    @JsonProperty(value = "playPrompt")
    private PlaySource playPrompt;

    /*
     * If set recognize can barge into other existing
     * queued-up/currently-processing requests.
     */
    @JsonProperty(value = "interruptCallMediaOperation")
    private Boolean interruptCallMediaOperation;

    /*
     * If set recognize can barge into other existing
     * queued-up/currently-processing requests.
     */
    @JsonProperty(value = "stopCurrentOperations")
    private Boolean stopCurrentOperations;

    /*
     * The value to identify context of the operation.
     */
    @JsonProperty(value = "operationContext")
    private String operationContext;

    /*
     * Determines if we interrupt the prompt and start recognizing.
     */
    @JsonProperty(value = "interruptPrompt")
    private Boolean interruptPrompt;

    /*
     * Time to wait for first input after prompt (if any).
     */
    @JsonProperty(value = "initialSilenceTimeout")
    private Duration initialSilenceTimeout;

    /*
<<<<<<< HEAD
     * Target participant of DTFM tone recognition.
     */
    @JsonProperty(value = "targetParticipant")
    private CommunicationIdentifier targetParticipant;
=======
     * Endpoint where the custom model was deployed.
     */
    @JsonProperty(value = "speechModelEndpointId")
    private String speechModelEndpointId;

 /*
     * Target participant of DTMF tone recognition.
     */
    @JsonProperty(value = "targetParticipant")
    private CommunicationIdentifier targetParticipant;

    /**
     * Set a callback URI that overrides the default callback URI set by CreateCall/AnswerCall for this operation.
     * This setup is per-action. If this is not set, the default callback URI set by CreateCall/AnswerCall will be used.
     */
    @JsonProperty(value = "operationCallbackUrl")
    private String operationCallbackUrl;
>>>>>>> 94e3cac5

    /**
     * Initializes a CallMediaRecognizeOptions object.
     * @param recognizeInputType What input the operation should recognize.
     * @param targetParticipant Target participant of DTFM tone recognition.
     */
    public CallMediaRecognizeOptions(RecognizeInputType recognizeInputType, CommunicationIdentifier targetParticipant) {
        this.recognizeInputType = recognizeInputType;
        this.targetParticipant = targetParticipant;
        this.initialSilenceTimeout = Duration.ofSeconds(5);
    }

    /**
     * Get the recognizeInputType property: Determines the type of the recognition.
     *
     * @return the recognizeInputType value.
     */
    public RecognizeInputType getRecognizeInputType() {
        return this.recognizeInputType;
    }

    /**
     * Set the recognizeInputType property: Determines the type of the recognition.
     *
     * @param recognizeInputType the recognizeInputType value to set.
     * @return the RecognizeRequest object itself.
     */
    public CallMediaRecognizeOptions setRecognizeInputType(RecognizeInputType recognizeInputType) {
        this.recognizeInputType = recognizeInputType;
        return this;
    }

    /**
     * Get the playPrompt property: The source of the audio to be played for recognition.
     *
     * @return the playPrompt value.
     */
    public PlaySource getPlayPrompt() {
        return this.playPrompt;
    }

    /**
     * Set the playPrompt property: The source of the audio to be played for recognition.
     *
     * @param playPrompt the playPrompt value to set.
     * @return the RecognizeRequest object itself.
     */
    public CallMediaRecognizeOptions setPlayPrompt(PlaySource playPrompt) {
        this.playPrompt = playPrompt;
        return this;
    }

    /**
     * Get the interruptCallMediaOperation property: If set recognize can barge into other existing
     * queued-up/currently-processing requests.
     *
     * @return the interruptCallMediaOperation value.
     */
    public Boolean isInterruptCallMediaOperation() {
        return this.interruptCallMediaOperation;
    }

    /**
     * Set the interruptCallMediaOperation property: If set recognize can barge into other existing
     * queued-up/currently-processing requests.
     *
     * @param interruptCallMediaOperation the interruptCallMediaOperation value to set.
     * @return the RecognizeRequest object itself.
     */
    public CallMediaRecognizeOptions setInterruptCallMediaOperation(Boolean interruptCallMediaOperation) {
        this.interruptCallMediaOperation = interruptCallMediaOperation;
        return this;
    }

    /**
     * Get the stopCurrentOperations property: If set recognize can barge into other existing
     * queued-up/currently-processing requests.
     *
     * @return the stopCurrentOperations value.
     */
    public Boolean isStopCurrentOperations() {
        return this.stopCurrentOperations;
    }

    /**
     * Set the stopCurrentOperations property: If set recognize can barge into other existing
     * queued-up/currently-processing requests.
     *
     * @param stopCurrentOperations the stopCurrentOperations value to set.
     * @return the RecognizeRequest object itself.
     */
    public CallMediaRecognizeOptions setStopCurrentOperations(Boolean stopCurrentOperations) {
        this.stopCurrentOperations = stopCurrentOperations;
        return this;
    }

    /**
     * Get the operationContext property: The value to identify context of the operation.
     *
     * @return the operationContext value.
     */
    public String getOperationContext() {
        return this.operationContext;
    }

    /**
     * Set the operationContext property: The value to identify context of the operation.
     *
     * @param operationContext the operationContext value to set.
     * @return the RecognizeRequest object itself.
     */
    public CallMediaRecognizeOptions setOperationContext(String operationContext) {
        this.operationContext = operationContext;
        return this;
    }

    /**
     * Get the interruptPrompt property: Determines if we interrupt the prompt and start recognizing.
     *
     * @return the interruptPrompt value.
     */
    public Boolean isInterruptPrompt() {
        return this.interruptPrompt;
    }

    /**
     * Set the interruptPrompt property: Determines if we interrupt the prompt and start recognizing.
     *
     * @param interruptPrompt the interruptPrompt value to set.
     * @return the RecognizeConfigurations object itself.
     */
    public CallMediaRecognizeOptions setInterruptPrompt(
        Boolean interruptPrompt) {
        this.interruptPrompt = interruptPrompt;
        return this;
    }

    /**
     * Get the initialSilenceTimeout property: Time to wait for first input after prompt (if any).
     *
     * @return the initialSilenceTimeout value.
     */
    public Duration getInitialSilenceTimeout() {
        return this.initialSilenceTimeout;
    }

    /**
     * Set the initialSilenceTimeout property: Time to wait for first input after prompt (if any).
     *
     * @param initialSilenceTimeout the initialSilenceTimeout value to set.
     * @return the RecognizeConfigurations object itself.
     */
    public CallMediaRecognizeOptions setInitialSilenceTimeout(Duration initialSilenceTimeout) {
        this.initialSilenceTimeout = initialSilenceTimeout;
        return this;
    }

    /**
     * Get the targetParticipant property: Target participant of DTFM tone recognition.
     *
     * @return the targetParticipant value.
     */
    public CommunicationIdentifier getTargetParticipant() {
        return this.targetParticipant;
    }
<<<<<<< HEAD
=======

    /**
     * Get the overridden call back URL override for operation.
     *
     * @return the operationCallbackUrl
     */
    public String getOperationCallbackUrl() {
        return operationCallbackUrl;
    }

    /**
     * Set a callback URI that overrides the default callback URI set by CreateCall/AnswerCall for this operation.
     * This setup is per-action. If this is not set, the default callback URI set by CreateCall/AnswerCall will be used.
     *
     * @param operationCallbackUrl the operationCallbackUrl to set
     * @return the CallMediaRecognizeOptions object itself.
     */
    public CallMediaRecognizeOptions setOperationCallbackUrl(String operationCallbackUrl) {
        this.operationCallbackUrl = operationCallbackUrl;
        return this;
    }

     /**
     * Get the speech model endpoint id.
     *
     * @return the speech model endpoint id.
     */
    public String getSpeechModelEndpointId() {
        return speechModelEndpointId;
    }
    /**
     * Set the speechModelEndpointId property: Endpoint where the custom model was deployed.
     *
     * @param speechModelEndpointId the initialSilenceTimeout value to set.
     * @return the CallMediaRecognizeSpeechOrDtmfOptions object itself.
     */
    public CallMediaRecognizeOptions setSpeechModelEndpointId(String speechModelEndpointId) {
        this.speechModelEndpointId = speechModelEndpointId;
        return this;
    }

>>>>>>> 94e3cac5
}<|MERGE_RESOLUTION|>--- conflicted
+++ resolved
@@ -4,10 +4,7 @@
 package com.azure.communication.callautomation.models;
 
 import com.azure.communication.common.CommunicationIdentifier;
-<<<<<<< HEAD
-=======
 import com.azure.core.annotation.Fluent;
->>>>>>> 94e3cac5
 import com.fasterxml.jackson.annotation.JsonProperty;
 
 import java.time.Duration;
@@ -60,22 +57,16 @@
     private Duration initialSilenceTimeout;
 
     /*
-<<<<<<< HEAD
-     * Target participant of DTFM tone recognition.
+     * Endpoint where the custom model was deployed.
+     */
+    @JsonProperty(value = "speechModelEndpointId")
+    private String speechModelEndpointId;
+
+ /*
+     * Target participant of DTMF tone recognition.
      */
     @JsonProperty(value = "targetParticipant")
     private CommunicationIdentifier targetParticipant;
-=======
-     * Endpoint where the custom model was deployed.
-     */
-    @JsonProperty(value = "speechModelEndpointId")
-    private String speechModelEndpointId;
-
- /*
-     * Target participant of DTMF tone recognition.
-     */
-    @JsonProperty(value = "targetParticipant")
-    private CommunicationIdentifier targetParticipant;
 
     /**
      * Set a callback URI that overrides the default callback URI set by CreateCall/AnswerCall for this operation.
@@ -83,7 +74,6 @@
      */
     @JsonProperty(value = "operationCallbackUrl")
     private String operationCallbackUrl;
->>>>>>> 94e3cac5
 
     /**
      * Initializes a CallMediaRecognizeOptions object.
@@ -249,8 +239,6 @@
     public CommunicationIdentifier getTargetParticipant() {
         return this.targetParticipant;
     }
-<<<<<<< HEAD
-=======
 
     /**
      * Get the overridden call back URL override for operation.
@@ -292,5 +280,4 @@
         return this;
     }
 
->>>>>>> 94e3cac5
 }