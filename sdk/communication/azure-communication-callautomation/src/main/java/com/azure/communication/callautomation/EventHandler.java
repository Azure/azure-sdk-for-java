// Copyright (c) Microsoft Corporation. All rights reserved.
// Licensed under the MIT License.

package com.azure.communication.callautomation;

import com.azure.communication.callautomation.models.events.AddParticipantsFailedEvent;
import com.azure.communication.callautomation.models.events.AddParticipantsSucceededEvent;
import com.azure.communication.callautomation.models.events.CallAutomationEventBase;
import com.azure.communication.callautomation.models.events.CallConnectedEvent;
import com.azure.communication.callautomation.models.events.CallDisconnectedEvent;
import com.azure.communication.callautomation.models.events.CallTransferAcceptedEvent;
import com.azure.communication.callautomation.models.events.CallTransferFailedEvent;
import com.azure.communication.callautomation.models.events.ParticipantsUpdatedEvent;
<<<<<<< HEAD
import com.azure.communication.callautomation.models.events.PlayCompleted;
import com.azure.communication.callautomation.models.events.PlayFailed;
import com.azure.communication.callautomation.models.events.RecognizeCompleted;
import com.azure.communication.callautomation.models.events.RecognizeFailed;
=======
import com.azure.communication.callautomation.models.events.PlayCompletedEvent;
import com.azure.communication.callautomation.models.events.PlayFailedEvent;
>>>>>>> ba781cc4
import com.azure.communication.callautomation.models.events.RecordingStateChangedEvent;
import com.azure.core.models.CloudEvent;
import com.azure.core.util.logging.ClientLogger;
import com.fasterxml.jackson.core.JsonProcessingException;
import com.fasterxml.jackson.databind.DeserializationFeature;
import com.fasterxml.jackson.databind.JsonNode;
import com.fasterxml.jackson.databind.ObjectMapper;

import java.util.ArrayList;
import java.util.List;
import java.util.Objects;


/**
 * Event handler for taking care of event related tasks.
 */
public final class EventHandler {
    private static final ClientLogger LOGGER = new ClientLogger(EventHandler.class);

    /***
     * Returns a list of events from request's body.
     *
     * @param requestBody Body of the event request.
     * @throws RuntimeException Any exceptions occurs at runtime.
     * @return a list of CallAutomationEventBase
     */
    public static List<CallAutomationEventBase> parseEventList(String requestBody) {
        List<CallAutomationEventBase> callAutomationBaseEvents;
        callAutomationBaseEvents = parseCloudEventList(requestBody);

        return callAutomationBaseEvents;
    }

    /***
     * Returns the first(or the only) event of request's body.
     *
     * @param requestBody Body of the event request.
     * @throws RuntimeException Any exceptions occurs at runtime.
     * @return the first(or the only) event if request is not empty, otherwise null is returned.
     */
    public static CallAutomationEventBase parseEvent(String requestBody) {
        List<CallAutomationEventBase> callAutomationBaseEvents = parseEventList(requestBody);
        return callAutomationBaseEvents.isEmpty() ? null : callAutomationBaseEvents.get(0);
    }

    private static List<CallAutomationEventBase> parseCloudEventList(String requestBody) {
        try {
            List<CloudEvent> cloudEvents;
            List<CallAutomationEventBase> callAutomationBaseEvents = new ArrayList<>();

            try {
                cloudEvents = CloudEvent.fromString(requestBody);
            } catch (RuntimeException e) {
                return callAutomationBaseEvents;
            }

            for (CloudEvent cloudEvent : cloudEvents) {
                CallAutomationEventBase temp = parseSingleCloudEvent(cloudEvent.getData().toString(), cloudEvent.getType());
                if (temp != null) {
                    callAutomationBaseEvents.add(temp);
                }
            }
            return callAutomationBaseEvents;
        } catch (RuntimeException e) {
            throw LOGGER.logExceptionAsError(e);
        }
    }

    private static CallAutomationEventBase parseSingleCloudEvent(String data, String eventType) {
        try {
            CallAutomationEventBase ret = null;
            ObjectMapper mapper = new ObjectMapper();
            mapper.disable(DeserializationFeature.FAIL_ON_UNKNOWN_PROPERTIES);

            JsonNode eventData = mapper.readTree(data);

            if (Objects.equals(eventType, "Microsoft.Communication.CallConnected")) {
                ret = mapper.convertValue(eventData, CallConnectedEvent.class);
            } else if (Objects.equals(eventType, "Microsoft.Communication.CallDisconnected")) {
                ret = mapper.convertValue(eventData, CallDisconnectedEvent.class);
            } else if (Objects.equals(eventType, "Microsoft.Communication.AddParticipantsFailed")) {
                ret = mapper.convertValue(eventData, AddParticipantsFailedEvent.class);
            } else if (Objects.equals(eventType, "Microsoft.Communication.AddParticipantsSucceeded")) {
                ret = mapper.convertValue(eventData, AddParticipantsSucceededEvent.class);
            } else if (Objects.equals(eventType, "Microsoft.Communication.CallTransferAccepted")) {
                ret = mapper.convertValue(eventData, CallTransferAcceptedEvent.class);
            } else if (Objects.equals(eventType, "Microsoft.Communication.CallTransferFailed")) {
                ret = mapper.convertValue(eventData, CallTransferFailedEvent.class);
            } else if (Objects.equals(eventType, "Microsoft.Communication.ParticipantsUpdated")) {
                ret = mapper.convertValue(eventData, ParticipantsUpdatedEvent.class);
            } else if (Objects.equals(eventType, "Microsoft.Communication.CallRecordingStateChanged")) {
                ret = mapper.convertValue(eventData, RecordingStateChangedEvent.class);
            } else if (Objects.equals(eventType, "Microsoft.Communication.PlayCompleted")) {
                ret = mapper.convertValue(eventData, PlayCompletedEvent.class);
            } else if (Objects.equals(eventType, "Microsoft.Communication.PlayFailed")) {
<<<<<<< HEAD
                ret = mapper.convertValue(eventData, PlayFailed.class);
            } else if (Objects.equals(eventType, "Microsoft.Communication.RecognizeCompleted")) {
                ret = mapper.convertValue(eventData, RecognizeCompleted.class);
            } else if (Objects.equals(eventType, "Microsoft.Communication.RecognizeFailed")) {
                ret = mapper.convertValue(eventData, RecognizeFailed.class);
=======
                ret = mapper.convertValue(eventData, PlayFailedEvent.class);
>>>>>>> ba781cc4
            }

            return ret;
        } catch (RuntimeException e) {
            throw LOGGER.logExceptionAsError(e);
        } catch (JsonProcessingException e) {
            throw LOGGER.logExceptionAsError(new RuntimeException(e));
        }
    }
}<|MERGE_RESOLUTION|>--- conflicted
+++ resolved
@@ -11,15 +11,10 @@
 import com.azure.communication.callautomation.models.events.CallTransferAcceptedEvent;
 import com.azure.communication.callautomation.models.events.CallTransferFailedEvent;
 import com.azure.communication.callautomation.models.events.ParticipantsUpdatedEvent;
-<<<<<<< HEAD
-import com.azure.communication.callautomation.models.events.PlayCompleted;
-import com.azure.communication.callautomation.models.events.PlayFailed;
 import com.azure.communication.callautomation.models.events.RecognizeCompleted;
 import com.azure.communication.callautomation.models.events.RecognizeFailed;
-=======
 import com.azure.communication.callautomation.models.events.PlayCompletedEvent;
 import com.azure.communication.callautomation.models.events.PlayFailedEvent;
->>>>>>> ba781cc4
 import com.azure.communication.callautomation.models.events.RecordingStateChangedEvent;
 import com.azure.core.models.CloudEvent;
 import com.azure.core.util.logging.ClientLogger;
@@ -115,15 +110,11 @@
             } else if (Objects.equals(eventType, "Microsoft.Communication.PlayCompleted")) {
                 ret = mapper.convertValue(eventData, PlayCompletedEvent.class);
             } else if (Objects.equals(eventType, "Microsoft.Communication.PlayFailed")) {
-<<<<<<< HEAD
-                ret = mapper.convertValue(eventData, PlayFailed.class);
+                ret = mapper.convertValue(eventData, PlayFailedEvent.class);
             } else if (Objects.equals(eventType, "Microsoft.Communication.RecognizeCompleted")) {
                 ret = mapper.convertValue(eventData, RecognizeCompleted.class);
             } else if (Objects.equals(eventType, "Microsoft.Communication.RecognizeFailed")) {
                 ret = mapper.convertValue(eventData, RecognizeFailed.class);
-=======
-                ret = mapper.convertValue(eventData, PlayFailedEvent.class);
->>>>>>> ba781cc4
             }
 
             return ret;
