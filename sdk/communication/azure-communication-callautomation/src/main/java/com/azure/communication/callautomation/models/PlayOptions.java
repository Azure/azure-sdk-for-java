// Copyright (c) Microsoft Corporation. All rights reserved.
// Licensed under the MIT License.

package com.azure.communication.callautomation.models;

import com.azure.communication.common.CommunicationIdentifier;
import com.azure.core.annotation.Fluent;

import java.util.ArrayList;
import java.util.List;

/** The PlayOptions model. */
@Fluent
public final class PlayOptions {
    /*
     * A List of {@link PlaySource} representing the sources to play.
<<<<<<< HEAD
=======
     * Currently only single play source per request is supported.
>>>>>>> 94e3cac5
     */
    private final List<PlaySource> playSources;

    /*
     * The targets to play to
     */
    private final List<CommunicationIdentifier> playTo;

    /*
     * The option to play the provided audio source in loop when set to true
     */
    private boolean loop;

    /*
     * The operation context
     */
    private String operationContext;

    /**
<<<<<<< HEAD
=======
     * Set a callback URI that overrides the default callback URI set by CreateCall/AnswerCall for this operation.
     * This setup is per-action. If this is not set, the default callback URI set by CreateCall/AnswerCall will be used.
     */
    private String operationCallbackUrl;

    /**
>>>>>>> 94e3cac5
     * Constructor
     * @param playSources A List of {@link PlaySource} representing the sources to play.
     * @param playTo The targets to play to.
     */
    public PlayOptions(List<PlaySource> playSources, List<CommunicationIdentifier> playTo) {
        this.playSources = playSources;
        this.playTo = playTo;
    }

    /**
     * Constructor
     * @param playSource A {@link PlaySource} representing the source to play.
     * @param playTo The targets to play to.
     */
    public PlayOptions(PlaySource playSource, List<CommunicationIdentifier> playTo) {
        this.playSources = new ArrayList<>();
        this.playSources.add(playSource);
        this.playTo = playTo;
    }

    /**
     * Get the play sources.
     *
     * @return the playSources value.
     */
    public List<PlaySource> getPlaySources() {
        return this.playSources;
    }

    /**
     * Get the list of targets to play to.
     *
     * @return the playTo value.
     */
    public List<CommunicationIdentifier> getPlayTo() {
        return this.playTo;
    }

    /**
     * Get the loop property: The option to play the provided audio source in loop when set to true.
     *
     * @return the loop value.
     */
    public boolean isLoop() {
        return this.loop;
    }

    /**
     * Get the operationContext property.
     *
     * @return the operationContext value.
     */
    public String getOperationContext() {
        return this.operationContext;
    }

    /**
     * Set the loop property: The option to play the provided audio source in loop when set to true.
     *
     * @param loop the loop value to set.
     * @return the PlayOptionsInternal object itself.
     */
    public PlayOptions setLoop(boolean loop) {
        this.loop = loop;
        return this;
    }

    /**
     * Set the operationContext property.
     *
     * @param operationContext the operationContext value to set.
     * @return the PlayOptionsInternal object itself.
     */
    public PlayOptions setOperationContext(String operationContext) {
        this.operationContext = operationContext;
        return this;
    }
<<<<<<< HEAD
=======

    /**
     * Get the overridden call back URL override for operation.
     *
     * @return the operationCallbackUrl
     */
    public String getOperationCallbackUrl() {
        return operationCallbackUrl;
    }

    /**
     * Set a callback URI that overrides the default callback URI set by CreateCall/AnswerCall for this operation.
     * This setup is per-action. If this is not set, the default callback URI set by CreateCall/AnswerCall will be used.
     *
     * @param operationCallbackUrl the operationCallbackUrl to set
     * @return the PlayOptions object itself.
     */
    public PlayOptions setOperationCallbackUrl(String operationCallbackUrl) {
        this.operationCallbackUrl = operationCallbackUrl;
        return this;
    }
>>>>>>> 94e3cac5
}<|MERGE_RESOLUTION|>--- conflicted
+++ resolved
@@ -14,10 +14,7 @@
 public final class PlayOptions {
     /*
      * A List of {@link PlaySource} representing the sources to play.
-<<<<<<< HEAD
-=======
      * Currently only single play source per request is supported.
->>>>>>> 94e3cac5
      */
     private final List<PlaySource> playSources;
 
@@ -37,15 +34,12 @@
     private String operationContext;
 
     /**
-<<<<<<< HEAD
-=======
      * Set a callback URI that overrides the default callback URI set by CreateCall/AnswerCall for this operation.
      * This setup is per-action. If this is not set, the default callback URI set by CreateCall/AnswerCall will be used.
      */
     private String operationCallbackUrl;
 
     /**
->>>>>>> 94e3cac5
      * Constructor
      * @param playSources A List of {@link PlaySource} representing the sources to play.
      * @param playTo The targets to play to.
@@ -123,8 +117,6 @@
         this.operationContext = operationContext;
         return this;
     }
-<<<<<<< HEAD
-=======
 
     /**
      * Get the overridden call back URL override for operation.
@@ -146,5 +138,4 @@
         this.operationCallbackUrl = operationCallbackUrl;
         return this;
     }
->>>>>>> 94e3cac5
 }