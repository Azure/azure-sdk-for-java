--- conflicted
+++ resolved
@@ -6,6 +6,7 @@
 import com.azure.communication.callautomation.implementation.CallMediasImpl;
 import com.azure.communication.callautomation.implementation.accesshelpers.SendDtmfTonesResponseConstructorProxy;
 import com.azure.communication.callautomation.implementation.converters.CommunicationIdentifierConverter;
+import com.azure.communication.callautomation.implementation.models.ContinuousDtmfRecognitionRequestInternal;
 import com.azure.communication.callautomation.implementation.models.DtmfOptionsInternal;
 import com.azure.communication.callautomation.implementation.models.DtmfToneInternal;
 import com.azure.communication.callautomation.implementation.models.FileSourceInternal;
@@ -13,13 +14,6 @@
 import com.azure.communication.callautomation.implementation.models.PlayRequest;
 import com.azure.communication.callautomation.implementation.models.PlaySourceInternal;
 import com.azure.communication.callautomation.implementation.models.PlaySourceTypeInternal;
-<<<<<<< HEAD
-import com.azure.communication.callautomation.implementation.models.RecognizeInputTypeInternal;
-import com.azure.communication.callautomation.implementation.models.RecognizeOptionsInternal;
-import com.azure.communication.callautomation.implementation.models.RecognizeRequest;
-import com.azure.communication.callautomation.models.CallMediaRecognizeDtmfOptions;
-import com.azure.communication.callautomation.models.CallMediaRecognizeOptions;
-=======
 import com.azure.communication.callautomation.implementation.models.RecognitionChoiceInternal;
 import com.azure.communication.callautomation.implementation.models.RecognizeInputTypeInternal;
 import com.azure.communication.callautomation.implementation.models.RecognizeOptionsInternal;
@@ -40,14 +34,11 @@
 import com.azure.communication.callautomation.models.CallMediaRecognizeSpeechOptions;
 import com.azure.communication.callautomation.models.CallMediaRecognizeSpeechOrDtmfOptions;
 import com.azure.communication.callautomation.models.ContinuousDtmfRecognitionOptions;
->>>>>>> 94e3cac5
 import com.azure.communication.callautomation.models.DtmfTone;
 import com.azure.communication.callautomation.models.FileSource;
 import com.azure.communication.callautomation.models.PlayOptions;
 import com.azure.communication.callautomation.models.PlaySource;
 import com.azure.communication.callautomation.models.PlayToAllOptions;
-<<<<<<< HEAD
-=======
 import com.azure.communication.callautomation.models.RecognitionChoice;
 import com.azure.communication.callautomation.models.SendDtmfTonesOptions;
 import com.azure.communication.callautomation.models.SendDtmfTonesResult;
@@ -56,7 +47,6 @@
 import com.azure.communication.callautomation.models.StartTranscriptionOptions;
 import com.azure.communication.callautomation.models.StopTranscriptionOptions;
 import com.azure.communication.callautomation.models.TextSource;
->>>>>>> 94e3cac5
 import com.azure.communication.common.CommunicationIdentifier;
 import com.azure.core.annotation.ReturnType;
 import com.azure.core.annotation.ServiceMethod;
@@ -68,11 +58,8 @@
 import com.azure.core.util.logging.ClientLogger;
 import reactor.core.publisher.Mono;
 
-<<<<<<< HEAD
-=======
 import java.time.Duration;
 import java.time.OffsetDateTime;
->>>>>>> 94e3cac5
 import java.util.ArrayList;
 import java.util.Collections;
 import java.util.List;
@@ -139,7 +126,6 @@
         PlayToAllOptions options = new PlayToAllOptions(playSources);
         return playToAllWithResponse(options).flatMap(FluxUtil::toMono);
     }
-
     /**
      * Play to all participants
      *
@@ -205,7 +191,15 @@
             if (recognizeOptions instanceof CallMediaRecognizeDtmfOptions) {
                 RecognizeRequest recognizeRequest = getRecognizeRequestFromDtmfConfiguration(recognizeOptions);
                 return contentsInternal.recognizeWithResponseAsync(callConnectionId, recognizeRequest, context);
-
+            } else if (recognizeOptions instanceof CallMediaRecognizeChoiceOptions) {
+                RecognizeRequest recognizeRequest = getRecognizeRequestFromChoiceConfiguration(recognizeOptions);
+                return contentsInternal.recognizeWithResponseAsync(callConnectionId, recognizeRequest, context);
+            } else if (recognizeOptions instanceof CallMediaRecognizeSpeechOptions) {
+                RecognizeRequest recognizeRequest = getRecognizeRequestFromSpeechConfiguration(recognizeOptions);
+                return contentsInternal.recognizeWithResponseAsync(callConnectionId, recognizeRequest, context);
+            } else if (recognizeOptions instanceof CallMediaRecognizeSpeechOrDtmfOptions) {
+                RecognizeRequest recognizeRequest = getRecognizeRequestFromSpeechOrDtmfConfiguration(recognizeOptions);
+                return contentsInternal.recognizeWithResponseAsync(callConnectionId, recognizeRequest, context);
             } else {
                 return monoError(logger, new UnsupportedOperationException(recognizeOptions.getClass().getName()));
             }
@@ -263,10 +257,7 @@
             PlayOptions playOptions = new PlayOptions(options.getPlaySources(), Collections.emptyList());
             playOptions.setLoop(options.isLoop());
             playOptions.setOperationContext(options.getOperationContext());
-<<<<<<< HEAD
-=======
             playOptions.setOperationCallbackUrl(options.getOperationCallbackUrl());
->>>>>>> 94e3cac5
 
             return playWithResponseInternal(playOptions, context);
         } catch (RuntimeException ex) {
@@ -280,13 +271,10 @@
             PlaySourceInternal playSourceInternal = null;
             if (source instanceof FileSource) {
                 playSourceInternal = getPlaySourceInternalFromFileSource((FileSource) source);
-<<<<<<< HEAD
-=======
             } else if (source instanceof TextSource) {
                 playSourceInternal = getPlaySourceInternalFromTextSource((TextSource) source);
             } else if (source instanceof SsmlSource) {
                 playSourceInternal = getPlaySourceInternalFromSsmlSource((SsmlSource) source);
->>>>>>> 94e3cac5
             }
             if (playSourceInternal != null && playSourceInternal.getKind() != null) {
                 playSourcesInternal.add(playSourceInternal);
@@ -306,10 +294,7 @@
 
             request.setPlayOptions(new PlayOptionsInternal().setLoop(options.isLoop()));
             request.setOperationContext(options.getOperationContext());
-<<<<<<< HEAD
-=======
             request.setOperationCallbackUri(options.getOperationCallbackUrl());
->>>>>>> 94e3cac5
 
             return request;
         }
@@ -319,13 +304,6 @@
 
     private PlaySourceInternal getPlaySourceInternalFromFileSource(FileSource playSource) {
         FileSourceInternal fileSourceInternal = new FileSourceInternal().setUri(playSource.getUrl());
-<<<<<<< HEAD
-        PlaySourceInternal playSourceInternal = new PlaySourceInternal()
-            .setKind(PlaySourceTypeInternal.FILE)
-            .setFile(fileSourceInternal)
-            .setPlaySourceCacheId(playSource.getPlaySourceCacheId());
-        return playSourceInternal;
-=======
         return new PlaySourceInternal()
             .setKind(PlaySourceTypeInternal.FILE)
             .setFile(fileSourceInternal)
@@ -364,19 +342,20 @@
             .setKind(PlaySourceTypeInternal.SSML)
             .setSsml(ssmlSourceInternal)
             .setPlaySourceCacheId(playSource.getPlaySourceCacheId());
->>>>>>> 94e3cac5
     }
 
     private PlaySourceInternal convertPlaySourceToPlaySourceInternal(PlaySource playSource) {
         PlaySourceInternal playSourceInternal = new PlaySourceInternal();
         if (playSource instanceof FileSource) {
             playSourceInternal = getPlaySourceInternalFromFileSource((FileSource) playSource);
+        } else if (playSource instanceof TextSource) {
+            playSourceInternal = getPlaySourceInternalFromTextSource((TextSource) playSource);
+        } else if (playSource instanceof SsmlSource) {
+            playSourceInternal = getPlaySourceInternalFromSsmlSource((SsmlSource) playSource);
         }
         return playSourceInternal;
     }
 
-<<<<<<< HEAD
-=======
     private List<RecognitionChoiceInternal> convertListRecognitionChoiceInternal(List<RecognitionChoice> recognitionChoices) {
         return recognitionChoices.stream()
             .map(this::convertRecognitionChoiceInternal)
@@ -397,7 +376,6 @@
         return internalRecognitionChoice;
     }
 
->>>>>>> 94e3cac5
     private DtmfToneInternal convertDtmfToneInternal(DtmfTone dtmfTone) {
         return DtmfToneInternal.fromString(dtmfTone.toString());
     }
@@ -425,9 +403,6 @@
             .setInterruptCallMediaOperation(recognizeOptions.isInterruptCallMediaOperation())
             .setPlayPrompt(playSourceInternal)
             .setRecognizeOptions(recognizeOptionsInternal)
-<<<<<<< HEAD
-            .setOperationContext(recognizeOptions.getOperationContext());
-=======
             .setOperationContext(recognizeOptions.getOperationContext())
             .setOperationCallbackUri(recognizeOptions.getOperationCallbackUrl());
 
@@ -545,7 +520,6 @@
             .setRecognizeOptions(recognizeOptionsInternal)
             .setOperationContext(recognizeOptions.getOperationContext())
             .setOperationCallbackUri(recognizeOptions.getOperationCallbackUrl());
->>>>>>> 94e3cac5
 
         return recognizeRequest;
     }
@@ -573,8 +547,6 @@
         }
         return playSourceInternal;
     }
-<<<<<<< HEAD
-=======
 
     /**
      * Send DTMF tones
@@ -858,5 +830,4 @@
     }
 
 
->>>>>>> 94e3cac5
 }