--- conflicted
+++ resolved
@@ -12,23 +12,9 @@
 import java.io.IOException;
 import java.util.Map;
 
-<<<<<<< HEAD
-/** The BaseDialog model. */
-@JsonTypeInfo(
-        use = JsonTypeInfo.Id.NAME,
-        include = JsonTypeInfo.As.PROPERTY,
-        property = "kind",
-        defaultImpl = BaseDialog.class)
-@JsonTypeName("BaseDialog")
-@JsonSubTypes({
-    @JsonSubTypes.Type(name = "AzureOpenAI", value = AzureOpenAIDialog.class),
-    @JsonSubTypes.Type(name = "PowerVirtualAgents", value = PowerVirtualAgentsDialog.class)
-})
-=======
 /**
  * The BaseDialog model.
  */
->>>>>>> b8b90176
 @Fluent
 public class BaseDialog implements JsonSerializable<BaseDialog> {
     /*
