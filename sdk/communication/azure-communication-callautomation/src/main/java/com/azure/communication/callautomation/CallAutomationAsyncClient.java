--- conflicted
+++ resolved
@@ -108,7 +108,7 @@
         CreateGroupCallOptions createGroupCallOptions = new CreateGroupCallOptions(source, targets, callbackUrl);
         return createCallWithResponse(createGroupCallOptions).flatMap(FluxUtil::toMono);
     }
-    
+
     //region Pre-call Actions
     /**
      * Create a call connection request from a source identity to a target identity.
@@ -140,7 +140,7 @@
     public Mono<Response<CreateCallResult>> createCallWithResponse(CreateGroupCallOptions createGroupCallOptions) {
         return withContext(context -> createCallWithResponseInternal(createGroupCallOptions, context));
     }
-    
+
     /**
      * Create a call connection request from a source identity to a target identity.
      *
@@ -160,11 +160,9 @@
             context = context == null ? Context.NONE : context;
             CreateCallRequestInternal request = getCreateCallRequestInternal(createGroupCallOptions);
 
-            createGroupCallOptions.setRepeatabilityHeaders(handleApiIdempotency(createGroupCallOptions.getRepeatabilityHeaders()));
-
             return azureCommunicationCallAutomationServiceInternal.createCallWithResponseAsync(request,
-                    createGroupCallOptions.getRepeatabilityHeaders() != null ? createGroupCallOptions.getRepeatabilityHeaders().getRepeatabilityRequestId() : null,
-                    createGroupCallOptions.getRepeatabilityHeaders() != null ? createGroupCallOptions.getRepeatabilityHeaders().getRepeatabilityFirstSentInHttpDateFormat() : null,
+                    UUID.randomUUID(),
+                    getRepeatabilityFirstSentInHttpDateFormat(Instant.now()),
                     context)
                 .onErrorMap(HttpResponseException.class, ErrorConstructorProxy::create)
                 .map(response -> {
@@ -182,7 +180,7 @@
             return monoError(logger, ex);
         }
     }
-    
+
     private CreateCallRequestInternal getCreateCallRequestInternal(CreateGroupCallOptions createCallGroupOptions) {
         List<CommunicationIdentifierModel> targetsModel = createCallGroupOptions.getTargets()
             .stream().map(CommunicationIdentifierConverter::convert).collect(Collectors.toList());
@@ -206,7 +204,7 @@
 
         return request;
     }
-    
+
     Mono<Response<CreateCallResult>> createCallWithResponseInternal(CreateCallOptions createCallOptions,
             Context context) {
         try {
@@ -214,13 +212,8 @@
             CreateCallRequestInternal request = getCreateCallRequestInternal(createCallOptions);
 
             return azureCommunicationCallAutomationServiceInternal.createCallWithResponseAsync(request,
-<<<<<<< HEAD
                     UUID.randomUUID(),
                     getRepeatabilityFirstSentInHttpDateFormat(Instant.now()),
-=======
-                    createCallOptions.getRepeatabilityHeaders() != null ? createCallOptions.getRepeatabilityHeaders().getRepeatabilityRequestId() : null,
-                            createCallOptions.getRepeatabilityHeaders() != null ? createCallOptions.getRepeatabilityHeaders().getRepeatabilityFirstSentInHttpDateFormat() : null,
->>>>>>> cf4a7e6e
                     context)
                 .onErrorMap(HttpResponseException.class, ErrorConstructorProxy::create)
                 .map(response -> {
@@ -238,9 +231,9 @@
             return monoError(logger, ex);
         }
     }
-    
+
     private CreateCallRequestInternal getCreateCallRequestInternal(CreateCallOptions createCallOptions) {
-        List<CommunicationIdentifierModel> targetsModel = new LinkedList<CommunicationIdentifierModel>(); 
+        List<CommunicationIdentifierModel> targetsModel = new LinkedList<CommunicationIdentifierModel>();
         targetsModel.add(CommunicationIdentifierConverter.convert(createCallOptions.getCallInvite().getTarget()));
 
         CallSourceInternal callSourceDto = CallSourceConverter.convert(createCallOptions.getSource());
