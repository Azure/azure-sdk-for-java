// Copyright (c) Microsoft Corporation. All rights reserved.
// Licensed under the MIT License.

package com.azure.communication.callautomation;

import com.azure.communication.callautomation.implementation.AzureCommunicationCallAutomationServiceImpl;
import com.azure.communication.callautomation.implementation.CallConnectionsImpl;
import com.azure.communication.callautomation.implementation.CallDialogsImpl;
import com.azure.communication.callautomation.implementation.CallMediasImpl;
import com.azure.communication.callautomation.implementation.CallRecordingsImpl;
import com.azure.communication.callautomation.implementation.accesshelpers.CallConnectionPropertiesConstructorProxy;
import com.azure.communication.callautomation.implementation.converters.CommunicationIdentifierConverter;
import com.azure.communication.callautomation.implementation.converters.CommunicationUserIdentifierConverter;
import com.azure.communication.callautomation.implementation.converters.MicrosoftTeamsAppIdentifierConverter;
import com.azure.communication.callautomation.implementation.converters.PhoneNumberIdentifierConverter;
import com.azure.communication.callautomation.implementation.models.AnswerCallRequestInternal;
import com.azure.communication.callautomation.implementation.models.AudioFormatInternal;
import com.azure.communication.callautomation.implementation.models.CallIntelligenceOptionsInternal;
import com.azure.communication.callautomation.implementation.models.CallLocatorInternal;
import com.azure.communication.callautomation.implementation.models.CallLocatorKindInternal;
import com.azure.communication.callautomation.implementation.models.CallRejectReasonInternal;
import com.azure.communication.callautomation.implementation.models.CommunicationIdentifierModel;
import com.azure.communication.callautomation.implementation.models.CommunicationUserIdentifierModel;
import com.azure.communication.callautomation.implementation.models.ConnectRequestInternal;
import com.azure.communication.callautomation.implementation.models.CreateCallRequestInternal;
import com.azure.communication.callautomation.implementation.models.CustomCallingContext;
import com.azure.communication.callautomation.implementation.models.MediaStreamingAudioChannelTypeInternal;
import com.azure.communication.callautomation.implementation.models.MediaStreamingContentTypeInternal;
import com.azure.communication.callautomation.implementation.models.MediaStreamingOptionsInternal;
import com.azure.communication.callautomation.implementation.models.MediaStreamingTransportTypeInternal;
import com.azure.communication.callautomation.implementation.models.RedirectCallRequestInternal;
import com.azure.communication.callautomation.implementation.models.RejectCallRequestInternal;
import com.azure.communication.callautomation.implementation.models.TranscriptionOptionsInternal;
import com.azure.communication.callautomation.implementation.models.TranscriptionTransportTypeInternal;
import com.azure.communication.callautomation.models.AnswerCallOptions;
import com.azure.communication.callautomation.models.AnswerCallResult;
import com.azure.communication.callautomation.models.CallInvite;
import com.azure.communication.callautomation.models.CallLocator;
import com.azure.communication.callautomation.models.CallLocatorKind;
import com.azure.communication.callautomation.models.ConnectCallOptions;
import com.azure.communication.callautomation.models.ConnectCallResult;
import com.azure.communication.callautomation.models.CreateCallOptions;
import com.azure.communication.callautomation.models.CreateCallResult;
import com.azure.communication.callautomation.models.CreateGroupCallOptions;
import com.azure.communication.callautomation.models.GroupCallLocator;
import com.azure.communication.callautomation.models.MediaStreamingOptions;
import com.azure.communication.callautomation.models.RedirectCallOptions;
import com.azure.communication.callautomation.models.RejectCallOptions;
import com.azure.communication.callautomation.models.RoomCallLocator;
import com.azure.communication.callautomation.models.ServerCallLocator;
import com.azure.communication.callautomation.models.TranscriptionOptions;
import com.azure.communication.common.CommunicationIdentifier;
import com.azure.communication.common.CommunicationUserIdentifier;
import com.azure.core.annotation.ReturnType;
import com.azure.core.annotation.ServiceClient;
import com.azure.core.annotation.ServiceMethod;
import com.azure.core.exception.HttpResponseException;
import com.azure.core.http.HttpPipeline;
import com.azure.core.http.rest.Response;
import com.azure.core.http.rest.SimpleResponse;
import com.azure.core.util.Context;
import com.azure.core.util.FluxUtil;
import com.azure.core.util.logging.ClientLogger;
import reactor.core.publisher.Mono;

import java.net.URISyntaxException;
import java.security.InvalidParameterException;
import java.util.LinkedList;
import java.util.List;
import java.util.stream.Collectors;

import static com.azure.core.util.FluxUtil.monoError;
import static com.azure.core.util.FluxUtil.withContext;

/**
 * Asynchronous client that supports calling server operations.
 *
 * <p><strong>Instantiating a asynchronous CallingServer client</strong></p>
 *
 * <p>View {@link CallAutomationClientBuilder this} for additional ways to construct the client.</p>
 *
 * @see CallAutomationClientBuilder
 */
@ServiceClient(builder = CallAutomationClientBuilder.class, isAsync = true)
public final class CallAutomationAsyncClient {
    private final CallConnectionsImpl callConnectionsInternal;
    private final AzureCommunicationCallAutomationServiceImpl azureCommunicationCallAutomationServiceInternal;
    private final CallRecordingsImpl callRecordingsInternal;
    private final CallMediasImpl callMediasInternal;
    private final CallDialogsImpl callDialogsInternal;
    private final ClientLogger logger;
    private final ContentDownloader contentDownloader;
    private final HttpPipeline httpPipelineInternal;
    private final String resourceUrl;
    private final CommunicationUserIdentifierModel sourceIdentity;
    private final CallAutomationEventProcessor eventProcessor;

    CallAutomationAsyncClient(AzureCommunicationCallAutomationServiceImpl callServiceClient,
        CommunicationUserIdentifier sourceIdentity, CallAutomationEventProcessor eventProcessor) {
        this.callConnectionsInternal = callServiceClient.getCallConnections();
        this.azureCommunicationCallAutomationServiceInternal = callServiceClient;
        this.callRecordingsInternal = callServiceClient.getCallRecordings();
        this.callMediasInternal = callServiceClient.getCallMedias();
        this.callDialogsInternal = callServiceClient.getCallDialogs();
        this.eventProcessor = eventProcessor;
        this.logger = new ClientLogger(CallAutomationAsyncClient.class);
        this.contentDownloader
            = new ContentDownloader(callServiceClient.getEndpoint(), callServiceClient.getHttpPipeline());
        this.httpPipelineInternal = callServiceClient.getHttpPipeline();
        this.resourceUrl = callServiceClient.getEndpoint();
        this.sourceIdentity
            = sourceIdentity == null ? null : CommunicationUserIdentifierConverter.convert(sourceIdentity);
    }

    /**
     * Get the event processor for handling events.
     * @return {@link CallAutomationEventProcessor} as event processor
     */
    public CallAutomationEventProcessor getEventProcessor() {
        return eventProcessor;
    }

    /**
     * Get Source Identity that is used for create and answer call
     * @return {@link CommunicationUserIdentifier} represent source
     */
    public CommunicationUserIdentifier getSourceIdentity() {
        return sourceIdentity == null ? null : CommunicationUserIdentifierConverter.convert(sourceIdentity);
    }

    //region Pre-call Actions
    /**
     * Create a call connection request from a source identity to a target identity.
     *
     * @param targetParticipant Call invitee's information
     * @param callbackUrl The call back url for receiving events.
     * @throws HttpResponseException thrown if the request is rejected by server.
     * @throws RuntimeException all other wrapped checked exceptions if the request fails to be sent.
     * @return Result of creating the call.
     */
    @ServiceMethod(returns = ReturnType.SINGLE)
    public Mono<CreateCallResult> createCall(CallInvite targetParticipant, String callbackUrl) {
        CreateCallOptions createCallOptions = new CreateCallOptions(targetParticipant, callbackUrl);
        return createCallWithResponse(createCallOptions).flatMap(FluxUtil::toMono);
    }

    /**
     * Create a call connection request from a source identity to a list of target identity.
     *
     * @param targetParticipants The list of targetParticipants.
     * @param callbackUrl The call back url for receiving events.
     * @throws HttpResponseException thrown if the request is rejected by server.
     * @throws RuntimeException all other wrapped checked exceptions if the request fails to be sent.
     * @return Result of creating the call.
     */
    @ServiceMethod(returns = ReturnType.SINGLE)
    public Mono<CreateCallResult> createGroupCall(List<CommunicationIdentifier> targetParticipants,
        String callbackUrl) {
        CreateGroupCallOptions createGroupCallOptions = new CreateGroupCallOptions(targetParticipants, callbackUrl);
        return createGroupCallWithResponse(createGroupCallOptions).flatMap(FluxUtil::toMono);
    }

    /**
     * Create a call connection request from a source identity to a target identity.
     *
     * @param createCallOptions Options for creating a new call.
     * @throws HttpResponseException thrown if the request is rejected by server.
     * @throws RuntimeException all other wrapped checked exceptions if the request fails to be sent.
     * @return Response with result of creating the call.
     */
    @ServiceMethod(returns = ReturnType.SINGLE)
    public Mono<Response<CreateCallResult>> createCallWithResponse(CreateCallOptions createCallOptions) {
        return withContext(context -> createCallWithResponseInternal(createCallOptions, context));
    }

    /**
     * Create a group call connection request from a source identity to multiple identities.
     *
     * @param createGroupCallOptions Options for creating a new group call.
     * @throws HttpResponseException thrown if the request is rejected by server.
     * @throws RuntimeException all other wrapped checked exceptions if the request fails to be sent.
     * @return Response with result of creating the call.
     */
    @ServiceMethod(returns = ReturnType.SINGLE)
    public Mono<Response<CreateCallResult>> createGroupCallWithResponse(CreateGroupCallOptions createGroupCallOptions) {
        return withContext(context -> createGroupCallWithResponseInternal(createGroupCallOptions, context));
    }

    Mono<Response<CreateCallResult>> createCallWithResponseInternal(CreateCallOptions createCallOptions,
        Context context) {
        return getCreateCallResponseMono(context, getCreateCallRequestInternal(createCallOptions));
    }

    Mono<Response<CreateCallResult>> createGroupCallWithResponseInternal(CreateGroupCallOptions createGroupCallOptions,
        Context context) {
        return getCreateCallResponseMono(context, getCreateCallRequestInternal(createGroupCallOptions));
    }

    private Mono<Response<CreateCallResult>> getCreateCallResponseMono(Context context,
        CreateCallRequestInternal createCallRequestInternal) {
        try {
            context = context == null ? Context.NONE : context;
            return azureCommunicationCallAutomationServiceInternal
                .createCallWithResponseAsync(createCallRequestInternal, context)
                .map(response -> {
                    try {
                        CallConnectionAsync callConnectionAsync
                            = getCallConnectionAsync(response.getValue().getCallConnectionId());

                        return new SimpleResponse<>(response,
                            new CreateCallResult(CallConnectionPropertiesConstructorProxy.create(response.getValue()),
                                new CallConnection(callConnectionAsync), callConnectionAsync));
                    } catch (URISyntaxException e) {
                        throw logger.logExceptionAsError(new RuntimeException(e));
                    }
                });
        } catch (RuntimeException ex) {
            return monoError(logger, ex);
        }
    }

    private CreateCallRequestInternal getCreateCallRequestInternal(CreateCallOptions createCallOptions) {
        List<CommunicationIdentifierModel> targetsModel = new LinkedList<CommunicationIdentifierModel>();
        targetsModel
            .add(CommunicationIdentifierConverter.convert(createCallOptions.getCallInvite().getTargetParticipant()));

        CallIntelligenceOptionsInternal callIntelligenceOptionsInternal = null;
        if (createCallOptions.getCallIntelligenceOptions() != null
            && createCallOptions.getCallIntelligenceOptions().getCognitiveServicesEndpoint() != null) {
            callIntelligenceOptionsInternal = new CallIntelligenceOptionsInternal();
            callIntelligenceOptionsInternal.setCognitiveServicesEndpoint(
                createCallOptions.getCallIntelligenceOptions().getCognitiveServicesEndpoint());
        }

        CreateCallRequestInternal request = new CreateCallRequestInternal()
            .setSourceCallerIdNumber(
                PhoneNumberIdentifierConverter.convert(createCallOptions.getCallInvite().getSourceCallerIdNumber()))
            .setSourceDisplayName(createCallOptions.getCallInvite().getSourceDisplayName())
            .setSource(sourceIdentity)
<<<<<<< HEAD
            .setTeamsAppSource(opsSourceIdentity)
=======
            .setTeamsAppSource(MicrosoftTeamsAppIdentifierConverter.convert(createCallOptions.getTeamsAppSource()))
>>>>>>> be95b986
            .setTargets(targetsModel)
            .setCallbackUri(createCallOptions.getCallbackUrl())
            .setCallIntelligenceOptions(callIntelligenceOptionsInternal)
            .setOperationContext(createCallOptions.getOperationContext());

        // Need to do a null check since SipHeaders and VoipHeaders are optional; If they both are null then we do not need to set custom context
        if (createCallOptions.getCallInvite().getCustomCallingContext().getSipHeaders() != null
            || createCallOptions.getCallInvite().getCustomCallingContext().getVoipHeaders() != null) {
            CustomCallingContext customContext = new CustomCallingContext();
            customContext.setSipHeaders(createCallOptions.getCallInvite().getCustomCallingContext().getSipHeaders());
            customContext.setVoipHeaders(createCallOptions.getCallInvite().getCustomCallingContext().getVoipHeaders());
            request.setCustomCallingContext(customContext);
        }
        if (createCallOptions.getMediaStreamingOptions() != null) {
            MediaStreamingOptionsInternal streamingOptionsInternal
                = getMediaStreamingOptionsInternal(createCallOptions.getMediaStreamingOptions());
            request.setMediaStreamingOptions(streamingOptionsInternal);
        }

        if (createCallOptions.getTranscriptionOptions() != null) {
            TranscriptionOptionsInternal transcriptionOptionsInternal
                = getTranscriptionOptionsInternal(createCallOptions.getTranscriptionOptions());
            request.setTranscriptionOptions(transcriptionOptionsInternal);
        }

        return request;
    }

    private CreateCallRequestInternal getCreateCallRequestInternal(CreateGroupCallOptions createCallGroupOptions) {
        List<CommunicationIdentifierModel> targetsModel = createCallGroupOptions.getTargetParticipants()
            .stream()
            .map(CommunicationIdentifierConverter::convert)
            .collect(Collectors.toList());

        CallIntelligenceOptionsInternal callIntelligenceOptionsInternal = null;
        if (createCallGroupOptions.getCallIntelligenceOptions() != null
            && createCallGroupOptions.getCallIntelligenceOptions().getCognitiveServicesEndpoint() != null) {
            callIntelligenceOptionsInternal = new CallIntelligenceOptionsInternal();
            callIntelligenceOptionsInternal.setCognitiveServicesEndpoint(
                createCallGroupOptions.getCallIntelligenceOptions().getCognitiveServicesEndpoint());
        }

        CreateCallRequestInternal request = new CreateCallRequestInternal()
            .setSourceCallerIdNumber(
                PhoneNumberIdentifierConverter.convert(createCallGroupOptions.getSourceCallIdNumber()))
            .setSourceDisplayName(createCallGroupOptions.getSourceDisplayName())
            .setSource(sourceIdentity)
<<<<<<< HEAD
            .setTeamsAppSource(opsSourceIdentity)
=======
            .setTeamsAppSource(MicrosoftTeamsAppIdentifierConverter.convert(createCallGroupOptions.getTeamsAppSource()))
>>>>>>> be95b986
            .setTargets(targetsModel)
            .setCallbackUri(createCallGroupOptions.getCallbackUrl())
            .setCallIntelligenceOptions(callIntelligenceOptionsInternal)
            .setOperationContext(createCallGroupOptions.getOperationContext());

        if (createCallGroupOptions.getCustomContext().getSipHeaders() != null
            || createCallGroupOptions.getCustomContext().getVoipHeaders() != null) {
            CustomCallingContext customContext = new CustomCallingContext();
            customContext.setSipHeaders(createCallGroupOptions.getCustomContext().getSipHeaders());
            customContext.setVoipHeaders(createCallGroupOptions.getCustomContext().getVoipHeaders());
            request.setCustomCallingContext(customContext);
        }
        if (createCallGroupOptions.getMediaStreamingOptions() != null) {
            MediaStreamingOptionsInternal streamingOptionsInternal
                = getMediaStreamingOptionsInternal(createCallGroupOptions.getMediaStreamingOptions());
            request.setMediaStreamingOptions(streamingOptionsInternal);
        }

        if (createCallGroupOptions.getTranscriptionOptions() != null) {
            TranscriptionOptionsInternal transcriptionOptionsInternal
                = getTranscriptionOptionsInternal(createCallGroupOptions.getTranscriptionOptions());
            request.setTranscriptionOptions(transcriptionOptionsInternal);
        }

        return request;
    }

    private MediaStreamingOptionsInternal
        getMediaStreamingOptionsInternal(MediaStreamingOptions mediaStreamingOptions) {
        return new MediaStreamingOptionsInternal().setTransportUrl(mediaStreamingOptions.getTransportUrl())
            .setAudioChannelType(MediaStreamingAudioChannelTypeInternal
                .fromString(mediaStreamingOptions.getAudioChannelType().toString()))
            .setContentType(
                MediaStreamingContentTypeInternal.fromString(mediaStreamingOptions.getContentType().toString()))
            .setTransportType(
                MediaStreamingTransportTypeInternal.fromString(mediaStreamingOptions.getTransportType().toString()))
            .setStartMediaStreaming(mediaStreamingOptions.isStartMediaStreamingEnabled())
            .setEnableBidirectional(mediaStreamingOptions.isEnableBidirectional())
            .setAudioFormat(AudioFormatInternal.fromString(mediaStreamingOptions.getAudioFormat() != null
                ? mediaStreamingOptions.getAudioFormat().toString()
                : null));
    }

    private TranscriptionOptionsInternal getTranscriptionOptionsInternal(TranscriptionOptions transcriptionOptions) {
        return new TranscriptionOptionsInternal().setTransportUrl(transcriptionOptions.getTransportUrl())
            .setTransportType(
                TranscriptionTransportTypeInternal.fromString(transcriptionOptions.getTransportType().toString()))
            .setLocale(transcriptionOptions.getLocale())
            .setStartTranscription(transcriptionOptions.getStartTranscription())
            .setEnableIntermediateResults(transcriptionOptions.isIntermediateResultsEnabled())
            .setSpeechRecognitionModelEndpointId(transcriptionOptions.getSpeechRecognitionModelEndpointId());
    }

    /**
     * Answer an incoming call
     *
     * @param incomingCallContext The incoming call context.
     * @param callbackUrl The call back url.
     * @throws HttpResponseException thrown if the request is rejected by server.
     * @throws RuntimeException all other wrapped checked exceptions if the request fails to be sent.
     * @return Result of answering the call.
     */
    @ServiceMethod(returns = ReturnType.SINGLE)
    public Mono<AnswerCallResult> answerCall(String incomingCallContext, String callbackUrl) {
        return answerCallWithResponse(new AnswerCallOptions(incomingCallContext, callbackUrl))
            .flatMap(FluxUtil::toMono);
    }

    /**
     * Create a call connection request from a source identity to a target identity.
     *
     * @param answerCallOptions The options of answering the call.
     * @throws HttpResponseException thrown if the request is rejected by server.
     * @throws RuntimeException all other wrapped checked exceptions if the request fails to be sent.
     * @return Response with result of answering the call.
     */
    @ServiceMethod(returns = ReturnType.SINGLE)
    public Mono<Response<AnswerCallResult>> answerCallWithResponse(AnswerCallOptions answerCallOptions) {
        return withContext(context -> answerCallWithResponseInternal(answerCallOptions, context));
    }

    Mono<Response<AnswerCallResult>> answerCallWithResponseInternal(AnswerCallOptions answerCallOptions,
        Context context) {
        try {
            context = context == null ? Context.NONE : context;

            AnswerCallRequestInternal request
                = new AnswerCallRequestInternal().setIncomingCallContext(answerCallOptions.getIncomingCallContext())
                    .setCallbackUri(answerCallOptions.getCallbackUrl())
                    .setAnsweredBy(sourceIdentity)
                    .setOperationContext(answerCallOptions.getOperationContext());

            if (answerCallOptions.getCallIntelligenceOptions() != null
                && answerCallOptions.getCallIntelligenceOptions().getCognitiveServicesEndpoint() != null) {
                CallIntelligenceOptionsInternal callIntelligenceOptionsInternal = new CallIntelligenceOptionsInternal();
                callIntelligenceOptionsInternal.setCognitiveServicesEndpoint(
                    answerCallOptions.getCallIntelligenceOptions().getCognitiveServicesEndpoint());
                request.setCallIntelligenceOptions(callIntelligenceOptionsInternal);
            }

            if (answerCallOptions.getMediaStreamingOptions() != null) {
                MediaStreamingOptionsInternal streamingOptionsInternal
                    = getMediaStreamingOptionsInternal(answerCallOptions.getMediaStreamingOptions());
                request.setMediaStreamingOptions(streamingOptionsInternal);
            }

            if (answerCallOptions.getTranscriptionOptions() != null) {
                TranscriptionOptionsInternal transcriptionOptionsInternal
                    = getTranscriptionOptionsInternal(answerCallOptions.getTranscriptionOptions());
                request.setTranscriptionOptions(transcriptionOptionsInternal);
            }
            if (answerCallOptions.getCustomCallingContext().getSipHeaders() != null
                || answerCallOptions.getCustomCallingContext().getVoipHeaders() != null) {
                CustomCallingContext customContext = new CustomCallingContext();
                customContext.setSipHeaders(answerCallOptions.getCustomCallingContext().getSipHeaders());
                customContext.setVoipHeaders(answerCallOptions.getCustomCallingContext().getVoipHeaders());
                request.setCustomCallingContext(customContext);
            }

            return azureCommunicationCallAutomationServiceInternal.answerCallWithResponseAsync(request, context)
                .map(response -> {
                    try {
                        CallConnectionAsync callConnectionAsync
                            = getCallConnectionAsync(response.getValue().getCallConnectionId());
                        AnswerCallResult result
                            = new AnswerCallResult(CallConnectionPropertiesConstructorProxy.create(response.getValue()),
                                new CallConnection(callConnectionAsync), callConnectionAsync);
                        result.setEventProcessor(eventProcessor, response.getValue().getCallConnectionId(), null);

                        return new SimpleResponse<>(response, result);
                    } catch (URISyntaxException e) {
                        throw logger.logExceptionAsError(new RuntimeException(e));
                    }
                });
        } catch (RuntimeException ex) {
            return monoError(logger, ex);
        }
    }

    /**
     * Redirect a call
     *
     * @param incomingCallContext The incoming call context.
     * @param targetParticipant {@link CallInvite} represent redirect targetParticipant
     * @throws HttpResponseException thrown if the request is rejected by server.
     * @throws RuntimeException all other wrapped checked exceptions if the request fails to be sent.
     * @return Void
     */
    @ServiceMethod(returns = ReturnType.SINGLE)
    public Mono<Void> redirectCall(String incomingCallContext, CallInvite targetParticipant) {
        RedirectCallOptions redirectCallOptions = new RedirectCallOptions(incomingCallContext, targetParticipant);
        return redirectCallWithResponse(redirectCallOptions).flatMap(FluxUtil::toMono);
    }

    /**
     * Redirect a call
     *
     * @param redirectCallOptions Options for redirecting a call.
     * @throws HttpResponseException thrown if the request is rejected by server.
     * @throws RuntimeException all other wrapped checked exceptions if the request fails to be sent.
     * @return Response with Void.
     */
    @ServiceMethod(returns = ReturnType.SINGLE)
    public Mono<Response<Void>> redirectCallWithResponse(RedirectCallOptions redirectCallOptions) {
        return withContext(context -> redirectCallWithResponseInternal(redirectCallOptions, context));
    }

    Mono<Response<Void>> redirectCallWithResponseInternal(RedirectCallOptions redirectCallOptions, Context context) {
        try {
            context = context == null ? Context.NONE : context;

            RedirectCallRequestInternal request
                = new RedirectCallRequestInternal().setIncomingCallContext(redirectCallOptions.getIncomingCallContext())
                    .setTarget(CommunicationIdentifierConverter
                        .convert(redirectCallOptions.getTargetParticipant().getTargetParticipant()));

            // Need to do a null check since SipHeaders and VoipHeaders are optional; If they both are null then we do not need to set custom context
            if (redirectCallOptions.getTargetParticipant().getCustomCallingContext().getSipHeaders() != null
                || redirectCallOptions.getTargetParticipant().getCustomCallingContext().getVoipHeaders() != null) {
                CustomCallingContext customContext = new CustomCallingContext();
                customContext.setSipHeaders(
                    redirectCallOptions.getTargetParticipant().getCustomCallingContext().getSipHeaders());
                customContext.setVoipHeaders(
                    redirectCallOptions.getTargetParticipant().getCustomCallingContext().getVoipHeaders());
                request.setCustomCallingContext(customContext);
            }
            return azureCommunicationCallAutomationServiceInternal.redirectCallWithResponseAsync(request, context);
        } catch (RuntimeException ex) {
            return monoError(logger, ex);
        }
    }

    /**
     * Reject a call
     *
     * @param incomingCallContext The incoming call context.
     * @throws HttpResponseException thrown if the request is rejected by server.
     * @throws RuntimeException all other wrapped checked exceptions if the request fails to be sent.
     * @return Void
     */
    @ServiceMethod(returns = ReturnType.SINGLE)
    public Mono<Void> rejectCall(String incomingCallContext) {
        RejectCallOptions rejectCallOptions = new RejectCallOptions(incomingCallContext);
        return rejectCallWithResponse(rejectCallOptions).flatMap(FluxUtil::toMono);
    }

    /**
     * Reject a call
     *
     * @param rejectCallOptions the options of rejecting the call
     * @throws HttpResponseException thrown if the request is rejected by server.
     * @throws RuntimeException all other wrapped checked exceptions if the request fails to be sent.
     * @return Response with Void.
     */
    @ServiceMethod(returns = ReturnType.SINGLE)
    public Mono<Response<Void>> rejectCallWithResponse(RejectCallOptions rejectCallOptions) {
        return withContext(context -> rejectCallWithResponseInternal(rejectCallOptions, context));
    }

    Mono<Response<Void>> rejectCallWithResponseInternal(RejectCallOptions rejectCallOptions, Context context) {
        try {
            context = context == null ? Context.NONE : context;

            RejectCallRequestInternal request
                = new RejectCallRequestInternal().setIncomingCallContext(rejectCallOptions.getIncomingCallContext());
            if (rejectCallOptions.getCallRejectReason() != null) {
                request.setCallRejectReason(
                    CallRejectReasonInternal.fromString(rejectCallOptions.getCallRejectReason().toString()));
            }

            return azureCommunicationCallAutomationServiceInternal.rejectCallWithResponseAsync(request, context);
        } catch (RuntimeException ex) {
            return monoError(logger, ex);
        }
    }

    /**
     * Create a connect request.
     *
     * @param callLocator Call locator.
     * @param callbackUrl The call back url.
     * @throws HttpResponseException thrown if the request is rejected by server.
     * @throws RuntimeException all other wrapped checked exceptions if the request fails to be sent.
     * @return Result of connect request.
     */
    @ServiceMethod(returns = ReturnType.SINGLE)
    public Mono<ConnectCallResult> connectCall(CallLocator callLocator, String callbackUrl) {
        return connectCallWithResponse(new ConnectCallOptions(callLocator, callbackUrl)).flatMap(FluxUtil::toMono);
    }

    /**
     * Create a connect request.
     *
     * @param connectCallOptions Options for connect request.
     * @throws HttpResponseException thrown if the request is rejected by server.
     * @throws RuntimeException all other wrapped checked exceptions if the request fails to be sent.
     * @return Response with result of connect.
     */
    @ServiceMethod(returns = ReturnType.SINGLE)
    public Mono<Response<ConnectCallResult>> connectCallWithResponse(ConnectCallOptions connectCallOptions) {
        return withContext(context -> connectCallWithResponseInternal(connectCallOptions, context));
    }

    Mono<Response<ConnectCallResult>> connectCallWithResponseInternal(ConnectCallOptions connectCallOptions,
        Context context) {
        try {
            context = context == null ? Context.NONE : context;

            CallLocator callLocator = connectCallOptions.getCallLocator();
            CallLocatorInternal callLocatorInternal = new CallLocatorInternal()
                .setKind(CallLocatorKindInternal.fromString(callLocator.getKind().toString()));

            if (callLocator.getKind() == CallLocatorKind.GROUP_CALL_LOCATOR) {
                callLocatorInternal.setGroupCallId(((GroupCallLocator) callLocator).getGroupCallId());
            } else if (callLocator.getKind() == CallLocatorKind.SERVER_CALL_LOCATOR) {
                callLocatorInternal.setServerCallId(((ServerCallLocator) callLocator).getServerCallId());
            } else if (callLocator.getKind() == CallLocatorKind.ROOM_CALL_LOCATOR) {
                callLocatorInternal.setRoomId(((RoomCallLocator) callLocator).getRoomId());
            } else {
                throw logger.logExceptionAsError(new InvalidParameterException("callLocator has invalid kind."));
            }

            ConnectRequestInternal request
                = new ConnectRequestInternal().setCallbackUri(connectCallOptions.getCallbackUrl())
                    .setCallLocator(callLocatorInternal);

            if (connectCallOptions.getOperationContext() != null) {
                request.setOperationContext(connectCallOptions.getOperationContext());
            }

            if (connectCallOptions.getCallIntelligenceOptions() != null
                && connectCallOptions.getCallIntelligenceOptions().getCognitiveServicesEndpoint() != null) {
                CallIntelligenceOptionsInternal callIntelligenceOptionsInternal = new CallIntelligenceOptionsInternal();
                callIntelligenceOptionsInternal.setCognitiveServicesEndpoint(
                    connectCallOptions.getCallIntelligenceOptions().getCognitiveServicesEndpoint());
                request.setCallIntelligenceOptions(callIntelligenceOptionsInternal);
            }

            return azureCommunicationCallAutomationServiceInternal.connectWithResponseAsync(request, context)
                .map(response -> {
                    try {
                        CallConnectionAsync callConnectionAsync
                            = getCallConnectionAsync(response.getValue().getCallConnectionId());
                        return new SimpleResponse<>(response,
                            new ConnectCallResult(CallConnectionPropertiesConstructorProxy.create(response.getValue()),
                                new CallConnection(callConnectionAsync), callConnectionAsync));
                    } catch (URISyntaxException e) {
                        throw logger.logExceptionAsError(new RuntimeException(e));
                    }
                });
        } catch (RuntimeException ex) {
            return monoError(logger, ex);
        }
    }
    //endregion

    //region Mid-call Actions
    /***
     * Returns an object of CallConnectionAsync
     *
     * @param callConnectionId the id of the call connection
     * @return a CallContentAsync.
     */
    public CallConnectionAsync getCallConnectionAsync(String callConnectionId) {
        return new CallConnectionAsync(callConnectionId, callConnectionsInternal, callMediasInternal,
            callDialogsInternal, eventProcessor);
    }
    //endregion

    //region Content management Actions
    /***
     * Returns an object of CallRecordingAsync
     *
     * @return a CallRecordingAsync.
     */
    public CallRecordingAsync getCallRecordingAsync() {
        return new CallRecordingAsync(callRecordingsInternal, contentDownloader, httpPipelineInternal, resourceUrl);
    }
    //endregion
}<|MERGE_RESOLUTION|>--- conflicted
+++ resolved
@@ -237,11 +237,7 @@
                 PhoneNumberIdentifierConverter.convert(createCallOptions.getCallInvite().getSourceCallerIdNumber()))
             .setSourceDisplayName(createCallOptions.getCallInvite().getSourceDisplayName())
             .setSource(sourceIdentity)
-<<<<<<< HEAD
-            .setTeamsAppSource(opsSourceIdentity)
-=======
             .setTeamsAppSource(MicrosoftTeamsAppIdentifierConverter.convert(createCallOptions.getTeamsAppSource()))
->>>>>>> be95b986
             .setTargets(targetsModel)
             .setCallbackUri(createCallOptions.getCallbackUrl())
             .setCallIntelligenceOptions(callIntelligenceOptionsInternal)
@@ -289,11 +285,7 @@
                 PhoneNumberIdentifierConverter.convert(createCallGroupOptions.getSourceCallIdNumber()))
             .setSourceDisplayName(createCallGroupOptions.getSourceDisplayName())
             .setSource(sourceIdentity)
-<<<<<<< HEAD
-            .setTeamsAppSource(opsSourceIdentity)
-=======
             .setTeamsAppSource(MicrosoftTeamsAppIdentifierConverter.convert(createCallGroupOptions.getTeamsAppSource()))
->>>>>>> be95b986
             .setTargets(targetsModel)
             .setCallbackUri(createCallGroupOptions.getCallbackUrl())
             .setCallIntelligenceOptions(callIntelligenceOptionsInternal)
