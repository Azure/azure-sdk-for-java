// Copyright (c) Microsoft Corporation. All rights reserved.
// Licensed under the MIT License.

package com.azure.communication.callautomation;

import com.azure.communication.callautomation.implementation.AzureCommunicationCallAutomationServiceImpl;
import com.azure.communication.callautomation.implementation.CallConnectionsImpl;
import com.azure.communication.callautomation.implementation.CallMediasImpl;
import com.azure.communication.callautomation.implementation.CallRecordingsImpl;
import com.azure.communication.callautomation.implementation.accesshelpers.CallConnectionPropertiesConstructorProxy;
import com.azure.communication.callautomation.implementation.accesshelpers.ErrorConstructorProxy;
import com.azure.communication.callautomation.implementation.converters.CommunicationIdentifierConverter;
import com.azure.communication.callautomation.implementation.converters.PhoneNumberIdentifierConverter;
import com.azure.communication.callautomation.implementation.models.MediaStreamingAudioChannelTypeInternal;
import com.azure.communication.callautomation.implementation.models.MediaStreamingConfigurationInternal;
import com.azure.communication.callautomation.implementation.models.MediaStreamingContentTypeInternal;
import com.azure.communication.callautomation.implementation.models.MediaStreamingTransportTypeInternal;
import com.azure.communication.callautomation.models.AnswerCallOptions;
import com.azure.communication.callautomation.models.AnswerCallResult;
import com.azure.communication.callautomation.models.CallInvite;
import com.azure.communication.callautomation.models.CallingServerErrorException;
import com.azure.communication.callautomation.models.CreateCallOptions;
import com.azure.communication.callautomation.implementation.models.CommunicationIdentifierModel;
import com.azure.communication.callautomation.implementation.models.CreateCallRequestInternal;
import com.azure.communication.callautomation.implementation.models.AnswerCallRequestInternal;
import com.azure.communication.callautomation.implementation.models.RedirectCallRequestInternal;
import com.azure.communication.callautomation.implementation.models.RejectCallRequestInternal;
import com.azure.communication.callautomation.implementation.models.CallRejectReasonInternal;
import com.azure.communication.callautomation.models.CreateGroupCallOptions;
import com.azure.communication.callautomation.models.CreateCallResult;
import com.azure.communication.callautomation.models.MediaStreamingOptions;
import com.azure.communication.callautomation.models.RedirectCallOptions;
import com.azure.communication.callautomation.models.RejectCallOptions;
import com.azure.communication.common.CommunicationIdentifier;
import com.azure.core.annotation.ReturnType;
import com.azure.core.annotation.ServiceClient;
import com.azure.core.annotation.ServiceMethod;
import com.azure.core.exception.HttpResponseException;
import com.azure.core.http.HttpPipeline;
import com.azure.core.http.rest.Response;
import com.azure.core.http.rest.SimpleResponse;
import com.azure.core.util.Context;
import com.azure.core.util.FluxUtil;
import com.azure.core.util.logging.ClientLogger;
import reactor.core.publisher.Mono;

import java.net.URISyntaxException;
import java.time.Instant;
import java.util.LinkedList;
import java.util.List;
import java.util.UUID;
import java.util.stream.Collectors;
import java.time.format.DateTimeFormatter;
import java.util.Locale;
import java.time.ZoneId;

import static com.azure.core.util.FluxUtil.monoError;
import static com.azure.core.util.FluxUtil.withContext;

/**
 * Asynchronous client that supports calling server operations.
 *
 * <p><strong>Instantiating a asynchronous CallingServer client</strong></p>
 *
 * <p>View {@link CallAutomationClientBuilder this} for additional ways to construct the client.</p>
 *
 * @see CallAutomationClientBuilder
 */
@ServiceClient(builder = CallAutomationClientBuilder.class, isAsync = true)
public final class CallAutomationAsyncClient {
    private final CallConnectionsImpl callConnectionsInternal;
    private final AzureCommunicationCallAutomationServiceImpl azureCommunicationCallAutomationServiceInternal;
    private final CallRecordingsImpl callRecordingsInternal;
    private final CallMediasImpl callMediasInternal;
    private final ClientLogger logger;
    private final ContentDownloader contentDownloader;
    private final HttpPipeline httpPipelineInternal;
    private final String resourceEndpoint;

    CallAutomationAsyncClient(AzureCommunicationCallAutomationServiceImpl callServiceClient) {
        this.callConnectionsInternal = callServiceClient.getCallConnections();
        this.azureCommunicationCallAutomationServiceInternal = callServiceClient;
        this.callRecordingsInternal = callServiceClient.getCallRecordings();
        this.callMediasInternal = callServiceClient.getCallMedias();
        this.logger = new ClientLogger(CallAutomationAsyncClient.class);
        this.contentDownloader = new ContentDownloader(callServiceClient.getEndpoint(), callServiceClient.getHttpPipeline());
        this.httpPipelineInternal = callServiceClient.getHttpPipeline();
        this.resourceEndpoint = callServiceClient.getEndpoint();
    }

    //region Pre-call Actions
    /**
     * Create a  call connection request from a source identity to a list of target identity.
     *
     * @param source The caller of the call.
     * @param targets The list of targets.
     * @param callbackUrl The call back url for receiving events.
     * @throws CallingServerErrorException thrown if the request is rejected by server.
     * @throws RuntimeException all other wrapped checked exceptions if the request fails to be sent.
     * @return Response for a successful CreateCallConnection request.
     */
    @ServiceMethod(returns = ReturnType.SINGLE)
    public Mono<CreateCallResult> createCall(List<CommunicationIdentifier> targets,
                                             String callbackUrl) {
        CreateGroupCallOptions createGroupCallOptions = new CreateGroupCallOptions(source, targets, callbackUrl);
        return createCallWithResponse(createGroupCallOptions).flatMap(FluxUtil::toMono);
    }

    //region Pre-call Actions
    /**
     * Create a call connection request from a source identity to a target identity.
     *
     * @param callInvite Call invitee's information
     * @param callbackUrl The call back url for receiving events.
     * @throws CallingServerErrorException thrown if the request is rejected by server.
     * @throws RuntimeException all other wrapped checked exceptions if the request fails to be sent.
     * @return Response for a successful CreateCallConnection request.
     */
    @ServiceMethod(returns = ReturnType.SINGLE)
    public Mono<CreateCallResult> createCall(CallInvite callInvite,
                                             String callbackUrl) {
        CreateCallOptions createCallOptions = new CreateCallOptions(callInvite, callbackUrl);
        return createCallWithResponse(createCallOptions).flatMap(FluxUtil::toMono);
    }

    /**
     * Create a call connection request from a source identity to a target identity.
     *
     * @param createGroupCallOptions Options for creating a new group call.
     * @throws CallingServerErrorException thrown if the request is rejected by server.
     * @throws RuntimeException all other wrapped checked exceptions if the request fails to be sent.
     * @return Response for a successful CreateCallConnection request.
     */
    @ServiceMethod(returns = ReturnType.SINGLE)
    public Mono<Response<CreateCallResult>> createCallWithResponse(CreateGroupCallOptions createGroupCallOptions) {
        return withContext(context -> createCallWithResponseInternal(createGroupCallOptions, context));
    }

    /**
     * Create a call connection request from a source identity to a target identity.
     *
     * @param createCallOptions Options for creating a new call.
     * @throws CallingServerErrorException thrown if the request is rejected by server.
     * @throws RuntimeException all other wrapped checked exceptions if the request fails to be sent.
     * @return Response for a successful CreateCallConnection request.
     */
    @ServiceMethod(returns = ReturnType.SINGLE)
    public Mono<Response<CreateCallResult>> createCallWithResponse(CreateCallOptions createCallOptions) {
        return withContext(context -> createCallWithResponseInternal(createCallOptions, context));
    }

    Mono<Response<CreateCallResult>> createCallWithResponseInternal(CreateGroupCallOptions createGroupCallOptions,
                                                                    Context context) {
        try {
            context = context == null ? Context.NONE : context;
            CreateCallRequestInternal request = getCreateCallRequestInternal(createGroupCallOptions);

            return azureCommunicationCallAutomationServiceInternal.createCallWithResponseAsync(request,
                    context)
                .onErrorMap(HttpResponseException.class, ErrorConstructorProxy::create)
                .map(response -> {
                    try {
                        CallConnectionAsync callConnectionAsync = getCallConnectionAsync(response.getValue().getCallConnectionId());

                        return new SimpleResponse<>(response,
                            new CreateCallResult(CallConnectionPropertiesConstructorProxy.create(response.getValue()),
                                new CallConnection(callConnectionAsync), callConnectionAsync));
                    } catch (URISyntaxException e) {
                        throw logger.logExceptionAsError(new RuntimeException(e));
                    }
                });
        } catch (RuntimeException ex) {
            return monoError(logger, ex);
        }
    }

    private CreateCallRequestInternal getCreateCallRequestInternal(CreateGroupCallOptions createCallGroupOptions) {
        List<CommunicationIdentifierModel> targetsModel = createCallGroupOptions.getTargets()
            .stream().map(CommunicationIdentifierConverter::convert).collect(Collectors.toList());

        //CallSourceInternal callSourceDto = CallSourceConverter.convert(createCallGroupOptions.getSource());

        CreateCallRequestInternal request = new CreateCallRequestInternal()
            .setTargets(targetsModel)
            .setCallbackUri(createCallGroupOptions.getCallbackUrl())
            .setOperationContext(createCallGroupOptions.getOperationContext());

        if (createCallGroupOptions.getMediaStreamingConfiguration() != null) {
            MediaStreamingConfigurationInternal streamingConfigurationInternal =
                getMediaStreamingConfigurationInternal(createCallGroupOptions.getMediaStreamingConfiguration());
            request.setMediaStreamingConfiguration(streamingConfigurationInternal);
        }

        if (createCallGroupOptions.getAzureCognitiveServicesEndpointUrl() != null && !createCallGroupOptions.getAzureCognitiveServicesEndpointUrl().isEmpty()) {
            request.setAzureCognitiveServicesEndpointUrl(createCallGroupOptions.getAzureCognitiveServicesEndpointUrl());
        }

        return request;
    }

    Mono<Response<CreateCallResult>> createCallWithResponseInternal(CreateCallOptions createCallOptions,
            Context context) {
        try {
            context = context == null ? Context.NONE : context;
            CreateCallRequestInternal request = getCreateCallRequestInternal(createCallOptions);

<<<<<<< HEAD
            return azureCommunicationCallAutomationServiceInternal.createCallWithResponseAsync(request, context)
=======
            return azureCommunicationCallAutomationServiceInternal.createCallWithResponseAsync(request,
                    context)
>>>>>>> 647a0151
                .onErrorMap(HttpResponseException.class, ErrorConstructorProxy::create)
                .map(response -> {
                    try {
                        CallConnectionAsync callConnectionAsync = getCallConnectionAsync(response.getValue().getCallConnectionId());

                        return new SimpleResponse<>(response,
                            new CreateCallResult(CallConnectionPropertiesConstructorProxy.create(response.getValue()),
                                new CallConnection(callConnectionAsync), callConnectionAsync));
                    } catch (URISyntaxException e) {
                        throw logger.logExceptionAsError(new RuntimeException(e));
                    }
                });
        } catch (RuntimeException ex) {
            return monoError(logger, ex);
        }
    }

    private CreateCallRequestInternal getCreateCallRequestInternal(CreateCallOptions createCallOptions) {
        List<CommunicationIdentifierModel> targetsModel = new LinkedList<CommunicationIdentifierModel>();
        targetsModel.add(CommunicationIdentifierConverter.convert(createCallOptions.getCallInvite().getTarget()));

        CreateCallRequestInternal request = new CreateCallRequestInternal()
            .setSourceCallerIdNumber(PhoneNumberIdentifierConverter.convert(createCallOptions.getCallInvite().getSourceCallIdNumber()))
            .setSourceDisplayName(createCallOptions.getCallInvite().getSourceDisplayName())
            .setSourceIdentity()
            .setTargets(targetsModel)
            .setCallbackUri(createCallOptions.getCallbackUrl())
            .setOperationContext(createCallOptions.getOperationContext());

        if (createCallOptions.getMediaStreamingConfiguration() != null) {
            MediaStreamingConfigurationInternal streamingConfigurationInternal =
                getMediaStreamingConfigurationInternal(createCallOptions.getMediaStreamingConfiguration());
            request.setMediaStreamingConfiguration(streamingConfigurationInternal);
        }

        if (createCallOptions.getAzureCognitiveServicesEndpointUrl() != null && !createCallOptions.getAzureCognitiveServicesEndpointUrl().isEmpty()) {
            request.setAzureCognitiveServicesEndpointUrl(createCallOptions.getAzureCognitiveServicesEndpointUrl());
        }

        return request;
    }

    private MediaStreamingConfigurationInternal getMediaStreamingConfigurationInternal(
        MediaStreamingOptions mediaStreamingOptions) {
        return new MediaStreamingConfigurationInternal()
            .setTransportUrl(mediaStreamingOptions.getTransportUrl())
            .setAudioChannelType(
                MediaStreamingAudioChannelTypeInternal.fromString(
                    mediaStreamingOptions.getAudioChannelType().toString()))
            .setContentType(
                MediaStreamingContentTypeInternal.fromString(
                    mediaStreamingOptions.getContentType().toString()))
            .setTransportType(
                MediaStreamingTransportTypeInternal.fromString(
                    mediaStreamingOptions.getTransportType().toString()));
    }

    /**
     * Answer an incoming call
     *
     * @param incomingCallContext The incoming call context.
     * @param callbackUrl The call back url.
     * @throws CallingServerErrorException thrown if the request is rejected by server.
     * @throws RuntimeException all other wrapped checked exceptions if the request fails to be sent.
     * @return Response for a successful CreateCallConnection request.
     */
    @ServiceMethod(returns = ReturnType.SINGLE)
    public Mono<AnswerCallResult> answerCall(String incomingCallContext, String callbackUrl) {
        return answerCallWithResponse(new AnswerCallOptions(incomingCallContext, callbackUrl))
            .flatMap(FluxUtil::toMono);
    }

    /**
     * Create a call connection request from a source identity to a target identity.
     *
     * @param answerCallOptions The options of answering the call.
     * @throws CallingServerErrorException thrown if the request is rejected by server.
     * @throws RuntimeException all other wrapped checked exceptions if the request fails to be sent.
     * @return Response for a successful CreateCallConnection request.
     */
    @ServiceMethod(returns = ReturnType.SINGLE)
    public Mono<Response<AnswerCallResult>> answerCallWithResponse(AnswerCallOptions answerCallOptions) {
        return withContext(context -> answerCallWithResponseInternal(answerCallOptions, context));
    }

    Mono<Response<AnswerCallResult>> answerCallWithResponseInternal(AnswerCallOptions answerCallOptions,
                                                                    Context context) {
        try {
            context = context == null ? Context.NONE : context;

            AnswerCallRequestInternal request = new AnswerCallRequestInternal()
                .setIncomingCallContext(answerCallOptions.getIncomingCallContext())
                .setCallbackUri(answerCallOptions.getCallbackUrl());

            if (answerCallOptions.getMediaStreamingConfiguration() != null) {
                MediaStreamingConfigurationInternal mediaStreamingConfigurationInternal =
                    getMediaStreamingConfigurationInternal(answerCallOptions.getMediaStreamingConfiguration());

                request.setMediaStreamingConfiguration(mediaStreamingConfigurationInternal);
            }

            if (answerCallOptions.getAzureCognitiveServicesEndpointUrl() != null && !answerCallOptions.getAzureCognitiveServicesEndpointUrl().isEmpty()) {
                request.setAzureCognitiveServicesEndpointUrl(answerCallOptions.getAzureCognitiveServicesEndpointUrl());
            }

<<<<<<< HEAD
            return azureCommunicationCallAutomationServiceInternal.answerCallWithResponseAsync(request, context)
=======
            return azureCommunicationCallAutomationServiceInternal.answerCallWithResponseAsync(request,
            context)
>>>>>>> 647a0151
                .onErrorMap(HttpResponseException.class, ErrorConstructorProxy::create)
                .map(response -> {
                    try {
                        CallConnectionAsync callConnectionAsync = getCallConnectionAsync(response.getValue().getCallConnectionId());
                        return new SimpleResponse<>(response,
                            new AnswerCallResult(CallConnectionPropertiesConstructorProxy.create(response.getValue()),
                                new CallConnection(callConnectionAsync), callConnectionAsync));
                    } catch (URISyntaxException e) {
                        throw logger.logExceptionAsError(new RuntimeException(e));
                    }
                });
        } catch (RuntimeException ex) {
            return monoError(logger, ex);
        }
    }

    /**
     * Redirect a call
     *
     * @param incomingCallContext The incoming call context.
     * @param targetCallInvite {@link CallInvite} represent redirect target
     * @throws CallingServerErrorException thrown if the request is rejected by server.
     * @throws RuntimeException all other wrapped checked exceptions if the request fails to be sent.
     * @return Response for a successful CreateCallConnection request.
     */
    @ServiceMethod(returns = ReturnType.SINGLE)
    public Mono<Void> redirectCall(String incomingCallContext, CallInvite targetCallInvite) {
        RedirectCallOptions redirectCallOptions = new RedirectCallOptions(incomingCallContext, targetCallInvite);
        return redirectCallWithResponse(redirectCallOptions).flatMap(FluxUtil::toMono);
    }

    /**
     * Redirect a call
     *
     * @param redirectCallOptions Options for redirecting a call.
     * @throws CallingServerErrorException thrown if the request is rejected by server.
     * @throws RuntimeException all other wrapped checked exceptions if the request fails to be sent.
     * @return Response for a successful CreateCallConnection request.
     */
    @ServiceMethod(returns = ReturnType.SINGLE)
    public Mono<Response<Void>> redirectCallWithResponse(RedirectCallOptions redirectCallOptions) {
        return withContext(context -> redirectCallWithResponseInternal(redirectCallOptions, context));
    }

    Mono<Response<Void>> redirectCallWithResponseInternal(RedirectCallOptions redirectCallOptions, Context context) {
        try {
            context = context == null ? Context.NONE : context;

            RedirectCallRequestInternal request = new RedirectCallRequestInternal()
                .setIncomingCallContext(redirectCallOptions.getIncomingCallContext())
                .setTarget(CommunicationIdentifierConverter.convert(redirectCallOptions.getTargetCallImvite().getTarget()));

<<<<<<< HEAD
            return azureCommunicationCallAutomationServiceInternal.redirectCallWithResponseAsync(request, context)
=======
            return azureCommunicationCallAutomationServiceInternal.redirectCallWithResponseAsync(request,
                    context)
>>>>>>> 647a0151
                .onErrorMap(HttpResponseException.class, ErrorConstructorProxy::create);
        } catch (RuntimeException ex) {
            return monoError(logger, ex);
        }
    }

    /**
     * Reject a call
     *
     * @param incomingCallContext The incoming call context.
     * @throws CallingServerErrorException thrown if the request is rejected by server.
     * @throws RuntimeException all other wrapped checked exceptions if the request fails to be sent.
     * @return Response for a successful CreateCallConnection request.
     */
    @ServiceMethod(returns = ReturnType.SINGLE)
    public Mono<Void> rejectCall(String incomingCallContext) {
        RejectCallOptions rejectCallOptions = new RejectCallOptions(incomingCallContext);
        return rejectCallWithResponse(rejectCallOptions).flatMap(FluxUtil::toMono);
    }

    /**
     * Reject a call
     *
     * @param rejectCallOptions the options of rejecting the call
     * @throws CallingServerErrorException thrown if the request is rejected by server.
     * @throws RuntimeException all other wrapped checked exceptions if the request fails to be sent.
     * @return Response for a successful CreateCallConnection request.
     */
    @ServiceMethod(returns = ReturnType.SINGLE)
    public Mono<Response<Void>> rejectCallWithResponse(RejectCallOptions rejectCallOptions) {
        return withContext(context -> rejectCallWithResponseInternal(rejectCallOptions, context));
    }

    Mono<Response<Void>> rejectCallWithResponseInternal(RejectCallOptions rejectCallOptions, Context context) {
        try {
            context = context == null ? Context.NONE : context;

            RejectCallRequestInternal request = new RejectCallRequestInternal()
                .setIncomingCallContext(rejectCallOptions.getIncomingCallContext());
            if (rejectCallOptions.getCallRejectReason() != null) {
                request.setCallRejectReason(CallRejectReasonInternal.fromString(rejectCallOptions.getCallRejectReason().toString()));
            }

<<<<<<< HEAD
            return azureCommunicationCallAutomationServiceInternal.rejectCallWithResponseAsync(request, context)
=======
            return azureCommunicationCallAutomationServiceInternal.rejectCallWithResponseAsync(request,
                    context)
>>>>>>> 647a0151
                .onErrorMap(HttpResponseException.class, ErrorConstructorProxy::create);
        } catch (RuntimeException ex) {
            return monoError(logger, ex);
        }
    }
    //endregion

    //region Mid-call Actions
    /***
     * Returns an object of CallConnectionAsync
     *
     * @param callConnectionId the id of the call connection
     * @return a CallContentAsync.
     */
    public CallConnectionAsync getCallConnectionAsync(String callConnectionId) {
        return new CallConnectionAsync(callConnectionId, callConnectionsInternal, callMediasInternal);
    }
    //endregion

    //region Content management Actions
    /***
     * Returns an object of CallRecordingAsync
     *
     * @return a CallRecordingAsync.
     */
    public CallRecordingAsync getCallRecordingAsync() {
        return new CallRecordingAsync(callRecordingsInternal, contentDownloader, httpPipelineInternal, resourceEndpoint);
    }
    //endregion
}<|MERGE_RESOLUTION|>--- conflicted
+++ resolved
@@ -102,7 +102,7 @@
     @ServiceMethod(returns = ReturnType.SINGLE)
     public Mono<CreateCallResult> createCall(List<CommunicationIdentifier> targets,
                                              String callbackUrl) {
-        CreateGroupCallOptions createGroupCallOptions = new CreateGroupCallOptions(source, targets, callbackUrl);
+        CreateGroupCallOptions createGroupCallOptions = new CreateGroupCallOptions(targets, callbackUrl);
         return createCallWithResponse(createGroupCallOptions).flatMap(FluxUtil::toMono);
     }
 
@@ -204,12 +204,8 @@
             context = context == null ? Context.NONE : context;
             CreateCallRequestInternal request = getCreateCallRequestInternal(createCallOptions);
 
-<<<<<<< HEAD
-            return azureCommunicationCallAutomationServiceInternal.createCallWithResponseAsync(request, context)
-=======
             return azureCommunicationCallAutomationServiceInternal.createCallWithResponseAsync(request,
                     context)
->>>>>>> 647a0151
                 .onErrorMap(HttpResponseException.class, ErrorConstructorProxy::create)
                 .map(response -> {
                     try {
@@ -315,12 +311,8 @@
                 request.setAzureCognitiveServicesEndpointUrl(answerCallOptions.getAzureCognitiveServicesEndpointUrl());
             }
 
-<<<<<<< HEAD
-            return azureCommunicationCallAutomationServiceInternal.answerCallWithResponseAsync(request, context)
-=======
             return azureCommunicationCallAutomationServiceInternal.answerCallWithResponseAsync(request,
             context)
->>>>>>> 647a0151
                 .onErrorMap(HttpResponseException.class, ErrorConstructorProxy::create)
                 .map(response -> {
                     try {
@@ -373,12 +365,8 @@
                 .setIncomingCallContext(redirectCallOptions.getIncomingCallContext())
                 .setTarget(CommunicationIdentifierConverter.convert(redirectCallOptions.getTargetCallImvite().getTarget()));
 
-<<<<<<< HEAD
-            return azureCommunicationCallAutomationServiceInternal.redirectCallWithResponseAsync(request, context)
-=======
             return azureCommunicationCallAutomationServiceInternal.redirectCallWithResponseAsync(request,
                     context)
->>>>>>> 647a0151
                 .onErrorMap(HttpResponseException.class, ErrorConstructorProxy::create);
         } catch (RuntimeException ex) {
             return monoError(logger, ex);
@@ -422,12 +410,8 @@
                 request.setCallRejectReason(CallRejectReasonInternal.fromString(rejectCallOptions.getCallRejectReason().toString()));
             }
 
-<<<<<<< HEAD
-            return azureCommunicationCallAutomationServiceInternal.rejectCallWithResponseAsync(request, context)
-=======
             return azureCommunicationCallAutomationServiceInternal.rejectCallWithResponseAsync(request,
                     context)
->>>>>>> 647a0151
                 .onErrorMap(HttpResponseException.class, ErrorConstructorProxy::create);
         } catch (RuntimeException ex) {
             return monoError(logger, ex);
