// Copyright (c) Microsoft Corporation. All rights reserved.
// Licensed under the MIT License.
// Code generated by Microsoft (R) AutoRest Code Generator.

package com.azure.communication.callautomation.implementation.models;

import com.azure.core.annotation.Fluent;
import com.fasterxml.jackson.annotation.JsonProperty;

/** The remove participant by identifier request. */
@Fluent
public final class RemoveParticipantRequestInternal {
    /*
     * The participants to be removed from the call.
     */
    @JsonProperty(value = "participantToRemove", required = true)
    private CommunicationIdentifierModel participantToRemove;

    /*
     * Used by customers when calling mid-call actions to correlate the request
     * to the response event.
     */
    @JsonProperty(value = "operationContext")
    private String operationContext;

<<<<<<< HEAD
=======
    /*
     * Set a callback URI that overrides the default callback URI set by
     * CreateCall/AnswerCall for this operation.
     * This setup is per-action. If this is not set, the default callback URI
     * set by CreateCall/AnswerCall will be used.
     */
    @JsonProperty(value = "operationCallbackUri")
    private String operationCallbackUri;

>>>>>>> 94e3cac5
    /**
     * Get the participantToRemove property: The participants to be removed from the call.
     *
     * @return the participantToRemove value.
     */
    public CommunicationIdentifierModel getParticipantToRemove() {
        return this.participantToRemove;
    }

    /**
     * Set the participantToRemove property: The participants to be removed from the call.
     *
     * @param participantToRemove the participantToRemove value to set.
     * @return the RemoveParticipantRequestInternal object itself.
     */
    public RemoveParticipantRequestInternal setParticipantToRemove(CommunicationIdentifierModel participantToRemove) {
        this.participantToRemove = participantToRemove;
        return this;
    }

    /**
     * Get the operationContext property: Used by customers when calling mid-call actions to correlate the request to
     * the response event.
     *
     * @return the operationContext value.
     */
    public String getOperationContext() {
        return this.operationContext;
    }

    /**
     * Set the operationContext property: Used by customers when calling mid-call actions to correlate the request to
     * the response event.
     *
     * @param operationContext the operationContext value to set.
     * @return the RemoveParticipantRequestInternal object itself.
     */
    public RemoveParticipantRequestInternal setOperationContext(String operationContext) {
        this.operationContext = operationContext;
        return this;
    }
<<<<<<< HEAD
=======

    /**
     * Get the operationCallbackUri property: Set a callback URI that overrides the default callback URI set by
     * CreateCall/AnswerCall for this operation. This setup is per-action. If this is not set, the default callback URI
     * set by CreateCall/AnswerCall will be used.
     *
     * @return the operationCallbackUri value.
     */
    public String getOperationCallbackUri() {
        return this.operationCallbackUri;
    }

    /**
     * Set the operationCallbackUri property: Set a callback URI that overrides the default callback URI set by
     * CreateCall/AnswerCall for this operation. This setup is per-action. If this is not set, the default callback URI
     * set by CreateCall/AnswerCall will be used.
     *
     * @param operationCallbackUri the operationCallbackUri value to set.
     * @return the RemoveParticipantRequestInternal object itself.
     */
    public RemoveParticipantRequestInternal setOperationCallbackUri(String operationCallbackUri) {
        this.operationCallbackUri = operationCallbackUri;
        return this;
    }
>>>>>>> 94e3cac5
}<|MERGE_RESOLUTION|>--- conflicted
+++ resolved
@@ -23,8 +23,6 @@
     @JsonProperty(value = "operationContext")
     private String operationContext;
 
-<<<<<<< HEAD
-=======
     /*
      * Set a callback URI that overrides the default callback URI set by
      * CreateCall/AnswerCall for this operation.
@@ -34,7 +32,6 @@
     @JsonProperty(value = "operationCallbackUri")
     private String operationCallbackUri;
 
->>>>>>> 94e3cac5
     /**
      * Get the participantToRemove property: The participants to be removed from the call.
      *
@@ -76,8 +73,6 @@
         this.operationContext = operationContext;
         return this;
     }
-<<<<<<< HEAD
-=======
 
     /**
      * Get the operationCallbackUri property: Set a callback URI that overrides the default callback URI set by
@@ -102,5 +97,4 @@
         this.operationCallbackUri = operationCallbackUri;
         return this;
     }
->>>>>>> 94e3cac5
 }