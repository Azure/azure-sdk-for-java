--- conflicted
+++ resolved
@@ -22,16 +22,15 @@
     private String operationContext;
 
     /**
-<<<<<<< HEAD
-     * Endpoint where the custom model was deployed.
-     */
-    private String speechRecognitionModelEndpointId;
-=======
      * Creates an instance of {@link StartTranscriptionOptions}.
      */
     public StartTranscriptionOptions() {
     }
->>>>>>> c92c542a
+
+    /**
+     * Endpoint where the custom model was deployed.
+     */
+    private String speechRecognitionModelEndpointId;
 
     /**
      * Get the locale.
