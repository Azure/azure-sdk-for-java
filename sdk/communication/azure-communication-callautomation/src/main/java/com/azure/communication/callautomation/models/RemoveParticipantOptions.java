// Copyright (c) Microsoft Corporation. All rights reserved.
// Licensed under the MIT License.

package com.azure.communication.callautomation.models;


import com.azure.communication.common.CommunicationIdentifier;
import com.azure.core.annotation.Fluent;

/**
 * The options for removing participants.
 */
@Fluent
public final class RemoveParticipantOptions {
    /**
     * The list of participants to remove.
     */
    private final CommunicationIdentifier participant;

    /**
     * The operational context
     */
    private String operationContext;

    /**
<<<<<<< HEAD
=======
     * Set a callback URI that overrides the default callback URI set by CreateCall/AnswerCall for this operation.
     * This setup is per-action. If this is not set, the default callback URI set by CreateCall/AnswerCall will be used.
     */
    private String operationCallbackUrl;

    /**
>>>>>>> 94e3cac5
     * Constructor
     *
     * @param participant The list of participants to invite.
     */
    public RemoveParticipantOptions(CommunicationIdentifier participant) {
        this.participant = participant;
    }

    /**
     * Get the participants.
     *
     * @return the participant being removed
     */
    public CommunicationIdentifier getParticipant() {
        return participant;
    }

    /**
     * Get the operationContext.
     *
     * @return the operationContext
     */
    public String  getOperationContext() {
        return operationContext;
    }

    /**
<<<<<<< HEAD
=======
     * Get the overridden call back URL override for operation.
     *
     * @return the operationCallbackUrl
     */
    public String getOperationCallbackUrl() {
        return operationCallbackUrl;
    }

    /**
>>>>>>> 94e3cac5
     * Set the operationContext.
     *
     * @param operationContext the operationContext to set
     * @return the RemoveParticipantOptions object itself.
     */
    public RemoveParticipantOptions setOperationContext(String operationContext) {
        this.operationContext = operationContext;
        return this;
    }
<<<<<<< HEAD
=======

    /**
     * Set a callback URI that overrides the default callback URI set by CreateCall/AnswerCall for this operation.
     * This setup is per-action. If this is not set, the default callback URI set by CreateCall/AnswerCall will be used.
     *
     * @param operationCallbackUrl the operationCallbackUrl to set
     * @return the RemoveParticipantOptions object itself.
     */
    public RemoveParticipantOptions setOperationCallbackUrl(String operationCallbackUrl) {
        this.operationCallbackUrl = operationCallbackUrl;
        return this;
    }
>>>>>>> 94e3cac5
}<|MERGE_RESOLUTION|>--- conflicted
+++ resolved
@@ -23,15 +23,12 @@
     private String operationContext;
 
     /**
-<<<<<<< HEAD
-=======
      * Set a callback URI that overrides the default callback URI set by CreateCall/AnswerCall for this operation.
      * This setup is per-action. If this is not set, the default callback URI set by CreateCall/AnswerCall will be used.
      */
     private String operationCallbackUrl;
 
     /**
->>>>>>> 94e3cac5
      * Constructor
      *
      * @param participant The list of participants to invite.
@@ -59,8 +56,6 @@
     }
 
     /**
-<<<<<<< HEAD
-=======
      * Get the overridden call back URL override for operation.
      *
      * @return the operationCallbackUrl
@@ -70,7 +65,6 @@
     }
 
     /**
->>>>>>> 94e3cac5
      * Set the operationContext.
      *
      * @param operationContext the operationContext to set
@@ -80,8 +74,6 @@
         this.operationContext = operationContext;
         return this;
     }
-<<<<<<< HEAD
-=======
 
     /**
      * Set a callback URI that overrides the default callback URI set by CreateCall/AnswerCall for this operation.
@@ -94,5 +86,4 @@
         this.operationCallbackUrl = operationCallbackUrl;
         return this;
     }
->>>>>>> 94e3cac5
 }