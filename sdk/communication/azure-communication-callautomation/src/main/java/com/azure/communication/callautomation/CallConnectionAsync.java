--- conflicted
+++ resolved
@@ -259,11 +259,7 @@
                 .setUserToUserInformation(transferToParticipantCallOptions.getUserToUserInformation())
                 .setOperationContext(transferToParticipantCallOptions.getOperationContext());
 
-<<<<<<< HEAD
-            return callConnectionInternal.transferToParticipantWithResponseAsync(callConnectionId, request,null, null, context)
-=======
             return callConnectionInternal.transferToParticipantWithResponseAsync(callConnectionId, request, null, null, context)
->>>>>>> ba781cc4
                 .onErrorMap(HttpResponseException.class, ErrorConstructorProxy::create)
                 .map(response ->
                     new SimpleResponse<>(response, TransferCallResponseConstructorProxy.create(response.getValue())));
