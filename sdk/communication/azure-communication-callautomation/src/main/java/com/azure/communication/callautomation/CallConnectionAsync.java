// Copyright (c) Microsoft Corporation. All rights reserved.
// Licensed under the MIT License.

package com.azure.communication.callautomation;

import com.azure.communication.callautomation.implementation.CallConnectionsImpl;
import com.azure.communication.callautomation.implementation.CallMediasImpl;
import com.azure.communication.callautomation.implementation.accesshelpers.AddParticipantResponseConstructorProxy;
import com.azure.communication.callautomation.implementation.accesshelpers.CallConnectionPropertiesConstructorProxy;
import com.azure.communication.callautomation.implementation.accesshelpers.RemoveParticipantResponseConstructorProxy;
import com.azure.communication.callautomation.implementation.accesshelpers.TransferCallResponseConstructorProxy;
import com.azure.communication.callautomation.implementation.converters.CallParticipantConverter;
import com.azure.communication.callautomation.implementation.converters.CommunicationIdentifierConverter;
import com.azure.communication.callautomation.implementation.converters.PhoneNumberIdentifierConverter;
import com.azure.communication.callautomation.implementation.models.AddParticipantRequestInternal;
<<<<<<< HEAD
import com.azure.communication.callautomation.implementation.models.RemoveParticipantRequestInternal;
import com.azure.communication.callautomation.implementation.models.TransferToParticipantRequestInternal;
=======
import com.azure.communication.callautomation.implementation.models.CancelAddParticipantRequest;
import com.azure.communication.callautomation.implementation.models.CustomCallingContext;
import com.azure.communication.callautomation.implementation.models.MuteParticipantsRequestInternal;
import com.azure.communication.callautomation.implementation.models.RemoveParticipantRequestInternal;
import com.azure.communication.callautomation.implementation.models.TransferToParticipantRequestInternal;
import com.azure.communication.callautomation.implementation.models.UnmuteParticipantsRequestInternal;
>>>>>>> 94e3cac5
import com.azure.communication.callautomation.models.AddParticipantOptions;
import com.azure.communication.callautomation.models.AddParticipantResult;
import com.azure.communication.callautomation.models.CallConnectionProperties;
import com.azure.communication.callautomation.models.CallInvite;
import com.azure.communication.callautomation.models.CallParticipant;
<<<<<<< HEAD
=======
import com.azure.communication.callautomation.models.CancelAddParticipantOperationOptions;
import com.azure.communication.callautomation.models.CancelAddParticipantOperationResult;
import com.azure.communication.callautomation.models.MuteParticipantOptions;
import com.azure.communication.callautomation.models.MuteParticipantResult;
>>>>>>> 94e3cac5
import com.azure.communication.callautomation.models.RemoveParticipantOptions;
import com.azure.communication.callautomation.models.RemoveParticipantResult;
import com.azure.communication.callautomation.models.TransferCallResult;
import com.azure.communication.callautomation.models.TransferCallToParticipantOptions;
<<<<<<< HEAD
=======
import com.azure.communication.callautomation.models.UnmuteParticipantOptions;
import com.azure.communication.callautomation.models.UnmuteParticipantResult;
>>>>>>> 94e3cac5
import com.azure.communication.common.CommunicationIdentifier;
import com.azure.communication.common.CommunicationUserIdentifier;
import com.azure.communication.common.MicrosoftTeamsUserIdentifier;
import com.azure.communication.common.PhoneNumberIdentifier;
import com.azure.core.annotation.ReturnType;
import com.azure.core.annotation.ServiceMethod;
import com.azure.core.exception.HttpResponseException;
import com.azure.core.http.rest.PagedFlux;
import com.azure.core.http.rest.Response;
import com.azure.core.http.rest.SimpleResponse;
import com.azure.core.util.Context;
import com.azure.core.util.FluxUtil;
import com.azure.core.util.logging.ClientLogger;
import reactor.core.publisher.Mono;

import java.net.URISyntaxException;
import java.time.OffsetDateTime;
import java.util.UUID;

import static com.azure.core.util.FluxUtil.monoError;
import static com.azure.core.util.FluxUtil.withContext;

/**
 * CallConnectionAsync for mid-call actions
 */
public final class CallConnectionAsync {
    private final String callConnectionId;
    private final CallConnectionsImpl callConnectionInternal;
    private final CallMediasImpl callMediasInternal;
    private final ClientLogger logger;

    CallConnectionAsync(
        String callConnectionId,
        CallConnectionsImpl callConnectionInternal,
        CallMediasImpl contentsInternal) {
        this.callConnectionId = callConnectionId;
        this.callConnectionInternal = callConnectionInternal;
        this.callMediasInternal = contentsInternal;
        this.logger = new ClientLogger(CallConnectionAsync.class);
    }

    /**
     * Get call connection properties.
     *
     * @throws HttpResponseException thrown if the request is rejected by server.
     * @throws RuntimeException all other wrapped checked exceptions if the request fails to be sent.
     * @return Response payload for a successful get call connection request.
     */
    @ServiceMethod(returns = ReturnType.SINGLE)
    public Mono<CallConnectionProperties> getCallProperties() {
        return getCallPropertiesWithResponse().flatMap(FluxUtil::toMono);
    }

    /**
     * Get call connection properties.
     *
     * @throws HttpResponseException thrown if the request is rejected by server.
     * @throws RuntimeException all other wrapped checked exceptions if the request fails to be sent.
     * @return Response payload for a successful get call connection request.
     */
    @ServiceMethod(returns = ReturnType.SINGLE)
    public Mono<Response<CallConnectionProperties>> getCallPropertiesWithResponse() {
        return withContext(this::getCallPropertiesWithResponseInternal);
    }

    Mono<Response<CallConnectionProperties>> getCallPropertiesWithResponseInternal(Context context) {
        try {
            context = context == null ? Context.NONE : context;

            return callConnectionInternal.getCallWithResponseAsync(callConnectionId, context)
                .map(response -> {
                    try {
                        return new SimpleResponse<>(response, CallConnectionPropertiesConstructorProxy.create(response.getValue()));
                    } catch (URISyntaxException e) {
                        throw logger.logExceptionAsError(new RuntimeException(e));
                    }
                });
        } catch (RuntimeException ex) {
            return monoError(logger, ex);
        }
    }

    /**
     * Hangup a call.
     *
     * @param isForEveryone determine if the call is handed up for all participants.
     * @throws HttpResponseException thrown if the request is rejected by server.
     * @throws RuntimeException all other wrapped checked exceptions if the request fails to be sent.
     * @return Void.
     */
    @ServiceMethod(returns = ReturnType.SINGLE)
    public Mono<Void> hangUp(boolean isForEveryone) {
        return hangUpWithResponse(isForEveryone).flatMap(FluxUtil::toMono);
    }

    /**
     * Hangup a call.
     *
     * @param isForEveryone determine if the call is handed up for all participants.
     * @throws HttpResponseException thrown if the request is rejected by server.
     * @throws RuntimeException all other wrapped checked exceptions if the request fails to be sent.
     * @return Response with Void.
     */
    @ServiceMethod(returns = ReturnType.SINGLE)
    public Mono<Response<Void>> hangUpWithResponse(boolean isForEveryone) {
        return withContext(context -> hangUpWithResponseInternal(isForEveryone, context));
    }

    Mono<Response<Void>> hangUpWithResponseInternal(boolean isForEveryone, Context context) {
        try {
            context = context == null ? Context.NONE : context;

            return (isForEveryone ? callConnectionInternal.terminateCallWithResponseAsync(
                    callConnectionId,
                    UUID.randomUUID(),
                    OffsetDateTime.now(),
                    context)
                : callConnectionInternal.hangupCallWithResponseAsync(callConnectionId, context));
        } catch (RuntimeException ex) {
            return monoError(logger, ex);
        }
    }

    /**
     * Get a specific participant.
     *
     * @param targetParticipant The participant to retrieve.
     * @throws HttpResponseException thrown if the request is rejected by server.
     * @throws RuntimeException all other wrapped checked exceptions if the request fails to be sent.
     * @return Result of getting a desired participant in the call.
     */
    @ServiceMethod(returns = ReturnType.SINGLE)
    public Mono<CallParticipant> getParticipant(CommunicationIdentifier targetParticipant) {
        return getParticipantWithResponse(targetParticipant).flatMap(FluxUtil::toMono);
    }

    /**
     * Get a specific participant.
     *
     * @param targetParticipant The participant to retrieve.
     * @throws HttpResponseException thrown if the request is rejected by server.
     * @throws RuntimeException all other wrapped checked exceptions if the request fails to be sent.
     * @return Response with the result of getting a desired participant in the call.
     */
    @ServiceMethod(returns = ReturnType.SINGLE)
    public Mono<Response<CallParticipant>> getParticipantWithResponse(CommunicationIdentifier targetParticipant) {
        return withContext(context -> getParticipantWithResponseInternal(targetParticipant, context));
    }

    Mono<Response<CallParticipant>> getParticipantWithResponseInternal(CommunicationIdentifier targetParticipant, Context context) {
        try {
            context = context == null ? Context.NONE : context;

            String participantMri = targetParticipant.getRawId();
            return callConnectionInternal.getParticipantWithResponseAsync(callConnectionId, participantMri, context)
                .map(response ->
                    new SimpleResponse<>(response, CallParticipantConverter.convert(response.getValue())));
        } catch (RuntimeException ex) {
            return monoError(logger, ex);
        }
    }

    /**
     * Get all participants.
     *
     * @throws HttpResponseException thrown if the request is rejected by server.
     * @throws RuntimeException all other wrapped checked exceptions if the request fails to be sent.
     * @return Response with result of getting all participants in the call.
     */
    @ServiceMethod(returns = ReturnType.COLLECTION)
    public PagedFlux<CallParticipant> listParticipants() {
        try {
            return new PagedFlux<>(
                () -> withContext(context ->  this.callConnectionInternal.getParticipantsSinglePageAsync(
                        callConnectionId, context)),
                nextLink -> withContext(context -> this.callConnectionInternal.getParticipantsNextSinglePageAsync(
                        nextLink, context)))
                .mapPage(CallParticipantConverter::convert);
        } catch (RuntimeException ex) {
            return new PagedFlux<>(() -> monoError(logger, ex));
        }
    }

    PagedFlux<CallParticipant> listParticipantsWithContext(Context context) {
        try {
            final Context serviceContext = context == null ? Context.NONE : context;
            return callConnectionInternal.getParticipantsAsync(callConnectionId, serviceContext).mapPage(CallParticipantConverter::convert);
        } catch (RuntimeException ex) {
            return new PagedFlux<>(() -> monoError(logger, ex));
        }
    }

    /**
     * Transfer the call to a participant.
     *
     * @param targetParticipant A {@link CommunicationIdentifier} representing the targetParticipant participant of this transfer.
     * @throws HttpResponseException thrown if the request is rejected by server.
     * @throws IllegalArgumentException if the targetParticipant is not ACS, phone nor teams user
     * @throws RuntimeException all other wrapped checked exceptions if the request fails to be sent.
     * @return Result of transferring the call to a designated participant.
     */
    @ServiceMethod(returns = ReturnType.SINGLE)
    public Mono<TransferCallResult> transferCallToParticipant(CommunicationIdentifier targetParticipant) {

        if (targetParticipant instanceof CommunicationUserIdentifier) {
            return transferCallToParticipantWithResponse(new TransferCallToParticipantOptions((CommunicationUserIdentifier) targetParticipant)).flatMap(FluxUtil::toMono);
        } else if (targetParticipant instanceof PhoneNumberIdentifier) {
            return transferCallToParticipantWithResponse(new TransferCallToParticipantOptions((PhoneNumberIdentifier) targetParticipant)).flatMap(FluxUtil::toMono);
        } else if (targetParticipant instanceof MicrosoftTeamsUserIdentifier) {
            return transferCallToParticipantWithResponse(new TransferCallToParticipantOptions((MicrosoftTeamsUserIdentifier) targetParticipant)).flatMap(FluxUtil::toMono);
        } else {
            throw logger.logExceptionAsError(new IllegalArgumentException("targetParticipant type is invalid."));
        }
    }

    /**
     * Transfer the call to a participant.
     *
     * @param transferCallToParticipantOptions Options bag for transferToParticipantCall
     * @throws HttpResponseException thrown if the request is rejected by server.
     * @throws RuntimeException all other wrapped checked exceptions if the request fails to be sent.
     * @return Response with result of transferring the call to a designated participant.
     */
    @ServiceMethod(returns = ReturnType.SINGLE)
    public Mono<Response<TransferCallResult>> transferCallToParticipantWithResponse(
        TransferCallToParticipantOptions transferCallToParticipantOptions) {
        return withContext(context -> transferCallToParticipantWithResponseInternal(transferCallToParticipantOptions, context));
    }

    Mono<Response<TransferCallResult>> transferCallToParticipantWithResponseInternal(
        TransferCallToParticipantOptions transferCallToParticipantOptions, Context context) {
        try {
            context = context == null ? Context.NONE : context;

            TransferToParticipantRequestInternal request = new TransferToParticipantRequestInternal()
                .setTargetParticipant(CommunicationIdentifierConverter.convert(transferCallToParticipantOptions.getTargetParticipant()))
<<<<<<< HEAD
                .setOperationContext(transferCallToParticipantOptions.getOperationContext());
=======
                .setOperationContext(transferCallToParticipantOptions.getOperationContext())
                .setOperationCallbackUri(transferCallToParticipantOptions.getOperationCallbackUrl());

            if (transferCallToParticipantOptions.getCustomCallingContext().getSipHeaders() != null || transferCallToParticipantOptions.getCustomCallingContext().getVoipHeaders() != null) {
                request.setCustomCallingContext(new CustomCallingContext()
                            .setSipHeaders(transferCallToParticipantOptions.getCustomCallingContext().getSipHeaders())
                            .setVoipHeaders(transferCallToParticipantOptions.getCustomCallingContext().getVoipHeaders()));
            }

            if (transferCallToParticipantOptions.getTransferee() != null) {
                request.setTransferee(CommunicationIdentifierConverter.convert(transferCallToParticipantOptions.getTransferee()));
            }
>>>>>>> 94e3cac5

            return callConnectionInternal.transferToParticipantWithResponseAsync(
                    callConnectionId,
                    request,
                    UUID.randomUUID(),
                    OffsetDateTime.now(),
                    context).map(response -> new SimpleResponse<>(response, TransferCallResponseConstructorProxy.create(response.getValue())));
        } catch (RuntimeException ex) {
            return monoError(logger, ex);
        }
    }

    /**
     * Add a participant to the call.
     *
     * @param participant participant to invite.
     * @throws HttpResponseException thrown if the request is rejected by server.
     * @throws RuntimeException all other wrapped checked exceptions if the request fails to be sent.
     * @return Result of adding a participant to the call.
     */
    @ServiceMethod(returns = ReturnType.SINGLE)
    public Mono<AddParticipantResult> addParticipant(CallInvite participant) {
        return addParticipantWithResponse(new AddParticipantOptions(participant)).flatMap(FluxUtil::toMono);
    }

    /**
     * Add a participant to the call.
     *
     * @param addParticipantOptions Options bag for addParticipant
     * @throws HttpResponseException thrown if the request is rejected by server.
     * @throws RuntimeException all other wrapped checked exceptions if the request fails to be sent.
     * @return Response with result of adding a participant to the call.
     */
    @ServiceMethod(returns = ReturnType.SINGLE)
    public Mono<Response<AddParticipantResult>> addParticipantWithResponse(AddParticipantOptions addParticipantOptions) {
        return withContext(context -> addParticipantWithResponseInternal(addParticipantOptions, context));
    }

    Mono<Response<AddParticipantResult>> addParticipantWithResponseInternal(AddParticipantOptions addParticipantOptions,
                                                                              Context context) {
        try {
            AddParticipantRequestInternal request = new AddParticipantRequestInternal()
                .setParticipantToAdd(CommunicationIdentifierConverter.convert(addParticipantOptions.getTargetParticipant().getTargetParticipant()))
                .setSourceDisplayName(addParticipantOptions.getTargetParticipant().getSourceDisplayName())
                .setSourceCallerIdNumber(PhoneNumberIdentifierConverter.convert(addParticipantOptions.getTargetParticipant().getSourceCallerIdNumber()))
<<<<<<< HEAD
                .setOperationContext(addParticipantOptions.getOperationContext());
=======
                .setOperationContext(addParticipantOptions.getOperationContext())
                .setOperationCallbackUri(addParticipantOptions.getOperationCallbackUrl());
>>>>>>> 94e3cac5

            // Need to do a null check since it is optional; it might be a null and breaks the get function as well as type casting.
            if (addParticipantOptions.getInvitationTimeout() != null) {
                request.setInvitationTimeoutInSeconds((int) addParticipantOptions.getInvitationTimeout().getSeconds());
            }

<<<<<<< HEAD
=======
            // Need to do a null check since SipHeaders and VoipHeaders are optional; If they both are null then we do not need to set custom context
            if (addParticipantOptions.getTargetParticipant().getCustomCallingContext().getSipHeaders() != null || addParticipantOptions.getTargetParticipant().getCustomCallingContext().getVoipHeaders() != null) {
                CustomCallingContext customCallingContext = new CustomCallingContext();
                customCallingContext.setSipHeaders(addParticipantOptions.getTargetParticipant().getCustomCallingContext().getSipHeaders());
                customCallingContext.setVoipHeaders(addParticipantOptions.getTargetParticipant().getCustomCallingContext().getVoipHeaders());
                request.setCustomCallingContext(customCallingContext);
            }

>>>>>>> 94e3cac5
            return callConnectionInternal.addParticipantWithResponseAsync(
                    callConnectionId,
                    request,
                    UUID.randomUUID(),
                    OffsetDateTime.now(),
                    context
            ).map(response -> new SimpleResponse<>(response, AddParticipantResponseConstructorProxy.create(response.getValue())));
        } catch (RuntimeException ex) {
            return monoError(logger, ex);
        }
    }

    /**
     * Remove a participant from the call.
     *
     * @param participantToRemove participant to remove.
     * @throws HttpResponseException thrown if the request is rejected by server.
     * @throws RuntimeException all other wrapped checked exceptions if the request fails to be sent.
     * @return Result of removing a participant from the call.
     */
    @ServiceMethod(returns = ReturnType.SINGLE)
    public Mono<RemoveParticipantResult> removeParticipant(CommunicationIdentifier participantToRemove) {
        return removeParticipantWithResponse(new RemoveParticipantOptions(participantToRemove)).flatMap(FluxUtil::toMono);
    }

    /**
     * Remove a participant from the call.
     *
     * @param removeParticipantOptions Options bag for removeParticipant
     * @throws HttpResponseException thrown if the request is rejected by server.
     * @throws RuntimeException all other wrapped checked exceptions if the request fails to be sent.
     * @return Response with result of removing a participant from the call.
     */
    @ServiceMethod(returns = ReturnType.SINGLE)
    public Mono<Response<RemoveParticipantResult>> removeParticipantWithResponse(RemoveParticipantOptions removeParticipantOptions) {
        return withContext(context -> removeParticipantWithResponseInternal(removeParticipantOptions, context));
    }

    Mono<Response<RemoveParticipantResult>> removeParticipantWithResponseInternal(RemoveParticipantOptions removeParticipantOptions, Context context) {
        try {
            context = context == null ? Context.NONE : context;

            RemoveParticipantRequestInternal request = new RemoveParticipantRequestInternal()
                .setParticipantToRemove(CommunicationIdentifierConverter.convert(removeParticipantOptions.getParticipant()))
<<<<<<< HEAD
                .setOperationContext(removeParticipantOptions.getOperationContext());
=======
                .setOperationContext(removeParticipantOptions.getOperationContext())
                .setOperationCallbackUri(removeParticipantOptions.getOperationCallbackUrl());
>>>>>>> 94e3cac5

            return callConnectionInternal.removeParticipantWithResponseAsync(
                    callConnectionId,
                    request,
                    UUID.randomUUID(),
                    OffsetDateTime.now(),
<<<<<<< HEAD
                    context).map(response -> new SimpleResponse<>(response, RemoveParticipantResponseConstructorProxy.create(response.getValue())));
=======
                    context).map(response -> {
                        RemoveParticipantResult result = RemoveParticipantResponseConstructorProxy.create(response.getValue());
                        result.setEventProcessor(eventProcessor, callConnectionId, result.getOperationContext());
                        return new SimpleResponse<>(response, result);
                    });
        } catch (RuntimeException ex) {
            return monoError(logger, ex);
        }
    }

    /**
     * Mutes a participant in the call.
     *
     * @param targetParticipant - Participant to be muted. Only ACS Users are currently supported.
     * @return A MuteParticipantResult object.
     */
    @ServiceMethod(returns = ReturnType.SINGLE)
    public Mono<MuteParticipantResult> muteParticipant(CommunicationIdentifier targetParticipant) {
        return muteParticipantWithResponseInternal(
            new MuteParticipantOptions(targetParticipant),
            null)
            .flatMap(FluxUtil::toMono);
    }

    /**
     * Mutes a participant in the call.
     *
     * @param options - Options for the request.
     * @return Response containing the MuteParticipantResult object.
     */
    @ServiceMethod(returns = ReturnType.SINGLE)
    public Mono<Response<MuteParticipantResult>> muteParticipantWithResponse(MuteParticipantOptions options) {
        return withContext(context -> muteParticipantWithResponseInternal(options, context));
    }

    Mono<Response<MuteParticipantResult>> muteParticipantWithResponseInternal(MuteParticipantOptions options, Context context) {
        try {
            context = context == null ? Context.NONE : context;
            MuteParticipantsRequestInternal request = new MuteParticipantsRequestInternal()
                .setTargetParticipants(Collections.singletonList(CommunicationIdentifierConverter.convert(options.getTargetParticipant())))
                .setOperationContext(options.getOperationContext());

            return callConnectionInternal.muteWithResponseAsync(
                    callConnectionId,
                    request,
                    UUID.randomUUID(),
                    OffsetDateTime.now(),
                    context).map(internalResponse -> new SimpleResponse<>(internalResponse, MuteParticipantsResponseConstructorProxy.create(internalResponse.getValue())));
        } catch (RuntimeException ex) {
            return monoError(logger, ex);
        }
    }

    /**
     * Unmutes participant in the call.
     * @param targetParticipant - Participant to be unmuted. Only ACS Users are currently supported.
     * @return An UnmuteParticipantResult object.
     */
    @ServiceMethod(returns = ReturnType.SINGLE)
    public Mono<UnmuteParticipantResult> unmuteParticipant(CommunicationIdentifier targetParticipant) {
        return unmuteParticipantWithResponseInternal(
            new UnmuteParticipantOptions(targetParticipant),
            null)
            .flatMap(FluxUtil::toMono);
    }

    /**
     * Unmute participants in the call.
     * @param unmuteParticipantOptions - Options for the request.
     * @return a Response containing the UnmuteParticipantResult object.
     */
    @ServiceMethod(returns = ReturnType.SINGLE)
    public Mono<Response<UnmuteParticipantResult>> unmuteParticipantWithResponse(UnmuteParticipantOptions unmuteParticipantOptions) {
        return withContext(context -> unmuteParticipantWithResponseInternal(unmuteParticipantOptions, context));
    }

    Mono<Response<UnmuteParticipantResult>> unmuteParticipantWithResponseInternal(UnmuteParticipantOptions unmuteParticipantOptions, Context context) {
        try {
            context = context == null ? Context.NONE : context;
            UnmuteParticipantsRequestInternal request = new UnmuteParticipantsRequestInternal()
                .setTargetParticipants(Collections.singletonList(CommunicationIdentifierConverter.convert(unmuteParticipantOptions.getTargetParticipant())))
                .setOperationContext(unmuteParticipantOptions.getOperationContext());

            return callConnectionInternal.unmuteWithResponseAsync(
                    callConnectionId,
                    request,
                    UUID.randomUUID(),
                    OffsetDateTime.now(),
                    context).map(internalResponse -> new SimpleResponse<>(internalResponse, UnmuteParticipantsResponseConstructorProxy.create(internalResponse.getValue())));
        } catch (RuntimeException ex) {
            return monoError(logger, ex);
        }
    }

    /**
     * Cancel add participant operation request.
     *
     * @param invitationId invitation ID used to add participant.
     * @throws HttpResponseException thrown if the request is rejected by server.
     * @throws RuntimeException all other wrapped checked exceptions if the request fails to be sent.
     * @return Result of cancelling add participant request.
     */
    @ServiceMethod(returns = ReturnType.SINGLE)
    public Mono<CancelAddParticipantOperationResult> cancelAddParticipantOperation(String invitationId) {
        return cancelAddParticipantOperationWithResponse(new CancelAddParticipantOperationOptions(invitationId)).flatMap(FluxUtil::toMono);
    }

    /**
     * Cancel add participant operation request.
     *
     * @param cancelAddParticipantOperationOptions Options bag for cancelAddParticipantOperationOptions.
     * @throws HttpResponseException thrown if the request is rejected by server.
     * @throws RuntimeException all other wrapped checked exceptions if the request fails to be sent.
     * @return Response with result of cancelling add participant request.
     */
    @ServiceMethod(returns = ReturnType.SINGLE)
    public Mono<Response<CancelAddParticipantOperationResult>> cancelAddParticipantOperationWithResponse(CancelAddParticipantOperationOptions cancelAddParticipantOperationOptions) {
        return withContext(context -> cancelAddParticipantOperationWithResponseInternal(cancelAddParticipantOperationOptions, context));
    }

    Mono<Response<CancelAddParticipantOperationResult>> cancelAddParticipantOperationWithResponseInternal(CancelAddParticipantOperationOptions cancelAddParticipantOperationOptions, Context context) {
        try {
            context = context == null ? Context.NONE : context;

            CancelAddParticipantRequest request = new CancelAddParticipantRequest()
                .setInvitationId((cancelAddParticipantOperationOptions.getInvitationId()))
                .setOperationContext(cancelAddParticipantOperationOptions.getOperationContext())
                .setOperationCallbackUri(cancelAddParticipantOperationOptions.getOperationCallbackUrl());

            return callConnectionInternal.cancelAddParticipantWithResponseAsync(
                    callConnectionId,
                    request,
                    UUID.randomUUID(),
                    OffsetDateTime.now(),
                    context).map(response -> {
                        CancelAddParticipantOperationResult result = CancelAddParticipantResponseConstructorProxy.create(response.getValue());
                        result.setEventProcessor(eventProcessor, callConnectionId, result.getOperationContext());
                        return new SimpleResponse<>(response, result);
                    });
>>>>>>> 94e3cac5
        } catch (RuntimeException ex) {
            return monoError(logger, ex);
        }
    }

    //region Content management Actions
    /***
     * Returns an object of CallContentAsync
     *
     * @return a CallContentAsync.
     */
    @ServiceMethod(returns = ReturnType.SINGLE)
    public CallMediaAsync getCallMediaAsync() {
        return new CallMediaAsync(callConnectionId, callMediasInternal);
    }
    //endregion
}<|MERGE_RESOLUTION|>--- conflicted
+++ resolved
@@ -4,47 +4,40 @@
 package com.azure.communication.callautomation;
 
 import com.azure.communication.callautomation.implementation.CallConnectionsImpl;
+import com.azure.communication.callautomation.implementation.CallDialogsImpl;
 import com.azure.communication.callautomation.implementation.CallMediasImpl;
 import com.azure.communication.callautomation.implementation.accesshelpers.AddParticipantResponseConstructorProxy;
 import com.azure.communication.callautomation.implementation.accesshelpers.CallConnectionPropertiesConstructorProxy;
+import com.azure.communication.callautomation.implementation.accesshelpers.CancelAddParticipantResponseConstructorProxy;
+import com.azure.communication.callautomation.implementation.accesshelpers.MuteParticipantsResponseConstructorProxy;
 import com.azure.communication.callautomation.implementation.accesshelpers.RemoveParticipantResponseConstructorProxy;
 import com.azure.communication.callautomation.implementation.accesshelpers.TransferCallResponseConstructorProxy;
+import com.azure.communication.callautomation.implementation.accesshelpers.UnmuteParticipantsResponseConstructorProxy;
 import com.azure.communication.callautomation.implementation.converters.CallParticipantConverter;
 import com.azure.communication.callautomation.implementation.converters.CommunicationIdentifierConverter;
 import com.azure.communication.callautomation.implementation.converters.PhoneNumberIdentifierConverter;
 import com.azure.communication.callautomation.implementation.models.AddParticipantRequestInternal;
-<<<<<<< HEAD
-import com.azure.communication.callautomation.implementation.models.RemoveParticipantRequestInternal;
-import com.azure.communication.callautomation.implementation.models.TransferToParticipantRequestInternal;
-=======
 import com.azure.communication.callautomation.implementation.models.CancelAddParticipantRequest;
 import com.azure.communication.callautomation.implementation.models.CustomCallingContext;
 import com.azure.communication.callautomation.implementation.models.MuteParticipantsRequestInternal;
 import com.azure.communication.callautomation.implementation.models.RemoveParticipantRequestInternal;
 import com.azure.communication.callautomation.implementation.models.TransferToParticipantRequestInternal;
 import com.azure.communication.callautomation.implementation.models.UnmuteParticipantsRequestInternal;
->>>>>>> 94e3cac5
 import com.azure.communication.callautomation.models.AddParticipantOptions;
 import com.azure.communication.callautomation.models.AddParticipantResult;
 import com.azure.communication.callautomation.models.CallConnectionProperties;
 import com.azure.communication.callautomation.models.CallInvite;
 import com.azure.communication.callautomation.models.CallParticipant;
-<<<<<<< HEAD
-=======
 import com.azure.communication.callautomation.models.CancelAddParticipantOperationOptions;
 import com.azure.communication.callautomation.models.CancelAddParticipantOperationResult;
 import com.azure.communication.callautomation.models.MuteParticipantOptions;
 import com.azure.communication.callautomation.models.MuteParticipantResult;
->>>>>>> 94e3cac5
 import com.azure.communication.callautomation.models.RemoveParticipantOptions;
 import com.azure.communication.callautomation.models.RemoveParticipantResult;
 import com.azure.communication.callautomation.models.TransferCallResult;
 import com.azure.communication.callautomation.models.TransferCallToParticipantOptions;
-<<<<<<< HEAD
-=======
 import com.azure.communication.callautomation.models.UnmuteParticipantOptions;
 import com.azure.communication.callautomation.models.UnmuteParticipantResult;
->>>>>>> 94e3cac5
 import com.azure.communication.common.CommunicationIdentifier;
 import com.azure.communication.common.CommunicationUserIdentifier;
 import com.azure.communication.common.MicrosoftTeamsUserIdentifier;
@@ -62,6 +55,7 @@
 
 import java.net.URISyntaxException;
 import java.time.OffsetDateTime;
+import java.util.Collections;
 import java.util.UUID;
 
 import static com.azure.core.util.FluxUtil.monoError;
@@ -74,15 +68,20 @@
     private final String callConnectionId;
     private final CallConnectionsImpl callConnectionInternal;
     private final CallMediasImpl callMediasInternal;
+    private final CallDialogsImpl callDialogsInternal;
+    private final CallAutomationEventProcessor eventProcessor;
     private final ClientLogger logger;
 
     CallConnectionAsync(
         String callConnectionId,
         CallConnectionsImpl callConnectionInternal,
-        CallMediasImpl contentsInternal) {
+        CallMediasImpl contentsInternal,
+        CallDialogsImpl dialogsInternal, CallAutomationEventProcessor eventProcessor) {
         this.callConnectionId = callConnectionId;
         this.callConnectionInternal = callConnectionInternal;
         this.callMediasInternal = contentsInternal;
+        this.callDialogsInternal = dialogsInternal;
+        this.eventProcessor = eventProcessor;
         this.logger = new ClientLogger(CallConnectionAsync.class);
     }
 
@@ -218,10 +217,10 @@
     public PagedFlux<CallParticipant> listParticipants() {
         try {
             return new PagedFlux<>(
-                () -> withContext(context ->  this.callConnectionInternal.getParticipantsSinglePageAsync(
-                        callConnectionId, context)),
+                () -> withContext(context -> this.callConnectionInternal.getParticipantsSinglePageAsync(
+                    callConnectionId, context)),
                 nextLink -> withContext(context -> this.callConnectionInternal.getParticipantsNextSinglePageAsync(
-                        nextLink, context)))
+                    nextLink, context)))
                 .mapPage(CallParticipantConverter::convert);
         } catch (RuntimeException ex) {
             return new PagedFlux<>(() -> monoError(logger, ex));
@@ -281,9 +280,6 @@
 
             TransferToParticipantRequestInternal request = new TransferToParticipantRequestInternal()
                 .setTargetParticipant(CommunicationIdentifierConverter.convert(transferCallToParticipantOptions.getTargetParticipant()))
-<<<<<<< HEAD
-                .setOperationContext(transferCallToParticipantOptions.getOperationContext());
-=======
                 .setOperationContext(transferCallToParticipantOptions.getOperationContext())
                 .setOperationCallbackUri(transferCallToParticipantOptions.getOperationCallbackUrl());
 
@@ -296,14 +292,18 @@
             if (transferCallToParticipantOptions.getTransferee() != null) {
                 request.setTransferee(CommunicationIdentifierConverter.convert(transferCallToParticipantOptions.getTransferee()));
             }
->>>>>>> 94e3cac5
 
             return callConnectionInternal.transferToParticipantWithResponseAsync(
                     callConnectionId,
                     request,
                     UUID.randomUUID(),
                     OffsetDateTime.now(),
-                    context).map(response -> new SimpleResponse<>(response, TransferCallResponseConstructorProxy.create(response.getValue())));
+                    context)
+                .map(response -> {
+                    TransferCallResult result = TransferCallResponseConstructorProxy.create(response.getValue());
+                    result.setEventProcessor(eventProcessor, callConnectionId, result.getOperationContext());
+                    return new SimpleResponse<>(response, result);
+                });
         } catch (RuntimeException ex) {
             return monoError(logger, ex);
         }
@@ -342,20 +342,14 @@
                 .setParticipantToAdd(CommunicationIdentifierConverter.convert(addParticipantOptions.getTargetParticipant().getTargetParticipant()))
                 .setSourceDisplayName(addParticipantOptions.getTargetParticipant().getSourceDisplayName())
                 .setSourceCallerIdNumber(PhoneNumberIdentifierConverter.convert(addParticipantOptions.getTargetParticipant().getSourceCallerIdNumber()))
-<<<<<<< HEAD
-                .setOperationContext(addParticipantOptions.getOperationContext());
-=======
                 .setOperationContext(addParticipantOptions.getOperationContext())
                 .setOperationCallbackUri(addParticipantOptions.getOperationCallbackUrl());
->>>>>>> 94e3cac5
 
             // Need to do a null check since it is optional; it might be a null and breaks the get function as well as type casting.
             if (addParticipantOptions.getInvitationTimeout() != null) {
                 request.setInvitationTimeoutInSeconds((int) addParticipantOptions.getInvitationTimeout().getSeconds());
             }
 
-<<<<<<< HEAD
-=======
             // Need to do a null check since SipHeaders and VoipHeaders are optional; If they both are null then we do not need to set custom context
             if (addParticipantOptions.getTargetParticipant().getCustomCallingContext().getSipHeaders() != null || addParticipantOptions.getTargetParticipant().getCustomCallingContext().getVoipHeaders() != null) {
                 CustomCallingContext customCallingContext = new CustomCallingContext();
@@ -364,14 +358,17 @@
                 request.setCustomCallingContext(customCallingContext);
             }
 
->>>>>>> 94e3cac5
             return callConnectionInternal.addParticipantWithResponseAsync(
                     callConnectionId,
                     request,
                     UUID.randomUUID(),
                     OffsetDateTime.now(),
                     context
-            ).map(response -> new SimpleResponse<>(response, AddParticipantResponseConstructorProxy.create(response.getValue())));
+            ).map(response -> {
+                AddParticipantResult result = AddParticipantResponseConstructorProxy.create(response.getValue());
+                result.setEventProcessor(eventProcessor, callConnectionId, result.getOperationContext());
+                return new SimpleResponse<>(response, result);
+            });
         } catch (RuntimeException ex) {
             return monoError(logger, ex);
         }
@@ -409,21 +406,14 @@
 
             RemoveParticipantRequestInternal request = new RemoveParticipantRequestInternal()
                 .setParticipantToRemove(CommunicationIdentifierConverter.convert(removeParticipantOptions.getParticipant()))
-<<<<<<< HEAD
-                .setOperationContext(removeParticipantOptions.getOperationContext());
-=======
                 .setOperationContext(removeParticipantOptions.getOperationContext())
                 .setOperationCallbackUri(removeParticipantOptions.getOperationCallbackUrl());
->>>>>>> 94e3cac5
 
             return callConnectionInternal.removeParticipantWithResponseAsync(
                     callConnectionId,
                     request,
                     UUID.randomUUID(),
                     OffsetDateTime.now(),
-<<<<<<< HEAD
-                    context).map(response -> new SimpleResponse<>(response, RemoveParticipantResponseConstructorProxy.create(response.getValue())));
-=======
                     context).map(response -> {
                         RemoveParticipantResult result = RemoveParticipantResponseConstructorProxy.create(response.getValue());
                         result.setEventProcessor(eventProcessor, callConnectionId, result.getOperationContext());
@@ -563,7 +553,6 @@
                         result.setEventProcessor(eventProcessor, callConnectionId, result.getOperationContext());
                         return new SimpleResponse<>(response, result);
                     });
->>>>>>> 94e3cac5
         } catch (RuntimeException ex) {
             return monoError(logger, ex);
         }
@@ -579,5 +568,15 @@
     public CallMediaAsync getCallMediaAsync() {
         return new CallMediaAsync(callConnectionId, callMediasInternal);
     }
+
+    /***
+     * Returns an object of CallDialogAsync
+     *
+     * @return a CallDialogAsync.
+     */
+    @ServiceMethod(returns = ReturnType.SINGLE)
+    public CallDialogAsync getCallDialogAsync() {
+        return new CallDialogAsync(callConnectionId, callDialogsInternal);
+    }
     //endregion
 }