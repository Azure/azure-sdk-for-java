// Copyright (c) Microsoft Corporation. All rights reserved.
// Licensed under the MIT License.
// Code generated by Microsoft (R) AutoRest Code Generator.

package com.azure.communication.callautomation.implementation.models;

import com.azure.core.annotation.Fluent;
import com.azure.json.JsonReader;
import com.azure.json.JsonSerializable;
import com.azure.json.JsonToken;
import com.azure.json.JsonWriter;
import java.io.IOException;

/**
 * The request payload for transferring call to a participant.
 */
@Fluent
public final class TransferToParticipantRequestInternal
    implements JsonSerializable<TransferToParticipantRequestInternal> {
    /*
     * The identity of the target where call should be transferred to.
     */
    private CommunicationIdentifierModel targetParticipant;

    /*
     * Used by customer to send custom calling context to targets
     */
    private CustomCallingContext customCallingContext;

    /*
     * Used by customers when calling mid-call actions to correlate the request to the response event.
     */
    private String operationContext;

    /*
     * Transferee is the participant who is transferred away.
     */
    private CommunicationIdentifierModel transferee;

    /*
     * Set a callback URI that overrides the default callback URI set by CreateCall/AnswerCall for this operation.
     * This setup is per-action. If this is not set, the default callback URI set by CreateCall/AnswerCall will be used.
     */
    private String operationCallbackUri;

    /*
<<<<<<< HEAD
     * The source caller Id, a phone number, that's will be used as the
     * transferor's(Contoso) caller id when transfering a call a pstn target.
=======
     * The source caller Id, a phone number, that will be used as the transferor's caller Id when transferring a call to a Pstn target.
>>>>>>> b8b90176
     */
    private PhoneNumberIdentifierModel sourceCallerIdNumber;

    /**
     * Creates an instance of TransferToParticipantRequestInternal class.
     */
    public TransferToParticipantRequestInternal() {
    }

    /**
     * Get the targetParticipant property: The identity of the target where call should be transferred to.
     * 
     * @return the targetParticipant value.
     */
    public CommunicationIdentifierModel getTargetParticipant() {
        return this.targetParticipant;
    }

    /**
     * Set the targetParticipant property: The identity of the target where call should be transferred to.
     * 
     * @param targetParticipant the targetParticipant value to set.
     * @return the TransferToParticipantRequestInternal object itself.
     */
    public TransferToParticipantRequestInternal setTargetParticipant(CommunicationIdentifierModel targetParticipant) {
        this.targetParticipant = targetParticipant;
        return this;
    }

    /**
     * Get the customCallingContext property: Used by customer to send custom calling context to targets.
     * 
     * @return the customCallingContext value.
     */
    public CustomCallingContext getCustomCallingContext() {
        return this.customCallingContext;
    }

    /**
     * Set the customCallingContext property: Used by customer to send custom calling context to targets.
     * 
     * @param customCallingContext the customCallingContext value to set.
     * @return the TransferToParticipantRequestInternal object itself.
     */
    public TransferToParticipantRequestInternal setCustomCallingContext(CustomCallingContext customCallingContext) {
        this.customCallingContext = customCallingContext;
        return this;
    }

    /**
     * Get the operationContext property: Used by customers when calling mid-call actions to correlate the request to
     * the response event.
     * 
     * @return the operationContext value.
     */
    public String getOperationContext() {
        return this.operationContext;
    }

    /**
     * Set the operationContext property: Used by customers when calling mid-call actions to correlate the request to
     * the response event.
     * 
     * @param operationContext the operationContext value to set.
     * @return the TransferToParticipantRequestInternal object itself.
     */
    public TransferToParticipantRequestInternal setOperationContext(String operationContext) {
        this.operationContext = operationContext;
        return this;
    }

    /**
     * Get the transferee property: Transferee is the participant who is transferred away.
     * 
     * @return the transferee value.
     */
    public CommunicationIdentifierModel getTransferee() {
        return this.transferee;
    }

    /**
     * Set the transferee property: Transferee is the participant who is transferred away.
     * 
     * @param transferee the transferee value to set.
     * @return the TransferToParticipantRequestInternal object itself.
     */
    public TransferToParticipantRequestInternal setTransferee(CommunicationIdentifierModel transferee) {
        this.transferee = transferee;
        return this;
    }

    /**
     * Get the operationCallbackUri property: Set a callback URI that overrides the default callback URI set by
     * CreateCall/AnswerCall for this operation.
     * This setup is per-action. If this is not set, the default callback URI set by CreateCall/AnswerCall will be used.
     * 
     * @return the operationCallbackUri value.
     */
    public String getOperationCallbackUri() {
        return this.operationCallbackUri;
    }

    /**
     * Set the operationCallbackUri property: Set a callback URI that overrides the default callback URI set by
     * CreateCall/AnswerCall for this operation.
     * This setup is per-action. If this is not set, the default callback URI set by CreateCall/AnswerCall will be used.
     * 
     * @param operationCallbackUri the operationCallbackUri value to set.
     * @return the TransferToParticipantRequestInternal object itself.
     */
    public TransferToParticipantRequestInternal setOperationCallbackUri(String operationCallbackUri) {
        this.operationCallbackUri = operationCallbackUri;
        return this;
    }

    /**
<<<<<<< HEAD
     * Get the sourceCallerIdNumber property: The source caller Id, a phone number, that's will be used as the
     * transferor's(Contoso) caller id when transfering a call a pstn target.
     *
=======
     * Get the sourceCallerIdNumber property: The source caller Id, a phone number, that will be used as the
     * transferor's caller Id when transferring a call to a Pstn target.
     * 
>>>>>>> b8b90176
     * @return the sourceCallerIdNumber value.
     */
    public PhoneNumberIdentifierModel getSourceCallerIdNumber() {
        return this.sourceCallerIdNumber;
    }

    /**
<<<<<<< HEAD
     * Set the sourceCallerIdNumber property: The source caller Id, a phone number, that's will be used as the
     * transferor's(Contoso) caller id when transfering a call a pstn target.
     *
=======
     * Set the sourceCallerIdNumber property: The source caller Id, a phone number, that will be used as the
     * transferor's caller Id when transferring a call to a Pstn target.
     * 
>>>>>>> b8b90176
     * @param sourceCallerIdNumber the sourceCallerIdNumber value to set.
     * @return the TransferToParticipantRequestInternal object itself.
     */
    public TransferToParticipantRequestInternal
        setSourceCallerIdNumber(PhoneNumberIdentifierModel sourceCallerIdNumber) {
        this.sourceCallerIdNumber = sourceCallerIdNumber;
        return this;
    }

    /**
     * {@inheritDoc}
     */
    @Override
    public JsonWriter toJson(JsonWriter jsonWriter) throws IOException {
        jsonWriter.writeStartObject();
        jsonWriter.writeJsonField("targetParticipant", this.targetParticipant);
        jsonWriter.writeJsonField("customCallingContext", this.customCallingContext);
        jsonWriter.writeStringField("operationContext", this.operationContext);
        jsonWriter.writeJsonField("transferee", this.transferee);
        jsonWriter.writeStringField("operationCallbackUri", this.operationCallbackUri);
        jsonWriter.writeJsonField("sourceCallerIdNumber", this.sourceCallerIdNumber);
        return jsonWriter.writeEndObject();
    }

    /**
     * Reads an instance of TransferToParticipantRequestInternal from the JsonReader.
     * 
     * @param jsonReader The JsonReader being read.
     * @return An instance of TransferToParticipantRequestInternal if the JsonReader was pointing to an instance of it,
     * or null if it was pointing to JSON null.
     * @throws IllegalStateException If the deserialized JSON object was missing any required properties.
     * @throws IOException If an error occurs while reading the TransferToParticipantRequestInternal.
     */
    public static TransferToParticipantRequestInternal fromJson(JsonReader jsonReader) throws IOException {
        return jsonReader.readObject(reader -> {
            TransferToParticipantRequestInternal deserializedTransferToParticipantRequestInternal
                = new TransferToParticipantRequestInternal();
            while (reader.nextToken() != JsonToken.END_OBJECT) {
                String fieldName = reader.getFieldName();
                reader.nextToken();

                if ("targetParticipant".equals(fieldName)) {
                    deserializedTransferToParticipantRequestInternal.targetParticipant
                        = CommunicationIdentifierModel.fromJson(reader);
                } else if ("customCallingContext".equals(fieldName)) {
                    deserializedTransferToParticipantRequestInternal.customCallingContext
                        = CustomCallingContext.fromJson(reader);
                } else if ("operationContext".equals(fieldName)) {
                    deserializedTransferToParticipantRequestInternal.operationContext = reader.getString();
                } else if ("transferee".equals(fieldName)) {
                    deserializedTransferToParticipantRequestInternal.transferee
                        = CommunicationIdentifierModel.fromJson(reader);
                } else if ("operationCallbackUri".equals(fieldName)) {
                    deserializedTransferToParticipantRequestInternal.operationCallbackUri = reader.getString();
                } else if ("sourceCallerIdNumber".equals(fieldName)) {
                    deserializedTransferToParticipantRequestInternal.sourceCallerIdNumber
                        = PhoneNumberIdentifierModel.fromJson(reader);
                } else {
                    reader.skipChildren();
                }
            }

            return deserializedTransferToParticipantRequestInternal;
        });
    }
}<|MERGE_RESOLUTION|>--- conflicted
+++ resolved
@@ -44,12 +44,7 @@
     private String operationCallbackUri;
 
     /*
-<<<<<<< HEAD
-     * The source caller Id, a phone number, that's will be used as the
-     * transferor's(Contoso) caller id when transfering a call a pstn target.
-=======
      * The source caller Id, a phone number, that will be used as the transferor's caller Id when transferring a call to a Pstn target.
->>>>>>> b8b90176
      */
     private PhoneNumberIdentifierModel sourceCallerIdNumber;
 
@@ -166,15 +161,9 @@
     }
 
     /**
-<<<<<<< HEAD
-     * Get the sourceCallerIdNumber property: The source caller Id, a phone number, that's will be used as the
-     * transferor's(Contoso) caller id when transfering a call a pstn target.
-     *
-=======
      * Get the sourceCallerIdNumber property: The source caller Id, a phone number, that will be used as the
      * transferor's caller Id when transferring a call to a Pstn target.
      * 
->>>>>>> b8b90176
      * @return the sourceCallerIdNumber value.
      */
     public PhoneNumberIdentifierModel getSourceCallerIdNumber() {
@@ -182,15 +171,9 @@
     }
 
     /**
-<<<<<<< HEAD
-     * Set the sourceCallerIdNumber property: The source caller Id, a phone number, that's will be used as the
-     * transferor's(Contoso) caller id when transfering a call a pstn target.
-     *
-=======
      * Set the sourceCallerIdNumber property: The source caller Id, a phone number, that will be used as the
      * transferor's caller Id when transferring a call to a Pstn target.
      * 
->>>>>>> b8b90176
      * @param sourceCallerIdNumber the sourceCallerIdNumber value to set.
      * @return the TransferToParticipantRequestInternal object itself.
      */
