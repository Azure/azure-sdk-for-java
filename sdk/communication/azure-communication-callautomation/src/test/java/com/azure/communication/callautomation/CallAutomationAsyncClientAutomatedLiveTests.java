// Copyright (c) Microsoft Corporation. All rights reserved.
// Licensed under the MIT License.

package com.azure.communication.callautomation;

import com.azure.communication.callautomation.models.AnswerCallOptions;
import com.azure.communication.callautomation.models.AnswerCallResult;
import com.azure.communication.callautomation.models.CallSource;
import com.azure.communication.callautomation.models.CreateGroupCallOptions;
import com.azure.communication.callautomation.models.CreateCallResult;
import com.azure.communication.callautomation.models.HangUpOptions;
import com.azure.communication.callautomation.models.RejectCallOptions;
import com.azure.communication.callautomation.models.events.CallConnected;
import com.azure.communication.callautomation.models.events.CallDisconnected;
import com.azure.communication.callautomation.models.events.ParticipantsUpdated;
import com.azure.communication.common.CommunicationIdentifier;
import com.azure.communication.identity.CommunicationIdentityAsyncClient;
import com.azure.core.http.HttpClient;
import com.azure.core.http.rest.Response;
import org.junit.jupiter.api.condition.DisabledIfEnvironmentVariable;
import org.junit.jupiter.params.ParameterizedTest;
import org.junit.jupiter.params.provider.MethodSource;

import java.time.Duration;
import java.util.ArrayList;
import java.util.Collections;
import java.util.List;
import java.util.Objects;

import static org.junit.jupiter.api.Assertions.assertNotNull;
import static org.junit.jupiter.api.Assertions.assertThrows;
import static org.junit.jupiter.api.Assertions.fail;

public class CallAutomationAsyncClientAutomatedLiveTests extends CallAutomationAutomatedLiveTestBase {
    @ParameterizedTest
    @MethodSource("com.azure.core.test.TestBase#getHttpClients")
    @DisabledIfEnvironmentVariable(
        named = "SKIP_LIVE_TEST",
        matches = "(?i)(true)",
        disabledReason = "Requires environment to be set up")
    public void createVOIPCallAndAnswerThenHangupAutomatedTest(HttpClient httpClient) {
        /* Test case: ACS to ACS call
         * 1. create a CallAutomationClient.
         * 2. create a call from source to one ACS target.
         * 3. get updated call properties and check for the connected state.
         * 4. hang up the call.
         * 5. once call is hung up, verify disconnected event
         */
        CallAutomationAsyncClient callAsyncClient = getCallAutomationClientUsingConnectionString(httpClient)
            .addPolicy((context, next) -> logHeaders("createVOIPCallAndAnswerThenHangupAutomatedTest", next))
            .buildAsyncClient();

        CommunicationIdentityAsyncClient identityAsyncClient = getCommunicationIdentityClientUsingConnectionString(httpClient)
            .addPolicy((context, next) -> logHeaders("createVOIPCallAndAnswerThenHangupAutomatedTest", next))
            .buildAsyncClient();

        List<CallConnectionAsync> callDestructors = new ArrayList<>();

        try {
            // create caller and receiver
            CommunicationIdentifier caller = identityAsyncClient.createUser().block();
            CommunicationIdentifier target = identityAsyncClient.createUser().block();

            String uniqueId = serviceBusWithNewCall(caller, target);

            // create a call
            List<CommunicationIdentifier> targets = new ArrayList<>(Collections.singletonList(target));
<<<<<<< HEAD
            CreateCallOptions createCallOptions = new CreateCallOptions(new CallSource(caller), targets,
                DISPATCHER_CALLBACK + String.format("?q=%s", uniqueId));
=======
            CreateGroupCallOptions createCallOptions = new CreateGroupCallOptions(new CallSource(caller), targets,
                DISPATCHER_CALLBACK + String.format("?q=%s", uniqueId)).setRepeatabilityHeaders(null);
>>>>>>> cf4a7e6e
            Response<CreateCallResult> createCallResultResponse = callAsyncClient.createCallWithResponse(createCallOptions).block();

            assertNotNull(createCallResultResponse);
            CreateCallResult createCallResult = createCallResultResponse.getValue();
            assertNotNull(createCallResult);
            assertNotNull(createCallResult.getCallConnectionProperties());
            String callerConnectionId = createCallResult.getCallConnectionProperties().getCallConnectionId();
            assertNotNull(callerConnectionId);

            // wait for the incomingCallContext
            String incomingCallContext = waitForIncomingCallContext(uniqueId, Duration.ofSeconds(10));
            assertNotNull(incomingCallContext);

            // answer the call
            AnswerCallOptions answerCallOptions = new AnswerCallOptions(incomingCallContext,
                DISPATCHER_CALLBACK + String.format("?q=%s", uniqueId));
            AnswerCallResult answerCallResult = Objects.requireNonNull(callAsyncClient.answerCallWithResponse(answerCallOptions).block()).getValue();
            assertNotNull(answerCallResult);
            assertNotNull(answerCallResult.getCallConnectionAsync());
            assertNotNull(answerCallResult.getCallConnectionProperties());
            String receiverConnectionId = answerCallResult.getCallConnectionProperties().getCallConnectionId();
            callDestructors.add(answerCallResult.getCallConnectionAsync());

            // check events to caller side
            CallConnected callerCallConnectedEvent = waitForEvent(CallConnected.class, callerConnectionId, Duration.ofSeconds(10));
            ParticipantsUpdated callerParticipantUpdatedEvent = waitForEvent(ParticipantsUpdated.class, callerConnectionId, Duration.ofSeconds(10));
            assertNotNull(callerCallConnectedEvent);
            assertNotNull(callerParticipantUpdatedEvent);

            // check events to receiver side
            CallConnected receiverCallConnectedEvent = waitForEvent(CallConnected.class, receiverConnectionId, Duration.ofSeconds(10));
            ParticipantsUpdated receiverParticipantUpdatedEvent = waitForEvent(ParticipantsUpdated.class, callerConnectionId, Duration.ofSeconds(10));
            assertNotNull(receiverCallConnectedEvent);
            assertNotNull(receiverParticipantUpdatedEvent);

            // hang up the call.
            answerCallResult.getCallConnectionAsync().hangUp(true).block();

            // check if both parties had the call terminated.
            CallDisconnected callerCallDisconnectedEvent = waitForEvent(CallDisconnected.class, receiverConnectionId, Duration.ofSeconds(10));
            CallDisconnected receiverCallDisconnectedEvent = waitForEvent(CallDisconnected.class, callerConnectionId, Duration.ofSeconds(10));
            assertNotNull(callerCallDisconnectedEvent);
            assertNotNull(receiverCallDisconnectedEvent);

        } catch (Exception ex) {
            fail("Unexpected exception received", ex);
        } finally {
            if (!callDestructors.isEmpty()) {
                try {
                    callDestructors.forEach(callConnection -> callConnection.hangUpWithResponse(new HangUpOptions(true)).block());
                } catch (Exception ignored) {
                    // Some call might have been terminated during the test, and it will cause exceptions here.
                    // Do nothing and iterate to next call connection.
                }
            }
        }
    }

    @ParameterizedTest
    @MethodSource("com.azure.core.test.TestBase#getHttpClients")
    @DisabledIfEnvironmentVariable(
        named = "SKIP_LIVE_TEST",
        matches = "(?i)(true)",
        disabledReason = "Requires environment to be set up")
    public void createVOIPCallAndRejectAutomatedTest(HttpClient httpClient) {
        /* Test case: ACS to ACS call but rejected
         * 1. create a CallAutomationClient.
         * 2. Reject
         * 3. See if call is not established
         */
        CallAutomationAsyncClient callAsyncClient = getCallAutomationClientUsingConnectionString(httpClient)
            .addPolicy((context, next) -> logHeaders("createVOIPCallAndAnswerThenHangupAutomatedTest", next))
            .buildAsyncClient();

        CommunicationIdentityAsyncClient identityAsyncClient = getCommunicationIdentityClientUsingConnectionString(httpClient)
            .addPolicy((context, next) -> logHeaders("createVOIPCallAndAnswerThenHangupAutomatedTest", next))
            .buildAsyncClient();

        try {
            // create caller and receiver
            CommunicationIdentifier caller = identityAsyncClient.createUser().block();
            CommunicationIdentifier target = identityAsyncClient.createUser().block();

            String uniqueId = serviceBusWithNewCall(caller, target);

            // create a call
            List<CommunicationIdentifier> targets = new ArrayList<>(Collections.singletonList(target));
<<<<<<< HEAD
            CreateCallOptions createCallOptions = new CreateCallOptions(new CallSource(caller), targets,
                DISPATCHER_CALLBACK + String.format("?q=%s", uniqueId));
=======
            CreateGroupCallOptions createCallOptions = new CreateGroupCallOptions(new CallSource(caller), targets,
                DISPATCHER_CALLBACK + String.format("?q=%s", uniqueId)).setRepeatabilityHeaders(null);
>>>>>>> cf4a7e6e
            Response<CreateCallResult> createCallResultResponse = callAsyncClient.createCallWithResponse(createCallOptions).block();

            assertNotNull(createCallResultResponse);
            CreateCallResult createCallResult = createCallResultResponse.getValue();
            assertNotNull(createCallResult);
            assertNotNull(createCallResult.getCallConnectionProperties());
            String callerConnectionId = createCallResult.getCallConnectionProperties().getCallConnectionId();
            assertNotNull(callerConnectionId);

            // wait for the incomingCallContext
            String incomingCallContext = waitForIncomingCallContext(uniqueId, Duration.ofSeconds(10));
            assertNotNull(incomingCallContext);

            // answer the call
            RejectCallOptions rejectCallOptions = new RejectCallOptions(incomingCallContext);
            callAsyncClient.rejectCallWithResponse(rejectCallOptions).block();

            // check events
            CallDisconnected callDisconnectedEvent = waitForEvent(CallDisconnected.class, callerConnectionId, Duration.ofSeconds(10));
            assertNotNull(callDisconnectedEvent);
            assertThrows(RuntimeException.class, () -> createCallResult.getCallConnection().getCallProperties());
        } catch (Exception ex) {
            fail("Unexpected exception received", ex);
        }
    }
}<|MERGE_RESOLUTION|>--- conflicted
+++ resolved
@@ -65,13 +65,8 @@
 
             // create a call
             List<CommunicationIdentifier> targets = new ArrayList<>(Collections.singletonList(target));
-<<<<<<< HEAD
-            CreateCallOptions createCallOptions = new CreateCallOptions(new CallSource(caller), targets,
+            CreateGroupCallOptions createCallOptions = new CreateGroupCallOptions(new CallSource(caller), targets,
                 DISPATCHER_CALLBACK + String.format("?q=%s", uniqueId));
-=======
-            CreateGroupCallOptions createCallOptions = new CreateGroupCallOptions(new CallSource(caller), targets,
-                DISPATCHER_CALLBACK + String.format("?q=%s", uniqueId)).setRepeatabilityHeaders(null);
->>>>>>> cf4a7e6e
             Response<CreateCallResult> createCallResultResponse = callAsyncClient.createCallWithResponse(createCallOptions).block();
 
             assertNotNull(createCallResultResponse);
@@ -159,13 +154,8 @@
 
             // create a call
             List<CommunicationIdentifier> targets = new ArrayList<>(Collections.singletonList(target));
-<<<<<<< HEAD
-            CreateCallOptions createCallOptions = new CreateCallOptions(new CallSource(caller), targets,
+            CreateGroupCallOptions createCallOptions = new CreateGroupCallOptions(new CallSource(caller), targets,
                 DISPATCHER_CALLBACK + String.format("?q=%s", uniqueId));
-=======
-            CreateGroupCallOptions createCallOptions = new CreateGroupCallOptions(new CallSource(caller), targets,
-                DISPATCHER_CALLBACK + String.format("?q=%s", uniqueId)).setRepeatabilityHeaders(null);
->>>>>>> cf4a7e6e
             Response<CreateCallResult> createCallResultResponse = callAsyncClient.createCallWithResponse(createCallOptions).block();
 
             assertNotNull(createCallResultResponse);
