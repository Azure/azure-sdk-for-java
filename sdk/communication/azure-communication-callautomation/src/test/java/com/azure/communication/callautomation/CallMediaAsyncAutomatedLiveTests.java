// Copyright (c) Microsoft Corporation. All rights reserved.
// Licensed under the MIT License.

package com.azure.communication.callautomation;

import com.azure.communication.callautomation.models.AnswerCallOptions;
import com.azure.communication.callautomation.models.AnswerCallResult;
import com.azure.communication.callautomation.models.CallSource;
import com.azure.communication.callautomation.models.CreateGroupCallOptions;
import com.azure.communication.callautomation.models.CreateCallResult;
import com.azure.communication.callautomation.models.FileSource;
import com.azure.communication.callautomation.models.HangUpOptions;
import com.azure.communication.callautomation.models.events.CallConnected;
import com.azure.communication.callautomation.models.events.PlayCompleted;
import com.azure.communication.common.CommunicationIdentifier;
import com.azure.communication.identity.CommunicationIdentityAsyncClient;
import com.azure.core.http.HttpClient;
import com.azure.core.http.rest.Response;
import org.junit.jupiter.api.condition.DisabledIfEnvironmentVariable;
import org.junit.jupiter.params.ParameterizedTest;
import org.junit.jupiter.params.provider.MethodSource;

import java.time.Duration;
import java.util.ArrayList;
import java.util.Arrays;
import java.util.List;
import java.util.Objects;

import static org.junit.jupiter.api.Assertions.assertNotNull;
import static org.junit.jupiter.api.Assertions.fail;

public class CallMediaAsyncAutomatedLiveTests extends CallAutomationAutomatedLiveTestBase {
    @ParameterizedTest
    @MethodSource("com.azure.core.test.TestBase#getHttpClients")
    @DisabledIfEnvironmentVariable(
        named = "SKIP_LIVE_TEST",
        matches = "(?i)(true)",
        disabledReason = "Requires environment to be set up")
    public void playMediaInACallAutomatedTest(HttpClient httpClient) {
        /* Test case: ACS to ACS call
         * 1. create a CallAutomationClient.
         * 2. create a call from source to one ACS target.
         * 3. get updated call properties and check for the connected state.
         * 4. play a media to all participants
         * 5. hang up the call.
         */
        CallAutomationAsyncClient callAsyncClient = getCallAutomationClientUsingConnectionString(httpClient)
            .addPolicy((context, next) -> logHeaders("playMediaInACallAutomatedTest", next))
            .buildAsyncClient();

        CommunicationIdentityAsyncClient identityAsyncClient = getCommunicationIdentityClientUsingConnectionString(httpClient)
            .addPolicy((context, next) -> logHeaders("playMediaInACallAutomatedTest", next))
            .buildAsyncClient();

        List<CallConnectionAsync> callDestructors = new ArrayList<>();

        try {
            // create caller and receiver
            CommunicationIdentifier caller = identityAsyncClient.createUser().block();
            CommunicationIdentifier receiver = identityAsyncClient.createUser().block();

            String uniqueId = serviceBusWithNewCall(caller, receiver);

            // create a call
            List<CommunicationIdentifier> targets = new ArrayList<>(Arrays.asList(receiver));
<<<<<<< HEAD
            CreateCallOptions createCallOptions = new CreateCallOptions(new CallSource(caller), targets,
                DISPATCHER_CALLBACK + String.format("?q=%s", uniqueId));
=======
            CreateGroupCallOptions createCallOptions = new CreateGroupCallOptions(new CallSource(caller), targets,
                DISPATCHER_CALLBACK + String.format("?q=%s", uniqueId)).setRepeatabilityHeaders(null);
>>>>>>> cf4a7e6e
            Response<CreateCallResult> createCallResultResponse = callAsyncClient.createCallWithResponse(createCallOptions).block();
            assertNotNull(createCallResultResponse);
            CreateCallResult createCallResult = createCallResultResponse.getValue();
            assertNotNull(createCallResult);
            assertNotNull(createCallResult.getCallConnectionProperties());
            String callerConnectionId = createCallResult.getCallConnectionProperties().getCallConnectionId();
            assertNotNull(callerConnectionId);

            // wait for the incomingCallContext
            String incomingCallContext = waitForIncomingCallContext(uniqueId, Duration.ofSeconds(10));
            assertNotNull(incomingCallContext);

            // answer the call
            AnswerCallOptions answerCallOptions = new AnswerCallOptions(incomingCallContext,
                DISPATCHER_CALLBACK + String.format("?q=%s", uniqueId));
            AnswerCallResult answerCallResult = Objects.requireNonNull(callAsyncClient.answerCallWithResponse(answerCallOptions).block()).getValue();
            assertNotNull(answerCallResult);
            assertNotNull(answerCallResult.getCallConnectionAsync());
            assertNotNull(answerCallResult.getCallConnectionProperties());
            String receiverConnectionId = answerCallResult.getCallConnectionProperties().getCallConnectionId();
            callDestructors.add(answerCallResult.getCallConnectionAsync());

            // wait for callConnected
            CallConnected callConnectedEvent = waitForEvent(CallConnected.class, callerConnectionId, Duration.ofSeconds(10));
            assertNotNull(callConnectedEvent);

            // play media to all participants
            CallMediaAsync callMediaAsync = createCallResult.getCallConnectionAsync().getCallMediaAsync();
            callMediaAsync.playToAll(new FileSource().setUri(MEDIA_SOURCE)).block();
            PlayCompleted playCompletedEvent = waitForEvent(PlayCompleted.class, callerConnectionId, Duration.ofSeconds(20));
            assertNotNull(playCompletedEvent);
        } catch (Exception ex) {
            fail("Unexpected exception received", ex);
        } finally {
            if (!callDestructors.isEmpty()) {
                try {
                    callDestructors.forEach(callConnection -> callConnection.hangUpWithResponse(new HangUpOptions(true)).block());
                } catch (Exception ignored) {
                    // Some call might have been terminated during the test, and it will cause exceptions here.
                    // Do nothing and iterate to next call connection.
                }
            }
        }
    }
}<|MERGE_RESOLUTION|>--- conflicted
+++ resolved
@@ -63,13 +63,8 @@
 
             // create a call
             List<CommunicationIdentifier> targets = new ArrayList<>(Arrays.asList(receiver));
-<<<<<<< HEAD
-            CreateCallOptions createCallOptions = new CreateCallOptions(new CallSource(caller), targets,
+            CreateGroupCallOptions createCallOptions = new CreateGroupCallOptions(new CallSource(caller), targets,
                 DISPATCHER_CALLBACK + String.format("?q=%s", uniqueId));
-=======
-            CreateGroupCallOptions createCallOptions = new CreateGroupCallOptions(new CallSource(caller), targets,
-                DISPATCHER_CALLBACK + String.format("?q=%s", uniqueId)).setRepeatabilityHeaders(null);
->>>>>>> cf4a7e6e
             Response<CreateCallResult> createCallResultResponse = callAsyncClient.createCallWithResponse(createCallOptions).block();
             assertNotNull(createCallResultResponse);
             CreateCallResult createCallResult = createCallResultResponse.getValue();
