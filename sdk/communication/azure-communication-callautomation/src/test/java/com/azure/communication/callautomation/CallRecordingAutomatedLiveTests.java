// Copyright (c) Microsoft Corporation. All rights reserved.
// Licensed under the MIT License.

package com.azure.communication.callautomation;

import com.azure.communication.callautomation.models.AnswerCallOptions;
import com.azure.communication.callautomation.models.AnswerCallResult;
import com.azure.communication.callautomation.models.CallConnectionProperties;
import com.azure.communication.callautomation.models.CallConnectionState;
import com.azure.communication.callautomation.models.CallSource;
import com.azure.communication.callautomation.models.CreateGroupCallOptions;
import com.azure.communication.callautomation.models.CreateCallResult;
import com.azure.communication.callautomation.models.HangUpOptions;
import com.azure.communication.callautomation.models.RecordingChannel;
import com.azure.communication.callautomation.models.RecordingContent;
import com.azure.communication.callautomation.models.RecordingFormat;
import com.azure.communication.callautomation.models.RecordingStateResult;
import com.azure.communication.callautomation.models.ServerCallLocator;
import com.azure.communication.callautomation.models.StartRecordingOptions;
import com.azure.communication.callautomation.models.events.CallConnected;
import com.azure.communication.callautomation.models.events.CallDisconnected;
import com.azure.communication.common.CommunicationIdentifier;
import com.azure.communication.common.CommunicationUserIdentifier;
import com.azure.communication.identity.CommunicationIdentityClient;
import com.azure.core.http.HttpClient;
import org.junit.jupiter.params.ParameterizedTest;
import org.junit.jupiter.params.provider.MethodSource;

import java.time.Duration;
import java.util.ArrayList;
import java.util.Arrays;

import static org.junit.jupiter.api.Assertions.assertEquals;
import static org.junit.jupiter.api.Assertions.assertNotNull;
import static org.junit.jupiter.api.Assertions.fail;
public class CallRecordingAutomatedLiveTests extends CallAutomationAutomatedLiveTestBase {
    @ParameterizedTest
    @MethodSource("com.azure.core.test.TestBase#getHttpClients")
    public void createACSCallAndUnmixedAudioTest(HttpClient httpClient) {
        /* Test case: ACS to ACS call
         * 1. create a CallAutomationClient.
         * 2. create a call from source to one ACS target.
         * 3. get updated call properties and check for the connected state.
         * 4. start recording the call without channel affinity
         * 5. stop recording the call
         * 6. hang up the call.
         * 7. once call is hung up, verify disconnected event
         */
        CallAutomationClient client = getCallAutomationClientUsingConnectionString(httpClient)
            .addPolicy((context, next) -> logHeaders("recordingOperations", next))
            .buildClient();

        CommunicationIdentityClient communicationIdentityClient = getCommunicationIdentityClientUsingConnectionString(httpClient)
            .buildClient();

        String callConnectionId = "";
        try {
            // Create caller and receiver
            CommunicationUserIdentifier source = communicationIdentityClient.createUser();
            CommunicationUserIdentifier target = communicationIdentityClient.createUser();

            // setup service bus
            String uniqueId = serviceBusWithNewCall(source, target);

            // create call and assert response
<<<<<<< HEAD
            CreateCallOptions createCallOptions = new CreateCallOptions(new CallSource(source), Arrays.asList(target), String.format("%s?q=%s", DISPATCHER_CALLBACK, uniqueId));
=======
            CreateGroupCallOptions createCallOptions = new CreateGroupCallOptions(new CallSource(source), Arrays.asList(target), String.format("%s?q=%s", DISPATCHER_CALLBACK, uniqueId))
                .setRepeatabilityHeaders(null);
>>>>>>> cf4a7e6e
            CreateCallResult createCallResult = client.createCallWithResponse(createCallOptions, null).getValue();
            callConnectionId = createCallResult.getCallConnectionProperties().getCallConnectionId();
            assertNotNull(callConnectionId);

            // wait for incoming call context
            String incomingCallContext = waitForIncomingCallContext(uniqueId, Duration.ofSeconds(10));
            assertNotNull(incomingCallContext);

            // answer the call
            AnswerCallOptions answerCallOptions = new AnswerCallOptions(incomingCallContext, DISPATCHER_CALLBACK);
            AnswerCallResult answerCallResult = client.answerCallWithResponse(answerCallOptions, null).getValue();
            assertNotNull(answerCallResult);

            // wait for callConnected
            CallConnected callConnectedEvent = waitForEvent(CallConnected.class, callConnectionId, Duration.ofSeconds(10));
            assertNotNull(callConnectedEvent);

            // get properties
            CallConnectionProperties callConnectionProperties = createCallResult.getCallConnection().getCallProperties();
            assertEquals(CallConnectionState.CONNECTED, callConnectionProperties.getCallConnectionState());

            // start recording
            RecordingStateResult recordingStateResult = client.getCallRecording().startRecording(
                new StartRecordingOptions(new ServerCallLocator(callConnectionProperties.getServerCallId()))
                    .setRecordingChannel(RecordingChannel.UNMIXED)
                    .setRecordingContent(RecordingContent.AUDIO)
                    .setRecordingFormat(RecordingFormat.WAV)
                    .setRecordingStateCallbackUrl(DISPATCHER_CALLBACK)
            );

            assertNotNull(recordingStateResult.getRecordingId());

            // stop recording
            client.getCallRecording().stopRecording(recordingStateResult.getRecordingId());

            // hangup
            if (!callConnectionId.isEmpty()) {
                CallConnection callConnection = client.getCallConnection(callConnectionId);
                callConnection.hangUp(true);
                CallDisconnected callDisconnectedEvent = waitForEvent(CallDisconnected.class, callConnectionId, Duration.ofSeconds(10));
                assertNotNull(callDisconnectedEvent);
            }
        } catch (Exception ex) {
            fail("Unexpected exception received", ex);
        }
    }

    @ParameterizedTest
    @MethodSource("com.azure.core.test.TestBase#getHttpClients")
    public void createACSCallUnmixedAudioAffinityTest(HttpClient httpClient) {
        /* Test case: ACS to ACS call
         * 1. create a CallAutomationClient.
         * 2. create a call from source to one ACS target.
         * 3. get updated call properties and check for the connected state.
         * 4. start recording the call with channel affinity
         * 5. stop recording the call
         * 6. hang up the call.
         * 7. once call is hung up, verify disconnected event
         */
        CallAutomationClient client = getCallAutomationClientUsingConnectionString(httpClient)
            .addPolicy((context, next) -> logHeaders("recordingOperations", next))
            .buildClient();

        CommunicationIdentityClient communicationIdentityClient = getCommunicationIdentityClientUsingConnectionString(httpClient)
            .buildClient();

        String callConnectionId = "";
        try {
            // Create caller and receiver
            CommunicationUserIdentifier source = communicationIdentityClient.createUser();
            CommunicationUserIdentifier target = communicationIdentityClient.createUser();

            // setup service bus
            String uniqueId = serviceBusWithNewCall(source, target);

            // create call and assert response
<<<<<<< HEAD
            CreateCallOptions createCallOptions = new CreateCallOptions(new CallSource(source), Arrays.asList(target), String.format("%s?q=%s", DISPATCHER_CALLBACK, uniqueId));
=======
            CreateGroupCallOptions createCallOptions = new CreateGroupCallOptions(new CallSource(source), Arrays.asList(target), String.format("%s?q=%s", DISPATCHER_CALLBACK, uniqueId))
                .setRepeatabilityHeaders(null);
>>>>>>> cf4a7e6e
            CreateCallResult createCallResult = client.createCallWithResponse(createCallOptions, null).getValue();
            callConnectionId = createCallResult.getCallConnectionProperties().getCallConnectionId();
            assertNotNull(callConnectionId);

            // wait for incoming call context
            String incomingCallContext = waitForIncomingCallContext(uniqueId, Duration.ofSeconds(10));
            assertNotNull(incomingCallContext);

            // answer the call
            AnswerCallOptions answerCallOptions = new AnswerCallOptions(incomingCallContext, DISPATCHER_CALLBACK);
            AnswerCallResult answerCallResult = client.answerCallWithResponse(answerCallOptions, null).getValue();
            assertNotNull(answerCallResult);

            // wait for callConnected
            CallConnected callConnectedEvent = waitForEvent(CallConnected.class, callConnectionId, Duration.ofSeconds(10));
            assertNotNull(callConnectedEvent);

            // get properties
            CallConnectionProperties callConnectionProperties = createCallResult.getCallConnection().getCallProperties();
            assertEquals(CallConnectionState.CONNECTED, callConnectionProperties.getCallConnectionState());

            // start recording
            RecordingStateResult recordingStateResult = client.getCallRecording().startRecording(
                new StartRecordingOptions(new ServerCallLocator(callConnectionProperties.getServerCallId()))
                    .setRecordingChannel(RecordingChannel.UNMIXED)
                    .setRecordingContent(RecordingContent.AUDIO)
                    .setRecordingFormat(RecordingFormat.WAV)
                    .setRecordingStateCallbackUrl(DISPATCHER_CALLBACK)
                    .setAudioChannelParticipantOrdering(new ArrayList<CommunicationIdentifier>() {
                        {
                            add(source);
                            add(target);
                        }
                    })
            );

            assertNotNull(recordingStateResult.getRecordingId());

            // stop recording
            client.getCallRecording().stopRecording(recordingStateResult.getRecordingId());

            // hangup
            if (!callConnectionId.isEmpty()) {
                CallConnection callConnection = client.getCallConnection(callConnectionId);
                callConnection.hangUpWithResponse(new HangUpOptions(true), null);
                CallDisconnected callDisconnectedEvent = waitForEvent(CallDisconnected.class, callConnectionId, Duration.ofSeconds(10));
                assertNotNull(callDisconnectedEvent);
            }
        } catch (Exception ex) {
            fail("Unexpected exception received", ex);
        }
    }
}<|MERGE_RESOLUTION|>--- conflicted
+++ resolved
@@ -63,12 +63,7 @@
             String uniqueId = serviceBusWithNewCall(source, target);
 
             // create call and assert response
-<<<<<<< HEAD
-            CreateCallOptions createCallOptions = new CreateCallOptions(new CallSource(source), Arrays.asList(target), String.format("%s?q=%s", DISPATCHER_CALLBACK, uniqueId));
-=======
-            CreateGroupCallOptions createCallOptions = new CreateGroupCallOptions(new CallSource(source), Arrays.asList(target), String.format("%s?q=%s", DISPATCHER_CALLBACK, uniqueId))
-                .setRepeatabilityHeaders(null);
->>>>>>> cf4a7e6e
+            CreateGroupCallOptions createCallOptions = new CreateGroupCallOptions(new CallSource(source), Arrays.asList(target), String.format("%s?q=%s", DISPATCHER_CALLBACK, uniqueId));
             CreateCallResult createCallResult = client.createCallWithResponse(createCallOptions, null).getValue();
             callConnectionId = createCallResult.getCallConnectionProperties().getCallConnectionId();
             assertNotNull(callConnectionId);
@@ -145,12 +140,7 @@
             String uniqueId = serviceBusWithNewCall(source, target);
 
             // create call and assert response
-<<<<<<< HEAD
-            CreateCallOptions createCallOptions = new CreateCallOptions(new CallSource(source), Arrays.asList(target), String.format("%s?q=%s", DISPATCHER_CALLBACK, uniqueId));
-=======
-            CreateGroupCallOptions createCallOptions = new CreateGroupCallOptions(new CallSource(source), Arrays.asList(target), String.format("%s?q=%s", DISPATCHER_CALLBACK, uniqueId))
-                .setRepeatabilityHeaders(null);
->>>>>>> cf4a7e6e
+            CreateGroupCallOptions createCallOptions = new CreateGroupCallOptions(new CallSource(source), Arrays.asList(target), String.format("%s?q=%s", DISPATCHER_CALLBACK, uniqueId));
             CreateCallResult createCallResult = client.createCallWithResponse(createCallOptions, null).getValue();
             callConnectionId = createCallResult.getCallConnectionProperties().getCallConnectionId();
             assertNotNull(callConnectionId);
