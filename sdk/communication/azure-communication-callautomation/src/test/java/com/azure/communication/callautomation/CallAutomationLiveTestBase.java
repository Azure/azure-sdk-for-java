--- conflicted
+++ resolved
@@ -69,12 +69,8 @@
     protected CommunicationIdentityClientBuilder getCommunicationIdentityClientUsingConnectionString(HttpClient httpClient) {
         CommunicationIdentityClientBuilder builder = new CommunicationIdentityClientBuilder()
             .connectionString(CONNECTION_STRING)
-<<<<<<< HEAD
             .serviceVersion(CommunicationIdentityServiceVersion.V2022_06_01)
-            .httpClient(httpClient == null ? interceptorManager.getPlaybackClient() : httpClient);
-=======
             .httpClient(getHttpClientOrUsePlayback(httpClient));
->>>>>>> c1273c2b
 
         if (getTestMode() == TestMode.RECORD) {
             List<Function<String, String>> redactors = new ArrayList<>();
