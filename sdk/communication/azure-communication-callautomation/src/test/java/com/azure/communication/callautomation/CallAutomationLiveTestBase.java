--- conflicted
+++ resolved
@@ -49,12 +49,8 @@
     protected static final String ACS_USER_2 = Configuration.getGlobalConfiguration()
         .get("ANOTHER_TARGET_USER_ID", String.format("8:acs:%s_00000014-00d7-31b3-28df-444822002030", RANDOM_RESOURCE_IDENTIFIER));
     protected static final String ACS_USER_CALL_RECORDING = Configuration.getGlobalConfiguration()
-<<<<<<< HEAD
-        .get("CALL_RECORDING_USER_ID", "8:acs:ad7b4e1f-5b71-4d2f-9db2-b1bae6d4f392_00000014-0b21-aee5-85f4-343a0d0065cf");
-=======
         .get("CALL_RECORDING_USER_ID");
 
->>>>>>> a2ba1e86
     protected static final String ACS_RESOURCE_PHONE = Configuration.getGlobalConfiguration()
         .get("AZURE_PHONE_NUMBER", "+18331234567");
     protected static final String PHONE_USER_1 = Configuration.getGlobalConfiguration()
