// Copyright (c) Microsoft Corporation. All rights reserved.
// Licensed under the MIT License.

package com.azure.communication.callautomation;

<<<<<<< HEAD
import com.azure.communication.callautomation.models.CallMediaRecognizeDtmfOptions;
import com.azure.communication.callautomation.models.FileSource;
import com.azure.communication.callautomation.models.PlayOptions;
import com.azure.communication.callautomation.models.PlayToAllOptions;
=======
import com.azure.communication.callautomation.implementation.models.SendDtmfTonesResultInternal;
import com.azure.communication.callautomation.models.*;
>>>>>>> 94e3cac5
import com.azure.communication.common.CommunicationUserIdentifier;
import com.azure.core.http.rest.Response;
import com.azure.core.util.Context;
import org.junit.jupiter.api.BeforeEach;
import org.junit.jupiter.api.Test;

import java.util.AbstractMap;
import java.util.ArrayList;
import java.util.Collections;

import static org.junit.jupiter.api.Assertions.assertEquals;

public class CallMediaUnitTests {

    private CallMedia callMedia;
    private FileSource playFileSource;
    private PlayOptions playOptions;
    private PlayToAllOptions playToAllOptions;

    @BeforeEach
    public void setup() {
        CallConnection callConnection =
            CallAutomationUnitTestBase.getCallConnection(new ArrayList<>(
                Collections.singletonList(new AbstractMap.SimpleEntry<>("", 202)))
            );
        callMedia = callConnection.getCallMedia();

        playFileSource = new FileSource();
        playFileSource.setPlaySourceCacheId("playTextSourceId");
        playFileSource.setUrl("filePath");
<<<<<<< HEAD
=======

        playTextSource = new TextSource();
        playTextSource.setPlaySourceCacheId("playTextSourceId");
        playTextSource.setVoiceKind(VoiceKind.MALE);
        playTextSource.setSourceLocale("en-US");
        playTextSource.setVoiceName("LULU");
        playTextSource.setCustomVoiceEndpointId("customVoiceEndpointId");
>>>>>>> 94e3cac5
    }

    @Test
    public void playFileWithResponseTest() {
        playOptions = new PlayOptions(playFileSource, Collections.singletonList(new CommunicationUserIdentifier("id")))
            .setLoop(false)
            .setOperationContext("operationContext");
        Response<Void> response = callMedia.playWithResponse(playOptions, Context.NONE);
        assertEquals(response.getStatusCode(), 202);
    }

    @Test
    public void playFileToAllWithResponseTest() {
        playToAllOptions = new PlayToAllOptions(playFileSource)
            .setLoop(false)
            .setOperationContext("operationContext");
        Response<Void> response = callMedia.playToAllWithResponse(playToAllOptions, Context.NONE);
        assertEquals(response.getStatusCode(), 202);
    }

    @Test
    public void cancelAllOperationsWithResponse() {
        Response<Void> response = callMedia.cancelAllMediaOperationsWithResponse(Context.NONE);
        assertEquals(response.getStatusCode(), 202);
    }

    @Test
    public void recognizeWithDtmfResponseTest() {
        CallMediaRecognizeDtmfOptions callMediaRecognizeOptions = new CallMediaRecognizeDtmfOptions(new CommunicationUserIdentifier("id"), 5);
        Response<Void> response = callMedia.startRecognizingWithResponse(callMediaRecognizeOptions, Context.NONE);
        assertEquals(response.getStatusCode(), 202);
    }

<<<<<<< HEAD
=======
    @Test
    public void recognizeWithChoiceResponseTest() {
        RecognitionChoice recognizeChoice1 = new RecognitionChoice();
        RecognitionChoice recognizeChoice2 = new RecognitionChoice();
        List<RecognitionChoice> recognizeChoices = new ArrayList<>(
            Arrays.asList(recognizeChoice1, recognizeChoice2)
        );
        CallMediaRecognizeChoiceOptions callMediaRecognizeOptions = new CallMediaRecognizeChoiceOptions(new CommunicationUserIdentifier("id"), recognizeChoices);
        Response<Void> response = callMedia.startRecognizingWithResponse(callMediaRecognizeOptions, Context.NONE);
        assertEquals(response.getStatusCode(), 202);
    }

    @Test
    public void startContinuousDtmfRecognitionWithResponseTest() {
        // override callMedia to mock 200 response code
        CallConnection callConnection =
            CallAutomationUnitTestBase.getCallConnection(new ArrayList<>(
                Collections.singletonList(new AbstractMap.SimpleEntry<>("", 200)))
            );
        callMedia = callConnection.getCallMedia();
        ContinuousDtmfRecognitionOptions options = new ContinuousDtmfRecognitionOptions(new CommunicationUserIdentifier("id"));
        Response<Void> response = callMedia.startContinuousDtmfRecognitionWithResponse(options, Context.NONE);
        assertEquals(response.getStatusCode(), 200);
    }

    @Test
    public void stopContinuousDtmfRecognitionWithResponseTest() {
        // override callMedia to mock 200 response code
        CallConnection callConnection =
            CallAutomationUnitTestBase.getCallConnection(new ArrayList<>(
                Collections.singletonList(new AbstractMap.SimpleEntry<>("", 200)))
            );
        callMedia = callConnection.getCallMedia();
        ContinuousDtmfRecognitionOptions options = new ContinuousDtmfRecognitionOptions(new CommunicationUserIdentifier("id"));
        Response<Void> response = callMedia.stopContinuousDtmfRecognitionWithResponse(options, Context.NONE
        );
        assertEquals(response.getStatusCode(), 200);
    }

    @Test
    public void sendDtmfTonesTest() {
        CallConnection callConnection =
            CallAutomationUnitTestBase.getCallConnection(new ArrayList<>(
                Collections.singletonList(new AbstractMap.SimpleEntry<>(
                    CallAutomationUnitTestBase.serializeObject(new SendDtmfTonesResultInternal().setOperationContext(CallAutomationUnitTestBase.CALL_OPERATION_CONTEXT)), 202)))
            );
        //expect no exception
        callConnection.getCallMedia().sendDtmfTones(
                Stream.of(DtmfTone.ONE, DtmfTone.TWO, DtmfTone.THREE).collect(Collectors.toList()),
                new CommunicationUserIdentifier("id")
        );
    }

    @Test
    public void sendDtmfTonesWithResponseTest() {
        CallConnection callConnection =
            CallAutomationUnitTestBase.getCallConnection(new ArrayList<>(
                Collections.singletonList(new AbstractMap.SimpleEntry<>(
                    CallAutomationUnitTestBase.serializeObject(new SendDtmfTonesResultInternal().setOperationContext(CallAutomationUnitTestBase.CALL_OPERATION_CONTEXT)), 202)))
            );
        callMedia = callConnection.getCallMedia();
        List<DtmfTone> tones = Stream.of(DtmfTone.ONE, DtmfTone.TWO, DtmfTone.THREE).collect(Collectors.toList());
        SendDtmfTonesOptions options = new SendDtmfTonesOptions(tones, new CommunicationUserIdentifier("id"));
        options.setOperationContext("ctx");
        options.setOperationCallbackUrl(CallAutomationUnitTestBase.CALL_OPERATION_CONTEXT);
        Response<SendDtmfTonesResult> response = callMedia.sendDtmfTonesWithResponse(options, Context.NONE);
        assertEquals(response.getStatusCode(), 202);
    }

    @Test
    public void startHoldMusicWithResponseTest() {
        CallConnection callConnection =
            CallAutomationUnitTestBase.getCallConnection(new ArrayList<>(
                Collections.singletonList(new AbstractMap.SimpleEntry<>("", 200)))
            );
        callMedia = callConnection.getCallMedia();
        StartHoldMusicOptions options = new StartHoldMusicOptions(
            new CommunicationUserIdentifier("id"),
            new TextSource().setText("audio to play"));
        Response<Void> response = callMedia.startHoldMusicWithResponse(options, null);
        assertEquals(response.getStatusCode(), 200);
    }

    @Test
    public void stopHoldMusicWithResponseTest() {
        CallConnection callConnection =
            CallAutomationUnitTestBase.getCallConnection(new ArrayList<>(
                Collections.singletonList(new AbstractMap.SimpleEntry<>("", 200)))
            );
        callMedia = callConnection.getCallMedia();

        Response<Void> response = callMedia.stopHoldMusicWithResponse(new CommunicationUserIdentifier("id"),
            "operationalContext", Context.NONE);
        assertEquals(response.getStatusCode(), 200);
    }

    @Test
    public void startTranscriptionWithResponse() {
        StartTranscriptionOptions options = new StartTranscriptionOptions();
        options.setOperationContext("operationContext");
        options.setLocale("en-US");
        Response<Void> response = callMedia.startTranscriptionWithResponse(options, Context.NONE);
        assertEquals(response.getStatusCode(), 202);
    }

    @Test
    public void stopTranscriptionWithResponse() {
        StopTranscriptionOptions options = new StopTranscriptionOptions();
        options.setOperationContext("operationContext");
        Response<Void> response = callMedia.stopTranscriptionWithResponse(options, Context.NONE);
        assertEquals(response.getStatusCode(), 202);
    }

    @Test
    public void updateTranscriptionWithResponse() {
        Response<Void> response = callMedia.updateTranscriptionWithResponse("en-US", Context.NONE);
        assertEquals(response.getStatusCode(), 202);
    }
>>>>>>> 94e3cac5
}<|MERGE_RESOLUTION|>--- conflicted
+++ resolved
@@ -3,15 +3,8 @@
 
 package com.azure.communication.callautomation;
 
-<<<<<<< HEAD
-import com.azure.communication.callautomation.models.CallMediaRecognizeDtmfOptions;
-import com.azure.communication.callautomation.models.FileSource;
-import com.azure.communication.callautomation.models.PlayOptions;
-import com.azure.communication.callautomation.models.PlayToAllOptions;
-=======
 import com.azure.communication.callautomation.implementation.models.SendDtmfTonesResultInternal;
 import com.azure.communication.callautomation.models.*;
->>>>>>> 94e3cac5
 import com.azure.communication.common.CommunicationUserIdentifier;
 import com.azure.core.http.rest.Response;
 import com.azure.core.util.Context;
@@ -20,7 +13,11 @@
 
 import java.util.AbstractMap;
 import java.util.ArrayList;
+import java.util.Arrays;
 import java.util.Collections;
+import java.util.List;
+import java.util.stream.Collectors;
+import java.util.stream.Stream;
 
 import static org.junit.jupiter.api.Assertions.assertEquals;
 
@@ -30,6 +27,7 @@
     private FileSource playFileSource;
     private PlayOptions playOptions;
     private PlayToAllOptions playToAllOptions;
+    private TextSource playTextSource;
 
     @BeforeEach
     public void setup() {
@@ -42,8 +40,6 @@
         playFileSource = new FileSource();
         playFileSource.setPlaySourceCacheId("playTextSourceId");
         playFileSource.setUrl("filePath");
-<<<<<<< HEAD
-=======
 
         playTextSource = new TextSource();
         playTextSource.setPlaySourceCacheId("playTextSourceId");
@@ -51,7 +47,6 @@
         playTextSource.setSourceLocale("en-US");
         playTextSource.setVoiceName("LULU");
         playTextSource.setCustomVoiceEndpointId("customVoiceEndpointId");
->>>>>>> 94e3cac5
     }
 
     @Test
@@ -66,6 +61,24 @@
     @Test
     public void playFileToAllWithResponseTest() {
         playToAllOptions = new PlayToAllOptions(playFileSource)
+            .setLoop(false)
+            .setOperationContext("operationContext");
+        Response<Void> response = callMedia.playToAllWithResponse(playToAllOptions, Context.NONE);
+        assertEquals(response.getStatusCode(), 202);
+    }
+
+    @Test
+    public void playTextWithResponseTest() {
+        playOptions = new PlayOptions(playTextSource, Collections.singletonList(new CommunicationUserIdentifier("id")))
+            .setLoop(false)
+            .setOperationContext("operationContext");
+        Response<Void> response = callMedia.playWithResponse(playOptions, Context.NONE);
+        assertEquals(response.getStatusCode(), 202);
+    }
+
+    @Test
+    public void playTextToAllWithResponseTest() {
+        playToAllOptions = new PlayToAllOptions(playTextSource)
             .setLoop(false)
             .setOperationContext("operationContext");
         Response<Void> response = callMedia.playToAllWithResponse(playToAllOptions, Context.NONE);
@@ -85,8 +98,6 @@
         assertEquals(response.getStatusCode(), 202);
     }
 
-<<<<<<< HEAD
-=======
     @Test
     public void recognizeWithChoiceResponseTest() {
         RecognitionChoice recognizeChoice1 = new RecognitionChoice();
@@ -205,5 +216,4 @@
         Response<Void> response = callMedia.updateTranscriptionWithResponse("en-US", Context.NONE);
         assertEquals(response.getStatusCode(), 202);
     }
->>>>>>> 94e3cac5
 }