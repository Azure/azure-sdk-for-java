--- conflicted
+++ resolved
@@ -37,12 +37,6 @@
         safeName: azurecommunicationsms
       - name: azure-communication-identity
         groupId: com.azure
-<<<<<<< HEAD
-        safeName: azurecommunicationadministration
-      - name: azure-communication-identity
-        groupId: com.azure
-=======
->>>>>>> f18c24c1
         safeName: azurecommunicationidentity
       - name: azure-communication-phonenumbers
         groupId: com.azure
