--- conflicted
+++ resolved
@@ -40,11 +40,7 @@
         safeName: azurecommunicationadministration
       - name: azure-communication-identity
         groupId: com.azure
-<<<<<<< HEAD
-        safeName: azurecommunicationidentity
-=======
         safeName: azurecommunicationidentity
       - name: azure-communication-phonenumbers
         groupId: com.azure
         safeName: azurecommunicationphonenumbers
->>>>>>> 2ccf99d0
