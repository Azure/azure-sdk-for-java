--- conflicted
+++ resolved
@@ -15,11 +15,5 @@
         to com.fasterxml.jackson.databind, com.azure.core;
     opens com.azure.communication.jobrouter.models
         to com.azure.core, com.fasterxml.jackson.databind;
-<<<<<<< HEAD
-    exports com.azure.communication.jobrouter.implementation;
     opens com.azure.communication.jobrouter.implementation to com.azure.core, com.fasterxml.jackson.databind;
-    exports com.azure.communication.jobrouter.implementation.models;
-=======
-    opens com.azure.communication.jobrouter.implementation to com.azure.core, com.fasterxml.jackson.databind;
->>>>>>> 23bac6be
 }