--- conflicted
+++ resolved
@@ -17,23 +17,6 @@
 import static org.junit.jupiter.api.Assertions.assertEquals;
 
 public class JobQueueLiveTests extends JobRouterTestBase {
-<<<<<<< HEAD
-    @Override
-    protected void beforeTest() {
-        routerClient = clientSetup(httpPipeline -> new RouterClientBuilder()
-            .connectionString(getConnectionString())
-            .pipeline(httpPipeline)
-            .buildClient());
-
-        routerAdminClient = clientSetup(httpPipeline -> new RouterAdministrationClientBuilder()
-            .connectionString(getConnectionString())
-            .pipeline(httpPipeline)
-            .buildClient());
-    }
-
-    @Test
-    public void createQueue() {
-=======
     private RouterClient routerClient;
 
     private RouterAdministrationClient routerAdminClient;
@@ -41,22 +24,23 @@
     @ParameterizedTest
     @MethodSource("com.azure.core.test.TestBase#getHttpClients")
     public void createQueue(HttpClient httpClient) {
->>>>>>> 75faa6a7
         // Setup
         routerClient = getRouterClient(httpClient);
         routerAdminClient = getRouterAdministrationClient(httpClient);
         String distributionPolicyId = String.format("%s-CreateQueue-DistributionPolicy", JAVA_LIVE_TESTS);
         DistributionPolicy distributionPolicy = createDistributionPolicy(routerAdminClient, distributionPolicyId);
-        distributionPoliciesToDelete.add(distributionPolicyId);
 
         String queueId = String.format("%s-CreateQueue-Queue", JAVA_LIVE_TESTS);
 
         // Action
         JobQueue jobQueue = createQueue(routerAdminClient, queueId, distributionPolicy.getId());
-        queuesToDelete.add(queueId);
 
         // Verify
         assertEquals(queueId, jobQueue.getId());
+
+        // Cleanup
+        routerAdminClient.deleteQueue(queueId);
+        routerAdminClient.deleteDistributionPolicy(distributionPolicyId);
     }
 
     @ParameterizedTest
@@ -67,11 +51,9 @@
         routerAdminClient = getRouterAdministrationClient(httpClient);
         String distributionPolicyId = String.format("%s-CreateQueue-DistributionPolicy", JAVA_LIVE_TESTS);
         DistributionPolicy distributionPolicy = createDistributionPolicy(routerAdminClient, distributionPolicyId);
-        distributionPoliciesToDelete.add(distributionPolicyId);
 
         String queueId = String.format("%s-CreateQueue-Queue", JAVA_LIVE_TESTS);
         JobQueue jobQueue = createQueue(routerAdminClient, queueId, distributionPolicy.getId());
-        queuesToDelete.add(queueId);
 
         Map<String, LabelValue> updatedQueueLabels = new HashMap<String, LabelValue>() {
             {
@@ -84,5 +66,9 @@
 
         // Verify
         assertEquals(updatedQueueLabels.get("Label_1").getValue(), jobQueue.getLabels().get("Label_1"));
+
+        // Cleanup
+        routerAdminClient.deleteQueue(queueId);
+        routerAdminClient.deleteDistributionPolicy(distributionPolicyId);
     }
 }