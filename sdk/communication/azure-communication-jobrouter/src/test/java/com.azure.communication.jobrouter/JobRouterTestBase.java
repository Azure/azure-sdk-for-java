// Copyright (c) Microsoft Corporation. All rights reserved.
// Licensed under the MIT License.

package com.azure.communication.jobrouter;

import com.azure.communication.common.implementation.CommunicationConnectionString;
import com.azure.communication.common.implementation.HmacAuthenticationPolicy;
import com.azure.communication.jobrouter.models.CreateDistributionPolicyOptions;
import com.azure.communication.jobrouter.models.CreateJobOptions;
import com.azure.communication.jobrouter.models.CreateQueueOptions;
import com.azure.communication.jobrouter.models.DistributionPolicy;
import com.azure.communication.jobrouter.models.JobQueue;
import com.azure.communication.jobrouter.models.LabelValue;
import com.azure.communication.jobrouter.models.LongestIdleMode;
<<<<<<< HEAD
import com.azure.communication.jobrouter.models.RouterJob;
import com.azure.communication.jobrouter.models.RouterQueue;
import com.azure.communication.jobrouter.models.RouterWorkerSelector;
import com.azure.communication.jobrouter.models.WorkerSelector;
=======
import com.azure.communication.jobrouter.models.options.CreateDistributionPolicyOptions;
import com.azure.communication.jobrouter.models.options.CreateQueueOptions;
>>>>>>> a0712982
import com.azure.core.credential.AzureKeyCredential;
import com.azure.core.http.HttpClient;
import com.azure.core.http.HttpPipeline;
import com.azure.core.http.HttpPipelineBuilder;
import com.azure.core.http.policy.AddDatePolicy;
import com.azure.core.http.policy.HttpLogDetailLevel;
import com.azure.core.http.policy.HttpLogOptions;
import com.azure.core.http.policy.HttpLoggingPolicy;
import com.azure.core.http.policy.HttpPipelinePolicy;
import com.azure.core.http.policy.HttpPolicyProviders;
import com.azure.core.http.policy.RequestIdPolicy;
import com.azure.core.http.policy.RetryPolicy;
import com.azure.core.test.TestProxyTestBase;
import com.azure.core.test.models.CustomMatcher;
import com.azure.core.util.Configuration;

import java.time.Duration;
import java.util.ArrayList;
import java.util.Arrays;
import java.util.HashMap;
import java.util.List;
import java.util.Map;
import java.util.Objects;

class JobRouterTestBase extends TestProxyTestBase {
    protected static final String JAVA_LIVE_TESTS = "JAVA_LIVE_TESTS";

    protected String getConnectionString() {
        String connectionString = interceptorManager.isPlaybackMode()
            ? "endpoint=https://REDACTED.int.communication.azure.net;accessKey=secret"
            : Configuration.getGlobalConfiguration().get("AZURE_TEST_JOBROUTER_CONNECTION_STRING");
        Objects.requireNonNull(connectionString);
        return connectionString;
    }

    protected JobRouterAdministrationClient getRouterAdministrationClient(HttpClient client) {
        HttpPipeline httpPipeline = buildHttpPipeline(client);
        JobRouterAdministrationClient jobRouterAdministrationClient = new JobRouterAdministrationClientBuilder()
            .connectionString(getConnectionString())
            .pipeline(httpPipeline)
            .buildClient();
        return jobRouterAdministrationClient;
    }

    protected JobRouterClient getRouterClient(HttpClient client) {
        HttpPipeline httpPipeline = buildHttpPipeline(client);
        JobRouterClient jobRouterClient = new JobRouterClientBuilder()
            .connectionString(getConnectionString())
            .pipeline(httpPipeline)
            .buildClient();
        return jobRouterClient;
    }

    private HttpPipeline buildHttpPipeline(HttpClient httpClient) {
        CommunicationConnectionString connectionString = new CommunicationConnectionString(getConnectionString());
        AzureKeyCredential credential = new AzureKeyCredential(connectionString.getAccessKey());

        // Closest to API goes first, closest to wire goes last.
        final List<HttpPipelinePolicy> policies = new ArrayList<>();
        policies.add(new RequestIdPolicy());
        policies.add(new AddDatePolicy());

        HttpPolicyProviders.addBeforeRetryPolicies(policies);

        policies.add(new HmacAuthenticationPolicy(credential));

        policies.add(new RetryPolicy());

        HttpPolicyProviders.addAfterRetryPolicies(policies);
        policies.add(new HttpLoggingPolicy(new HttpLogOptions().setLogLevel(HttpLogDetailLevel.BODY_AND_HEADERS)));

        if (interceptorManager.isPlaybackMode()) {
            httpClient = interceptorManager.getPlaybackClient();
            addMatchers();
        }
        if (interceptorManager.isRecordMode()) {
            policies.add(interceptorManager.getRecordPolicy());
        }

        HttpPipeline pipeline = new HttpPipelineBuilder()
            .policies(policies.toArray(new HttpPipelinePolicy[0]))
            .httpClient(interceptorManager.isPlaybackMode() ? interceptorManager.getPlaybackClient() : httpClient)
            .build();

        return pipeline;
    }

<<<<<<< HEAD
    protected RouterQueue createQueue(JobRouterAdministrationClient routerAdminClient, String queueId, String distributionPolicyId) {
=======
    private void addMatchers() {
        interceptorManager.addMatchers(Arrays.asList(new CustomMatcher().setHeadersKeyOnlyMatch(
            Arrays.asList("x-ms-hmac-string-to-sign-base64"))));
    }

    protected JobQueue createQueue(RouterAdministrationClient routerAdminClient, String queueId, String distributionPolicyId) {
>>>>>>> a0712982
        String queueName = String.format("%s-Name", queueId);
        Map<String, LabelValue> queueLabels = new HashMap<String, LabelValue>() {
            {
                put("Label_1", new LabelValue("Value_1"));
            }
        };

        CreateQueueOptions createQueueOptions = new CreateQueueOptions(queueId, distributionPolicyId)
            .setLabels(queueLabels)
            .setName(queueName);

        return routerAdminClient.createQueue(createQueueOptions);
    }

    protected DistributionPolicy createDistributionPolicy(JobRouterAdministrationClient routerAdminClient, String id) {
        String distributionPolicyName = String.format("%s-Name", id);

        CreateDistributionPolicyOptions createDistributionPolicyOptions = new CreateDistributionPolicyOptions(
            id,
            Duration.ofSeconds(10),
            new LongestIdleMode()
                .setMinConcurrentOffers(1)
                .setMaxConcurrentOffers(10)
        )
            .setName(distributionPolicyName);

        return routerAdminClient.createDistributionPolicy(createDistributionPolicyOptions);
    }
<<<<<<< HEAD

    protected RouterJob createJob(JobRouterClient jobRouterClient, String queueId) {
        CreateJobOptions createJobOptions = new CreateJobOptions("job-id", "chat-channel", queueId)
            .setPriority(1)
            .setChannelReference("12345")
            .setRequestedWorkerSelectors(
                new ArrayList<RouterWorkerSelector>() {
                    {
                        new RouterWorkerSelector()
                            .setKey("Some-skill")
                            .setLabelOperator(LabelOperator.GREATER_THAN)
                            .setValue(10);
                    }
                }
            );
        return jobRouterClient.createJob(createJobOptions);
    }
=======
>>>>>>> a0712982
}<|MERGE_RESOLUTION|>--- conflicted
+++ resolved
@@ -9,18 +9,12 @@
 import com.azure.communication.jobrouter.models.CreateJobOptions;
 import com.azure.communication.jobrouter.models.CreateQueueOptions;
 import com.azure.communication.jobrouter.models.DistributionPolicy;
-import com.azure.communication.jobrouter.models.JobQueue;
+import com.azure.communication.jobrouter.models.LabelOperator;
 import com.azure.communication.jobrouter.models.LabelValue;
 import com.azure.communication.jobrouter.models.LongestIdleMode;
-<<<<<<< HEAD
 import com.azure.communication.jobrouter.models.RouterJob;
 import com.azure.communication.jobrouter.models.RouterQueue;
 import com.azure.communication.jobrouter.models.RouterWorkerSelector;
-import com.azure.communication.jobrouter.models.WorkerSelector;
-=======
-import com.azure.communication.jobrouter.models.options.CreateDistributionPolicyOptions;
-import com.azure.communication.jobrouter.models.options.CreateQueueOptions;
->>>>>>> a0712982
 import com.azure.core.credential.AzureKeyCredential;
 import com.azure.core.http.HttpClient;
 import com.azure.core.http.HttpPipeline;
@@ -108,16 +102,12 @@
         return pipeline;
     }
 
-<<<<<<< HEAD
-    protected RouterQueue createQueue(JobRouterAdministrationClient routerAdminClient, String queueId, String distributionPolicyId) {
-=======
     private void addMatchers() {
         interceptorManager.addMatchers(Arrays.asList(new CustomMatcher().setHeadersKeyOnlyMatch(
             Arrays.asList("x-ms-hmac-string-to-sign-base64"))));
     }
 
-    protected JobQueue createQueue(RouterAdministrationClient routerAdminClient, String queueId, String distributionPolicyId) {
->>>>>>> a0712982
+    protected RouterQueue createQueue(JobRouterAdministrationClient routerAdminClient, String queueId, String distributionPolicyId) {
         String queueName = String.format("%s-Name", queueId);
         Map<String, LabelValue> queueLabels = new HashMap<String, LabelValue>() {
             {
@@ -146,7 +136,6 @@
 
         return routerAdminClient.createDistributionPolicy(createDistributionPolicyOptions);
     }
-<<<<<<< HEAD
 
     protected RouterJob createJob(JobRouterClient jobRouterClient, String queueId) {
         CreateJobOptions createJobOptions = new CreateJobOptions("job-id", "chat-channel", queueId)
@@ -164,6 +153,4 @@
             );
         return jobRouterClient.createJob(createJobOptions);
     }
-=======
->>>>>>> a0712982
 }