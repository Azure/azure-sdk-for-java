# Release History

<<<<<<< HEAD
## 1.3.0

### Features Added
- Added support to customize the Communication Identity access token’s validity period:
  - Added methods that provide the ability to create a Communication Identity access token with custom expiration:
      - CommunicationIdentityClient:
        - `createUserAndToken(Iterable<CommunicationTokenScope> scopes, Duration expiresAfter)`
        - `createUserAndTokenWithResponse(Iterable<CommunicationTokenScope> scopes, Duration expiresAfter, Context context)`
        - `getToken(CommunicationUserIdentifier communicationUser, Iterable<CommunicationTokenScope> scopes, Duration expiresAfter)`
        - `getTokenWithResponse(CommunicationUserIdentifier communicationUser, Iterable<CommunicationTokenScope> scopes, Duration expiresAfter, Context context)`
      - CommunicationIdentityAsyncClient:
        - `createUserAndToken(Iterable<CommunicationTokenScope> scopes, Duration expiresAfter)`
        - `createUserAndTokenWithResponse(Iterable<CommunicationTokenScope> scopes, Duration expiresAfter)`
        - `getToken(CommunicationUserIdentifier communicationUser, Iterable<CommunicationTokenScope> scopes, Duration expiresAfter)`
        - `getTokenWithResponse(CommunicationUserIdentifier communicationUser, Iterable<CommunicationTokenScope> scopes, Duration expiresAfter)`
- Added a new API version `CommunicationIdentityServiceVersion.V2022_10_01` that is now the default API version.

## 1.3.0-beta.1 (Unreleased)
=======
## 1.4.0-beta.1 (Unreleased)
>>>>>>> 606c63dd

### Features Added

### Breaking Changes

### Bugs Fixed

### Other Changes

## 1.3.0 (2022-08-10)

### Features Added
- Added `String getRawId()` and `static CommunicationIdentifier fromRawId(String rawId)` to `CommunicationIdentifier` to translate between a `CommunicationIdentifier` and its underlying canonical rawId representation. Developers can now use the rawId as an encoded format for identifiers to store in their databases or as stable keys in general.

#### Dependency Updates
- Upgraded `azure-core` from `1.30.0` to version `1.31.0`.
- Upgraded `azure-communication-common` from `1.1.5` to version `1.2.0`.

## 1.2.0 (2022-07-21)

### Features Added
- Added support to integrate communication as Teams user with Azure Communication Services:
    - Added `getTokenForTeamsUser(GetTokenForTeamsUserOptions options)` method that provides the ability to exchange an Azure AD access token of a Teams user for a Communication Identity access token to `CommunicationIdentityClient`.
- Removed `CommunicationIdentityServiceVersion.V2021_10_31_PREVIEW`.
- Added a new API version `CommunicationIdentityServiceVersion.V2022_06_01` that is now the default API version.
- Added interfaces from `com.azure.core.client.traits` to `CommunicationIdentityClientBuilder`.
- Added `retryOptions` to `CommunicationIdentityClientBuilder`.

### Breaking Changes

### Bugs Fixed

### Other Changes

## 1.1.11 (2022-07-11)

### Other Changes

#### Dependency Updates

- Upgraded `azure-core` from `1.29.1` to version `1.30.0`.
- Upgraded `azure-communication-common` from `1.1.4` to version `1.1.5`.

## 1.1.10 (2022-06-10)

### Other Changes

#### Dependency Updates
- Upgraded `azure-core` from `1.28.0` to version `1.29.1`.
- Upgraded `azure-communication-common` from `1.1.3` to version `1.1.4`.

## 1.1.9 (2022-05-10)

### Other Changes

#### Dependency Updates

- Upgraded `azure-core` from `1.27.0` to version `1.28.0`.

## 1.1.8 (2022-04-08)

### Other Changes

#### Dependency Updates

- Upgraded `azure-core` from `1.26.0` to version `1.27.0`.
- Upgraded `azure-communication-common` from `1.1.1` to version `1.1.2`.

## 1.1.7 (2022-03-09)

### Other Changes

#### Dependency Updates

- Upgraded `azure-core` from `1.25.0` to version `1.26.0`.
- Upgraded `azure-communication-common` from `1.0.8` to version `1.1.1`.

## 1.1.6 (2022-02-09)

### Other Changes

#### Dependency Updates

- Upgraded `azure-core` from `1.24.1` to version `1.25.0`.
- Upgraded `azure-communication-common` from `1.0.7` to version `1.0.8`.

## 1.1.5 (2022-01-17)

### Other Changes

#### Dependency Updates

- Upgraded `azure-core` from `1.22.0` to version `1.24.1`.
- Upgraded `azure-communication-common` from `1.0.6` to version `1.0.7`.

## 1.1.4 (2021-11-11)

### Other Changes

#### Dependency Updates

- Upgraded `azure-core` to `1.22.0`.
- Upgraded `azure-communication-common` to `1.0.6`.

## 1.2.0-beta.1 (2021-10-29)

### Features Added
- Added support for Microsoft 365 Teams identities

## 1.1.3 (2021-10-08)

### Other Changes

#### Dependency Updates

- Upgraded `azure-communication-common` to 1.0.5
- Upgraded `azure-core` to 1.21.0

## 1.1.2 (2021-09-23)

### Other Changes

#### Dependency Updates

- Upgraded `azure-communication-common` to 1.0.4
- Upgraded `azure-core` to 1.20.0

## 1.1.1 (2021-06-09)
Updated `azure-communication-identity` version

## 1.1.0 (2021-05-27)
### Added
- New exception `IdentityErrorResponseException` was added for more descriptive server error messages.
- Dependency versions updated.

## 1.0.0 (2021-03-29)
Updated `azure-communication-identity` version

## 1.0.0-beta.6 (2021-03-09)
### Added
- Added a retryPolicy() chain method to the `CommunicationIdentityClientBuilder`.

### Breaking
- `CommunicationIdentityClient.createUserWithToken` and `CommunicationIdentityAsyncClient.createUserWithToken` have been renamed to
`CommunicationIdentityClient.createUserAndToken` and `CommunicationIdentityAsyncClient.createUserAndToken`.
- `CommunicationIdentityClient.createUserWithTokenWithResponse` and `CommunicationIdentityAsyncClient.createUserWithTokenWithResponse` have been renamed to
`CommunicationIdentityClient.createUserAndTokenWithResponse` and `CommunicationIdentityAsyncClient.createUserAndTokenWithResponse`.
- `CommunicationUserIdentifierWithTokenResult` class has been renamed to `CommunicationUserIdentifierAndToken`.

## 1.0.0-beta.5 (2021-03-02)
### Breaking
- `CommunicationIdentityAsyncClient.issueToken` and `CommunicationIdentityClient.issueToken` is renamed to `CommunicationIdentityAsyncClient.getToken` and `CommunicationIdentityClient.getToken`.
- `CommunicationIdentityAsyncClient.issueTokenWithResponse` and `CommunicationIdentityClient.issueTokenWithResponse` is renamed to `CommunicationIdentityAsyncClient.getTokenWithReponse` and `CommunicationIdentityClient.getTokenWithReponse`.

## 1.0.0-beta.4 (2021-02-09)
### Breaking
- `pstn` token scope is removed.
- `revokeTokens` now revoke all the currently issued tokens instead of revoking tokens issued prior to a given time.
- `issueToken` returns an instance of `core.credential.AccessToken` instead of `CommunicationUserToken`.

### Added
- Added CommunicationIdentityClient and CommunicationIdentityAsyncClient (originally was part of the azure-communication-aministration package).
- Added support for Azure Active Directory Authentication.
- Added ability to create a user and issue token for it at the same time.

<|MERGE_RESOLUTION|>--- conflicted
+++ resolved
@@ -1,7 +1,6 @@
 # Release History
 
-<<<<<<< HEAD
-## 1.3.0
+## 1.4.0
 
 ### Features Added
 - Added support to customize the Communication Identity access token’s validity period:
@@ -17,13 +16,6 @@
         - `getToken(CommunicationUserIdentifier communicationUser, Iterable<CommunicationTokenScope> scopes, Duration expiresAfter)`
         - `getTokenWithResponse(CommunicationUserIdentifier communicationUser, Iterable<CommunicationTokenScope> scopes, Duration expiresAfter)`
 - Added a new API version `CommunicationIdentityServiceVersion.V2022_10_01` that is now the default API version.
-
-## 1.3.0-beta.1 (Unreleased)
-=======
-## 1.4.0-beta.1 (Unreleased)
->>>>>>> 606c63dd
-
-### Features Added
 
 ### Breaking Changes
 
