--- conflicted
+++ resolved
@@ -1,21 +1,18 @@
 # Release History
 
-<<<<<<< HEAD
-## 1.2.0
+## 1.3.0
+
 ### Features Added
 - Added support for token custom expiration:
     - Added `GetTokenOptions` options bag to contain mandatory arguments used to get a token together with optional argument for custom expiration.
     - Added methods that provide the ability to create token with custom expiration:
-      - `CommunicationIdentityClient.getToken(GetTokenOptions getTokenOptions)`
-      - `CommunicationIdentityAsyncClient.getToken(GetTokenOptions getTokenOptions)`
-      - `CommunicationIdentityClient.getTokenWithResponse(GetTokenOptions getTokenOptions, Context context)`
-      - `CommunicationIdentityAsyncClient.getTokenWithResponse(GetTokenOptions getTokenOptions)`
+        - `CommunicationIdentityClient.getToken(GetTokenOptions getTokenOptions)`
+        - `CommunicationIdentityAsyncClient.getToken(GetTokenOptions getTokenOptions)`
+        - `CommunicationIdentityClient.getTokenWithResponse(GetTokenOptions getTokenOptions, Context context)`
+        - `CommunicationIdentityAsyncClient.getTokenWithResponse(GetTokenOptions getTokenOptions)`
     - Added a new API version `CommunicationIdentityServiceVersion.V2022_10_01` that is now the default API version.
 
-## 1.2.0-beta.2 (Unreleased)
-=======
 ## 1.3.0-beta.1 (Unreleased)
->>>>>>> b28366fe
 
 ### Features Added
 
@@ -34,6 +31,12 @@
 - Added a new API version `CommunicationIdentityServiceVersion.V2022_06_01` that is now the default API version.
 - Added interfaces from `com.azure.core.client.traits` to `CommunicationIdentityClientBuilder`.
 - Added `retryOptions` to `CommunicationIdentityClientBuilder`.
+
+### Breaking Changes
+
+### Bugs Fixed
+
+### Other Changes
 
 ## 1.1.11 (2022-07-11)
 
@@ -108,7 +111,7 @@
 ## 1.2.0-beta.1 (2021-10-29)
 
 ### Features Added
-- Added support to integrate communication as Teams user with Azure Communication Services.
+- Added support for Microsoft 365 Teams identities
 
 ## 1.1.3 (2021-10-08)
 
