# Release History

## 1.3.0-beta.1 (Unreleased)

### Features Added

### Breaking Changes

### Bugs Fixed

### Other Changes

<<<<<<< HEAD
=======
## 1.2.1 (2025-03-03)

### Other Changes

#### Dependency Updates

- Upgraded `azure-core-http-netty` from `1.15.8` to version `1.15.10`.
- Upgraded `azure-core` from `1.55.0` to version `1.55.2`.

>>>>>>> 54d401de
## 1.2.0 (2025-02-11)

### Other Changes

- Release of Number Insight GA.
- API version `2025-02-11` is the default.

## 1.1.19 (2024-12-04)

### Other Changes

#### Dependency Updates

- Upgraded `azure-core` from `1.53.0` to version `1.54.1`.
- Upgraded `azure-communication-common` from `1.3.7` to version `1.3.8`.

## 1.1.18 (2024-10-27)

### Other Changes

#### Dependency Updates

- Upgraded `azure-core` from `1.52.0` to version `1.53.0`.


## 1.1.17 (2024-09-27)

### Other Changes

#### Dependency Updates

- Upgraded `azure-core` from `1.51.0` to version `1.52.0`.
- Upgraded `azure-communication-common` from `1.3.5` to version `1.3.7`.


## 1.1.16 (2024-08-24)

### Other Changes

#### Dependency Updates

- Upgraded `azure-communication-common` from `1.3.4` to version `1.3.5`.
- Upgraded `azure-core` from `1.50.0` to version `1.51.0`.


## 1.1.15 (2024-07-26)

### Other Changes

#### Dependency Updates

- Upgraded `azure-communication-common` from `1.3.3` to version `1.3.4`.
- Upgraded `azure-core` from `1.49.1` to version `1.50.0`.


## 1.1.14 (2024-06-27)

### Other Changes

#### Dependency Updates

- Upgraded `azure-communication-common` from `1.3.3` to version `1.3.4`.
- Upgraded `azure-core` from `1.49.0` to version `1.49.1`.


## 1.1.13 (2024-05-28)

### Other Changes

#### Dependency Updates

- Upgraded `azure-communication-common` from `1.3.2` to version `1.3.3`.
- Upgraded `azure-core` from `1.48.0` to version `1.49.0`.


## 1.1.12 (2024-04-23)

### Other Changes

#### Dependency Updates

- Upgraded `azure-core` from `1.47.0` to version `1.48.0`.
- Upgraded `azure-communication-common` from `1.3.1` to version `1.3.2`.


## 1.1.11 (2024-03-20)

### Other Changes

#### Dependency Updates

- Upgraded `azure-core-http-netty` from `1.14.0` to version `1.14.1`.
- Upgraded `azure-core` from `1.46.0` to version `1.47.0`.
- Upgraded `azure-communication-common` from `1.3.0` to version `1.3.1`.


## 1.2.0-beta.3 (2024-03-15)

### Features Added

- Add support for number lookup
  - Format only can be returned for no cost
  - Additional number details can be returned for a cost


## 1.1.10 (2024-02-22)

### Other Changes

#### Dependency Updates

- Upgraded `azure-core` from `1.45.1` to version `1.46.0`.
- Upgraded `azure-communication-common` from `1.2.14` to version `1.3.0`.


## 1.2.0-beta.2 (2024-01-30)

### Features Added

- Added support for API version `2023-10-01-preview`, This gives us functionality for Do Not Resell Consent Changes.
- Users will now be able to purchase from countries like `IT`, `AT`, `FR`, `NO`, `PT`. They can do so by agreeing not to resell phone numbers by setting consentToNotResellNumbers to true.
- Added support for 10DLC changes.


## 1.1.9 (2023-12-04)

### Other Changes

#### Dependency Updates

- Upgraded `azure-communication-common` from `1.2.14` to version `1.2.15`.
- Upgraded `azure-core` from `1.45.0` to version `1.45.1`.


## 1.1.8 (2023-11-20)

### Other Changes

#### Dependency Updates

- Upgraded `azure-core` from `1.44.1` to version `1.45.0`.
- Upgraded `azure-communication-common` from `1.2.13` to version `1.2.14`.


## 1.1.7 (2023-10-20)

### Other Changes

#### Dependency Updates

- Upgraded `azure-core` from `1.43.0` to version `1.44.1`.
- Upgraded `azure-communication-common` from `1.2.12` to version `1.2.13`.


## 1.1.6 (2023-09-22)

### Other Changes

#### Dependency Updates

- Upgraded `azure-core` from `1.42.0` to version `1.43.0`.
- Upgraded `azure-communication-common` from `1.2.11` to version `1.2.12`.

## 1.2.0-beta.1 (2023-09-07)

### Features Added
- Number Lookup API public preview
- API version `2023-05-01-preview` is the default

## 1.1.5 (2023-08-18)

### Other Changes

#### Dependency Updates

- Upgraded `azure-core` from `1.41.0` to version `1.42.0`.
- Upgraded `azure-communication-common` from `1.2.10` to version `1.2.11`.


## 1.1.4 (2023-07-25)

### Other Changes

#### Dependency Updates

- Upgraded `azure-communication-common` from `1.2.9` to version `1.2.10`.
- Upgraded `azure-core` from `1.40.0` to version `1.41.0`.


## 1.1.3 (2023-06-20)

### Other Changes

#### Dependency Updates

- Upgraded `azure-core` from `1.39.0` to version `1.40.0`.
- Upgraded `azure-communication-common` from `1.2.8` to version `1.2.9`.


## 1.1.2 (2023-05-23)

### Other Changes

#### Dependency Updates

- Upgraded `azure-communication-common` from `1.2.6` to version `1.2.8`.
- Upgraded `azure-core` from `1.38.0` to version `1.39.0`.


## 1.1.1 (2023-04-21)

### Other Changes

#### Dependency Updates

- Upgraded `azure-core` from `1.37.0` to version `1.38.0`.


## 1.1.0 (2023-03-28)

### Features Added
- GA release of SIP routing client.
- GA release of Phone Numbers Browse API Methods.

## 1.1.0-beta.15 (2023-03-15)

### Features Added
- Added support for SIP routing API version `2023-03-01`, releasing SIP routing functionality from public preview to GA.
- Added environment variable `AZURE_TEST_DOMAIN` for SIP routing tests to support domain verification.

### Other Changes
- Changed listTrunks and listRoutes methods to return PagedIterable for sync client and PagedFlux for async client.
- Moved SIP routing clients to com.azure.communication.phonenumbers.siprouting subpackage.
- Added `PhoneNumberAreaCode` public model.
- Removed `PhoneNumberOfferings`, `PhoneNumberLocalities` and `PhoneNumberCountries` from the models package. Since no public method exposed them, this is not a breaking change.

#### Dependency Updates

- Upgraded `azure-core` from `1.36.0` to version `1.37.0`.
- Upgraded `azure-communication-common` from `1.2.5` to version `1.2.6`.

## 1.0.20 (2023-03-13)

### Other Changes

#### Dependency Updates

- Upgraded `azure-core` from `1.36.0` to version `1.37.0`.
- Upgraded `azure-communication-common` from `1.2.5` to version `1.2.6`.

## 1.1.0-beta.14 (2023-02-14)

### Other Changes

#### Dependency Updates

- Upgraded `azure-core` from `1.35.0` to version `1.36.0`.
- Upgraded `azure-communication-common` from `1.2.4` to version `1.2.5`.


## 1.0.19 (2023-02-14)

### Other Changes

#### Dependency Updates

- Upgraded `azure-core` from `1.35.0` to version `1.36.0`.
- Upgraded `azure-communication-common` from `1.2.4` to version `1.2.5`.


## 1.0.18 (2023-01-13)

### Other Changes

#### Dependency Updates

- Upgraded `azure-core` from `1.34.0` to version `1.35.0`.
- Upgraded `azure-communication-common` from `1.2.3` to version `1.2.4`.

## 1.1.0-beta.13 (2023-01-10)
- Adds support for Azure Communication Services Phone Numbers Browse API Methods.

### Features Added
- Added support for API version `2022-12-01`, giving users the ability to: 
  - Get all supported countries
  - Get all supported localities given a country code.
  - Get all Toll-Free area codes from a given country code.
  - Get all Geographic area codes from a given country code / locality.
  - Get all offerings from a given country code.

## 1.1.0-beta.12 (2022-11-14)

### Other Changes

#### Dependency Updates
- Upgraded `azure-core` from `1.33.0` to version `1.34.0`
- Upgraded `azure-communication-common` from `1.2.2` to version `1.2.3`

## 1.0.17 (2022-11-09)

### Other Changes

#### Dependency Updates

- Upgraded `azure-core` from `1.33.0` to version `1.34.0`.
- Upgraded `azure-communication-common` from `1.2.2` to version `1.2.3`.

## 1.1.0-beta.11 (2022-10-18)

### Features Added

- Added SIP routing clients for handling Direct routing numbers.


### Other Changes

#### Dependency Updates

- Upgraded `azure-core` from `1.32.0` to version `1.33.0`
- Upgraded `azure-communication-common` from `1.2.1` to version `1.2.2`


## 1.0.16 (2022-10-18)

### Other Changes

#### Dependency Updates
- Upgraded `azure-core` from `1.32.0` to version `1.33.0`
- Upgraded `azure-communication-common` from `1.2.1` to version `1.2.2`

## 1.1.0-beta.10 (2022-09-13)

### Other Changes

#### Dependency Updates

- Upgraded `azure-core` from `1.31.0` to version `1.32.0`
- Upgraded `azure-communication-common` from `1.2.0` to version `1.2.1`

## 1.0.15 (2022-09-09)

### Other Changes

#### Dependency Updates

- Upgraded `azure-core` from `1.31.0` to version `1.32.0`.
- Upgraded `azure-communication-common` from `1.2.0` to version `1.2.1`.

## 1.1.0-beta.9 (2022-08-11)

### Other Changes

#### Dependency Updates

- Upgraded `azure-core` from `1.30.0` to version `1.31.0`
- Upgraded `azure-communication-common` from `1.1.5` to version `1.2.0`

## 1.0.14 (2022-08-11)

### Other Changes

#### Dependency Updates
- 
- Upgraded `azure-core` from `1.30.0` to version `1.31.0`.
- Upgraded `azure-communication-common` from `1.1.5` to version `1.2.0`.

## 1.1.0-beta.8 (2022-07-18)

### Other Changes

#### Dependency Updates

- Upgraded `azure-core` from `1.29.1` to version `1.30.0`
- Upgraded `azure-communication-common` from `1.1.4` to version `1.1.5`

## 1.0.13 (2022-07-14)

### Other Changes

#### Dependency Updates

- Upgraded `azure-core` from `1.29.1` to version `1.30.0`.
- Upgraded `azure-communication-common` from `1.1.4` to version `1.1.5`.

## 1.1.0-beta.7 (2022-06-13)

### Other Changes

#### Dependency Updates

- Upgraded `azure-core` from `1.28.0` to version `1.29.1`
- Upgraded `azure-communication-common` from `1.1.3` to version `1.1.4`
- Upgraded `azure-identity` from `1.5.1` to `1.5.2`

## 1.0.12 (2022-06-13)

### Other Changes

#### Dependency Updates

- Upgraded `azure-core` from `1.28.0` to version `1.29.1`
- Upgraded `azure-communication-common` from `1.1.3` to version `1.1.4`

## 1.0.11 (2022-05-17)

### Other Changes

#### Dependency Updates

- Upgraded `azure-core` from `1.27.0` to version `1.28.0`.
- Upgraded `azure-communication-common` from `1.1.2` to version `1.1.3`.

## 1.1.0-beta.5 (2022-05-11)

### Other Changes

#### Dependency updates
- Upgraded `azure-communication-common` to 1.1.3
- Upgraded `azure-core` to 1.28.0

## 1.1.0-beta.4 (2022-04-11)

### Other Changes

#### Dependency updates
- Upgraded `azure-communication-common` to 1.1.2
- Upgraded `azure-core` to 1.27.0
- Upgraded `azure-identity` to 1.5.0

## 1.1.0-beta.3 (2022-03-15)

### Features Added
- Added interfaces from `com.azure.core.client.traits` to `PhoneNumbersClientBuilder`
- Added `retryOptions` to `PhoneNumbersClientBuilder`
- Added environment variable `AZURE_USERAGENT_OVERRIDE`, that overrides the HTTP header `x-ms-useragent` on the tests
- Upgraded `azure-communication-common` to 1.1.1
- Upgraded `azure-identity` to 1.4.6

## 1.1.0-beta.2 (2022-02-17)

### Other Changes

#### Dependency updates
- Upgraded `azure-communication-common` to 1.0.8
- Upgraded `azure-core` to 1.25.0
- Upgraded `azure-identity` to 1.4.4

## 1.1.0-beta.1 (2022-01-24)

### Features Added
- Users can now purchase United Kingdom (GB) toll free and geographic phone numbers for PSTN Calling
- Users can now purchase Denmark (DK) toll free and geographic phone numbers for PSTN Calling

## 1.0.6 (2021-11-18)

### Other Changes

#### Dependency updates
- Upgraded `azure-communication-common` to 1.0.6
- Upgraded `azure-core` to 1.22.0
- Upgraded `azure-identity` to 1.4.1

## 1.0.5 (2021-10-06)

### Other Changes

#### Dependency updates
- Upgraded `azure-core` to 1.21.0

## 1.0.4 (2021-09-22)

### Other Changes

#### Dependency updates
- Upgraded `azure-communication-common` to 1.0.4
- Upgraded `azure-core` to 1.20.0

## 1.0.3 (2021-06-09)
Updated `azure-communication-phonenumbers` version

## 1.0.2 (2021-05-27)
- Dependency versions updated.

## 1.0.1 (2021-04-30)
### Bug fixes
- Remove dependency on unreleased azure-communication-common version

## 1.0.0 (2021-04-26)
- Update version

## 1.0.0-beta.7 (2021-03-29)
### Added
- Added `PollerFlux<PhoneNumberOperation, PhoneNumberSearchResult> beginSearchAvailablePhoneNumbers(String countryCode, PhoneNumberType phoneNumberType, PhoneNumberAssignmentType assignmentType, PhoneNumberCapabilities capabilities)` in PhoneNumbersAsyncClient.
- Added `PagedIterable<PurchasedPhoneNumber> listPurchasedPhoneNumbers()` in PhoneNumbersClient.
- Added `SyncPoller<PhoneNumberOperation, PhoneNumberSearchResult> beginSearchAvailablePhoneNumbers(String countryCode, PhoneNumberType phoneNumberType, PhoneNumberAssignmentType assignmentType, PhoneNumberCapabilities capabilities)` in PhoneNumbersClient.
- Added `SyncPoller<PhoneNumberOperation, PurchasePhoneNumbersResult> beginPurchasePhoneNumbers(String searchId)` in PhoneNumbersClient.
- Added `SyncPoller<PhoneNumberOperation, ReleasePhoneNumberResult> beginReleasePhoneNumber(String phoneNumber)` in PhoneNumbersClient.
- Added `SyncPoller<PhoneNumberOperation, PurchasedPhoneNumber> beginUpdatePhoneNumberCapabilities(String phoneNumber, PhoneNumberCapabilities capabilities)` in PhoneNumbersClient.
- Added `PurchasePhoneNumbersResult`.
- Added `ReleasePhoneNumbersResult`.

### Breaking Changes
- Renamed AcquiredPhoneNumber to PurchasedPhoneNumber.
- Renamed PhoneNumbersAsyncClient.getPhoneNumber and PhoneNumbersClient.getPhoneNumber to PhoneNumbersAsyncClient.getPurchasedPhoneNumber and PhoneNumbersClient.getPurchasedPhoneNumber.
- Renamed PhoneNumbersAsyncClient.getPhoneNumberWithResponse and PhoneNumbersClient.getPhoneNumberWithResponse to
PhoneNumbersAsyncClient.getPurchasedPhoneNumberWithResponse and PhoneNumbersClient.getPurchasedPhoneNumberWithResponse.
- Renamed PhoneNumbersAsyncClient.listPhoneNumbers and PhoneNumbersClient.listPhoneNumbers to PhoneNumbersAsyncClient.listPurchasedPhoneNumbers and PhoneNumbersClient.listPurchasedPhoneNumbers.
- Updated `PollerFlux<PhoneNumberOperation, Void> beginPurchasePhoneNumbers` to `PollerFlux<PhoneNumberOperation, PurchasePhoneNumbersResult> beginPurchasePhoneNumbers` in PhoneNumbersAsyncClient.
- Updated `PollerFlux<PhoneNumberOperation, Void> beginReleasePhoneNumber` to `public PollerFlux<PhoneNumberOperation, ReleasePhoneNumberResult> beginReleasePhoneNumber` in PhoneNumbersAsyncClient.
- Updated `SyncPoller<PhoneNumberOperation, Void> beginPurchasePhoneNumbers` to ` SyncPoller<PhoneNumberOperation, PurchasePhoneNumbersResult> beginPurchasePhoneNumbers` in PhoneNumbersClient.
- Updated `SyncPoller<PhoneNumberOperation, Void> beginReleasePhoneNumber` to `SyncPoller<PhoneNumberOperation, ReleasePhoneNumberResult> beginReleasePhoneNumber` in PhoneNumbersClient.
- Updated `PollerFlux<PhoneNumberOperation, PurchasedPhoneNumber> beginUpdatePhoneNumberCapabilities(String phoneNumber, PhoneNumberCapabilitiesRequest capabilitiesUpdateRequest)` to `PollerFlux<PhoneNumberOperation, PurchasedPhoneNumber> beginUpdatePhoneNumberCapabilities(String phoneNumber, PhoneNumberCapabilities capabilities)`.
- Updated `SyncPoller<PhoneNumberOperation, PurchasedPhoneNumber> beginUpdatePhoneNumberCapabilities(String phoneNumber, PhoneNumberCapabilitiesRequest capabilitiesUpdateRequest)` to `SyncPoller<PhoneNumberOperation, PurchasedPhoneNumber> beginUpdatePhoneNumberCapabilities(String phoneNumber, PhoneNumberCapabilities capabilities)`.
- Removed `CommunicationError`.
- Removed `PhoneNumberCapabilitiesRequest`.
- Moved `ReservationStatus` to the `models` folder.

## 1.0.0-beta.6 (2021-03-09)
### Added
- Added PhoneNumbersClient and PhoneNumbersAsyncClient (originally was part of the azure.communication.administration package).
- Added support for Azure Active Directory Authentication.

### Breaking Changes
- PhoneNumberAsyncClient has been replaced with PhoneNumbersAsyncClient, which has the same functionality but different APIs. To learn more about how PhoneNumbersAsyncClient works, refer to the [README.md][https://github.com/Azure/azure-sdk-for-java/blob/main/sdk/communication/azure-communication-phonenumbers/README.md].
- PhoneNumberClient has been replaced with PhoneNumbersClient, which has the same functionality but different APIs. To learn more about how PhoneNumbersClient works, refer to the [README.md][https://github.com/Azure/azure-sdk-for-java/blob/main/sdk/communication/azure-communication-phonenumbers/README.md].

<|MERGE_RESOLUTION|>--- conflicted
+++ resolved
@@ -10,8 +10,6 @@
 
 ### Other Changes
 
-<<<<<<< HEAD
-=======
 ## 1.2.1 (2025-03-03)
 
 ### Other Changes
@@ -21,7 +19,6 @@
 - Upgraded `azure-core-http-netty` from `1.15.8` to version `1.15.10`.
 - Upgraded `azure-core` from `1.55.0` to version `1.55.2`.
 
->>>>>>> 54d401de
 ## 1.2.0 (2025-02-11)
 
 ### Other Changes
