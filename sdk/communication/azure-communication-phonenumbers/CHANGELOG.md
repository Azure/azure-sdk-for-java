--- conflicted
+++ resolved
@@ -1,10 +1,6 @@
 # Release History
 
-<<<<<<< HEAD
-## 1.1.0-beta.5 (Unreleased)
-=======
 ## 1.1.0-beta.6 (Unreleased)
->>>>>>> 8d609db9
 
 ### Features Added
 
@@ -14,8 +10,6 @@
 
 ### Other Changes
 
-<<<<<<< HEAD
-=======
 ## 1.0.11 (2022-05-17)
 
 ### Other Changes
@@ -33,7 +27,6 @@
 - Upgraded `azure-communication-common` to 1.1.3
 - Upgraded `azure-core` to 1.28.0
 
->>>>>>> 8d609db9
 ## 1.1.0-beta.4 (2022-04-11)
 
 ### Other Changes
