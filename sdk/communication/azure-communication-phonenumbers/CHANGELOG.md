# Release History

<<<<<<< HEAD
## 1.0.9 (2022-03-16)
- Added interfaces from `com.azure.core.client.traits` to `PhoneNumbersClientBuilder`
- Added `retryOptions` to `PhoneNumbersClientBuilder`
- Added environment variable `AZURE_USERAGENT_OVERRIDE`, that overrides the HTTP header `x-ms-useragent` on the tests
- Upgraded `azure-communication-common` to 1.1.1
- Upgraded `azure-identity` to 1.4.6

## 1.1.0-beta.3 (2022-03-11)
=======
## 1.1.0-beta.3 (2022-03-15)
>>>>>>> 55b1b68e

### Features Added
- Added interfaces from `com.azure.core.client.traits` to `PhoneNumbersClientBuilder`
- Added `retryOptions` to `PhoneNumbersClientBuilder`
- Added environment variable `AZURE_USERAGENT_OVERRIDE`, that overrides the HTTP header `x-ms-useragent` on the tests
- Upgraded `azure-communication-common` to 1.1.1
- Upgraded `azure-identity` to 1.4.6

<<<<<<< HEAD
### Breaking Changes

### Bugs Fixed

### Other Changes

#### Dependency Updates

- Upgraded `azure-core` from `1.25.0` to version `1.26.0`.
- Upgraded `azure-communication-common` from `1.0.8` to version `1.1.1`.

## 1.0.8 (2022-02-15)
=======
## 1.1.0-beta.2 (2022-02-17)
>>>>>>> 55b1b68e

### Other Changes

#### Dependency Updates

- Upgraded `azure-core` from `1.24.1` to version `1.25.0`.
- Upgraded `azure-communication-common` from `1.0.7` to version `1.0.8`.

## 1.0.7 (2022-01-25)

### Other Changes

#### Dependency Updates

- Upgraded `azure-core` from `1.22.0` to version `1.24.1`.
- Upgraded `azure-communication-common` from `1.0.6` to version `1.0.7`.

## 1.0.6 (2021-11-18)

### Other Changes

#### Dependency updates
- Upgraded `azure-communication-common` to 1.0.6
- Upgraded `azure-core` to 1.22.0
- Upgraded `azure-identity` to 1.4.1

## 1.0.5 (2021-10-06)

### Other Changes

#### Dependency updates
- Upgraded `azure-core` to 1.21.0

## 1.0.4 (2021-09-22)

### Other Changes

#### Dependency updates
- Upgraded `azure-communication-common` to 1.0.4
- Upgraded `azure-core` to 1.20.0

## 1.0.3 (2021-06-09)
Updated `azure-communication-phonenumbers` version

## 1.0.2 (2021-05-27)
- Dependency versions updated.

## 1.0.1 (2021-04-30)
### Bug fixes
- Remove dependency on unreleased azure-communication-common version

## 1.0.0 (2021-04-26)
- Update version

## 1.0.0-beta.7 (2021-03-29)
### Added
- Added `PollerFlux<PhoneNumberOperation, PhoneNumberSearchResult> beginSearchAvailablePhoneNumbers(String countryCode, PhoneNumberType phoneNumberType, PhoneNumberAssignmentType assignmentType, PhoneNumberCapabilities capabilities)` in PhoneNumbersAsyncClient.
- Added `PagedIterable<PurchasedPhoneNumber> listPurchasedPhoneNumbers()` in PhoneNumbersClient.
- Added `SyncPoller<PhoneNumberOperation, PhoneNumberSearchResult> beginSearchAvailablePhoneNumbers(String countryCode, PhoneNumberType phoneNumberType, PhoneNumberAssignmentType assignmentType, PhoneNumberCapabilities capabilities)` in PhoneNumbersClient.
- Added `SyncPoller<PhoneNumberOperation, PurchasePhoneNumbersResult> beginPurchasePhoneNumbers(String searchId)` in PhoneNumbersClient.
- Added `SyncPoller<PhoneNumberOperation, ReleasePhoneNumberResult> beginReleasePhoneNumber(String phoneNumber)` in PhoneNumbersClient.
- Added `SyncPoller<PhoneNumberOperation, PurchasedPhoneNumber> beginUpdatePhoneNumberCapabilities(String phoneNumber, PhoneNumberCapabilities capabilities)` in PhoneNumbersClient.
- Added `PurchasePhoneNumbersResult`.
- Added `ReleasePhoneNumbersResult`.

### Breaking Changes
- Renamed AcquiredPhoneNumber to PurchasedPhoneNumber.
- Renamed PhoneNumbersAsyncClient.getPhoneNumber and PhoneNumbersClient.getPhoneNumber to PhoneNumbersAsyncClient.getPurchasedPhoneNumber and PhoneNumbersClient.getPurchasedPhoneNumber.
- Renamed PhoneNumbersAsyncClient.getPhoneNumberWithResponse and PhoneNumbersClient.getPhoneNumberWithResponse to
PhoneNumbersAsyncClient.getPurchasedPhoneNumberWithResponse and PhoneNumbersClient.getPurchasedPhoneNumberWithResponse.
- Renamed PhoneNumbersAsyncClient.listPhoneNumbers and PhoneNumbersClient.listPhoneNumbers to PhoneNumbersAsyncClient.listPurchasedPhoneNumbers and PhoneNumbersClient.listPurchasedPhoneNumbers.
- Updated `PollerFlux<PhoneNumberOperation, Void> beginPurchasePhoneNumbers` to `PollerFlux<PhoneNumberOperation, PurchasePhoneNumbersResult> beginPurchasePhoneNumbers` in PhoneNumbersAsyncClient.
- Updated `PollerFlux<PhoneNumberOperation, Void> beginReleasePhoneNumber` to `public PollerFlux<PhoneNumberOperation, ReleasePhoneNumberResult> beginReleasePhoneNumber` in PhoneNumbersAsyncClient.
- Updated `SyncPoller<PhoneNumberOperation, Void> beginPurchasePhoneNumbers` to ` SyncPoller<PhoneNumberOperation, PurchasePhoneNumbersResult> beginPurchasePhoneNumbers` in PhoneNumbersClient.
- Updated `SyncPoller<PhoneNumberOperation, Void> beginReleasePhoneNumber` to `SyncPoller<PhoneNumberOperation, ReleasePhoneNumberResult> beginReleasePhoneNumber` in PhoneNumbersClient.
- Updated `PollerFlux<PhoneNumberOperation, PurchasedPhoneNumber> beginUpdatePhoneNumberCapabilities(String phoneNumber, PhoneNumberCapabilitiesRequest capabilitiesUpdateRequest)` to `PollerFlux<PhoneNumberOperation, PurchasedPhoneNumber> beginUpdatePhoneNumberCapabilities(String phoneNumber, PhoneNumberCapabilities capabilities)`.
- Updated `SyncPoller<PhoneNumberOperation, PurchasedPhoneNumber> beginUpdatePhoneNumberCapabilities(String phoneNumber, PhoneNumberCapabilitiesRequest capabilitiesUpdateRequest)` to `SyncPoller<PhoneNumberOperation, PurchasedPhoneNumber> beginUpdatePhoneNumberCapabilities(String phoneNumber, PhoneNumberCapabilities capabilities)`.
- Removed `CommunicationError`.
- Removed `PhoneNumberCapabilitiesRequest`.
- Moved `ReservationStatus` to the `models` folder.

## 1.0.0-beta.6 (2021-03-09)
### Added
- Added PhoneNumbersClient and PhoneNumbersAsyncClient (originally was part of the azure.communication.administration package).
- Added support for Azure Active Directory Authentication.

### Breaking Changes
- PhoneNumberAsyncClient has been replaced with PhoneNumbersAsyncClient, which has the same functionality but different APIs. To learn more about how PhoneNumbersAsyncClient works, refer to the [README.md][https://github.com/Azure/azure-sdk-for-java/blob/main/sdk/communication/azure-communication-phonenumbers/README.md].
- PhoneNumberClient has been replaced with PhoneNumbersClient, which has the same functionality but different APIs. To learn more about how PhoneNumbersClient works, refer to the [README.md][https://github.com/Azure/azure-sdk-for-java/blob/main/sdk/communication/azure-communication-phonenumbers/README.md].

<|MERGE_RESOLUTION|>--- conflicted
+++ resolved
@@ -1,41 +1,14 @@
 # Release History
 
-<<<<<<< HEAD
-## 1.0.9 (2022-03-16)
-- Added interfaces from `com.azure.core.client.traits` to `PhoneNumbersClientBuilder`
-- Added `retryOptions` to `PhoneNumbersClientBuilder`
-- Added environment variable `AZURE_USERAGENT_OVERRIDE`, that overrides the HTTP header `x-ms-useragent` on the tests
-- Upgraded `azure-communication-common` to 1.1.1
-- Upgraded `azure-identity` to 1.4.6
-
-## 1.1.0-beta.3 (2022-03-11)
-=======
-## 1.1.0-beta.3 (2022-03-15)
->>>>>>> 55b1b68e
-
-### Features Added
-- Added interfaces from `com.azure.core.client.traits` to `PhoneNumbersClientBuilder`
-- Added `retryOptions` to `PhoneNumbersClientBuilder`
-- Added environment variable `AZURE_USERAGENT_OVERRIDE`, that overrides the HTTP header `x-ms-useragent` on the tests
-- Upgraded `azure-communication-common` to 1.1.1
-- Upgraded `azure-identity` to 1.4.6
-
-<<<<<<< HEAD
-### Breaking Changes
-
-### Bugs Fixed
+## 1.0.9 (2022-03-15)
 
 ### Other Changes
 
-#### Dependency Updates
-
+#### Dependency updates
 - Upgraded `azure-core` from `1.25.0` to version `1.26.0`.
-- Upgraded `azure-communication-common` from `1.0.8` to version `1.1.1`.
+- Upgraded `azure-communication-common` from `1.0.8` to `1.1.1`.
 
 ## 1.0.8 (2022-02-15)
-=======
-## 1.1.0-beta.2 (2022-02-17)
->>>>>>> 55b1b68e
 
 ### Other Changes
 
