--- conflicted
+++ resolved
@@ -1,6 +1,5 @@
 # Release History
 
-<<<<<<< HEAD
 ## 2.0.0-beta.1 (Unreleased)
 
 ## 1.2.0-beta.3 (Unreleased)
@@ -12,8 +11,6 @@
 ### Bugs Fixed
 
 ### Other Changes
-=======
->>>>>>> 634f3c79
 
 ## 1.2.0-beta.2 (2024-01-29)
 
