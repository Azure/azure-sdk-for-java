{
    "displayNames": {
        "true": "TestFromSource"
    },
    "matrix": {
        "Agent": {
            "ubuntu-20.04": {
                "OSVmImage": "MMSUbuntu20.04",
                "Pool": "azsdk-pool-mms-ubuntu-2004-general",
                "AZURE_TEST_AGENT": "UBUNTU_2004_JAVA8"
            },
            "macos-11": {
                "OSVmImage": "macos-11",
                "Pool": "Azure Pipelines",
<<<<<<< HEAD
=======
                "JavaTestVersion": "1.17",
                "AZURE_TEST_HTTP_CLIENTS": "netty",
>>>>>>> 200bf754
                "AZURE_TEST_AGENT": "MACOS_1015_JAVA11"
            }
        },
        "JavaTestVersion": [ "1.8", "1.17" ],
        "AZURE_TEST_HTTP_CLIENTS": [ "okhttp", "netty" ],
        "SKIP_UPDATE_CAPABILITIES_LIVE_TESTS": "false",
        "TestFromSource": false,
        "RunAggregateReports": false,
        "TestGoals": "surefire:test",
        "TestOptions": ""
    },
    "include": [
        {
            "Agent": {
                "ubuntu-20.04": {
                    "OSVmImage": "MMSUbuntu20.04",
                    "Pool": "azsdk-pool-mms-ubuntu-2004-general"
                }
            },
            "JavaTestVersion": "1.17",
            "AZURE_TEST_HTTP_CLIENTS": "netty",
            "TestFromSource": true,
            "TestGoals": "verify",
            "RunAggregateReports": false,
            "TestOptions": "-DskipCompile=true -DskipTestCompile=true -DcreateSourcesJar=false",
            "SKIP_UPDATE_CAPABILITIES_LIVE_TESTS": "false",
            "AZURE_TEST_AGENT": "UBUNTU_2004_JAVA11"
        },
        {
            "Agent": {
                "windows-2022": {
                    "OSVmImage": "windows-2022",
                    "Pool": "azsdk-pool-mms-win-2022-general"
                }
            },
            "JavaTestVersion": "1.17",
<<<<<<< HEAD
=======
            "RunAggregateReports": true,
>>>>>>> 200bf754
            "AZURE_TEST_HTTP_CLIENTS": "netty",
            "TestFromSource": false,
            "RunAggregateReports": true,
            "TestGoals": "verify",
            "TestOptions": "-DskipCompile=true -DskipTestCompile=true -DcreateSourcesJar=false",
            "SKIP_UPDATE_CAPABILITIES_LIVE_TESTS": "false",
            "AZURE_TEST_AGENT": "WINDOWS_2019_JAVA11"
        }
    ]
}<|MERGE_RESOLUTION|>--- conflicted
+++ resolved
@@ -12,11 +12,8 @@
             "macos-11": {
                 "OSVmImage": "macos-11",
                 "Pool": "Azure Pipelines",
-<<<<<<< HEAD
-=======
                 "JavaTestVersion": "1.17",
                 "AZURE_TEST_HTTP_CLIENTS": "netty",
->>>>>>> 200bf754
                 "AZURE_TEST_AGENT": "MACOS_1015_JAVA11"
             }
         },
@@ -53,10 +50,6 @@
                 }
             },
             "JavaTestVersion": "1.17",
-<<<<<<< HEAD
-=======
-            "RunAggregateReports": true,
->>>>>>> 200bf754
             "AZURE_TEST_HTTP_CLIENTS": "netty",
             "TestFromSource": false,
             "RunAggregateReports": true,
