{
  "networkCallRecords" : [ {
    "Method" : "GET",
    "Uri" : "https://REDACTED.communication.azure.com/phoneNumbers/+REDACTED?api-version=2021-03-07",
    "Headers" : {
<<<<<<< HEAD
      "User-Agent" : "azsdk-java-azure-communication-phonenumbers/1.1.0-beta.1 (11.0.7; Windows 10; 10.0)",
      "x-ms-client-request-id" : "7c737a68-3466-4254-8ecc-aa15e6acedc4"
=======
      "User-Agent" : "azsdk-java-azure-communication-phonenumbers/1.1.0-beta.3 (17.0.2; Windows 11; 10.0)",
      "x-ms-client-request-id" : "d6d040ef-1982-4b7e-a7bf-bf1156aae15f"
>>>>>>> f23096dd
    },
    "Response" : {
      "Transfer-Encoding" : "chunked",
      "X-Cache" : "CONFIG_NOCACHE",
<<<<<<< HEAD
      "api-supported-versions" : "2021-03-07",
      "X-Processing-Time" : "993ms",
      "MS-CV" : "1G27gJMAxEKmkc1qtg18JA.0",
      "retry-after" : "0",
      "X-Azure-Ref" : "0qb7DYAAAAADh6Io+PJqAR4/rWaIgBxBTWVZSMzBFREdFMDQxNAA5ZmM3YjUxOS1hOGNjLTRmODktOTM1ZS1jOTE0OGFlMDllODE=",
      "StatusCode" : "200",
      "Body" : "{\"id\":\"REDACTED\",\"phoneNumber\":\"+REDACTED\",\"countryCode\":\"US\",\"phoneNumberType\":\"tollFree\",\"capabilities\":{\"calling\":\"outbound\",\"sms\":\"outbound\"},\"assignmentType\":\"application\",\"purchaseDate\":\"2021-03-09T15:03:04.7513808+00:00\",\"cost\":{\"amount\":2.0,\"currencyCode\":\"USD\",\"billingFrequency\":\"monthly\"}}",
      "Date" : "Fri, 11 Jun 2021 19:51:06 GMT",
=======
      "api-supported-versions" : "2021-03-07, 2022-01-11-preview2",
      "retry-after" : "0",
      "StatusCode" : "200",
      "Date" : "Wed, 09 Mar 2022 16:10:39 GMT",
      "Strict-Transport-Security" : "max-age=2592000",
      "X-Processing-Time" : "918ms",
      "MS-CV" : "OgWqMTM5e0+vZRBmEStOHQ.0",
      "X-Azure-Ref" : "0ftEoYgAAAAA6hqUr0/WOQIbHaXVONW1bU0FPMzFFREdFMTIxMgA5ZmM3YjUxOS1hOGNjLTRmODktOTM1ZS1jOTE0OGFlMDllODE=",
      "Body" : "{\"id\":\"REDACTED\",\"phoneNumber\":\"+REDACTED\",\"countryCode\":\"US\",\"phoneNumberType\":\"tollFree\",\"capabilities\":{\"calling\":\"outbound\",\"sms\":\"outbound\"},\"assignmentType\":\"application\",\"purchaseDate\":\"2021-06-23T23:38:41.0997634+00:00\",\"cost\":{\"amount\":2.0,\"currencyCode\":\"USD\",\"billingFrequency\":\"monthly\"}}",
>>>>>>> f23096dd
      "Content-Type" : "application/json; charset=utf-8",
      "Request-Context" : "appId="
    },
    "Exception" : null
  } ],
  "variables" : [ ]
}<|MERGE_RESOLUTION|>--- conflicted
+++ resolved
@@ -3,27 +3,12 @@
     "Method" : "GET",
     "Uri" : "https://REDACTED.communication.azure.com/phoneNumbers/+REDACTED?api-version=2021-03-07",
     "Headers" : {
-<<<<<<< HEAD
-      "User-Agent" : "azsdk-java-azure-communication-phonenumbers/1.1.0-beta.1 (11.0.7; Windows 10; 10.0)",
-      "x-ms-client-request-id" : "7c737a68-3466-4254-8ecc-aa15e6acedc4"
-=======
       "User-Agent" : "azsdk-java-azure-communication-phonenumbers/1.1.0-beta.3 (17.0.2; Windows 11; 10.0)",
       "x-ms-client-request-id" : "d6d040ef-1982-4b7e-a7bf-bf1156aae15f"
->>>>>>> f23096dd
     },
     "Response" : {
       "Transfer-Encoding" : "chunked",
       "X-Cache" : "CONFIG_NOCACHE",
-<<<<<<< HEAD
-      "api-supported-versions" : "2021-03-07",
-      "X-Processing-Time" : "993ms",
-      "MS-CV" : "1G27gJMAxEKmkc1qtg18JA.0",
-      "retry-after" : "0",
-      "X-Azure-Ref" : "0qb7DYAAAAADh6Io+PJqAR4/rWaIgBxBTWVZSMzBFREdFMDQxNAA5ZmM3YjUxOS1hOGNjLTRmODktOTM1ZS1jOTE0OGFlMDllODE=",
-      "StatusCode" : "200",
-      "Body" : "{\"id\":\"REDACTED\",\"phoneNumber\":\"+REDACTED\",\"countryCode\":\"US\",\"phoneNumberType\":\"tollFree\",\"capabilities\":{\"calling\":\"outbound\",\"sms\":\"outbound\"},\"assignmentType\":\"application\",\"purchaseDate\":\"2021-03-09T15:03:04.7513808+00:00\",\"cost\":{\"amount\":2.0,\"currencyCode\":\"USD\",\"billingFrequency\":\"monthly\"}}",
-      "Date" : "Fri, 11 Jun 2021 19:51:06 GMT",
-=======
       "api-supported-versions" : "2021-03-07, 2022-01-11-preview2",
       "retry-after" : "0",
       "StatusCode" : "200",
@@ -33,7 +18,6 @@
       "MS-CV" : "OgWqMTM5e0+vZRBmEStOHQ.0",
       "X-Azure-Ref" : "0ftEoYgAAAAA6hqUr0/WOQIbHaXVONW1bU0FPMzFFREdFMTIxMgA5ZmM3YjUxOS1hOGNjLTRmODktOTM1ZS1jOTE0OGFlMDllODE=",
       "Body" : "{\"id\":\"REDACTED\",\"phoneNumber\":\"+REDACTED\",\"countryCode\":\"US\",\"phoneNumberType\":\"tollFree\",\"capabilities\":{\"calling\":\"outbound\",\"sms\":\"outbound\"},\"assignmentType\":\"application\",\"purchaseDate\":\"2021-06-23T23:38:41.0997634+00:00\",\"cost\":{\"amount\":2.0,\"currencyCode\":\"USD\",\"billingFrequency\":\"monthly\"}}",
->>>>>>> f23096dd
       "Content-Type" : "application/json; charset=utf-8",
       "Request-Context" : "appId="
     },
