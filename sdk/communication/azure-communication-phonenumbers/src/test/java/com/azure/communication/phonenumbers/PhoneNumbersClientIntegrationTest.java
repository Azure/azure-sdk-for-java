// Copyright (c) Microsoft Corporation. All rights reserved.
// Licensed under the MIT License.
package com.azure.communication.phonenumbers;

<<<<<<< HEAD
import com.azure.communication.phonenumbers.models.OperatorInformationResult;
=======
import com.azure.communication.phonenumbers.implementation.converters.PhoneNumberErrorConverter;
import com.azure.communication.phonenumbers.implementation.models.CommunicationError;
import com.azure.communication.phonenumbers.implementation.models.CommunicationErrorResponseException;
import com.azure.communication.phonenumbers.models.PhoneNumberAdministrativeDivision;
>>>>>>> 810205fd
import com.azure.communication.phonenumbers.models.PhoneNumberAreaCode;
import com.azure.communication.phonenumbers.models.PhoneNumberAssignmentType;
import com.azure.communication.phonenumbers.models.PhoneNumberCapabilities;
import com.azure.communication.phonenumbers.models.PhoneNumberCapabilityType;
import com.azure.communication.phonenumbers.models.PhoneNumberCountry;
import com.azure.communication.phonenumbers.models.PhoneNumberError;
import com.azure.communication.phonenumbers.models.PhoneNumberLocality;
import com.azure.communication.phonenumbers.models.PhoneNumberOffering;
import com.azure.communication.phonenumbers.models.PhoneNumberOperation;
import com.azure.communication.phonenumbers.models.PhoneNumberOperationStatus;
import com.azure.communication.phonenumbers.models.PhoneNumberSearchOptions;
import com.azure.communication.phonenumbers.models.PhoneNumberSearchResult;
import com.azure.communication.phonenumbers.models.PhoneNumberType;
import com.azure.communication.phonenumbers.models.PurchasePhoneNumbersResult;
import com.azure.communication.phonenumbers.models.PurchasedPhoneNumber;
import com.azure.communication.phonenumbers.models.ReleasePhoneNumberResult;
import com.azure.core.http.HttpClient;
import com.azure.core.http.rest.PagedIterable;
import com.azure.core.http.rest.Response;
import com.azure.core.test.TestMode;
import com.azure.core.util.Context;
import com.azure.core.util.polling.LongRunningOperationStatus;
import com.azure.core.util.polling.PollResponse;
import com.azure.core.util.polling.SyncPoller;
import org.junit.jupiter.api.condition.DisabledIfEnvironmentVariable;
import org.junit.jupiter.params.ParameterizedTest;
import org.junit.jupiter.params.provider.MethodSource;

import java.time.Duration;
import java.util.ArrayList;
<<<<<<< HEAD
=======
import java.util.Arrays;
>>>>>>> 810205fd
import java.util.List;

import static org.junit.jupiter.api.Assertions.assertEquals;
import static org.junit.jupiter.api.Assertions.assertNotNull;
import static org.junit.jupiter.api.Assertions.assertThrows;
import static org.junit.jupiter.api.Assertions.assertTrue;
import static org.junit.jupiter.api.Assertions.fail;

public class PhoneNumbersClientIntegrationTest extends PhoneNumbersIntegrationTestBase {

    @ParameterizedTest
    @MethodSource("com.azure.core.test.TestBase#getHttpClients")
    public void getPurchasedPhoneNumber(HttpClient httpClient) {
        String phoneNumber = redactIfPlaybackMode(getTestPhoneNumber());
        PurchasedPhoneNumber number = this.getClientWithConnectionString(httpClient, "getPurchasedPhoneNumberSync")
                .getPurchasedPhoneNumber(phoneNumber);
        assertEquals(phoneNumber, number.getPhoneNumber());
        assertEquals(COUNTRY_CODE, number.getCountryCode());
    }

    @ParameterizedTest
    @MethodSource("com.azure.core.test.TestBase#getHttpClients")
    public void getPurchasedPhoneNumberWithAAD(HttpClient httpClient) {
        String phoneNumber = redactIfPlaybackMode(getTestPhoneNumber());
        PurchasedPhoneNumber number = this
                .getClientWithManagedIdentity(httpClient, "getPurchasedPhoneNumberWithAADSync")
                .getPurchasedPhoneNumber(phoneNumber);
        assertEquals(phoneNumber, number.getPhoneNumber());
        assertEquals(COUNTRY_CODE, number.getCountryCode());
    }

    @ParameterizedTest
    @MethodSource("com.azure.core.test.TestBase#getHttpClients")
    public void getPurchasedPhoneNumberWithResponse(HttpClient httpClient) {
        String phoneNumber = redactIfPlaybackMode(getTestPhoneNumber());
        Response<PurchasedPhoneNumber> response = this
                .getClientWithConnectionString(httpClient, "getPurchasedPhoneNumberWithResponseSync")
                .getPurchasedPhoneNumberWithResponse(phoneNumber, Context.NONE);
        PurchasedPhoneNumber number = response.getValue();
        assertEquals(200, response.getStatusCode());
        assertEquals(phoneNumber, number.getPhoneNumber());
        assertEquals(COUNTRY_CODE, number.getCountryCode());
    }

    @ParameterizedTest
    @MethodSource("com.azure.core.test.TestBase#getHttpClients")
    public void listPurchasedPhoneNumbers(HttpClient httpClient) {
        PagedIterable<PurchasedPhoneNumber> numbers = this
                .getClientWithConnectionString(httpClient, "listPurchasedPhoneNumbersSync")
                .listPurchasedPhoneNumbers(Context.NONE);
        PurchasedPhoneNumber number = numbers.iterator().next();
        assertNotNull(number.getPhoneNumber());
        assertEquals(COUNTRY_CODE, number.getCountryCode());
    }

    @ParameterizedTest
    @MethodSource("com.azure.core.test.TestBase#getHttpClients")
    public void listPurchasedPhoneNumbersWithoutContext(HttpClient httpClient) {
        PagedIterable<PurchasedPhoneNumber> numbers = this
                .getClientWithConnectionString(httpClient, "listPurchasedPhoneNumbersSync").listPurchasedPhoneNumbers();
        PurchasedPhoneNumber number = numbers.iterator().next();
        assertNotNull(number.getPhoneNumber());
        assertEquals(COUNTRY_CODE, number.getCountryCode());
    }

    @ParameterizedTest
    @MethodSource("com.azure.core.test.TestBase#getHttpClients")
    @DisabledIfEnvironmentVariable(named = "COMMUNICATION_SKIP_INT_PHONENUMBERS_TEST", matches = "(?i)(true)")
    public void beginSearchAvailablePhoneNumbers(HttpClient httpClient) {
        SyncPoller<PhoneNumberOperation, PhoneNumberSearchResult> poller = beginSearchAvailablePhoneNumbersHelper(
                httpClient, "beginSearchAvailablePhoneNumbersSync", true);
        PollResponse<PhoneNumberOperation> response = poller.waitForCompletion();
        if (LongRunningOperationStatus.SUCCESSFULLY_COMPLETED == response.getStatus()) {
            PhoneNumberSearchResult searchResult = poller.getFinalResult();
            assertEquals(searchResult.getPhoneNumbers().size(), 1);
            assertNotNull(searchResult.getSearchId());
        } else {
            fail("Long Running Operation Status was not successfully completed");
        }
    }

    @ParameterizedTest
    @MethodSource("com.azure.core.test.TestBase#getHttpClients")
    @DisabledIfEnvironmentVariable(named = "SKIP_LIVE_TEST", matches = "(?i)(true)")
    public void beginPurchaseandReleasePhoneNumbersWithoutContext(HttpClient httpClient) {
        SyncPoller<PhoneNumberOperation, PhoneNumberSearchResult> poller = beginSearchAvailablePhoneNumbersHelper(
                httpClient, "beginPurchaseandReleasePhoneNumbers_beginSearchAvailablePhoneNumbersWithoutContextSync",
                false);
        PollResponse<PhoneNumberOperation> response = poller.waitForCompletion();
        if (LongRunningOperationStatus.SUCCESSFULLY_COMPLETED == response.getStatus()) {
            PhoneNumberSearchResult searchResult = poller.getFinalResult();
            String phoneNumber = searchResult.getPhoneNumbers().get(0);
            PollResponse<PhoneNumberOperation> purchaseOperationResponse = beginPurchasePhoneNumbersHelper(httpClient,
                    searchResult.getSearchId(), "beginPurchasePhoneNumbersWithoutContextSync", false)
                    .waitForCompletion();
            assertEquals(LongRunningOperationStatus.SUCCESSFULLY_COMPLETED, purchaseOperationResponse.getStatus());
            PollResponse<PhoneNumberOperation> releaseOperationResponse = beginReleasePhoneNumberHelper(httpClient,
                    phoneNumber, "beginReleasePhoneNumberWithoutContextSync", false).waitForCompletion();
            assertEquals(LongRunningOperationStatus.SUCCESSFULLY_COMPLETED, releaseOperationResponse.getStatus());
        } else {
            fail("Long Running Operation Status was not successfully completed");
        }
    }

    @ParameterizedTest
    @MethodSource("com.azure.core.test.TestBase#getHttpClients")
    @DisabledIfEnvironmentVariable(named = "SKIP_LIVE_TEST", matches = "(?i)(true)")
    public void beginPurchaseandReleasePhoneNumbers(HttpClient httpClient) {
        SyncPoller<PhoneNumberOperation, PhoneNumberSearchResult> poller = beginSearchAvailablePhoneNumbersHelper(
                httpClient, "beginPurchaseandReleasePhoneNumbers_beginSearchAvailablePhoneNumbersSync", true);
        PollResponse<PhoneNumberOperation> response = poller.waitForCompletion();
        if (LongRunningOperationStatus.SUCCESSFULLY_COMPLETED == response.getStatus()) {
            PhoneNumberSearchResult searchResult = poller.getFinalResult();
            String phoneNumber = searchResult.getPhoneNumbers().get(0);
            PollResponse<PhoneNumberOperation> purchaseOperationResponse = beginPurchasePhoneNumbersHelper(httpClient,
                    searchResult.getSearchId(), "beginPurchasePhoneNumbersSync", true).waitForCompletion();
            assertEquals(LongRunningOperationStatus.SUCCESSFULLY_COMPLETED, purchaseOperationResponse.getStatus());
            PollResponse<PhoneNumberOperation> releaseOperationResponse = beginReleasePhoneNumberHelper(httpClient,
                    phoneNumber, "beginReleasePhoneNumberSync", true).waitForCompletion();
            assertEquals(LongRunningOperationStatus.SUCCESSFULLY_COMPLETED, releaseOperationResponse.getStatus());
        } else {
            fail("Long Running Operation Status was not successfully completed");
        }
    }

    @ParameterizedTest
    @MethodSource("com.azure.core.test.TestBase#getHttpClients")
    @DisabledIfEnvironmentVariable(named = "COMMUNICATION_SKIP_INT_PHONENUMBERS_TEST", matches = "(?i)(true)")
    public void beginUpdatePhoneNumberCapabilitiesWithoutContext(HttpClient httpClient) {
        String phoneNumber = getTestPhoneNumber();
        PollResponse<PhoneNumberOperation> result = beginUpdatePhoneNumberCapabilitiesHelper(httpClient, phoneNumber,
                "beginUpdatePhoneNumberCapabilitiesWithoutContextSync", false).waitForCompletion();
        assertEquals(LongRunningOperationStatus.SUCCESSFULLY_COMPLETED, result.getStatus());
        assertEquals(PhoneNumberOperationStatus.SUCCEEDED, result.getValue().getStatus());
    }

    @ParameterizedTest
    @MethodSource("com.azure.core.test.TestBase#getHttpClients")
    @DisabledIfEnvironmentVariable(named = "COMMUNICATION_SKIP_INT_PHONENUMBERS_TEST", matches = "(?i)(true)")
    @DisabledIfEnvironmentVariable(named = "SKIP_UPDATE_CAPABILITIES_LIVE_TESTS", matches = "(?i)(true)")
    public void beginUpdatePhoneNumberCapabilities(HttpClient httpClient) {
        String phoneNumber = getTestPhoneNumber();
        PollResponse<PhoneNumberOperation> result = beginUpdatePhoneNumberCapabilitiesHelper(httpClient, phoneNumber,
                "beginUpdatePhoneNumberCapabilities", true).waitForCompletion();
        assertEquals(LongRunningOperationStatus.SUCCESSFULLY_COMPLETED, result.getStatus());
        assertEquals(PhoneNumberOperationStatus.SUCCEEDED, result.getValue().getStatus());
    }

    @ParameterizedTest
    @MethodSource("com.azure.core.test.TestBase#getHttpClients")
    public void getTollFreeAreaCodesWithoutContext(HttpClient httpClient) {
        PagedIterable<PhoneNumberAreaCode> areaCodesResult = this
                .getClientWithConnectionString(httpClient, "listAvailableTollFreeAreaCodes")
                .listAvailableTollFreeAreaCodes("US");
        List<String> expectedAreaCodes = Arrays.asList("888", "877", "866", "855", "844", "800", "833", "88");
        for (PhoneNumberAreaCode areaCode : areaCodesResult) {
            assertTrue(expectedAreaCodes.contains(areaCode.getAreaCode()));
        }
        assertNotNull(areaCodesResult);
    }

    @ParameterizedTest
    @MethodSource("com.azure.core.test.TestBase#getHttpClients")
    public void getTollFreeAreaCodes(HttpClient httpClient) {
        PagedIterable<PhoneNumberAreaCode> areaCodesResult = this
                .getClientWithConnectionString(httpClient, "listAvailableTollFreeAreaCodes")
                .listAvailableTollFreeAreaCodes("US", Context.NONE);
        List<String> expectedAreaCodes = Arrays.asList("888", "877", "866", "855", "844", "800", "833", "88");
        for (PhoneNumberAreaCode areaCode : areaCodesResult) {
            assertTrue(expectedAreaCodes.contains(areaCode.getAreaCode()));
        }
        assertNotNull(areaCodesResult);
    }

    @ParameterizedTest
    @MethodSource("com.azure.core.test.TestBase#getHttpClients")
    public void getTollFreeAreaCodesWrongCountryCode(HttpClient httpClient) {
        PhoneNumbersClient client = this.getClientWithConnectionString(httpClient, "listAvailableAreaCodes");

        assertThrows(RuntimeException.class,
                () -> client.listAvailableTollFreeAreaCodes("XX", null).iterator().next(),
                "Unable to parse country code.");
    }

    @ParameterizedTest
    @MethodSource("com.azure.core.test.TestBase#getHttpClients")
    public void getGeographicAreaCodesWithoutContext(HttpClient httpClient) {
        PhoneNumberLocality locality = this.getClientWithConnectionString(httpClient, "listAvailableLocalities")
                .listAvailableLocalities("US", null).iterator().next();
        PagedIterable<PhoneNumberAreaCode> areaCodesResult = this
                .getClientWithConnectionString(httpClient, "listAvailableGeographicAreaCodes")
                .listAvailableGeographicAreaCodes("US", PhoneNumberAssignmentType.PERSON, locality.getLocalizedName(),
                        locality.getAdministrativeDivision().getAbbreviatedName());
        PhoneNumberAreaCode areaCodes = areaCodesResult.iterator().next();
        assertNotNull(areaCodes);
        assertNotNull(areaCodes.getAreaCode());
    }

    @ParameterizedTest
    @MethodSource("com.azure.core.test.TestBase#getHttpClients")
    public void getGeographicAreaCodes(HttpClient httpClient) {
        PhoneNumberLocality locality = this.getClientWithConnectionString(httpClient, "listAvailableLocalities")
                .listAvailableLocalities("US", null).iterator().next();
        PagedIterable<PhoneNumberAreaCode> areaCodesResult = this
                .getClientWithConnectionString(httpClient, "listAvailableGeographicAreaCodes")
                .listAvailableGeographicAreaCodes("US", PhoneNumberAssignmentType.PERSON, locality.getLocalizedName(),
                        locality.getAdministrativeDivision().getAbbreviatedName(), Context.NONE);
        PhoneNumberAreaCode areaCodes = areaCodesResult.iterator().next();
        assertNotNull(areaCodes);
        assertNotNull(areaCodes.getAreaCode());
    }

    @ParameterizedTest
    @MethodSource("com.azure.core.test.TestBase#getHttpClients")
    public void getGeographicAreaCodesWrongLocality(HttpClient httpClient) {
        PhoneNumbersClient client = this.getClientWithConnectionString(httpClient, "listAvailableAreaCodes");

        assertThrows(RuntimeException.class,
                () -> client.listAvailableGeographicAreaCodes("US", PhoneNumberAssignmentType.PERSON, "XX",
                        "XX").iterator().next(),
                "No area codes were found for the given parameters");
    }

    @ParameterizedTest
    @MethodSource("com.azure.core.test.TestBase#getHttpClients")
    public void getCountriesWithoutContext(HttpClient httpClient) {
        PagedIterable<PhoneNumberCountry> countriesResult = this
                .getClientWithConnectionString(httpClient, "listAvailableCountries").listAvailableCountries();
        PhoneNumberCountry country = countriesResult.iterator().next();
        assertNotNull(country);
        assertNotNull(country.getCountryCode());
        assertNotNull(country.getLocalizedName());
    }

    @ParameterizedTest
    @MethodSource("com.azure.core.test.TestBase#getHttpClients")
    public void getCountries(HttpClient httpClient) {
        PagedIterable<PhoneNumberCountry> countriesResult = this
                .getClientWithConnectionString(httpClient, "listAvailableCountries")
                .listAvailableCountries(Context.NONE);
        PhoneNumberCountry country = countriesResult.iterator().next();
        assertNotNull(country);
        assertNotNull(country.getCountryCode());
        assertNotNull(country.getLocalizedName());
    }

    @ParameterizedTest
    @MethodSource("com.azure.core.test.TestBase#getHttpClients")
    public void getLocalitiesWithoutContext(HttpClient httpClient) {
        PagedIterable<PhoneNumberLocality> localitiesResult = this
                .getClientWithConnectionString(httpClient, "listAvailableLocalities")
                .listAvailableLocalities("US", null);
        PhoneNumberLocality locality = localitiesResult.iterator().next();
        assertNotNull(locality);
    }

    @ParameterizedTest
    @MethodSource("com.azure.core.test.TestBase#getHttpClients")
    public void getLocalities(HttpClient httpClient) {
        PagedIterable<PhoneNumberLocality> localitiesResult = this
                .getClientWithConnectionString(httpClient, "listAvailableLocalities")
                .listAvailableLocalities("US", null, Context.NONE);
        PhoneNumberLocality locality = localitiesResult.iterator().next();
        assertNotNull(locality);
    }

    @ParameterizedTest
    @MethodSource("com.azure.core.test.TestBase#getHttpClients")
    public void getLocalitiesWithInvalidAdministrativeDivision(HttpClient httpClient) {
        PhoneNumbersClient client = this.getClientWithConnectionString(httpClient, "listAvailableLocalities");

        assertThrows(CommunicationErrorResponseException.class,
                () -> client.listAvailableLocalities("US", "null").iterator().next(),
                "No localities were found for the given parameters");
    }

    @ParameterizedTest
    @MethodSource("com.azure.core.test.TestBase#getHttpClients")
    public void getLocalitiesWithAdministrativeDivision(HttpClient httpClient) {
        PhoneNumberAdministrativeDivision localityAdministraiveDivision = this.getClientWithConnectionString(httpClient, "listAvailableLocalities")
                .listAvailableLocalities("US", null).iterator().next().getAdministrativeDivision();
        PagedIterable<PhoneNumberLocality> localitiesResult = this
                .getClientWithConnectionString(httpClient, "listAvailableLocalities")
                .listAvailableLocalities("US", localityAdministraiveDivision.getAbbreviatedName());
        PhoneNumberLocality locality = localitiesResult.iterator().next();
        assertNotNull(locality);
        assertEquals(locality.getAdministrativeDivision().getAbbreviatedName(), localityAdministraiveDivision.getAbbreviatedName());
        assertEquals(locality.getAdministrativeDivision().getLocalizedName(), localityAdministraiveDivision.getLocalizedName());
    }

    @ParameterizedTest
    @MethodSource("com.azure.core.test.TestBase#getHttpClients")
    public void getOfferingsWithoutContext(HttpClient httpClient) {
        PagedIterable<PhoneNumberOffering> offeringsResult = this
                .getClientWithConnectionString(httpClient, "listAvailableOfferings")
                .listAvailableOfferings("US", null, null);
        PhoneNumberOffering offering = offeringsResult.iterator().next();
        assertNotNull(offering);
    }

    @ParameterizedTest
    @MethodSource("com.azure.core.test.TestBase#getHttpClients")
    public void getOfferings(HttpClient httpClient) {
        PagedIterable<PhoneNumberOffering> offeringsResult = this
                .getClientWithConnectionString(httpClient, "listAvailableOfferings")
                .listAvailableOfferings("US", null, null, Context.NONE);
        PhoneNumberOffering offering = offeringsResult.iterator().next();
        assertNotNull(offering);
    }

    @ParameterizedTest
    @MethodSource("com.azure.core.test.TestBase#getHttpClients")
    public void getTollFreeAreaCodesWithAAD(HttpClient httpClient) {
        PagedIterable<PhoneNumberAreaCode> areaCodesResult = this
                .getClientWithManagedIdentity(httpClient, "listAvailableTollFreeAreaCodes")
                .listAvailableTollFreeAreaCodes("US");
        List<String> expectedAreaCodes = Arrays.asList("888", "877", "866", "855", "844", "800", "833", "88");
        for (PhoneNumberAreaCode areaCode : areaCodesResult) {
            assertTrue(expectedAreaCodes.contains(areaCode.getAreaCode()));
        }
        assertNotNull(areaCodesResult);
    }

    @ParameterizedTest
    @MethodSource("com.azure.core.test.TestBase#getHttpClients")
    public void getGeographicAreaCodesWithAAD(HttpClient httpClient) {
        PhoneNumberLocality locality = this.getClientWithConnectionString(httpClient, "listAvailableLocalities")
                .listAvailableLocalities("US", null).iterator().next();
        PagedIterable<PhoneNumberAreaCode> areaCodesResult = this
                .getClientWithManagedIdentity(httpClient, "listAvailableGeographicAreaCodes")
                .listAvailableGeographicAreaCodes("US", PhoneNumberAssignmentType.PERSON, locality.getLocalizedName(),
                        locality.getAdministrativeDivision().getAbbreviatedName());
        PhoneNumberAreaCode areaCodes = areaCodesResult.iterator().next();
        assertNotNull(areaCodes);
        assertNotNull(areaCodes.getAreaCode());
    }

    @ParameterizedTest
    @MethodSource("com.azure.core.test.TestBase#getHttpClients")
    public void getCountriesWithAAD(HttpClient httpClient) {
        PagedIterable<PhoneNumberCountry> countriesResult = this
                .getClientWithManagedIdentity(httpClient, "listAvailableCountries").listAvailableCountries();
        PhoneNumberCountry country = countriesResult.iterator().next();
        assertNotNull(country);
        assertNotNull(country.getCountryCode());
        assertNotNull(country.getLocalizedName());
    }

    @ParameterizedTest
    @MethodSource("com.azure.core.test.TestBase#getHttpClients")
    public void getLocalitiesWithAAD(HttpClient httpClient) {
        PagedIterable<PhoneNumberLocality> localitiesResult = this
                .getClientWithManagedIdentity(httpClient, "listAvailableLocalities")
                .listAvailableLocalities("US", null);
        PhoneNumberLocality locality = localitiesResult.iterator().next();
        assertNotNull(locality);
    }

    @ParameterizedTest
    @MethodSource("com.azure.core.test.TestBase#getHttpClients")
    public void getLocalitiesWithAdministrativeDivisionWithAAD(HttpClient httpClient) {
        PagedIterable<PhoneNumberLocality> localities = this
                .getClientWithManagedIdentity(httpClient, "listAvailableLocalities")
                .listAvailableLocalities("US", null);
        PhoneNumberLocality localityWithAD = localities.iterator().next();

        PagedIterable<PhoneNumberLocality> localitiesResult = this
                .getClientWithManagedIdentity(httpClient, "listAvailableLocalities")
                .listAvailableLocalities("US", localityWithAD.getAdministrativeDivision().getAbbreviatedName());
        PhoneNumberLocality locality = localitiesResult.iterator().next();
        assertNotNull(locality);
        assertEquals(locality.getAdministrativeDivision().getAbbreviatedName(), localityWithAD.getAdministrativeDivision().getAbbreviatedName());
        assertEquals(locality.getAdministrativeDivision().getLocalizedName(), localityWithAD.getAdministrativeDivision().getLocalizedName());
    }

    @ParameterizedTest
    @MethodSource("com.azure.core.test.TestBase#getHttpClients")
    public void getOfferingsWithAAD(HttpClient httpClient) {
        PagedIterable<PhoneNumberOffering> offeringsResult = this
                .getClientWithManagedIdentity(httpClient, "listAvailableOfferings")
                .listAvailableOfferings("US", null, null);
        PhoneNumberOffering offering = offeringsResult.iterator().next();
        assertNotNull(offering);
    }

    @ParameterizedTest
    @MethodSource("com.azure.core.test.TestBase#getHttpClients")
<<<<<<< HEAD
    public void searchOperatorInformation(HttpClient httpClient) {
        List<String> phoneNumbers = new ArrayList<String>();
        phoneNumbers.add(redactIfPlaybackMode(getTestPhoneNumber()));
        OperatorInformationResult result = this.getClientWithConnectionString(httpClient, "searchOperatorInformation")
                .searchOperatorInformation(phoneNumbers);
        assertEquals(phoneNumbers.get(0), result.getValues().get(0).getPhoneNumber());
=======
    public void convertCommunicationError(HttpClient httpClient) {
        List<PhoneNumberError> details = new ArrayList<PhoneNumberError>();
        CommunicationError communicationError = new CommunicationError();
        communicationError.setCode("500");
        communicationError.setMessage("Communication Error");

        PhoneNumberError phoneNumberError = new PhoneNumberError(
            communicationError.getMessage(),
            communicationError.getCode(),
            communicationError.getTarget(),
            details
        );
        PhoneNumberError error = PhoneNumberErrorConverter.convert(communicationError);
        assertEquals(phoneNumberError.getCode(), error.getCode());
        assertEquals(phoneNumberError.getMessage(), error.getMessage());
    }

    @ParameterizedTest
    @MethodSource("com.azure.core.test.TestBase#getHttpClients")
    public void convertCommunicationErrorWithNull(HttpClient httpClient) {
        CommunicationError communicationError = null;
        PhoneNumberError error = PhoneNumberErrorConverter.convert(communicationError);
        assertEquals(null, error);
>>>>>>> 810205fd
    }

    private SyncPoller<PhoneNumberOperation, PhoneNumberSearchResult> beginSearchAvailablePhoneNumbersHelper(
            HttpClient httpClient, String testName, boolean withContext) {
        PhoneNumberCapabilities capabilities = new PhoneNumberCapabilities();
        capabilities.setCalling(PhoneNumberCapabilityType.INBOUND);
        capabilities.setSms(PhoneNumberCapabilityType.INBOUND_OUTBOUND);
        PhoneNumberSearchOptions searchOptions = new PhoneNumberSearchOptions().setQuantity(1);

        if (withContext) {
            return setPollInterval(getClientWithConnectionString(httpClient, testName).beginSearchAvailablePhoneNumbers(
                    COUNTRY_CODE,
                    PhoneNumberType.TOLL_FREE,
                    PhoneNumberAssignmentType.APPLICATION,
                    capabilities,
                    searchOptions,
                    Context.NONE));
        }
        return setPollInterval(getClientWithConnectionString(httpClient, testName).beginSearchAvailablePhoneNumbers(
                COUNTRY_CODE,
                PhoneNumberType.TOLL_FREE,
                PhoneNumberAssignmentType.APPLICATION,
                capabilities));
    }

    private SyncPoller<PhoneNumberOperation, PurchasePhoneNumbersResult> beginPurchasePhoneNumbersHelper(
            HttpClient httpClient, String searchId, String testName, boolean withContext) {
        if (withContext) {
            return setPollInterval(this.getClientWithConnectionString(httpClient, testName)
                    .beginPurchasePhoneNumbers(searchId, Context.NONE));
        }
        return setPollInterval(this.getClientWithConnectionString(httpClient, testName)
                .beginPurchasePhoneNumbers(searchId));
    }

    private SyncPoller<PhoneNumberOperation, ReleasePhoneNumberResult> beginReleasePhoneNumberHelper(
            HttpClient httpClient, String phoneNumber, String testName, boolean withContext) {
        if (getTestMode() == TestMode.PLAYBACK) {
            phoneNumber = "+REDACTED";
        }
        if (withContext) {
            return setPollInterval(this.getClientWithConnectionString(httpClient, testName)
                    .beginReleasePhoneNumber(phoneNumber, Context.NONE));
        }
        return setPollInterval(this.getClientWithConnectionString(httpClient, testName)
                .beginReleasePhoneNumber(phoneNumber));
    }

    private SyncPoller<PhoneNumberOperation, PurchasedPhoneNumber> beginUpdatePhoneNumberCapabilitiesHelper(
            HttpClient httpClient, String phoneNumber, String testName, boolean withContext) {
        PhoneNumbersClient client = this.getClientWithConnectionString(httpClient, testName);
        Response<PurchasedPhoneNumber> responseAcquiredPhone = client.getPurchasedPhoneNumberWithResponse(phoneNumber,
                Context.NONE);
        PhoneNumberCapabilities capabilities = new PhoneNumberCapabilities();
        capabilities.setCalling(
                responseAcquiredPhone.getValue().getCapabilities().getCalling() == PhoneNumberCapabilityType.INBOUND
                        ? PhoneNumberCapabilityType.OUTBOUND
                        : PhoneNumberCapabilityType.INBOUND);
        capabilities.setSms(responseAcquiredPhone.getValue().getCapabilities()
                .getSms() == PhoneNumberCapabilityType.INBOUND_OUTBOUND ? PhoneNumberCapabilityType.OUTBOUND
                        : PhoneNumberCapabilityType.INBOUND_OUTBOUND);
        if (withContext) {
            return setPollInterval(client.beginUpdatePhoneNumberCapabilities(phoneNumber, capabilities, Context.NONE));
        }
        return setPollInterval(client.beginUpdatePhoneNumberCapabilities(phoneNumber, capabilities));
    }

    private <T, U> SyncPoller<T, U> setPollInterval(SyncPoller<T, U> syncPoller) {
        return interceptorManager.isPlaybackMode()
                ? syncPoller.setPollInterval(Duration.ofMillis(1))
                : syncPoller.setPollInterval(Duration.ofSeconds(1));
    }

    private PhoneNumbersClient getClientWithConnectionString(HttpClient httpClient, String testName) {
        PhoneNumbersClientBuilder builder = super.getClientBuilderWithConnectionString(httpClient);
        return addLoggingPolicy(builder, testName).buildClient();
    }

    private PhoneNumbersClient getClientWithManagedIdentity(HttpClient httpClient, String testName) {
        PhoneNumbersClientBuilder builder = super.getClientBuilderUsingManagedIdentity(httpClient);
        return addLoggingPolicy(builder, testName).buildClient();
    }
}<|MERGE_RESOLUTION|>--- conflicted
+++ resolved
@@ -2,20 +2,13 @@
 // Licensed under the MIT License.
 package com.azure.communication.phonenumbers;
 
-<<<<<<< HEAD
+import com.azure.communication.phonenumbers.implementation.models.CommunicationError;
 import com.azure.communication.phonenumbers.models.OperatorInformationResult;
-=======
-import com.azure.communication.phonenumbers.implementation.converters.PhoneNumberErrorConverter;
-import com.azure.communication.phonenumbers.implementation.models.CommunicationError;
-import com.azure.communication.phonenumbers.implementation.models.CommunicationErrorResponseException;
-import com.azure.communication.phonenumbers.models.PhoneNumberAdministrativeDivision;
->>>>>>> 810205fd
 import com.azure.communication.phonenumbers.models.PhoneNumberAreaCode;
 import com.azure.communication.phonenumbers.models.PhoneNumberAssignmentType;
 import com.azure.communication.phonenumbers.models.PhoneNumberCapabilities;
 import com.azure.communication.phonenumbers.models.PhoneNumberCapabilityType;
 import com.azure.communication.phonenumbers.models.PhoneNumberCountry;
-import com.azure.communication.phonenumbers.models.PhoneNumberError;
 import com.azure.communication.phonenumbers.models.PhoneNumberLocality;
 import com.azure.communication.phonenumbers.models.PhoneNumberOffering;
 import com.azure.communication.phonenumbers.models.PhoneNumberOperation;
@@ -39,17 +32,9 @@
 import org.junit.jupiter.params.provider.MethodSource;
 
 import java.time.Duration;
-import java.util.ArrayList;
-<<<<<<< HEAD
-=======
-import java.util.Arrays;
->>>>>>> 810205fd
-import java.util.List;
 
 import static org.junit.jupiter.api.Assertions.assertEquals;
 import static org.junit.jupiter.api.Assertions.assertNotNull;
-import static org.junit.jupiter.api.Assertions.assertThrows;
-import static org.junit.jupiter.api.Assertions.assertTrue;
 import static org.junit.jupiter.api.Assertions.fail;
 
 public class PhoneNumbersClientIntegrationTest extends PhoneNumbersIntegrationTestBase {
@@ -194,43 +179,17 @@
 
     @ParameterizedTest
     @MethodSource("com.azure.core.test.TestBase#getHttpClients")
-    public void getTollFreeAreaCodesWithoutContext(HttpClient httpClient) {
+    public void getTollFreeAreaCodes(HttpClient httpClient) {
         PagedIterable<PhoneNumberAreaCode> areaCodesResult = this
                 .getClientWithConnectionString(httpClient, "listAvailableTollFreeAreaCodes")
                 .listAvailableTollFreeAreaCodes("US");
-        List<String> expectedAreaCodes = Arrays.asList("888", "877", "866", "855", "844", "800", "833", "88");
-        for (PhoneNumberAreaCode areaCode : areaCodesResult) {
-            assertTrue(expectedAreaCodes.contains(areaCode.getAreaCode()));
-        }
-        assertNotNull(areaCodesResult);
-    }
-
-    @ParameterizedTest
-    @MethodSource("com.azure.core.test.TestBase#getHttpClients")
-    public void getTollFreeAreaCodes(HttpClient httpClient) {
-        PagedIterable<PhoneNumberAreaCode> areaCodesResult = this
-                .getClientWithConnectionString(httpClient, "listAvailableTollFreeAreaCodes")
-                .listAvailableTollFreeAreaCodes("US", Context.NONE);
-        List<String> expectedAreaCodes = Arrays.asList("888", "877", "866", "855", "844", "800", "833", "88");
-        for (PhoneNumberAreaCode areaCode : areaCodesResult) {
-            assertTrue(expectedAreaCodes.contains(areaCode.getAreaCode()));
-        }
-        assertNotNull(areaCodesResult);
-    }
-
-    @ParameterizedTest
-    @MethodSource("com.azure.core.test.TestBase#getHttpClients")
-    public void getTollFreeAreaCodesWrongCountryCode(HttpClient httpClient) {
-        PhoneNumbersClient client = this.getClientWithConnectionString(httpClient, "listAvailableAreaCodes");
-
-        assertThrows(RuntimeException.class,
-                () -> client.listAvailableTollFreeAreaCodes("XX", null).iterator().next(),
-                "Unable to parse country code.");
-    }
-
-    @ParameterizedTest
-    @MethodSource("com.azure.core.test.TestBase#getHttpClients")
-    public void getGeographicAreaCodesWithoutContext(HttpClient httpClient) {
+        PhoneNumberAreaCode areaCodes = areaCodesResult.iterator().next();
+        assertNotNull(areaCodes);
+    }
+
+    @ParameterizedTest
+    @MethodSource("com.azure.core.test.TestBase#getHttpClients")
+    public void getGeographicAreaCodes(HttpClient httpClient) {
         PhoneNumberLocality locality = this.getClientWithConnectionString(httpClient, "listAvailableLocalities")
                 .listAvailableLocalities("US", null).iterator().next();
         PagedIterable<PhoneNumberAreaCode> areaCodesResult = this
@@ -239,60 +198,20 @@
                         locality.getAdministrativeDivision().getAbbreviatedName());
         PhoneNumberAreaCode areaCodes = areaCodesResult.iterator().next();
         assertNotNull(areaCodes);
-        assertNotNull(areaCodes.getAreaCode());
-    }
-
-    @ParameterizedTest
-    @MethodSource("com.azure.core.test.TestBase#getHttpClients")
-    public void getGeographicAreaCodes(HttpClient httpClient) {
-        PhoneNumberLocality locality = this.getClientWithConnectionString(httpClient, "listAvailableLocalities")
-                .listAvailableLocalities("US", null).iterator().next();
-        PagedIterable<PhoneNumberAreaCode> areaCodesResult = this
-                .getClientWithConnectionString(httpClient, "listAvailableGeographicAreaCodes")
-                .listAvailableGeographicAreaCodes("US", PhoneNumberAssignmentType.PERSON, locality.getLocalizedName(),
-                        locality.getAdministrativeDivision().getAbbreviatedName(), Context.NONE);
-        PhoneNumberAreaCode areaCodes = areaCodesResult.iterator().next();
-        assertNotNull(areaCodes);
-        assertNotNull(areaCodes.getAreaCode());
-    }
-
-    @ParameterizedTest
-    @MethodSource("com.azure.core.test.TestBase#getHttpClients")
-    public void getGeographicAreaCodesWrongLocality(HttpClient httpClient) {
-        PhoneNumbersClient client = this.getClientWithConnectionString(httpClient, "listAvailableAreaCodes");
-
-        assertThrows(RuntimeException.class,
-                () -> client.listAvailableGeographicAreaCodes("US", PhoneNumberAssignmentType.PERSON, "XX",
-                        "XX").iterator().next(),
-                "No area codes were found for the given parameters");
-    }
-
-    @ParameterizedTest
-    @MethodSource("com.azure.core.test.TestBase#getHttpClients")
-    public void getCountriesWithoutContext(HttpClient httpClient) {
+    }
+
+    @ParameterizedTest
+    @MethodSource("com.azure.core.test.TestBase#getHttpClients")
+    public void getCountries(HttpClient httpClient) {
         PagedIterable<PhoneNumberCountry> countriesResult = this
                 .getClientWithConnectionString(httpClient, "listAvailableCountries").listAvailableCountries();
         PhoneNumberCountry country = countriesResult.iterator().next();
         assertNotNull(country);
-        assertNotNull(country.getCountryCode());
-        assertNotNull(country.getLocalizedName());
-    }
-
-    @ParameterizedTest
-    @MethodSource("com.azure.core.test.TestBase#getHttpClients")
-    public void getCountries(HttpClient httpClient) {
-        PagedIterable<PhoneNumberCountry> countriesResult = this
-                .getClientWithConnectionString(httpClient, "listAvailableCountries")
-                .listAvailableCountries(Context.NONE);
-        PhoneNumberCountry country = countriesResult.iterator().next();
-        assertNotNull(country);
-        assertNotNull(country.getCountryCode());
-        assertNotNull(country.getLocalizedName());
-    }
-
-    @ParameterizedTest
-    @MethodSource("com.azure.core.test.TestBase#getHttpClients")
-    public void getLocalitiesWithoutContext(HttpClient httpClient) {
+    }
+
+    @ParameterizedTest
+    @MethodSource("com.azure.core.test.TestBase#getHttpClients")
+    public void getLocalities(HttpClient httpClient) {
         PagedIterable<PhoneNumberLocality> localitiesResult = this
                 .getClientWithConnectionString(httpClient, "listAvailableLocalities")
                 .listAvailableLocalities("US", null);
@@ -302,41 +221,20 @@
 
     @ParameterizedTest
     @MethodSource("com.azure.core.test.TestBase#getHttpClients")
-    public void getLocalities(HttpClient httpClient) {
+    public void getLocalitiesWithAdministrativeDivision(HttpClient httpClient) {
+        String localityAdministraiveDivision = this.getClientWithConnectionString(httpClient, "listAvailableLocalities")
+                .listAvailableLocalities("US", null).iterator().next().getAdministrativeDivision().getAbbreviatedName();
         PagedIterable<PhoneNumberLocality> localitiesResult = this
                 .getClientWithConnectionString(httpClient, "listAvailableLocalities")
-                .listAvailableLocalities("US", null, Context.NONE);
+                .listAvailableLocalities("US", localityAdministraiveDivision);
         PhoneNumberLocality locality = localitiesResult.iterator().next();
         assertNotNull(locality);
-    }
-
-    @ParameterizedTest
-    @MethodSource("com.azure.core.test.TestBase#getHttpClients")
-    public void getLocalitiesWithInvalidAdministrativeDivision(HttpClient httpClient) {
-        PhoneNumbersClient client = this.getClientWithConnectionString(httpClient, "listAvailableLocalities");
-
-        assertThrows(CommunicationErrorResponseException.class,
-                () -> client.listAvailableLocalities("US", "null").iterator().next(),
-                "No localities were found for the given parameters");
-    }
-
-    @ParameterizedTest
-    @MethodSource("com.azure.core.test.TestBase#getHttpClients")
-    public void getLocalitiesWithAdministrativeDivision(HttpClient httpClient) {
-        PhoneNumberAdministrativeDivision localityAdministraiveDivision = this.getClientWithConnectionString(httpClient, "listAvailableLocalities")
-                .listAvailableLocalities("US", null).iterator().next().getAdministrativeDivision();
-        PagedIterable<PhoneNumberLocality> localitiesResult = this
-                .getClientWithConnectionString(httpClient, "listAvailableLocalities")
-                .listAvailableLocalities("US", localityAdministraiveDivision.getAbbreviatedName());
-        PhoneNumberLocality locality = localitiesResult.iterator().next();
-        assertNotNull(locality);
-        assertEquals(locality.getAdministrativeDivision().getAbbreviatedName(), localityAdministraiveDivision.getAbbreviatedName());
-        assertEquals(locality.getAdministrativeDivision().getLocalizedName(), localityAdministraiveDivision.getLocalizedName());
-    }
-
-    @ParameterizedTest
-    @MethodSource("com.azure.core.test.TestBase#getHttpClients")
-    public void getOfferingsWithoutContext(HttpClient httpClient) {
+        assertEquals(locality.getAdministrativeDivision().getAbbreviatedName(), localityAdministraiveDivision);
+    }
+
+    @ParameterizedTest
+    @MethodSource("com.azure.core.test.TestBase#getHttpClients")
+    public void getOfferings(HttpClient httpClient) {
         PagedIterable<PhoneNumberOffering> offeringsResult = this
                 .getClientWithConnectionString(httpClient, "listAvailableOfferings")
                 .listAvailableOfferings("US", null, null);
@@ -346,25 +244,12 @@
 
     @ParameterizedTest
     @MethodSource("com.azure.core.test.TestBase#getHttpClients")
-    public void getOfferings(HttpClient httpClient) {
-        PagedIterable<PhoneNumberOffering> offeringsResult = this
-                .getClientWithConnectionString(httpClient, "listAvailableOfferings")
-                .listAvailableOfferings("US", null, null, Context.NONE);
-        PhoneNumberOffering offering = offeringsResult.iterator().next();
-        assertNotNull(offering);
-    }
-
-    @ParameterizedTest
-    @MethodSource("com.azure.core.test.TestBase#getHttpClients")
     public void getTollFreeAreaCodesWithAAD(HttpClient httpClient) {
         PagedIterable<PhoneNumberAreaCode> areaCodesResult = this
                 .getClientWithManagedIdentity(httpClient, "listAvailableTollFreeAreaCodes")
                 .listAvailableTollFreeAreaCodes("US");
-        List<String> expectedAreaCodes = Arrays.asList("888", "877", "866", "855", "844", "800", "833", "88");
-        for (PhoneNumberAreaCode areaCode : areaCodesResult) {
-            assertTrue(expectedAreaCodes.contains(areaCode.getAreaCode()));
-        }
-        assertNotNull(areaCodesResult);
+        PhoneNumberAreaCode areaCodes = areaCodesResult.iterator().next();
+        assertNotNull(areaCodes);
     }
 
     @ParameterizedTest
@@ -378,7 +263,6 @@
                         locality.getAdministrativeDivision().getAbbreviatedName());
         PhoneNumberAreaCode areaCodes = areaCodesResult.iterator().next();
         assertNotNull(areaCodes);
-        assertNotNull(areaCodes.getAreaCode());
     }
 
     @ParameterizedTest
@@ -388,8 +272,6 @@
                 .getClientWithManagedIdentity(httpClient, "listAvailableCountries").listAvailableCountries();
         PhoneNumberCountry country = countriesResult.iterator().next();
         assertNotNull(country);
-        assertNotNull(country.getCountryCode());
-        assertNotNull(country.getLocalizedName());
     }
 
     @ParameterizedTest
@@ -416,7 +298,6 @@
         PhoneNumberLocality locality = localitiesResult.iterator().next();
         assertNotNull(locality);
         assertEquals(locality.getAdministrativeDivision().getAbbreviatedName(), localityWithAD.getAdministrativeDivision().getAbbreviatedName());
-        assertEquals(locality.getAdministrativeDivision().getLocalizedName(), localityWithAD.getAdministrativeDivision().getLocalizedName());
     }
 
     @ParameterizedTest
@@ -431,14 +312,6 @@
 
     @ParameterizedTest
     @MethodSource("com.azure.core.test.TestBase#getHttpClients")
-<<<<<<< HEAD
-    public void searchOperatorInformation(HttpClient httpClient) {
-        List<String> phoneNumbers = new ArrayList<String>();
-        phoneNumbers.add(redactIfPlaybackMode(getTestPhoneNumber()));
-        OperatorInformationResult result = this.getClientWithConnectionString(httpClient, "searchOperatorInformation")
-                .searchOperatorInformation(phoneNumbers);
-        assertEquals(phoneNumbers.get(0), result.getValues().get(0).getPhoneNumber());
-=======
     public void convertCommunicationError(HttpClient httpClient) {
         List<PhoneNumberError> details = new ArrayList<PhoneNumberError>();
         CommunicationError communicationError = new CommunicationError();
@@ -458,11 +331,12 @@
 
     @ParameterizedTest
     @MethodSource("com.azure.core.test.TestBase#getHttpClients")
-    public void convertCommunicationErrorWithNull(HttpClient httpClient) {
-        CommunicationError communicationError = null;
-        PhoneNumberError error = PhoneNumberErrorConverter.convert(communicationError);
-        assertEquals(null, error);
->>>>>>> 810205fd
+    public void searchOperatorInformation(HttpClient httpClient) {
+        List<String> phoneNumbers = new ArrayList<String>();
+        phoneNumbers.add(redactIfPlaybackMode(getTestPhoneNumber()));
+        OperatorInformationResult result = this.getClientWithConnectionString(httpClient, "searchOperatorInformation")
+                .searchOperatorInformation(phoneNumbers);
+        assertEquals(phoneNumbers.get(0), result.getValues().get(0).getPhoneNumber());
     }
 
     private SyncPoller<PhoneNumberOperation, PhoneNumberSearchResult> beginSearchAvailablePhoneNumbersHelper(
