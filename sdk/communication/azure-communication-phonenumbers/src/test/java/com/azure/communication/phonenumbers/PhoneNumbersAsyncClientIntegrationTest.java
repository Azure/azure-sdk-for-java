// Copyright (c) Microsoft Corporation. All rights reserved.
// Licensed under the MIT License.
package com.azure.communication.phonenumbers;

import com.azure.communication.phonenumbers.implementation.converters.PhoneNumberErrorConverter;
import com.azure.communication.phonenumbers.implementation.models.CommunicationError;
import com.azure.communication.phonenumbers.models.OperatorInformationResult;
<<<<<<< HEAD
=======
import com.azure.communication.phonenumbers.models.BillingFrequency;
import com.azure.communication.phonenumbers.models.PhoneNumberAdministrativeDivision;
>>>>>>> e5dd9ee7
import com.azure.communication.phonenumbers.models.PhoneNumberAreaCode;
import com.azure.communication.phonenumbers.models.PhoneNumberAssignmentType;
import com.azure.communication.phonenumbers.models.PhoneNumberCapabilities;
import com.azure.communication.phonenumbers.models.PhoneNumberCapabilityType;
import com.azure.communication.phonenumbers.models.PhoneNumberCountry;
import com.azure.communication.phonenumbers.models.PhoneNumberError;
import com.azure.communication.phonenumbers.models.PhoneNumberLocality;
import com.azure.communication.phonenumbers.models.PhoneNumberOffering;
import com.azure.communication.phonenumbers.models.PhoneNumberOperation;
import com.azure.communication.phonenumbers.models.PhoneNumberOperationStatus;
import com.azure.communication.phonenumbers.models.PhoneNumberSearchOptions;
import com.azure.communication.phonenumbers.models.PhoneNumberSearchResult;
import com.azure.communication.phonenumbers.models.PhoneNumberType;
import com.azure.communication.phonenumbers.models.PurchasePhoneNumbersResult;
import com.azure.communication.phonenumbers.models.PurchasedPhoneNumber;
import com.azure.communication.phonenumbers.models.ReleasePhoneNumberResult;
import com.azure.core.http.HttpClient;
import com.azure.core.http.rest.Response;
import com.azure.core.util.polling.AsyncPollResponse;
import com.azure.core.util.polling.LongRunningOperationStatus;
import com.azure.core.util.polling.PollerFlux;
import org.junit.jupiter.api.Assertions;
import org.junit.jupiter.api.condition.DisabledIfEnvironmentVariable;
import org.junit.jupiter.params.ParameterizedTest;
import org.junit.jupiter.params.provider.MethodSource;
import reactor.test.StepVerifier;

import java.time.Duration;
import java.util.ArrayList;
import java.util.List;

import static org.junit.jupiter.api.Assertions.assertEquals;
import static org.junit.jupiter.api.Assertions.assertNotNull;

public class PhoneNumbersAsyncClientIntegrationTest extends PhoneNumbersIntegrationTestBase {

    @ParameterizedTest
    @MethodSource("com.azure.core.test.TestBase#getHttpClients")
    public void getPurchasedPhoneNumber(HttpClient httpClient) {
        String phoneNumber = redactIfPlaybackMode(getTestPhoneNumber());
        StepVerifier.create(
                this.getClientWithConnectionString(httpClient, "getPurchasedPhoneNumber")
                        .getPurchasedPhoneNumber(phoneNumber))
                .assertNext((PurchasedPhoneNumber number) -> {
                    assertEquals(phoneNumber, number.getPhoneNumber());
                    assertEquals(COUNTRY_CODE, number.getCountryCode());
                })
                .verifyComplete();
    }

    @ParameterizedTest
    @MethodSource("com.azure.core.test.TestBase#getHttpClients")
    public void getPurchasedPhoneNumberWithAAD(HttpClient httpClient) {
        String phoneNumber = redactIfPlaybackMode(getTestPhoneNumber());
        StepVerifier.create(
                this.getClientWithManagedIdentity(httpClient, "getPurchasedPhoneNumberWithAAD")
                        .getPurchasedPhoneNumber(phoneNumber))
                .assertNext((PurchasedPhoneNumber number) -> {
                    assertEquals(phoneNumber, number.getPhoneNumber());
                    assertEquals(COUNTRY_CODE, number.getCountryCode());
                })
                .verifyComplete();
    }

    @ParameterizedTest
    @MethodSource("com.azure.core.test.TestBase#getHttpClients")
    public void getPurchasedPhoneNumberWithResponse(HttpClient httpClient) {
        String phoneNumber = redactIfPlaybackMode(getTestPhoneNumber());
        StepVerifier.create(
                this.getClientWithConnectionString(httpClient, "getPurchasedPhoneNumberWithResponse")
                        .getPurchasedPhoneNumberWithResponse(phoneNumber))
                .assertNext((Response<PurchasedPhoneNumber> response) -> {
                    assertEquals(200, response.getStatusCode());
                    assertEquals(phoneNumber, response.getValue().getPhoneNumber());
                    assertEquals(COUNTRY_CODE, response.getValue().getCountryCode());
                })
                .verifyComplete();
    }

    @ParameterizedTest
    @MethodSource("com.azure.core.test.TestBase#getHttpClients")
    public void listPurchasedPhoneNumbers(HttpClient httpClient) {
        StepVerifier.create(
                this.getClientWithConnectionString(httpClient, "listPurchasedPhoneNumbers").listPurchasedPhoneNumbers()
                        .next())
                .assertNext((PurchasedPhoneNumber number) -> {
                    assertNotNull(number.getPhoneNumber());
                    assertEquals(COUNTRY_CODE, number.getCountryCode());
                })
                .verifyComplete();
    }

    @ParameterizedTest
    @MethodSource("com.azure.core.test.TestBase#getHttpClients")
    @DisabledIfEnvironmentVariable(named = "COMMUNICATION_SKIP_INT_PHONENUMBERS_TEST", matches = "(?i)(true)")
    public void beginSearchAvailablePhoneNumbers(HttpClient httpClient) {
        PhoneNumbersAsyncClient client =
            this.getClientWithConnectionString(httpClient, "beginSearchAvailablePhoneNumbers");
        StepVerifier.create(
            beginSearchAvailablePhoneNumbersHelper(client, true).last()
                .flatMap((AsyncPollResponse<PhoneNumberOperation, PhoneNumberSearchResult> result) -> {
                    return result.getFinalResult();
                }))
            .assertNext((PhoneNumberSearchResult searchResult) -> {
                assertEquals(searchResult.getPhoneNumbers().size(), 1);
                assertNotNull(searchResult.getSearchId());
            })
            .verifyComplete();
    }

    @ParameterizedTest
    @MethodSource("com.azure.core.test.TestBase#getHttpClients")
    @DisabledIfEnvironmentVariable(named = "COMMUNICATION_SKIP_INT_PHONENUMBERS_TEST", matches = "(?i)(true)")
    public void beginSearchAvailablePhoneNumbersWithoutOptions(HttpClient httpClient) {
        PhoneNumbersAsyncClient client =
            this.getClientWithConnectionString(httpClient, "getPurchasedPhoneNumberForCapabilities");
        StepVerifier.create(
            beginSearchAvailablePhoneNumbersHelper(client, false).last()
                .flatMap((AsyncPollResponse<PhoneNumberOperation, PhoneNumberSearchResult> result) -> {
                    return result.getFinalResult();
                }))
        .assertNext((PhoneNumberSearchResult searchResult) -> {
            assertEquals(searchResult.getPhoneNumbers().size(), 1);
            assertNotNull(searchResult.getSearchId());
        })
            .verifyComplete();
    }

    @ParameterizedTest
    @MethodSource("com.azure.core.test.TestBase#getHttpClients")
    @DisabledIfEnvironmentVariable(named = "SKIP_LIVE_TEST", matches = "(?i)(true)")
    public void beginPurchaseandReleasePhoneNumbers(HttpClient httpClient) {
        PhoneNumbersAsyncClient client =
            this.getClientWithConnectionString(httpClient, "beginPurchaseandReleasePhoneNumbers");
        StepVerifier.create(
            beginSearchAvailablePhoneNumbersHelper(client, true).last()
                .flatMap((AsyncPollResponse<PhoneNumberOperation, PhoneNumberSearchResult> result) -> {
                    return result.getFinalResult()
                        .flatMap((PhoneNumberSearchResult searchResult) -> {
                            String phoneNumber = searchResult.getPhoneNumbers().get(0);
                            return beginPurchasePhoneNumbersHelper(client, searchResult.getSearchId()
                            ).last()
                                .flatMap((
                                    AsyncPollResponse<PhoneNumberOperation, PurchasePhoneNumbersResult> purchaseResult) -> {
                                    assertEquals(LongRunningOperationStatus.SUCCESSFULLY_COMPLETED,
                                        purchaseResult.getStatus());
                                    return beginReleasePhoneNumberHelper(client, phoneNumber
                                    ).last();
                                });
                        });
                }))
        .assertNext((AsyncPollResponse<PhoneNumberOperation, ReleasePhoneNumberResult> releaseResult) -> {
            assertEquals(LongRunningOperationStatus.SUCCESSFULLY_COMPLETED, releaseResult.getStatus());

        })
            .verifyComplete();
    }

    @ParameterizedTest
    @MethodSource("com.azure.core.test.TestBase#getHttpClients")
    @DisabledIfEnvironmentVariable(named = "SKIP_LIVE_TEST", matches = "(?i)(true)")
    public void beginPurchaseandReleasePhoneNumbersDNR(HttpClient httpClient) {
        PhoneNumbersAsyncClient client =
            this.getClientWithConnectionString(httpClient, "beginPurchaseandReleasePhoneNumbersDNR");
        StepVerifier.create(
            beginSearchAvailablePhoneNumbersHelperDNR(client, true).last()
                .flatMap((AsyncPollResponse<PhoneNumberOperation, PhoneNumberSearchResult> result) -> {
                    return result.getFinalResult()
                        .flatMap((PhoneNumberSearchResult searchResult) -> {
                            String phoneNumber = searchResult.getPhoneNumbers().get(0);
                            Boolean consentToNotResellNumbers = true;
                            return beginPurchasePhoneNumbersHelperDNR(client, searchResult.getSearchId(), consentToNotResellNumbers
                            ).last()
                                .flatMap((
                                    AsyncPollResponse<PhoneNumberOperation, PurchasePhoneNumbersResult> purchaseResult) -> {
                                    assertEquals(LongRunningOperationStatus.SUCCESSFULLY_COMPLETED,
                                        purchaseResult.getStatus());
                                    return beginReleasePhoneNumberHelper(client, phoneNumber
                                    ).last();
                                });
                        });
                }))
        .assertNext((AsyncPollResponse<PhoneNumberOperation, ReleasePhoneNumberResult> releaseResult) -> {
            assertEquals(LongRunningOperationStatus.SUCCESSFULLY_COMPLETED, releaseResult.getStatus());

        })
            .verifyComplete();
    }

    @ParameterizedTest
    @MethodSource("com.azure.core.test.TestBase#getHttpClients")
    @DisabledIfEnvironmentVariable(named = "COMMUNICATION_SKIP_INT_PHONENUMBERS_TEST", matches = "(?i)(true)")
    @DisabledIfEnvironmentVariable(named = "SKIP_UPDATE_CAPABILITIES_LIVE_TESTS", matches = "(?i)(true)")
    public void beginUpdatePhoneNumberCapabilities(HttpClient httpClient) {
        String phoneNumber = getTestPhoneNumber();
        PhoneNumbersAsyncClient client =
            this.getClientWithConnectionString(httpClient, "getPurchasedPhoneNumberForCapabilities");
        StepVerifier.create(
            client.getPurchasedPhoneNumberWithResponse(phoneNumber)
                .flatMap(responseAcquiredPhone -> {
                    PhoneNumberCapabilities capabilities = new PhoneNumberCapabilities();
                    capabilities.setCalling(responseAcquiredPhone.getValue().getCapabilities()
                        .getCalling() == PhoneNumberCapabilityType.INBOUND
                        ? PhoneNumberCapabilityType.OUTBOUND
                        : PhoneNumberCapabilityType.INBOUND);
                    capabilities.setSms(responseAcquiredPhone.getValue().getCapabilities()
                        .getSms() == PhoneNumberCapabilityType.INBOUND_OUTBOUND
                        ? PhoneNumberCapabilityType.OUTBOUND
                        : PhoneNumberCapabilityType.NONE);
                    return beginUpdatePhoneNumberCapabilitiesHelper(client, phoneNumber, capabilities)
                        .last()
                        .flatMap((AsyncPollResponse<PhoneNumberOperation, PurchasedPhoneNumber> result) -> {
                            assertEquals(LongRunningOperationStatus.SUCCESSFULLY_COMPLETED,
                                result.getStatus());
                            assertEquals(PhoneNumberOperationStatus.SUCCEEDED,
                                result.getValue().getStatus());
                            return result.getFinalResult();
                        });
                }))
        .assertNext(Assertions::assertNotNull)
            .verifyComplete();
    }

    @ParameterizedTest
    @MethodSource("com.azure.core.test.TestBase#getHttpClients")
    public void getPurchasedPhoneNumberNullNumber(HttpClient httpClient) {
        StepVerifier.create(
                this.getClientWithConnectionString(httpClient, "getPurchasedPhoneNumberNullNumber")
                        .getPurchasedPhoneNumber(null))
                .verifyError();
    }

    @ParameterizedTest
    @MethodSource("com.azure.core.test.TestBase#getHttpClients")
    public void getPurchasedPhoneNumberWithResponseNullNumber(HttpClient httpClient) {
        StepVerifier.create(
                this.getClientWithConnectionString(httpClient, "getPurchasedPhoneNumberWithResponseNullNumber")
                        .getPurchasedPhoneNumberWithResponse(null))
                .verifyError();
    }

    @ParameterizedTest
    @MethodSource("com.azure.core.test.TestBase#getHttpClients")
    public void beginSearchAvailablePhoneNumbersNullCountryCode(HttpClient httpClient) {
        StepVerifier.create(
                this.getClientWithConnectionString(httpClient, "beginSearchAvailablePhoneNumbersNullCountryCode")
                        .beginSearchAvailablePhoneNumbers(null, PhoneNumberType.TOLL_FREE,
                                PhoneNumberAssignmentType.APPLICATION, null, null))
                .verifyError();
    }

    @ParameterizedTest
    @MethodSource("com.azure.core.test.TestBase#getHttpClients")
    public void beginUpdatePhoneNumberCapabilitiesNullPhoneNumber(HttpClient httpClient) {
        StepVerifier.create(
                this.getClientWithConnectionString(httpClient, "beginUpdatePhoneNumberCapabilitiesNullPhoneNumber")
                        .beginUpdatePhoneNumberCapabilities(null, new PhoneNumberCapabilities()))
                .verifyError();
    }

    @ParameterizedTest
    @MethodSource("com.azure.core.test.TestBase#getHttpClients")
    public void beginUpdatePhoneNumberCapabilitiesUnauthorizedPhoneNumber(HttpClient httpClient) {
        PhoneNumberCapabilities capabilities = new PhoneNumberCapabilities();
        capabilities.setCalling(PhoneNumberCapabilityType.INBOUND);
        StepVerifier.create(
            this.getClientWithConnectionString(httpClient, "beginUpdatePhoneNumberCapabilitiesUnauthorizedPhoneNumber")
                .beginUpdatePhoneNumberCapabilities("+14255555111", capabilities)
            )
            .verifyError();
    }

    @ParameterizedTest
    @MethodSource("com.azure.core.test.TestBase#getHttpClients")
    public void beginUpdatePhoneNumberCapabilitiesInvalidPhoneNumber(HttpClient httpClient) {
        PhoneNumberCapabilities capabilities = new PhoneNumberCapabilities();
        capabilities.setCalling(PhoneNumberCapabilityType.INBOUND);
        StepVerifier.create(
            this.getClientWithConnectionString(httpClient, "beginUpdatePhoneNumberCapabilitiesInvalidPhoneNumber")
                .beginUpdatePhoneNumberCapabilities("invalid-phone-number", capabilities)
            )
            .verifyError();
    }

    @ParameterizedTest
    @MethodSource("com.azure.core.test.TestBase#getHttpClients")
    public void getTollFreeAreaCodesWithAAD(HttpClient httpClient) {
        StepVerifier.create(
                this.getClientWithManagedIdentity(httpClient, "listAvailableTollFreeAreaCodes")
                        .listAvailableTollFreeAreaCodes("US", PhoneNumberAssignmentType.APPLICATION).next())
                .assertNext((PhoneNumberAreaCode areaCodes) -> {
                    assertNotNull(areaCodes.getAreaCode());
                })
                .verifyComplete();
    }

    @ParameterizedTest
    @MethodSource("com.azure.core.test.TestBase#getHttpClients")
    public void getGeographicAreaCodesWithAAD(HttpClient httpClient) {
        PhoneNumberLocality locality = this.getClientWithConnectionString(httpClient, "listAvailableLocalities")
                .listAvailableLocalities("US", null).blockFirst();
        StepVerifier.create(
                this.getClientWithManagedIdentity(httpClient, "listAvailableGeographicAreaCodes")
                        .listAvailableGeographicAreaCodes("US", PhoneNumberAssignmentType.PERSON,
                                locality.getLocalizedName(), locality.getAdministrativeDivision().getAbbreviatedName())
                        .next())
                .assertNext((PhoneNumberAreaCode areaCodes) -> {
                    assertNotNull(areaCodes);
                })
                .verifyComplete();
    }

    @ParameterizedTest
    @MethodSource("com.azure.core.test.TestBase#getHttpClients")
    public void getCountriesWithAAD(HttpClient httpClient) {
        StepVerifier.create(
                this.getClientWithManagedIdentity(httpClient, "listAvailableCountries").listAvailableCountries().next())
                .assertNext((PhoneNumberCountry country) -> {
                    assertNotNull(country);
                })
                .verifyComplete();
    }

    @ParameterizedTest
    @MethodSource("com.azure.core.test.TestBase#getHttpClients")
    public void getLocalitiesWithAAD(HttpClient httpClient) {
        StepVerifier.create(
                this.getClientWithManagedIdentity(httpClient, "listAvailableLocalities")
                        .listAvailableLocalities("US", null).next())
                .assertNext((PhoneNumberLocality locality) -> {
                    assertNotNull(locality);
                })
                .verifyComplete();
    }

    @ParameterizedTest
    @MethodSource("com.azure.core.test.TestBase#getHttpClients")
    public void getLocalitiesAdministrativeDivisionWithAAD(HttpClient httpClient) {
        PhoneNumberLocality locality = this.getClientWithConnectionString(httpClient, "listAvailableLocalities")
                .listAvailableLocalities("US", null).blockFirst();
        StepVerifier.create(
                this.getClientWithManagedIdentity(httpClient, "listAvailableLocalities")
                        .listAvailableLocalities("US", locality.getAdministrativeDivision().getAbbreviatedName()).next())
                .assertNext((PhoneNumberLocality localityWithAD) -> {
                    assertNotNull(localityWithAD);
                    assertEquals(localityWithAD.getAdministrativeDivision().getAbbreviatedName(), locality.getAdministrativeDivision().getAbbreviatedName());
                })
                .verifyComplete();
    }

    @ParameterizedTest
    @MethodSource("com.azure.core.test.TestBase#getHttpClients")
    public void getOfferingsWithAAD(HttpClient httpClient) {
        StepVerifier.create(
                this.getClientWithManagedIdentity(httpClient, "listAvailableOfferings")
                        .listAvailableOfferings("US", null, null).next())
                .assertNext((PhoneNumberOffering offering) -> {
                    assertNotNull(offering);
                })
                .verifyComplete();
    }

    @ParameterizedTest
    @MethodSource("com.azure.core.test.TestBase#getHttpClients")
    public void getTollFreeAreaCodes(HttpClient httpClient) {
        StepVerifier.create(
                this.getClientWithConnectionString(httpClient, "listAvailableTollFreeAreaCodes")
                        .listAvailableTollFreeAreaCodes("US", PhoneNumberAssignmentType.APPLICATION).next())
                .assertNext((PhoneNumberAreaCode areaCodes) -> {
                    assertNotNull(areaCodes.getAreaCode());
                })
                .verifyComplete();
    }

    @ParameterizedTest
    @MethodSource("com.azure.core.test.TestBase#getHttpClients")
    public void getGeographicAreaCodes(HttpClient httpClient) {
        PhoneNumberLocality locality = this.getClientWithConnectionString(httpClient, "listAvailableLocalities")
                .listAvailableLocalities("US", null).blockFirst();
        StepVerifier.create(
                this.getClientWithConnectionString(httpClient, "listAvailableGeographicAreaCodes")
                        .listAvailableGeographicAreaCodes("US", PhoneNumberAssignmentType.PERSON,
                                locality.getLocalizedName(), locality.getAdministrativeDivision().getAbbreviatedName())
                        .next())
                .assertNext((PhoneNumberAreaCode areaCodes) -> {
                    assertNotNull(areaCodes);
                })
                .verifyComplete();
    }

    @ParameterizedTest
    @MethodSource("com.azure.core.test.TestBase#getHttpClients")
    public void getCountries(HttpClient httpClient) {
        StepVerifier.create(
                this.getClientWithConnectionString(httpClient, "listAvailableCountries").listAvailableCountries()
                        .next())
                .assertNext((PhoneNumberCountry country) -> {
                    assertNotNull(country);
                })
                .verifyComplete();
    }

    @ParameterizedTest
    @MethodSource("com.azure.core.test.TestBase#getHttpClients")
    public void getLocalities(HttpClient httpClient) {
        StepVerifier.create(
                this.getClientWithConnectionString(httpClient, "listAvailableLocalities")
                        .listAvailableLocalities("US", null).next())
                .assertNext((PhoneNumberLocality locality) -> {
                    assertNotNull(locality);
                })
                .verifyComplete();
    }

    @ParameterizedTest
    @MethodSource("com.azure.core.test.TestBase#getHttpClients")
    public void getLocalitiesAdministrativeDivision(HttpClient httpClient) {
        String localityAdministraiveDivision = this.getClientWithConnectionString(httpClient, "listAvailableLocalities")
                .listAvailableLocalities("US", null).blockFirst().getAdministrativeDivision().getAbbreviatedName();
        StepVerifier.create(
                this.getClientWithConnectionString(httpClient, "listAvailableLocalities")
                        .listAvailableLocalities("US", localityAdministraiveDivision).next())
                .assertNext((PhoneNumberLocality locality) -> {
                    assertNotNull(locality);
                    assertEquals(locality.getAdministrativeDivision().getAbbreviatedName(),
                            localityAdministraiveDivision);
                })
                .verifyComplete();
    }

    @ParameterizedTest
    @MethodSource("com.azure.core.test.TestBase#getHttpClients")
    public void getOfferings(HttpClient httpClient) {
        StepVerifier.create(
                this.getClientWithConnectionString(httpClient, "listAvailableOfferings")
                        .listAvailableOfferings("US", null, null).next())
                .assertNext((PhoneNumberOffering offering) -> {
                    assertNotNull(offering);
                })
                .verifyComplete();
    }

    @ParameterizedTest
    @MethodSource("com.azure.core.test.TestBase#getHttpClients")
    public void convertCommunicationError(HttpClient httpClient) {
        List<PhoneNumberError> details = new ArrayList<PhoneNumberError>();
        CommunicationError communicationError = new CommunicationError();
        communicationError.setCode("500");
        communicationError.setMessage("Communication Error");

        PhoneNumberError phoneNumberError = new PhoneNumberError(
            communicationError.getMessage(),
            communicationError.getCode(),
            communicationError.getTarget(),
            details
        );
        PhoneNumberError error = PhoneNumberErrorConverter.convert(communicationError);
        assertEquals(phoneNumberError.getCode(), error.getCode());
        assertEquals(phoneNumberError.getMessage(), error.getMessage());
    }

    @ParameterizedTest
    @MethodSource("com.azure.core.test.TestBase#getHttpClients")
    public void convertCommunicationErrorWithNull(HttpClient httpClient) {
        CommunicationError communicationError = null;
        PhoneNumberError error = PhoneNumberErrorConverter.convert(communicationError);
        assertEquals(null, error);
    }

    @ParameterizedTest
    @MethodSource("com.azure.core.test.TestBase#getHttpClients")
    public void searchOperatorInformation(HttpClient httpClient) {
        List<String> phoneNumbers = new ArrayList<String>();
        phoneNumbers.add(redactIfPlaybackMode(getTestPhoneNumber()));
        StepVerifier.create(
                this.getClientWithConnectionString(httpClient, "searchOperatorInformation")
                        .searchOperatorInformation(phoneNumbers))
                .assertNext((OperatorInformationResult result) -> {
                    assertEquals(phoneNumbers.get(0), result.getValues().get(0).getPhoneNumber());
                })
                .verifyComplete();
    }

    @ParameterizedTest
    @MethodSource("com.azure.core.test.TestBase#getHttpClients")
    public void searchOperatorInformationOnlyAcceptsOnePhoneNumber(HttpClient httpClient) {
        List<String> phoneNumbers = new ArrayList<String>();
        phoneNumbers.add(redactIfPlaybackMode(getTestPhoneNumber()));
        phoneNumbers.add(redactIfPlaybackMode(getTestPhoneNumber()));
        StepVerifier.create(
                this.getClientWithConnectionString(httpClient, "searchOperatorInformationOnlyAcceptsOnePhoneNumber")
                        .searchOperatorInformation(phoneNumbers))
                .verifyError();
    }

    private PollerFlux<PhoneNumberOperation, PhoneNumberSearchResult> beginSearchAvailablePhoneNumbersHelper(
        PhoneNumbersAsyncClient client, boolean withOptions) {
        PhoneNumberCapabilities capabilities = new PhoneNumberCapabilities();
        capabilities.setCalling(PhoneNumberCapabilityType.INBOUND);
        capabilities.setSms(PhoneNumberCapabilityType.NONE);
        PhoneNumberSearchOptions searchOptions = new PhoneNumberSearchOptions().setQuantity(1);

        if (withOptions) {
            return setPollInterval(client
                    .beginSearchAvailablePhoneNumbers(
                            "US",
                            PhoneNumberType.TOLL_FREE,
                            PhoneNumberAssignmentType.APPLICATION,
                            capabilities,
                            searchOptions));
        }
        return setPollInterval(client
                .beginSearchAvailablePhoneNumbers(
                        "US",
                        PhoneNumberType.TOLL_FREE,
                        PhoneNumberAssignmentType.APPLICATION,
                        capabilities));
    }

    private PollerFlux<PhoneNumberOperation, PhoneNumberSearchResult> beginSearchAvailablePhoneNumbersHelperDNR(
        PhoneNumbersAsyncClient client, boolean withOptions) {
        PhoneNumberCapabilities capabilities = new PhoneNumberCapabilities();
        capabilities.setCalling(PhoneNumberCapabilityType.INBOUND);
        capabilities.setSms(PhoneNumberCapabilityType.NONE);
        PhoneNumberSearchOptions searchOptions = new PhoneNumberSearchOptions().setQuantity(1);

        if (withOptions) {
            return setPollInterval(client
                    .beginSearchAvailablePhoneNumbers(
                            "CA",
                            PhoneNumberType.TOLL_FREE,
                            PhoneNumberAssignmentType.APPLICATION,
                            capabilities,
                            searchOptions));
        }
        return setPollInterval(client
                .beginSearchAvailablePhoneNumbers(
<<<<<<< HEAD
                        "US",
=======
                        "CA",
>>>>>>> e5dd9ee7
                        PhoneNumberType.TOLL_FREE,
                        PhoneNumberAssignmentType.APPLICATION,
                        capabilities));
    }

    private PollerFlux<PhoneNumberOperation, PurchasePhoneNumbersResult> beginPurchasePhoneNumbersHelper(
        PhoneNumbersAsyncClient client, String searchId) {
        return setPollInterval(client
                .beginPurchasePhoneNumbers(searchId));
    }

    private PollerFlux<PhoneNumberOperation, PurchasePhoneNumbersResult> beginPurchasePhoneNumbersHelperDNR(
        PhoneNumbersAsyncClient client, String searchId, Boolean consentToNotResellNumbers) {
        return setPollInterval(client
                .beginPurchasePhoneNumbers(searchId, consentToNotResellNumbers));
    }

    private PollerFlux<PhoneNumberOperation, ReleasePhoneNumberResult> beginReleasePhoneNumberHelper(
        PhoneNumbersAsyncClient client, String phoneNumber) {
        return setPollInterval(client
                .beginReleasePhoneNumber(phoneNumber));
    }

    private PollerFlux<PhoneNumberOperation, PurchasedPhoneNumber> beginUpdatePhoneNumberCapabilitiesHelper(
        PhoneNumbersAsyncClient client, String phoneNumber, PhoneNumberCapabilities capabilities) {

        return setPollInterval(client
                .beginUpdatePhoneNumberCapabilities(phoneNumber, capabilities));
    }

    private <T, U> PollerFlux<T, U> setPollInterval(PollerFlux<T, U> pollerFlux) {
        return interceptorManager.isPlaybackMode()
                ? pollerFlux.setPollInterval(Duration.ofMillis(1))
                : pollerFlux.setPollInterval(Duration.ofSeconds(1));
    }

    private PhoneNumbersAsyncClient getClientWithConnectionString(HttpClient httpClient, String testName) {
        PhoneNumbersClientBuilder builder = super.getClientBuilderWithConnectionString(httpClient);
        return addLoggingPolicy(builder, testName).buildAsyncClient();
    }

    private PhoneNumbersAsyncClient getClientWithManagedIdentity(HttpClient httpClient, String testName) {
        PhoneNumbersClientBuilder builder = super.getClientBuilderUsingManagedIdentity(httpClient);
        return addLoggingPolicy(builder, testName).buildAsyncClient();
    }
}<|MERGE_RESOLUTION|>--- conflicted
+++ resolved
@@ -5,11 +5,8 @@
 import com.azure.communication.phonenumbers.implementation.converters.PhoneNumberErrorConverter;
 import com.azure.communication.phonenumbers.implementation.models.CommunicationError;
 import com.azure.communication.phonenumbers.models.OperatorInformationResult;
-<<<<<<< HEAD
-=======
 import com.azure.communication.phonenumbers.models.BillingFrequency;
 import com.azure.communication.phonenumbers.models.PhoneNumberAdministrativeDivision;
->>>>>>> e5dd9ee7
 import com.azure.communication.phonenumbers.models.PhoneNumberAreaCode;
 import com.azure.communication.phonenumbers.models.PhoneNumberAssignmentType;
 import com.azure.communication.phonenumbers.models.PhoneNumberCapabilities;
@@ -547,11 +544,7 @@
         }
         return setPollInterval(client
                 .beginSearchAvailablePhoneNumbers(
-<<<<<<< HEAD
-                        "US",
-=======
                         "CA",
->>>>>>> e5dd9ee7
                         PhoneNumberType.TOLL_FREE,
                         PhoneNumberAssignmentType.APPLICATION,
                         capabilities));
