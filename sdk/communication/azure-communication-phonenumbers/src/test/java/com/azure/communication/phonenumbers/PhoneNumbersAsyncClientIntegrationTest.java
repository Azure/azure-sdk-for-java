--- conflicted
+++ resolved
@@ -229,6 +229,30 @@
 
     @ParameterizedTest
     @MethodSource("com.azure.core.test.TestBase#getHttpClients")
+    public void beginUpdatePhoneNumberCapabilitiesUnauthorizedPhoneNumber(HttpClient httpClient) {
+        PhoneNumberCapabilities capabilities = new PhoneNumberCapabilities();
+        capabilities.setCalling(PhoneNumberCapabilityType.INBOUND);
+        StepVerifier.create(
+            this.getClientWithConnectionString(httpClient, "beginUpdatePhoneNumberCapabilitiesUnauthorizedPhoneNumber")
+                .beginUpdatePhoneNumberCapabilities("+14255555111", capabilities)
+            )
+            .verifyError();
+    }
+
+    @ParameterizedTest
+    @MethodSource("com.azure.core.test.TestBase#getHttpClients")
+    public void beginUpdatePhoneNumberCapabilitiesInvalidPhoneNumber(HttpClient httpClient) {
+        PhoneNumberCapabilities capabilities = new PhoneNumberCapabilities();
+        capabilities.setCalling(PhoneNumberCapabilityType.INBOUND);
+        StepVerifier.create(
+            this.getClientWithConnectionString(httpClient, "beginUpdatePhoneNumberCapabilitiesInvalidPhoneNumber")
+                .beginUpdatePhoneNumberCapabilities("invalid-phone-number", capabilities)
+            )
+            .verifyError();
+    }
+
+    @ParameterizedTest
+    @MethodSource("com.azure.core.test.TestBase#getHttpClients")
     public void getTollFreeAreaCodesWithAAD(HttpClient httpClient) {
         StepVerifier.create(
                 this.getClientWithManagedIdentity(httpClient, "listAvailableTollFreeAreaCodes")
@@ -383,36 +407,8 @@
                 .verifyComplete();
     }
 
-<<<<<<< HEAD
     private PollerFlux<PhoneNumberOperation, PhoneNumberSearchResult> beginSearchAvailablePhoneNumbersHelper(
             HttpClient httpClient, String testName, boolean withOptions) {
-=======
-    @ParameterizedTest
-    @MethodSource("com.azure.core.test.TestBase#getHttpClients")
-    public void beginUpdatePhoneNumberCapabilitiesUnauthorizedPhoneNumber(HttpClient httpClient) {
-        PhoneNumberCapabilities capabilities = new PhoneNumberCapabilities();
-        capabilities.setCalling(PhoneNumberCapabilityType.INBOUND);
-        StepVerifier.create(
-            this.getClientWithConnectionString(httpClient, "beginUpdatePhoneNumberCapabilitiesUnauthorizedPhoneNumber")
-                .beginUpdatePhoneNumberCapabilities("+14255555111", capabilities)
-            )
-            .verifyError();
-    }
-
-    @ParameterizedTest
-    @MethodSource("com.azure.core.test.TestBase#getHttpClients")
-    public void beginUpdatePhoneNumberCapabilitiesInvalidPhoneNumber(HttpClient httpClient) {
-        PhoneNumberCapabilities capabilities = new PhoneNumberCapabilities();
-        capabilities.setCalling(PhoneNumberCapabilityType.INBOUND);
-        StepVerifier.create(
-            this.getClientWithConnectionString(httpClient, "beginUpdatePhoneNumberCapabilitiesInvalidPhoneNumber")
-                .beginUpdatePhoneNumberCapabilities("invalid-phone-number", capabilities)
-            )
-            .verifyError();
-    }
-
-    private PollerFlux<PhoneNumberOperation, PhoneNumberSearchResult> beginSearchAvailablePhoneNumbersHelper(HttpClient httpClient, String testName, boolean withOptions) {
->>>>>>> dac60d87
         PhoneNumberCapabilities capabilities = new PhoneNumberCapabilities();
         capabilities.setCalling(PhoneNumberCapabilityType.INBOUND);
         capabilities.setSms(PhoneNumberCapabilityType.INBOUND_OUTBOUND);
