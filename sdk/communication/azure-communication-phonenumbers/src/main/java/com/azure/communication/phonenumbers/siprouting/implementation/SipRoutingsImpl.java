// Copyright (c) Microsoft Corporation. All rights reserved.
// Licensed under the MIT License.
// Code generated by Microsoft (R) AutoRest Code Generator.

package com.azure.communication.phonenumbers.siprouting.implementation;

import com.azure.communication.phonenumbers.siprouting.implementation.models.CommunicationErrorResponseException;
import com.azure.communication.phonenumbers.siprouting.implementation.models.ExpandEnum;
import com.azure.communication.phonenumbers.siprouting.implementation.models.RoutesForNumber;
import com.azure.communication.phonenumbers.siprouting.implementation.models.SipConfiguration;
import com.azure.core.annotation.BodyParam;
import com.azure.core.annotation.ExpectedResponses;
import com.azure.core.annotation.Get;
import com.azure.core.annotation.HeaderParam;
import com.azure.core.annotation.Host;
import com.azure.core.annotation.HostParam;
import com.azure.core.annotation.Patch;
import com.azure.core.annotation.Post;
import com.azure.core.annotation.QueryParam;
import com.azure.core.annotation.ReturnType;
import com.azure.core.annotation.ServiceInterface;
import com.azure.core.annotation.ServiceMethod;
import com.azure.core.annotation.UnexpectedResponseExceptionType;
import com.azure.core.http.rest.Response;
import com.azure.core.http.rest.RestProxy;
import com.azure.core.util.Context;
import com.azure.core.util.FluxUtil;
import reactor.core.publisher.Mono;

/**
 * An instance of this class provides access to all the operations defined in SipRoutings.
 */
public final class SipRoutingsImpl {
    /**
     * The proxy service used to perform REST calls.
     */
    private final SipRoutingsService service;

    /**
     * The service client containing this operation class.
     */
    private final SipRoutingAdminClientImpl client;

    /**
     * Initializes an instance of SipRoutingsImpl.
     * 
     * @param client the instance of the service client containing this operation class.
     */
    SipRoutingsImpl(SipRoutingAdminClientImpl client) {
        this.service
            = RestProxy.create(SipRoutingsService.class, client.getHttpPipeline(), client.getSerializerAdapter());
        this.client = client;
    }

    /**
     * The interface defining all the services for SipRoutingAdminClientSipRoutings to be used by the proxy service to
     * perform REST calls.
     */
    @Host("{endpoint}")
    @ServiceInterface(name = "SipRoutingAdminClientSipRoutings")
    public interface SipRoutingsService {
        @Get("/sip")
        @ExpectedResponses({ 200 })
        @UnexpectedResponseExceptionType(CommunicationErrorResponseException.class)
        Mono<Response<SipConfiguration>> get(@HostParam("endpoint") String endpoint,
            @QueryParam("api-version") String apiVersion, @QueryParam("expand") ExpandEnum expand,
            @HeaderParam("Accept") String accept, Context context);

        @Patch("/sip")
        @ExpectedResponses({ 200 })
        @UnexpectedResponseExceptionType(CommunicationErrorResponseException.class)
        Mono<Response<SipConfiguration>> update(@HostParam("endpoint") String endpoint,
            @QueryParam("api-version") String apiVersion,
            @BodyParam("application/merge-patch+json") SipConfiguration body, @HeaderParam("Accept") String accept,
            Context context);

        @Post("/sip:testRoutesWithNumber")
        @ExpectedResponses({ 200 })
        @UnexpectedResponseExceptionType(CommunicationErrorResponseException.class)
        Mono<Response<RoutesForNumber>> testRoutesWithNumber(@HostParam("endpoint") String endpoint,
            @QueryParam("targetPhoneNumber") String targetPhoneNumber, @QueryParam("api-version") String apiVersion,
            @BodyParam("application/json") SipConfiguration sipConfiguration, @HeaderParam("Accept") String accept,
            Context context);
    }

    /**
     * Gets SIP configuration for resource.
     * 
     * @param expand Sip configuration expand. Optional.
     * @throws IllegalArgumentException thrown if parameters fail the validation.
     * @throws CommunicationErrorResponseException thrown if the request is rejected by server.
     * @throws RuntimeException all other wrapped checked exceptions if the request fails to be sent.
     * @return sIP configuration for resource along with {@link Response} on successful completion of {@link Mono}.
     */
    @ServiceMethod(returns = ReturnType.SINGLE)
<<<<<<< HEAD
    public Mono<Response<SipConfiguration>> getWithResponseAsync(ExpandEnum expand) {
        final String accept = "application/json";
        return FluxUtil.withContext(
            context -> service.get(this.client.getEndpoint(), this.client.getApiVersion(), expand, accept, context));
=======
    public Mono<Response<SipConfiguration>> getWithResponseAsync() {
        return FluxUtil.withContext(context -> getWithResponseAsync(context));
>>>>>>> ce11c8dc
    }

    /**
     * Gets SIP configuration for resource.
     * 
     * @param expand Sip configuration expand. Optional.
     * @param context The context to associate with this operation.
     * @throws IllegalArgumentException thrown if parameters fail the validation.
     * @throws CommunicationErrorResponseException thrown if the request is rejected by server.
     * @throws RuntimeException all other wrapped checked exceptions if the request fails to be sent.
     * @return sIP configuration for resource along with {@link Response} on successful completion of {@link Mono}.
     */
    @ServiceMethod(returns = ReturnType.SINGLE)
    public Mono<Response<SipConfiguration>> getWithResponseAsync(ExpandEnum expand, Context context) {
        final String accept = "application/json";
        return service.get(this.client.getEndpoint(), this.client.getApiVersion(), expand, accept, context);
    }

    /**
     * Gets SIP configuration for resource.
     * 
     * @param expand Sip configuration expand. Optional.
     * @throws IllegalArgumentException thrown if parameters fail the validation.
     * @throws CommunicationErrorResponseException thrown if the request is rejected by server.
     * @throws RuntimeException all other wrapped checked exceptions if the request fails to be sent.
     * @return sIP configuration for resource on successful completion of {@link Mono}.
     */
    @ServiceMethod(returns = ReturnType.SINGLE)
    public Mono<SipConfiguration> getAsync(ExpandEnum expand) {
        return getWithResponseAsync(expand).flatMap(res -> Mono.justOrEmpty(res.getValue()));
    }

    /**
     * Gets SIP configuration for resource.
     * 
     * @param expand Sip configuration expand. Optional.
     * @param context The context to associate with this operation.
     * @throws IllegalArgumentException thrown if parameters fail the validation.
     * @throws CommunicationErrorResponseException thrown if the request is rejected by server.
     * @throws RuntimeException all other wrapped checked exceptions if the request fails to be sent.
     * @return sIP configuration for resource on successful completion of {@link Mono}.
     */
    @ServiceMethod(returns = ReturnType.SINGLE)
    public Mono<SipConfiguration> getAsync(ExpandEnum expand, Context context) {
        return getWithResponseAsync(expand, context).flatMap(res -> Mono.justOrEmpty(res.getValue()));
    }

    /**
     * Gets SIP configuration for resource.
     * 
     * @param expand Sip configuration expand. Optional.
     * @param context The context to associate with this operation.
     * @throws IllegalArgumentException thrown if parameters fail the validation.
     * @throws CommunicationErrorResponseException thrown if the request is rejected by server.
     * @throws RuntimeException all other wrapped checked exceptions if the request fails to be sent.
     * @return sIP configuration for resource along with {@link Response}.
     */
    @ServiceMethod(returns = ReturnType.SINGLE)
    public Response<SipConfiguration> getWithResponse(ExpandEnum expand, Context context) {
        return getWithResponseAsync(expand, context).block();
    }

    /**
     * Gets SIP configuration for resource.
     * 
     * @param expand Sip configuration expand. Optional.
     * @throws IllegalArgumentException thrown if parameters fail the validation.
     * @throws CommunicationErrorResponseException thrown if the request is rejected by server.
     * @throws RuntimeException all other wrapped checked exceptions if the request fails to be sent.
     * @return sIP configuration for resource.
     */
    @ServiceMethod(returns = ReturnType.SINGLE)
    public SipConfiguration get(ExpandEnum expand) {
        return getWithResponse(expand, Context.NONE).getValue();
    }

    /**
     * Updates SIP configuration for resource.
     * 
     * @param body Sip configuration update object.
     * @throws IllegalArgumentException thrown if parameters fail the validation.
     * @throws CommunicationErrorResponseException thrown if the request is rejected by server.
     * @throws RuntimeException all other wrapped checked exceptions if the request fails to be sent.
     * @return represents a SIP configuration.
     * When a call is being routed the routes are applied in the same order as in the routes list.
     * A route is matched by its number pattern.
     * Call is then directed into route's first available trunk, based on the order in the route's trunks list along
     * with {@link Response} on successful completion of {@link Mono}.
     */
    @ServiceMethod(returns = ReturnType.SINGLE)
    public Mono<Response<SipConfiguration>> updateWithResponseAsync(SipConfiguration body) {
        return FluxUtil.withContext(context -> updateWithResponseAsync(body, context));
    }

    /**
     * Updates SIP configuration for resource.
     * 
     * @param body Sip configuration update object.
     * @param context The context to associate with this operation.
     * @throws IllegalArgumentException thrown if parameters fail the validation.
     * @throws CommunicationErrorResponseException thrown if the request is rejected by server.
     * @throws RuntimeException all other wrapped checked exceptions if the request fails to be sent.
     * @return represents a SIP configuration.
     * When a call is being routed the routes are applied in the same order as in the routes list.
     * A route is matched by its number pattern.
     * Call is then directed into route's first available trunk, based on the order in the route's trunks list along
     * with {@link Response} on successful completion of {@link Mono}.
     */
    @ServiceMethod(returns = ReturnType.SINGLE)
    public Mono<Response<SipConfiguration>> updateWithResponseAsync(SipConfiguration body, Context context) {
        final String accept = "application/json";
        return service.update(this.client.getEndpoint(), this.client.getApiVersion(), body, accept, context);
    }

    /**
     * Updates SIP configuration for resource.
     * 
     * @param body Sip configuration update object.
     * @throws IllegalArgumentException thrown if parameters fail the validation.
     * @throws CommunicationErrorResponseException thrown if the request is rejected by server.
     * @throws RuntimeException all other wrapped checked exceptions if the request fails to be sent.
     * @return represents a SIP configuration.
     * When a call is being routed the routes are applied in the same order as in the routes list.
     * A route is matched by its number pattern.
     * Call is then directed into route's first available trunk, based on the order in the route's trunks list on
     * successful completion of {@link Mono}.
     */
    @ServiceMethod(returns = ReturnType.SINGLE)
    public Mono<SipConfiguration> updateAsync(SipConfiguration body) {
        return updateWithResponseAsync(body).flatMap(res -> Mono.justOrEmpty(res.getValue()));
    }

    /**
     * Updates SIP configuration for resource.
     * 
     * @param body Sip configuration update object.
     * @param context The context to associate with this operation.
     * @throws IllegalArgumentException thrown if parameters fail the validation.
     * @throws CommunicationErrorResponseException thrown if the request is rejected by server.
     * @throws RuntimeException all other wrapped checked exceptions if the request fails to be sent.
     * @return represents a SIP configuration.
     * When a call is being routed the routes are applied in the same order as in the routes list.
     * A route is matched by its number pattern.
     * Call is then directed into route's first available trunk, based on the order in the route's trunks list on
     * successful completion of {@link Mono}.
     */
    @ServiceMethod(returns = ReturnType.SINGLE)
    public Mono<SipConfiguration> updateAsync(SipConfiguration body, Context context) {
        return updateWithResponseAsync(body, context).flatMap(res -> Mono.justOrEmpty(res.getValue()));
    }

    /**
     * Updates SIP configuration for resource.
     * 
     * @param body Sip configuration update object.
     * @param context The context to associate with this operation.
     * @throws IllegalArgumentException thrown if parameters fail the validation.
     * @throws CommunicationErrorResponseException thrown if the request is rejected by server.
     * @throws RuntimeException all other wrapped checked exceptions if the request fails to be sent.
     * @return represents a SIP configuration.
     * When a call is being routed the routes are applied in the same order as in the routes list.
     * A route is matched by its number pattern.
     * Call is then directed into route's first available trunk, based on the order in the route's trunks list along
     * with {@link Response}.
     */
    @ServiceMethod(returns = ReturnType.SINGLE)
    public Response<SipConfiguration> updateWithResponse(SipConfiguration body, Context context) {
        return updateWithResponseAsync(body, context).block();
    }

    /**
     * Updates SIP configuration for resource.
     * 
     * @param body Sip configuration update object.
     * @throws IllegalArgumentException thrown if parameters fail the validation.
     * @throws CommunicationErrorResponseException thrown if the request is rejected by server.
     * @throws RuntimeException all other wrapped checked exceptions if the request fails to be sent.
     * @return represents a SIP configuration.
     * When a call is being routed the routes are applied in the same order as in the routes list.
     * A route is matched by its number pattern.
     * Call is then directed into route's first available trunk, based on the order in the route's trunks list.
     */
    @ServiceMethod(returns = ReturnType.SINGLE)
    public SipConfiguration update(SipConfiguration body) {
        return updateWithResponse(body, Context.NONE).getValue();
    }

    /**
     * Gets the list of routes matching the target phone number, ordered by priority.
     * 
     * @param targetPhoneNumber Phone number to test routing patterns against.
     * @param sipConfiguration Sip configuration object to test with targetPhoneNumber.
     * @throws IllegalArgumentException thrown if parameters fail the validation.
     * @throws CommunicationErrorResponseException thrown if the request is rejected by server.
     * @throws RuntimeException all other wrapped checked exceptions if the request fails to be sent.
     * @return the list of routes matching the target phone number, ordered by priority along with {@link Response} on
     * successful completion of {@link Mono}.
     */
    @ServiceMethod(returns = ReturnType.SINGLE)
    public Mono<Response<RoutesForNumber>> testRoutesWithNumberWithResponseAsync(String targetPhoneNumber,
        SipConfiguration sipConfiguration) {
        final String accept = "application/json";
        return FluxUtil.withContext(context -> service.testRoutesWithNumber(this.client.getEndpoint(),
            targetPhoneNumber, this.client.getApiVersion(), sipConfiguration, accept, context));
    }

    /**
     * Gets the list of routes matching the target phone number, ordered by priority.
     * 
     * @param targetPhoneNumber Phone number to test routing patterns against.
     * @param sipConfiguration Sip configuration object to test with targetPhoneNumber.
     * @param context The context to associate with this operation.
     * @throws IllegalArgumentException thrown if parameters fail the validation.
     * @throws CommunicationErrorResponseException thrown if the request is rejected by server.
     * @throws RuntimeException all other wrapped checked exceptions if the request fails to be sent.
     * @return the list of routes matching the target phone number, ordered by priority along with {@link Response} on
     * successful completion of {@link Mono}.
     */
    @ServiceMethod(returns = ReturnType.SINGLE)
    public Mono<Response<RoutesForNumber>> testRoutesWithNumberWithResponseAsync(String targetPhoneNumber,
        SipConfiguration sipConfiguration, Context context) {
        final String accept = "application/json";
        return service.testRoutesWithNumber(this.client.getEndpoint(), targetPhoneNumber, this.client.getApiVersion(),
            sipConfiguration, accept, context);
    }

    /**
     * Gets the list of routes matching the target phone number, ordered by priority.
     * 
     * @param targetPhoneNumber Phone number to test routing patterns against.
     * @param sipConfiguration Sip configuration object to test with targetPhoneNumber.
     * @throws IllegalArgumentException thrown if parameters fail the validation.
     * @throws CommunicationErrorResponseException thrown if the request is rejected by server.
     * @throws RuntimeException all other wrapped checked exceptions if the request fails to be sent.
     * @return the list of routes matching the target phone number, ordered by priority on successful completion of
     * {@link Mono}.
     */
    @ServiceMethod(returns = ReturnType.SINGLE)
    public Mono<RoutesForNumber> testRoutesWithNumberAsync(String targetPhoneNumber,
        SipConfiguration sipConfiguration) {
        return testRoutesWithNumberWithResponseAsync(targetPhoneNumber, sipConfiguration)
            .flatMap(res -> Mono.justOrEmpty(res.getValue()));
    }

    /**
     * Gets the list of routes matching the target phone number, ordered by priority.
     * 
     * @param targetPhoneNumber Phone number to test routing patterns against.
     * @param sipConfiguration Sip configuration object to test with targetPhoneNumber.
     * @param context The context to associate with this operation.
     * @throws IllegalArgumentException thrown if parameters fail the validation.
     * @throws CommunicationErrorResponseException thrown if the request is rejected by server.
     * @throws RuntimeException all other wrapped checked exceptions if the request fails to be sent.
     * @return the list of routes matching the target phone number, ordered by priority on successful completion of
     * {@link Mono}.
     */
    @ServiceMethod(returns = ReturnType.SINGLE)
    public Mono<RoutesForNumber> testRoutesWithNumberAsync(String targetPhoneNumber, SipConfiguration sipConfiguration,
        Context context) {
        return testRoutesWithNumberWithResponseAsync(targetPhoneNumber, sipConfiguration, context)
            .flatMap(res -> Mono.justOrEmpty(res.getValue()));
    }

    /**
     * Gets the list of routes matching the target phone number, ordered by priority.
     * 
     * @param targetPhoneNumber Phone number to test routing patterns against.
     * @param sipConfiguration Sip configuration object to test with targetPhoneNumber.
     * @param context The context to associate with this operation.
     * @throws IllegalArgumentException thrown if parameters fail the validation.
     * @throws CommunicationErrorResponseException thrown if the request is rejected by server.
     * @throws RuntimeException all other wrapped checked exceptions if the request fails to be sent.
     * @return the list of routes matching the target phone number, ordered by priority along with {@link Response}.
     */
    @ServiceMethod(returns = ReturnType.SINGLE)
    public Response<RoutesForNumber> testRoutesWithNumberWithResponse(String targetPhoneNumber,
        SipConfiguration sipConfiguration, Context context) {
        return testRoutesWithNumberWithResponseAsync(targetPhoneNumber, sipConfiguration, context).block();
    }

    /**
     * Gets the list of routes matching the target phone number, ordered by priority.
     * 
     * @param targetPhoneNumber Phone number to test routing patterns against.
     * @param sipConfiguration Sip configuration object to test with targetPhoneNumber.
     * @throws IllegalArgumentException thrown if parameters fail the validation.
     * @throws CommunicationErrorResponseException thrown if the request is rejected by server.
     * @throws RuntimeException all other wrapped checked exceptions if the request fails to be sent.
     * @return the list of routes matching the target phone number, ordered by priority.
     */
    @ServiceMethod(returns = ReturnType.SINGLE)
    public RoutesForNumber testRoutesWithNumber(String targetPhoneNumber, SipConfiguration sipConfiguration) {
        return testRoutesWithNumberWithResponse(targetPhoneNumber, sipConfiguration, Context.NONE).getValue();
    }
}<|MERGE_RESOLUTION|>--- conflicted
+++ resolved
@@ -93,15 +93,8 @@
      * @return sIP configuration for resource along with {@link Response} on successful completion of {@link Mono}.
      */
     @ServiceMethod(returns = ReturnType.SINGLE)
-<<<<<<< HEAD
     public Mono<Response<SipConfiguration>> getWithResponseAsync(ExpandEnum expand) {
-        final String accept = "application/json";
-        return FluxUtil.withContext(
-            context -> service.get(this.client.getEndpoint(), this.client.getApiVersion(), expand, accept, context));
-=======
-    public Mono<Response<SipConfiguration>> getWithResponseAsync() {
-        return FluxUtil.withContext(context -> getWithResponseAsync(context));
->>>>>>> ce11c8dc
+        return FluxUtil.withContext(context -> getWithResponseAsync(expand, context));
     }
 
     /**
