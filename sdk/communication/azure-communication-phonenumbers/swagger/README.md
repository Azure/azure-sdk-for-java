--- conflicted
+++ resolved
@@ -23,13 +23,8 @@
 
 ### Code generation settings
 ``` yaml
-<<<<<<< HEAD
 tag: package-phonenumber-2023-10-01-preview
 require: https://raw.githubusercontent.com/Azure/azure-rest-api-specs/bd44f2d98fdc14c674b542cc64ce7df33ddfaf76/specification/communication/data-plane/PhoneNumbers/readme.md
-=======
-tag: package-phonenumber-2023-05-01-preview
-require: https://raw.githubusercontent.com/Azure/azure-rest-api-specs/dbd87dc39174b98d12566902c709a4b3af90c375/specification/communication/data-plane/PhoneNumbers/readme.md
->>>>>>> 2a4dbc51
 override-client-name: PhoneNumberAdminClient
 custom-types: PurchasedPhoneNumber,BillingFrequency,PhoneNumberOperationStatus,PhoneNumberOperationStatusCodes,PhoneNumberOperationType,PhoneNumberAssignmentType,PhoneNumberCapabilities,PhoneNumberCapabilityType,PhoneNumberCost,PhoneNumberSearchResult,PhoneNumberType,PhoneNumberCapability,PhoneNumberAdministrativeDivision,PhoneNumberCountry,PhoneNumberLocality,PhoneNumberOffering,AreaCodeResult,AreaCodes,PhoneNumberAreaCode,PhoneNumberSearchResultError,OperatorDetails,OperatorInformation,OperatorInformationResult,OperatorNumberType
 custom-types-subpackage: models
@@ -195,7 +190,55 @@
       $["properties"]["countryCode"].readOnly = true;
 ```
 
-<<<<<<< HEAD
+### Add readonly attribute to OperatorDetails properties
+```yaml
+directive:
+  - from: swagger-document
+    where: $.definitions.OperatorDetails
+    transform: >
+      $["properties"]["name"].readOnly = true;
+      $["properties"]["mobileNetworkCode"].readOnly = true;
+      $["properties"]["mobileCountryCode"].readOnly = true;
+```
+
+### Add readonly attribute to OperatorInformation properties
+```yaml
+directive:
+  - from: swagger-document
+    where: $.definitions.OperatorInformation
+    transform: >
+      $["properties"]["phoneNumber"].readOnly = true;
+      $["properties"]["numberType"].readOnly = true;
+      $["properties"]["isoCountryCode"].readOnly = true;
+      $["properties"]["operatorDetails"].readOnly = true;
+```
+
+### Add readonly attribute to OperatorInformationResult properties
+```yaml
+directive:
+  - from: swagger-document
+    where: $.definitions.OperatorInformationResult
+    transform: >
+      $["properties"]["values"].readOnly = true;
+```
+
+``` yaml
+directive:
+  from: swagger-document
+  where: $.definitions.PhoneNumberSearchResult.properties.error.x-ms-enum
+  transform: >
+    $["name"] = "PhoneNumberSearchResultError";
+```
+
+``` yaml
+directive:
+  from: swagger-document
+  where: $.parameters.Endpoint
+  transform: >
+    $["format"] = "";
+```
+
+
 ### Removed Property error from PhoneNumberSearchResult
 ``` yaml
 directive:
@@ -231,52 +274,4 @@
   - remove-model: Error
   - remove-model: AvailablePhoneNumber
   - remove-model: AvailablePhoneNumberCost
-=======
-### Add readonly attribute to OperatorDetails properties
-```yaml
-directive:
-  - from: swagger-document
-    where: $.definitions.OperatorDetails
-    transform: >
-      $["properties"]["name"].readOnly = true;
-      $["properties"]["mobileNetworkCode"].readOnly = true;
-      $["properties"]["mobileCountryCode"].readOnly = true;
-```
-
-### Add readonly attribute to OperatorInformation properties
-```yaml
-directive:
-  - from: swagger-document
-    where: $.definitions.OperatorInformation
-    transform: >
-      $["properties"]["phoneNumber"].readOnly = true;
-      $["properties"]["numberType"].readOnly = true;
-      $["properties"]["isoCountryCode"].readOnly = true;
-      $["properties"]["operatorDetails"].readOnly = true;
-```
-
-### Add readonly attribute to OperatorInformationResult properties
-```yaml
-directive:
-  - from: swagger-document
-    where: $.definitions.OperatorInformationResult
-    transform: >
-      $["properties"]["values"].readOnly = true;
-```
-
-``` yaml
-directive:
-  from: swagger-document
-  where: $.definitions.PhoneNumberSearchResult.properties.error.x-ms-enum
-  transform: >
-    $["name"] = "PhoneNumberSearchResultError";
-```
-
-``` yaml
-directive:
-  from: swagger-document
-  where: $.parameters.Endpoint
-  transform: >
-    $["format"] = "";
->>>>>>> 2a4dbc51
 ```