--- conflicted
+++ resolved
@@ -3,11 +3,7 @@
 
 import com.azure.autorest.customization.Customization;
 import com.azure.autorest.customization.LibraryCustomization;
-<<<<<<< HEAD
 import com.azure.autorest.customization.PropertyCustomization;
-=======
-import com.github.javaparser.StaticJavaParser;
->>>>>>> ce11c8dc
 import org.slf4j.Logger;
 
 /**
@@ -17,7 +13,6 @@
 
     @Override
     public void customize(LibraryCustomization customization, Logger logger) {
-<<<<<<< HEAD
         customizeSipConfiguration(customization);
         customizeTrunkHealth(customization);
     }
@@ -65,14 +60,4 @@
                 + "return jsonWriter.writeEndObject();                                    "
         );
     }
-=======
-        customization.getClass("com.azure.communication.phonenumbers.siprouting.implementation.models", "SipConfiguration")
-            .customizeAst(ast -> ast.getClassByName("SipConfiguration").ifPresent(clazz ->
-                clazz.getMethodsByName("toJson").forEach(method -> method.setBody(StaticJavaParser.parseBlock("{"
-                    + "jsonWriter.writeStartObject();"
-                    + "jsonWriter.writeMapField(\"trunks\", this.trunks, JsonWriter::writeJson, false);"
-                    + "jsonWriter.writeArrayField(\"routes\", this.routes, JsonWriter::writeJson, false);"
-                    + "return jsonWriter.writeEndObject(); }")))));
-    }
->>>>>>> ce11c8dc
 }