--- conflicted
+++ resolved
@@ -8,104 +8,6 @@
   <artifactId>azure-communication-service</artifactId>
   <packaging>pom</packaging>
   <version>1.0.0</version><!-- Need not change for every release-->
-
-<<<<<<< HEAD
-  <profiles>
-    <profile>
-      <id>coverage</id>
-      <modules>
-        <module>azure-communication-callingserver</module>
-        <module>azure-communication-chat</module>
-        <module>azure-communication-common</module>
-        <module>azure-communication-identity</module>
-        <module>azure-communication-networktraversal</module>
-        <module>azure-communication-sms</module>
-        <module>azure-communication-phonenumbers</module>
-        <module>azure-communication-jobrouter</module>
-      </modules>
-
-      <dependencies>
-        <dependency>
-          <groupId>com.azure</groupId>
-          <artifactId>azure-communication-callingserver</artifactId>
-          <version>1.0.0-beta.5</version> <!-- {x-version-update;com.azure:azure-communication-callingserver;current} -->
-        </dependency>
-        <dependency>
-          <groupId>com.azure</groupId>
-          <artifactId>azure-communication-chat</artifactId>
-          <version>1.3.0-beta.1</version> <!-- {x-version-update;com.azure:azure-communication-chat;current} -->
-        </dependency>
-        <dependency>
-          <groupId>com.azure</groupId>
-          <artifactId>azure-communication-common</artifactId>
-          <version>1.1.3</version> <!-- {x-version-update;com.azure:azure-communication-common;dependency} -->
-        </dependency>
-        <dependency>
-          <groupId>com.azure</groupId>
-          <artifactId>azure-communication-identity</artifactId>
-          <version>1.2.0-beta.2</version> <!-- {x-version-update;com.azure:azure-communication-identity;current} -->
-        </dependency>
-        <dependency>
-          <groupId>com.azure</groupId>
-          <artifactId>azure-communication-phonenumbers</artifactId>
-          <version>1.1.0-beta.6</version> <!-- {x-version-update;com.azure:azure-communication-phonenumbers;current} -->
-        </dependency>
-        <dependency>
-          <groupId>com.azure</groupId>
-          <artifactId>azure-communication-networktraversal</artifactId>
-          <version>1.1.0-beta.3</version> <!-- {x-version-update;com.azure:azure-communication-networktraversal;current} -->
-        </dependency>
-        <dependency>
-          <groupId>com.azure</groupId>
-          <artifactId>azure-communication-sms</artifactId>
-          <version>1.2.0-beta.1</version> <!-- {x-version-update;com.azure:azure-communication-sms;current} -->
-        </dependency>
-        <dependency>
-          <groupId>com.azure</groupId>
-          <artifactId>azure-communication-jobrouter</artifactId>
-          <version>1.0.0-beta.1</version> <!-- {x-version-update;com.azure:azure-communication-jobrouter;current} -->
-        </dependency>
-      </dependencies>
-
-      <build>
-        <plugins>
-          <plugin>
-            <groupId>org.jacoco</groupId>
-            <artifactId>jacoco-maven-plugin</artifactId>
-            <version>0.8.8</version> <!-- {x-version-update;org.jacoco:jacoco-maven-plugin;external_dependency} -->
-            <configuration>
-              <outputDirectory>${project.reporting.outputDirectory}/test-coverage</outputDirectory>
-              <includes>
-                <include>com/azure/communication/callingserver/*.class</include>
-                <include>com/azure/communication/chat/*.class</include>
-                <include>com/azure/communication/sms/*.class</include>
-                <include>com/azure/communication/phonenumbers/*.class</include>
-              </includes>
-            </configuration>
-          </plugin>
-        </plugins>
-      </build>
-    </profile>
-    <profile>
-      <id>default</id>
-      <activation>
-        <activeByDefault>true</activeByDefault>
-      </activation>
-      <modules>
-        <module>azure-communication-callingserver</module>
-        <module>azure-communication-chat</module>
-        <module>azure-communication-common</module>
-        <module>azure-communication-identity</module>
-        <module>azure-communication-networktraversal</module>
-        <module>azure-communication-phonenumbers</module>
-        <module>azure-communication-sms</module>
-        <module>azure-resourcemanager-communication</module>
-        <module>azure-communication-common-perf</module>
-        <module>azure-communication-jobrouter</module>
-      </modules>
-    </profile>
-  </profiles>
-=======
   <modules>
       <module>azure-communication-callingserver</module>
       <module>azure-communication-chat</module>
@@ -116,6 +18,6 @@
       <module>azure-communication-sms</module>
       <module>azure-resourcemanager-communication</module>
       <module>azure-communication-common-perf</module>
+      <module>azure-communication-jobrouter</module>
   </modules>
->>>>>>> 7b49c082
 </project>