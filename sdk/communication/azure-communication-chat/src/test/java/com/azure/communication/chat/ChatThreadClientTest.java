--- conflicted
+++ resolved
@@ -10,11 +10,8 @@
 import org.junit.jupiter.api.condition.DisabledIfEnvironmentVariable;
 import org.junit.jupiter.params.ParameterizedTest;
 import org.junit.jupiter.params.provider.MethodSource;
-<<<<<<< HEAD
-=======
 
 import reactor.core.publisher.Mono;
->>>>>>> 6f033d77
 
 import com.azure.communication.administration.CommunicationIdentityClient;
 import com.azure.communication.administration.CommunicationUserToken;
@@ -22,11 +19,8 @@
 import com.azure.communication.chat.implementation.ChatOptionsProvider;
 import com.azure.communication.chat.models.*;
 import com.azure.core.http.HttpClient;
-<<<<<<< HEAD
-=======
 import com.azure.core.http.HttpRequest;
 import com.azure.core.http.HttpResponse;
->>>>>>> 6f033d77
 import com.azure.core.http.rest.PagedIterable;
 import com.azure.core.http.rest.Response;
 import com.azure.core.test.http.NoOpHttpClient;
@@ -66,11 +60,7 @@
         super.afterTest();
     }
 
-<<<<<<< HEAD
-    private void setupTest(HttpClient httpClient) {
-=======
     private void setupTest(HttpClient httpClient, String testName) {
->>>>>>> 6f033d77
         communicationClient = getCommunicationIdentityClientBuilder(httpClient).buildClient();
         firstThreadMember = communicationClient.createUser();
         secondThreadMember = communicationClient.createUser();
@@ -80,12 +70,8 @@
         List<String> scopes = new ArrayList<String>(Arrays.asList("chat"));
         CommunicationUserToken response = communicationClient.issueToken(firstThreadMember, scopes);
 
-<<<<<<< HEAD
-        client = getChatClientBuilder(response.getToken(), httpClient).buildClient();
-=======
         ChatClientBuilder chatBuilder = getChatClientBuilder(response.getToken(), httpClient);
         client = addLoggingPolicyForIdentityClientBuilder(chatBuilder, testName).buildClient();
->>>>>>> 6f033d77
 
         CreateChatThreadOptions threadRequest = ChatOptionsProvider.createThreadOptions(
             firstThreadMember.getId(), secondThreadMember.getId());
@@ -93,8 +79,6 @@
         threadId = chatThreadClient.getChatThreadId();
     }
 
-<<<<<<< HEAD
-=======
     private void setupUnitTest(HttpClient mockHttpClient) {
         String threadId = "19:4b72178530934b7790135dd9359205e0@thread.v2";
         String mockToken = "eyJhbGciOiJSUzI1NiIsImtpZCI6IjEwMl9pbnQiLCJ0eXAiOiJKV1QifQ.eyJza3lwZWlkIjoic3Bvb2w6NTdiOWJhYzktZGY2Yy00ZDM5LWE3M2ItMjZlOTQ0YWRmNmVhXzNmMDExNi03YzAwOTQ5MGRjIiwic2NwIjoxNzkyLCJjc2kiOiIxNTk3ODcyMDgyIiwiaWF0IjoxNTk3ODcyMDgyLCJleHAiOjE1OTc5NTg0ODIsImFjc1Njb3BlIjoiY2hhdCIsInJlc291cmNlSWQiOiI1N2I5YmFjOS1kZjZjLTRkMzktYTczYi0yNmU5NDRhZGY2ZWEifQ.l2UXI0KH2LXZQoz7FPsfLZS0CX8cYsnW3CMECfqwuncV8WqrTD7RbqZDfAaYXn0t5sHrGM4CRbpx4LwIZhXOlmsmOdTdHSsPUCIqJscwNjQmltvOrIt11DOmObQ63w0kYq9QrlB-lyZNzTEAED2FhMwBAbhZOokRtFajYD7KvJb1w9oUXousQ_z6zZqjbt1Cy4Ll3zO1GR4G7yRV8vK3bLnN2IWPaEkoqx8PHeHLa9Cb4joowseRfQxFHv28xcCF3r9SBCauUeJcmbwBmnOAOLS-EAJTLiGhil7m3BNyLN5RnYbsK5ComtL2-02TbkPilpy21OhW0MJkicSFlCbYvg";
@@ -103,16 +87,11 @@
     }
 
 
->>>>>>> 6f033d77
     @ParameterizedTest
     @MethodSource("com.azure.core.test.TestBase#getHttpClients")
     public void canUpdateThread(HttpClient httpClient) {
         // Arrange
-<<<<<<< HEAD
-        setupTest(httpClient);
-=======
         setupTest(httpClient, "canUpdateThreadSync");
->>>>>>> 6f033d77
         UpdateChatThreadOptions threadRequest = ChatOptionsProvider.updateThreadOptions();
 
         // Action & Assert
@@ -126,11 +105,7 @@
     @MethodSource("com.azure.core.test.TestBase#getHttpClients")
     public void canUpdateThreadWithResponse(HttpClient httpClient) {
         // Arrange
-<<<<<<< HEAD
-        setupTest(httpClient);
-=======
         setupTest(httpClient, "canUpdateThreadWithResponseSync");
->>>>>>> 6f033d77
         UpdateChatThreadOptions threadRequest = ChatOptionsProvider.updateThreadOptions();
 
          // Action & Assert
@@ -144,11 +119,7 @@
     @MethodSource("com.azure.core.test.TestBase#getHttpClients")
     public void canAddListAndRemoveMembers(HttpClient httpClient) throws InterruptedException {
         // Arrange
-<<<<<<< HEAD
-        setupTest(httpClient);
-=======
         setupTest(httpClient, "canAddListAndRemoveMembersSync");
->>>>>>> 6f033d77
         firstAddedThreadMember = communicationClient.createUser();
         secondAddedThreadMember = communicationClient.createUser();
 
@@ -180,11 +151,6 @@
 
     @ParameterizedTest
     @MethodSource("com.azure.core.test.TestBase#getHttpClients")
-<<<<<<< HEAD
-    public void canAddListAndRemoveMembersWithResponse(HttpClient httpClient) throws InterruptedException {
-        // Arrange
-        setupTest(httpClient);
-=======
     public void canListMembersWithContext(HttpClient httpClient) throws InterruptedException {
         // Arrange
         setupTest(httpClient, "canListMembersWithContextSync");
@@ -207,7 +173,6 @@
     public void canAddListAndRemoveMembersWithResponse(HttpClient httpClient) throws InterruptedException {
         // Arrange
         setupTest(httpClient, "canAddListAndRemoveMembersWithResponseSync");
->>>>>>> 6f033d77
         firstAddedThreadMember = communicationClient.createUser();
         secondAddedThreadMember = communicationClient.createUser();
 
@@ -241,11 +206,7 @@
     @MethodSource("com.azure.core.test.TestBase#getHttpClients")
     public void canSendThenGetMessage(HttpClient httpClient) {
         // Arrange
-<<<<<<< HEAD
-        setupTest(httpClient);
-=======
         setupTest(httpClient, "canSendThenGetMessageSync");
->>>>>>> 6f033d77
         SendChatMessageOptions messageRequest = ChatOptionsProvider.sendMessageOptions();
 
         // Action & Assert
@@ -261,11 +222,7 @@
     @MethodSource("com.azure.core.test.TestBase#getHttpClients")
     public void canSendThenGetMessageWithResponse(HttpClient httpClient) {
         // Arrange
-<<<<<<< HEAD
-        setupTest(httpClient);
-=======
         setupTest(httpClient, "canSendThenGetMessageWithResponseSync");
->>>>>>> 6f033d77
         SendChatMessageOptions messageRequest = ChatOptionsProvider.sendMessageOptions();
 
         // Action & Assert
@@ -281,11 +238,7 @@
     @MethodSource("com.azure.core.test.TestBase#getHttpClients")
     public void canDeleteExistingMessage(HttpClient httpClient) {
         // Arrange
-<<<<<<< HEAD
-        setupTest(httpClient);
-=======
         setupTest(httpClient, "canDeleteExistingMessageSync");
->>>>>>> 6f033d77
         SendChatMessageOptions messageRequest = ChatOptionsProvider.sendMessageOptions();
 
         SendChatMessageResult response = chatThreadClient.sendMessage(messageRequest);
@@ -298,11 +251,7 @@
     @MethodSource("com.azure.core.test.TestBase#getHttpClients")
     public void canDeleteExistingMessageWithResponse(HttpClient httpClient) {
         // Arrange
-<<<<<<< HEAD
-        setupTest(httpClient);
-=======
         setupTest(httpClient, "canDeleteExistingMessageWithResponseSync");
->>>>>>> 6f033d77
         SendChatMessageOptions messageRequest = ChatOptionsProvider.sendMessageOptions();
 
         SendChatMessageResult response = chatThreadClient.sendMessage(messageRequest);
@@ -315,11 +264,7 @@
     @MethodSource("com.azure.core.test.TestBase#getHttpClients")
     public void canUpdateExistingMessage(HttpClient httpClient) {
         // Arrange
-<<<<<<< HEAD
-        setupTest(httpClient);
-=======
         setupTest(httpClient, "canUpdateExistingMessageSync");
->>>>>>> 6f033d77
         SendChatMessageOptions messageRequest = ChatOptionsProvider.sendMessageOptions();
         UpdateChatMessageOptions updateMessageRequest = ChatOptionsProvider.updateMessageOptions();
 
@@ -336,11 +281,7 @@
     @MethodSource("com.azure.core.test.TestBase#getHttpClients")
     public void canUpdateExistingMessageWithResponse(HttpClient httpClient) {
         // Arrange
-<<<<<<< HEAD
-        setupTest(httpClient);
-=======
         setupTest(httpClient, "canUpdateExistingMessageWithResponseSync");
->>>>>>> 6f033d77
         SendChatMessageOptions messageRequest = ChatOptionsProvider.sendMessageOptions();
         UpdateChatMessageOptions updateMessageRequest = ChatOptionsProvider.updateMessageOptions();
 
@@ -355,16 +296,19 @@
 
     @ParameterizedTest
     @MethodSource("com.azure.core.test.TestBase#getHttpClients")
-<<<<<<< HEAD
-    public void canListMessages(HttpClient httpClient) {
-        // Arrange
-        setupTest(httpClient);
+    public void canListMessagesWithOptionsSync(HttpClient httpClient) {
+        // Arrange
+        setupTest(httpClient, "canListMessagesWithOptionsSync");
         SendChatMessageOptions messageRequest = ChatOptionsProvider.sendMessageOptions();
         chatThreadClient.sendMessage(messageRequest);
         chatThreadClient.sendMessage(messageRequest);
 
-        // Action & Assert
-        PagedIterable<ChatMessage> messagesResponse = chatThreadClient.listMessages();
+        ListChatMessagesOptions options = new ListChatMessagesOptions();
+        options.setMaxPageSize(10);
+        options.setStartTime(OffsetDateTime.parse("2020-09-08T01:02:14.387Z"));
+
+        // Action & Assert
+        PagedIterable<ChatMessage> messagesResponse = chatThreadClient.listMessages(options, Context.NONE);
 
         // process the iterableByPage
         List<ChatMessage> returnedMessages = new ArrayList<ChatMessage>();
@@ -377,41 +321,6 @@
             });
         });
 
-        assertTrue(returnedMessages.size() == 2);
-    }
-
-    @ParameterizedTest
-    @MethodSource("com.azure.core.test.TestBase#getHttpClients")
-    public void canListMessagesWithOptions(HttpClient httpClient) {
-        // Arrange
-        setupTest(httpClient);
-=======
-    public void canListMessagesWithOptionsSync(HttpClient httpClient) {
-        // Arrange
-        setupTest(httpClient, "canListMessagesWithOptionsSync");
->>>>>>> 6f033d77
-        SendChatMessageOptions messageRequest = ChatOptionsProvider.sendMessageOptions();
-        chatThreadClient.sendMessage(messageRequest);
-        chatThreadClient.sendMessage(messageRequest);
-
-        ListChatMessagesOptions options = new ListChatMessagesOptions();
-        options.setMaxPageSize(10);
-        options.setStartTime(OffsetDateTime.parse("2020-09-08T01:02:14.387Z"));
-
-        // Action & Assert
-        PagedIterable<ChatMessage> messagesResponse = chatThreadClient.listMessages(options, Context.NONE);
-
-        // process the iterableByPage
-        List<ChatMessage> returnedMessages = new ArrayList<ChatMessage>();
-        messagesResponse.iterableByPage().forEach(resp -> {
-            assertEquals(resp.getStatusCode(), 200);
-            resp.getItems().forEach(item -> {
-                if (item.getType().equals("Text")) {
-                    returnedMessages.add(item);
-                }
-            });
-        });
-
         assertEquals(returnedMessages.size(), 2);
     }
 
@@ -419,11 +328,7 @@
     @MethodSource("com.azure.core.test.TestBase#getHttpClients")
     public void canSendTypingNotification(HttpClient httpClient) {
         // Arrange
-<<<<<<< HEAD
-        setupTest(httpClient);
-=======
         setupTest(httpClient, "canSendTypingNotificationSync");
->>>>>>> 6f033d77
 
         // Action & Assert
         chatThreadClient.sendTypingNotification();
@@ -433,11 +338,7 @@
     @MethodSource("com.azure.core.test.TestBase#getHttpClients")
     public void canSendTypingNotificationWithResponse(HttpClient httpClient) {
         // Arrange
-<<<<<<< HEAD
-        setupTest(httpClient);
-=======
         setupTest(httpClient, "canSendTypingNotificationWithResponseSync");
->>>>>>> 6f033d77
 
         // Action & Assert
         chatThreadClient.sendTypingNotificationWithResponse(Context.NONE);
@@ -450,11 +351,7 @@
         matches = "(?i)(true)")
     public void canSendThenListReadReceipts(HttpClient httpClient) throws InterruptedException {
         // Arrange
-<<<<<<< HEAD
-        setupTest(httpClient);
-=======
         setupTest(httpClient, "canSendThenListReadReceiptsSync");
->>>>>>> 6f033d77
         SendChatMessageOptions messageRequest = ChatOptionsProvider.sendMessageOptions();
 
         SendChatMessageResult response = chatThreadClient.sendMessage(messageRequest);
@@ -482,11 +379,7 @@
         matches = "(?i)(true)")
     public void canSendThenListReadReceiptsWithResponse(HttpClient httpClient) throws InterruptedException {
         // Arrange
-<<<<<<< HEAD
-        setupTest(httpClient);
-=======
         setupTest(httpClient, "canSendThenListReadReceiptsWithResponseSync");
->>>>>>> 6f033d77
         SendChatMessageOptions messageRequest = ChatOptionsProvider.sendMessageOptions();
 
         SendChatMessageResult response = chatThreadClient.sendMessage(messageRequest);
