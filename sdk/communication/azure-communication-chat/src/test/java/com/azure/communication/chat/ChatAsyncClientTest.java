--- conflicted
+++ resolved
@@ -16,11 +16,8 @@
 import com.azure.communication.common.CommunicationUser;
 import com.azure.communication.chat.implementation.ChatOptionsProvider;
 import com.azure.communication.chat.models.*;
-<<<<<<< HEAD
+import com.azure.core.exception.HttpResponseException;
 import com.azure.core.http.HttpClient;
-=======
-import com.azure.core.exception.HttpResponseException;
->>>>>>> cf024aa9
 import com.azure.core.http.rest.PagedIterable;
 import com.azure.core.util.logging.ClientLogger;
 
@@ -66,16 +63,11 @@
         client = getChatClientBuilder(response.getToken(), httpClient).buildAsyncClient();
     }
 
-<<<<<<< HEAD
     @ParameterizedTest
     @MethodSource("com.azure.core.test.TestBase#getHttpClients")
     public void canCreateThread(HttpClient httpClient) {
-        setupTest(httpClient);
-=======
-    @Test
-    public void canCreateThread() {
-        // Arrange
->>>>>>> cf024aa9
+        // Arrange
+        setupTest(httpClient);
         CreateChatThreadOptions threadRequest = ChatOptionsProvider.createThreadOptions(
             firstThreadMember.getId(), secondThreadMember.getId());
 
@@ -88,16 +80,11 @@
             .verifyComplete();
     }
 
-<<<<<<< HEAD
     @ParameterizedTest
     @MethodSource("com.azure.core.test.TestBase#getHttpClients")
     public void canCreateThreadWithResponse(HttpClient httpClient) {
-        setupTest(httpClient);
-=======
-    @Test
-    public void canCreateThreadWithResponse() {
-        // Arrange
->>>>>>> cf024aa9
+        // Arrange
+        setupTest(httpClient);
         CreateChatThreadOptions threadRequest = ChatOptionsProvider.createThreadOptions(
             firstThreadMember.getId(), secondThreadMember.getId());
 
@@ -111,16 +98,11 @@
             .verifyComplete();
     }
 
-<<<<<<< HEAD
     @ParameterizedTest
     @MethodSource("com.azure.core.test.TestBase#getHttpClients")
     public void canGetChatThreadClient(HttpClient httpClient) {
-        setupTest(httpClient);
-=======
-    @Test
-    public void canGetChatThreadClient() {
-        // Arrange
->>>>>>> cf024aa9
+        // Arrange
+        setupTest(httpClient);
         String threadId = "19:fe0a2f65a7834185b29164a7de57699c@thread.v2";
 
         // Act
@@ -131,16 +113,11 @@
         assertEquals(chatThreadClient.getChatThreadId(), threadId);
     }
 
-<<<<<<< HEAD
     @ParameterizedTest
     @MethodSource("com.azure.core.test.TestBase#getHttpClients")
     public void canGetExistingChatThread(HttpClient httpClient) {
-        setupTest(httpClient);
-=======
-    @Test
-    public void canGetExistingChatThread() {
-        // Arrange
->>>>>>> cf024aa9
+        // Arrange
+        setupTest(httpClient);
         CreateChatThreadOptions threadRequest = ChatOptionsProvider.createThreadOptions(
             firstThreadMember.getId(), secondThreadMember.getId());
 
@@ -158,16 +135,11 @@
             .verifyComplete();
     }
 
-<<<<<<< HEAD
     @ParameterizedTest
     @MethodSource("com.azure.core.test.TestBase#getHttpClients")
     public void canGetExistingChatThreadWithResponse(HttpClient httpClient) {
-        setupTest(httpClient);
-=======
-    @Test
-    public void canGetExistingChatThreadWithResponse() {
-        // Arrange
->>>>>>> cf024aa9
+        // Arrange
+        setupTest(httpClient);
         CreateChatThreadOptions threadRequest = ChatOptionsProvider.createThreadOptions(
             firstThreadMember.getId(), secondThreadMember.getId());
 
@@ -186,31 +158,11 @@
             .verifyComplete();
     }
 
-<<<<<<< HEAD
     @ParameterizedTest
     @MethodSource("com.azure.core.test.TestBase#getHttpClients")
     public void getNotFoundOnNonExistingChatThread(HttpClient httpClient) {
-        setupTest(httpClient);
-        assertRestException(
-            () -> client.getChatThread("19:020082a8df7b44dd8c722bea8fe7167f@thread.v2").block(), 404);
-    }
-
-    @ParameterizedTest
-    @MethodSource("com.azure.core.test.TestBase#getHttpClients")
-    public void getNotFoundOnNonExistingChatThreadWithResponse(HttpClient httpClient) {
-        setupTest(httpClient);
-        assertRestException(
-            () -> client.getChatThreadWithResponse("19:020082a8df7b44dd8c722bea8fe7167f@thread.v2").block(), 404);
-    }
-
-    @ParameterizedTest
-    @MethodSource("com.azure.core.test.TestBase#getHttpClients")
-    public void canDeleteChatThread(HttpClient httpClient) {
-        setupTest(httpClient);
-=======
-    @Test
-    public void getNotFoundOnNonExistingChatThread() {
-        // Act & Assert
+        // Act & Assert
+        setupTest(httpClient);
         StepVerifier.create(client.getChatThread("19:020082a8df7b44dd8c722bea8fe7167f@thread.v2"))
             .expectErrorMatches(exception ->
                 ((HttpResponseException) exception).getResponse().getStatusCode() == 404
@@ -218,9 +170,11 @@
             .verify();
     }
 
-    @Test
-    public void getNotFoundOnNonExistingChatThreadWithResponse() {
-        // Act & Assert
+    @ParameterizedTest
+    @MethodSource("com.azure.core.test.TestBase#getHttpClients")
+    public void getNotFoundOnNonExistingChatThreadWithResponse(HttpClient httpClient) {
+        // Act & Assert
+        setupTest(httpClient);
         StepVerifier.create(client.getChatThreadWithResponse("19:020082a8df7b44dd8c722bea8fe7167f@thread.v2"))
             .expectErrorMatches(exception ->
                 ((HttpResponseException) exception).getResponse().getStatusCode() == 404
@@ -228,10 +182,11 @@
             .verify();
     }
 
-    @Test
-    public void canDeleteChatThread() {
-        // Arrange
->>>>>>> cf024aa9
+    @ParameterizedTest
+    @MethodSource("com.azure.core.test.TestBase#getHttpClients")
+    public void canDeleteChatThread(HttpClient httpClient) {
+        // Arrange
+        setupTest(httpClient);
         CreateChatThreadOptions threadRequest = ChatOptionsProvider.createThreadOptions(
             firstThreadMember.getId(), secondThreadMember.getId());
 
@@ -247,16 +202,11 @@
             .verifyComplete();
     }
 
-<<<<<<< HEAD
     @ParameterizedTest
     @MethodSource("com.azure.core.test.TestBase#getHttpClients")
     public void canDeleteChatThreadWithResponse(HttpClient httpClient) {
-        setupTest(httpClient);
-=======
-    @Test
-    public void canDeleteChatThreadWithResponse() {
-        // Arrange
->>>>>>> cf024aa9
+        // Arrange
+        setupTest(httpClient);
         CreateChatThreadOptions threadRequest = ChatOptionsProvider.createThreadOptions(
             firstThreadMember.getId(), secondThreadMember.getId());
         
@@ -275,16 +225,11 @@
             .verifyComplete();
     }
 
-<<<<<<< HEAD
     @ParameterizedTest
     @MethodSource("com.azure.core.test.TestBase#getHttpClients")
     public void canListChatThreads(HttpClient httpClient) throws InterruptedException {
-        setupTest(httpClient);
-=======
-    @Test
-    public void canListChatThreads() throws InterruptedException {
-        // Arrange
->>>>>>> cf024aa9
+        // Arrange
+        setupTest(httpClient);
         CreateChatThreadOptions threadRequest = ChatOptionsProvider.createThreadOptions(
             firstThreadMember.getId(), secondThreadMember.getId());
         
@@ -306,16 +251,11 @@
             });
     }
 
-<<<<<<< HEAD
     @ParameterizedTest
     @MethodSource("com.azure.core.test.TestBase#getHttpClients")
     public void canListChatThreadsWithMaxPageSize(HttpClient httpClient) throws InterruptedException {
-        setupTest(httpClient);
-=======
-    @Test
-    public void canListChatThreadsWithMaxPageSize() throws InterruptedException {
-        // Arrange
->>>>>>> cf024aa9
+        // Arrange
+        setupTest(httpClient);
         CreateChatThreadOptions threadRequest = ChatOptionsProvider.createThreadOptions(
             firstThreadMember.getId(), secondThreadMember.getId());
         
