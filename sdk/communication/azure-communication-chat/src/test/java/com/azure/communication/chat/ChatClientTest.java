// Copyright (c) Microsoft Corporation. All rights reserved.
// Licensed under the MIT License.

package com.azure.communication.chat;

import static org.junit.jupiter.api.Assertions.assertEquals;
import static org.junit.jupiter.api.Assertions.assertNotNull;
import static org.junit.jupiter.api.Assertions.assertTrue;
import org.junit.jupiter.params.ParameterizedTest;
import org.junit.jupiter.params.provider.MethodSource;

import com.azure.communication.administration.CommunicationIdentityClient;
import com.azure.communication.administration.CommunicationUserToken;
import com.azure.communication.common.CommunicationUserIdentifier;
import com.azure.communication.chat.implementation.ChatOptionsProvider;
import com.azure.communication.chat.models.*;
import com.azure.core.http.HttpClient;
import com.azure.core.http.rest.PagedIterable;
import com.azure.core.util.Context;
import com.azure.core.util.logging.ClientLogger;

import java.util.ArrayList;
import java.util.Arrays;
import java.util.List;

/**
 * Set the AZURE_TEST_MODE environment variable to either PLAYBACK or RECORD to determine if tests are playback or
 * live. By default, tests are run in playback mode.
 */
public class ChatClientTest extends ChatClientTestBase {

    private ClientLogger logger = new ClientLogger(ChatClientTest.class);

    private CommunicationIdentityClient communicationClient;
    private ChatClient client;

    private CommunicationUserIdentifier firstThreadMember;
    private CommunicationUserIdentifier secondThreadMember;

    @Override
    protected void beforeTest() {
        super.beforeTest();
    }

    @Override
    protected void afterTest() {
        super.afterTest();
    }

<<<<<<< HEAD
    private void setupTest(HttpClient httpClient) {
=======
    private void setupTest(HttpClient httpClient, String testName) {
>>>>>>> e2018a87
        communicationClient = getCommunicationIdentityClientBuilder(httpClient).buildClient();
        firstThreadMember = communicationClient.createUser();
        secondThreadMember = communicationClient.createUser();

        List<String> scopes = new ArrayList<String>(Arrays.asList("chat"));
        CommunicationUserToken response = communicationClient.issueToken(firstThreadMember, scopes);

<<<<<<< HEAD
        client = getChatClientBuilder(response.getToken(), httpClient).buildClient();
=======
        ChatClientBuilder chatBuilder = getChatClientBuilder(response.getToken(), httpClient);
        client = addLoggingPolicyForIdentityClientBuilder(chatBuilder, testName).buildClient();
>>>>>>> e2018a87
    }

    @ParameterizedTest
    @MethodSource("com.azure.core.test.TestBase#getHttpClients")
    public void canCreateThread(HttpClient httpClient) {
        // Arrange
<<<<<<< HEAD
        setupTest(httpClient);
=======
        setupTest(httpClient, "canCreateThreadSync");
>>>>>>> e2018a87
        CreateChatThreadOptions threadRequest = ChatOptionsProvider.createThreadOptions(
            firstThreadMember.getId(), secondThreadMember.getId());

        // Action & Assert
        ChatThreadClient chatThreadClient = client.createChatThread(threadRequest);
        assertNotNull(chatThreadClient);
        assertNotNull(chatThreadClient.getChatThreadId());
    }

    @ParameterizedTest
    @MethodSource("com.azure.core.test.TestBase#getHttpClients")
    public void canCreateThreadWithResponse(HttpClient httpClient) {
        // Arrange
<<<<<<< HEAD
        setupTest(httpClient);
=======
        setupTest(httpClient, "canCreateThreadWithResponseSync");
>>>>>>> e2018a87
        CreateChatThreadOptions threadRequest = ChatOptionsProvider.createThreadOptions(
            firstThreadMember.getId(), secondThreadMember.getId());

        // Action & Assert
        ChatThreadClient chatThreadClient = client.createChatThreadWithResponse(threadRequest, Context.NONE).getValue();
        assertNotNull(chatThreadClient);
        assertNotNull(chatThreadClient.getChatThreadId());
    }

    @ParameterizedTest
    @MethodSource("com.azure.core.test.TestBase#getHttpClients")
    public void canGetChatThreadClient(HttpClient httpClient) {
        // Arrange
<<<<<<< HEAD
        setupTest(httpClient);
=======
        setupTest(httpClient, "canGetChatThreadClientSync");
>>>>>>> e2018a87
        String threadId = "19:fe0a2f65a7834185b29164a7de57699c@thread.v2";

        // Action & Assert
        ChatThreadClient chatThreadClient = client.getChatThreadClient(threadId);
        assertNotNull(chatThreadClient);
        assertEquals(chatThreadClient.getChatThreadId(), threadId);
    }

    @ParameterizedTest
    @MethodSource("com.azure.core.test.TestBase#getHttpClients")
    public void canGetExistingChatThread(HttpClient httpClient) {
        // Arrange
<<<<<<< HEAD
        setupTest(httpClient);
=======
        setupTest(httpClient, "canGetExistingChatThreadSync");
>>>>>>> e2018a87
        CreateChatThreadOptions threadRequest = ChatOptionsProvider.createThreadOptions(
            firstThreadMember.getId(), secondThreadMember.getId());
        ChatThreadClient chatThreadClient = client.createChatThread(threadRequest);

        // Action & Assert
        ChatThread chatThread = client.getChatThread(chatThreadClient.getChatThreadId());
        assertEquals(chatThreadClient.getChatThreadId(), chatThread.getId());
    }

    @ParameterizedTest
    @MethodSource("com.azure.core.test.TestBase#getHttpClients")
    public void canGetExistingChatThreadWithResponse(HttpClient httpClient) {
        // Arrange
<<<<<<< HEAD
        setupTest(httpClient);
=======
        setupTest(httpClient, "canGetExistingChatThreadWithResponseSync");
>>>>>>> e2018a87
        CreateChatThreadOptions threadRequest = ChatOptionsProvider.createThreadOptions(
            firstThreadMember.getId(), secondThreadMember.getId());
        ChatThreadClient chatThreadClient = client.createChatThread(threadRequest);

        // Action & Assert
        ChatThread chatThread = client.getChatThreadWithResponse(chatThreadClient.getChatThreadId(), Context.NONE).getValue();
        assertEquals(chatThreadClient.getChatThreadId(), chatThread.getId());
    }

    @ParameterizedTest
    @MethodSource("com.azure.core.test.TestBase#getHttpClients")
    public void getNotFoundOnNonExistingChatThread(HttpClient httpClient) {
        // Arrange
<<<<<<< HEAD
        setupTest(httpClient);
=======
        setupTest(httpClient, "getNotFoundOnNonExistingChatThreadSync");
>>>>>>> e2018a87

        // Action & Assert
        assertRestException(
            () -> client.getChatThread("19:020082a8df7b44dd8c722bea8fe7167f@thread.v2"), 404);
    }

    @ParameterizedTest
    @MethodSource("com.azure.core.test.TestBase#getHttpClients")
    public void getNotFoundOnNonExistingChatThreadWithResponse(HttpClient httpClient) {
        // Arrange
<<<<<<< HEAD
        setupTest(httpClient);
=======
        setupTest(httpClient, "getNotFoundOnNonExistingChatThreadWithResponseSync");
>>>>>>> e2018a87

        // Action & Assert
        assertRestException(
            () -> client.getChatThreadWithResponse("19:020082a8df7b44dd8c722bea8fe7167f@thread.v2", Context.NONE), 404);
    }

    @ParameterizedTest
    @MethodSource("com.azure.core.test.TestBase#getHttpClients")
    public void canDeleteChatThread(HttpClient httpClient) {
        // Arrange
<<<<<<< HEAD
        setupTest(httpClient);
=======
        setupTest(httpClient, "canDeleteChatThreadSync");
>>>>>>> e2018a87
        CreateChatThreadOptions threadRequest = ChatOptionsProvider.createThreadOptions(
            firstThreadMember.getId(), secondThreadMember.getId());
        ChatThreadClient chatThreadClient = client.createChatThread(threadRequest);

        // Action & Assert
        client.deleteChatThread(chatThreadClient.getChatThreadId());
    }

    @ParameterizedTest
    @MethodSource("com.azure.core.test.TestBase#getHttpClients")
    public void canDeleteChatThreadWithResponse(HttpClient httpClient) {
        // Arrange
<<<<<<< HEAD
        setupTest(httpClient);
=======
        setupTest(httpClient, "canDeleteChatThreadWithResponseSync");
>>>>>>> e2018a87
        CreateChatThreadOptions threadRequest = ChatOptionsProvider.createThreadOptions(
            firstThreadMember.getId(), secondThreadMember.getId());
        ChatThreadClient chatThreadClient = client.createChatThread(threadRequest);

        // Action & Assert
        client.deleteChatThreadWithResponse(chatThreadClient.getChatThreadId(), Context.NONE);
    }

    @ParameterizedTest
    @MethodSource("com.azure.core.test.TestBase#getHttpClients")
    public void canListChatThreads(HttpClient httpClient) throws InterruptedException {
        // Arrange
<<<<<<< HEAD
        setupTest(httpClient);
=======
        setupTest(httpClient, "canListChatThreadsSync");
>>>>>>> e2018a87
        CreateChatThreadOptions threadRequest = ChatOptionsProvider.createThreadOptions(
            firstThreadMember.getId(), secondThreadMember.getId());
        client.createChatThread(threadRequest);
        client.createChatThread(threadRequest);

        Thread.sleep(500);

        // Action & Assert
        PagedIterable<ChatThreadInfo> threadsResponse = client.listChatThreads();

        // process the iterableByPage
        List<ChatThreadInfo> returnedThreads = new ArrayList<ChatThreadInfo>();
        threadsResponse.iterableByPage().forEach(resp -> {
            assertEquals(resp.getStatusCode(), 200);
            resp.getItems().forEach(item -> returnedThreads.add(item));
        });

        assertTrue(returnedThreads.size() == 2);
    }

    @ParameterizedTest
    @MethodSource("com.azure.core.test.TestBase#getHttpClients")
    public void canListChatThreadsWithMaxPageSize(HttpClient httpClient) throws InterruptedException {
        // Arrange
<<<<<<< HEAD
        setupTest(httpClient);
=======
        setupTest(httpClient, "canListChatThreadsWithMaxPageSizeSync");
>>>>>>> e2018a87
        CreateChatThreadOptions threadRequest = ChatOptionsProvider.createThreadOptions(
            firstThreadMember.getId(), secondThreadMember.getId());
        client.createChatThread(threadRequest);
        client.createChatThread(threadRequest);

        Thread.sleep(500);

        ListChatThreadsOptions options = new ListChatThreadsOptions();
        options.setMaxPageSize(10);

        // Action & Assert
        PagedIterable<ChatThreadInfo> threadsResponse = client.listChatThreads(options, Context.NONE);

        // process the iterableByPage
        List<ChatThreadInfo> returnedThreads = new ArrayList<ChatThreadInfo>();
        threadsResponse.iterableByPage().forEach(resp -> {
            assertEquals(resp.getStatusCode(), 200);
            resp.getItems().forEach(item -> returnedThreads.add(item));
        });

        assertTrue(returnedThreads.size() == 2);
    }
}<|MERGE_RESOLUTION|>--- conflicted
+++ resolved
@@ -47,11 +47,7 @@
         super.afterTest();
     }
 
-<<<<<<< HEAD
-    private void setupTest(HttpClient httpClient) {
-=======
     private void setupTest(HttpClient httpClient, String testName) {
->>>>>>> e2018a87
         communicationClient = getCommunicationIdentityClientBuilder(httpClient).buildClient();
         firstThreadMember = communicationClient.createUser();
         secondThreadMember = communicationClient.createUser();
@@ -59,23 +55,15 @@
         List<String> scopes = new ArrayList<String>(Arrays.asList("chat"));
         CommunicationUserToken response = communicationClient.issueToken(firstThreadMember, scopes);
 
-<<<<<<< HEAD
-        client = getChatClientBuilder(response.getToken(), httpClient).buildClient();
-=======
         ChatClientBuilder chatBuilder = getChatClientBuilder(response.getToken(), httpClient);
         client = addLoggingPolicyForIdentityClientBuilder(chatBuilder, testName).buildClient();
->>>>>>> e2018a87
     }
 
     @ParameterizedTest
     @MethodSource("com.azure.core.test.TestBase#getHttpClients")
     public void canCreateThread(HttpClient httpClient) {
         // Arrange
-<<<<<<< HEAD
-        setupTest(httpClient);
-=======
         setupTest(httpClient, "canCreateThreadSync");
->>>>>>> e2018a87
         CreateChatThreadOptions threadRequest = ChatOptionsProvider.createThreadOptions(
             firstThreadMember.getId(), secondThreadMember.getId());
 
@@ -89,11 +77,7 @@
     @MethodSource("com.azure.core.test.TestBase#getHttpClients")
     public void canCreateThreadWithResponse(HttpClient httpClient) {
         // Arrange
-<<<<<<< HEAD
-        setupTest(httpClient);
-=======
         setupTest(httpClient, "canCreateThreadWithResponseSync");
->>>>>>> e2018a87
         CreateChatThreadOptions threadRequest = ChatOptionsProvider.createThreadOptions(
             firstThreadMember.getId(), secondThreadMember.getId());
 
@@ -107,11 +91,7 @@
     @MethodSource("com.azure.core.test.TestBase#getHttpClients")
     public void canGetChatThreadClient(HttpClient httpClient) {
         // Arrange
-<<<<<<< HEAD
-        setupTest(httpClient);
-=======
         setupTest(httpClient, "canGetChatThreadClientSync");
->>>>>>> e2018a87
         String threadId = "19:fe0a2f65a7834185b29164a7de57699c@thread.v2";
 
         // Action & Assert
@@ -124,11 +104,7 @@
     @MethodSource("com.azure.core.test.TestBase#getHttpClients")
     public void canGetExistingChatThread(HttpClient httpClient) {
         // Arrange
-<<<<<<< HEAD
-        setupTest(httpClient);
-=======
         setupTest(httpClient, "canGetExistingChatThreadSync");
->>>>>>> e2018a87
         CreateChatThreadOptions threadRequest = ChatOptionsProvider.createThreadOptions(
             firstThreadMember.getId(), secondThreadMember.getId());
         ChatThreadClient chatThreadClient = client.createChatThread(threadRequest);
@@ -142,11 +118,7 @@
     @MethodSource("com.azure.core.test.TestBase#getHttpClients")
     public void canGetExistingChatThreadWithResponse(HttpClient httpClient) {
         // Arrange
-<<<<<<< HEAD
-        setupTest(httpClient);
-=======
         setupTest(httpClient, "canGetExistingChatThreadWithResponseSync");
->>>>>>> e2018a87
         CreateChatThreadOptions threadRequest = ChatOptionsProvider.createThreadOptions(
             firstThreadMember.getId(), secondThreadMember.getId());
         ChatThreadClient chatThreadClient = client.createChatThread(threadRequest);
@@ -160,11 +132,7 @@
     @MethodSource("com.azure.core.test.TestBase#getHttpClients")
     public void getNotFoundOnNonExistingChatThread(HttpClient httpClient) {
         // Arrange
-<<<<<<< HEAD
-        setupTest(httpClient);
-=======
         setupTest(httpClient, "getNotFoundOnNonExistingChatThreadSync");
->>>>>>> e2018a87
 
         // Action & Assert
         assertRestException(
@@ -175,11 +143,7 @@
     @MethodSource("com.azure.core.test.TestBase#getHttpClients")
     public void getNotFoundOnNonExistingChatThreadWithResponse(HttpClient httpClient) {
         // Arrange
-<<<<<<< HEAD
-        setupTest(httpClient);
-=======
         setupTest(httpClient, "getNotFoundOnNonExistingChatThreadWithResponseSync");
->>>>>>> e2018a87
 
         // Action & Assert
         assertRestException(
@@ -190,11 +154,7 @@
     @MethodSource("com.azure.core.test.TestBase#getHttpClients")
     public void canDeleteChatThread(HttpClient httpClient) {
         // Arrange
-<<<<<<< HEAD
-        setupTest(httpClient);
-=======
         setupTest(httpClient, "canDeleteChatThreadSync");
->>>>>>> e2018a87
         CreateChatThreadOptions threadRequest = ChatOptionsProvider.createThreadOptions(
             firstThreadMember.getId(), secondThreadMember.getId());
         ChatThreadClient chatThreadClient = client.createChatThread(threadRequest);
@@ -207,11 +167,7 @@
     @MethodSource("com.azure.core.test.TestBase#getHttpClients")
     public void canDeleteChatThreadWithResponse(HttpClient httpClient) {
         // Arrange
-<<<<<<< HEAD
-        setupTest(httpClient);
-=======
         setupTest(httpClient, "canDeleteChatThreadWithResponseSync");
->>>>>>> e2018a87
         CreateChatThreadOptions threadRequest = ChatOptionsProvider.createThreadOptions(
             firstThreadMember.getId(), secondThreadMember.getId());
         ChatThreadClient chatThreadClient = client.createChatThread(threadRequest);
@@ -224,11 +180,7 @@
     @MethodSource("com.azure.core.test.TestBase#getHttpClients")
     public void canListChatThreads(HttpClient httpClient) throws InterruptedException {
         // Arrange
-<<<<<<< HEAD
-        setupTest(httpClient);
-=======
         setupTest(httpClient, "canListChatThreadsSync");
->>>>>>> e2018a87
         CreateChatThreadOptions threadRequest = ChatOptionsProvider.createThreadOptions(
             firstThreadMember.getId(), secondThreadMember.getId());
         client.createChatThread(threadRequest);
@@ -253,11 +205,7 @@
     @MethodSource("com.azure.core.test.TestBase#getHttpClients")
     public void canListChatThreadsWithMaxPageSize(HttpClient httpClient) throws InterruptedException {
         // Arrange
-<<<<<<< HEAD
-        setupTest(httpClient);
-=======
         setupTest(httpClient, "canListChatThreadsWithMaxPageSizeSync");
->>>>>>> e2018a87
         CreateChatThreadOptions threadRequest = ChatOptionsProvider.createThreadOptions(
             firstThreadMember.getId(), secondThreadMember.getId());
         client.createChatThread(threadRequest);
