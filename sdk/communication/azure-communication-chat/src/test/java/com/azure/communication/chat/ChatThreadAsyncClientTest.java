--- conflicted
+++ resolved
@@ -5,7 +5,6 @@
 
 import static org.junit.jupiter.api.Assertions.assertEquals;
 import static org.junit.jupiter.api.Assertions.assertTrue;
-import org.junit.jupiter.api.Test;
 import org.junit.jupiter.params.ParameterizedTest;
 import org.junit.jupiter.params.provider.MethodSource;
 
@@ -71,22 +70,12 @@
         chatThreadClient = client.createChatThread(threadRequest).block();
         threadId = chatThreadClient.getChatThreadId();
     }
-
-<<<<<<< HEAD
+    
     @ParameterizedTest
     @MethodSource("com.azure.core.test.TestBase#getHttpClients")
     public void canUpdateThread(HttpClient httpClient) {
-        setupTest(httpClient);
-=======
-    @Override
-    protected void afterTest() {
-        super.afterTest();
-    }
-
-    @Test
-    public void canUpdateThread() {
-        // Arrange
->>>>>>> cf024aa9
+        // Arrange
+        setupTest(httpClient);
         UpdateChatThreadOptions threadRequest = ChatOptionsProvider.updateThreadOptions();
 
         // Act & Assert
@@ -101,16 +90,11 @@
             });
     }
 
-<<<<<<< HEAD
     @ParameterizedTest
     @MethodSource("com.azure.core.test.TestBase#getHttpClients")
     public void canUpdateThreadWithResponse(HttpClient httpClient) {
-        setupTest(httpClient);
-=======
-    @Test
-    public void canUpdateThreadWithResponse() {
-        // Arrange
->>>>>>> cf024aa9
+        // Arrange
+        setupTest(httpClient);
         UpdateChatThreadOptions threadRequest = ChatOptionsProvider.updateThreadOptions();
 
         // Act & Assert
@@ -128,16 +112,11 @@
             .verifyComplete();
     }
 
-<<<<<<< HEAD
     @ParameterizedTest
     @MethodSource("com.azure.core.test.TestBase#getHttpClients")
     public void canAddListAndRemoveMembersAsync(HttpClient httpClient) throws InterruptedException {
-        setupTest(httpClient);
-=======
-    @Test
-    public void canAddListAndRemoveMembersAsync() throws InterruptedException {
-        // Arrange
->>>>>>> cf024aa9
+        // Arrange
+        setupTest(httpClient);
         firstAddedThreadMember = communicationClient.createUser();
         secondAddedThreadMember = communicationClient.createUser();
 
@@ -168,16 +147,11 @@
         }
     }
 
-<<<<<<< HEAD
     @ParameterizedTest
     @MethodSource("com.azure.core.test.TestBase#getHttpClients")
     public void canAddListAndRemoveMembersWithResponseAsync(HttpClient httpClient) throws InterruptedException {
-        setupTest(httpClient);
-=======
-    @Test
-    public void canAddListAndRemoveMembersWithResponseAsync() throws InterruptedException {
-        // Arrange
->>>>>>> cf024aa9
+        // Arrange
+        setupTest(httpClient);
         firstAddedThreadMember = communicationClient.createUser();
         secondAddedThreadMember = communicationClient.createUser();
 
@@ -214,16 +188,11 @@
         }
     }
 
-<<<<<<< HEAD
     @ParameterizedTest
     @MethodSource("com.azure.core.test.TestBase#getHttpClients")
     public void canSendThenGetMessage(HttpClient httpClient) {
-        setupTest(httpClient);
-=======
-    @Test
-    public void canSendThenGetMessage() {
-        // Arrange
->>>>>>> cf024aa9
+        // Arrange
+        setupTest(httpClient);
         SendChatMessageOptions messageRequest = ChatOptionsProvider.sendMessageOptions();
         
         // Action & Assert
@@ -241,16 +210,11 @@
             .verifyComplete();
     }
 
-<<<<<<< HEAD
     @ParameterizedTest
     @MethodSource("com.azure.core.test.TestBase#getHttpClients")
     public void canSendThenGetMessageWithResponse(HttpClient httpClient) {
-        setupTest(httpClient);
-=======
-    @Test
-    public void canSendThenGetMessageWithResponse() {
-        // Arrange
->>>>>>> cf024aa9
+        // Arrange
+        setupTest(httpClient);
         SendChatMessageOptions messageRequest = ChatOptionsProvider.sendMessageOptions();
 
         // Action & Assert
@@ -270,16 +234,11 @@
             .verifyComplete();
     }
 
-<<<<<<< HEAD
     @ParameterizedTest
     @MethodSource("com.azure.core.test.TestBase#getHttpClients")
     public void canDeleteExistingMessage(HttpClient httpClient) {
-        setupTest(httpClient);
-=======
-    @Test
-    public void canDeleteExistingMessage() {
-        // Arrange
->>>>>>> cf024aa9
+        // Arrange
+        setupTest(httpClient);
         SendChatMessageOptions messageRequest = ChatOptionsProvider.sendMessageOptions();
 
         // Action & Assert
@@ -292,16 +251,11 @@
             .verifyComplete();
     }
 
-<<<<<<< HEAD
     @ParameterizedTest
     @MethodSource("com.azure.core.test.TestBase#getHttpClients")
     public void canDeleteExistingMessageWithResponse(HttpClient httpClient) {
-        setupTest(httpClient);
-=======
-    @Test
-    public void canDeleteExistingMessageWithResponse() {
-        // Arrange
->>>>>>> cf024aa9
+        // Arrange
+        setupTest(httpClient);
         SendChatMessageOptions messageRequest = ChatOptionsProvider.sendMessageOptions();
 
         // Action & Assert
@@ -317,16 +271,11 @@
             .verifyComplete();
     }
 
-<<<<<<< HEAD
     @ParameterizedTest
     @MethodSource("com.azure.core.test.TestBase#getHttpClients")
     public void canUpdateExistingMessage(HttpClient httpClient) {
-        setupTest(httpClient);
-=======
-    @Test
-    public void canUpdateExistingMessage() {
-        // Arrange
->>>>>>> cf024aa9
+        // Arrange
+        setupTest(httpClient);
         SendChatMessageOptions messageRequest = ChatOptionsProvider.sendMessageOptions();
         UpdateChatMessageOptions updateMessageRequest = ChatOptionsProvider.updateMessageOptions();
 
@@ -347,16 +296,11 @@
             });
     }
 
-<<<<<<< HEAD
     @ParameterizedTest
     @MethodSource("com.azure.core.test.TestBase#getHttpClients")
     public void canUpdateExistingMessageWithResponse(HttpClient httpClient) {
-        setupTest(httpClient);
-=======
-    @Test
-    public void canUpdateExistingMessageWithResponse() {
-        // Arrange
->>>>>>> cf024aa9
+        // Arrange
+        setupTest(httpClient);
         SendChatMessageOptions messageRequest = ChatOptionsProvider.sendMessageOptions();
         UpdateChatMessageOptions updateMessageRequest = ChatOptionsProvider.updateMessageOptions();
 
@@ -379,16 +323,11 @@
             .verifyComplete();
     }
 
-<<<<<<< HEAD
     @ParameterizedTest
     @MethodSource("com.azure.core.test.TestBase#getHttpClients")
     public void canListMessages(HttpClient httpClient) {
-        setupTest(httpClient);
-=======
-    @Test
-    public void canListMessages() {
-        // Arrange
->>>>>>> cf024aa9
+        // Arrange
+        setupTest(httpClient);
         SendChatMessageOptions messageRequest = ChatOptionsProvider.sendMessageOptions();
 
         StepVerifier.create(
@@ -414,16 +353,11 @@
             });    
     }
 
-<<<<<<< HEAD
     @ParameterizedTest
     @MethodSource("com.azure.core.test.TestBase#getHttpClients")
     public void canListMessagesWithOptions(HttpClient httpClient) {
-        setupTest(httpClient);
-=======
-    @Test
-    public void canListMessagesWithOptions() {
-        // Arrange
->>>>>>> cf024aa9
+        // Arrange
+        setupTest(httpClient);
         SendChatMessageOptions messageRequest = ChatOptionsProvider.sendMessageOptions();
         ListChatMessagesOptions options = new ListChatMessagesOptions();
         options.setMaxPageSize(10);
@@ -451,36 +385,20 @@
             });
     }
 
-<<<<<<< HEAD
     @ParameterizedTest
     @MethodSource("com.azure.core.test.TestBase#getHttpClients")
     public void canSendTypingNotification(HttpClient httpClient) {
-        setupTest(httpClient);
-        chatThreadClient.sendTypingNotification().block();
+        // Action & Assert
+        setupTest(httpClient);
+        StepVerifier.create(chatThreadClient.sendTypingNotification())
+            .verifyComplete();
     }
 
     @ParameterizedTest
     @MethodSource("com.azure.core.test.TestBase#getHttpClients")
     public void canSendTypingNotificationWithResponse(HttpClient httpClient) {
-        setupTest(httpClient);
-        chatThreadClient.sendTypingNotificationWithResponse().block();
-    }
-
-    @ParameterizedTest
-    @MethodSource("com.azure.core.test.TestBase#getHttpClients")
-    public void canSendThenListReadReceipts(HttpClient httpClient) throws InterruptedException {
-        setupTest(httpClient);
-=======
-    @Test
-    public void canSendTypingNotification() {
-        // Action & Assert
-        StepVerifier.create(chatThreadClient.sendTypingNotification())
-            .verifyComplete();
-    }
-
-    @Test
-    public void canSendTypingNotificationWithResponse() {
-        // Action & Assert
+        // Action & Assert
+        setupTest(httpClient);
         StepVerifier.create(chatThreadClient.sendTypingNotificationWithResponse())
             .assertNext(response -> {
                 assertEquals(response.getStatusCode(), 200);
@@ -488,10 +406,11 @@
             .verifyComplete();
     }
 
-    @Test
-    public void canSendThenListReadReceipts() throws InterruptedException {
-        // Arrange
->>>>>>> cf024aa9
+    @ParameterizedTest
+    @MethodSource("com.azure.core.test.TestBase#getHttpClients")
+    public void canSendThenListReadReceipts(HttpClient httpClient) throws InterruptedException {
+        // Arrange
+        setupTest(httpClient);
         SendChatMessageOptions messageRequest = ChatOptionsProvider.sendMessageOptions();
         AtomicReference<SendChatMessageResult> messageResponseRef = new AtomicReference<>();
 
@@ -520,16 +439,11 @@
             });
     }
 
-<<<<<<< HEAD
     @ParameterizedTest
     @MethodSource("com.azure.core.test.TestBase#getHttpClients")
     public void canSendThenListReadReceiptsWithResponse(HttpClient httpClient) throws InterruptedException {
-        setupTest(httpClient);
-=======
-    @Test
-    public void canSendThenListReadReceiptsWithResponse() throws InterruptedException {
-        // Arrange
->>>>>>> cf024aa9
+        // Arrange
+        setupTest(httpClient);
         SendChatMessageOptions messageRequest = ChatOptionsProvider.sendMessageOptions();
         AtomicReference<SendChatMessageResult> messageResponseRef = new AtomicReference<>();
 
