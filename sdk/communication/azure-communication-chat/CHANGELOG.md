--- conflicted
+++ resolved
@@ -10,15 +10,12 @@
 
 #### Other Changes
 
-<<<<<<< HEAD
-=======
 ### 1.2.2 (2022-05-13)
 ### Other Changes
 #### Dependency Updates
 - Upgraded `azure-communication-common` to 1.1.3
 - Upgraded `azure-core` to 1.28.0
 
->>>>>>> 8d609db9
 ### 1.2.1 (2022-04-12)
 ### Other Changes
 #### Dependency Updates
