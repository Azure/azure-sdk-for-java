# Release History

<<<<<<< HEAD
## 1.3.14 (2023-11-20)
=======
## 1.5.0-beta.1 (Unreleased)
>>>>>>> 94e3cac5

### Other Changes

#### Dependency Updates

- Upgraded `azure-core` from `1.44.1` to version `1.45.0`.
- Upgraded `azure-communication-common` from `1.2.13` to version `1.2.14`.


## 1.4.0 (2023-12-04)

### Features Added

- Added `ChatAttachment` object that contains properties for inline images incoming from Teams Chat Threads.

## 1.3.14 (2023-11-20)

### Other Changes

#### Dependency Updates

- Upgraded `azure-core` from `1.44.1` to version `1.45.0`.
- Upgraded `azure-communication-common` from `1.2.13` to version `1.2.14`.

## 1.3.13 (2023-10-20)

### Other Changes

#### Dependency Updates

- Upgraded `azure-core` from `1.43.0` to version `1.44.1`.
- Upgraded `azure-communication-common` from `1.2.12` to version `1.2.13`.


## 1.3.12 (2023-09-22)

### Other Changes

#### Dependency Updates

- Upgraded `azure-core` from `1.42.0` to version `1.43.0`.
- Upgraded `azure-communication-common` from `1.2.11` to version `1.2.12`.


## 1.3.11 (2023-08-18)

### Other Changes

#### Dependency Updates

- Upgraded `azure-core` from `1.41.0` to version `1.42.0`.
- Upgraded `azure-communication-common` from `1.2.10` to version `1.2.11`.


## 1.3.10 (2023-07-25)

### Other Changes

#### Dependency Updates

- Upgraded `azure-communication-common` from `1.2.9` to version `1.2.10`.
- Upgraded `azure-core` from `1.40.0` to version `1.41.0`.


## 1.3.9 (2023-06-20)

### Other Changes

#### Dependency Updates

- Upgraded `azure-core` from `1.39.0` to version `1.40.0`.
- Upgraded `azure-communication-common` from `1.2.8` to version `1.2.9`.


## 1.3.8 (2023-05-23)

### Other Changes

#### Dependency Updates

- Upgraded `azure-communication-common` from `1.2.6` to version `1.2.8`.
- Upgraded `azure-core` from `1.38.0` to version `1.39.0`.


## 1.3.7 (2023-04-21)

### Other Changes

#### Dependency Updates

- Upgraded `azure-core` from `1.37.0` to version `1.38.0`.


## 1.3.6 (2023-03-16)

### Other Changes

#### Dependency Updates

- Upgraded `azure-communication-common` from `1.2.5` to version `1.2.6`.
- Upgraded `azure-core` from `1.36.0` to version `1.37.0`.


## 1.3.5 (2023-02-14)
### Other Changes
#### Dependency Updates
- Upgraded `azure-communication-common` to 1.2.5
- Upgraded `azure-core` to 1.36.0

## 1.3.4 (2023-01-19)
### Other Changes
#### Dependency Updates
- Upgraded `azure-communication-common` to 1.2.4
- Upgraded `azure-core` to 1.35.0

## 1.3.3 (2022-11-10)
### Other Changes
#### Dependency Updates
- Upgraded `azure-communication-common` to 1.2.3
- Upgraded `azure-core` to 1.34.0

## 1.3.2 (2022-10-14)
### Other Changes
#### Dependency Updates
- Upgraded `azure-communication-common` to 1.2.2
- Upgraded `azure-core` to 1.33.0

## 1.3.1 (2022-09-12)
### Other Changes
#### Dependency Updates
- Upgraded `azure-communication-common` to 1.2.1
- Upgraded `azure-core` to 1.32.0

## 1.3.0 (2022-08-16)
### New features
- Added `String getRawId()` and `static CommunicationIdentifier fromRawId(String rawId)` to `CommunicationIdentifier` to translate between a `CommunicationIdentifier` and its underlying canonical `rawId` representation. Developers can now use the `rawId` as an encoded format for identifiers to store in their databases or as stable keys in general.
### Dependency Updates
- Upgraded `azure-communication-common` to 1.2.0
- Upgraded `azure-core` to 1.31.0

## 1.2.4 (2022-07-14)
### Other Changes
#### Dependency Updates
- Upgraded `azure-communication-common` to 1.1.5
- Upgraded `azure-core` to 1.30.0

## 1.2.3 (2022-06-15)
### Other Changes
#### Dependency Updates
- Upgraded `azure-communication-common` to 1.1.4
- Upgraded `azure-core` to 1.29.1

## 1.2.2 (2022-05-13)
### Other Changes
#### Dependency Updates
- Upgraded `azure-communication-common` to 1.1.3
- Upgraded `azure-core` to 1.28.0

## 1.2.1 (2022-04-12)
### Other Changes
#### Dependency Updates
- Upgraded `azure-communication-common` to 1.1.2
- Upgraded `azure-communication-identity` to 1.1.8

## 1.2.0 (2022-03-11)
#### Features Added
- Added interfaces from `com.azure.core.client.traits` to `ChatClientBuilder` and `ChatThreadClientBuilder`
- Added `retryOptions` to `ChatClientBuilder` and `ChatThreadClientBuilder`

### Other Changes

#### Dependency Updates
- Upgraded `azure-communication-common` to 1.1.1
- Upgraded `azure-communication-identity` to 1.1.7

## 1.1.4 (2022-02-14)

### Other Changes

#### Dependency Updates

- Upgraded `azure-communication-common` to 1.0.8

## 1.1.3 (2022-01-19)

### Other Changes

#### Dependency Updates

- Upgraded `azure-communication-common` to 1.0.7
- Upgraded `azure-core` to 1.24.1

## 1.1.2 (2021-11-17)

### Other Changes

#### Dependency Updates

- Upgraded `azure-communication-common` to 1.0.6
- Upgraded `azure-core` to 1.22.0

## 1.1.1 (2021-10-14)

### Other Changes

#### Dependency Updates

- Upgraded `azure-communication-common` to 1.0.5
- Upgraded `azure-communication-identity` to 1.1.3
- Upgraded `azure-core` to 1.21.0

## 1.1.0 (2021-09-15)
- Added javadoc code samples
- Removed redundant overload `ChatThreadAsyncClient.sendTypingNotification(TypingNotificationOptions options)`
- Upgraded `azure-communication-common` to 1.0.4

## 1.1.0-beta.2 (2021-08-10)
- Fix version of dependency on azure-communication-common

## 1.1.0-beta.1 (2021-08-10)
- Added method `ChatThreadAsyncClient.listParticipants(ListParticipantsOptions listParticipantsOptions)`
- Added method `ChatThreadAsyncClient.listReadReceipts(ListReadReceiptOptions listReadReceiptOptions)`
- Added support for metadata in messages.
- Added options class `TypingNotificationOptions` for setting `SenderDisplayName` of the notification sender.

## 1.0.1 (2021-05-27)
- Dependency versions updated.

## 1.0.0 (2021-03-29)
### Breaking Changes

- Renamed `ChatThread` to `ChatThreadProperties`
- Renamed `ChatThreadInfo` to `ChatThreadItem`
- Renamed `repeatabilityRequestId` to `idempotencyToken`
- SendMessage returns `SendChatMessageResult` instead of string ID
- Renamed `CommunicationError` to `ChatError`
- Renamed `CommunicationErrorResponse` to `ChatErrorResponse`
- Moved `getChatThread` to `ChatThreadClient` and renamed to `getProperties`
- Removed `AddChatParticipantsOptions`
- Changed `addParticipants` to take `Iterable<ChatParticipant>` instead of `AddChatParticipantsOptions`
- Added `context` parameter to the max overloads of `listParticipants`, `listReadReceipts`
- `CreateChatThreadOptions` constructor now requires `topic`
- Removed `setTopic` from `CreateChatThreadOptions`

### Added

- Added `ChatThreadClientBuilder` 

## 1.0.0-beta.6 (2021-03-09)
Updated `azure-communication-chat` version

## 1.0.0-beta.5 (2021-03-02)
### Breaking Changes

- ChatMessage - `senderId` renamed to `senderCommunicationIdentifier`, changed type to `CommunicationIdentifier`.
- ChatMessageReadReceipt - `senderId` renamed to `senderCommunicationIdentifier`, changed type to `CommunicationIdentifier`.
- ChatParticipant - `user` renamed to `communicationIdentifier`, changed type to `CommunicationIdentifier`.
- ChatThread - `createdBy` renamed to `createdByCommunicationIdentifier`, changed type to `CommunicationIdentifier`.
- ChatMessageContent - `initiator` renamed to `initiatorCommunicationIdentifier`, changed type to `CommunicationIdentifier`.


## 1.0.0-beta.4 (2021-02-09)
### Breaking Changes

- Updated to azure-communication-common version 1.0.0-beta.4. Now uses `CommunicationUserIdentifier` and `CommunicationIdentifier` in place of `CommunicationUser`, and `CommunicationTokenCredential` instead of `CommunicationUserCredential`.
- Removed `Priority` field from `ChatMessage`.

### Added

- Added support for `CreateChatThreadResult` and `AddChatParticipantsResult` to handle partial errors in batch calls.
- Added pagination support for `listReadReceipts` and `listParticipants`.
- Added new model for messages and content types: `Text`, `Html`, `ParticipantAdded`, `ParticipantRemoved`, `TopicUpdated`.
- Added new model for errors (`CommunicationError`).
- Added notifications for 'ChatThread' level changes.

## 1.0.0-beta.3 (2020-11-16)
Updated `azure-communication-chat` version

## 1.0.0-beta.2 (2020-10-06)
Updated `azure-communication-chat` version

## 1.0.0-beta.1 (2020-09-22)
This is the initial release of Azure Communication Services for chat. For more information, please see the [README][read_me] and [documentation][documentation].

This is a Public Preview version, so breaking changes are possible in subsequent releases as we improve the product. To provide feedback, please submit an issue in our [Azure SDK for Java GitHub repo](https://github.com/Azure/azure-sdk-for-java/issues).

<!-- LINKS -->
[read_me]: https://github.com/Azure/azure-sdk-for-java/blob/main/sdk/communication/azure-communication-chat/README.md
[documentation]: https://docs.microsoft.com/azure/communication-services/quickstarts/chat/get-started?pivots=programming-language-java<|MERGE_RESOLUTION|>--- conflicted
+++ resolved
@@ -1,10 +1,22 @@
 # Release History
 
-<<<<<<< HEAD
+## 1.5.0-beta.1 (Unreleased)
+
+### Features Added
+
+### Breaking Changes
+
+### Bugs Fixed
+
+### Other Changes
+
+## 1.4.0 (2023-12-04)
+
+### Features Added
+
+- Added `ChatAttachment` object that contains properties for inline images incoming from Teams Chat Threads.
+
 ## 1.3.14 (2023-11-20)
-=======
-## 1.5.0-beta.1 (Unreleased)
->>>>>>> 94e3cac5
 
 ### Other Changes
 
@@ -13,22 +25,6 @@
 - Upgraded `azure-core` from `1.44.1` to version `1.45.0`.
 - Upgraded `azure-communication-common` from `1.2.13` to version `1.2.14`.
 
-
-## 1.4.0 (2023-12-04)
-
-### Features Added
-
-- Added `ChatAttachment` object that contains properties for inline images incoming from Teams Chat Threads.
-
-## 1.3.14 (2023-11-20)
-
-### Other Changes
-
-#### Dependency Updates
-
-- Upgraded `azure-core` from `1.44.1` to version `1.45.0`.
-- Upgraded `azure-communication-common` from `1.2.13` to version `1.2.14`.
-
 ## 1.3.13 (2023-10-20)
 
 ### Other Changes
@@ -38,7 +34,6 @@
 - Upgraded `azure-core` from `1.43.0` to version `1.44.1`.
 - Upgraded `azure-communication-common` from `1.2.12` to version `1.2.13`.
 
-
 ## 1.3.12 (2023-09-22)
 
 ### Other Changes
@@ -48,7 +43,6 @@
 - Upgraded `azure-core` from `1.42.0` to version `1.43.0`.
 - Upgraded `azure-communication-common` from `1.2.11` to version `1.2.12`.
 
-
 ## 1.3.11 (2023-08-18)
 
 ### Other Changes
@@ -56,8 +50,6 @@
 #### Dependency Updates
 
 - Upgraded `azure-core` from `1.41.0` to version `1.42.0`.
-- Upgraded `azure-communication-common` from `1.2.10` to version `1.2.11`.
-
 
 ## 1.3.10 (2023-07-25)
 
@@ -78,7 +70,6 @@
 - Upgraded `azure-core` from `1.39.0` to version `1.40.0`.
 - Upgraded `azure-communication-common` from `1.2.8` to version `1.2.9`.
 
-
 ## 1.3.8 (2023-05-23)
 
 ### Other Changes
@@ -88,7 +79,6 @@
 - Upgraded `azure-communication-common` from `1.2.6` to version `1.2.8`.
 - Upgraded `azure-core` from `1.38.0` to version `1.39.0`.
 
-
 ## 1.3.7 (2023-04-21)
 
 ### Other Changes
@@ -96,7 +86,6 @@
 #### Dependency Updates
 
 - Upgraded `azure-core` from `1.37.0` to version `1.38.0`.
-
 
 ## 1.3.6 (2023-03-16)
 
@@ -106,7 +95,6 @@
 
 - Upgraded `azure-communication-common` from `1.2.5` to version `1.2.6`.
 - Upgraded `azure-core` from `1.36.0` to version `1.37.0`.
-
 
 ## 1.3.5 (2023-02-14)
 ### Other Changes
