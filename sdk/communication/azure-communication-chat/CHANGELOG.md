# Release History

<<<<<<< HEAD
## 1.0.0-beta.3 (Unreleased)
=======
## 1.0.0-beta.4 (Unreleased)
>>>>>>> 6f033d77

## 1.0.0-beta.3 (2020-11-16)
Updated `azure-communication-chat` version

## 1.0.0-beta.2 (2020-10-06)
Updated `azure-communication-chat` version

## 1.0.0-beta.2 (2020-10-06)
Updated `azure-communication-chat` version

## 1.0.0-beta.1 (2020-09-22)
This is the initial release of Azure Communication Services for chat. For more information, please see the [README][read_me] and [documentation][documentation].

This is a Public Preview version, so breaking changes are possible in subsequent releases as we improve the product. To provide feedback, please submit an issue in our [Azure SDK for Java GitHub repo](https://github.com/Azure/azure-sdk-for-java/issues).

<!-- LINKS -->
[read_me]: https://github.com/Azure/azure-sdk-for-java/blob/master/sdk/communication/azure-communication-chat/README.md
[documentation]: https://docs.microsoft.com/azure/communication-services/quickstarts/chat/get-started?pivots=programming-language-java<|MERGE_RESOLUTION|>--- conflicted
+++ resolved
@@ -1,15 +1,8 @@
 # Release History
 
-<<<<<<< HEAD
-## 1.0.0-beta.3 (Unreleased)
-=======
 ## 1.0.0-beta.4 (Unreleased)
->>>>>>> 6f033d77
 
 ## 1.0.0-beta.3 (2020-11-16)
-Updated `azure-communication-chat` version
-
-## 1.0.0-beta.2 (2020-10-06)
 Updated `azure-communication-chat` version
 
 ## 1.0.0-beta.2 (2020-10-06)
