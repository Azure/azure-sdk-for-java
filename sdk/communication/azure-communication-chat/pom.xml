<!-- Copyright (c) Microsoft Corporation. All rights reserved.
     Licensed under the MIT License. -->
<project xmlns="http://maven.apache.org/POM/4.0.0"
         xmlns:xsi="http://www.w3.org/2001/XMLSchema-instance"
         xsi:schemaLocation="http://maven.apache.org/POM/4.0.0 http://maven.apache.org/maven-v4_0_0.xsd">
  <modelVersion>4.0.0</modelVersion>

  <parent>
    <groupId>com.azure</groupId>
    <artifactId>azure-client-sdk-parent</artifactId>
    <version>1.7.0</version> <!-- {x-version-update;com.azure:azure-client-sdk-parent;current} -->
    <relativePath>../../parents/azure-client-sdk-parent</relativePath>
  </parent>

  <groupId>com.azure</groupId>
  <artifactId>azure-communication-chat</artifactId>
<<<<<<< HEAD
  <version>1.0.0-beta.3</version> <!-- {x-version-update;com.azure:azure-communication-chat;current} -->
=======
  <version>1.0.0-beta.4</version> <!-- {x-version-update;com.azure:azure-communication-chat;current} -->
>>>>>>> e2018a87

  <name>Microsoft Azure client library for chat application</name>
  <description>
    This package contains a Java SDK for Chat Azure Communication Service. 
    For this release, see notes - https://github.com/Azure/azure-sdk-for-java/blob/master/sdk/communication/azure-communication-chat/README.md and https://github.com/Azure/azure-sdk-for-java/blob/master/sdk/communication/azure-communication-chat/CHANGELOG.md. 
    Microsoft Azure Communication Chat quickstart - https://docs.microsoft.com/azure/communication-services/quickstarts/chat/get-started?pivots=programming-language-java
  </description>
  <url>https://github.com/Azure/azure-sdk-for-java</url>

  <distributionManagement>
    <site>
      <id>azure-java-build-docs</id>
      <url>${site.url}/site/${project.artifactId}</url>
    </site>
  </distributionManagement>

  <scm>
    <url>https://github.com/Azure/azure-sdk-for-java</url>
  </scm>
  
  <properties>
    <jacoco.min.linecoverage>0.79</jacoco.min.linecoverage>
    <jacoco.min.branchcoverage>0.50</jacoco.min.branchcoverage>
  </properties>

  <dependencies>
    <dependency>
      <groupId>com.azure</groupId>
      <artifactId>azure-core</artifactId>
<<<<<<< HEAD
      <version>1.10.0</version> <!-- {x-version-update;com.azure:azure-core;dependency} -->
=======
      <version>1.12.0</version> <!-- {x-version-update;com.azure:azure-core;dependency} -->
>>>>>>> e2018a87
    </dependency>
    <dependency>
      <groupId>com.azure</groupId>
      <artifactId>azure-communication-common</artifactId>
<<<<<<< HEAD
      <version>1.0.0-beta.3</version> <!-- {x-version-update;com.azure:azure-communication-common;current} -->
=======
      <version>1.0.0-beta.4</version> <!-- {x-version-update;com.azure:azure-communication-common;current} -->
>>>>>>> e2018a87
    </dependency>
    <dependency>
      <groupId>com.azure</groupId>
      <artifactId>azure-communication-administration</artifactId>
<<<<<<< HEAD
      <version>1.0.0-beta.3</version> <!-- {x-version-update;com.azure:azure-communication-administration;current} -->
=======
      <version>1.0.0-beta.4</version> <!-- {x-version-update;com.azure:azure-communication-administration;current} -->
>>>>>>> e2018a87
    </dependency>
    <dependency>
      <groupId>com.azure</groupId>
      <artifactId>azure-core-test</artifactId>
<<<<<<< HEAD
      <version>1.5.1</version> <!-- {x-version-update;com.azure:azure-core-test;dependency} -->
=======
      <version>1.5.2</version> <!-- {x-version-update;com.azure:azure-core-test;dependency} -->
>>>>>>> e2018a87
      <scope>test</scope>
    </dependency>
    <dependency>
      <groupId>com.nimbusds</groupId>
      <artifactId>nimbus-jose-jwt</artifactId>
      <version>8.19</version> <!-- {x-version-update;com.nimbusds:nimbus-jose-jwt;external_dependency} -->
      <scope>test</scope>
    </dependency>
    <dependency>
      <groupId>org.junit.jupiter</groupId>
      <artifactId>junit-jupiter-api</artifactId>
      <version>5.6.3</version> <!-- {x-version-update;org.junit.jupiter:junit-jupiter-api;external_dependency} -->
      <scope>test</scope>
    </dependency>
    <dependency>
      <groupId>org.junit.jupiter</groupId>
      <artifactId>junit-jupiter-engine</artifactId>
      <version>5.6.3</version> <!-- {x-version-update;org.junit.jupiter:junit-jupiter-engine;external_dependency} -->
      <scope>test</scope>
    </dependency>
    <dependency>
      <groupId>org.junit.jupiter</groupId>
      <artifactId>junit-jupiter-params</artifactId>
      <version>5.6.3</version> <!-- {x-version-update;org.junit.jupiter:junit-jupiter-params;external_dependency} -->
      <scope>test</scope>
    </dependency>
    <dependency>
      <groupId>com.azure</groupId>
      <artifactId>azure-core-http-okhttp</artifactId>
      <version>1.4.1</version> <!-- {x-version-update;com.azure:azure-core-http-okhttp;dependency} -->
      <scope>test</scope>
    </dependency>
    <dependency>
      <groupId>com.azure</groupId>
      <artifactId>azure-core-http-okhttp</artifactId>
      <version>1.3.3</version> <!-- {x-version-update;com.azure:azure-core-http-okhttp;dependency} -->
      <scope>test</scope>
    </dependency>
  </dependencies>

  <build>
    <plugins>
      <plugin>
        <groupId>org.jacoco</groupId>
        <artifactId>jacoco-maven-plugin</artifactId>
        <version>0.8.5</version> <!-- {x-version-update;org.jacoco:jacoco-maven-plugin;external_dependency} -->
        <configuration>
          <includes>
            <include>com/azure/communication/chat/*.class</include>
          </includes>
        </configuration>
      </plugin>
      <plugin>
        <groupId>org.apache.maven.plugins</groupId>
        <artifactId>maven-enforcer-plugin</artifactId>
        <version>3.0.0-M3</version> <!-- {x-version-update;org.apache.maven.plugins:maven-enforcer-plugin;external_dependency} -->
        <configuration>
          <rules>
            <bannedDependencies>
              <includes>
                <include>com.azure:*</include>
              </includes>
            </bannedDependencies>
          </rules>
        </configuration>
      </plugin>
    </plugins>
  </build>
</project><|MERGE_RESOLUTION|>--- conflicted
+++ resolved
@@ -14,11 +14,7 @@
 
   <groupId>com.azure</groupId>
   <artifactId>azure-communication-chat</artifactId>
-<<<<<<< HEAD
-  <version>1.0.0-beta.3</version> <!-- {x-version-update;com.azure:azure-communication-chat;current} -->
-=======
   <version>1.0.0-beta.4</version> <!-- {x-version-update;com.azure:azure-communication-chat;current} -->
->>>>>>> e2018a87
 
   <name>Microsoft Azure client library for chat application</name>
   <description>
@@ -48,38 +44,22 @@
     <dependency>
       <groupId>com.azure</groupId>
       <artifactId>azure-core</artifactId>
-<<<<<<< HEAD
-      <version>1.10.0</version> <!-- {x-version-update;com.azure:azure-core;dependency} -->
-=======
       <version>1.12.0</version> <!-- {x-version-update;com.azure:azure-core;dependency} -->
->>>>>>> e2018a87
     </dependency>
     <dependency>
       <groupId>com.azure</groupId>
       <artifactId>azure-communication-common</artifactId>
-<<<<<<< HEAD
-      <version>1.0.0-beta.3</version> <!-- {x-version-update;com.azure:azure-communication-common;current} -->
-=======
       <version>1.0.0-beta.4</version> <!-- {x-version-update;com.azure:azure-communication-common;current} -->
->>>>>>> e2018a87
     </dependency>
     <dependency>
       <groupId>com.azure</groupId>
       <artifactId>azure-communication-administration</artifactId>
-<<<<<<< HEAD
-      <version>1.0.0-beta.3</version> <!-- {x-version-update;com.azure:azure-communication-administration;current} -->
-=======
       <version>1.0.0-beta.4</version> <!-- {x-version-update;com.azure:azure-communication-administration;current} -->
->>>>>>> e2018a87
     </dependency>
     <dependency>
       <groupId>com.azure</groupId>
       <artifactId>azure-core-test</artifactId>
-<<<<<<< HEAD
-      <version>1.5.1</version> <!-- {x-version-update;com.azure:azure-core-test;dependency} -->
-=======
       <version>1.5.2</version> <!-- {x-version-update;com.azure:azure-core-test;dependency} -->
->>>>>>> e2018a87
       <scope>test</scope>
     </dependency>
     <dependency>
