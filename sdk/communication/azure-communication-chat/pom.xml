--- conflicted
+++ resolved
@@ -50,26 +50,12 @@
       <groupId>com.azure</groupId>
       <artifactId>azure-communication-common</artifactId>
       <version>1.0.0-beta.5</version> <!-- {x-version-update;com.azure:azure-communication-common;current} -->
-<<<<<<< HEAD
     </dependency>
     <dependency>
       <groupId>com.azure</groupId>
       <artifactId>azure-communication-identity</artifactId>
       <version>1.0.0-beta.5</version> <!-- {x-version-update;com.azure:azure-communication-identity;current} -->
       <scope>test</scope>
-    </dependency>
-    <dependency>
-      <groupId>com.azure</groupId>
-      <artifactId>azure-communication-administration</artifactId>
-      <version>1.0.0-beta.5</version> <!-- {x-version-update;com.azure:azure-communication-administration;current} -->
-=======
-    </dependency>
-    <dependency>
-      <groupId>com.azure</groupId>
-      <artifactId>azure-communication-identity</artifactId>
-      <version>1.0.0-beta.5</version> <!-- {x-version-update;com.azure:azure-communication-identity;current} -->
-      <scope>test</scope>
->>>>>>> f18c24c1
     </dependency>
     <dependency>
       <groupId>com.azure</groupId>
