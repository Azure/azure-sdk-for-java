<!-- Copyright (c) Microsoft Corporation. All rights reserved.
     Licensed under the MIT License. -->
<project xmlns="http://maven.apache.org/POM/4.0.0"
         xmlns:xsi="http://www.w3.org/2001/XMLSchema-instance"
         xsi:schemaLocation="http://maven.apache.org/POM/4.0.0 http://maven.apache.org/maven-v4_0_0.xsd">
  <modelVersion>4.0.0</modelVersion>

  <parent>
    <groupId>com.azure</groupId>
    <artifactId>azure-client-sdk-parent</artifactId>
    <version>1.7.0</version> <!-- {x-version-update;com.azure:azure-client-sdk-parent;current} -->
    <relativePath>../../parents/azure-client-sdk-parent</relativePath>
  </parent>

  <groupId>com.azure</groupId>
  <artifactId>azure-communication-chat</artifactId>
<<<<<<< HEAD
  <version>1.3.14</version> <!-- {x-version-update;com.azure:azure-communication-chat;current} -->
=======
  <version>1.5.0-beta.1</version> <!-- {x-version-update;com.azure:azure-communication-chat;current} -->
>>>>>>> 94e3cac5

  <name>Microsoft Azure client library for chat application</name>
  <description>
    This package contains a Java SDK for Chat Azure Communication Service.
    For this release, see notes - https://github.com/Azure/azure-sdk-for-java/blob/master/sdk/communication/azure-communication-chat/README.md and https://github.com/Azure/azure-sdk-for-java/blob/master/sdk/communication/azure-communication-chat/CHANGELOG.md.
    Microsoft Azure Communication Chat quickstart - https://docs.microsoft.com/azure/communication-services/quickstarts/chat/get-started?pivots=programming-language-java
  </description>
  <url>https://github.com/Azure/azure-sdk-for-java</url>

  <distributionManagement>
    <site>
      <id>azure-java-build-docs</id>
      <url>${site.url}/site/${project.artifactId}</url>
    </site>
  </distributionManagement>

  <scm>
    <url>https://github.com/Azure/azure-sdk-for-java</url>
  </scm>

  <properties>
    <jacoco.min.linecoverage>0.70</jacoco.min.linecoverage>
    <jacoco.min.branchcoverage>0.45</jacoco.min.branchcoverage>
    <jacoco.skip>false</jacoco.skip>
    <!-- Configures the Java 9+ run to perform the required module exports, opens, and reads that are necessary for testing but shouldn't be part of the module-info. -->
    <javaModulesSurefireArgLine>
      --add-opens com.azure.communication.common/com.azure.communication.common.implementation=ALL-UNNAMED
    </javaModulesSurefireArgLine>
  </properties>

  <dependencies>
    <dependency>
      <groupId>com.azure</groupId>
      <artifactId>azure-core</artifactId>
      <version>1.45.1</version> <!-- {x-version-update;com.azure:azure-core;dependency} -->
    </dependency>
    <dependency>
      <groupId>com.azure</groupId>
      <artifactId>azure-communication-common</artifactId>
      <version>1.2.15</version> <!-- {x-version-update;com.azure:azure-communication-common;dependency} -->
    </dependency>
    <dependency>
      <groupId>com.azure</groupId>
      <artifactId>azure-communication-identity</artifactId>
      <version>1.5.1</version> <!-- {x-version-update;com.azure:azure-communication-identity;dependency} -->
      <scope>test</scope>
    </dependency>
    <dependency>
      <groupId>com.azure</groupId>
      <artifactId>azure-core-test</artifactId>
      <version>1.22.1</version> <!-- {x-version-update;com.azure:azure-core-test;dependency} -->
      <scope>test</scope>
    </dependency>
    <dependency>
      <groupId>com.nimbusds</groupId>
      <artifactId>nimbus-jose-jwt</artifactId>
      <version>9.31</version> <!-- {x-version-update;com.nimbusds:nimbus-jose-jwt;external_dependency} -->
      <scope>test</scope>
    </dependency>
    <dependency>
      <groupId>org.junit.jupiter</groupId>
      <artifactId>junit-jupiter-api</artifactId>
      <version>5.9.3</version> <!-- {x-version-update;org.junit.jupiter:junit-jupiter-api;external_dependency} -->
      <scope>test</scope>
    </dependency>
    <dependency>
      <groupId>org.junit.jupiter</groupId>
      <artifactId>junit-jupiter-engine</artifactId>
      <version>5.9.3</version> <!-- {x-version-update;org.junit.jupiter:junit-jupiter-engine;external_dependency} -->
      <scope>test</scope>
    </dependency>
    <dependency>
      <groupId>org.junit.jupiter</groupId>
      <artifactId>junit-jupiter-params</artifactId>
      <version>5.9.3</version> <!-- {x-version-update;org.junit.jupiter:junit-jupiter-params;external_dependency} -->
      <scope>test</scope>
    </dependency>
    <dependency>
      <groupId>com.azure</groupId>
      <artifactId>azure-core-http-okhttp</artifactId>
      <version>1.11.17</version> <!-- {x-version-update;com.azure:azure-core-http-okhttp;dependency} -->
      <scope>test</scope>
    </dependency>
  </dependencies>

  <build>
    <plugins>
      <plugin>
        <groupId>org.jacoco</groupId>
        <artifactId>jacoco-maven-plugin</artifactId>
        <version>0.8.11</version> <!-- {x-version-update;org.jacoco:jacoco-maven-plugin;external_dependency} -->
        <configuration>
          <includes>
            <include>com/azure/communication/chat/*.class</include>
          </includes>
        </configuration>
        <executions>
          <execution>
            <id>coverage-report</id>
            <phase>verify</phase>
            <goals>
              <goal>report</goal>
            </goals>
          </execution>
        </executions>
      </plugin>
      <plugin>
        <groupId>org.apache.maven.plugins</groupId>
        <artifactId>maven-enforcer-plugin</artifactId>
        <version>3.0.0-M3</version> <!-- {x-version-update;org.apache.maven.plugins:maven-enforcer-plugin;external_dependency} -->
        <configuration>
          <rules>
            <bannedDependencies>
              <includes>
                <include>com.azure:*</include>
              </includes>
            </bannedDependencies>
          </rules>
        </configuration>
      </plugin>
    </plugins>
  </build>
</project><|MERGE_RESOLUTION|>--- conflicted
+++ resolved
@@ -14,11 +14,7 @@
 
   <groupId>com.azure</groupId>
   <artifactId>azure-communication-chat</artifactId>
-<<<<<<< HEAD
-  <version>1.3.14</version> <!-- {x-version-update;com.azure:azure-communication-chat;current} -->
-=======
   <version>1.5.0-beta.1</version> <!-- {x-version-update;com.azure:azure-communication-chat;current} -->
->>>>>>> 94e3cac5
 
   <name>Microsoft Azure client library for chat application</name>
   <description>
@@ -40,12 +36,13 @@
   </scm>
 
   <properties>
-    <jacoco.min.linecoverage>0.70</jacoco.min.linecoverage>
-    <jacoco.min.branchcoverage>0.45</jacoco.min.branchcoverage>
+    <jacoco.min.linecoverage>0.64</jacoco.min.linecoverage>
+    <jacoco.min.branchcoverage>0.41</jacoco.min.branchcoverage>
     <jacoco.skip>false</jacoco.skip>
     <!-- Configures the Java 9+ run to perform the required module exports, opens, and reads that are necessary for testing but shouldn't be part of the module-info. -->
     <javaModulesSurefireArgLine>
       --add-opens com.azure.communication.common/com.azure.communication.common.implementation=ALL-UNNAMED
+      --add-opens com.azure.core/com.azure.core.implementation.util=ALL-UNNAMED
     </javaModulesSurefireArgLine>
   </properties>
 
