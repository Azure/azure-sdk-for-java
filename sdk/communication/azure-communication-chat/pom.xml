<!-- Copyright (c) Microsoft Corporation. All rights reserved.
     Licensed under the MIT License. -->
<project xmlns="http://maven.apache.org/POM/4.0.0"
         xmlns:xsi="http://www.w3.org/2001/XMLSchema-instance"
         xsi:schemaLocation="http://maven.apache.org/POM/4.0.0 http://maven.apache.org/maven-v4_0_0.xsd">
  <modelVersion>4.0.0</modelVersion>

  <parent>
    <groupId>com.azure</groupId>
    <artifactId>azure-client-sdk-parent</artifactId>
    <version>1.7.0</version> <!-- {x-version-update;com.azure:azure-client-sdk-parent;current} -->
    <relativePath>../../parents/azure-client-sdk-parent</relativePath>
  </parent>

  <groupId>com.azure</groupId>
  <artifactId>azure-communication-chat</artifactId>
  <version>1.0.0-beta.3</version> <!-- {x-version-update;com.azure:azure-communication-chat;current} -->

  <name>Microsoft Azure client library for chat application</name>
  <description>
    This package contains a Java SDK for Chat Azure Communication Service. 
    For this release, see notes - https://github.com/Azure/azure-sdk-for-java/blob/master/sdk/communication/azure-communication-chat/README.md and https://github.com/Azure/azure-sdk-for-java/blob/master/sdk/communication/azure-communication-chat/CHANGELOG.md. 
    Microsoft Azure Communication Chat quickstart - https://docs.microsoft.com/azure/communication-services/quickstarts/chat/get-started?pivots=programming-language-java
  </description>
  <url>https://github.com/Azure/azure-sdk-for-java</url>

  <distributionManagement>
    <site>
      <id>azure-java-build-docs</id>
      <url>${site.url}/site/${project.artifactId}</url>
    </site>
  </distributionManagement>

  <scm>
    <url>https://github.com/Azure/azure-sdk-for-java</url>
  </scm>
  
  <properties>
    <jacoco.min.linecoverage>0.50</jacoco.min.linecoverage>
    <jacoco.min.branchcoverage>0.35</jacoco.min.branchcoverage>
  </properties>

  <dependencies>
    <dependency>
      <groupId>com.azure</groupId>
      <artifactId>azure-core</artifactId>
      <version>1.10.0</version> <!-- {x-version-update;com.azure:azure-core;dependency} -->
    </dependency>
    <dependency>
      <groupId>com.azure</groupId>
      <artifactId>azure-communication-common</artifactId>
      <version>1.0.0-beta.3</version> <!-- {x-version-update;com.azure:azure-communication-common;current} -->
    </dependency>
    <dependency>
      <groupId>com.azure</groupId>
      <artifactId>azure-communication-administration</artifactId>
      <version>1.0.0-beta.3</version> <!-- {x-version-update;com.azure:azure-communication-administration;current} -->
    </dependency>
    <dependency>
      <groupId>com.azure</groupId>
      <artifactId>azure-core-test</artifactId>
      <version>1.5.1</version> <!-- {x-version-update;com.azure:azure-core-test;dependency} -->
      <scope>test</scope>
    </dependency>
    <dependency>
      <groupId>com.nimbusds</groupId>
      <artifactId>nimbus-jose-jwt</artifactId>
      <version>8.19</version> <!-- {x-version-update;com.nimbusds:nimbus-jose-jwt;external_dependency} -->
      <scope>test</scope>
    </dependency>
    <dependency>
      <groupId>org.junit.jupiter</groupId>
      <artifactId>junit-jupiter-api</artifactId>
      <version>5.6.3</version> <!-- {x-version-update;org.junit.jupiter:junit-jupiter-api;external_dependency} -->
      <scope>test</scope>
    </dependency>
    <dependency>
      <groupId>org.junit.jupiter</groupId>
      <artifactId>junit-jupiter-engine</artifactId>
      <version>5.6.3</version> <!-- {x-version-update;org.junit.jupiter:junit-jupiter-engine;external_dependency} -->
      <scope>test</scope>
    </dependency>
    <dependency>
      <groupId>org.junit.jupiter</groupId>
      <artifactId>junit-jupiter-params</artifactId>
      <version>5.6.3</version> <!-- {x-version-update;org.junit.jupiter:junit-jupiter-params;external_dependency} -->
      <scope>test</scope>
    </dependency>
    <dependency>
      <groupId>com.azure</groupId>
      <artifactId>azure-core-http-okhttp</artifactId>
      <version>1.3.3</version> <!-- {x-version-update;com.azure:azure-core-http-okhttp;dependency} -->
      <scope>test</scope>
    </dependency>
  </dependencies>

  <build>
    <plugins>
      <plugin>
        <groupId>org.jacoco</groupId>
        <artifactId>jacoco-maven-plugin</artifactId>
        <version>0.8.5</version> <!-- {x-version-update;org.jacoco:jacoco-maven-plugin;external_dependency} -->
        <configuration>
<<<<<<< HEAD
=======
          <excludes>
            <exclude>com/azure/communication/chat/models/**/*</exclude>
            <exclude>com/azure/communication/chat/implementation/**/*</exclude>
          </excludes>
>>>>>>> bf43d379
        </configuration>
      </plugin>
      <plugin>
        <groupId>org.apache.maven.plugins</groupId>
        <artifactId>maven-enforcer-plugin</artifactId>
        <version>3.0.0-M3</version> <!-- {x-version-update;org.apache.maven.plugins:maven-enforcer-plugin;external_dependency} -->
        <configuration>
          <rules>
            <bannedDependencies>
              <includes>
                <include>com.azure:*</include>
              </includes>
            </bannedDependencies>
          </rules>
        </configuration>
      </plugin>
    </plugins>
  </build>
</project><|MERGE_RESOLUTION|>--- conflicted
+++ resolved
@@ -101,13 +101,10 @@
         <artifactId>jacoco-maven-plugin</artifactId>
         <version>0.8.5</version> <!-- {x-version-update;org.jacoco:jacoco-maven-plugin;external_dependency} -->
         <configuration>
-<<<<<<< HEAD
-=======
           <excludes>
-            <exclude>com/azure/communication/chat/models/**/*</exclude>
-            <exclude>com/azure/communication/chat/implementation/**/*</exclude>
+            <exclude>com/azure/communication/**/models/**/*</exclude>
+            <exclude>com/azure/communication/**/implementation/**/*</exclude>
           </excludes>
->>>>>>> bf43d379
         </configuration>
       </plugin>
       <plugin>
