--- conflicted
+++ resolved
@@ -14,11 +14,7 @@
 
   <groupId>com.azure</groupId>
   <artifactId>azure-communication-chat</artifactId>
-<<<<<<< HEAD
-  <version>1.0.0-beta.3</version> <!-- {x-version-update;com.azure:azure-communication-chat;current} -->
-=======
   <version>1.0.0-beta.4</version> <!-- {x-version-update;com.azure:azure-communication-chat;current} -->
->>>>>>> 6f033d77
 
   <name>Microsoft Azure client library for chat application</name>
   <description>
@@ -48,38 +44,22 @@
     <dependency>
       <groupId>com.azure</groupId>
       <artifactId>azure-core</artifactId>
-<<<<<<< HEAD
-      <version>1.10.0</version> <!-- {x-version-update;com.azure:azure-core;dependency} -->
-=======
       <version>1.12.0</version> <!-- {x-version-update;com.azure:azure-core;dependency} -->
->>>>>>> 6f033d77
     </dependency>
     <dependency>
       <groupId>com.azure</groupId>
       <artifactId>azure-communication-common</artifactId>
-<<<<<<< HEAD
-      <version>1.0.0-beta.3</version> <!-- {x-version-update;com.azure:azure-communication-common;current} -->
-=======
       <version>1.0.0-beta.4</version> <!-- {x-version-update;com.azure:azure-communication-common;current} -->
->>>>>>> 6f033d77
     </dependency>
     <dependency>
       <groupId>com.azure</groupId>
       <artifactId>azure-communication-administration</artifactId>
-<<<<<<< HEAD
-      <version>1.0.0-beta.3</version> <!-- {x-version-update;com.azure:azure-communication-administration;current} -->
-=======
       <version>1.0.0-beta.4</version> <!-- {x-version-update;com.azure:azure-communication-administration;current} -->
->>>>>>> 6f033d77
     </dependency>
     <dependency>
       <groupId>com.azure</groupId>
       <artifactId>azure-core-test</artifactId>
-<<<<<<< HEAD
-      <version>1.5.1</version> <!-- {x-version-update;com.azure:azure-core-test;dependency} -->
-=======
       <version>1.5.2</version> <!-- {x-version-update;com.azure:azure-core-test;dependency} -->
->>>>>>> 6f033d77
       <scope>test</scope>
     </dependency>
     <dependency>
@@ -110,12 +90,6 @@
       <groupId>com.azure</groupId>
       <artifactId>azure-core-http-okhttp</artifactId>
       <version>1.4.1</version> <!-- {x-version-update;com.azure:azure-core-http-okhttp;dependency} -->
-      <scope>test</scope>
-    </dependency>
-    <dependency>
-      <groupId>com.azure</groupId>
-      <artifactId>azure-core-http-okhttp</artifactId>
-      <version>1.3.3</version> <!-- {x-version-update;com.azure:azure-core-http-okhttp;dependency} -->
       <scope>test</scope>
     </dependency>
   </dependencies>
