--- conflicted
+++ resolved
@@ -138,12 +138,9 @@
 
         StepVerifier.create(response3)
                 .assertNext(result3 -> {
-<<<<<<< HEAD
-                    assertEquals(true, result3.getValidUntil().toEpochSecond() > VALID_FROM.toEpochSecond());
+                    assertEquals(true, result3.getValidUntil().toEpochSecond() > result3.getValidFrom().toEpochSecond());
                     assertEquals(true, result3.isPstnDialOutEnabled());
-=======
-                    assertEquals(true, result3.getValidUntil().toEpochSecond() > result3.getValidFrom().toEpochSecond());
->>>>>>> 1c475de8
+
                 }).verifyComplete();
 
         Mono<CommunicationRoom> response4 = roomsAsyncClient.getRoom(roomId);
