<!-- Copyright (c) Microsoft Corporation. All rights reserved. Licensed under
	the MIT License. -->
<project xmlns="http://maven.apache.org/POM/4.0.0"
  xmlns:xsi="http://www.w3.org/2001/XMLSchema-instance"
  xsi:schemaLocation="http://maven.apache.org/POM/4.0.0 http://maven.apache.org/maven-v4_0_0.xsd">
 <modelVersion>4.0.0</modelVersion>

  <parent>
    <groupId>com.azure</groupId>
    <artifactId>azure-client-sdk-parent</artifactId>
    <version>1.7.0</version> <!-- {x-version-update;com.azure:azure-client-sdk-parent;current} -->
    <relativePath>../../parents/azure-client-sdk-parent</relativePath>
  </parent>

  <groupId>com.azure</groupId>
  <artifactId>azure-communication-rooms</artifactId>
  <packaging>jar</packaging>
  <version>1.1.0-beta.2</version> <!-- {x-version-update;com.azure:azure-communication-rooms;current} -->
  <name>Microsoft Azure library for ACS Room Service</name>
  <description>
    This package contains clients and data structures used to create, update, get, delete the Azure Communication Room Service.
    For this release, see notes
    Microsoft Azure Communication Rooms quickstart
  </description>
  <url>https://github.com/Azure/azure-sdk-for-java</url>

  <distributionManagement>
    <site>
	    <id>azure-java-build-docs</id>
	    <url>${site.url}/site/${project.artifactId}</url>
    </site>
  </distributionManagement>

  <scm>
    <url>https://github.com/Azure/azure-sdk-for-java</url>
    <connection>scm:git:git@github.com:Azure/azure-sdk-for-java.git</connection>
    <tag>HEAD</tag>
  </scm>

  <properties>
    <src.dir>src/main</src.dir>
    <test.dir>src/test</test.dir>
    <jacoco.min.linecoverage>0.60</jacoco.min.linecoverage>
    <jacoco.min.branchcoverage>0.60</jacoco.min.branchcoverage>
		<jacoco.skip>false</jacoco.skip>
    <!-- Configures the Java 9+ run to perform the required module exports,
      opens, and reads that are necessary for testing but shouldn't be part of
    the module-info. -->
    <javaModulesSurefireArgLine>
      --add-opens
      com.azure.communication.common/com.azure.communication.common.implementation=ALL-UNNAMED
    </javaModulesSurefireArgLine>
    <codesnippet.skip>false</codesnippet.skip>
    <javadocDoclet></javadocDoclet>
    <javadocDocletOptions></javadocDocletOptions>
  </properties>

  <dependencies>
    <dependency>
      <groupId>com.azure</groupId>
      <artifactId>azure-core</artifactId>
      <version>1.44.1</version> <!-- {x-version-update;com.azure:azure-core;dependency} -->
    </dependency>
    <dependency>
      <groupId>com.azure</groupId>
      <artifactId>azure-communication-common</artifactId>
      <version>1.2.13</version> <!-- {x-version-update;com.azure:azure-communication-common;dependency} -->
    </dependency>
    <dependency>
      <groupId>com.azure</groupId>
      <artifactId>azure-communication-identity</artifactId>
      <version>1.4.11</version> <!-- {x-version-update;com.azure:azure-communication-identity;dependency} -->
      <scope>test</scope>
    </dependency>
    <dependency>
      <groupId>com.azure</groupId>
      <artifactId>azure-core-test</artifactId>
      <version>1.21.1</version> <!-- {x-version-update;com.azure:azure-core-test;dependency} -->
      <scope>test</scope>
    </dependency>
    <dependency>
      <groupId>org.junit.jupiter</groupId>
      <artifactId>junit-jupiter-api</artifactId>
      <version>5.9.3</version> <!-- {x-version-update;org.junit.jupiter:junit-jupiter-api;external_dependency} -->
      <scope>test</scope>
    </dependency>
    <dependency>
      <groupId>org.junit.jupiter</groupId>
      <artifactId>junit-jupiter-engine</artifactId>
      <version>5.9.3</version> <!-- {x-version-update;org.junit.jupiter:junit-jupiter-engine;external_dependency} -->
      <scope>test</scope>
    </dependency>
    <dependency>
      <groupId>org.junit.jupiter</groupId>
      <artifactId>junit-jupiter-params</artifactId>
      <version>5.9.3</version> <!-- {x-version-update;org.junit.jupiter:junit-jupiter-params;external_dependency} -->
      <scope>test</scope>
    </dependency>
    <dependency>
      <groupId>io.projectreactor</groupId>
      <artifactId>reactor-test</artifactId>
<<<<<<< HEAD
      <version>3.5.11</version> <!-- {x-version-update;io.projectreactor:reactor-test;external_dependency} -->
=======
      <version>3.4.33</version> <!-- {x-version-update;io.projectreactor:reactor-test;external_dependency} -->
>>>>>>> 1f21d93c
      <scope>test</scope>
    </dependency>
    <dependency>
      <groupId>com.azure</groupId>
      <artifactId>azure-core-http-okhttp</artifactId>
      <version>1.11.15</version> <!-- {x-version-update;com.azure:azure-core-http-okhttp;dependency} -->
      <scope>test</scope>
      </dependency>
    <dependency>
      <groupId>com.azure</groupId>
      <artifactId>azure-identity</artifactId>
      <version>1.10.4</version> <!-- {x-version-update;com.azure:azure-identity;dependency} -->
      <scope>test</scope>
    </dependency>
  </dependencies>
</project><|MERGE_RESOLUTION|>--- conflicted
+++ resolved
@@ -99,11 +99,7 @@
     <dependency>
       <groupId>io.projectreactor</groupId>
       <artifactId>reactor-test</artifactId>
-<<<<<<< HEAD
-      <version>3.5.11</version> <!-- {x-version-update;io.projectreactor:reactor-test;external_dependency} -->
-=======
       <version>3.4.33</version> <!-- {x-version-update;io.projectreactor:reactor-test;external_dependency} -->
->>>>>>> 1f21d93c
       <scope>test</scope>
     </dependency>
     <dependency>
