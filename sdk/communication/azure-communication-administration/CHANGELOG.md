# Release History

<<<<<<< HEAD
## 1.0.0-beta.2 (Unreleased)
### Added
- Support directly passing connection string to the CommunicationIdentityClientBuilder
=======
## 1.0.0-beta.2 (2020-10-06)
Added phone number administration. For more information, please see the [README][read_me] and [documentation][documentation].
>>>>>>> c00c4e33

### Breaking Change
- Removed credential(CommunicationClientCredential credential) and replaced with 
accessKey(String accessKey) within CommunicationIdentityClientBuilder

## 1.0.0-beta.1 (2020-09-22)
This is the initial release of Azure Communication Administration, which manages users and tokens for Azure Communication Services. For more information, please see the [README][read_me] and [documentation][documentation].

This is a Public Preview version, so breaking changes are possible in subsequent releases as we improve the product. To provide feedback, please submit an issue in our [Azure SDK for Java GitHub repo](https://github.com/Azure/azure-sdk-for-java/issues).

<!-- LINKS -->
[read_me]: https://github.com/Azure/azure-sdk-for-java/blob/master/sdk/communication/azure-communication-administration/README.md
[documentation]: https://docs.microsoft.com/azure/communication-services/quickstarts/access-tokens?pivots=programming-language-java<|MERGE_RESOLUTION|>--- conflicted
+++ resolved
@@ -1,17 +1,15 @@
 # Release History
 
-<<<<<<< HEAD
-## 1.0.0-beta.2 (Unreleased)
+## 1.0.0-beta.3 (Unreleased)
 ### Added
 - Support directly passing connection string to the CommunicationIdentityClientBuilder
-=======
-## 1.0.0-beta.2 (2020-10-06)
-Added phone number administration. For more information, please see the [README][read_me] and [documentation][documentation].
->>>>>>> c00c4e33
 
 ### Breaking Change
 - Removed credential(CommunicationClientCredential credential) and replaced with 
 accessKey(String accessKey) within CommunicationIdentityClientBuilder
+
+## 1.0.0-beta.2 (2020-10-06)
+Added phone number administration. For more information, please see the [README][read_me] and [documentation][documentation].
 
 ## 1.0.0-beta.1 (2020-09-22)
 This is the initial release of Azure Communication Administration, which manages users and tokens for Azure Communication Services. For more information, please see the [README][read_me] and [documentation][documentation].
