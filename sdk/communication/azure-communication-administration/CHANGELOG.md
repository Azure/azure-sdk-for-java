# Release History

<<<<<<< HEAD
## 1.0.0-beta.3 (Unreleased)
### Added
- Support directly passing connection string to the CommunicationIdentityClientBuilder
=======
## 1.0.0-beta.4 (Unreleased)
>>>>>>> e2018a87

### Breaking Change
- Removed credential(CommunicationClientCredential credential) and replaced with 
accessKey(String accessKey) within CommunicationIdentityClientBuilder

## 1.0.0-beta.2 (2020-10-06)
Added phone number administration. For more information, please see the [README][read_me] and [documentation][documentation].

## 1.0.0-beta.3 (2020-11-16)
### Added
- Support directly passing connection string to the CommunicationIdentityClientBuilder.
- Added support for sync and async long-running operations
    - beginCreateReservation
    - beginPurchaseReservation
    - beginReleasePhoneNumber

### Breaking Changes
- Removed credential(CommunicationClientCredential credential) and replaced with 
accessKey(String accessKey) within CommunicationIdentityClientBuilder.
- `PhoneNumberSearch` renamed to `PhoneNumberReservation`.
- `SearchStatus` renamed to `ReservationStatus`.
- `CreateSearchOptions` reanamed to `CreateReservationOptions`.
- `CreateSearchResponse` renamed to `CreateReservationResponse`.

#### PhoneNumberReservation
- `searchId` renamed to `reservationId`.
- `getSearchId` renamed to `getReservationId`.
- `setSearchId` renamed to `setReservationId`.

#### Phone Number Clients
- `getSearchId`renamed to `getReservationId`
- `getSearchByIdWithResponse`renamed to `getReservationByIdWithResponse`.
- `createSearchWithResponse`renamed to `createReservationWithResponse`.
- `listAllSearches`renamed to `listAllReservations`.
- `cancelSearch`renamed to `cancelReservation`.
- `cancelSearchWithResponse`renamed to `cancelReservationWithResponse`.
- Replaced`createSearch`with to `beginCreateReservation` which returns a poller for the long-running operation.
- Replaced `purchaseSearch`renamed to `beginPurchaseReservation` which returns a poller for the long-running operation.
- Replaced `releasePhoneNumber`renamed to `beginReleasePhoneNumber` which returns a poller for the long-running operation.


## 1.0.0-beta.2 (2020-10-06)
Added phone number administration. For more information, please see the [README][read_me] and [documentation][documentation].

## 1.0.0-beta.1 (2020-09-22)
This is the initial release of Azure Communication Administration, which manages users and tokens for Azure Communication Services. For more information, please see the [README][read_me] and [documentation][documentation].

This is a Public Preview version, so breaking changes are possible in subsequent releases as we improve the product. To provide feedback, please submit an issue in our [Azure SDK for Java GitHub repo](https://github.com/Azure/azure-sdk-for-java/issues).

<!-- LINKS -->
[read_me]: https://github.com/Azure/azure-sdk-for-java/blob/master/sdk/communication/azure-communication-administration/README.md
[documentation]: https://docs.microsoft.com/azure/communication-services/quickstarts/access-tokens?pivots=programming-language-java<|MERGE_RESOLUTION|>--- conflicted
+++ resolved
@@ -1,12 +1,6 @@
 # Release History
 
-<<<<<<< HEAD
-## 1.0.0-beta.3 (Unreleased)
-### Added
-- Support directly passing connection string to the CommunicationIdentityClientBuilder
-=======
 ## 1.0.0-beta.4 (Unreleased)
->>>>>>> e2018a87
 
 ### Breaking Change
 - Removed credential(CommunicationClientCredential credential) and replaced with 
