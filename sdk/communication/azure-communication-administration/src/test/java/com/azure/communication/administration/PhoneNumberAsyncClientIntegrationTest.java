--- conflicted
+++ resolved
@@ -3,9 +3,11 @@
 package com.azure.communication.administration;
 
 import com.azure.communication.administration.models.AcquiredPhoneNumber;
+import com.azure.communication.administration.models.AreaCodes;
 import com.azure.communication.administration.models.Capability;
 import com.azure.communication.administration.models.CreateReservationOptions;
 import com.azure.communication.administration.models.LocationOptionsQuery;
+import com.azure.communication.administration.models.LocationOptionsResponse;
 import com.azure.communication.administration.models.LocationType;
 import com.azure.communication.administration.models.NumberConfigurationResponse;
 import com.azure.communication.administration.models.NumberUpdateCapabilities;
@@ -30,6 +32,7 @@
 import org.junit.jupiter.params.ParameterizedTest;
 import org.junit.jupiter.params.provider.MethodSource;
 
+import reactor.core.publisher.Mono;
 import reactor.test.StepVerifier;
 
 import java.time.Duration;
@@ -86,16 +89,6 @@
 
     @ParameterizedTest
     @MethodSource("com.azure.core.test.TestBase#getHttpClients")
-    public void listPhonePlanGroupsNullCountryCode(HttpClient httpClient) {
-        PagedFlux<PhonePlanGroup> pagedFlux =
-            this.getClient(httpClient).listPhonePlanGroups(null, LOCALE, true);
-
-        StepVerifier.create(pagedFlux.next())
-            .verifyError(NullPointerException.class);
-    }
-
-    @ParameterizedTest
-    @MethodSource("com.azure.core.test.TestBase#getHttpClients")
     public void listPhonePlans(HttpClient httpClient) {
         StepVerifier.create(
             this.getClient(httpClient).listPhonePlanGroups(COUNTRY_CODE, LOCALE, true).next()
@@ -106,34 +99,6 @@
                 assertNotNull(phonePlan.getPhonePlanId());
             })
             .verifyComplete();
-    }
-
-    @ParameterizedTest
-    @MethodSource("com.azure.core.test.TestBase#getHttpClients")
-    public void listPhonePlansNullCountryCode(HttpClient httpClient) {
-<<<<<<< HEAD
-        PagedFlux<PhonePlan> pagedFlux =
-            this.getClient(httpClient).listPhonePlans(null, PHONE_PLAN_GROUP_ID, LOCALE);
-
-        StepVerifier.create(pagedFlux.next())
-            .verifyError(NullPointerException.class);
-    }
-
-    @ParameterizedTest
-    @MethodSource("com.azure.core.test.TestBase#getHttpClients")
-    public void listPhonePlansNullPhonePlanGroupId(HttpClient httpClient) {
-        PagedFlux<PhonePlan> pagedFlux =
-            this.getClient(httpClient).listPhonePlans(COUNTRY_CODE, null, LOCALE);
-
-        StepVerifier.create(pagedFlux.next())
-=======
-        StepVerifier.create(
-            this.getClient(httpClient).listPhonePlanGroups(COUNTRY_CODE, LOCALE, true).next()
-                .flatMap((PhonePlanGroup phonePlanGroup) -> {
-                    return this.getClient(httpClient).listPhonePlans(null, phonePlanGroup.getPhonePlanGroupId(), LOCALE).next();
-                }))
->>>>>>> 8650b84c
-            .verifyError(NullPointerException.class);
     }
 
     @ParameterizedTest
@@ -187,36 +152,6 @@
                 assertNotNull(item.getLocationOptions().getLabelId());
             })
             .verifyComplete();
-    }
-
-    @ParameterizedTest
-    @MethodSource("com.azure.core.test.TestBase#getHttpClients")
-    public void getPhonePlanLocationOptionsWithResponseNullCountryCode(HttpClient httpClient) {
-        Mono<LocationOptionsResponse> mono =
-            this.getClient(httpClient).getPhonePlanLocationOptions(null, PHONE_PLAN_GROUP_ID, PHONE_PLAN_ID, LOCALE);
-
-        StepVerifier.create(mono)
-            .verifyError(NullPointerException.class);
-    }
-
-    @ParameterizedTest
-    @MethodSource("com.azure.core.test.TestBase#getHttpClients")
-    public void getPhonePlanLocationOptionsWithResponseNullPhonePlanGroupId(HttpClient httpClient) {
-        Mono<LocationOptionsResponse> mono =
-            this.getClient(httpClient).getPhonePlanLocationOptions(COUNTRY_CODE, null, PHONE_PLAN_ID, LOCALE);
-
-        StepVerifier.create(mono)
-            .verifyError(NullPointerException.class);
-    }
-
-    @ParameterizedTest
-    @MethodSource("com.azure.core.test.TestBase#getHttpClients")
-    public void getPhonePlanLocationOptionsWithResponseNullPhonePlanId(HttpClient httpClient) {
-        Mono<LocationOptionsResponse> mono =
-            this.getClient(httpClient).getPhonePlanLocationOptions(COUNTRY_CODE, PHONE_PLAN_GROUP_ID, null, LOCALE);
-
-        StepVerifier.create(mono)
-            .verifyError(NullPointerException.class);
     }
 
     @ParameterizedTest
@@ -278,143 +213,6 @@
 
     @ParameterizedTest
     @MethodSource("com.azure.core.test.TestBase#getHttpClients")
-<<<<<<< HEAD
-    public void getAllAreaCodesWithResponseNullLocationType(HttpClient httpClient) {
-        List<LocationOptionsQuery> locationOptions = new ArrayList<>();
-        Mono<Response<AreaCodes>> mono = this.getClient(httpClient).getAllAreaCodesWithResponse(
-            null, COUNTRY_CODE, PHONE_PLAN_ID, locationOptions, Context.NONE);
-
-        StepVerifier.create(mono)
-            .verifyError(NullPointerException.class);
-    }
-
-    @ParameterizedTest
-    @MethodSource("com.azure.core.test.TestBase#getHttpClients")
-    public void getAllAreaCodesWithResponseNullCountryCode(HttpClient httpClient) {
-        List<LocationOptionsQuery> locationOptions = new ArrayList<>();
-        Mono<Response<AreaCodes>> mono = this.getClient(httpClient).getAllAreaCodesWithResponse(
-            "selection", null, PHONE_PLAN_ID, locationOptions, Context.NONE);
-
-        StepVerifier.create(mono)
-            .verifyError(NullPointerException.class);
-    }
-
-    @ParameterizedTest
-    @MethodSource("com.azure.core.test.TestBase#getHttpClients")
-    public void getAllAreaCodesWithResponseNullPhonePlanId(HttpClient httpClient) {
-        List<LocationOptionsQuery> locationOptions = new ArrayList<>();
-        Mono<Response<AreaCodes>> mono = this.getClient(httpClient).getAllAreaCodesWithResponse(
-            "selection", COUNTRY_CODE, null, locationOptions, Context.NONE);
-
-        StepVerifier.create(mono)
-            .verifyError(NullPointerException.class);
-    }
-
-    @ParameterizedTest
-    @MethodSource("com.azure.core.test.TestBase#getHttpClients")
-    public void updateCapabilities(HttpClient httpClient) {
-        List<Capability> capabilitiesToAdd = new ArrayList<>();
-        capabilitiesToAdd.add(Capability.INBOUND_CALLING);
-
-        NumberUpdateCapabilities update = new NumberUpdateCapabilities();
-        update.setAdd(capabilitiesToAdd);
-
-        Map<PhoneNumber, NumberUpdateCapabilities> updateMap = new HashMap<>();
-        updateMap.put(new PhoneNumber(PHONENUMBER_FOR_CAPABILITIES), update);
-
-        Mono<UpdateNumberCapabilitiesResponse> mono = this.getClient(httpClient).updateCapabilities(updateMap);
-
-        StepVerifier.create(mono)
-            .assertNext(item -> {
-                assertNotNull(item.getCapabilitiesUpdateId());
-            })
-            .verifyComplete();
-    }
-
-    @ParameterizedTest
-    @MethodSource("com.azure.core.test.TestBase#getHttpClients")
-    public void updateCapabilitiesWithResponse(HttpClient httpClient) {
-        List<Capability> capabilitiesToAdd = new ArrayList<>();
-        capabilitiesToAdd.add(Capability.INBOUND_CALLING);
-
-        NumberUpdateCapabilities update = new NumberUpdateCapabilities();
-        update.setAdd(capabilitiesToAdd);
-
-        Map<PhoneNumber, NumberUpdateCapabilities> updateMap = new HashMap<>();
-        updateMap.put(new PhoneNumber(PHONENUMBER_FOR_CAPABILITIES), update);
-
-        Mono<Response<UpdateNumberCapabilitiesResponse>> mono =
-            this.getClient(httpClient).updateCapabilitiesWithResponse(updateMap, Context.NONE);
-
-        StepVerifier.create(mono)
-            .assertNext(item -> {
-                assertEquals(200, item.getStatusCode());
-                assertNotNull(item.getValue().getCapabilitiesUpdateId());
-            })
-            .verifyComplete();
-    }
-
-    @ParameterizedTest
-    @MethodSource("com.azure.core.test.TestBase#getHttpClients")
-    public void updateCapabilitiesWithResponseNullPhoneNumberCapabilitiesUpdate(HttpClient httpClient) {
-        Mono<Response<UpdateNumberCapabilitiesResponse>> mono =
-            this.getClient(httpClient).updateCapabilitiesWithResponse(null, Context.NONE);
-
-        StepVerifier.create(mono)
-            .verifyError(NullPointerException.class);
-    }
-
-    @ParameterizedTest
-    @MethodSource("com.azure.core.test.TestBase#getHttpClients")
-    public void getCapabilitiesUpdate(HttpClient httpClient) {
-        Mono<UpdatePhoneNumberCapabilitiesResponse> mono =
-            this.getClient(httpClient).getCapabilitiesUpdate(CAPABILITIES_ID);
-
-        StepVerifier.create(mono)
-            .assertNext(item -> {
-                assertNotNull(item.getCapabilitiesUpdateId());
-            })
-            .verifyComplete();
-    }
-
-    @ParameterizedTest
-    @MethodSource("com.azure.core.test.TestBase#getHttpClients")
-    public void getCapabilitiesUpdateWithResponse(HttpClient httpClient) {
-        Mono<Response<UpdatePhoneNumberCapabilitiesResponse>> mono =
-            this.getClient(httpClient).getCapabilitiesUpdateWithResponse(CAPABILITIES_ID, Context.NONE);
-
-        StepVerifier.create(mono)
-            .assertNext(item -> {
-                assertEquals(200, item.getStatusCode());
-                assertNotNull(item.getValue().getCapabilitiesUpdateId());
-            })
-            .verifyComplete();
-    }
-
-    @ParameterizedTest
-    @MethodSource("com.azure.core.test.TestBase#getHttpClients")
-    public void createReservationWithResponse(HttpClient httpClient) {
-        List<String> phonePlanIds = new ArrayList<>();
-        phonePlanIds.add(PHONE_PLAN_ID);
-
-        CreateReservationOptions createReservationOptions = new CreateReservationOptions();
-        createReservationOptions
-            .setAreaCode(AREA_CODE_FOR_SEARCH)
-            .setDescription("testreservation20200014")
-            .setDisplayName("testreservation20200014")
-            .setPhonePlanIds(phonePlanIds)
-            .setQuantity(1);
-
-        Mono<Response<CreateReservationResponse>> mono =
-            this.getClient(httpClient).createReservationWithResponse(createReservationOptions, Context.NONE);
-
-        StepVerifier.create(mono)
-            .assertNext(item -> {
-                assertEquals(201, item.getStatusCode());
-                assertNotNull(item.getValue().getReservationId());
-            })
-            .verifyComplete();
-=======
     public void beginCreateReservationGetReservationByIdCancelReservation(HttpClient httpClient) {
         StepVerifier.create(
             // Setting up for phone number reservation creation
@@ -438,32 +236,10 @@
                     });
                 }))
                 .verifyComplete();
->>>>>>> 8650b84c
-    }
-
-    @ParameterizedTest
-    @MethodSource("com.azure.core.test.TestBase#getHttpClients")
-<<<<<<< HEAD
-    public void createReservationWithResponseNullSearchOptions(HttpClient httpClient) {
-        Mono<Response<CreateReservationResponse>> mono =
-            this.getClient(httpClient).createReservationWithResponse(null, Context.NONE);
-
-        StepVerifier.create(mono)
-            .verifyError(NullPointerException.class);
-    }
-
-
-    @ParameterizedTest
-    @MethodSource("com.azure.core.test.TestBase#getHttpClients")
-    public void getReservationById(HttpClient httpClient) {
-        Mono<PhoneNumberReservation> mono = this.getClient(httpClient).getReservationById(RESERVATION_ID);
-
-        StepVerifier.create(mono)
-            .assertNext(item -> {
-                assertEquals(RESERVATION_ID, item.getReservationId());
-            })
-            .verifyComplete();
-=======
+    }
+
+    @ParameterizedTest
+    @MethodSource("com.azure.core.test.TestBase#getHttpClients")
     public void beginCreateReservationGetReservationByIdCancelReservationWithResponse(HttpClient httpClient) {
         StepVerifier.create(
             // Setting up for phone number reservation creation
@@ -491,7 +267,6 @@
                     assertEquals(202, cancelReservationResponse.getStatusCode());
                 })
                 .verifyComplete();
->>>>>>> 8650b84c
     }
 
     @ParameterizedTest
@@ -521,13 +296,13 @@
                         
                                 Map<PhoneNumber, NumberUpdateCapabilities> updateMap = new HashMap<>();
                                 updateMap.put(new PhoneNumber(purchasedNumber), update);
-                                return this.getClient(httpClient).updateCapabilitiesWithResponse(updateMap, Context.NONE)
+                                return this.getClient(httpClient).updateCapabilitiesWithResponse(updateMap)
                                 .flatMap((Response<UpdateNumberCapabilitiesResponse> updateResponse) -> {
                                     assertEquals(200, updateResponse.getStatusCode());
                                     // Get capabilities update
                                     String capabilitiesUpdateId = updateResponse.getValue().getCapabilitiesUpdateId();
                                     assertNotNull(capabilitiesUpdateId);
-                                    return this.getClient(httpClient).getCapabilitiesUpdateWithResponse(capabilitiesUpdateId, Context.NONE)
+                                    return this.getClient(httpClient).getCapabilitiesUpdateWithResponse(capabilitiesUpdateId)
                                     .flatMap((Response<UpdatePhoneNumberCapabilitiesResponse> retrievedUpdateResponse) -> {
                                         assertEquals(200, retrievedUpdateResponse.getStatusCode());
                                         assertNotNull(retrievedUpdateResponse.getValue().getCapabilitiesUpdateId());
@@ -547,159 +322,6 @@
 
     @ParameterizedTest
     @MethodSource("com.azure.core.test.TestBase#getHttpClients")
-<<<<<<< HEAD
-    public void getReservationByIdWithResponseNullSearchId(HttpClient httpClient) {
-        Mono<Response<PhoneNumberReservation>> mono = this.getClient(httpClient).getReservationByIdWithResponse(null, Context.NONE);
-
-        StepVerifier.create(mono)
-            .verifyError(NullPointerException.class);
-    }
-
-    @ParameterizedTest
-    @MethodSource("com.azure.core.test.TestBase#getHttpClients")
-    public void cancelReservation(HttpClient httpClient) {
-        Mono<Void> mono = this.getClient(httpClient).cancelReservation(RESERVATION_ID_TO_CANCEL);
-
-        StepVerifier.create(mono).verifyComplete();
-    }
-
-    @ParameterizedTest
-    @MethodSource("com.azure.core.test.TestBase#getHttpClients")
-    public void cancelReservationWithResponse(HttpClient httpClient) {
-        Mono<Response<Void>> mono = this.getClient(httpClient).cancelReservationWithResponse(RESERVATION_ID_TO_CANCEL, Context.NONE);
-
-        StepVerifier.create(mono)
-            .assertNext(item -> {
-                assertEquals(202, item.getStatusCode());
-            })
-            .verifyComplete();
-    }
-
-    @ParameterizedTest
-    @MethodSource("com.azure.core.test.TestBase#getHttpClients")
-    public void cancelReservationWithResponseNullReservationId(HttpClient httpClient) {
-        Mono<Response<Void>> mono = this.getClient(httpClient).cancelReservationWithResponse(null, Context.NONE);
-
-        StepVerifier.create(mono)
-            .verifyError(NullPointerException.class);
-    }
-
-    @ParameterizedTest
-    @MethodSource("com.azure.core.test.TestBase#getHttpClients")
-    public void configureNumber(HttpClient httpClient) {
-        PhoneNumber number = new PhoneNumber(PHONENUMBER_TO_CONFIGURE);
-        PstnConfiguration pstnConfiguration = new PstnConfiguration();
-        pstnConfiguration.setApplicationId("ApplicationId");
-        pstnConfiguration.setCallbackUrl("https://callbackurl");
-
-        Mono<Void> mono = this.getClient(httpClient).configureNumber(number, pstnConfiguration);
-
-        StepVerifier.create(mono).verifyComplete();
-    }
-
-    @ParameterizedTest
-    @MethodSource("com.azure.core.test.TestBase#getHttpClients")
-    public void configureNumberWithResponse(HttpClient httpClient) {
-        PhoneNumber number = new PhoneNumber(PHONENUMBER_TO_CONFIGURE);
-        PstnConfiguration pstnConfiguration = new PstnConfiguration();
-        pstnConfiguration.setApplicationId("ApplicationId");
-        pstnConfiguration.setCallbackUrl("https://callbackurl");
-
-        Mono<Response<Void>> mono = this.getClient(httpClient).configureNumberWithResponse(number, pstnConfiguration, Context.NONE);
-
-        StepVerifier.create(mono)
-            .assertNext(item -> {
-                assertEquals(200, item.getStatusCode());
-            })
-            .verifyComplete();
-    }
-
-    @ParameterizedTest
-    @MethodSource("com.azure.core.test.TestBase#getHttpClients")
-    public void configureNumberWithResponseNullPhoneNumber(HttpClient httpClient) {
-        PstnConfiguration pstnConfiguration = new PstnConfiguration();
-        pstnConfiguration.setApplicationId("ApplicationId");
-        pstnConfiguration.setCallbackUrl("https://callbackurl");
-
-        Mono<Response<Void>> mono = this.getClient(httpClient).configureNumberWithResponse(null, pstnConfiguration, Context.NONE);
-
-        StepVerifier.create(mono)
-            .verifyError(NullPointerException.class);
-    }
-
-    @ParameterizedTest
-    @MethodSource("com.azure.core.test.TestBase#getHttpClients")
-    public void configureNumberWithResponseNullPstnConfig(HttpClient httpClient) {
-        PhoneNumber number = new PhoneNumber(PHONENUMBER_TO_CONFIGURE);
-        Mono<Response<Void>> mono = this.getClient(httpClient).configureNumberWithResponse(number, null, Context.NONE);
-
-        StepVerifier.create(mono)
-            .verifyError(NullPointerException.class);
-    }
-
-    @ParameterizedTest
-    @MethodSource("com.azure.core.test.TestBase#getHttpClients")
-    public void getNumberConfiguration(HttpClient httpClient) {
-        PhoneNumber number = new PhoneNumber(PHONENUMBER_TO_GET_CONFIG);
-
-        Mono<NumberConfigurationResponse> mono = this.getClient(httpClient).getNumberConfiguration(number);
-
-        StepVerifier.create(mono)
-            .assertNext(item -> {
-                assertEquals("ApplicationId", item.getPstnConfiguration().getApplicationId());
-            })
-            .verifyComplete();
-    }
-
-    @ParameterizedTest
-    @MethodSource("com.azure.core.test.TestBase#getHttpClients")
-    public void getNumberConfigurationWithResponse(HttpClient httpClient) {
-        PhoneNumber number = new PhoneNumber(PHONENUMBER_TO_GET_CONFIG);
-
-        Mono<Response<NumberConfigurationResponse>> mono =
-            this.getClient(httpClient).getNumberConfigurationWithResponse(number, Context.NONE);
-
-        StepVerifier.create(mono)
-            .assertNext(item -> {
-                assertEquals(200, item.getStatusCode());
-                assertEquals("ApplicationId", item.getValue().getPstnConfiguration().getApplicationId());
-            })
-            .verifyComplete();
-    }
-
-    @ParameterizedTest
-    @MethodSource("com.azure.core.test.TestBase#getHttpClients")
-    public void getNumberConfigurationWithResponseNullPhoneNumber(HttpClient httpClient) {
-        Mono<Response<NumberConfigurationResponse>> mono =
-            this.getClient(httpClient).getNumberConfigurationWithResponse(null, Context.NONE);
-
-        StepVerifier.create(mono)
-            .verifyError(NullPointerException.class);
-    }
-
-    @ParameterizedTest
-    @MethodSource("com.azure.core.test.TestBase#getHttpClients")
-    public void unconfigureNumber(HttpClient httpClient) {
-        PhoneNumber number = new PhoneNumber(PHONENUMBER_TO_UNCONFIGURE);
-
-        Mono<Void> mono = this.getClient(httpClient).unconfigureNumber(number);
-
-        StepVerifier.create(mono).verifyComplete();
-    }
-
-    @ParameterizedTest
-    @MethodSource("com.azure.core.test.TestBase#getHttpClients")
-    public void unconfigureNumberWithResponse(HttpClient httpClient) {
-        PhoneNumber number = new PhoneNumber(PHONENUMBER_TO_UNCONFIGURE);
-
-        Mono<Response<Void>> mono = this.getClient(httpClient).unconfigureNumberWithResponse(number, Context.NONE);
-
-        StepVerifier.create(mono)
-            .assertNext(item -> {
-                assertEquals(200, item.getStatusCode());
-            })
-            .verifyComplete();
-=======
     public void beginCreateReservationBeginPurchaseReservationTestConfigurationWithResponseBeginReleasePhoneNumber(HttpClient httpClient) {
         StepVerifier.create(
             // Setting up for phone number reservation creation
@@ -725,13 +347,13 @@
                                 .flatMap((Response<Void> configResponse) -> {
                                     assertEquals(200, configResponse.getStatusCode());
                                     // Get configurations of purchased number
-                                    return this.getClient(httpClient).getNumberConfigurationWithResponse(number, Context.NONE)
+                                    return this.getClient(httpClient).getNumberConfigurationWithResponse(number)
                                     .flatMap((Response<NumberConfigurationResponse> getConfigResponse) -> {
                                         assertEquals(200, getConfigResponse.getStatusCode());
                                         assertNotNull(getConfigResponse.getValue().getPstnConfiguration().getApplicationId());
                                         assertNotNull(getConfigResponse.getValue().getPstnConfiguration().getCallbackUrl());
                                         // Unconfigure the purchased number
-                                        return this.getClient(httpClient).unconfigureNumberWithResponse(number, Context.NONE)
+                                        return this.getClient(httpClient).unconfigureNumberWithResponse(number)
                                         .flatMap((Response<Void> unconfigureResponse) -> {
                                             assertEquals(200, unconfigureResponse.getStatusCode());
                                             // Release Phone Numbers
@@ -749,13 +371,197 @@
                 .verifyComplete();
     }
 
+    @ParameterizedTest
+    @MethodSource("com.azure.core.test.TestBase#getHttpClients")
+    public void listPhonePlansNullCountryCode(HttpClient httpClient) {
+        PagedFlux<PhonePlan> pagedFlux =
+            this.getClient(httpClient).listPhonePlans(null, "PHONE_PLAN_GROUP_ID", LOCALE);
+
+        StepVerifier.create(pagedFlux.next())
+            .verifyError(NullPointerException.class);
+    }
+
+    @ParameterizedTest
+    @MethodSource("com.azure.core.test.TestBase#getHttpClients")
+    public void listPhonePlansNullPhonePlanGroupId(HttpClient httpClient) {
+        PagedFlux<PhonePlan> phonePlans =
+            this.getClient(httpClient).listPhonePlans(COUNTRY_CODE, null, LOCALE);
+
+        StepVerifier.create(phonePlans)
+            .verifyError(NullPointerException.class);
+    }
+
+    @ParameterizedTest
+    @MethodSource("com.azure.core.test.TestBase#getHttpClients")
+    public void getPhonePlanLocationOptionsWithResponseNullCountryCode(HttpClient httpClient) {
+        Mono<LocationOptionsResponse> mono =
+            this.getClient(httpClient).getPhonePlanLocationOptions(null, "PHONE_PLAN_GROUP_ID", "PHONE_PLAN_ID", LOCALE);
+
+        StepVerifier.create(mono)
+            .verifyError(NullPointerException.class);
+    }
+
+    @ParameterizedTest
+    @MethodSource("com.azure.core.test.TestBase#getHttpClients")
+    public void getPhonePlanLocationOptionsWithResponseNullPhonePlanGroupId(HttpClient httpClient) {
+        Mono<LocationOptionsResponse> mono =
+            this.getClient(httpClient).getPhonePlanLocationOptions(COUNTRY_CODE, null, "PHONE_PLAN_ID", LOCALE);
+
+        StepVerifier.create(mono)
+            .verifyError(NullPointerException.class);
+    }
+
+    @ParameterizedTest
+    @MethodSource("com.azure.core.test.TestBase#getHttpClients")
+    public void getPhonePlanLocationOptionsWithResponseNullPhonePlanId(HttpClient httpClient) {
+        Mono<LocationOptionsResponse> mono =
+            this.getClient(httpClient).getPhonePlanLocationOptions(COUNTRY_CODE, "PHONE_PLAN_GROUP_ID", null, LOCALE);
+
+        StepVerifier.create(mono)
+            .verifyError(NullPointerException.class);
+    }
+
+    @ParameterizedTest
+    @MethodSource("com.azure.core.test.TestBase#getHttpClients")
+    public void getAllAreaCodesWithResponseNullLocationType(HttpClient httpClient) {
+        List<LocationOptionsQuery> locationOptions = new ArrayList<>();
+        Mono<Response<AreaCodes>> mono = this.getClient(httpClient).getAllAreaCodesWithResponse(
+            null, COUNTRY_CODE, "PHONE_PLAN_ID", locationOptions, Context.NONE);
+
+        StepVerifier.create(mono)
+            .verifyError(NullPointerException.class);
+    }
+
+    @ParameterizedTest
+    @MethodSource("com.azure.core.test.TestBase#getHttpClients")
+    public void getAllAreaCodesWithResponseNullCountryCode(HttpClient httpClient) {
+        List<LocationOptionsQuery> locationOptions = new ArrayList<>();
+        Mono<Response<AreaCodes>> mono = this.getClient(httpClient).getAllAreaCodesWithResponse(
+            "selection", null, "PHONE_PLAN_ID", locationOptions, Context.NONE);
+
+        StepVerifier.create(mono)
+            .verifyError(NullPointerException.class);
+    }
+
+    @ParameterizedTest
+    @MethodSource("com.azure.core.test.TestBase#getHttpClients")
+    public void getAllAreaCodesWithResponseNullPhonePlanId(HttpClient httpClient) {
+        List<LocationOptionsQuery> locationOptions = new ArrayList<>();
+        Mono<Response<AreaCodes>> mono = this.getClient(httpClient).getAllAreaCodesWithResponse(
+            "selection", COUNTRY_CODE, null, locationOptions, Context.NONE);
+
+        StepVerifier.create(mono)
+            .verifyError(NullPointerException.class);
+    }
+
+    @ParameterizedTest
+    @MethodSource("com.azure.core.test.TestBase#getHttpClients")
+    public void updateCapabilitiesWithResponseNullPhoneNumberCapabilitiesUpdate(HttpClient httpClient) {
+        Mono<Response<UpdateNumberCapabilitiesResponse>> mono =
+            this.getClient(httpClient).updateCapabilitiesWithResponse(null, Context.NONE);
+
+        StepVerifier.create(mono)
+            .verifyError(NullPointerException.class);
+    }
+
+    @ParameterizedTest
+    @MethodSource("com.azure.core.test.TestBase#getHttpClients")
+    public void getReservationByIdWithResponseNullSearchId(HttpClient httpClient) {
+        Mono<Response<PhoneNumberReservation>> mono = this.getClient(httpClient).getReservationByIdWithResponse(null, Context.NONE);
+
+        StepVerifier.create(mono)
+            .verifyError(NullPointerException.class);
+    }
+
+    @ParameterizedTest
+    @MethodSource("com.azure.core.test.TestBase#getHttpClients")
+    public void cancelReservationWithResponseNullReservationId(HttpClient httpClient) {
+        Mono<Response<Void>> mono = this.getClient(httpClient).cancelReservationWithResponse(null, Context.NONE);
+
+        StepVerifier.create(mono)
+            .verifyError(NullPointerException.class);
+    }
+
+    @ParameterizedTest
+    @MethodSource("com.azure.core.test.TestBase#getHttpClients")
+    public void configureNumberWithResponseNullPhoneNumber(HttpClient httpClient) {
+        PstnConfiguration pstnConfiguration = new PstnConfiguration();
+        pstnConfiguration.setApplicationId("ApplicationId");
+        pstnConfiguration.setCallbackUrl("https://callbackurl");
+
+        Mono<Response<Void>> mono = this.getClient(httpClient).configureNumberWithResponse(null, pstnConfiguration, Context.NONE);
+
+        StepVerifier.create(mono)
+            .verifyError(NullPointerException.class);
+    }
+
+    @ParameterizedTest
+    @MethodSource("com.azure.core.test.TestBase#getHttpClients")
+    public void configureNumberWithResponseNullPstnConfig(HttpClient httpClient) {
+        PhoneNumber number = new PhoneNumber("PHONENUMBER_TO_CONFIGURE");
+        Mono<Response<Void>> mono = this.getClient(httpClient).configureNumberWithResponse(number, null, Context.NONE);
+
+        StepVerifier.create(mono)
+            .verifyError(NullPointerException.class);
+    }
+
+    @ParameterizedTest
+    @MethodSource("com.azure.core.test.TestBase#getHttpClients")
+    public void getNumberConfigurationWithResponseNullPhoneNumber(HttpClient httpClient) {
+        Mono<Response<NumberConfigurationResponse>> mono =
+            this.getClient(httpClient).getNumberConfigurationWithResponse(null, Context.NONE);
+
+        StepVerifier.create(mono)
+            .verifyError(NullPointerException.class);
+    }
+
+    @ParameterizedTest
+    @MethodSource("com.azure.core.test.TestBase#getHttpClients")
+    public void getCapabilitiesUpdateWithResponseNullCapabilitiesId(HttpClient httpClient) {
+        Mono<Response<UpdatePhoneNumberCapabilitiesResponse>> mono = this.getClient(httpClient).getCapabilitiesUpdateWithResponse(
+            null, Context.NONE);
+
+        StepVerifier.create(mono)
+            .verifyError(NullPointerException.class);
+    }
+
+    @ParameterizedTest
+    @MethodSource("com.azure.core.test.TestBase#getHttpClients")
+    public void unconfigureNumberWithResponseNullPhoneNumber(HttpClient httpClient) {
+        Mono<Response<Void>> mono = this.getClient(httpClient).unconfigureNumberWithResponse(
+            null, Context.NONE);
+
+        StepVerifier.create(mono)
+            .verifyError(NullPointerException.class);
+    }
+
+    @ParameterizedTest
+    @MethodSource("com.azure.core.test.TestBase#getHttpClients")
+    public void listPhonePlanGroupsNullCountryCode(HttpClient httpClient) {
+        PagedFlux<PhonePlanGroup> phonePlanGroups = this.getClient(httpClient).listPhonePlanGroups(
+            null, LOCALE, true, Context.NONE);
+
+        StepVerifier.create(phonePlanGroups)
+            .verifyError(NullPointerException.class);
+    }
+
+    @ParameterizedTest
+    @MethodSource("com.azure.core.test.TestBase#getHttpClients")
+    public void getReleaseByIdWithResponseNullReleaseId(HttpClient httpClient) {
+        Mono<Response<PhoneNumberRelease>> mono = this.getClient(httpClient).getReleaseByIdWithResponse(
+            null, Context.NONE);
+
+        StepVerifier.create(mono)
+            .verifyError(NullPointerException.class);
+    }
+
+
     private PollerFlux<PhoneNumberRelease, PhoneNumberRelease> beginReleasePhoneNumbers(HttpClient httpClient, String phoneNumber) {
         PhoneNumber releasedPhoneNumber = new PhoneNumber(phoneNumber);
         List<PhoneNumber> phoneNumbers = new ArrayList<>();
         phoneNumbers.add(releasedPhoneNumber);
         Duration pollInterval = Duration.ofSeconds(1);
         return this.getClient(httpClient).beginReleasePhoneNumbers(phoneNumbers, pollInterval);
->>>>>>> 8650b84c
     }
 
     private PollerFlux<PhoneNumberReservation, PhoneNumberReservation> beginCreateReservation(HttpClient httpClient, PhonePlan phonePlan) {
