// Copyright (c) Microsoft Corporation. All rights reserved.
// Licensed under the MIT License.
package com.azure.communication.administration;

import com.azure.communication.administration.models.AcquiredPhoneNumber;
import com.azure.communication.administration.models.AreaCodes;
import com.azure.communication.administration.models.Capability;
import com.azure.communication.administration.models.CreateReservationOptions;
import com.azure.communication.administration.models.LocationOptionsQuery;
import com.azure.communication.administration.models.LocationOptionsResponse;
import com.azure.communication.administration.models.LocationType;
import com.azure.communication.administration.models.NumberConfigurationResponse;
import com.azure.communication.administration.models.NumberUpdateCapabilities;
import com.azure.communication.administration.models.PhoneNumberCountry;
import com.azure.communication.administration.models.PhoneNumberEntity;
import com.azure.communication.administration.models.PhoneNumberRelease;
<<<<<<< HEAD
import com.azure.communication.administration.models.PhoneNumberSearch;
=======
import com.azure.communication.administration.models.PhoneNumberReservation;
>>>>>>> e2018a87
import com.azure.communication.administration.models.PhonePlan;
import com.azure.communication.administration.models.PhonePlanGroup;
import com.azure.communication.administration.models.PstnConfiguration;
import com.azure.communication.administration.models.ReleaseStatus;
<<<<<<< HEAD
import com.azure.communication.administration.models.SearchStatus;
import com.azure.communication.administration.models.UpdateNumberCapabilitiesResponse;
import com.azure.communication.administration.models.UpdatePhoneNumberCapabilitiesResponse;
import com.azure.communication.common.PhoneNumber;
=======
import com.azure.communication.administration.models.UpdateNumberCapabilitiesResponse;
import com.azure.communication.administration.models.UpdatePhoneNumberCapabilitiesResponse;
import com.azure.communication.common.PhoneNumberIdentifier;
>>>>>>> e2018a87
import com.azure.core.http.HttpClient;
import com.azure.core.http.rest.PagedFlux;
import com.azure.core.http.rest.Response;
import com.azure.core.util.polling.PollerFlux;
import com.azure.core.util.polling.AsyncPollResponse;
import com.azure.core.util.polling.LongRunningOperationStatus;
import com.azure.core.util.Context;
<<<<<<< HEAD
=======

>>>>>>> e2018a87
import org.junit.jupiter.api.condition.DisabledIfEnvironmentVariable;
import org.junit.jupiter.params.ParameterizedTest;
import org.junit.jupiter.params.provider.MethodSource;

import reactor.core.publisher.Mono;
import reactor.test.StepVerifier;

import java.time.Duration;
import java.util.ArrayList;
import java.util.HashMap;
import java.util.List;
import java.util.Map;

import static org.junit.jupiter.api.Assertions.assertEquals;
import static org.junit.jupiter.api.Assertions.assertNotNull;
import static org.junit.jupiter.api.Assertions.assertTrue;

public class PhoneNumberAsyncClientIntegrationTest extends PhoneNumberIntegrationTestBase {
<<<<<<< HEAD
   
    @ParameterizedTest
    @MethodSource("com.azure.core.test.TestBase#getHttpClients")
    public void createAsyncPhoneNumberClientWithConnectionString(HttpClient httpClient) {
        PhoneNumberAsyncClient phoneNumberAsyncClient = getClientBuilderWithConnectionString(httpClient).buildAsyncClient();
        assertNotNull(phoneNumberAsyncClient);

        // Smoke test using phoneNumberAsyncClient to list all phone numbers
        PagedFlux<AcquiredPhoneNumber> pagedFlux = phoneNumberAsyncClient.listAllPhoneNumbers(LOCALE);
        StepVerifier.create(pagedFlux.next())
            .assertNext(item -> {
                assertNotNull(item.getPhoneNumber());
            })
            .verifyComplete();
    }
    
    @ParameterizedTest
    @MethodSource("com.azure.core.test.TestBase#getHttpClients")
    public void listAllPhoneNumbers(HttpClient httpClient) {
        PagedFlux<AcquiredPhoneNumber> pagedFlux = this.getClient(httpClient).listAllPhoneNumbers(LOCALE);
=======
>>>>>>> e2018a87

    @ParameterizedTest
    @MethodSource("com.azure.core.test.TestBase#getHttpClients")
    public void createAsyncPhoneNumberClientWithConnectionString(HttpClient httpClient) {
        PhoneNumberAsyncClient phoneNumberAsyncClient = getClientBuilderWithConnectionString(httpClient).buildAsyncClient();
        assertNotNull(phoneNumberAsyncClient);

        // Smoke test using phoneNumberAsyncClient to list all phone numbers
        PagedFlux<AcquiredPhoneNumber> pagedFlux = phoneNumberAsyncClient.listAllPhoneNumbers(LOCALE);
        StepVerifier.create(pagedFlux.next())
            .assertNext(item -> {
                assertNotNull(item.getPhoneNumber());
            })
            .verifyComplete();
    }

    @ParameterizedTest
    @MethodSource("com.azure.core.test.TestBase#getHttpClients")
<<<<<<< HEAD
    public void listPhonePlanGroups(HttpClient httpClient) {
        PagedFlux<PhonePlanGroup> pagedFlux =
            this.getClient(httpClient).listPhonePlanGroups(COUNTRY_CODE, LOCALE, true);
=======
    public void listAllPhoneNumbers(HttpClient httpClient) {
        PagedFlux<AcquiredPhoneNumber> pagedFlux = this.getClient(httpClient, "listAllPhoneNumbers").listAllPhoneNumbers(LOCALE);
>>>>>>> e2018a87

        StepVerifier.create(pagedFlux.next())
            .assertNext(item -> {
                assertNotNull(item.getPhoneNumber());
            })
            .verifyComplete();
    }

    @ParameterizedTest
    @MethodSource("com.azure.core.test.TestBase#getHttpClients")
<<<<<<< HEAD
    public void listPhonePlans(HttpClient httpClient) {
        PagedFlux<PhonePlan> pagedFlux =
            this.getClient(httpClient).listPhonePlans(COUNTRY_CODE, PHONE_PLAN_GROUP_ID, LOCALE);
=======
    public void listPhonePlanGroups(HttpClient httpClient) {
        PagedFlux<PhonePlanGroup> pagedFlux =
            this.getClient(httpClient, "listPhonePlanGroups").listPhonePlanGroups(COUNTRY_CODE, LOCALE, true);
>>>>>>> e2018a87

        StepVerifier.create(pagedFlux.next())
            .assertNext(item -> {
                assertNotNull(item.getPhonePlanGroupId());
            })
            .verifyComplete();
    }

    @ParameterizedTest
    @MethodSource("com.azure.core.test.TestBase#getHttpClients")
    public void listPhonePlans(HttpClient httpClient) {
        StepVerifier.create(
            this.getClient(httpClient, "listPhonePlans_listPlanGroups").listPhonePlanGroups(COUNTRY_CODE, LOCALE, true).next()
                .flatMap((PhonePlanGroup phonePlanGroup) -> {
                    return this.getClient(httpClient, "listPhonePlans").listPhonePlans(COUNTRY_CODE, phonePlanGroup.getPhonePlanGroupId(), LOCALE).next();
                }))
            .assertNext((PhonePlan phonePlan) -> {
                assertNotNull(phonePlan.getPhonePlanId());
            })
            .verifyComplete();
    }

    @ParameterizedTest
    @MethodSource("com.azure.core.test.TestBase#getHttpClients")
    public void listAllReleases(HttpClient httpClient) {
<<<<<<< HEAD
        PagedFlux<PhoneNumberEntity> pagedFlux = this.getClient(httpClient).listAllReleases();
=======
        PagedFlux<PhoneNumberEntity> pagedFlux = this.getClient(httpClient, "listAllReleases").listAllReleases();
>>>>>>> e2018a87

        StepVerifier.create(pagedFlux.next())
            .assertNext(item -> {
                assertNotNull(item.getId());
            })
            .verifyComplete();
    }

    @ParameterizedTest
    @MethodSource("com.azure.core.test.TestBase#getHttpClients")
<<<<<<< HEAD
    public void listAllSearches(HttpClient httpClient) {
        PagedFlux<PhoneNumberEntity> pagedFlux = this.getClient(httpClient).listAllSearches();
=======
    public void listAllReservations(HttpClient httpClient) {
        PagedFlux<PhoneNumberEntity> pagedFlux = this.getClient(httpClient, "listAllReservations").listAllReservations();
>>>>>>> e2018a87

        StepVerifier.create(pagedFlux.next())
            .assertNext(item -> {
                assertNotNull(item.getId());
            })
            .verifyComplete();
    }

    @ParameterizedTest
    @MethodSource("com.azure.core.test.TestBase#getHttpClients")
    public void listAllSupportedCountries(HttpClient httpClient) {
<<<<<<< HEAD
        PagedFlux<PhoneNumberCountry> pagedFlux = this.getClient(httpClient).listAllSupportedCountries(LOCALE);
=======
        PagedFlux<PhoneNumberCountry> pagedFlux = this.getClient(httpClient, "listAllSupportedCountries").listAllSupportedCountries(LOCALE);
>>>>>>> e2018a87

        StepVerifier.create(pagedFlux.next())
            .assertNext(item -> {
                assertNotNull(item.getCountryCode());
            })
            .verifyComplete();
    }

    @ParameterizedTest
    @MethodSource("com.azure.core.test.TestBase#getHttpClients")
    public void getPhonePlanLocationOptions(HttpClient httpClient) {
<<<<<<< HEAD
        Mono<LocationOptionsResponse> mono =
            this.getClient(httpClient).getPhonePlanLocationOptions(COUNTRY_CODE, PHONE_PLAN_GROUP_ID, PHONE_PLAN_ID, LOCALE);

        StepVerifier.create(mono)
=======
        StepVerifier.create(
            this.getClient(httpClient, "getPhonePlanLocationOptions_listPlanGroups").listPhonePlanGroups(COUNTRY_CODE, LOCALE, true).next()
                .flatMap((PhonePlanGroup phonePlanGroup) -> {
                    return this.getClient(httpClient, "getPhonePlanLocationOptions_listPlans").listPhonePlans(COUNTRY_CODE, phonePlanGroup.getPhonePlanGroupId(), LOCALE).next()
                    .flatMap((PhonePlan phonePlan) -> {
                        return this.getClient(httpClient, "getPhonePlanLocationOptions").getPhonePlanLocationOptions(COUNTRY_CODE, phonePlanGroup.getPhonePlanGroupId(), phonePlan.getPhonePlanId(), LOCALE);
                    });
                }))
>>>>>>> e2018a87
            .assertNext(item -> {
                assertNotNull(item.getLocationOptions().getLabelId());
            })
            .verifyComplete();
    }

    @ParameterizedTest
    @MethodSource("com.azure.core.test.TestBase#getHttpClients")
    public void getAllAreaCodes(HttpClient httpClient) {
        List<LocationOptionsQuery> locationOptions = new ArrayList<>();
        LocationOptionsQuery query = new LocationOptionsQuery();
        query.setLabelId("state");
        query.setOptionsValue(LOCATION_OPTION_STATE);
        locationOptions.add(query);

        query = new LocationOptionsQuery();
        query.setLabelId("city");
        query.setOptionsValue(LOCATION_OPTION_CITY);
        locationOptions.add(query);

<<<<<<< HEAD
        Mono<AreaCodes> mono =
            this.getClient(httpClient).getAllAreaCodes("selection", COUNTRY_CODE, PHONE_PLAN_ID, locationOptions);

        StepVerifier.create(mono)
=======
        StepVerifier.create(
            this.getClient(httpClient, "getAllAreaCodes_listPlanGroups").listPhonePlanGroups(COUNTRY_CODE, LOCALE, true).next()
                .flatMap(phonePlanGroups -> {
                    return this.getClient(httpClient, "getAllAreaCodes_listPlans").listPhonePlans(COUNTRY_CODE, phonePlanGroups.getPhonePlanGroupId(), LOCALE).next()
                    .flatMap(phonePlans -> {
                        return this.getClient(httpClient, "getAllAreaCodes").getAllAreaCodes(LocationType.SELECTION.toString(), COUNTRY_CODE, phonePlans.getPhonePlanId(), locationOptions);
                    });
                }))
>>>>>>> e2018a87
            .assertNext(item -> {
                assertTrue(item.getPrimaryAreaCodes().size() > 0);
            })
            .verifyComplete();
    }

    @ParameterizedTest
    @MethodSource("com.azure.core.test.TestBase#getHttpClients")
    public void getAllAreaCodesWithResponse(HttpClient httpClient) {
        List<LocationOptionsQuery> locationOptions = new ArrayList<>();
        LocationOptionsQuery query = new LocationOptionsQuery();
        query.setLabelId("state");
        query.setOptionsValue(LOCATION_OPTION_STATE);
        locationOptions.add(query);

        query = new LocationOptionsQuery();
        query.setLabelId("city");
        query.setOptionsValue(LOCATION_OPTION_CITY);
        locationOptions.add(query);

<<<<<<< HEAD
        Mono<Response<AreaCodes>> mono = this.getClient(httpClient).getAllAreaCodesWithResponse(
            "selection", COUNTRY_CODE, PHONE_PLAN_ID, locationOptions, Context.NONE);

        StepVerifier.create(mono)
=======
        StepVerifier.create(
            this.getClient(httpClient, "getAllAreaCodesWithResponse_listPlanGroups")
            .listPhonePlanGroups(COUNTRY_CODE, LOCALE, true).next()
                .flatMap(phonePlanGroups -> {
                    return this.getClient(httpClient, "getAllAreaCodesWithResponse_listPlans").listPhonePlans(COUNTRY_CODE, phonePlanGroups.getPhonePlanGroupId(), LOCALE).next()
                    .flatMap(phonePlans -> {
                        return this.getClient(httpClient, "getAllAreaCodesWithResponse").getAllAreaCodesWithResponse(LocationType.SELECTION.toString(), COUNTRY_CODE, phonePlans.getPhonePlanId(), locationOptions, Context.NONE);
                    });
                }))
>>>>>>> e2018a87
            .assertNext(item -> {
                assertEquals(200, item.getStatusCode());
                assertTrue(item.getValue().getPrimaryAreaCodes().size() > 0);
            })
            .verifyComplete();
    }

    @ParameterizedTest
    @MethodSource("com.azure.core.test.TestBase#getHttpClients")
<<<<<<< HEAD
    public void updateCapabilities(HttpClient httpClient) {
        List<Capability> capabilitiesToAdd = new ArrayList<>();
        capabilitiesToAdd.add(Capability.INBOUND_CALLING);
=======
    public void beginCreateReservationGetReservationByIdCancelReservation(HttpClient httpClient) {
        StepVerifier.create(
            // Setting up for phone number reservation creation
            this.getClient(httpClient, "reservationTests_listPlanGroups").listPhonePlanGroups(COUNTRY_CODE, LOCALE, true).next()
                .flatMap((PhonePlanGroup phonePlanGroup) -> {
                    return this.getClient(httpClient, "reservationTests_listPlans").listPhonePlans(COUNTRY_CODE, phonePlanGroup.getPhonePlanGroupId(), LOCALE).next()
                    .flatMap((PhonePlan phonePlan) -> {
                        // Create Reservation
                        return beginCreateReservation(httpClient, phonePlan, "reservationTests_beginCreateReservation").last()
                        .flatMap((AsyncPollResponse<PhoneNumberReservation, PhoneNumberReservation> createdRes) -> {
                            assertEquals(createdRes.getValue().getPhoneNumbers().size(), 1);
                            assertNotNull(createdRes.getValue().getReservationId());
                            // Get Reservation by id
                            return this.getClient(httpClient, "reservationTests_getReservationById").getReservationById(createdRes.getValue().getReservationId()).
                            flatMap(reservation -> {
                                assertEquals(createdRes.getValue().getReservationId(), reservation.getReservationId());
                                // Cancel Reservation
                                return this.getClient(httpClient, "reservationTests_cancelReservation").cancelReservation(reservation.getReservationId());
                            });
                        });
                    });
                }))
                .verifyComplete();
    }
>>>>>>> e2018a87

    @ParameterizedTest
    @MethodSource("com.azure.core.test.TestBase#getHttpClients")
    public void beginCreateReservationGetReservationByIdCancelReservationWithResponse(HttpClient httpClient) {
        StepVerifier.create(
            // Setting up for phone number reservation creation
            this.getClient(httpClient, "reservationWithResponseTests_listPlanGroups").listPhonePlanGroups(COUNTRY_CODE, LOCALE, true).next()
                .flatMap((PhonePlanGroup phonePlanGroup) -> {
                    return this.getClient(httpClient, "reservationWithResponseTests_listPlans").listPhonePlans(COUNTRY_CODE, phonePlanGroup.getPhonePlanGroupId(), LOCALE).next()
                    .flatMap((PhonePlan phonePlan) -> {
                        // Create Reservation
                        return beginCreateReservation(httpClient, phonePlan, "reservationWithResponseTests_beginCreateReservation").last()
                        .flatMap((AsyncPollResponse<PhoneNumberReservation, PhoneNumberReservation> createdRes) -> {
                            assertEquals(createdRes.getValue().getPhoneNumbers().size(), 1);
                            assertNotNull(createdRes.getValue().getReservationId());
                            // Get Reservation by id with response
                            return this.getClient(httpClient, "reservationWithResponseTests_getResponseById").getReservationByIdWithResponse(createdRes.getValue().getReservationId())
                            .flatMap((Response<PhoneNumberReservation> reservationResponse) -> {
                                assertEquals(200, reservationResponse.getStatusCode());
                                assertEquals(createdRes.getValue().getReservationId(), reservationResponse.getValue().getReservationId());
                                // Cancel Reservation with response
                                return this.getClient(httpClient, "reservationWithResponseTests_cancelReservation").cancelReservationWithResponse(reservationResponse.getValue().getReservationId());
                            });
                        });
                    });
                }))
                .assertNext(cancelReservationResponse -> {
                    assertEquals(202, cancelReservationResponse.getStatusCode());
                })
                .verifyComplete();
    }

    @ParameterizedTest
    @MethodSource("com.azure.core.test.TestBase#getHttpClients")
    @DisabledIfEnvironmentVariable(
        named = "SKIP_LIVE_TEST",
        matches = "(?i)(true)")
    public void purchaseReservationBeginReleasePhoneNumber(HttpClient httpClient) {
        StepVerifier.create(
            // Setting up for phone number reservation creation
            this.getClient(httpClient, "purchaseReleaseNumberTests_listPlanGroups").listPhonePlanGroups(COUNTRY_CODE, LOCALE, true).next()
                .flatMap((PhonePlanGroup phonePlanGroup) -> {
                    return this.getClient(httpClient, "purchaseReleaseNumberTests_listPlans").listPhonePlans(COUNTRY_CODE, phonePlanGroup.getPhonePlanGroupId(), LOCALE).next()
                    .flatMap((PhonePlan phonePlan) -> {
                        // Create Reservation
                        return beginCreateReservation(httpClient, phonePlan, "purchaseReleaseNumberTests_beginCreateReservation").last()
                        .flatMap((AsyncPollResponse<PhoneNumberReservation, PhoneNumberReservation> createdRes) -> {
                            assertEquals(createdRes.getValue().getPhoneNumbers().size(), 1);
                            String purchasedNumber = createdRes.getValue().getPhoneNumbers().get(0);
                            // Purchase Reservation
                            return beginPurchaseReservation(httpClient, createdRes.getValue().getReservationId(), "purchaseReleaseNumberTests_beginPurchaseReservation").last()
                            .flatMap((AsyncPollResponse<Void, Void> response) -> {
                                assertEquals(LongRunningOperationStatus.SUCCESSFULLY_COMPLETED.toString(), response.getStatus().toString());
                                return beginReleasePhoneNumbers(httpClient, purchasedNumber, "purchaseReleaseNumberTests_beginReleasePhoneNumbers").last();
                            });
                        });
                    });
                }))
                .assertNext((AsyncPollResponse<PhoneNumberRelease, PhoneNumberRelease> releaseNumberResponse) -> {
                    assertEquals(ReleaseStatus.COMPLETE, releaseNumberResponse.getValue().getStatus());
                })
                .verifyComplete();
    }

<<<<<<< HEAD
        Mono<UpdateNumberCapabilitiesResponse> mono = this.getClient(httpClient).updateCapabilities(updateMap);
=======
    @ParameterizedTest
    @MethodSource("com.azure.core.test.TestBase#getHttpClients")
    public void configureNumberGetNumberConfigurationUnconfigureNumberWithResponse(HttpClient httpClient) {          
        // Configuring purchased number
        PhoneNumberIdentifier number = new PhoneNumberIdentifier(PHONE_NUMBER);
        PstnConfiguration pstnConfiguration = new PstnConfiguration();
        pstnConfiguration.setApplicationId("ApplicationId");
        pstnConfiguration.setCallbackUrl("https://callbackurl");
        StepVerifier.create(
            this.getClient(httpClient, "configureNumberWithResponseTests_configureNumber").configureNumberWithResponse(number, pstnConfiguration)
                .flatMap((Response<Void> configResponse) -> {
                    assertEquals(200, configResponse.getStatusCode());
                    // Get configurations of purchased number
                    return this.getClient(httpClient, "configureNumberWithResponseTests_getNumberConfig").getNumberConfigurationWithResponse(number)
                    .flatMap((Response<NumberConfigurationResponse> getConfigResponse) -> {
                        assertEquals(200, getConfigResponse.getStatusCode());
                        assertNotNull(getConfigResponse.getValue().getPstnConfiguration().getApplicationId());
                        assertNotNull(getConfigResponse.getValue().getPstnConfiguration().getCallbackUrl());
                        // Unconfigure the purchased number
                        return this.getClient(httpClient, "configureNumberWithResponseTests_unconfigureNumber").unconfigureNumberWithResponse(number);
                    });
                }))
                .assertNext((Response<Void> unconfigureResponse) -> {
                    assertEquals(200, unconfigureResponse.getStatusCode());
                })
                .verifyComplete();
    }
>>>>>>> e2018a87

    @ParameterizedTest
    @MethodSource("com.azure.core.test.TestBase#getHttpClients")
    public void configureNumberGetNumberConfigurationUnconfigureNumber(HttpClient httpClient) {          
        // Configuring purchased number
        PhoneNumberIdentifier number = new PhoneNumberIdentifier(PHONE_NUMBER);
        PstnConfiguration pstnConfiguration = new PstnConfiguration();
        pstnConfiguration.setApplicationId("ApplicationId");
        pstnConfiguration.setCallbackUrl("https://callbackurl");
        StepVerifier.create(
            this.getClient(httpClient, "configureNumberTests_configureNumber").configureNumber(number, pstnConfiguration)
                .flatMap(response -> {
                    // Get configurations of purchased number
                    return this.getClient(httpClient, "configureNumberTests_getNumberConfig").getNumberConfiguration(number)
                    .flatMap((NumberConfigurationResponse configResponse) -> {
                        assertNotNull(configResponse.getPstnConfiguration().getApplicationId());
                        assertNotNull(configResponse.getPstnConfiguration().getCallbackUrl());
                        // Unconfigure the purchased number
                        return this.getClient(httpClient, "configureNumberTests_unconfigureNumber").unconfigureNumber(number);
                    });
                }))
                .verifyComplete();
    }

    @ParameterizedTest
    @MethodSource("com.azure.core.test.TestBase#getHttpClients")
<<<<<<< HEAD
    public void updateCapabilitiesWithResponse(HttpClient httpClient) {
=======
    public void updateCapabilitiesGetCapabilitiesUpdateWithResponse(HttpClient httpClient) {
>>>>>>> e2018a87
        List<Capability> capabilitiesToAdd = new ArrayList<>();
        capabilitiesToAdd.add(Capability.INBOUND_CALLING);
        NumberUpdateCapabilities update = new NumberUpdateCapabilities();
        update.setAdd(capabilitiesToAdd);
        Map<PhoneNumberIdentifier, NumberUpdateCapabilities> updateMap = new HashMap<>();
        updateMap.put(new PhoneNumberIdentifier(PHONE_NUMBER), update);

        StepVerifier.create(
            this.getClient(httpClient, "capabilitiesWithResponseTests_updateCapabilities").updateCapabilitiesWithResponse(updateMap)
                .flatMap((Response<UpdateNumberCapabilitiesResponse> updateResponse) -> {
                    assertEquals(200, updateResponse.getStatusCode());
                    // Get capabilities update
                    String capabilitiesUpdateId = updateResponse.getValue().getCapabilitiesUpdateId();
                    assertNotNull(capabilitiesUpdateId);
                    return this.getClient(httpClient, "capabilitiesWithResponseTests_getCapabilitiesUpdate").getCapabilitiesUpdateWithResponse(capabilitiesUpdateId);
                }))
                .assertNext((Response<UpdatePhoneNumberCapabilitiesResponse> retrievedUpdateResponse) -> {
                    assertEquals(200, retrievedUpdateResponse.getStatusCode());
                    assertNotNull(retrievedUpdateResponse.getValue().getCapabilitiesUpdateId());
                })
                .verifyComplete();
    }

    @ParameterizedTest
    @MethodSource("com.azure.core.test.TestBase#getHttpClients")
    public void updateCapabilitiesGetCapabilitiesUpdate(HttpClient httpClient) {
        List<Capability> capabilitiesToAdd = new ArrayList<>();
        capabilitiesToAdd.add(Capability.INBOUND_CALLING);
        NumberUpdateCapabilities update = new NumberUpdateCapabilities();
        update.setAdd(capabilitiesToAdd);
        Map<PhoneNumberIdentifier, NumberUpdateCapabilities> updateMap = new HashMap<>();
        updateMap.put(new PhoneNumberIdentifier(PHONE_NUMBER), update);

        StepVerifier.create(
            this.getClient(httpClient, "capabilitiesTests_updateCapabilities").updateCapabilities(updateMap)
                .flatMap((UpdateNumberCapabilitiesResponse updateResponse) -> {
                    // Get capabilities update
                    String capabilitiesUpdateId = updateResponse.getCapabilitiesUpdateId();
                    assertNotNull(capabilitiesUpdateId);
                    return this.getClient(httpClient, "capabilitiesTests_getCapabilitiesUpdate").getCapabilitiesUpdate(capabilitiesUpdateId);
                }))
                .assertNext((UpdatePhoneNumberCapabilitiesResponse retrievedUpdateResponse) -> {
                    assertNotNull(retrievedUpdateResponse.getCapabilitiesUpdateId());
                })
                .verifyComplete();
    }

<<<<<<< HEAD
        Mono<Response<UpdateNumberCapabilitiesResponse>> mono =
            this.getClient(httpClient).updateCapabilitiesWithResponse(updateMap, Context.NONE);
=======
    @ParameterizedTest
    @MethodSource("com.azure.core.test.TestBase#getHttpClients")
    public void listPhonePlansNullCountryCode(HttpClient httpClient) {
        PagedFlux<PhonePlan> pagedFlux = this.getClient(httpClient, "listPhonePlansNullCountryCode")
            .listPhonePlans(null, "PHONE_PLAN_GROUP_ID", LOCALE);
>>>>>>> e2018a87

        StepVerifier.create(pagedFlux.next())
            .verifyError(NullPointerException.class);
    }

    @ParameterizedTest
    @MethodSource("com.azure.core.test.TestBase#getHttpClients")
<<<<<<< HEAD
    public void getCapabilitiesUpdate(HttpClient httpClient) {
        Mono<UpdatePhoneNumberCapabilitiesResponse> mono =
            this.getClient(httpClient).getCapabilitiesUpdate(CAPABILITIES_ID);
=======
    public void listPhonePlansNullPhonePlanGroupId(HttpClient httpClient) {
        PagedFlux<PhonePlan> phonePlans =
            this.getClient(httpClient, "listPhonePlansNullPhonePlanGroupId").listPhonePlans(COUNTRY_CODE, null, LOCALE);
>>>>>>> e2018a87

        StepVerifier.create(phonePlans)
            .verifyError(NullPointerException.class);
    }

    @ParameterizedTest
    @MethodSource("com.azure.core.test.TestBase#getHttpClients")
<<<<<<< HEAD
    public void getCapabilitiesUpdateWithResponse(HttpClient httpClient) {
        Mono<Response<UpdatePhoneNumberCapabilitiesResponse>> mono =
            this.getClient(httpClient).getCapabilitiesUpdateWithResponse(CAPABILITIES_ID, Context.NONE);
=======
    public void getPhonePlanLocationOptionsWithResponseNullCountryCode(HttpClient httpClient) {
        Mono<LocationOptionsResponse> mono =
            this.getClient(httpClient, "getPhonePlanLocationOptionsWithResponseNullCountryCode")
                .getPhonePlanLocationOptions(null, "PHONE_PLAN_GROUP_ID", "PHONE_PLAN_ID", LOCALE);
>>>>>>> e2018a87

        StepVerifier.create(mono)
            .verifyError(NullPointerException.class);
    }

    @ParameterizedTest
    @MethodSource("com.azure.core.test.TestBase#getHttpClients")
<<<<<<< HEAD
    public void createSearch(HttpClient httpClient) {
        List<String> phonePlanIds = new ArrayList<>();
        phonePlanIds.add(PHONE_PLAN_ID);

        CreateSearchOptions createSearchOptions = new CreateSearchOptions();
        createSearchOptions
            .setAreaCode(AREA_CODE_FOR_SEARCH)
            .setDescription("testsearch20200014")
            .setDisplayName("testsearch20200014")
            .setPhonePlanIds(phonePlanIds)
            .setQuantity(1);

        Mono<CreateSearchResponse> mono = this.getClient(httpClient).createSearch(createSearchOptions);
=======
    public void getPhonePlanLocationOptionsWithResponseNullPhonePlanGroupId(HttpClient httpClient) {
        Mono<LocationOptionsResponse> mono =
            this.getClient(httpClient, "getPhonePlanLocationOptionsWithResponseNullPhonePlanGroupId")
                .getPhonePlanLocationOptions(COUNTRY_CODE, null, "PHONE_PLAN_ID", LOCALE);
>>>>>>> e2018a87

        StepVerifier.create(mono)
            .verifyError(NullPointerException.class);
    }

    @ParameterizedTest
    @MethodSource("com.azure.core.test.TestBase#getHttpClients")
<<<<<<< HEAD
    public void createSearchWithResponse(HttpClient httpClient) {
        List<String> phonePlanIds = new ArrayList<>();
        phonePlanIds.add(PHONE_PLAN_ID);

        CreateSearchOptions createSearchOptions = new CreateSearchOptions();
        createSearchOptions
            .setAreaCode(AREA_CODE_FOR_SEARCH)
            .setDescription("testsearch20200014")
            .setDisplayName("testsearch20200014")
            .setPhonePlanIds(phonePlanIds)
            .setQuantity(1);

        Mono<Response<CreateSearchResponse>> mono =
            this.getClient(httpClient).createSearchWithResponse(createSearchOptions, Context.NONE);
=======
    public void getPhonePlanLocationOptionsWithResponseNullPhonePlanId(HttpClient httpClient) {
        Mono<LocationOptionsResponse> mono =
            this.getClient(httpClient, "getPhonePlanLocationOptionsWithResponseNullPhonePlanId")
                .getPhonePlanLocationOptions(COUNTRY_CODE, "PHONE_PLAN_GROUP_ID", null, LOCALE);
>>>>>>> e2018a87

        StepVerifier.create(mono)
            .verifyError(NullPointerException.class);
    }

    @ParameterizedTest
    @MethodSource("com.azure.core.test.TestBase#getHttpClients")
<<<<<<< HEAD
    public void getSearchById(HttpClient httpClient) {
        Mono<PhoneNumberSearch> mono = this.getClient(httpClient).getSearchById(SEARCH_ID);
=======
    public void getAllAreaCodesWithResponseNullLocationType(HttpClient httpClient) {
        List<LocationOptionsQuery> locationOptions = new ArrayList<>();
        Mono<Response<AreaCodes>> mono = this.getClient(httpClient, "getAllAreaCodesWithResponseNullLocationType")
            .getAllAreaCodesWithResponse(null, COUNTRY_CODE, "PHONE_PLAN_ID", locationOptions, Context.NONE);
>>>>>>> e2018a87

        StepVerifier.create(mono)
            .verifyError(java.lang.RuntimeException.class);
    }

    @ParameterizedTest
    @MethodSource("com.azure.core.test.TestBase#getHttpClients")
<<<<<<< HEAD
    public void getSearchByIdWithResponse(HttpClient httpClient) {
        Mono<Response<PhoneNumberSearch>> mono = this.getClient(httpClient).getSearchByIdWithResponse(SEARCH_ID, Context.NONE);
=======
    public void getAllAreaCodesWithResponseNullCountryCode(HttpClient httpClient) {
        List<LocationOptionsQuery> locationOptions = new ArrayList<>();
        Mono<Response<AreaCodes>> mono = this.getClient(httpClient, "getAllAreaCodesWithResponseNullCountryCode")
            .getAllAreaCodesWithResponse("selection", null, "PHONE_PLAN_ID", locationOptions, Context.NONE);
>>>>>>> e2018a87

        StepVerifier.create(mono)
            .verifyError(java.lang.RuntimeException.class);
    }

    @ParameterizedTest
    @MethodSource("com.azure.core.test.TestBase#getHttpClients")
<<<<<<< HEAD
    public void cancelSearch(HttpClient httpClient) {
        Mono<Void> mono = this.getClient(httpClient).cancelSearch(SEARCH_ID_TO_CANCEL);
=======
    public void getAllAreaCodesWithResponseNullPhonePlanId(HttpClient httpClient) {
        List<LocationOptionsQuery> locationOptions = new ArrayList<>();
        Mono<Response<AreaCodes>> mono = this.getClient(httpClient, "getAllAreaCodesWithResponseNullPhonePlanId")
            .getAllAreaCodesWithResponse("selection", COUNTRY_CODE, null, locationOptions, Context.NONE);

        StepVerifier.create(mono)
            .verifyError(java.lang.RuntimeException.class);
    }

    @ParameterizedTest
    @MethodSource("com.azure.core.test.TestBase#getHttpClients")
    public void updateCapabilitiesWithResponseNullPhoneNumberCapabilitiesUpdate(HttpClient httpClient) {
        Mono<Response<UpdateNumberCapabilitiesResponse>> mono =
            this.getClient(httpClient, "updateCapabilitiesWithResponseNullPhoneNumberCapabilitiesUpdate")
                .updateCapabilitiesWithResponse(null, Context.NONE);

        StepVerifier.create(mono)
            .verifyError(NullPointerException.class);
    }

    @ParameterizedTest
    @MethodSource("com.azure.core.test.TestBase#getHttpClients")
    public void getReservationByIdWithResponseNullSearchId(HttpClient httpClient) {
        Mono<Response<PhoneNumberReservation>> mono = this.getClient(httpClient, "getReservationByIdWithResponseNullSearchId")
            .getReservationByIdWithResponse(null, Context.NONE);
>>>>>>> e2018a87

        StepVerifier.create(mono)
            .verifyError(NullPointerException.class);
    }

    @ParameterizedTest
    @MethodSource("com.azure.core.test.TestBase#getHttpClients")
<<<<<<< HEAD
    public void cancelSearchWithResponse(HttpClient httpClient) {
        Mono<Response<Void>> mono = this.getClient(httpClient).cancelSearchWithResponse(SEARCH_ID_TO_CANCEL, Context.NONE);
=======
    public void cancelReservationWithResponseNullReservationId(HttpClient httpClient) {
        Mono<Response<Void>> mono = this.getClient(httpClient, "cancelReservationWithResponseNullReservationId")
            .cancelReservationWithResponse(null, Context.NONE);
>>>>>>> e2018a87

        StepVerifier.create(mono)
            .verifyError(NullPointerException.class);
    }

    @ParameterizedTest
    @MethodSource("com.azure.core.test.TestBase#getHttpClients")
<<<<<<< HEAD
    public void configureNumber(HttpClient httpClient) {
        PhoneNumber number = new PhoneNumber(PHONENUMBER_TO_CONFIGURE);
=======
    public void configureNumberWithResponseNullPhoneNumber(HttpClient httpClient) {
>>>>>>> e2018a87
        PstnConfiguration pstnConfiguration = new PstnConfiguration();
        pstnConfiguration.setApplicationId("ApplicationId");
        pstnConfiguration.setCallbackUrl("https://callbackurl");

<<<<<<< HEAD
        Mono<Void> mono = this.getClient(httpClient).configureNumber(number, pstnConfiguration);
=======
        Mono<Response<Void>> mono = this.getClient(httpClient, "configureNumberWithResponseNullPhoneNumber")
            .configureNumberWithResponse(null, pstnConfiguration, Context.NONE);
>>>>>>> e2018a87

        StepVerifier.create(mono)
            .verifyError(NullPointerException.class);
    }

    @ParameterizedTest
    @MethodSource("com.azure.core.test.TestBase#getHttpClients")
<<<<<<< HEAD
    public void configureNumberWithResponse(HttpClient httpClient) {
        PhoneNumber number = new PhoneNumber(PHONENUMBER_TO_CONFIGURE);
        PstnConfiguration pstnConfiguration = new PstnConfiguration();
        pstnConfiguration.setApplicationId("ApplicationId");
        pstnConfiguration.setCallbackUrl("https://callbackurl");

        Mono<Response<Void>> mono = this.getClient(httpClient).configureNumberWithResponse(number, pstnConfiguration, Context.NONE);
=======
    public void configureNumberWithResponseNullPstnConfig(HttpClient httpClient) {
        PhoneNumberIdentifier number = new PhoneNumberIdentifier("PHONENUMBER_TO_CONFIGURE");
        Mono<Response<Void>> mono = this.getClient(httpClient, "configureNumberWithResponseNullPstnConfig")
            .configureNumberWithResponse(number, null, Context.NONE);
>>>>>>> e2018a87

        StepVerifier.create(mono)
            .verifyError(NullPointerException.class);
    }

    @ParameterizedTest
    @MethodSource("com.azure.core.test.TestBase#getHttpClients")
<<<<<<< HEAD
    public void getNumberConfiguration(HttpClient httpClient) {
        PhoneNumber number = new PhoneNumber(PHONENUMBER_TO_GET_CONFIG);

        Mono<NumberConfigurationResponse> mono = this.getClient(httpClient).getNumberConfiguration(number);
=======
    public void getNumberConfigurationWithResponseNullPhoneNumber(HttpClient httpClient) {
        Mono<Response<NumberConfigurationResponse>> mono =
            this.getClient(httpClient, "getNumberConfigurationWithResponseNullPhoneNumber")
                .getNumberConfigurationWithResponse(null, Context.NONE);
>>>>>>> e2018a87

        StepVerifier.create(mono)
            .verifyError(NullPointerException.class);
    }

    @ParameterizedTest
    @MethodSource("com.azure.core.test.TestBase#getHttpClients")
<<<<<<< HEAD
    public void getNumberConfigurationWithResponse(HttpClient httpClient) {
        PhoneNumber number = new PhoneNumber(PHONENUMBER_TO_GET_CONFIG);

        Mono<Response<NumberConfigurationResponse>> mono =
            this.getClient(httpClient).getNumberConfigurationWithResponse(number, Context.NONE);
=======
    public void getCapabilitiesUpdateWithResponseNullCapabilitiesId(HttpClient httpClient) {
        Mono<Response<UpdatePhoneNumberCapabilitiesResponse>> mono = this.getClient(httpClient, "getCapabilitiesUpdateWithResponseNullCapabilitiesId")
            .getCapabilitiesUpdateWithResponse(null, Context.NONE);
>>>>>>> e2018a87

        StepVerifier.create(mono)
            .verifyError(NullPointerException.class);
    }

    @ParameterizedTest
    @MethodSource("com.azure.core.test.TestBase#getHttpClients")
<<<<<<< HEAD
    public void unconfigureNumber(HttpClient httpClient) {
        PhoneNumber number = new PhoneNumber(PHONENUMBER_TO_UNCONFIGURE);

        Mono<Void> mono = this.getClient(httpClient).unconfigureNumber(number);

        StepVerifier.create(mono).verifyComplete();
=======
    public void unconfigureNumberWithResponseNullPhoneNumber(HttpClient httpClient) {
        Mono<Response<Void>> mono = this.getClient(httpClient, "unconfigureNumberWithResponseNullPhoneNumber")
            .unconfigureNumberWithResponse(null, Context.NONE);

        StepVerifier.create(mono)
            .verifyError(NullPointerException.class);
>>>>>>> e2018a87
    }

    @ParameterizedTest
    @MethodSource("com.azure.core.test.TestBase#getHttpClients")
<<<<<<< HEAD
    public void unconfigureNumberWithResponse(HttpClient httpClient) {
        PhoneNumber number = new PhoneNumber(PHONENUMBER_TO_UNCONFIGURE);

        Mono<Response<Void>> mono = this.getClient(httpClient).unconfigureNumberWithResponse(number, Context.NONE);
=======
    public void listPhonePlanGroupsNullCountryCode(HttpClient httpClient) {
        PagedFlux<PhonePlanGroup> phonePlanGroups = this.getClient(httpClient, "listPhonePlanGroupsNullCountryCode")
            .listPhonePlanGroups(null, LOCALE, true, Context.NONE);

        StepVerifier.create(phonePlanGroups)
            .verifyError(NullPointerException.class);
    }

    @ParameterizedTest
    @MethodSource("com.azure.core.test.TestBase#getHttpClients")
    public void getReleaseByIdWithResponseNullReleaseId(HttpClient httpClient) {
        Mono<Response<PhoneNumberRelease>> mono = this.getClient(httpClient, "getReleaseByIdWithResponseNullReleaseId")
            .getReleaseByIdWithResponse(null, Context.NONE);
>>>>>>> e2018a87

        StepVerifier.create(mono)
            .verifyError(NullPointerException.class);
    }

<<<<<<< HEAD
    @ParameterizedTest
    @MethodSource("com.azure.core.test.TestBase#getHttpClients")
    public void beginCreateSearch(HttpClient httpClient) {
        List<String> phonePlanIds = new ArrayList<>();
        phonePlanIds.add(PHONE_PLAN_ID);

        CreateSearchOptions createSearchOptions = new CreateSearchOptions();
        createSearchOptions
            .setAreaCode(AREA_CODE_FOR_SEARCH)
            .setDescription(SEARCH_OPTIONS_DESCRIPTION)
            .setDisplayName(SEARCH_OPTIONS_NAME)
            .setPhonePlanIds(phonePlanIds)
            .setQuantity(2);

        Duration duration = Duration.ofSeconds(1);
        PhoneNumberAsyncClient client = this.getClient(httpClient);
        PollerFlux<PhoneNumberSearch, PhoneNumberSearch> poller = 
            client.beginCreateSearch(createSearchOptions, duration);
        Mono<AsyncPollResponse<PhoneNumberSearch, PhoneNumberSearch>> asyncRes = poller.last();
        StepVerifier.create(asyncRes)
            .assertNext(item -> {
                assertEquals(item.getValue().getPhoneNumbers().size(), 2);
                assertNotNull(item.getValue().getSearchId());
            })
            .verifyComplete();        
    }

    @ParameterizedTest
    @MethodSource("com.azure.core.test.TestBase#getHttpClients")
    public void beginPurchaseSearch(HttpClient httpClient) {
        Duration pollInterval = Duration.ofSeconds(1);
        PhoneNumberAsyncClient client = this.getClient(httpClient);
        PollerFlux<Void, Void> poller =
            client.beginPurchaseSearch(SEARCH_ID, pollInterval); 
        poller.takeUntil(apr -> apr.getStatus() == LongRunningOperationStatus.SUCCESSFULLY_COMPLETED)
            .blockLast();
        Mono<PhoneNumberSearch> testResult = client.getSearchById(SEARCH_ID);
        StepVerifier.create(testResult)
            .assertNext(item -> {
                assertEquals(SearchStatus.SUCCESS, item.getStatus());
            })
            .verifyComplete();
    }

    @ParameterizedTest
    @MethodSource("com.azure.core.test.TestBase#getHttpClients")
    public void beginReleasePhoneNumbers(HttpClient httpClient) {
        PhoneNumber phoneNumber = new PhoneNumber(PHONENUMBER_TO_RELEASE);
        List<PhoneNumber> phoneNumbers = new ArrayList<>();
        phoneNumbers.add(phoneNumber);
        Duration pollInterval = Duration.ofSeconds(1);
        PollerFlux<PhoneNumberRelease, PhoneNumberRelease> poller =
            this.getClient(httpClient).beginReleasePhoneNumbers(phoneNumbers, pollInterval);
        Mono<AsyncPollResponse<PhoneNumberRelease, PhoneNumberRelease>> asyncRes = poller.last();
        StepVerifier.create(asyncRes)
            .assertNext(item -> {
                assertEquals(ReleaseStatus.COMPLETE, item.getValue().getStatus());
            })
            .verifyComplete();        
    }

    private PhoneNumberAsyncClient getClient(HttpClient httpClient) {
        return super.getClientBuilder(httpClient).buildAsyncClient();
=======

    private PollerFlux<PhoneNumberRelease, PhoneNumberRelease> beginReleasePhoneNumbers(HttpClient httpClient, String phoneNumber, String testName) {
        PhoneNumberIdentifier releasedPhoneNumber = new PhoneNumberIdentifier(phoneNumber);
        List<PhoneNumberIdentifier> phoneNumbers = new ArrayList<>();
        phoneNumbers.add(releasedPhoneNumber);
        Duration pollInterval = Duration.ofSeconds(1);
        return this.getClient(httpClient, testName).beginReleasePhoneNumbers(phoneNumbers, pollInterval);
    }

    private PollerFlux<PhoneNumberReservation, PhoneNumberReservation> beginCreateReservation(HttpClient httpClient, PhonePlan phonePlan, String testName) {
        List<String> phonePlanIds = new ArrayList<>();
        phonePlanIds.add(phonePlan.getPhonePlanId());

        CreateReservationOptions createReservationOptions = new CreateReservationOptions();
        createReservationOptions
            .setAreaCode(AREA_CODE)
            .setDescription(RESERVATION_OPTIONS_DESCRIPTION)
            .setDisplayName(RESERVATION_OPTIONS_NAME)
            .setPhonePlanIds(phonePlanIds)
            .setQuantity(1);

        Duration duration = Duration.ofSeconds(1);
        return this.getClient(httpClient, testName).beginCreateReservation(createReservationOptions, duration);
    }

    private  PollerFlux<Void, Void> beginPurchaseReservation(HttpClient httpClient, String reservationId, String testName) {
        Duration pollInterval = Duration.ofSeconds(1);
        return this.getClient(httpClient, testName)
            .beginPurchaseReservation(reservationId, pollInterval);
    }

    private PhoneNumberAsyncClient getClient(HttpClient httpClient, String testName) {
        PhoneNumberClientBuilder builder = super.getClientBuilderWithConnectionString(httpClient);
        return addLoggingPolicy(builder, testName).buildAsyncClient();
>>>>>>> e2018a87
    }
}<|MERGE_RESOLUTION|>--- conflicted
+++ resolved
@@ -14,25 +14,14 @@
 import com.azure.communication.administration.models.PhoneNumberCountry;
 import com.azure.communication.administration.models.PhoneNumberEntity;
 import com.azure.communication.administration.models.PhoneNumberRelease;
-<<<<<<< HEAD
-import com.azure.communication.administration.models.PhoneNumberSearch;
-=======
 import com.azure.communication.administration.models.PhoneNumberReservation;
->>>>>>> e2018a87
 import com.azure.communication.administration.models.PhonePlan;
 import com.azure.communication.administration.models.PhonePlanGroup;
 import com.azure.communication.administration.models.PstnConfiguration;
 import com.azure.communication.administration.models.ReleaseStatus;
-<<<<<<< HEAD
-import com.azure.communication.administration.models.SearchStatus;
-import com.azure.communication.administration.models.UpdateNumberCapabilitiesResponse;
-import com.azure.communication.administration.models.UpdatePhoneNumberCapabilitiesResponse;
-import com.azure.communication.common.PhoneNumber;
-=======
 import com.azure.communication.administration.models.UpdateNumberCapabilitiesResponse;
 import com.azure.communication.administration.models.UpdatePhoneNumberCapabilitiesResponse;
 import com.azure.communication.common.PhoneNumberIdentifier;
->>>>>>> e2018a87
 import com.azure.core.http.HttpClient;
 import com.azure.core.http.rest.PagedFlux;
 import com.azure.core.http.rest.Response;
@@ -40,10 +29,7 @@
 import com.azure.core.util.polling.AsyncPollResponse;
 import com.azure.core.util.polling.LongRunningOperationStatus;
 import com.azure.core.util.Context;
-<<<<<<< HEAD
-=======
-
->>>>>>> e2018a87
+
 import org.junit.jupiter.api.condition.DisabledIfEnvironmentVariable;
 import org.junit.jupiter.params.ParameterizedTest;
 import org.junit.jupiter.params.provider.MethodSource;
@@ -62,8 +48,7 @@
 import static org.junit.jupiter.api.Assertions.assertTrue;
 
 public class PhoneNumberAsyncClientIntegrationTest extends PhoneNumberIntegrationTestBase {
-<<<<<<< HEAD
-   
+
     @ParameterizedTest
     @MethodSource("com.azure.core.test.TestBase#getHttpClients")
     public void createAsyncPhoneNumberClientWithConnectionString(HttpClient httpClient) {
@@ -78,39 +63,11 @@
             })
             .verifyComplete();
     }
-    
-    @ParameterizedTest
-    @MethodSource("com.azure.core.test.TestBase#getHttpClients")
-    public void listAllPhoneNumbers(HttpClient httpClient) {
-        PagedFlux<AcquiredPhoneNumber> pagedFlux = this.getClient(httpClient).listAllPhoneNumbers(LOCALE);
-=======
->>>>>>> e2018a87
-
-    @ParameterizedTest
-    @MethodSource("com.azure.core.test.TestBase#getHttpClients")
-    public void createAsyncPhoneNumberClientWithConnectionString(HttpClient httpClient) {
-        PhoneNumberAsyncClient phoneNumberAsyncClient = getClientBuilderWithConnectionString(httpClient).buildAsyncClient();
-        assertNotNull(phoneNumberAsyncClient);
-
-        // Smoke test using phoneNumberAsyncClient to list all phone numbers
-        PagedFlux<AcquiredPhoneNumber> pagedFlux = phoneNumberAsyncClient.listAllPhoneNumbers(LOCALE);
-        StepVerifier.create(pagedFlux.next())
-            .assertNext(item -> {
-                assertNotNull(item.getPhoneNumber());
-            })
-            .verifyComplete();
-    }
-
-    @ParameterizedTest
-    @MethodSource("com.azure.core.test.TestBase#getHttpClients")
-<<<<<<< HEAD
-    public void listPhonePlanGroups(HttpClient httpClient) {
-        PagedFlux<PhonePlanGroup> pagedFlux =
-            this.getClient(httpClient).listPhonePlanGroups(COUNTRY_CODE, LOCALE, true);
-=======
+
+    @ParameterizedTest
+    @MethodSource("com.azure.core.test.TestBase#getHttpClients")
     public void listAllPhoneNumbers(HttpClient httpClient) {
         PagedFlux<AcquiredPhoneNumber> pagedFlux = this.getClient(httpClient, "listAllPhoneNumbers").listAllPhoneNumbers(LOCALE);
->>>>>>> e2018a87
 
         StepVerifier.create(pagedFlux.next())
             .assertNext(item -> {
@@ -121,15 +78,9 @@
 
     @ParameterizedTest
     @MethodSource("com.azure.core.test.TestBase#getHttpClients")
-<<<<<<< HEAD
-    public void listPhonePlans(HttpClient httpClient) {
-        PagedFlux<PhonePlan> pagedFlux =
-            this.getClient(httpClient).listPhonePlans(COUNTRY_CODE, PHONE_PLAN_GROUP_ID, LOCALE);
-=======
     public void listPhonePlanGroups(HttpClient httpClient) {
         PagedFlux<PhonePlanGroup> pagedFlux =
             this.getClient(httpClient, "listPhonePlanGroups").listPhonePlanGroups(COUNTRY_CODE, LOCALE, true);
->>>>>>> e2018a87
 
         StepVerifier.create(pagedFlux.next())
             .assertNext(item -> {
@@ -155,11 +106,7 @@
     @ParameterizedTest
     @MethodSource("com.azure.core.test.TestBase#getHttpClients")
     public void listAllReleases(HttpClient httpClient) {
-<<<<<<< HEAD
-        PagedFlux<PhoneNumberEntity> pagedFlux = this.getClient(httpClient).listAllReleases();
-=======
         PagedFlux<PhoneNumberEntity> pagedFlux = this.getClient(httpClient, "listAllReleases").listAllReleases();
->>>>>>> e2018a87
 
         StepVerifier.create(pagedFlux.next())
             .assertNext(item -> {
@@ -170,13 +117,8 @@
 
     @ParameterizedTest
     @MethodSource("com.azure.core.test.TestBase#getHttpClients")
-<<<<<<< HEAD
-    public void listAllSearches(HttpClient httpClient) {
-        PagedFlux<PhoneNumberEntity> pagedFlux = this.getClient(httpClient).listAllSearches();
-=======
     public void listAllReservations(HttpClient httpClient) {
         PagedFlux<PhoneNumberEntity> pagedFlux = this.getClient(httpClient, "listAllReservations").listAllReservations();
->>>>>>> e2018a87
 
         StepVerifier.create(pagedFlux.next())
             .assertNext(item -> {
@@ -188,11 +130,7 @@
     @ParameterizedTest
     @MethodSource("com.azure.core.test.TestBase#getHttpClients")
     public void listAllSupportedCountries(HttpClient httpClient) {
-<<<<<<< HEAD
-        PagedFlux<PhoneNumberCountry> pagedFlux = this.getClient(httpClient).listAllSupportedCountries(LOCALE);
-=======
         PagedFlux<PhoneNumberCountry> pagedFlux = this.getClient(httpClient, "listAllSupportedCountries").listAllSupportedCountries(LOCALE);
->>>>>>> e2018a87
 
         StepVerifier.create(pagedFlux.next())
             .assertNext(item -> {
@@ -204,12 +142,6 @@
     @ParameterizedTest
     @MethodSource("com.azure.core.test.TestBase#getHttpClients")
     public void getPhonePlanLocationOptions(HttpClient httpClient) {
-<<<<<<< HEAD
-        Mono<LocationOptionsResponse> mono =
-            this.getClient(httpClient).getPhonePlanLocationOptions(COUNTRY_CODE, PHONE_PLAN_GROUP_ID, PHONE_PLAN_ID, LOCALE);
-
-        StepVerifier.create(mono)
-=======
         StepVerifier.create(
             this.getClient(httpClient, "getPhonePlanLocationOptions_listPlanGroups").listPhonePlanGroups(COUNTRY_CODE, LOCALE, true).next()
                 .flatMap((PhonePlanGroup phonePlanGroup) -> {
@@ -218,7 +150,6 @@
                         return this.getClient(httpClient, "getPhonePlanLocationOptions").getPhonePlanLocationOptions(COUNTRY_CODE, phonePlanGroup.getPhonePlanGroupId(), phonePlan.getPhonePlanId(), LOCALE);
                     });
                 }))
->>>>>>> e2018a87
             .assertNext(item -> {
                 assertNotNull(item.getLocationOptions().getLabelId());
             })
@@ -239,12 +170,6 @@
         query.setOptionsValue(LOCATION_OPTION_CITY);
         locationOptions.add(query);
 
-<<<<<<< HEAD
-        Mono<AreaCodes> mono =
-            this.getClient(httpClient).getAllAreaCodes("selection", COUNTRY_CODE, PHONE_PLAN_ID, locationOptions);
-
-        StepVerifier.create(mono)
-=======
         StepVerifier.create(
             this.getClient(httpClient, "getAllAreaCodes_listPlanGroups").listPhonePlanGroups(COUNTRY_CODE, LOCALE, true).next()
                 .flatMap(phonePlanGroups -> {
@@ -253,7 +178,6 @@
                         return this.getClient(httpClient, "getAllAreaCodes").getAllAreaCodes(LocationType.SELECTION.toString(), COUNTRY_CODE, phonePlans.getPhonePlanId(), locationOptions);
                     });
                 }))
->>>>>>> e2018a87
             .assertNext(item -> {
                 assertTrue(item.getPrimaryAreaCodes().size() > 0);
             })
@@ -274,12 +198,6 @@
         query.setOptionsValue(LOCATION_OPTION_CITY);
         locationOptions.add(query);
 
-<<<<<<< HEAD
-        Mono<Response<AreaCodes>> mono = this.getClient(httpClient).getAllAreaCodesWithResponse(
-            "selection", COUNTRY_CODE, PHONE_PLAN_ID, locationOptions, Context.NONE);
-
-        StepVerifier.create(mono)
-=======
         StepVerifier.create(
             this.getClient(httpClient, "getAllAreaCodesWithResponse_listPlanGroups")
             .listPhonePlanGroups(COUNTRY_CODE, LOCALE, true).next()
@@ -289,7 +207,6 @@
                         return this.getClient(httpClient, "getAllAreaCodesWithResponse").getAllAreaCodesWithResponse(LocationType.SELECTION.toString(), COUNTRY_CODE, phonePlans.getPhonePlanId(), locationOptions, Context.NONE);
                     });
                 }))
->>>>>>> e2018a87
             .assertNext(item -> {
                 assertEquals(200, item.getStatusCode());
                 assertTrue(item.getValue().getPrimaryAreaCodes().size() > 0);
@@ -299,11 +216,6 @@
 
     @ParameterizedTest
     @MethodSource("com.azure.core.test.TestBase#getHttpClients")
-<<<<<<< HEAD
-    public void updateCapabilities(HttpClient httpClient) {
-        List<Capability> capabilitiesToAdd = new ArrayList<>();
-        capabilitiesToAdd.add(Capability.INBOUND_CALLING);
-=======
     public void beginCreateReservationGetReservationByIdCancelReservation(HttpClient httpClient) {
         StepVerifier.create(
             // Setting up for phone number reservation creation
@@ -328,7 +240,6 @@
                 }))
                 .verifyComplete();
     }
->>>>>>> e2018a87
 
     @ParameterizedTest
     @MethodSource("com.azure.core.test.TestBase#getHttpClients")
@@ -393,9 +304,6 @@
                 .verifyComplete();
     }
 
-<<<<<<< HEAD
-        Mono<UpdateNumberCapabilitiesResponse> mono = this.getClient(httpClient).updateCapabilities(updateMap);
-=======
     @ParameterizedTest
     @MethodSource("com.azure.core.test.TestBase#getHttpClients")
     public void configureNumberGetNumberConfigurationUnconfigureNumberWithResponse(HttpClient httpClient) {          
@@ -423,7 +331,6 @@
                 })
                 .verifyComplete();
     }
->>>>>>> e2018a87
 
     @ParameterizedTest
     @MethodSource("com.azure.core.test.TestBase#getHttpClients")
@@ -450,11 +357,7 @@
 
     @ParameterizedTest
     @MethodSource("com.azure.core.test.TestBase#getHttpClients")
-<<<<<<< HEAD
-    public void updateCapabilitiesWithResponse(HttpClient httpClient) {
-=======
     public void updateCapabilitiesGetCapabilitiesUpdateWithResponse(HttpClient httpClient) {
->>>>>>> e2018a87
         List<Capability> capabilitiesToAdd = new ArrayList<>();
         capabilitiesToAdd.add(Capability.INBOUND_CALLING);
         NumberUpdateCapabilities update = new NumberUpdateCapabilities();
@@ -502,16 +405,11 @@
                 .verifyComplete();
     }
 
-<<<<<<< HEAD
-        Mono<Response<UpdateNumberCapabilitiesResponse>> mono =
-            this.getClient(httpClient).updateCapabilitiesWithResponse(updateMap, Context.NONE);
-=======
     @ParameterizedTest
     @MethodSource("com.azure.core.test.TestBase#getHttpClients")
     public void listPhonePlansNullCountryCode(HttpClient httpClient) {
         PagedFlux<PhonePlan> pagedFlux = this.getClient(httpClient, "listPhonePlansNullCountryCode")
             .listPhonePlans(null, "PHONE_PLAN_GROUP_ID", LOCALE);
->>>>>>> e2018a87
 
         StepVerifier.create(pagedFlux.next())
             .verifyError(NullPointerException.class);
@@ -519,15 +417,9 @@
 
     @ParameterizedTest
     @MethodSource("com.azure.core.test.TestBase#getHttpClients")
-<<<<<<< HEAD
-    public void getCapabilitiesUpdate(HttpClient httpClient) {
-        Mono<UpdatePhoneNumberCapabilitiesResponse> mono =
-            this.getClient(httpClient).getCapabilitiesUpdate(CAPABILITIES_ID);
-=======
     public void listPhonePlansNullPhonePlanGroupId(HttpClient httpClient) {
         PagedFlux<PhonePlan> phonePlans =
             this.getClient(httpClient, "listPhonePlansNullPhonePlanGroupId").listPhonePlans(COUNTRY_CODE, null, LOCALE);
->>>>>>> e2018a87
 
         StepVerifier.create(phonePlans)
             .verifyError(NullPointerException.class);
@@ -535,87 +427,43 @@
 
     @ParameterizedTest
     @MethodSource("com.azure.core.test.TestBase#getHttpClients")
-<<<<<<< HEAD
-    public void getCapabilitiesUpdateWithResponse(HttpClient httpClient) {
-        Mono<Response<UpdatePhoneNumberCapabilitiesResponse>> mono =
-            this.getClient(httpClient).getCapabilitiesUpdateWithResponse(CAPABILITIES_ID, Context.NONE);
-=======
     public void getPhonePlanLocationOptionsWithResponseNullCountryCode(HttpClient httpClient) {
         Mono<LocationOptionsResponse> mono =
             this.getClient(httpClient, "getPhonePlanLocationOptionsWithResponseNullCountryCode")
                 .getPhonePlanLocationOptions(null, "PHONE_PLAN_GROUP_ID", "PHONE_PLAN_ID", LOCALE);
->>>>>>> e2018a87
-
-        StepVerifier.create(mono)
-            .verifyError(NullPointerException.class);
-    }
-
-    @ParameterizedTest
-    @MethodSource("com.azure.core.test.TestBase#getHttpClients")
-<<<<<<< HEAD
-    public void createSearch(HttpClient httpClient) {
-        List<String> phonePlanIds = new ArrayList<>();
-        phonePlanIds.add(PHONE_PLAN_ID);
-
-        CreateSearchOptions createSearchOptions = new CreateSearchOptions();
-        createSearchOptions
-            .setAreaCode(AREA_CODE_FOR_SEARCH)
-            .setDescription("testsearch20200014")
-            .setDisplayName("testsearch20200014")
-            .setPhonePlanIds(phonePlanIds)
-            .setQuantity(1);
-
-        Mono<CreateSearchResponse> mono = this.getClient(httpClient).createSearch(createSearchOptions);
-=======
+
+        StepVerifier.create(mono)
+            .verifyError(NullPointerException.class);
+    }
+
+    @ParameterizedTest
+    @MethodSource("com.azure.core.test.TestBase#getHttpClients")
     public void getPhonePlanLocationOptionsWithResponseNullPhonePlanGroupId(HttpClient httpClient) {
         Mono<LocationOptionsResponse> mono =
             this.getClient(httpClient, "getPhonePlanLocationOptionsWithResponseNullPhonePlanGroupId")
                 .getPhonePlanLocationOptions(COUNTRY_CODE, null, "PHONE_PLAN_ID", LOCALE);
->>>>>>> e2018a87
-
-        StepVerifier.create(mono)
-            .verifyError(NullPointerException.class);
-    }
-
-    @ParameterizedTest
-    @MethodSource("com.azure.core.test.TestBase#getHttpClients")
-<<<<<<< HEAD
-    public void createSearchWithResponse(HttpClient httpClient) {
-        List<String> phonePlanIds = new ArrayList<>();
-        phonePlanIds.add(PHONE_PLAN_ID);
-
-        CreateSearchOptions createSearchOptions = new CreateSearchOptions();
-        createSearchOptions
-            .setAreaCode(AREA_CODE_FOR_SEARCH)
-            .setDescription("testsearch20200014")
-            .setDisplayName("testsearch20200014")
-            .setPhonePlanIds(phonePlanIds)
-            .setQuantity(1);
-
-        Mono<Response<CreateSearchResponse>> mono =
-            this.getClient(httpClient).createSearchWithResponse(createSearchOptions, Context.NONE);
-=======
+
+        StepVerifier.create(mono)
+            .verifyError(NullPointerException.class);
+    }
+
+    @ParameterizedTest
+    @MethodSource("com.azure.core.test.TestBase#getHttpClients")
     public void getPhonePlanLocationOptionsWithResponseNullPhonePlanId(HttpClient httpClient) {
         Mono<LocationOptionsResponse> mono =
             this.getClient(httpClient, "getPhonePlanLocationOptionsWithResponseNullPhonePlanId")
                 .getPhonePlanLocationOptions(COUNTRY_CODE, "PHONE_PLAN_GROUP_ID", null, LOCALE);
->>>>>>> e2018a87
-
-        StepVerifier.create(mono)
-            .verifyError(NullPointerException.class);
-    }
-
-    @ParameterizedTest
-    @MethodSource("com.azure.core.test.TestBase#getHttpClients")
-<<<<<<< HEAD
-    public void getSearchById(HttpClient httpClient) {
-        Mono<PhoneNumberSearch> mono = this.getClient(httpClient).getSearchById(SEARCH_ID);
-=======
+
+        StepVerifier.create(mono)
+            .verifyError(NullPointerException.class);
+    }
+
+    @ParameterizedTest
+    @MethodSource("com.azure.core.test.TestBase#getHttpClients")
     public void getAllAreaCodesWithResponseNullLocationType(HttpClient httpClient) {
         List<LocationOptionsQuery> locationOptions = new ArrayList<>();
         Mono<Response<AreaCodes>> mono = this.getClient(httpClient, "getAllAreaCodesWithResponseNullLocationType")
             .getAllAreaCodesWithResponse(null, COUNTRY_CODE, "PHONE_PLAN_ID", locationOptions, Context.NONE);
->>>>>>> e2018a87
 
         StepVerifier.create(mono)
             .verifyError(java.lang.RuntimeException.class);
@@ -623,15 +471,10 @@
 
     @ParameterizedTest
     @MethodSource("com.azure.core.test.TestBase#getHttpClients")
-<<<<<<< HEAD
-    public void getSearchByIdWithResponse(HttpClient httpClient) {
-        Mono<Response<PhoneNumberSearch>> mono = this.getClient(httpClient).getSearchByIdWithResponse(SEARCH_ID, Context.NONE);
-=======
     public void getAllAreaCodesWithResponseNullCountryCode(HttpClient httpClient) {
         List<LocationOptionsQuery> locationOptions = new ArrayList<>();
         Mono<Response<AreaCodes>> mono = this.getClient(httpClient, "getAllAreaCodesWithResponseNullCountryCode")
             .getAllAreaCodesWithResponse("selection", null, "PHONE_PLAN_ID", locationOptions, Context.NONE);
->>>>>>> e2018a87
 
         StepVerifier.create(mono)
             .verifyError(java.lang.RuntimeException.class);
@@ -639,10 +482,6 @@
 
     @ParameterizedTest
     @MethodSource("com.azure.core.test.TestBase#getHttpClients")
-<<<<<<< HEAD
-    public void cancelSearch(HttpClient httpClient) {
-        Mono<Void> mono = this.getClient(httpClient).cancelSearch(SEARCH_ID_TO_CANCEL);
-=======
     public void getAllAreaCodesWithResponseNullPhonePlanId(HttpClient httpClient) {
         List<LocationOptionsQuery> locationOptions = new ArrayList<>();
         Mono<Response<AreaCodes>> mono = this.getClient(httpClient, "getAllAreaCodesWithResponseNullPhonePlanId")
@@ -668,134 +507,79 @@
     public void getReservationByIdWithResponseNullSearchId(HttpClient httpClient) {
         Mono<Response<PhoneNumberReservation>> mono = this.getClient(httpClient, "getReservationByIdWithResponseNullSearchId")
             .getReservationByIdWithResponse(null, Context.NONE);
->>>>>>> e2018a87
-
-        StepVerifier.create(mono)
-            .verifyError(NullPointerException.class);
-    }
-
-    @ParameterizedTest
-    @MethodSource("com.azure.core.test.TestBase#getHttpClients")
-<<<<<<< HEAD
-    public void cancelSearchWithResponse(HttpClient httpClient) {
-        Mono<Response<Void>> mono = this.getClient(httpClient).cancelSearchWithResponse(SEARCH_ID_TO_CANCEL, Context.NONE);
-=======
+
+        StepVerifier.create(mono)
+            .verifyError(NullPointerException.class);
+    }
+
+    @ParameterizedTest
+    @MethodSource("com.azure.core.test.TestBase#getHttpClients")
     public void cancelReservationWithResponseNullReservationId(HttpClient httpClient) {
         Mono<Response<Void>> mono = this.getClient(httpClient, "cancelReservationWithResponseNullReservationId")
             .cancelReservationWithResponse(null, Context.NONE);
->>>>>>> e2018a87
-
-        StepVerifier.create(mono)
-            .verifyError(NullPointerException.class);
-    }
-
-    @ParameterizedTest
-    @MethodSource("com.azure.core.test.TestBase#getHttpClients")
-<<<<<<< HEAD
-    public void configureNumber(HttpClient httpClient) {
-        PhoneNumber number = new PhoneNumber(PHONENUMBER_TO_CONFIGURE);
-=======
+
+        StepVerifier.create(mono)
+            .verifyError(NullPointerException.class);
+    }
+
+    @ParameterizedTest
+    @MethodSource("com.azure.core.test.TestBase#getHttpClients")
     public void configureNumberWithResponseNullPhoneNumber(HttpClient httpClient) {
->>>>>>> e2018a87
         PstnConfiguration pstnConfiguration = new PstnConfiguration();
         pstnConfiguration.setApplicationId("ApplicationId");
         pstnConfiguration.setCallbackUrl("https://callbackurl");
 
-<<<<<<< HEAD
-        Mono<Void> mono = this.getClient(httpClient).configureNumber(number, pstnConfiguration);
-=======
         Mono<Response<Void>> mono = this.getClient(httpClient, "configureNumberWithResponseNullPhoneNumber")
             .configureNumberWithResponse(null, pstnConfiguration, Context.NONE);
->>>>>>> e2018a87
-
-        StepVerifier.create(mono)
-            .verifyError(NullPointerException.class);
-    }
-
-    @ParameterizedTest
-    @MethodSource("com.azure.core.test.TestBase#getHttpClients")
-<<<<<<< HEAD
-    public void configureNumberWithResponse(HttpClient httpClient) {
-        PhoneNumber number = new PhoneNumber(PHONENUMBER_TO_CONFIGURE);
-        PstnConfiguration pstnConfiguration = new PstnConfiguration();
-        pstnConfiguration.setApplicationId("ApplicationId");
-        pstnConfiguration.setCallbackUrl("https://callbackurl");
-
-        Mono<Response<Void>> mono = this.getClient(httpClient).configureNumberWithResponse(number, pstnConfiguration, Context.NONE);
-=======
+
+        StepVerifier.create(mono)
+            .verifyError(NullPointerException.class);
+    }
+
+    @ParameterizedTest
+    @MethodSource("com.azure.core.test.TestBase#getHttpClients")
     public void configureNumberWithResponseNullPstnConfig(HttpClient httpClient) {
         PhoneNumberIdentifier number = new PhoneNumberIdentifier("PHONENUMBER_TO_CONFIGURE");
         Mono<Response<Void>> mono = this.getClient(httpClient, "configureNumberWithResponseNullPstnConfig")
             .configureNumberWithResponse(number, null, Context.NONE);
->>>>>>> e2018a87
-
-        StepVerifier.create(mono)
-            .verifyError(NullPointerException.class);
-    }
-
-    @ParameterizedTest
-    @MethodSource("com.azure.core.test.TestBase#getHttpClients")
-<<<<<<< HEAD
-    public void getNumberConfiguration(HttpClient httpClient) {
-        PhoneNumber number = new PhoneNumber(PHONENUMBER_TO_GET_CONFIG);
-
-        Mono<NumberConfigurationResponse> mono = this.getClient(httpClient).getNumberConfiguration(number);
-=======
+
+        StepVerifier.create(mono)
+            .verifyError(NullPointerException.class);
+    }
+
+    @ParameterizedTest
+    @MethodSource("com.azure.core.test.TestBase#getHttpClients")
     public void getNumberConfigurationWithResponseNullPhoneNumber(HttpClient httpClient) {
         Mono<Response<NumberConfigurationResponse>> mono =
             this.getClient(httpClient, "getNumberConfigurationWithResponseNullPhoneNumber")
                 .getNumberConfigurationWithResponse(null, Context.NONE);
->>>>>>> e2018a87
-
-        StepVerifier.create(mono)
-            .verifyError(NullPointerException.class);
-    }
-
-    @ParameterizedTest
-    @MethodSource("com.azure.core.test.TestBase#getHttpClients")
-<<<<<<< HEAD
-    public void getNumberConfigurationWithResponse(HttpClient httpClient) {
-        PhoneNumber number = new PhoneNumber(PHONENUMBER_TO_GET_CONFIG);
-
-        Mono<Response<NumberConfigurationResponse>> mono =
-            this.getClient(httpClient).getNumberConfigurationWithResponse(number, Context.NONE);
-=======
+
+        StepVerifier.create(mono)
+            .verifyError(NullPointerException.class);
+    }
+
+    @ParameterizedTest
+    @MethodSource("com.azure.core.test.TestBase#getHttpClients")
     public void getCapabilitiesUpdateWithResponseNullCapabilitiesId(HttpClient httpClient) {
         Mono<Response<UpdatePhoneNumberCapabilitiesResponse>> mono = this.getClient(httpClient, "getCapabilitiesUpdateWithResponseNullCapabilitiesId")
             .getCapabilitiesUpdateWithResponse(null, Context.NONE);
->>>>>>> e2018a87
-
-        StepVerifier.create(mono)
-            .verifyError(NullPointerException.class);
-    }
-
-    @ParameterizedTest
-    @MethodSource("com.azure.core.test.TestBase#getHttpClients")
-<<<<<<< HEAD
-    public void unconfigureNumber(HttpClient httpClient) {
-        PhoneNumber number = new PhoneNumber(PHONENUMBER_TO_UNCONFIGURE);
-
-        Mono<Void> mono = this.getClient(httpClient).unconfigureNumber(number);
-
-        StepVerifier.create(mono).verifyComplete();
-=======
+
+        StepVerifier.create(mono)
+            .verifyError(NullPointerException.class);
+    }
+
+    @ParameterizedTest
+    @MethodSource("com.azure.core.test.TestBase#getHttpClients")
     public void unconfigureNumberWithResponseNullPhoneNumber(HttpClient httpClient) {
         Mono<Response<Void>> mono = this.getClient(httpClient, "unconfigureNumberWithResponseNullPhoneNumber")
             .unconfigureNumberWithResponse(null, Context.NONE);
 
         StepVerifier.create(mono)
             .verifyError(NullPointerException.class);
->>>>>>> e2018a87
-    }
-
-    @ParameterizedTest
-    @MethodSource("com.azure.core.test.TestBase#getHttpClients")
-<<<<<<< HEAD
-    public void unconfigureNumberWithResponse(HttpClient httpClient) {
-        PhoneNumber number = new PhoneNumber(PHONENUMBER_TO_UNCONFIGURE);
-
-        Mono<Response<Void>> mono = this.getClient(httpClient).unconfigureNumberWithResponse(number, Context.NONE);
-=======
+    }
+
+    @ParameterizedTest
+    @MethodSource("com.azure.core.test.TestBase#getHttpClients")
     public void listPhonePlanGroupsNullCountryCode(HttpClient httpClient) {
         PagedFlux<PhonePlanGroup> phonePlanGroups = this.getClient(httpClient, "listPhonePlanGroupsNullCountryCode")
             .listPhonePlanGroups(null, LOCALE, true, Context.NONE);
@@ -809,77 +593,11 @@
     public void getReleaseByIdWithResponseNullReleaseId(HttpClient httpClient) {
         Mono<Response<PhoneNumberRelease>> mono = this.getClient(httpClient, "getReleaseByIdWithResponseNullReleaseId")
             .getReleaseByIdWithResponse(null, Context.NONE);
->>>>>>> e2018a87
-
-        StepVerifier.create(mono)
-            .verifyError(NullPointerException.class);
-    }
-
-<<<<<<< HEAD
-    @ParameterizedTest
-    @MethodSource("com.azure.core.test.TestBase#getHttpClients")
-    public void beginCreateSearch(HttpClient httpClient) {
-        List<String> phonePlanIds = new ArrayList<>();
-        phonePlanIds.add(PHONE_PLAN_ID);
-
-        CreateSearchOptions createSearchOptions = new CreateSearchOptions();
-        createSearchOptions
-            .setAreaCode(AREA_CODE_FOR_SEARCH)
-            .setDescription(SEARCH_OPTIONS_DESCRIPTION)
-            .setDisplayName(SEARCH_OPTIONS_NAME)
-            .setPhonePlanIds(phonePlanIds)
-            .setQuantity(2);
-
-        Duration duration = Duration.ofSeconds(1);
-        PhoneNumberAsyncClient client = this.getClient(httpClient);
-        PollerFlux<PhoneNumberSearch, PhoneNumberSearch> poller = 
-            client.beginCreateSearch(createSearchOptions, duration);
-        Mono<AsyncPollResponse<PhoneNumberSearch, PhoneNumberSearch>> asyncRes = poller.last();
-        StepVerifier.create(asyncRes)
-            .assertNext(item -> {
-                assertEquals(item.getValue().getPhoneNumbers().size(), 2);
-                assertNotNull(item.getValue().getSearchId());
-            })
-            .verifyComplete();        
-    }
-
-    @ParameterizedTest
-    @MethodSource("com.azure.core.test.TestBase#getHttpClients")
-    public void beginPurchaseSearch(HttpClient httpClient) {
-        Duration pollInterval = Duration.ofSeconds(1);
-        PhoneNumberAsyncClient client = this.getClient(httpClient);
-        PollerFlux<Void, Void> poller =
-            client.beginPurchaseSearch(SEARCH_ID, pollInterval); 
-        poller.takeUntil(apr -> apr.getStatus() == LongRunningOperationStatus.SUCCESSFULLY_COMPLETED)
-            .blockLast();
-        Mono<PhoneNumberSearch> testResult = client.getSearchById(SEARCH_ID);
-        StepVerifier.create(testResult)
-            .assertNext(item -> {
-                assertEquals(SearchStatus.SUCCESS, item.getStatus());
-            })
-            .verifyComplete();
-    }
-
-    @ParameterizedTest
-    @MethodSource("com.azure.core.test.TestBase#getHttpClients")
-    public void beginReleasePhoneNumbers(HttpClient httpClient) {
-        PhoneNumber phoneNumber = new PhoneNumber(PHONENUMBER_TO_RELEASE);
-        List<PhoneNumber> phoneNumbers = new ArrayList<>();
-        phoneNumbers.add(phoneNumber);
-        Duration pollInterval = Duration.ofSeconds(1);
-        PollerFlux<PhoneNumberRelease, PhoneNumberRelease> poller =
-            this.getClient(httpClient).beginReleasePhoneNumbers(phoneNumbers, pollInterval);
-        Mono<AsyncPollResponse<PhoneNumberRelease, PhoneNumberRelease>> asyncRes = poller.last();
-        StepVerifier.create(asyncRes)
-            .assertNext(item -> {
-                assertEquals(ReleaseStatus.COMPLETE, item.getValue().getStatus());
-            })
-            .verifyComplete();        
-    }
-
-    private PhoneNumberAsyncClient getClient(HttpClient httpClient) {
-        return super.getClientBuilder(httpClient).buildAsyncClient();
-=======
+
+        StepVerifier.create(mono)
+            .verifyError(NullPointerException.class);
+    }
+
 
     private PollerFlux<PhoneNumberRelease, PhoneNumberRelease> beginReleasePhoneNumbers(HttpClient httpClient, String phoneNumber, String testName) {
         PhoneNumberIdentifier releasedPhoneNumber = new PhoneNumberIdentifier(phoneNumber);
@@ -914,6 +632,5 @@
     private PhoneNumberAsyncClient getClient(HttpClient httpClient, String testName) {
         PhoneNumberClientBuilder builder = super.getClientBuilderWithConnectionString(httpClient);
         return addLoggingPolicy(builder, testName).buildAsyncClient();
->>>>>>> e2018a87
     }
 }