--- conflicted
+++ resolved
@@ -10,11 +10,7 @@
 import java.util.Arrays;
 import java.util.List;
 
-<<<<<<< HEAD
-import com.azure.communication.common.CommunicationUser;
-=======
 import com.azure.communication.common.CommunicationUserIdentifier;
->>>>>>> 6f033d77
 import com.azure.core.http.HttpClient;
 import com.azure.core.http.rest.Response;
 import com.azure.core.util.Context;
@@ -37,15 +33,6 @@
 
     @ParameterizedTest
     @MethodSource("com.azure.core.test.TestBase#getHttpClients")
-<<<<<<< HEAD
-    public void createAsyncIdentityClientUsingConnectionString(HttpClient httpClient) {
-        // Arrange
-        asyncClient = getCommunicationIdentityClientUsingConnectionString(httpClient).buildAsyncClient();
-        assertNotNull(asyncClient);
-
-        // Action & Assert
-        Mono<CommunicationUser> response = asyncClient.createUser();
-=======
     public void createAsyncIdentityClientUsingManagedIdentity(HttpClient httpClient) {
         // Arrange
         CommunicationIdentityClientBuilder builder = getCommunicationIdentityClientBuilderUsingManagedIdentity(httpClient);
@@ -54,7 +41,6 @@
 
         // Action & Assert
         Mono<CommunicationUserIdentifier> response = asyncClient.createUser();
->>>>>>> 6f033d77
         StepVerifier.create(response)
             .assertNext(item -> {
                 assertNotNull(item.getId());
@@ -65,17 +51,6 @@
 
     @ParameterizedTest
     @MethodSource("com.azure.core.test.TestBase#getHttpClients")
-<<<<<<< HEAD
-    public void createUser(HttpClient httpClient) {
-        // Arrange
-        asyncClient = getCommunicationIdentityClient(httpClient).buildAsyncClient();
-
-        // Action & Assert
-        Mono<CommunicationUser> response = asyncClient.createUser();
-        StepVerifier.create(response)
-            .assertNext(item -> {
-                assertNotNull(item.getId());
-=======
     public void createAsyncIdentityClientUsingConnectionString(HttpClient httpClient) {
         // Arrange
         CommunicationIdentityClientBuilder builder = getCommunicationIdentityClientUsingConnectionString(httpClient);
@@ -88,45 +63,35 @@
             .assertNext(item -> {
                 assertNotNull(item.getId());
                 assertFalse(item.getId().isEmpty());
->>>>>>> 6f033d77
-            })
-            .verifyComplete();
-    }
-
-    @ParameterizedTest
-    @MethodSource("com.azure.core.test.TestBase#getHttpClients")
-<<<<<<< HEAD
+            })
+            .verifyComplete();
+    }
+
+    @ParameterizedTest
+    @MethodSource("com.azure.core.test.TestBase#getHttpClients")
+    public void createUser(HttpClient httpClient) {
+        // Arrange
+        CommunicationIdentityClientBuilder builder = getCommunicationIdentityClient(httpClient);
+        asyncClient = setupAsyncClient(builder, "createUser");
+
+        // Action & Assert
+        Mono<CommunicationUserIdentifier> response = asyncClient.createUser();
+        StepVerifier.create(response)
+            .assertNext(item -> {
+                assertNotNull(item.getId());
+            })
+            .verifyComplete();
+    }
+
+    @ParameterizedTest
+    @MethodSource("com.azure.core.test.TestBase#getHttpClients")
     public void createUserWithResponse(HttpClient httpClient) {
         // Arrange
-        asyncClient = getCommunicationIdentityClient(httpClient).buildAsyncClient();
-
-        // Action & Assert
-        Mono<Response<CommunicationUser>> response = asyncClient.createUserWithResponse();
-=======
-    public void createUser(HttpClient httpClient) {
-        // Arrange
-        CommunicationIdentityClientBuilder builder = getCommunicationIdentityClient(httpClient);
-        asyncClient = setupAsyncClient(builder, "createUser");
-
-        // Action & Assert
-        Mono<CommunicationUserIdentifier> response = asyncClient.createUser();
-        StepVerifier.create(response)
-            .assertNext(item -> {
-                assertNotNull(item.getId());
-            })
-            .verifyComplete();
-    }
-
-    @ParameterizedTest
-    @MethodSource("com.azure.core.test.TestBase#getHttpClients")
-    public void createUserWithResponse(HttpClient httpClient) {
-        // Arrange
         CommunicationIdentityClientBuilder builder = getCommunicationIdentityClient(httpClient);
         asyncClient = setupAsyncClient(builder, "createUserWithResponse");
 
         // Action & Assert
         Mono<Response<CommunicationUserIdentifier>> response = asyncClient.createUserWithResponse();
->>>>>>> 6f033d77
         StepVerifier.create(response)
             .assertNext(item -> {
                 assertNotNull(item.getValue().getId());
@@ -140,18 +105,11 @@
     @MethodSource("com.azure.core.test.TestBase#getHttpClients")
     public void createUserWithContext(HttpClient httpClient) {
         // Arrange
-<<<<<<< HEAD
-        asyncClient = getCommunicationIdentityClient(httpClient).buildAsyncClient();
-
-        // Action & Assert
-        Mono<Response<CommunicationUser>> response = asyncClient.createUser(Context.NONE);
-=======
         CommunicationIdentityClientBuilder builder = getCommunicationIdentityClient(httpClient);
         asyncClient = setupAsyncClient(builder, "createUserWithContext");
 
         // Action & Assert
         Mono<Response<CommunicationUserIdentifier>> response = asyncClient.createUser(Context.NONE);
->>>>>>> 6f033d77
         StepVerifier.create(response)
             .assertNext(item -> {
                 assertNotNull(item.getValue().getId());
@@ -165,12 +123,8 @@
     @MethodSource("com.azure.core.test.TestBase#getHttpClients")
     public void deleteUser(HttpClient httpClient) {
         // Arrange
-<<<<<<< HEAD
-        asyncClient = getCommunicationIdentityClient(httpClient).buildAsyncClient();
-=======
         CommunicationIdentityClientBuilder builder = getCommunicationIdentityClient(httpClient);
         asyncClient = setupAsyncClient(builder, "deleteUser");
->>>>>>> 6f033d77
 
         // Action & Assert
         StepVerifier.create(
@@ -185,12 +139,8 @@
     @MethodSource("com.azure.core.test.TestBase#getHttpClients")
     public void deleteUserWithResponse(HttpClient httpClient) {
         // Arrange
-<<<<<<< HEAD
-        asyncClient = getCommunicationIdentityClient(httpClient).buildAsyncClient();
-=======
         CommunicationIdentityClientBuilder builder = getCommunicationIdentityClient(httpClient);
         asyncClient = setupAsyncClient(builder, "deleteUserWithResponse");
->>>>>>> 6f033d77
 
         // Action & Assert
         StepVerifier.create(
@@ -206,42 +156,36 @@
 
     @ParameterizedTest
     @MethodSource("com.azure.core.test.TestBase#getHttpClients")
-<<<<<<< HEAD
+    public void deleteUserWithNullUser(HttpClient httpClient) {
+        // Arrange
+        CommunicationIdentityClientBuilder builder = getCommunicationIdentityClient(httpClient);
+        asyncClient = setupAsyncClient(builder, "deleteUserWithNullUser");
+
+        // Action & Assert
+        StepVerifier.create(
+            asyncClient.deleteUser(null))
+            .verifyError(NullPointerException.class);
+    }
+
+    @ParameterizedTest
+    @MethodSource("com.azure.core.test.TestBase#getHttpClients")
+    public void deleteUserWithResponseWithNullUser(HttpClient httpClient) {
+        // Arrange
+        CommunicationIdentityClientBuilder builder = getCommunicationIdentityClient(httpClient);
+        asyncClient = setupAsyncClient(builder, "deleteUserWithResponseWithNullUser");
+
+        // Action & Assert
+        StepVerifier.create(
+            asyncClient.deleteUserWithResponse(null))
+            .verifyError(NullPointerException.class);
+    }
+
+    @ParameterizedTest
+    @MethodSource("com.azure.core.test.TestBase#getHttpClients")
     public void revokeToken(HttpClient httpClient) {
         // Arrange
-        asyncClient = getCommunicationIdentityClient(httpClient).buildAsyncClient();
-=======
-    public void deleteUserWithNullUser(HttpClient httpClient) {
-        // Arrange
-        CommunicationIdentityClientBuilder builder = getCommunicationIdentityClient(httpClient);
-        asyncClient = setupAsyncClient(builder, "deleteUserWithNullUser");
-
-        // Action & Assert
-        StepVerifier.create(
-            asyncClient.deleteUser(null))
-            .verifyError(NullPointerException.class);
-    }
-
-    @ParameterizedTest
-    @MethodSource("com.azure.core.test.TestBase#getHttpClients")
-    public void deleteUserWithResponseWithNullUser(HttpClient httpClient) {
-        // Arrange
-        CommunicationIdentityClientBuilder builder = getCommunicationIdentityClient(httpClient);
-        asyncClient = setupAsyncClient(builder, "deleteUserWithResponseWithNullUser");
-
-        // Action & Assert
-        StepVerifier.create(
-            asyncClient.deleteUserWithResponse(null))
-            .verifyError(NullPointerException.class);
-    }
-
-    @ParameterizedTest
-    @MethodSource("com.azure.core.test.TestBase#getHttpClients")
-    public void revokeToken(HttpClient httpClient) {
-        // Arrange
         CommunicationIdentityClientBuilder builder = getCommunicationIdentityClient(httpClient);
         asyncClient = setupAsyncClient(builder, "revokeToken");
->>>>>>> 6f033d77
 
         // Action & Assert
         StepVerifier.create(
@@ -254,8 +198,6 @@
                         });
                 }))
             .verifyComplete();
-<<<<<<< HEAD
-=======
     }
 
     @ParameterizedTest
@@ -330,38 +272,20 @@
                 assertNotNull(issuedToken.getUser());
             })
             .verifyComplete();
->>>>>>> 6f033d77
-    }
-
-    @ParameterizedTest
-    @MethodSource("com.azure.core.test.TestBase#getHttpClients")
-<<<<<<< HEAD
-    public void revokeTokenWithResponse(HttpClient httpClient) {
-        // Arrange
-        asyncClient = getCommunicationIdentityClient(httpClient).buildAsyncClient();
-=======
+    }
+
+    @ParameterizedTest
+    @MethodSource("com.azure.core.test.TestBase#getHttpClients")
     public void issueTokenWithResponse(HttpClient httpClient) {
         // Arrange
         CommunicationIdentityClientBuilder builder = getCommunicationIdentityClient(httpClient);
         asyncClient = setupAsyncClient(builder, "issueTokenWithResponse");
->>>>>>> 6f033d77
-
-        // Action & Assert
-        StepVerifier.create(
-            asyncClient.createUser()
-                .flatMap(communicationUser -> {
-                    List<String> scopes = new ArrayList<>(Arrays.asList("chat"));
-<<<<<<< HEAD
-                    return asyncClient.issueToken(communicationUser, scopes)
-                        .flatMap(communicationUserToken -> {
-                            return asyncClient.revokeTokensWithResponse(communicationUserToken.getUser(), null);
-                        });
-                }))
-            .assertNext(item -> {
-                assertEquals(204, item.getStatusCode(), "Expect status code to be 204");    
-            })
-            .verifyComplete();
-=======
+
+        // Action & Assert
+        StepVerifier.create(
+            asyncClient.createUser()
+                .flatMap(communicationUser -> {
+                    List<String> scopes = new ArrayList<>(Arrays.asList("chat"));
                     return asyncClient.issueTokenWithResponse(communicationUser, scopes);
                 }))
             .assertNext(issuedToken -> {
@@ -398,16 +322,10 @@
         // Action & Assert
         StepVerifier.create(asyncClient.issueToken(new CommunicationUserIdentifier("testUser"), null))
             .verifyError(NullPointerException.class);
->>>>>>> 6f033d77
-    }
-
-    @ParameterizedTest
-    @MethodSource("com.azure.core.test.TestBase#getHttpClients")
-<<<<<<< HEAD
-    public void issueToken(HttpClient httpClient) {
-        // Arrange
-        asyncClient = getCommunicationIdentityClient(httpClient).buildAsyncClient();
-=======
+    }
+
+    @ParameterizedTest
+    @MethodSource("com.azure.core.test.TestBase#getHttpClients")
     public void issueTokenWithResponseWithNullUser(HttpClient httpClient) {
         // Arrange
         CommunicationIdentityClientBuilder builder = getCommunicationIdentityClient(httpClient);
@@ -540,7 +458,6 @@
         // Arrange
         CommunicationIdentityClientBuilder builder =  getCommunicationIdentityClientBuilderUsingManagedIdentity(httpClient);
         asyncClient = setupAsyncClient(builder, "issueTokenUsingManagedIdentity");
->>>>>>> 6f033d77
 
         // Action & Assert
         StepVerifier.create(
@@ -558,13 +475,13 @@
             })
             .verifyComplete();
     }
-<<<<<<< HEAD
-
-    @ParameterizedTest
-    @MethodSource("com.azure.core.test.TestBase#getHttpClients")
-    public void issueTokenWithResponse(HttpClient httpClient) {
-        // Arrange
-        asyncClient = getCommunicationIdentityClient(httpClient).buildAsyncClient();
+
+    @ParameterizedTest
+    @MethodSource("com.azure.core.test.TestBase#getHttpClients")
+    public void issueTokenWithResponseUsingManagedIdentity(HttpClient httpClient) {
+        // Arrange
+        CommunicationIdentityClientBuilder builder =  getCommunicationIdentityClientBuilderUsingManagedIdentity(httpClient);
+        asyncClient = setupAsyncClient(builder, "issueTokenWithResponseUsingManagedIdentity");
 
         // Action & Assert
         StepVerifier.create(
@@ -581,34 +498,9 @@
                 assertNotNull(issuedToken.getValue().getUser());
             })
             .verifyComplete();
-=======
-
-    @ParameterizedTest
-    @MethodSource("com.azure.core.test.TestBase#getHttpClients")
-    public void issueTokenWithResponseUsingManagedIdentity(HttpClient httpClient) {
-        // Arrange
-        CommunicationIdentityClientBuilder builder =  getCommunicationIdentityClientBuilderUsingManagedIdentity(httpClient);
-        asyncClient = setupAsyncClient(builder, "issueTokenWithResponseUsingManagedIdentity");
-
-        // Action & Assert
-        StepVerifier.create(
-            asyncClient.createUser()
-                .flatMap(communicationUser -> {
-                    List<String> scopes = new ArrayList<>(Arrays.asList("chat"));
-                    return asyncClient.issueTokenWithResponse(communicationUser, scopes);
-                }))
-            .assertNext(issuedToken -> {
-                assertNotNull(issuedToken.getValue().getToken());
-                assertFalse(issuedToken.getValue().getToken().isEmpty());
-                assertNotNull(issuedToken.getValue().getExpiresOn());
-                assertFalse(issuedToken.getValue().getExpiresOn().toString().isEmpty());
-                assertNotNull(issuedToken.getValue().getUser());
-            })
-            .verifyComplete();
     }
 
     private CommunicationIdentityAsyncClient setupAsyncClient(CommunicationIdentityClientBuilder builder, String testName) {
         return addLoggingPolicy(builder, testName).buildAsyncClient();
->>>>>>> 6f033d77
     }
 }