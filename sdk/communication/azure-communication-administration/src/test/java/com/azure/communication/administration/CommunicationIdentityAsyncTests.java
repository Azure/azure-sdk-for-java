--- conflicted
+++ resolved
@@ -321,26 +321,11 @@
             .verifyError(NullPointerException.class);
     }
 
-<<<<<<< HEAD
-    private CommunicationIdentityAsyncClient setupAsyncClientUsingManagedIdentity(HttpClient httpClient, String testName) {
-        CommunicationIdentityClientBuilder builder = getCommunicationIdentityClientBuilderUsingManagedIdentity(httpClient);
-        return addLoggingPolicy(builder, "createAsyncIdentityClientUsingManagedIdentity").buildAsyncClient();
-    }
-
-    private CommunicationIdentityAsyncClient setupAsyncClientUsingConnectionString(HttpClient httpClient, String testName) {
-        CommunicationIdentityClientBuilder builder = getCommunicationIdentityClientUsingConnectionString(httpClient);
-        return addLoggingPolicy(builder, "createAsyncIdentityClientUsingManagedIdentity").buildAsyncClient();
-    }
-
-    private CommunicationIdentityAsyncClient setupAsyncClient(HttpClient httpClient, String testName) {
-        CommunicationIdentityClientBuilder builder = getCommunicationIdentityClient(httpClient);
-        return addLoggingPolicy(builder, "createAsyncIdentityClientUsingManagedIdentity").buildAsyncClient();
-=======
     @ParameterizedTest
     @MethodSource("com.azure.core.test.TestBase#getHttpClients")
     public void createUserWithResponseUsingManagedIdentity(HttpClient httpClient) {
         // Arrange
-        asyncClient = getCommunicationIdentityClientBuilderUsingManagedIdentity(httpClient).buildAsyncClient();
+        asyncClient = setupAsyncClientUsingManagedIdentity(httpClient, "createUserWithResponseUsingManagedIdentity");
 
         // Action & Assert
         Mono<Response<CommunicationUserIdentifier>> response = asyncClient.createUserWithResponse();
@@ -357,7 +342,7 @@
     @MethodSource("com.azure.core.test.TestBase#getHttpClients")
     public void createUserWithContextUsingManagedIdentity(HttpClient httpClient) {
         // Arrange
-        asyncClient = getCommunicationIdentityClientBuilderUsingManagedIdentity(httpClient).buildAsyncClient();
+        asyncClient = setupAsyncClientUsingManagedIdentity(httpClient, "createUserWithContextUsingManagedIdentity");
 
         // Action & Assert
         Mono<Response<CommunicationUserIdentifier>> response = asyncClient.createUser(Context.NONE);
@@ -374,7 +359,7 @@
     @MethodSource("com.azure.core.test.TestBase#getHttpClients")
     public void deleteUserUsingManagedIdentity(HttpClient httpClient) {
         // Arrange
-        asyncClient = getCommunicationIdentityClientBuilderUsingManagedIdentity(httpClient).buildAsyncClient();
+        asyncClient = setupAsyncClientUsingManagedIdentity(httpClient, "deleteUserUsingManagedIdentity");
 
         // Action & Assert
         StepVerifier.create(
@@ -389,7 +374,7 @@
     @MethodSource("com.azure.core.test.TestBase#getHttpClients")
     public void deleteUserWithResponseUsingManagedIdentity(HttpClient httpClient) {
         // Arrange
-        asyncClient = getCommunicationIdentityClientBuilderUsingManagedIdentity(httpClient).buildAsyncClient();
+        asyncClient = setupAsyncClientUsingManagedIdentity(httpClient, "deleteUserWithResponseUsingManagedIdentity");
 
         // Action & Assert
         StepVerifier.create(
@@ -407,7 +392,7 @@
     @MethodSource("com.azure.core.test.TestBase#getHttpClients")
     public void revokeTokenUsingManagedIdentity(HttpClient httpClient) {
         // Arrange
-        asyncClient = getCommunicationIdentityClientBuilderUsingManagedIdentity(httpClient).buildAsyncClient();
+        asyncClient = setupAsyncClientUsingManagedIdentity(httpClient, "revokeTokenUsingManagedIdentity");
 
         // Action & Assert
         StepVerifier.create(
@@ -426,7 +411,7 @@
     @MethodSource("com.azure.core.test.TestBase#getHttpClients")
     public void revokeTokenWithResponseUsingManagedIdentity(HttpClient httpClient) {
         // Arrange
-        asyncClient = getCommunicationIdentityClientBuilderUsingManagedIdentity(httpClient).buildAsyncClient();
+        asyncClient = setupAsyncClientUsingManagedIdentity(httpClient, "revokeTokenWithResponseUsingManagedIdentity");
 
         // Action & Assert
         StepVerifier.create(
@@ -448,7 +433,7 @@
     @MethodSource("com.azure.core.test.TestBase#getHttpClients")
     public void issueTokenUsingManagedIdentity(HttpClient httpClient) {
         // Arrange
-        asyncClient = getCommunicationIdentityClientBuilderUsingManagedIdentity(httpClient).buildAsyncClient();
+        asyncClient = setupAsyncClientUsingManagedIdentity(httpClient, "issueTokenUsingManagedIdentity");
 
         // Action & Assert
         StepVerifier.create(
@@ -471,7 +456,7 @@
     @MethodSource("com.azure.core.test.TestBase#getHttpClients")
     public void issueTokenWithResponseUsingManagedIdentity(HttpClient httpClient) {
         // Arrange
-        asyncClient = getCommunicationIdentityClientBuilderUsingManagedIdentity(httpClient).buildAsyncClient();
+        asyncClient = setupAsyncClientUsingManagedIdentity(httpClient, "issueTokenWithResponseUsingManagedIdentity");
 
         // Action & Assert
         StepVerifier.create(
@@ -488,6 +473,20 @@
                 assertNotNull(issuedToken.getValue().getUser());
             })
             .verifyComplete();
->>>>>>> 9383d603
+    }
+
+    private CommunicationIdentityAsyncClient setupAsyncClientUsingManagedIdentity(HttpClient httpClient, String testName) {
+        CommunicationIdentityClientBuilder builder = getCommunicationIdentityClientBuilderUsingManagedIdentity(httpClient);
+        return addLoggingPolicy(builder, "createAsyncIdentityClientUsingManagedIdentity").buildAsyncClient();
+    }
+
+    private CommunicationIdentityAsyncClient setupAsyncClientUsingConnectionString(HttpClient httpClient, String testName) {
+        CommunicationIdentityClientBuilder builder = getCommunicationIdentityClientUsingConnectionString(httpClient);
+        return addLoggingPolicy(builder, "createAsyncIdentityClientUsingManagedIdentity").buildAsyncClient();
+    }
+
+    private CommunicationIdentityAsyncClient setupAsyncClient(HttpClient httpClient, String testName) {
+        CommunicationIdentityClientBuilder builder = getCommunicationIdentityClient(httpClient);
+        return addLoggingPolicy(builder, "createAsyncIdentityClientUsingManagedIdentity").buildAsyncClient();
     }
 }