--- conflicted
+++ resolved
@@ -17,25 +17,16 @@
 import com.azure.communication.administration.models.PhonePlan;
 import com.azure.communication.administration.models.PhonePlanGroup;
 import com.azure.communication.administration.models.PstnConfiguration;
-<<<<<<< HEAD
-import com.azure.communication.administration.models.UpdateNumberCapabilitiesResponse;
-import com.azure.communication.administration.models.UpdatePhoneNumberCapabilitiesResponse;
-import com.azure.communication.common.PhoneNumber;
-=======
 import com.azure.communication.administration.models.ReleaseStatus;
 import com.azure.communication.administration.models.UpdateNumberCapabilitiesResponse;
 import com.azure.communication.administration.models.UpdatePhoneNumberCapabilitiesResponse;
 import com.azure.communication.common.PhoneNumberIdentifier;
->>>>>>> 6f033d77
 import com.azure.core.http.HttpClient;
 import com.azure.core.http.rest.PagedIterable;
 import com.azure.core.http.rest.Response;
 import com.azure.core.util.Context;
-<<<<<<< HEAD
-=======
 import com.azure.core.util.polling.SyncPoller;
 
->>>>>>> 6f033d77
 import org.junit.jupiter.api.condition.DisabledIfEnvironmentVariable;
 import org.junit.jupiter.params.ParameterizedTest;
 import org.junit.jupiter.params.provider.MethodSource;
@@ -54,13 +45,9 @@
     @ParameterizedTest
     @MethodSource("com.azure.core.test.TestBase#getHttpClients")
     public void listAllPhoneNumbers(HttpClient httpClient) {
-<<<<<<< HEAD
-        PagedIterable<AcquiredPhoneNumber> pagedIterable = this.getClient(httpClient).listAllPhoneNumbers(LOCALE);
-=======
         PagedIterable<AcquiredPhoneNumber> pagedIterable = this.getClient(httpClient, "listAllPhoneNumbersSync").listAllPhoneNumbers(LOCALE);
         assertNotNull(pagedIterable.iterator().next().getPhoneNumber());
     }
->>>>>>> 6f033d77
 
     @ParameterizedTest
     @MethodSource("com.azure.core.test.TestBase#getHttpClients")
@@ -73,58 +60,38 @@
     @MethodSource("com.azure.core.test.TestBase#getHttpClients")
     public void listPhonePlanGroups(HttpClient httpClient) {
         PagedIterable<PhonePlanGroup> pagedIterable =
-<<<<<<< HEAD
-            this.getClient(httpClient).listPhonePlanGroups(COUNTRY_CODE, LOCALE, true);
-=======
             this.getClient(httpClient, "listPhonePlanGroupsSync").listPhonePlanGroups(COUNTRY_CODE, LOCALE, true);
->>>>>>> 6f033d77
 
         assertNotNull(pagedIterable.iterator().next().getPhonePlanGroupId());
     }
 
     @ParameterizedTest
     @MethodSource("com.azure.core.test.TestBase#getHttpClients")
-<<<<<<< HEAD
-    public void listPhonePlans(HttpClient httpClient) {
-        PagedIterable<PhonePlan> pagedIterable =
-            this.getClient(httpClient).listPhonePlans(COUNTRY_CODE, PHONE_PLAN_GROUP_ID, LOCALE);
-=======
     public void listPhonePlanGroupsWithContext(HttpClient httpClient) {
         PagedIterable<PhonePlanGroup> pagedIterable =
             this.getClient(httpClient, "listPhonePlanGroupsWithContextSync").listPhonePlanGroups(COUNTRY_CODE, LOCALE, true, Context.NONE);
->>>>>>> 6f033d77
 
         assertNotNull(pagedIterable.iterator().next().getPhonePlanGroupId());
     }
 
     @ParameterizedTest
     @MethodSource("com.azure.core.test.TestBase#getHttpClients")
-<<<<<<< HEAD
-    public void listAllReleases(HttpClient httpClient) {
-        PagedIterable<PhoneNumberEntity> pagedIterable = this.getClient(httpClient).listAllReleases();
-=======
     public void listPhonePlans(HttpClient httpClient) {
         PagedIterable<PhonePlanGroup> phonePlanGroupsPagedIterable =
             this.getClient(httpClient, "listPhonePlansSync_listPlanGroups").listPhonePlanGroups(COUNTRY_CODE, LOCALE, true);
         PagedIterable<PhonePlan> phonePlanPagedIterable =
             this.getClient(httpClient, "listPhonePlansSync").listPhonePlans(COUNTRY_CODE, phonePlanGroupsPagedIterable.iterator().next().getPhonePlanGroupId(), LOCALE);
->>>>>>> 6f033d77
 
         assertNotNull(phonePlanPagedIterable.iterator().next().getPhonePlanId());
     }
 
     @ParameterizedTest
     @MethodSource("com.azure.core.test.TestBase#getHttpClients")
-<<<<<<< HEAD
-    public void listAllSearches(HttpClient httpClient) {
-        PagedIterable<PhoneNumberEntity> pagedIterable = this.getClient(httpClient).listAllSearches();
-=======
     public void listPhonePlansWithContext(HttpClient httpClient) {
         PagedIterable<PhonePlanGroup> phonePlanGroupsPagedIterable =
             this.getClient(httpClient, "listPhonePlansWithContextSync_listPlanGroups").listPhonePlanGroups(COUNTRY_CODE, LOCALE, true);
         PagedIterable<PhonePlan> phonePlanPagedIterable =
             this.getClient(httpClient, "listPhonePlansWithContextSync").listPhonePlans(COUNTRY_CODE, phonePlanGroupsPagedIterable.iterator().next().getPhonePlanGroupId(), LOCALE, Context.NONE);
->>>>>>> 6f033d77
 
         assertNotNull(phonePlanPagedIterable.iterator().next().getPhonePlanId());
     }
@@ -145,15 +112,10 @@
 
     @ParameterizedTest
     @MethodSource("com.azure.core.test.TestBase#getHttpClients")
-<<<<<<< HEAD
-    public void listAllSupportedCountries(HttpClient httpClient) {
-        PagedIterable<PhoneNumberCountry> pagedIterable = this.getClient(httpClient).listAllSupportedCountries(LOCALE);
-=======
     public void listAllReleases(HttpClient httpClient) {
         PagedIterable<PhoneNumberEntity> pagedIterable = this.getClient(httpClient, "listAllReleasesSync").listAllReleases();
         assertNotNull(pagedIterable.iterator().next().getId());
     }
->>>>>>> 6f033d77
 
     @ParameterizedTest
     @MethodSource("com.azure.core.test.TestBase#getHttpClients")
@@ -171,16 +133,10 @@
 
     @ParameterizedTest
     @MethodSource("com.azure.core.test.TestBase#getHttpClients")
-<<<<<<< HEAD
-    public void getPhonePlanLocationOptions(HttpClient httpClient) {
-        LocationOptionsResponse response =
-            this.getClient(httpClient).getPhonePlanLocationOptions(COUNTRY_CODE, PHONE_PLAN_GROUP_ID, PHONE_PLAN_ID, LOCALE);
-=======
     public void listAllReservations(HttpClient httpClient) {
         PagedIterable<PhoneNumberEntity> pagedIterable = this.getClient(httpClient, "listAllReservationsSync").listAllReservations(Context.NONE);
         assertNotNull(pagedIterable.iterator().next());
     }
->>>>>>> 6f033d77
 
     @ParameterizedTest
     @MethodSource("com.azure.core.test.TestBase#getHttpClients")
@@ -198,15 +154,12 @@
     @ParameterizedTest
     @MethodSource("com.azure.core.test.TestBase#getHttpClients")
     public void getAllAreaCodes(HttpClient httpClient) {
-<<<<<<< HEAD
-=======
         PagedIterable<PhonePlanGroup> phonePlanGroupsPagedIterable =
             this.getClient(httpClient, "getAllAreaCodesSync_listPlanGroups").listPhonePlanGroups(COUNTRY_CODE, LOCALE, true);
         String phonePlanGroupId = phonePlanGroupsPagedIterable.iterator().next().getPhonePlanGroupId();
         PagedIterable<PhonePlan> phonePlanPagedIterable =
             this.getClient(httpClient, "getAllAreaCodesSync_listPlans").listPhonePlans(COUNTRY_CODE, phonePlanGroupId, LOCALE);
 
->>>>>>> 6f033d77
         List<LocationOptionsQuery> locationOptions = new ArrayList<>();
         LocationOptionsQuery query = new LocationOptionsQuery();
         query.setLabelId("state");
@@ -219,11 +172,7 @@
         locationOptions.add(query);
 
         AreaCodes areaCodes =
-<<<<<<< HEAD
-            this.getClient(httpClient).getAllAreaCodes("selection", COUNTRY_CODE, PHONE_PLAN_ID, locationOptions);
-=======
             this.getClient(httpClient, "getAllAreaCodesSync").getAllAreaCodes("selection", COUNTRY_CODE, phonePlanPagedIterable.iterator().next().getPhonePlanId(), locationOptions);
->>>>>>> 6f033d77
 
         assertTrue(areaCodes.getPrimaryAreaCodes().size() > 0);
     }
@@ -231,15 +180,12 @@
     @ParameterizedTest
     @MethodSource("com.azure.core.test.TestBase#getHttpClients")
     public void getAllAreaCodesWithResponse(HttpClient httpClient) {
-<<<<<<< HEAD
-=======
         PagedIterable<PhonePlanGroup> phonePlanGroupsPagedIterable =
             this.getClient(httpClient, "getAllAreaCodesWithResponseSync_listPlanGroups").listPhonePlanGroups(COUNTRY_CODE, LOCALE, true);
         String phonePlanGroupId = phonePlanGroupsPagedIterable.iterator().next().getPhonePlanGroupId();
         PagedIterable<PhonePlan> phonePlanPagedIterable =
             this.getClient(httpClient, "getAllAreaCodesWithResponseSync_listPlans").listPhonePlans(COUNTRY_CODE, phonePlanGroupId, LOCALE);
 
->>>>>>> 6f033d77
         List<LocationOptionsQuery> locationOptions = new ArrayList<>();
         LocationOptionsQuery query = new LocationOptionsQuery();
         query.setLabelId("state");
@@ -251,13 +197,8 @@
         query.setOptionsValue(LOCATION_OPTION_CITY);
         locationOptions.add(query);
 
-<<<<<<< HEAD
-        Response<AreaCodes> areaCodesResponse = this.getClient(httpClient).getAllAreaCodesWithResponse(
-            "selection", COUNTRY_CODE, PHONE_PLAN_ID, locationOptions, Context.NONE);
-=======
         Response<AreaCodes> areaCodesResponse = this.getClient(httpClient, "getAllAreaCodesWithResponseSync").getAllAreaCodesWithResponse(
             "selection", COUNTRY_CODE, phonePlanPagedIterable.iterator().next().getPhonePlanId(), locationOptions, Context.NONE);
->>>>>>> 6f033d77
 
         assertEquals(200, areaCodesResponse.getStatusCode());
         assertTrue(areaCodesResponse.getValue().getPrimaryAreaCodes().size() > 0);
@@ -265,107 +206,6 @@
 
     @ParameterizedTest
     @MethodSource("com.azure.core.test.TestBase#getHttpClients")
-<<<<<<< HEAD
-    public void updateCapabilities(HttpClient httpClient) {
-        List<Capability> capabilitiesToAdd = new ArrayList<>();
-        capabilitiesToAdd.add(Capability.INBOUND_CALLING);
-
-        NumberUpdateCapabilities update = new NumberUpdateCapabilities();
-        update.setAdd(capabilitiesToAdd);
-
-        Map<PhoneNumber, NumberUpdateCapabilities> updateMap = new HashMap<>();
-        updateMap.put(new PhoneNumber(PHONENUMBER_FOR_CAPABILITIES), update);
-
-        UpdateNumberCapabilitiesResponse updateResponse = this.getClient(httpClient).updateCapabilities(updateMap);
-
-        assertNotNull(updateResponse.getCapabilitiesUpdateId());
-    }
-
-    @ParameterizedTest
-    @MethodSource("com.azure.core.test.TestBase#getHttpClients")
-    public void updateCapabilitiesWithResponse(HttpClient httpClient) {
-        List<Capability> capabilitiesToAdd = new ArrayList<>();
-        capabilitiesToAdd.add(Capability.INBOUND_CALLING);
-
-        NumberUpdateCapabilities update = new NumberUpdateCapabilities();
-        update.setAdd(capabilitiesToAdd);
-
-        Map<PhoneNumber, NumberUpdateCapabilities> updateMap = new HashMap<>();
-        updateMap.put(new PhoneNumber(PHONENUMBER_FOR_CAPABILITIES), update);
-
-        Response<UpdateNumberCapabilitiesResponse> response =
-            this.getClient(httpClient).updateCapabilitiesWithResponse(updateMap, Context.NONE);
-
-        assertEquals(200, response.getStatusCode());
-        assertNotNull(response.getValue().getCapabilitiesUpdateId());
-    }
-
-    @ParameterizedTest
-    @MethodSource("com.azure.core.test.TestBase#getHttpClients")
-    public void getCapabilitiesUpdate(HttpClient httpClient) {
-        UpdatePhoneNumberCapabilitiesResponse updateResponse =
-            this.getClient(httpClient).getCapabilitiesUpdate(CAPABILITIES_ID);
-
-        assertNotNull(updateResponse.getCapabilitiesUpdateId());
-    }
-
-    @ParameterizedTest
-    @MethodSource("com.azure.core.test.TestBase#getHttpClients")
-    public void getCapabilitiesUpdateWithResponse(HttpClient httpClient) {
-        Response<UpdatePhoneNumberCapabilitiesResponse> response =
-            this.getClient(httpClient).getCapabilitiesUpdateWithResponse(CAPABILITIES_ID, Context.NONE);
-
-        assertEquals(200, response.getStatusCode());
-        assertNotNull(response.getValue().getCapabilitiesUpdateId());
-    }
-
-    @ParameterizedTest
-    @MethodSource("com.azure.core.test.TestBase#getHttpClients")
-    public void createSearch(HttpClient httpClient) {
-        List<String> phonePlanIds = new ArrayList<>();
-        phonePlanIds.add(PHONE_PLAN_ID);
-
-        CreateSearchOptions createSearchOptions = new CreateSearchOptions();
-        createSearchOptions
-            .setAreaCode(AREA_CODE_FOR_SEARCH)
-            .setDescription("318362fa-2b19-4062-92af-fa0673914f30")
-            .setDisplayName("318362fa-2b19-4062-92af-fa0673914f30")
-            .setPhonePlanIds(phonePlanIds)
-            .setQuantity(1);
-
-        CreateSearchResponse createSearchResponse = this.getClient(httpClient).createSearch(createSearchOptions);
-
-        assertNotNull(createSearchResponse.getSearchId());
-    }
-
-    @ParameterizedTest
-    @MethodSource("com.azure.core.test.TestBase#getHttpClients")
-    public void createSearchWithResponse(HttpClient httpClient) {
-        List<String> phonePlanIds = new ArrayList<>();
-        phonePlanIds.add(PHONE_PLAN_ID);
-
-        CreateSearchOptions createSearchOptions = new CreateSearchOptions();
-        createSearchOptions
-            .setAreaCode(AREA_CODE_FOR_SEARCH)
-            .setDescription("318362fa-2b19-4062-92af-fa0673914f30")
-            .setDisplayName("318362fa-2b19-4062-92af-fa0673914f30")
-            .setPhonePlanIds(phonePlanIds)
-            .setQuantity(1);
-
-        Response<CreateSearchResponse> response =
-            this.getClient(httpClient).createSearchWithResponse(createSearchOptions, Context.NONE);
-
-        assertEquals(201, response.getStatusCode());
-        assertNotNull(response.getValue().getSearchId());
-    }
-
-    @ParameterizedTest
-    @MethodSource("com.azure.core.test.TestBase#getHttpClients")
-    public void getSearchById(HttpClient httpClient) {
-        PhoneNumberSearch search = this.getClient(httpClient).getSearchById(SEARCH_ID);
-
-        assertEquals(SEARCH_ID, search.getSearchId());
-=======
     public void beginCreateReservationGetReservationByIdCancelReservationSync(HttpClient httpClient) {
          // Setting up for phone number reservation creation
         PagedIterable<PhonePlanGroup> phonePlanGroupsPagedIterable =
@@ -412,15 +252,10 @@
         // Cancel reservation
         Response<Void> cancelResponse = this.getClient(httpClient, "reservationWithResponseTestsSync_cancelReservation").cancelReservationWithResponse(reservationId, Context.NONE);
         assertEquals(202, cancelResponse.getStatusCode());
->>>>>>> 6f033d77
-    }
-
-    @ParameterizedTest
-    @MethodSource("com.azure.core.test.TestBase#getHttpClients")
-<<<<<<< HEAD
-    public void getSearchByIdWithResponse(HttpClient httpClient) {
-        Response<PhoneNumberSearch> response = this.getClient(httpClient).getSearchByIdWithResponse(SEARCH_ID, Context.NONE);
-=======
+    }
+
+    @ParameterizedTest
+    @MethodSource("com.azure.core.test.TestBase#getHttpClients")
     @DisabledIfEnvironmentVariable(
         named = "SKIP_LIVE_TEST",
         matches = "(?i)(true)")
@@ -451,22 +286,11 @@
         // Get release by id
         PhoneNumberRelease getPhoneNumberRelease = this.getClient(httpClient, "purchaseReleaseNumberTestsSync_getReleaseById").getReleaseById(phoneNumberRelease.getReleaseId());
         assertNotNull(getPhoneNumberRelease);
->>>>>>> 6f033d77
-
-    }
-
-    @ParameterizedTest
-    @MethodSource("com.azure.core.test.TestBase#getHttpClients")
-<<<<<<< HEAD
-    public void cancelSearch(HttpClient httpClient) {
-        this.getClient(httpClient).cancelSearch(SEARCH_ID_TO_CANCEL);
-    }
-
-    @ParameterizedTest
-    @MethodSource("com.azure.core.test.TestBase#getHttpClients")
-    public void cancelSearchWithResponse(HttpClient httpClient) {
-        Response<Void> response = this.getClient(httpClient).cancelSearchWithResponse(SEARCH_ID_TO_CANCEL, Context.NONE);
-=======
+
+    }
+
+    @ParameterizedTest
+    @MethodSource("com.azure.core.test.TestBase#getHttpClients")
     public void configureNumberGetNumberConfigurationUnconfigureNumberWithResponse(HttpClient httpClient) {
         // Configure number with response
         PhoneNumberIdentifier number = new PhoneNumberIdentifier(PHONE_NUMBER);
@@ -476,18 +300,11 @@
         Response<Void> configResponse = this.getClient(httpClient, "configureWithResponseTestsSync_configureNumber").configureNumberWithResponse(number, pstnConfiguration, Context.NONE);
 
         assertEquals(200, configResponse.getStatusCode());
->>>>>>> 6f033d77
 
         // Get number configuration with response
         Response<NumberConfigurationResponse> getResponse =
             this.getClient(httpClient, "configureWithResponseTestsSync_getNumberConfig").getNumberConfigurationWithResponse(number, Context.NONE);
 
-<<<<<<< HEAD
-    @ParameterizedTest
-    @MethodSource("com.azure.core.test.TestBase#getHttpClients")
-    public void configureNumber(HttpClient httpClient) {
-        PhoneNumber number = new PhoneNumber(PHONENUMBER_TO_CONFIGURE);
-=======
         assertEquals(200, getResponse.getStatusCode());
         assertNotNull(getResponse.getValue().getPstnConfiguration().getApplicationId());
         assertNotNull(getResponse.getValue().getPstnConfiguration().getCallbackUrl());
@@ -504,33 +321,17 @@
     public void configureNumberGetNumberConfigurationUnconfigureNumber(HttpClient httpClient) {
         // Configure number with response
         PhoneNumberIdentifier number = new PhoneNumberIdentifier(PHONE_NUMBER);
->>>>>>> 6f033d77
         PstnConfiguration pstnConfiguration = new PstnConfiguration();
         pstnConfiguration.setApplicationId("ApplicationId");
         pstnConfiguration.setCallbackUrl("https://callbackurl");
         this.getClient(httpClient, "configureTestsSync_configureNumber").configureNumber(number, pstnConfiguration);
 
-<<<<<<< HEAD
-        this.getClient(httpClient).configureNumber(number, pstnConfiguration);
-    }
-
-    @ParameterizedTest
-    @MethodSource("com.azure.core.test.TestBase#getHttpClients")
-    public void configureNumberWithResponse(HttpClient httpClient) {
-        PhoneNumber number = new PhoneNumber(PHONENUMBER_TO_CONFIGURE);
-        PstnConfiguration pstnConfiguration = new PstnConfiguration();
-        pstnConfiguration.setApplicationId("ApplicationId");
-        pstnConfiguration.setCallbackUrl("https://callbackurl");
-
-        Response<Void> response = this.getClient(httpClient).configureNumberWithResponse(number, pstnConfiguration, Context.NONE);
-=======
         // Get number configuration with response
         NumberConfigurationResponse configResponse =
             this.getClient(httpClient, "configureTestsSync_getNumberConfig").getNumberConfiguration(number);
 
         assertNotNull(configResponse.getPstnConfiguration().getApplicationId());
         assertNotNull(configResponse.getPstnConfiguration().getCallbackUrl());
->>>>>>> 6f033d77
 
         // Unconfigure number with response
         this.getClient(httpClient, "configureTestsSync_unconfigureNumber").unconfigureNumber(number);
@@ -538,30 +339,14 @@
 
     @ParameterizedTest
     @MethodSource("com.azure.core.test.TestBase#getHttpClients")
-<<<<<<< HEAD
-    public void getNumberConfiguration(HttpClient httpClient) {
-        PhoneNumber number = new PhoneNumber(PHONENUMBER_TO_GET_CONFIG);
-
-        NumberConfigurationResponse numberConfig = this.getClient(httpClient).getNumberConfiguration(number);
-=======
     public void updateCapabilitiesGetCapabilitiesUpdateWithResponse(HttpClient httpClient) {
         // Update capabilities with response
         List<Capability> capabilitiesToAdd = new ArrayList<>();
         capabilitiesToAdd.add(Capability.INBOUND_CALLING);
->>>>>>> 6f033d77
 
         NumberUpdateCapabilities update = new NumberUpdateCapabilities();
         update.setAdd(capabilitiesToAdd);
 
-<<<<<<< HEAD
-    @ParameterizedTest
-    @MethodSource("com.azure.core.test.TestBase#getHttpClients")
-    public void getNumberConfigurationWithResponse(HttpClient httpClient) {
-        PhoneNumber number = new PhoneNumber(PHONENUMBER_TO_GET_CONFIG);
-
-        Response<NumberConfigurationResponse> response =
-            this.getClient(httpClient).getNumberConfigurationWithResponse(number, Context.NONE);
-=======
         Map<PhoneNumberIdentifier, NumberUpdateCapabilities> updateMap = new HashMap<>();
         updateMap.put(new PhoneNumberIdentifier(PHONE_NUMBER), update);
 
@@ -570,7 +355,6 @@
         String capabilitiesUpdateId = updateResponse.getValue().getCapabilitiesUpdateId();
         assertEquals(200, updateResponse.getStatusCode());
         assertNotNull(capabilitiesUpdateId);
->>>>>>> 6f033d77
 
         // Get capabilities update
         Response<UpdatePhoneNumberCapabilitiesResponse> getResponse =
@@ -581,25 +365,6 @@
 
     @ParameterizedTest
     @MethodSource("com.azure.core.test.TestBase#getHttpClients")
-<<<<<<< HEAD
-    public void unconfigureNumber(HttpClient httpClient) {
-        PhoneNumber number = new PhoneNumber(PHONENUMBER_TO_UNCONFIGURE);
-        this.getClient(httpClient).unconfigureNumber(number);
-    }
-
-    @ParameterizedTest
-    @MethodSource("com.azure.core.test.TestBase#getHttpClients")
-    public void unconfigureNumberWithResponse(HttpClient httpClient) {
-        PhoneNumber number = new PhoneNumber(PHONENUMBER_TO_UNCONFIGURE);
-
-        Response<Void> response = this.getClient(httpClient).unconfigureNumberWithResponse(number, Context.NONE);
-
-        assertEquals(200, response.getStatusCode());
-    }
-
-    private PhoneNumberClient getClient(HttpClient httpClient) {
-        return super.getClientBuilder(httpClient).buildClient();
-=======
     public void updateCapabilitiesGetCapabilitiesUpdate(HttpClient httpClient) {
         // Update capabilities with response
         List<Capability> capabilitiesToAdd = new ArrayList<>();
@@ -654,6 +419,5 @@
     private PhoneNumberClient getClient(HttpClient httpClient, String testName) {
         PhoneNumberClientBuilder builder = super.getClientBuilderWithConnectionString(httpClient);
         return addLoggingPolicy(builder, testName).buildClient();
->>>>>>> 6f033d77
     }
 }