// Copyright (c) Microsoft Corporation. All rights reserved.
// Licensed under the MIT License.

package com.azure.communication.administration;

<<<<<<< HEAD
=======
import com.azure.core.credential.AccessToken;
import com.azure.core.credential.TokenCredential;
import com.azure.core.credential.TokenRequestContext;
>>>>>>> e2018a87
import com.azure.core.http.HttpClient;
import com.azure.core.test.TestBase;
import com.azure.core.test.TestMode;
import com.azure.core.util.logging.ClientLogger;
import com.azure.core.util.Configuration;
import com.azure.identity.DefaultAzureCredentialBuilder;
import reactor.core.publisher.Mono;

import java.time.OffsetDateTime;
import java.util.Base64;
import java.util.Locale;

public class CommunicationIdentityClientTestBase extends TestBase {
    protected static final TestMode TEST_MODE = initializeTestMode();
    protected static final String ENDPOINT = Configuration.getGlobalConfiguration()
        .get("ADMINISTRATION_SERVICE_ENDPOINT", "https://REDACTED.communication.azure.com");

    protected static final String ACCESSKEYRAW = "eyJhbGciOiJIUzI1NiIsInR5cCI6IkpXVCJ9.eyJzdWIiOiIxMjM0NTY3ODkwIiwibmFtZSI6IkpvaG4gRG9lIiwiaWF0IjoxNTE2MjM5MDIyfQ.SflKxwRJSMeKKF2QT4fwpMeJf36POk6yJV_adQssw5c";
    protected static final String ACCESSKEYENCODED = Base64.getEncoder().encodeToString(ACCESSKEYRAW.getBytes());
    protected static final String ACCESSKEY = Configuration.getGlobalConfiguration()
        .get("ADMINISTRATION_SERVICE_ACCESS_TOKEN", ACCESSKEYENCODED);

    protected static final String CONNECTION_STRING = Configuration.getGlobalConfiguration()
        .get("COMMUNICATION_CONNECTION_STRING", "endpoint=https://REDACTED.communication.azure.com/;accesskey=" + ACCESSKEYENCODED);
    
    protected CommunicationIdentityClientBuilder getCommunicationIdentityClient(HttpClient httpClient) {
        CommunicationIdentityClientBuilder builder = new CommunicationIdentityClientBuilder();
        builder.endpoint(ENDPOINT)
            .accessKey(ACCESSKEY)
            .httpClient(httpClient == null ? interceptorManager.getPlaybackClient() : httpClient);
<<<<<<< HEAD

        if (getTestMode() == TestMode.RECORD) {
            builder.addPolicy(interceptorManager.getRecordPolicy());
        }

=======
       
        if (getTestMode() == TestMode.RECORD) {
            builder.addPolicy(interceptorManager.getRecordPolicy());
        }

        return builder;
    }

    protected CommunicationIdentityClientBuilder getCommunicationIdentityClientBuilderUsingManagedIdentity(HttpClient httpClient) {
        CommunicationIdentityClientBuilder builder = new CommunicationIdentityClientBuilder();
        builder
            .endpoint(ENDPOINT)
            .httpClient(httpClient == null ? interceptorManager.getPlaybackClient() : httpClient);
        
        if (getTestMode() == TestMode.PLAYBACK) {
            builder.credential(new FakeCredentials());
        } else {
            builder.credential(new DefaultAzureCredentialBuilder().build());
        }

        if (getTestMode() == TestMode.RECORD) {
            builder.addPolicy(interceptorManager.getRecordPolicy());
        }

>>>>>>> e2018a87
        return builder;
    }

    protected CommunicationIdentityClientBuilder getCommunicationIdentityClientUsingConnectionString(HttpClient httpClient) {
        CommunicationIdentityClientBuilder builder = new CommunicationIdentityClientBuilder();
        builder
            .connectionString(CONNECTION_STRING)
            .httpClient(httpClient == null ? interceptorManager.getPlaybackClient() : httpClient);

        if (getTestMode() == TestMode.RECORD) {
            builder.addPolicy(interceptorManager.getRecordPolicy());
        }

        return builder;
    }

    private static TestMode initializeTestMode() {
        ClientLogger logger = new ClientLogger(CommunicationIdentityClientTestBase.class);
        String azureTestMode = Configuration.getGlobalConfiguration().get("AZURE_TEST_MODE");
        if (azureTestMode != null) {
            System.out.println("azureTestMode: " + azureTestMode);
            try {
                return TestMode.valueOf(azureTestMode.toUpperCase(Locale.US));
            } catch (IllegalArgumentException var3) {
                logger.error("Could not parse '{}' into TestEnum. Using 'Playback' mode.", azureTestMode);
                return TestMode.PLAYBACK;
            }
        } else {
            logger.info("Environment variable '{}' has not been set yet. Using 'Playback' mode.", "AZURE_TEST_MODE");
            return TestMode.PLAYBACK;
        }
    }
    
    protected CommunicationIdentityClientBuilder addLoggingPolicy(CommunicationIdentityClientBuilder builder, String testName) {
        return builder.addPolicy(new CommunicationLoggerPolicy(testName));
    }

    static class FakeCredentials implements TokenCredential {
        @Override
        public Mono<AccessToken> getToken(TokenRequestContext tokenRequestContext) {
            return Mono.just(new AccessToken("someFakeToken", OffsetDateTime.MAX));
        }
    }
}<|MERGE_RESOLUTION|>--- conflicted
+++ resolved
@@ -3,12 +3,9 @@
 
 package com.azure.communication.administration;
 
-<<<<<<< HEAD
-=======
 import com.azure.core.credential.AccessToken;
 import com.azure.core.credential.TokenCredential;
 import com.azure.core.credential.TokenRequestContext;
->>>>>>> e2018a87
 import com.azure.core.http.HttpClient;
 import com.azure.core.test.TestBase;
 import com.azure.core.test.TestMode;
@@ -39,13 +36,6 @@
         builder.endpoint(ENDPOINT)
             .accessKey(ACCESSKEY)
             .httpClient(httpClient == null ? interceptorManager.getPlaybackClient() : httpClient);
-<<<<<<< HEAD
-
-        if (getTestMode() == TestMode.RECORD) {
-            builder.addPolicy(interceptorManager.getRecordPolicy());
-        }
-
-=======
        
         if (getTestMode() == TestMode.RECORD) {
             builder.addPolicy(interceptorManager.getRecordPolicy());
@@ -70,7 +60,6 @@
             builder.addPolicy(interceptorManager.getRecordPolicy());
         }
 
->>>>>>> e2018a87
         return builder;
     }
 
