package com.azure.communication.administration;

import com.azure.communication.administration.implementation.PhoneNumberAdminClientImpl;
import com.azure.communication.administration.implementation.PhoneNumbersImpl;
import com.azure.communication.administration.models.AcquiredPhoneNumber;
<<<<<<< HEAD
import com.azure.communication.administration.models.PhoneNumberSearchRequest;
import com.azure.communication.common.PhoneNumber;
=======
import com.azure.communication.administration.models.AreaCodes;
import com.azure.communication.administration.models.CreateReservationOptions;
import com.azure.communication.administration.models.CreateReservationResponse;
import com.azure.communication.administration.models.LocationOptionsQuery;
import com.azure.communication.administration.models.LocationOptionsQueries;
import com.azure.communication.administration.models.LocationOptionsResponse;
import com.azure.communication.administration.models.NumberConfiguration;
import com.azure.communication.administration.models.NumberConfigurationPhoneNumber;
import com.azure.communication.administration.models.NumberConfigurationResponse;
import com.azure.communication.administration.models.NumberUpdateCapabilities;
import com.azure.communication.administration.models.PhoneNumberCountry;
import com.azure.communication.administration.models.PhoneNumberEntity;
import com.azure.communication.administration.models.PhoneNumberRelease;
import com.azure.communication.administration.models.PhonePlan;
import com.azure.communication.administration.models.PhonePlanGroup;
import com.azure.communication.administration.models.PstnConfiguration;
import com.azure.communication.administration.models.ReleaseResponse;
import com.azure.communication.administration.models.ReleaseRequest;
import com.azure.communication.administration.models.ReleaseStatus;
import com.azure.communication.administration.models.UpdateNumberCapabilitiesRequest;
import com.azure.communication.administration.models.UpdateNumberCapabilitiesResponse;
import com.azure.communication.administration.models.PhoneNumberReservation;
import com.azure.communication.administration.models.UpdatePhoneNumberCapabilitiesResponse;
import com.azure.communication.common.PhoneNumberIdentifier;
>>>>>>> 4fcc2094
import com.azure.core.annotation.ReturnType;
import com.azure.core.annotation.ServiceClient;
import com.azure.core.annotation.ServiceMethod;
import com.azure.core.http.rest.PagedFlux;
import com.azure.core.util.Context;
import com.azure.core.util.logging.ClientLogger;
import com.azure.core.util.polling.PollerFlux;

import java.time.Duration;
import java.util.List;

import static com.azure.core.util.FluxUtil.pagedFluxError;

/**
 * Asynchronous client for Communication service phone number operations
 */
@ServiceClient(builder = PhoneNumberClientBuilder.class, isAsync = true)
public final class PhoneNumberAsyncClient {
    private final ClientLogger logger = new ClientLogger(PhoneNumberAsyncClient.class);
    private final PhoneNumbersImpl phoneNumbers;
    private final Duration defaultPollInterval = Duration.ofSeconds(1);

    PhoneNumberAsyncClient(PhoneNumberAdminClientImpl phoneNumberAdminClient) {
        this.phoneNumbers = phoneNumberAdminClient.getPhoneNumbers();
    }

    @ServiceMethod(returns = ReturnType.COLLECTION)
    public PagedFlux<AcquiredPhoneNumber> listPhoneNumbers(String locale) {
        return listPhoneNumbers(locale, null);
    }

<<<<<<< HEAD
    PagedFlux<AcquiredPhoneNumber> listPhoneNumbers(String locale, Context context) {

            return null;
    }

    public void updatePhoneNumber(){
=======
    PagedFlux<AcquiredPhoneNumber> listAllPhoneNumbers(String locale, Context context) {
        try {
            if (context == null) {
                return phoneNumberAdministrations.getAllPhoneNumbersAsync(locale, null, null);
            } else {
                return phoneNumberAdministrations.getAllPhoneNumbersAsync(locale, null, null, context);
            }
        } catch (RuntimeException ex) {
            return pagedFluxError(logger, ex);
        }
    }

    /**
     * Gets a list of the supported area codes.
     *
     * @param locationType The type of location information required by the plan.
     * @param countryCode The ISO 3166-2 country code.
     * @param phonePlanId The plan id from which to search area codes.
     * @param locationOptions A {@link List} of {@link LocationOptionsQuery} for querying the area codes.
     * @return A {@link Mono} containing a {@link AreaCodes} representing area codes.
     */
    @ServiceMethod(returns = ReturnType.SINGLE)
    public Mono<AreaCodes> getAllAreaCodes(
        String locationType, String countryCode, String phonePlanId, List<LocationOptionsQuery> locationOptions) {
        return getAllAreaCodesWithResponse(locationType, countryCode, phonePlanId, locationOptions)
            .flatMap(FluxUtil::toMono);
    }

    /**
     * Gets a list of the supported area codes.
     *
     * @param locationType The type of location information required by the plan.
     * @param countryCode The ISO 3166-2 country code.
     * @param phonePlanId The plan id from which to search area codes.
     * @param locationOptions A {@link List} of {@link LocationOptionsQuery} for querying the area codes.
     * @return A {@link Mono} containing a {@link Response} whose {@link Response#getValue()} value returns
     * a {@link AreaCodes} representing area codes.
     */
    @ServiceMethod(returns = ReturnType.SINGLE)
    public Mono<Response<AreaCodes>> getAllAreaCodesWithResponse(
        String locationType, String countryCode, String phonePlanId, List<LocationOptionsQuery> locationOptions) {
        return getAllAreaCodesWithResponse(locationType, countryCode, phonePlanId, locationOptions, null);
    }

    Mono<Response<AreaCodes>> getAllAreaCodesWithResponse(
        String locationType, String countryCode, String phonePlanId, List<LocationOptionsQuery> locationOptions,
        Context context) {

        LocationOptionsQueries locationOptionsQueries = new LocationOptionsQueries();
        locationOptionsQueries.setLocationOptions(locationOptions);

        try {

            Objects.requireNonNull(locationType, "'locationType' cannot be null.");
            Objects.requireNonNull(countryCode, "'countryCode' cannot be null.");
            Objects.requireNonNull(phonePlanId, "'phonePlanId' cannot be null.");

            if (context == null) {
                return phoneNumberAdministrations.getAllAreaCodesWithResponseAsync(
                    locationType, countryCode, phonePlanId, locationOptionsQueries);
            } else {
                return phoneNumberAdministrations.getAllAreaCodesWithResponseAsync(
                    locationType, countryCode, phonePlanId, locationOptionsQueries, context);
            }
        } catch (RuntimeException ex) {
            return monoError(logger, ex);
        }
    }

    /**
     * Gets the information for a phone number capabilities update
     *
     * @param capabilitiesId ID of the capabilities update.
     * @return A {@link Mono} containing
     * a {@link UpdatePhoneNumberCapabilitiesResponse} representing the capabilities update.
     */
    @ServiceMethod(returns = ReturnType.SINGLE)
    public Mono<UpdatePhoneNumberCapabilitiesResponse> getCapabilitiesUpdate(String capabilitiesId) {
        return getCapabilitiesUpdateWithResponse(capabilitiesId).flatMap(FluxUtil::toMono);
    }

    /**
     * Gets the information for a phone number capabilities update
     *
     * @param capabilitiesId ID of the capabilities update.
     * @return A {@link Mono} containing a {@link Response} whose {@link Response#getValue()} value returns
     * a {@link UpdatePhoneNumberCapabilitiesResponse} representing the capabilities update.
     */
    @ServiceMethod(returns = ReturnType.SINGLE)
    public Mono<Response<UpdatePhoneNumberCapabilitiesResponse>> getCapabilitiesUpdateWithResponse(
        String capabilitiesId) {
        return getCapabilitiesUpdateWithResponse(capabilitiesId, null);
    }

    Mono<Response<UpdatePhoneNumberCapabilitiesResponse>> getCapabilitiesUpdateWithResponse(
        String capabilitiesId, Context context) {
        try {
            Objects.requireNonNull(capabilitiesId, "'capabilitiesId' cannot be null.");
            if (context == null) {
                return phoneNumberAdministrations.getCapabilitiesUpdateWithResponseAsync(capabilitiesId);
            } else {
                return phoneNumberAdministrations.getCapabilitiesUpdateWithResponseAsync(capabilitiesId, context);
            }
        } catch (RuntimeException ex) {
            return monoError(logger, ex);
        }
    }

    /**
     * Adds or removes phone number capabilities.
     *
     * @param phoneNumberCapabilitiesUpdate {@link Map} with the updates to perform
     * @return A {@link Mono} containing
     * a {@link UpdatePhoneNumberCapabilitiesResponse} representing the capabilities update.
     */
    @ServiceMethod(returns = ReturnType.SINGLE)
    public Mono<UpdateNumberCapabilitiesResponse> updateCapabilities(
        Map<PhoneNumberIdentifier, NumberUpdateCapabilities> phoneNumberCapabilitiesUpdate) {
        return updateCapabilitiesWithResponse(phoneNumberCapabilitiesUpdate).flatMap(FluxUtil::toMono);
    }

    /**
     * Adds or removes phone number capabilities.
     *
     * @param phoneNumberCapabilitiesUpdate {@link Map} with the updates to perform
     * @return A {@link Mono} containing a {@link Response} whose {@link Response#getValue()} value returns
     * a {@link UpdatePhoneNumberCapabilitiesResponse} representing the capabilities update.
     */
    @ServiceMethod(returns = ReturnType.SINGLE)
    public Mono<Response<UpdateNumberCapabilitiesResponse>> updateCapabilitiesWithResponse(
        Map<PhoneNumberIdentifier, NumberUpdateCapabilities> phoneNumberCapabilitiesUpdate) {
        return updateCapabilitiesWithResponse(phoneNumberCapabilitiesUpdate, null);
    }

    Mono<Response<UpdateNumberCapabilitiesResponse>> updateCapabilitiesWithResponse(
        Map<PhoneNumberIdentifier, NumberUpdateCapabilities> phoneNumberCapabilitiesUpdate, Context context) {
        try {
            Objects.requireNonNull(phoneNumberCapabilitiesUpdate, "'phoneNumberCapabilitiesUpdate' cannot be null.");
            Map<String, NumberUpdateCapabilities> capabilitiesMap = new HashMap<>();
            for (Map.Entry<PhoneNumberIdentifier, NumberUpdateCapabilities> entry
                : phoneNumberCapabilitiesUpdate.entrySet()) {
                capabilitiesMap.put(entry.getKey().getPhoneNumber(), entry.getValue());
            }
            UpdateNumberCapabilitiesRequest updateNumberCapabilitiesRequest = new UpdateNumberCapabilitiesRequest();
            updateNumberCapabilitiesRequest.setPhoneNumberCapabilitiesUpdate(capabilitiesMap);
>>>>>>> 4fcc2094

    }

    @ServiceMethod(returns = ReturnType.COLLECTION)
<<<<<<< HEAD
    public PollerFlux<Void, Void> beginPurchasePhoneNumbers(String reservationId, Duration pollInterval) {
        return null;
=======
    public PagedFlux<PhoneNumberCountry> listAllSupportedCountries(String locale) {
        return listAllSupportedCountries(locale, null);
    }

    PagedFlux<PhoneNumberCountry> listAllSupportedCountries(String locale, Context context) {
        try {
            if (context == null) {
                return phoneNumberAdministrations.getAllSupportedCountriesAsync(locale, null, null);
            } else {
                return phoneNumberAdministrations.getAllSupportedCountriesAsync(locale, null, null, context);
            }
        } catch (RuntimeException ex) {
            return pagedFluxError(logger, ex);
        }
    }

    /**
     * Gets the configuration of a given phone number.
     *
     * @param phoneNumber A {@link PhoneNumberIdentifier} representing the phone number.
     * @return A {@link Mono} containing a {@link NumberConfigurationResponse} representing the configuration.
     */
    @ServiceMethod(returns = ReturnType.SINGLE)
    public Mono<NumberConfigurationResponse> getNumberConfiguration(PhoneNumberIdentifier phoneNumber) {
        return getNumberConfigurationWithResponse(phoneNumber).flatMap(FluxUtil::toMono);
    }

    /**
     * Gets the configuration of a given phone number.
     *
     * @param phoneNumber A {@link PhoneNumberIdentifier} representing the phone number.
     * @return A {@link Mono} containing a {@link Response} whose {@link Response#getValue()} value returns
     * a {@link NumberConfigurationResponse} representing the configuration.
     */
    @ServiceMethod(returns = ReturnType.SINGLE)
    public Mono<Response<NumberConfigurationResponse>> getNumberConfigurationWithResponse(
        PhoneNumberIdentifier phoneNumber) {
        return getNumberConfigurationWithResponse(phoneNumber, null);
    }

    Mono<Response<NumberConfigurationResponse>> getNumberConfigurationWithResponse(
        PhoneNumberIdentifier phoneNumber, Context context) {
        try {
            Objects.requireNonNull(phoneNumber, "'phoneNumber' cannot be null.");
            NumberConfigurationPhoneNumber configurationPhoneNumber = new NumberConfigurationPhoneNumber();
            configurationPhoneNumber.setPhoneNumber(phoneNumber.getPhoneNumber());

            if (context == null) {
                return phoneNumberAdministrations.getNumberConfigurationWithResponseAsync(
                    configurationPhoneNumber);
            } else {
                return phoneNumberAdministrations.getNumberConfigurationWithResponseAsync(
                    configurationPhoneNumber, context);
            }
        } catch (RuntimeException ex) {
            return monoError(logger, ex);
        }
    }

    /**
     * Associates a phone number with a PSTN Configuration.
     *
     * @param phoneNumber A {@link PhoneNumberIdentifier} representing the phone number.
     * @param pstnConfiguration A {@link PstnConfiguration} containing the pstn number configuration options.
     * @return A {@link Mono} for the asynchronous return
     */
    @ServiceMethod(returns = ReturnType.SINGLE)
    public Mono<Void> configureNumber(PhoneNumberIdentifier phoneNumber, PstnConfiguration pstnConfiguration) {
        return configureNumberWithResponse(phoneNumber, pstnConfiguration).flatMap(FluxUtil::toMono);
    }

    /**
     * Associates a phone number with a PSTN Configuration.
     *
     * @param phoneNumber A {@link PhoneNumberIdentifier} representing the phone number.
     * @param pstnConfiguration A {@link PstnConfiguration} containing the pstn number configuration options.
     * @return A {@link Mono} containing a {@link Response} for the operation.
     */
    @ServiceMethod(returns = ReturnType.SINGLE)
    public Mono<Response<Void>> configureNumberWithResponse(
        PhoneNumberIdentifier phoneNumber, PstnConfiguration pstnConfiguration) {
        return configureNumberWithResponse(phoneNumber, pstnConfiguration, null);
    }

    Mono<Response<Void>> configureNumberWithResponse(
        PhoneNumberIdentifier phoneNumber, PstnConfiguration pstnConfiguration, Context context) {
        try {
            Objects.requireNonNull(phoneNumber, "'phoneNumber' cannot be null.");
            Objects.requireNonNull(pstnConfiguration, "'pstnConfiguration' cannot be null.");

            NumberConfiguration numberConfiguration = new NumberConfiguration();
            numberConfiguration.setPhoneNumber(phoneNumber.getPhoneNumber()).setPstnConfiguration(pstnConfiguration);

            if (context == null) {
                return phoneNumberAdministrations.configureNumberWithResponseAsync(numberConfiguration);
            } else {
                return phoneNumberAdministrations.configureNumberWithResponseAsync(numberConfiguration, context);
            }
        } catch (RuntimeException ex) {
            return monoError(logger, ex);
        }
    }

    /**
     * Removes the PSTN Configuration from a phone number.
     *
     * @param phoneNumber A {@link PhoneNumberIdentifier} representing the phone number.
     * @return A {@link Mono} for the asynchronous return
     */
    @ServiceMethod(returns = ReturnType.SINGLE)
    public Mono<Void> unconfigureNumber(PhoneNumberIdentifier phoneNumber) {
        return unconfigureNumberWithResponse(phoneNumber).flatMap(FluxUtil::toMono);
    }

    /**
     * Removes the PSTN Configuration from a phone number.
     *
     * @param phoneNumber A {@link PhoneNumberIdentifier} representing the phone number.
     * @return A {@link Mono} containing a {@link Response} for the operation.
     */
    @ServiceMethod(returns = ReturnType.SINGLE)
    public Mono<Response<Void>> unconfigureNumberWithResponse(PhoneNumberIdentifier phoneNumber) {
        return unconfigureNumberWithResponse(phoneNumber, null);
    }

    Mono<Response<Void>> unconfigureNumberWithResponse(PhoneNumberIdentifier phoneNumber, Context context) {
        try {
            Objects.requireNonNull(phoneNumber, "'phoneNumber' cannot be null.");
            NumberConfigurationPhoneNumber configurationPhoneNumber = new NumberConfigurationPhoneNumber();
            configurationPhoneNumber.setPhoneNumber(phoneNumber.getPhoneNumber());

            if (context == null) {
                return phoneNumberAdministrations.unconfigureNumberWithResponseAsync(configurationPhoneNumber);
            } else {
                return phoneNumberAdministrations.unconfigureNumberWithResponseAsync(configurationPhoneNumber, context);
            }
        } catch (RuntimeException ex) {
            return monoError(logger, ex);
        }
>>>>>>> 4fcc2094
    }

    @ServiceMethod(returns = ReturnType.COLLECTION)
    public PollerFlux<Void, Void> beginReleasePhoneNumber( Duration pollInterval) {
        return null;
    }

    @ServiceMethod(returns = ReturnType.COLLECTION)
    public PollerFlux<PhoneNumberSearchRequest, PhoneNumberSearchRequest> beginSearchAvailablePhoneNumbers(
        Duration pollInterval){
        return null;
    }

<<<<<<< HEAD
=======
    /**
     * Gets the location options for a phone plan.
     *
     * @param countryCode The ISO 3166-2 country code.
     * @param phonePlanGroupId ID of the Phone Plan Group
     * @param phonePlanId ID of the Phone Plan
     * @param locale A language-locale pairing which will be used to localise the names of countries.
     * @return A {@link Mono} containing a {@link LocationOptionsResponse} representing the location options
     */
    @ServiceMethod(returns = ReturnType.SINGLE)
    public Mono<LocationOptionsResponse> getPhonePlanLocationOptions(
        String countryCode, String phonePlanGroupId, String phonePlanId, String locale) {
        return getPhonePlanLocationOptionsWithResponse(countryCode, phonePlanGroupId, phonePlanId, locale)
            .flatMap(FluxUtil::toMono);
    }

    /**
     * Gets the location options for a phone plan.
     *
     * @param countryCode The ISO 3166-2 country code.
     * @param phonePlanGroupId ID of the Phone Plan Group
     * @param phonePlanId ID of the Phone Plan
     * @param locale A language-locale pairing which will be used to localise the names of countries.
     * @return A {@link Mono} containing a {@link Response} whose {@link Response#getValue()} value returns
     * a {@link LocationOptionsResponse} representing the location options
     */
    @ServiceMethod(returns = ReturnType.SINGLE)
    public Mono<Response<LocationOptionsResponse>> getPhonePlanLocationOptionsWithResponse(
        String countryCode, String phonePlanGroupId, String phonePlanId, String locale) {
        return getPhonePlanLocationOptionsWithResponse(
            countryCode, phonePlanGroupId, phonePlanId, locale, null);
    }

    Mono<Response<LocationOptionsResponse>> getPhonePlanLocationOptionsWithResponse(
        String countryCode, String phonePlanGroupId, String phonePlanId, String locale, Context context) {
        try {
            Objects.requireNonNull(countryCode, "'countryCode' cannot be null.");
            Objects.requireNonNull(phonePlanGroupId, "'phonePlanGroupId' cannot be null.");
            Objects.requireNonNull(phonePlanId, "'phonePlanId' cannot be null.");

            if (context == null) {
                return phoneNumberAdministrations.getPhonePlanLocationOptionsWithResponseAsync(
                    countryCode, phonePlanGroupId, phonePlanId, locale);
            } else {
                return phoneNumberAdministrations.getPhonePlanLocationOptionsWithResponseAsync(
                    countryCode, phonePlanGroupId, phonePlanId, locale, context);
            }
        } catch (RuntimeException ex) {
            return monoError(logger, ex);
        }
    }

    /**
     * Gets a release by ID.
     *
     * @param releaseId ID of the Release
     * @return A {@link Mono} containing a {@link PhoneNumberRelease} representing the release.
     */
    @ServiceMethod(returns = ReturnType.SINGLE)
    public Mono<PhoneNumberRelease> getReleaseById(String releaseId) {
        return getReleaseByIdWithResponse(releaseId).flatMap(FluxUtil::toMono);
    }

    /**
     * Gets a release by ID.
     *
     * @param releaseId ID of the Release
     * @return A {@link Mono} containing a {@link Response} whose {@link Response#getValue()} value returns
     * a {@link PhoneNumberRelease} representing the release.
     */
    @ServiceMethod(returns = ReturnType.SINGLE)
    public Mono<Response<PhoneNumberRelease>> getReleaseByIdWithResponse(String releaseId) {
        return getReleaseByIdWithResponse(releaseId, null);
    }

    Mono<Response<PhoneNumberRelease>> getReleaseByIdWithResponse(String releaseId, Context context) {
        try {
            Objects.requireNonNull(releaseId, "'releaseId' cannot be null.");
            if (context == null) {
                return phoneNumberAdministrations.getReleaseByIdWithResponseAsync(releaseId);
            } else {
                return phoneNumberAdministrations.getReleaseByIdWithResponseAsync(releaseId, context);
            }
        } catch (RuntimeException ex) {
            return monoError(logger, ex);
        }
    }

    /**
     * Creates a release for the given phone numbers.
     *
     * @param phoneNumbers {@link List} of {@link PhoneNumberIdentifier} objects with the phone numbers.
     * @return A {@link Mono} containing a {@link ReleaseResponse} representing the release.
     */
    private Mono<ReleaseResponse> releasePhoneNumbers(List<PhoneNumberIdentifier> phoneNumbers) {
        return releasePhoneNumbersWithResponse(phoneNumbers).flatMap(FluxUtil::toMono);
    }

    /**
     * Creates a release for the given phone numbers.
     *
     * @param phoneNumbers {@link List} of {@link PhoneNumberIdentifier} objects with the phone numbers.
     * @return A {@link Mono} containing a {@link Response} whose {@link Response#getValue()} value returns
     * a {@link ReleaseResponse} representing the release.
     */
    private Mono<Response<ReleaseResponse>> releasePhoneNumbersWithResponse(List<PhoneNumberIdentifier> phoneNumbers) {
        return releasePhoneNumbersWithResponse(phoneNumbers, null);
    }

    private Mono<Response<ReleaseResponse>> releasePhoneNumbersWithResponse(
        List<PhoneNumberIdentifier> phoneNumbers, Context context) {
        Objects.requireNonNull(phoneNumbers, "'phoneNumbers' cannot be null.");

        List<String> phoneNumberStrings = phoneNumbers
            .stream()
            .map(PhoneNumberIdentifier::getPhoneNumber)
            .collect(Collectors.toList());
        ReleaseRequest releaseRequest = new ReleaseRequest();
        releaseRequest.setPhoneNumbers(phoneNumberStrings);

        try {
            if (context == null) {
                return phoneNumberAdministrations.releasePhoneNumbersWithResponseAsync(releaseRequest);
            } else {
                return phoneNumberAdministrations.releasePhoneNumbersWithResponseAsync(releaseRequest, context);
            }
        } catch (RuntimeException ex) {
            return monoError(logger, ex);
        }
    }

    /**
     * Gets the list of all releases
     *
     * @return A {@link PagedFlux} of {@link PhoneNumberEntity} instances representing releases.
     */
>>>>>>> 4fcc2094
    @ServiceMethod(returns = ReturnType.COLLECTION)
    public PollerFlux<AcquiredPhoneNumber, AcquiredPhoneNumber> beginUpdatePhoneNumberCapabilities(
        Duration pollInterval){
        return null;
    }


<<<<<<< HEAD
=======
    /**
     * Gets a reservation by ID.
     *
     * @param reservationId ID of the reservation
     * @return A {@link Mono} containing a {@link Response} whose {@link Response#getValue()} value returns
     * a {@link PhoneNumberReservation} representing the reservation.
     */
    @ServiceMethod(returns = ReturnType.SINGLE)
    public Mono<Response<PhoneNumberReservation>> getReservationByIdWithResponse(String reservationId) {
        return getReservationByIdWithResponse(reservationId, null);
    }

    Mono<Response<PhoneNumberReservation>> getReservationByIdWithResponse(String reservationId, Context context) {
        try {
            Objects.requireNonNull(reservationId, "'reservationId' cannot be null.");
            if (context == null) {
                return phoneNumberAdministrations.getSearchByIdWithResponseAsync(reservationId);
            } else {
                return phoneNumberAdministrations.getSearchByIdWithResponseAsync(reservationId, context);
            }
        } catch (RuntimeException ex) {
            return monoError(logger, ex);
        }
    }

    /**
     * Create a phone number reservation.
     *
     * @param reservationOptions A {@link CreateReservationOptions} with the reservation options
     * @return A {@link Mono} containing a {@link CreateReservationResponse} representing the reservation.
     */
    private Mono<CreateReservationResponse> createReservation(CreateReservationOptions reservationOptions) {
        return createReservationWithResponse(reservationOptions).flatMap(FluxUtil::toMono);
    }

    /**
     * Create a phone number reservation.
     *
     * @param reservationOptions A {@link CreateReservationOptions} with the reservation options
     * @return A {@link Mono} containing a {@link Response} whose {@link Response#getValue()} value returns
     * a {@link CreateReservationResponse} representing the reservation.
     */
    private Mono<Response<CreateReservationResponse>> createReservationWithResponse(
        CreateReservationOptions reservationOptions) {
        return createReservationWithResponse(reservationOptions, null);
    }

    private Mono<Response<CreateReservationResponse>> createReservationWithResponse(
        CreateReservationOptions reservationOptions, Context context) {
        try {
            Objects.requireNonNull(reservationOptions, "'reservationOptions' cannot be null.");

            if (context == null) {
                return phoneNumberAdministrations.createSearchWithResponseAsync(reservationOptions);
            } else {
                return phoneNumberAdministrations.createSearchWithResponseAsync(reservationOptions, context);
            }
        } catch (RuntimeException ex) {
            return monoError(logger, ex);
        }
    }

    /**
     * Gets the list of all reservations
     *
     * @return A {@link PagedFlux} of {@link PhoneNumberEntity} instances representing reservations.
     */
    @ServiceMethod(returns = ReturnType.COLLECTION)
    public PagedFlux<PhoneNumberEntity> listAllReservations() {
        return listAllReservations(null);
    }

    PagedFlux<PhoneNumberEntity> listAllReservations(Context context) {
        try {
            if (context == null) {
                return phoneNumberAdministrations.getAllSearchesAsync(null, null);
            } else {
                return phoneNumberAdministrations.getAllSearchesAsync(null, null, context);
            }
        } catch (RuntimeException ex) {
            return pagedFluxError(logger, ex);
        }
    }

    /**
     * Cancels the reservation. This means existing numbers in the reservation will be made available.
     *
     * @param reservationId ID of the reservation
     * @return A {@link Mono} for the asynchronous return
     */
    @ServiceMethod(returns = ReturnType.SINGLE)
    public Mono<Void> cancelReservation(String reservationId) {
        return cancelReservationWithResponse(reservationId).flatMap(FluxUtil::toMono);
    }

    /**
     * Cancels the reservation. This means existing numbers in the reservation will be made available.
     *
     * @param reservationId ID of the reservation
     * @return A {@link Mono} containing a {@link Response} for the operation
     */
    @ServiceMethod(returns = ReturnType.SINGLE)
    public Mono<Response<Void>> cancelReservationWithResponse(String reservationId) {
        return cancelReservationWithResponse(reservationId, null);
    }

    Mono<Response<Void>> cancelReservationWithResponse(String reservationId, Context context) {
        try {
            Objects.requireNonNull(reservationId, "'ReservationId' cannot be null.");

            if (context == null) {
                return phoneNumberAdministrations.cancelSearchWithResponseAsync(reservationId);
            } else {
                return phoneNumberAdministrations.cancelSearchWithResponseAsync(reservationId, context);
            }
        } catch (RuntimeException ex) {
            return monoError(logger, ex);
        }
    }

    /**
     * Purchases the phone number reservation.
     *
     * @param reservationId ID of the reservation
     * @return A {@link Mono} for the asynchronous return
     */
    private Mono<Void> purchaseReservation(String reservationId) {
        return purchaseReservationWithResponse(reservationId).flatMap(FluxUtil::toMono);
    }

    /**
     * Purchases the phone number reservation.
     *
     * @param reservationId ID of the reservation
     * @return A {@link Mono} containing a {@link Response} for the operation
     */
    private Mono<Response<Void>> purchaseReservationWithResponse(String reservationId) {
        return purchaseReservationWithResponse(reservationId, null);
    }

    private Mono<Response<Void>> purchaseReservationWithResponse(String reservationId, Context context) {
        try {
            Objects.requireNonNull(reservationId, "'reservationId' cannot be null.");
            if (context == null) {
                return phoneNumberAdministrations.purchaseSearchWithResponseAsync(reservationId);
            } else {
                return phoneNumberAdministrations.purchaseSearchWithResponseAsync(reservationId, context);
            }
        } catch (RuntimeException ex) {
            return monoError(logger, ex);
        }
    }

    /**
     * Initiates a reservation and returns a {@link PhoneNumberReservation} usable by other functions
     * This function returns a Long Running Operation poller that allows you to
     * wait indefinitely until the operation is complete.
     *
     * @param options A {@link CreateReservationOptions} with the reservation options
     * @param pollInterval The time our long running operation will keep on polling
     * until it gets a result from the server
     * @return A {@link PollerFlux} object with the reservation result
     */
    @ServiceMethod(returns = ReturnType.LONG_RUNNING_OPERATION)
    public PollerFlux<PhoneNumberReservation, PhoneNumberReservation> beginCreateReservation(
        CreateReservationOptions options, Duration pollInterval) {
        Objects.requireNonNull(options, "'options' cannot be null.");

        if (pollInterval == null) {
            pollInterval = defaultPollInterval;
        }

        return new PollerFlux<PhoneNumberReservation, PhoneNumberReservation>(pollInterval,
            createReservationActivationOperation(options),
            createReservationPollOperation(),
            cancelReservationOperation(),
            createReservationFetchResultOperation());
    }

    private Function<PollingContext<PhoneNumberReservation>, Mono<PhoneNumberReservation>>
        createReservationActivationOperation(CreateReservationOptions options) {
        return (pollingContext) -> {
            Mono<PhoneNumberReservation> response = createReservation(options).flatMap(createReservationResponse -> {
                String reservationId = createReservationResponse.getReservationId();
                Mono<PhoneNumberReservation> phoneNumberReservation = getReservationById(reservationId);
                return phoneNumberReservation;
            });
            return response;
        };
    }

    private Function<PollingContext<PhoneNumberReservation>, Mono<PollResponse<PhoneNumberReservation>>>
        createReservationPollOperation() {
        return pollingContext ->
            getReservationById(pollingContext.getLatestResponse().getValue().getReservationId())
                .flatMap(getReservationResponse -> {
                    ReservationStatus status =
                        ReservationStatus.fromString(getReservationResponse.getStatus().toString());
                    if (status.equals(ReservationStatus.EXPIRED)
                        || status.equals(ReservationStatus.CANCELLED)
                        || status.equals(ReservationStatus.RESERVED)) {
                        return Mono.just(new PollResponse<>(
                        LongRunningOperationStatus.SUCCESSFULLY_COMPLETED, getReservationResponse));
                    }
                    if (status.equals(ReservationStatus.ERROR)) {
                        return Mono.just(new PollResponse<>(
                        LongRunningOperationStatus.FAILED, getReservationResponse));
                    }
                    return Mono.just(new PollResponse<>(LongRunningOperationStatus.IN_PROGRESS,
                        getReservationResponse));
                });
    }

    private BiFunction<PollingContext<PhoneNumberReservation>,
        PollResponse<PhoneNumberReservation>, Mono<PhoneNumberReservation>>
        cancelReservationOperation() {
        return (pollingContext, firstResponse) -> {
            cancelReservation(pollingContext.getLatestResponse().getValue().getReservationId());
            return Mono.just(pollingContext.getLatestResponse().getValue());
        };
    }

    private Function<PollingContext<PhoneNumberReservation>,
        Mono<PhoneNumberReservation>> createReservationFetchResultOperation() {
        return pollingContext -> {
            return Mono.just(pollingContext.getLatestResponse().getValue());
        };
    }

    /**
     * Initiates a purchase process and polls until a terminal state is reached
     * This function returns a Long Running Operation poller that allows you to
     * wait indefinitely until the operation is complete.
     *
     * @param reservationId ID of the reservation
     * @param pollInterval The time our long running operation will keep on polling
     * until it gets a result from the server
     * @return A {@link PollerFlux} object.
     */

    @ServiceMethod(returns = ReturnType.LONG_RUNNING_OPERATION)
    public PollerFlux<Void, Void> beginPurchaseReservation(String reservationId, Duration pollInterval) {
        Objects.requireNonNull(reservationId, "'ReservationId' can not be null.");

        if (pollInterval == null) {
            pollInterval = defaultPollInterval;
        }

        return new PollerFlux<Void, Void>(pollInterval,
            purchaseReservationActivationOperation(reservationId),
            purchaseReservationPollOperation(reservationId),
            (activationResponse, pollingContext) -> Mono.error(new RuntimeException("Cancellation is not supported")),
            purchaseReservationFetchResultOperation());
    }

    private Function<PollingContext<Void>,
        Mono<Void>> purchaseReservationActivationOperation(String reservationId) {
        return (pollingContext) -> {
            return purchaseReservation(reservationId);
        };
    }

    private Function<PollingContext<Void>, Mono<PollResponse<Void>>>
        purchaseReservationPollOperation(String reservationId) {
        return (pollingContext) -> getReservationById(reservationId)
            .flatMap(getReservationResponse -> {
                ReservationStatus statusResponse =
                    ReservationStatus.fromString(getReservationResponse.getStatus().toString());
                if (statusResponse.equals(ReservationStatus.SUCCESS)) {
                    return Mono.just(new PollResponse<>(
                    LongRunningOperationStatus.SUCCESSFULLY_COMPLETED, null));
                }
                if (statusResponse.equals(ReservationStatus.ERROR)
                    || statusResponse.equals(ReservationStatus.EXPIRED)) {
                    return Mono.just(new PollResponse<>(
                    LongRunningOperationStatus.FAILED, null));
                }
                return Mono.just(new PollResponse<>(LongRunningOperationStatus.IN_PROGRESS, null));
            });
    }

    private Function<PollingContext<Void>,
        Mono<Void>> purchaseReservationFetchResultOperation() {
        return pollingContext -> {
            return Mono.empty();
        };

    }

 /**
     * Releases the given phone numbers.
     * This function returns a Long Running Operation poller that allows you to
     * wait indefinitely until the operation is complete.
     *
     * @param phoneNumbers A list of {@link PhoneNumberIdentifier} with the desired numbers to release
     * @param pollInterval The time our long running operation will keep on polling
     * until it gets a result from the server
     * @return A {@link PollerFlux} object with the release entity
     */
    @ServiceMethod(returns = ReturnType.LONG_RUNNING_OPERATION)
    public PollerFlux<PhoneNumberRelease, PhoneNumberRelease>
        beginReleasePhoneNumbers(List<PhoneNumberIdentifier> phoneNumbers, Duration pollInterval) {
        Objects.requireNonNull(phoneNumbers, "'phoneNumbers' cannot be null.");

        if (pollInterval == null) {
            pollInterval = defaultPollInterval;
        }

        return new PollerFlux<PhoneNumberRelease, PhoneNumberRelease>(pollInterval,
            releaseNumbersActivationOperation(phoneNumbers),
            releaseNumbersPollOperation(),
            (activationResponse, pollingContext) ->
            monoError(logger, new RuntimeException("Cancellation is not supported")),
            releaseNumbersFetchResultOperation());
    }

    private Function<PollingContext<PhoneNumberRelease>, Mono<PhoneNumberRelease>>
        releaseNumbersActivationOperation(List<PhoneNumberIdentifier> phoneNumbers) {
        return (pollingContext) -> {
            Mono<PhoneNumberRelease> response = releasePhoneNumbers(phoneNumbers)
                .flatMap(releaseNumberResponse -> {
                    String releaseId = releaseNumberResponse.getReleaseId();
                    Mono<PhoneNumberRelease> phoneNumberRelease = getReleaseById(releaseId);
                    return phoneNumberRelease;
                });
            return response;
        };
    }

    private Function<PollingContext<PhoneNumberRelease>, Mono<PollResponse<PhoneNumberRelease>>>
        releaseNumbersPollOperation() {
        return pollingContext ->
            getReleaseById(pollingContext.getLatestResponse().getValue().getReleaseId())
                .flatMap(getReleaseResponse -> {
                    ReleaseStatus status = getReleaseResponse.getStatus();
                    if (status.equals(ReleaseStatus.COMPLETE)
                        || status.equals(ReleaseStatus.EXPIRED)) {
                        return Mono.just(new PollResponse<>(
                        LongRunningOperationStatus.SUCCESSFULLY_COMPLETED, getReleaseResponse));
                    }
                    if (status.equals(ReleaseStatus.FAILED)) {
                        return Mono.just(new PollResponse<>(
                        LongRunningOperationStatus.FAILED, getReleaseResponse));
                    }
                    return Mono.just(new PollResponse<>(LongRunningOperationStatus.IN_PROGRESS, getReleaseResponse));
                });
    }

    private Function<PollingContext<PhoneNumberRelease>,
        Mono<PhoneNumberRelease>> releaseNumbersFetchResultOperation() {
        return pollingContext -> {
            return Mono.just(pollingContext.getLatestResponse().getValue());
        };
    }
>>>>>>> 4fcc2094
}<|MERGE_RESOLUTION|>--- conflicted
+++ resolved
@@ -1,12 +1,10 @@
+// Copyright (c) Microsoft Corporation. All rights reserved.
+// Licensed under the MIT License.
 package com.azure.communication.administration;
 
 import com.azure.communication.administration.implementation.PhoneNumberAdminClientImpl;
-import com.azure.communication.administration.implementation.PhoneNumbersImpl;
+import com.azure.communication.administration.implementation.PhoneNumberAdministrationsImpl;
 import com.azure.communication.administration.models.AcquiredPhoneNumber;
-<<<<<<< HEAD
-import com.azure.communication.administration.models.PhoneNumberSearchRequest;
-import com.azure.communication.common.PhoneNumber;
-=======
 import com.azure.communication.administration.models.AreaCodes;
 import com.azure.communication.administration.models.CreateReservationOptions;
 import com.azure.communication.administration.models.CreateReservationResponse;
@@ -31,18 +29,30 @@
 import com.azure.communication.administration.models.PhoneNumberReservation;
 import com.azure.communication.administration.models.UpdatePhoneNumberCapabilitiesResponse;
 import com.azure.communication.common.PhoneNumberIdentifier;
->>>>>>> 4fcc2094
 import com.azure.core.annotation.ReturnType;
 import com.azure.core.annotation.ServiceClient;
 import com.azure.core.annotation.ServiceMethod;
 import com.azure.core.http.rest.PagedFlux;
+import com.azure.core.http.rest.Response;
 import com.azure.core.util.Context;
+import com.azure.core.util.FluxUtil;
 import com.azure.core.util.logging.ClientLogger;
+import com.azure.core.util.polling.LongRunningOperationStatus;
+import com.azure.core.util.polling.PollResponse;
 import com.azure.core.util.polling.PollerFlux;
+import com.azure.core.util.polling.PollingContext;
+import reactor.core.publisher.Mono;
 
 import java.time.Duration;
+import java.util.HashMap;
 import java.util.List;
-
+import java.util.Map;
+import java.util.Objects;
+import java.util.function.BiFunction;
+import java.util.function.Function;
+import java.util.stream.Collectors;
+
+import static com.azure.core.util.FluxUtil.monoError;
 import static com.azure.core.util.FluxUtil.pagedFluxError;
 
 /**
@@ -51,26 +61,24 @@
 @ServiceClient(builder = PhoneNumberClientBuilder.class, isAsync = true)
 public final class PhoneNumberAsyncClient {
     private final ClientLogger logger = new ClientLogger(PhoneNumberAsyncClient.class);
-    private final PhoneNumbersImpl phoneNumbers;
+    private final PhoneNumberAdministrationsImpl phoneNumberAdministrations;
     private final Duration defaultPollInterval = Duration.ofSeconds(1);
 
     PhoneNumberAsyncClient(PhoneNumberAdminClientImpl phoneNumberAdminClient) {
-        this.phoneNumbers = phoneNumberAdminClient.getPhoneNumbers();
-    }
-
+        this.phoneNumberAdministrations = phoneNumberAdminClient.getPhoneNumberAdministrations();
+    }
+
+    /**
+     * Gets the list of the acquired phone numbers.
+     *
+     * @param locale A language-locale pairing which will be used to localise the names of countries.
+     * @return A {@link PagedFlux} of {@link AcquiredPhoneNumber} instances representing acquired telephone numbers.
+     */
     @ServiceMethod(returns = ReturnType.COLLECTION)
-    public PagedFlux<AcquiredPhoneNumber> listPhoneNumbers(String locale) {
-        return listPhoneNumbers(locale, null);
-    }
-
-<<<<<<< HEAD
-    PagedFlux<AcquiredPhoneNumber> listPhoneNumbers(String locale, Context context) {
-
-            return null;
-    }
-
-    public void updatePhoneNumber(){
-=======
+    public PagedFlux<AcquiredPhoneNumber> listAllPhoneNumbers(String locale) {
+        return listAllPhoneNumbers(locale, null);
+    }
+
     PagedFlux<AcquiredPhoneNumber> listAllPhoneNumbers(String locale, Context context) {
         try {
             if (context == null) {
@@ -216,15 +224,26 @@
             }
             UpdateNumberCapabilitiesRequest updateNumberCapabilitiesRequest = new UpdateNumberCapabilitiesRequest();
             updateNumberCapabilitiesRequest.setPhoneNumberCapabilitiesUpdate(capabilitiesMap);
->>>>>>> 4fcc2094
-
-    }
-
+
+            if (context == null) {
+                return phoneNumberAdministrations.updateCapabilitiesWithResponseAsync(
+                    updateNumberCapabilitiesRequest);
+            } else {
+                return phoneNumberAdministrations.updateCapabilitiesWithResponseAsync(
+                    updateNumberCapabilitiesRequest, context);
+            }
+        } catch (RuntimeException ex) {
+            return monoError(logger, ex);
+        }
+    }
+
+    /**
+     * Gets a list of supported countries.
+     *
+     * @param locale A language-locale pairing which will be used to localise the names of countries.
+     * @return A {@link PagedFlux} of {@link PhoneNumberCountry} instances representing supported countries.
+     */
     @ServiceMethod(returns = ReturnType.COLLECTION)
-<<<<<<< HEAD
-    public PollerFlux<Void, Void> beginPurchasePhoneNumbers(String reservationId, Duration pollInterval) {
-        return null;
-=======
     public PagedFlux<PhoneNumberCountry> listAllSupportedCountries(String locale) {
         return listAllSupportedCountries(locale, null);
     }
@@ -364,22 +383,67 @@
         } catch (RuntimeException ex) {
             return monoError(logger, ex);
         }
->>>>>>> 4fcc2094
-    }
-
+    }
+
+    /**
+     * Gets a list of phone plan groups for the given country.
+     *
+     * @param countryCode The ISO 3166-2 country code.
+     * @param locale A language-locale pairing which will be used to localise the names of countries.
+     * @param includeRateInformation Flag to indicate if rate information should be returned.
+     * @return A {@link PagedFlux} of {@link PhonePlanGroup} instances representing phone plan groups
+     */
     @ServiceMethod(returns = ReturnType.COLLECTION)
-    public PollerFlux<Void, Void> beginReleasePhoneNumber( Duration pollInterval) {
-        return null;
-    }
-
+    public PagedFlux<PhonePlanGroup> listPhonePlanGroups(
+        String countryCode, String locale, Boolean includeRateInformation) {
+        return listPhonePlanGroups(countryCode, locale, includeRateInformation, null);
+    }
+
+    PagedFlux<PhonePlanGroup> listPhonePlanGroups(
+        String countryCode, String locale, Boolean includeRateInformation, Context context) {
+        try {
+            Objects.requireNonNull(countryCode, "'countryCode' cannot be null.");
+            if (context == null) {
+                return phoneNumberAdministrations.getPhonePlanGroupsAsync(
+                    countryCode, locale, includeRateInformation, null, null);
+            } else {
+                return phoneNumberAdministrations.getPhonePlanGroupsAsync(
+                    countryCode, locale, includeRateInformation, null, null, context);
+            }
+        } catch (RuntimeException ex) {
+            return pagedFluxError(logger, ex);
+        }
+    }
+
+    /**
+     * Gets a list of phone plans for a phone plan group
+     *
+     * @param countryCode The ISO 3166-2 country code.
+     * @param phonePlanGroupId ID of the Phone Plan Group
+     * @param locale A language-locale pairing which will be used to localise the names of countries.
+     * @return A {@link PagedFlux} of {@link PhonePlan} instances representing phone plans
+     */
     @ServiceMethod(returns = ReturnType.COLLECTION)
-    public PollerFlux<PhoneNumberSearchRequest, PhoneNumberSearchRequest> beginSearchAvailablePhoneNumbers(
-        Duration pollInterval){
-        return null;
-    }
-
-<<<<<<< HEAD
-=======
+    public PagedFlux<PhonePlan> listPhonePlans(String countryCode, String phonePlanGroupId, String locale) {
+        return listPhonePlans(countryCode, phonePlanGroupId, locale, null);
+    }
+
+    PagedFlux<PhonePlan> listPhonePlans(String countryCode, String phonePlanGroupId, String locale, Context context) {
+        try {
+            Objects.requireNonNull(countryCode, "'countryCode' cannot be null.");
+            Objects.requireNonNull(phonePlanGroupId, "'phonePlanGroupId' cannot be null.");
+            if (context == null) {
+                return phoneNumberAdministrations.getPhonePlansAsync(
+                    countryCode, phonePlanGroupId, locale, null, null);
+            } else {
+                return phoneNumberAdministrations.getPhonePlansAsync(
+                    countryCode, phonePlanGroupId, locale, null, null, context);
+            }
+        } catch (RuntimeException ex) {
+            return pagedFluxError(logger, ex);
+        }
+    }
+
     /**
      * Gets the location options for a phone plan.
      *
@@ -516,16 +580,34 @@
      *
      * @return A {@link PagedFlux} of {@link PhoneNumberEntity} instances representing releases.
      */
->>>>>>> 4fcc2094
     @ServiceMethod(returns = ReturnType.COLLECTION)
-    public PollerFlux<AcquiredPhoneNumber, AcquiredPhoneNumber> beginUpdatePhoneNumberCapabilities(
-        Duration pollInterval){
-        return null;
-    }
-
-
-<<<<<<< HEAD
-=======
+    public PagedFlux<PhoneNumberEntity> listAllReleases() {
+        return listAllReleases(null);
+    }
+
+    PagedFlux<PhoneNumberEntity> listAllReleases(Context context) {
+        try {
+            if (context == null) {
+                return phoneNumberAdministrations.getAllReleasesAsync(null, null);
+            } else {
+                return phoneNumberAdministrations.getAllReleasesAsync(null, null, context);
+            }
+        } catch (RuntimeException ex) {
+            return pagedFluxError(logger, ex);
+        }
+    }
+
+    /**
+     * Gets a reservation by ID.
+     *
+     * @param reservationId ID of the reservation
+     * @return A {@link Mono} containing a {@link PhoneNumberReservation} representing the reservation.
+     */
+    @ServiceMethod(returns = ReturnType.SINGLE)
+    public Mono<PhoneNumberReservation> getReservationById(String reservationId) {
+        return getReservationByIdWithResponse(reservationId).flatMap(FluxUtil::toMono);
+    }
+
     /**
      * Gets a reservation by ID.
      *
@@ -880,5 +962,4 @@
             return Mono.just(pollingContext.getLatestResponse().getValue());
         };
     }
->>>>>>> 4fcc2094
 }