// Copyright (c) Microsoft Corporation. All rights reserved.
// Licensed under the MIT License.
package com.azure.communication.administration;

import com.azure.communication.administration.implementation.PhoneNumberAdminClientImpl;
import com.azure.communication.administration.implementation.PhoneNumberAdministrationsImpl;
import com.azure.communication.administration.models.AcquiredPhoneNumber;
import com.azure.communication.administration.models.AreaCodes;
import com.azure.communication.administration.models.CreateSearchOptions;
import com.azure.communication.administration.models.CreateSearchResponse;
import com.azure.communication.administration.models.LocationOptionsQueries;
import com.azure.communication.administration.models.LocationOptionsQuery;
import com.azure.communication.administration.models.LocationOptionsResponse;
import com.azure.communication.administration.models.NumberConfigurationPhoneNumber;
import com.azure.communication.administration.models.NumberConfigurationResponse;
import com.azure.communication.administration.models.NumberUpdateCapabilities;
import com.azure.communication.administration.models.PhoneNumberCountry;
import com.azure.communication.administration.models.PhoneNumberEntity;
import com.azure.communication.administration.models.PhoneNumberRelease;
import com.azure.communication.administration.models.PhonePlan;
import com.azure.communication.administration.models.PhonePlanGroup;
import com.azure.communication.administration.models.PstnConfiguration;
import com.azure.communication.administration.models.ReleaseRequest;
import com.azure.communication.administration.models.ReleaseResponse;
import com.azure.communication.administration.models.ReleaseStatus;
import com.azure.communication.administration.models.UpdateNumberCapabilitiesResponse;
import com.azure.communication.administration.models.NumberConfiguration;
import com.azure.communication.administration.models.PhoneNumberSearch;
import com.azure.communication.administration.models.SearchStatus;
import com.azure.communication.administration.models.UpdateNumberCapabilitiesRequest;
import com.azure.communication.administration.models.UpdatePhoneNumberCapabilitiesResponse;
import com.azure.communication.common.PhoneNumber;
import com.azure.core.annotation.ReturnType;
import com.azure.core.annotation.ServiceClient;
import com.azure.core.annotation.ServiceMethod;
import com.azure.core.http.rest.PagedFlux;
import com.azure.core.http.rest.Response;
import com.azure.core.util.Context;
import com.azure.core.util.FluxUtil;
import com.azure.core.util.logging.ClientLogger;
import com.azure.core.util.polling.LongRunningOperationStatus;
import com.azure.core.util.polling.PollResponse;
import com.azure.core.util.polling.PollerFlux;
import com.azure.core.util.polling.PollingContext;
import reactor.core.publisher.Mono;

import java.time.Duration;
import java.util.HashMap;
import java.util.List;
import java.util.Map;
import java.util.Objects;
import java.util.function.BiFunction;
import java.util.function.Function;
import java.util.stream.Collectors;

import static com.azure.core.util.FluxUtil.monoError;
import static com.azure.core.util.FluxUtil.pagedFluxError;

/**
 * Asynchronous client for Communication service phone number operations
 */
@ServiceClient(builder = PhoneNumberClientBuilder.class, isAsync = true)
public final class PhoneNumberAsyncClient {
    private final ClientLogger logger = new ClientLogger(PhoneNumberAsyncClient.class);
    private final PhoneNumberAdministrationsImpl phoneNumberAdministrations;
    private final Duration defaultPollInterval = Duration.ofSeconds(1);

    PhoneNumberAsyncClient(PhoneNumberAdminClientImpl phoneNumberAdminClient) {
        this.phoneNumberAdministrations = phoneNumberAdminClient.getPhoneNumberAdministrations();
    }

    /**
     * Gets the list of the acquired phone numbers.
     *
     * @param locale A language-locale pairing which will be used to localise the names of countries.
     * @return A {@link PagedFlux} of {@link AcquiredPhoneNumber} instances representing acquired telephone numbers.
     */
    @ServiceMethod(returns = ReturnType.COLLECTION)
    public PagedFlux<AcquiredPhoneNumber> listAllPhoneNumbers(String locale) {
        return listAllPhoneNumbers(locale, null);
    }

    PagedFlux<AcquiredPhoneNumber> listAllPhoneNumbers(String locale, Context context) {
        try {
            if (context == null) {
                return phoneNumberAdministrations.getAllPhoneNumbersAsync(locale, null, null);
            } else {
                return phoneNumberAdministrations.getAllPhoneNumbersAsync(locale, null, null, context);
            }
        } catch (RuntimeException ex) {
            return pagedFluxError(logger, ex);
        }
    }

    /**
     * Gets a list of the supported area codes.
     *
     * @param locationType The type of location information required by the plan.
     * @param countryCode The ISO 3166-2 country code.
     * @param phonePlanId The plan id from which to search area codes.
     * @param locationOptions A {@link List} of {@link LocationOptionsQuery} for querying the area codes.
     * @return A {@link Mono} containing a {@link AreaCodes} representing area codes.
     */
    @ServiceMethod(returns = ReturnType.SINGLE)
    public Mono<AreaCodes> getAllAreaCodes(
        String locationType, String countryCode, String phonePlanId, List<LocationOptionsQuery> locationOptions) {
        return getAllAreaCodesWithResponse(locationType, countryCode, phonePlanId, locationOptions)
            .flatMap(FluxUtil::toMono);
    }

    /**
     * Gets a list of the supported area codes.
     *
     * @param locationType The type of location information required by the plan.
     * @param countryCode The ISO 3166-2 country code.
     * @param phonePlanId The plan id from which to search area codes.
     * @param locationOptions A {@link List} of {@link LocationOptionsQuery} for querying the area codes.
     * @return A {@link Mono} containing a {@link Response} whose {@link Response#getValue()} value returns
     * a {@link AreaCodes} representing area codes.
     */
    @ServiceMethod(returns = ReturnType.SINGLE)
    public Mono<Response<AreaCodes>> getAllAreaCodesWithResponse(
        String locationType, String countryCode, String phonePlanId, List<LocationOptionsQuery> locationOptions) {
        return getAllAreaCodesWithResponse(locationType, countryCode, phonePlanId, locationOptions, null);
    }

    Mono<Response<AreaCodes>> getAllAreaCodesWithResponse(
        String locationType, String countryCode, String phonePlanId, List<LocationOptionsQuery> locationOptions,
        Context context) {
        try {
            if (locationOptions == null) {
                Mono.error(new NullPointerException("'locationType' cannot be null."));
            }
            if (countryCode == null) {
                Mono.error(new NullPointerException("'countryCode' cannot be null."));
            }
            if (phonePlanId == null) {
                Mono.error(new NullPointerException("'phonePlanId' cannot be null."));
            }

            LocationOptionsQueries locationOptionsQueries = new LocationOptionsQueries();
            locationOptionsQueries.setLocationOptions(locationOptions);


            if (context == null) {
                return phoneNumberAdministrations.getAllAreaCodesWithResponseAsync(
                    locationType, countryCode, phonePlanId, locationOptionsQueries);
            } else {
                return phoneNumberAdministrations.getAllAreaCodesWithResponseAsync(
                    locationType, countryCode, phonePlanId, locationOptionsQueries, context);
            }
        } catch (RuntimeException ex) {
            return monoError(logger, ex);
        }
    }

    /**
     * Gets the information for a phone number capabilities update
     *
     * @param capabilitiesId ID of the capabilities update.
     * @return A {@link Mono} containing
     * a {@link UpdatePhoneNumberCapabilitiesResponse} representing the capabilities update.
     */
    @ServiceMethod(returns = ReturnType.SINGLE)
    public Mono<UpdatePhoneNumberCapabilitiesResponse> getCapabilitiesUpdate(String capabilitiesId) {
        return getCapabilitiesUpdateWithResponse(capabilitiesId).flatMap(FluxUtil::toMono);
    }

    /**
     * Gets the information for a phone number capabilities update
     *
     * @param capabilitiesId ID of the capabilities update.
     * @return A {@link Mono} containing a {@link Response} whose {@link Response#getValue()} value returns
     * a {@link UpdatePhoneNumberCapabilitiesResponse} representing the capabilities update.
     */
    @ServiceMethod(returns = ReturnType.SINGLE)
    public Mono<Response<UpdatePhoneNumberCapabilitiesResponse>> getCapabilitiesUpdateWithResponse(
        String capabilitiesId) {
        return getCapabilitiesUpdateWithResponse(capabilitiesId, null);
    }

    Mono<Response<UpdatePhoneNumberCapabilitiesResponse>> getCapabilitiesUpdateWithResponse(
        String capabilitiesId, Context context) {
        try {
            Objects.requireNonNull(capabilitiesId, "'capabilitiesId' cannot be null.");
            if (context == null) {
                return phoneNumberAdministrations.getCapabilitiesUpdateWithResponseAsync(capabilitiesId);
            } else {
                return phoneNumberAdministrations.getCapabilitiesUpdateWithResponseAsync(capabilitiesId, context);
            }
        } catch (RuntimeException ex) {
            return monoError(logger, ex);
        }
    }

    /**
     * Adds or removes phone number capabilities.
     *
     * @param phoneNumberCapabilitiesUpdate {@link Map} with the updates to perform
     * @return A {@link Mono} containing
     * a {@link UpdatePhoneNumberCapabilitiesResponse} representing the capabilities update.
     */
    @ServiceMethod(returns = ReturnType.SINGLE)
    public Mono<UpdateNumberCapabilitiesResponse> updateCapabilities(
        Map<PhoneNumber, NumberUpdateCapabilities> phoneNumberCapabilitiesUpdate) {
        return updateCapabilitiesWithResponse(phoneNumberCapabilitiesUpdate).flatMap(FluxUtil::toMono);
    }

    /**
     * Adds or removes phone number capabilities.
     *
     * @param phoneNumberCapabilitiesUpdate {@link Map} with the updates to perform
     * @return A {@link Mono} containing a {@link Response} whose {@link Response#getValue()} value returns
     * a {@link UpdatePhoneNumberCapabilitiesResponse} representing the capabilities update.
     */
    @ServiceMethod(returns = ReturnType.SINGLE)
    public Mono<Response<UpdateNumberCapabilitiesResponse>> updateCapabilitiesWithResponse(
        Map<PhoneNumber, NumberUpdateCapabilities> phoneNumberCapabilitiesUpdate) {
        return updateCapabilitiesWithResponse(phoneNumberCapabilitiesUpdate, null);
    }

    Mono<Response<UpdateNumberCapabilitiesResponse>> updateCapabilitiesWithResponse(
        Map<PhoneNumber, NumberUpdateCapabilities> phoneNumberCapabilitiesUpdate, Context context) {
        try {
            Objects.requireNonNull(phoneNumberCapabilitiesUpdate, "'phoneNumberCapabilitiesUpdate' cannot be null.");

            Map<String, NumberUpdateCapabilities> capabilitiesMap = new HashMap<>();
            for (Map.Entry<PhoneNumber, NumberUpdateCapabilities> entry : phoneNumberCapabilitiesUpdate.entrySet()) {
                capabilitiesMap.put(entry.getKey().getValue(), entry.getValue());
            }

            UpdateNumberCapabilitiesRequest updateNumberCapabilitiesRequest = new UpdateNumberCapabilitiesRequest();
            updateNumberCapabilitiesRequest.setPhoneNumberCapabilitiesUpdate(capabilitiesMap);


            if (context == null) {
                return phoneNumberAdministrations.updateCapabilitiesWithResponseAsync(
                    updateNumberCapabilitiesRequest);
            } else {
                return phoneNumberAdministrations.updateCapabilitiesWithResponseAsync(
                    updateNumberCapabilitiesRequest, context);
            }
        } catch (RuntimeException ex) {
            return monoError(logger, ex);
        }
    }

    /**
     * Gets a list of supported countries.
     *
     * @param locale A language-locale pairing which will be used to localise the names of countries.
     * @return A {@link PagedFlux} of {@link PhoneNumberCountry} instances representing supported countries.
     */
    @ServiceMethod(returns = ReturnType.COLLECTION)
    public PagedFlux<PhoneNumberCountry> listAllSupportedCountries(String locale) {
        return listAllSupportedCountries(locale, null);
    }

    PagedFlux<PhoneNumberCountry> listAllSupportedCountries(String locale, Context context) {
        try {
            if (context == null) {
                return phoneNumberAdministrations.getAllSupportedCountriesAsync(locale, null, null);
            } else {
                return phoneNumberAdministrations.getAllSupportedCountriesAsync(locale, null, null, context);
            }
        } catch (RuntimeException ex) {
            return pagedFluxError(logger, ex);
        }
    }

    /**
     * Gets the configuration of a given phone number.
     *
     * @param phoneNumber A {@link PhoneNumber} representing the phone number.
     * @return A {@link Mono} containing a {@link NumberConfigurationResponse} representing the configuration.
     */
    @ServiceMethod(returns = ReturnType.SINGLE)
    public Mono<NumberConfigurationResponse> getNumberConfiguration(PhoneNumber phoneNumber) {
        return getNumberConfigurationWithResponse(phoneNumber).flatMap(FluxUtil::toMono);
    }

    /**
     * Gets the configuration of a given phone number.
     *
     * @param phoneNumber A {@link PhoneNumber} representing the phone number.
     * @return A {@link Mono} containing a {@link Response} whose {@link Response#getValue()} value returns
     * a {@link NumberConfigurationResponse} representing the configuration.
     */
    @ServiceMethod(returns = ReturnType.SINGLE)
    public Mono<Response<NumberConfigurationResponse>> getNumberConfigurationWithResponse(PhoneNumber phoneNumber) {
        return getNumberConfigurationWithResponse(phoneNumber, null);
    }

    Mono<Response<NumberConfigurationResponse>> getNumberConfigurationWithResponse(
        PhoneNumber phoneNumber, Context context) {
        try {
            Objects.requireNonNull(phoneNumber, "'phoneNumber' cannot be null.");

            NumberConfigurationPhoneNumber configurationPhoneNumber = new NumberConfigurationPhoneNumber();
            configurationPhoneNumber.setPhoneNumber(phoneNumber.getValue());

            if (context == null) {
                return phoneNumberAdministrations.getNumberConfigurationWithResponseAsync(
                    configurationPhoneNumber);
            } else {
                return phoneNumberAdministrations.getNumberConfigurationWithResponseAsync(
                    configurationPhoneNumber, context);
            }
        } catch (RuntimeException ex) {
            return monoError(logger, ex);
        }
    }

    /**
     * Associates a phone number with a PSTN Configuration.
     *
     * @param phoneNumber A {@link PhoneNumber} representing the phone number.
     * @param pstnConfiguration A {@link PstnConfiguration} containing the pstn number configuration options.
     * @return A {@link Mono} for the asynchronous return
     */
    @ServiceMethod(returns = ReturnType.SINGLE)
    public Mono<Void> configureNumber(PhoneNumber phoneNumber, PstnConfiguration pstnConfiguration) {
        return configureNumberWithResponse(phoneNumber, pstnConfiguration).flatMap(FluxUtil::toMono);
    }

    /**
     * Associates a phone number with a PSTN Configuration.
     *
     * @param phoneNumber A {@link PhoneNumber} representing the phone number.
     * @param pstnConfiguration A {@link PstnConfiguration} containing the pstn number configuration options.
     * @return A {@link Mono} containing a {@link Response} for the operation.
     */
    @ServiceMethod(returns = ReturnType.SINGLE)
    public Mono<Response<Void>> configureNumberWithResponse(
        PhoneNumber phoneNumber, PstnConfiguration pstnConfiguration) {
        return configureNumberWithResponse(phoneNumber, pstnConfiguration, null);
    }

    Mono<Response<Void>> configureNumberWithResponse(
        PhoneNumber phoneNumber, PstnConfiguration pstnConfiguration, Context context) {
        try {
            Objects.requireNonNull(phoneNumber, "'phoneNumber' cannot be null.");
            Objects.requireNonNull(pstnConfiguration, "'pstnConfiguration' cannot be null.");

            NumberConfiguration numberConfiguration = new NumberConfiguration();
            numberConfiguration.setPhoneNumber(phoneNumber.getValue()).setPstnConfiguration(pstnConfiguration);


            if (context == null) {
                return phoneNumberAdministrations.configureNumberWithResponseAsync(numberConfiguration);
            } else {
                return phoneNumberAdministrations.configureNumberWithResponseAsync(numberConfiguration, context);
            }
        } catch (RuntimeException ex) {
            return monoError(logger, ex);
        }
    }

    /**
     * Removes the PSTN Configuration from a phone number.
     *
     * @param phoneNumber A {@link PhoneNumber} representing the phone number.
     * @return A {@link Mono} for the asynchronous return
     */
    @ServiceMethod(returns = ReturnType.SINGLE)
    public Mono<Void> unconfigureNumber(PhoneNumber phoneNumber) {
        return unconfigureNumberWithResponse(phoneNumber).flatMap(FluxUtil::toMono);
    }

    /**
     * Removes the PSTN Configuration from a phone number.
     *
     * @param phoneNumber A {@link PhoneNumber} representing the phone number.
     * @return A {@link Mono} containing a {@link Response} for the operation.
     */
    @ServiceMethod(returns = ReturnType.SINGLE)
    public Mono<Response<Void>> unconfigureNumberWithResponse(PhoneNumber phoneNumber) {
        return unconfigureNumberWithResponse(phoneNumber, null);
    }

    Mono<Response<Void>> unconfigureNumberWithResponse(PhoneNumber phoneNumber, Context context) {
        try {
            Objects.requireNonNull(phoneNumber, "'phoneNumber' cannot be null.");
            NumberConfigurationPhoneNumber configurationPhoneNumber = new NumberConfigurationPhoneNumber();
            configurationPhoneNumber.setPhoneNumber(phoneNumber.getValue());
            if (context == null) {
                return phoneNumberAdministrations.unconfigureNumberWithResponseAsync(configurationPhoneNumber);
            } else {
                return phoneNumberAdministrations.unconfigureNumberWithResponseAsync(configurationPhoneNumber, context);
            }
        } catch (RuntimeException ex) {
            return monoError(logger, ex);
        }
    }

    /**
     * Gets a list of phone plan groups for the given country.
     *
     * @param countryCode The ISO 3166-2 country code.
     * @param locale A language-locale pairing which will be used to localise the names of countries.
     * @param includeRateInformation Flag to indicate if rate information should be returned.
     * @return A {@link PagedFlux} of {@link PhonePlanGroup} instances representing phone plan groups
     */
    @ServiceMethod(returns = ReturnType.COLLECTION)
    public PagedFlux<PhonePlanGroup> listPhonePlanGroups(
        String countryCode, String locale, Boolean includeRateInformation) {
        return listPhonePlanGroups(countryCode, locale, includeRateInformation, null);
    }

    PagedFlux<PhonePlanGroup> listPhonePlanGroups(
        String countryCode, String locale, Boolean includeRateInformation, Context context) {
        try {
            Objects.requireNonNull(countryCode, "'countryCode' cannot be null.");
            if (context == null) {
                return phoneNumberAdministrations.getPhonePlanGroupsAsync(
                    countryCode, locale, includeRateInformation, null, null);
            } else {
                return phoneNumberAdministrations.getPhonePlanGroupsAsync(
                    countryCode, locale, includeRateInformation, null, null, context);
            }
        } catch (RuntimeException ex) {
            return pagedFluxError(logger, ex);
        }
    }

    /**
     * Gets a list of phone plans for a phone plan group
     *
     * @param countryCode The ISO 3166-2 country code.
     * @param phonePlanGroupId ID of the Phone Plan Group
     * @param locale A language-locale pairing which will be used to localise the names of countries.
     * @return A {@link PagedFlux} of {@link PhonePlan} instances representing phone plans
     */
    @ServiceMethod(returns = ReturnType.COLLECTION)
    public PagedFlux<PhonePlan> listPhonePlans(String countryCode, String phonePlanGroupId, String locale) {
        return listPhonePlans(countryCode, phonePlanGroupId, locale, null);
    }

    PagedFlux<PhonePlan> listPhonePlans(String countryCode, String phonePlanGroupId, String locale, Context context) {

        try {
            Objects.requireNonNull(countryCode, "'countryCode' cannot be null.");
            Objects.requireNonNull(phonePlanGroupId, "'phonePlanGroupId' cannot be null.");
            if (context == null) {
                return phoneNumberAdministrations.getPhonePlansAsync(
                    countryCode, phonePlanGroupId, locale, null, null);
            } else {
                return phoneNumberAdministrations.getPhonePlansAsync(
                    countryCode, phonePlanGroupId, locale, null, null, context);
            }
        } catch (RuntimeException ex) {
            return pagedFluxError(logger, ex);
        }
    }

    /**
     * Gets the location options for a phone plan.
     *
     * @param countryCode The ISO 3166-2 country code.
     * @param phonePlanGroupId ID of the Phone Plan Group
     * @param phonePlanId ID of the Phone Plan
     * @param locale A language-locale pairing which will be used to localise the names of countries.
     * @return A {@link Mono} containing a {@link LocationOptionsResponse} representing the location options
     */
    @ServiceMethod(returns = ReturnType.SINGLE)
    public Mono<LocationOptionsResponse> getPhonePlanLocationOptions(
        String countryCode, String phonePlanGroupId, String phonePlanId, String locale) {
        return getPhonePlanLocationOptionsWithResponse(countryCode, phonePlanGroupId, phonePlanId, locale)
            .flatMap(FluxUtil::toMono);
    }

    /**
     * Gets the location options for a phone plan.
     *
     * @param countryCode The ISO 3166-2 country code.
     * @param phonePlanGroupId ID of the Phone Plan Group
     * @param phonePlanId ID of the Phone Plan
     * @param locale A language-locale pairing which will be used to localise the names of countries.
     * @return A {@link Mono} containing a {@link Response} whose {@link Response#getValue()} value returns
     * a {@link LocationOptionsResponse} representing the location options
     */
    @ServiceMethod(returns = ReturnType.SINGLE)
    public Mono<Response<LocationOptionsResponse>> getPhonePlanLocationOptionsWithResponse(
        String countryCode, String phonePlanGroupId, String phonePlanId, String locale) {
        return getPhonePlanLocationOptionsWithResponse(
            countryCode, phonePlanGroupId, phonePlanId, locale, null);
    }

    Mono<Response<LocationOptionsResponse>> getPhonePlanLocationOptionsWithResponse(
        String countryCode, String phonePlanGroupId, String phonePlanId, String locale, Context context) {
        try {
            Objects.requireNonNull(countryCode, "'countryCode' cannot be null.");
            Objects.requireNonNull(phonePlanGroupId, "'phonePlanGroupId' cannot be null.");
            Objects.requireNonNull(phonePlanId, "'phonePlanId' cannot be null.");
            if (context == null) {
                return phoneNumberAdministrations.getPhonePlanLocationOptionsWithResponseAsync(
                    countryCode, phonePlanGroupId, phonePlanId, locale);
            } else {
                return phoneNumberAdministrations.getPhonePlanLocationOptionsWithResponseAsync(
                    countryCode, phonePlanGroupId, phonePlanId, locale, context);
            }
        } catch (RuntimeException ex) {
            return monoError(logger, ex);
        }
    }

    /**
     * Gets a release by ID.
     *
     * @param releaseId ID of the Release
     * @return A {@link Mono} containing a {@link PhoneNumberRelease} representing the release.
     */
    @ServiceMethod(returns = ReturnType.SINGLE)
    public Mono<PhoneNumberRelease> getReleaseById(String releaseId) {
        return getReleaseByIdWithResponse(releaseId).flatMap(FluxUtil::toMono);
    }

    /**
     * Gets a release by ID.
     *
     * @param releaseId ID of the Release
     * @return A {@link Mono} containing a {@link Response} whose {@link Response#getValue()} value returns
     * a {@link PhoneNumberRelease} representing the release.
     */
    @ServiceMethod(returns = ReturnType.SINGLE)
    public Mono<Response<PhoneNumberRelease>> getReleaseByIdWithResponse(String releaseId) {
        return getReleaseByIdWithResponse(releaseId, null);
    }

    Mono<Response<PhoneNumberRelease>> getReleaseByIdWithResponse(String releaseId, Context context) {


        try {
            Objects.requireNonNull(releaseId, "'releaseId' cannot be null.");
            if (context == null) {
                return phoneNumberAdministrations.getReleaseByIdWithResponseAsync(releaseId);
            } else {
                return phoneNumberAdministrations.getReleaseByIdWithResponseAsync(releaseId, context);
            }
        } catch (RuntimeException ex) {
            return monoError(logger, ex);
        }
    }

    /**
     * Creates a release for the given phone numbers.
     *
     * @param phoneNumbers {@link List} of {@link PhoneNumber} objects with the phone numbers.
     * @return A {@link Mono} containing a {@link ReleaseResponse} representing the release.
     */
    private Mono<ReleaseResponse> releasePhoneNumbers(List<PhoneNumber> phoneNumbers) {
        return releasePhoneNumbersWithResponse(phoneNumbers).flatMap(FluxUtil::toMono);
    }

    /**
     * Creates a release for the given phone numbers.
     *
     * @param phoneNumbers {@link List} of {@link PhoneNumber} objects with the phone numbers.
     * @return A {@link Mono} containing a {@link Response} whose {@link Response#getValue()} value returns
     * a {@link ReleaseResponse} representing the release.
     */
    private Mono<Response<ReleaseResponse>> releasePhoneNumbersWithResponse(List<PhoneNumber> phoneNumbers) {
        return releasePhoneNumbersWithResponse(phoneNumbers, null);
    }

<<<<<<< HEAD
    Mono<Response<ReleaseResponse>> releasePhoneNumbersWithResponse(List<PhoneNumber> phoneNumbers, Context context) {
=======
    private Mono<Response<ReleaseResponse>> releasePhoneNumbersWithResponse(
        List<PhoneNumber> phoneNumbers, Context context) {
        Objects.requireNonNull(phoneNumbers, "'phoneNumbers' cannot be null.");
>>>>>>> 7cea25fa


        try {
            Objects.requireNonNull(phoneNumbers, "'phoneNumbers' cannot be null.");

            List<String> phoneNumberStrings =
                phoneNumbers.stream().map(PhoneNumber::getValue).collect(Collectors.toList());
            ReleaseRequest releaseRequest = new ReleaseRequest();
            releaseRequest.setPhoneNumbers(phoneNumberStrings);
            if (context == null) {
                return phoneNumberAdministrations.releasePhoneNumbersWithResponseAsync(releaseRequest);
            } else {
                return phoneNumberAdministrations.releasePhoneNumbersWithResponseAsync(releaseRequest, context);
            }
        } catch (RuntimeException ex) {
            return monoError(logger, ex);
        }
    }

    /**
     * Gets the list of all releases
     *
     * @return A {@link PagedFlux} of {@link PhoneNumberEntity} instances representing releases.
     */
    @ServiceMethod(returns = ReturnType.COLLECTION)
    public PagedFlux<PhoneNumberEntity> listAllReleases() {
        return listAllReleases(null);
    }

    PagedFlux<PhoneNumberEntity> listAllReleases(Context context) {
        try {
            if (context == null) {
                return phoneNumberAdministrations.getAllReleasesAsync(null, null);
            } else {
                return phoneNumberAdministrations.getAllReleasesAsync(null, null, context);
            }
        } catch (RuntimeException ex) {
            return pagedFluxError(logger, ex);
        }
    }

    /**
     * Gets a search by ID.
     *
     * @param searchId ID of the search
     * @return A {@link Mono} containing a {@link PhoneNumberSearch} representing the search.
     */
    @ServiceMethod(returns = ReturnType.SINGLE)
    public Mono<PhoneNumberSearch> getSearchById(String searchId) {
        return getSearchByIdWithResponse(searchId).flatMap(FluxUtil::toMono);
    }

    /**
     * Gets a search by ID.
     *
     * @param searchId ID of the search
     * @return A {@link Mono} containing a {@link Response} whose {@link Response#getValue()} value returns
     * a {@link PhoneNumberSearch} representing the search.
     */
    @ServiceMethod(returns = ReturnType.SINGLE)
    public Mono<Response<PhoneNumberSearch>> getSearchByIdWithResponse(String searchId) {
        return getSearchByIdWithResponse(searchId, null);
    }

    Mono<Response<PhoneNumberSearch>> getSearchByIdWithResponse(String searchId, Context context) {

        try {
            Objects.requireNonNull(searchId, "'searchId' cannot be null.");
            if (context == null) {
                return phoneNumberAdministrations.getSearchByIdWithResponseAsync(searchId);
            } else {
                return phoneNumberAdministrations.getSearchByIdWithResponseAsync(searchId, context);
            }
        } catch (RuntimeException ex) {
            return monoError(logger, ex);
        }
    }

    /**
     * Create a phone number search.
     *
     * @param searchOptions A {@link CreateSearchOptions} with the search options
     * @return A {@link Mono} containing a {@link CreateSearchResponse} representing the search.
     */
    @ServiceMethod(returns = ReturnType.SINGLE)
    public Mono<CreateSearchResponse> createSearch(CreateSearchOptions searchOptions) {
        return createSearchWithResponse(searchOptions).flatMap(FluxUtil::toMono);
    }

    /**
     * Create a phone number search.
     *
     * @param searchOptions A {@link CreateSearchOptions} with the search options
     * @return A {@link Mono} containing a {@link Response} whose {@link Response#getValue()} value returns
     * a {@link CreateSearchResponse} representing the search.
     */
    @ServiceMethod(returns = ReturnType.SINGLE)
    public Mono<Response<CreateSearchResponse>> createSearchWithResponse(CreateSearchOptions searchOptions) {
        return createSearchWithResponse(searchOptions, null);
    }

    Mono<Response<CreateSearchResponse>> createSearchWithResponse(CreateSearchOptions searchOptions, Context context) {

        try {
            Objects.requireNonNull(searchOptions, "'searchOptions' cannot be null.");
            if (context == null) {
                return phoneNumberAdministrations.createSearchWithResponseAsync(searchOptions);
            } else {
                return phoneNumberAdministrations.createSearchWithResponseAsync(searchOptions, context);
            }
        } catch (RuntimeException ex) {
            return monoError(logger, ex);
        }
    }

    /**
     * Gets the list of all searches
     *
     * @return A {@link PagedFlux} of {@link PhoneNumberEntity} instances representing searches.
     */
    @ServiceMethod(returns = ReturnType.COLLECTION)
    public PagedFlux<PhoneNumberEntity> listAllSearches() {
        return listAllSearches(null);
    }

    PagedFlux<PhoneNumberEntity> listAllSearches(Context context) {
        try {
            if (context == null) {
                return phoneNumberAdministrations.getAllSearchesAsync(null, null);
            } else {
                return phoneNumberAdministrations.getAllSearchesAsync(null, null, context);
            }
        } catch (RuntimeException ex) {
            return pagedFluxError(logger, ex);
        }
    }

    /**
     * Cancels the search. This means existing numbers in the search will be made available.
     *
     * @param searchId ID of the search
     * @return A {@link Mono} for the asynchronous return
     */
    @ServiceMethod(returns = ReturnType.SINGLE)
    public Mono<Void> cancelSearch(String searchId) {
        return cancelSearchWithResponse(searchId).flatMap(FluxUtil::toMono);
    }

    /**
     * Cancels the search. This means existing numbers in the search will be made available.
     *
     * @param searchId ID of the search
     * @return A {@link Mono} containing a {@link Response} for the operation
     */
    @ServiceMethod(returns = ReturnType.SINGLE)
    public Mono<Response<Void>> cancelSearchWithResponse(String searchId) {
        return cancelSearchWithResponse(searchId, null);
    }

    Mono<Response<Void>> cancelSearchWithResponse(String searchId, Context context) {


        try {
            Objects.requireNonNull(searchId, "'searchId' cannot be null.");
            if (context == null) {
                return phoneNumberAdministrations.cancelSearchWithResponseAsync(searchId);
            } else {
                return phoneNumberAdministrations.cancelSearchWithResponseAsync(searchId, context);
            }
        } catch (RuntimeException ex) {
            return monoError(logger, ex);
        }
    }

    /**
     * Purchases the phone number search.
     *
     * @param searchId ID of the search
     * @return A {@link Mono} for the asynchronous return
     */
    private Mono<Void> purchaseSearch(String searchId) {
        return purchaseSearchWithResponse(searchId).flatMap(FluxUtil::toMono);
    }

    /**
     * Purchases the phone number search.
     *
     * @param searchId ID of the search
     * @return A {@link Mono} containing a {@link Response} for the operation
     */
    private Mono<Response<Void>> purchaseSearchWithResponse(String searchId) {
        return purchaseSearchWithResponse(searchId, null);
    }

<<<<<<< HEAD
    Mono<Response<Void>> purchaseSearchWithResponse(String searchId, Context context) {
=======
    private Mono<Response<Void>> purchaseSearchWithResponse(String searchId, Context context) {
        Objects.requireNonNull(searchId, "'searchId' cannot be null.");
>>>>>>> 7cea25fa

        try {
            Objects.requireNonNull(searchId, "'searchId' cannot be null.");
            if (context == null) {
                return phoneNumberAdministrations.purchaseSearchWithResponseAsync(searchId);
            } else {
                return phoneNumberAdministrations.purchaseSearchWithResponseAsync(searchId, context);
            }
        } catch (RuntimeException ex) {
            return monoError(logger, ex);
        }
    }

    /**
     * Initiates a search and returns a {@link PhoneNumberSearch} usable by other functions
     * This function returns a Long Running Operation poller that allows you to
     * wait indefinitely until the operation is complete.
     *
     * @param options A {@link CreateSearchOptions} with the search options
     * @param pollInterval The time our long running operation will keep on polling
     * until it gets a result from the server
     * @return A {@link PollerFlux} object with the search result
     */
    @ServiceMethod(returns = ReturnType.COLLECTION)
    public PollerFlux<PhoneNumberSearch, PhoneNumberSearch> beginCreateSearch(
        CreateSearchOptions options, Duration pollInterval) {
        Objects.requireNonNull(options, "'options' cannot be null.");

        if (pollInterval == null) {
            pollInterval = defaultPollInterval;
        }

        return new PollerFlux<PhoneNumberSearch, PhoneNumberSearch>(pollInterval,
            createSearchActivationOperation(options),
            createSearchPollOperation(),
            cancelSearchOperation(),
            createSearchFetchResultOperation());
    }

    private Function<PollingContext<PhoneNumberSearch>, Mono<PhoneNumberSearch>>
        createSearchActivationOperation(CreateSearchOptions options) {
        return (pollingContext) -> {
            Mono<PhoneNumberSearch> response = createSearch(options).flatMap(createSearchResponse -> {
                String searchId = createSearchResponse.getSearchId();
                Mono<PhoneNumberSearch> phoneNumberSearch = getSearchById(searchId);
                return phoneNumberSearch;
            });
            return response;
        };
    }

    private Function<PollingContext<PhoneNumberSearch>, Mono<PollResponse<PhoneNumberSearch>>>
        createSearchPollOperation() {
        return pollingContext ->
            getSearchById(pollingContext.getLatestResponse().getValue().getSearchId())
                .flatMap(getSearchResponse -> {
                    SearchStatus status = getSearchResponse.getStatus();
                    if (status.equals(SearchStatus.EXPIRED)
                        || status.equals(SearchStatus.CANCELLED)
                        || status.equals(SearchStatus.RESERVED)) {
                        return Mono.just(new PollResponse<>(
                        LongRunningOperationStatus.SUCCESSFULLY_COMPLETED, getSearchResponse));
                    }
                    if (status.equals(SearchStatus.ERROR)) {
                        return Mono.just(new PollResponse<>(
                        LongRunningOperationStatus.FAILED, getSearchResponse));
                    }
                    return Mono.just(new PollResponse<>(LongRunningOperationStatus.IN_PROGRESS, getSearchResponse));
                });
    }

    private BiFunction<PollingContext<PhoneNumberSearch>,
        PollResponse<PhoneNumberSearch>, Mono<PhoneNumberSearch>>
        cancelSearchOperation() {
        return (pollingContext, firstResponse) -> {
            cancelSearch(pollingContext.getLatestResponse().getValue().getSearchId());
            return Mono.just(pollingContext.getLatestResponse().getValue());
        };
    }

    private Function<PollingContext<PhoneNumberSearch>,
        Mono<PhoneNumberSearch>> createSearchFetchResultOperation() {
        return pollingContext -> {
            return Mono.just(pollingContext.getLatestResponse().getValue());
        };
    }

    /**
     * Initiates a purchase process and polls until a terminal state is reached
     * This function returns a Long Running Operation poller that allows you to 
     * wait indefinitely until the operation is complete.
     *
     * @param searchId ID of the search
     * @param pollInterval The time our long running operation will keep on polling 
     * until it gets a result from the server
     * @return A {@link PollerFlux} object.
     */

    @ServiceMethod(returns = ReturnType.COLLECTION)
    public PollerFlux<Void, Void> beginPurchaseSearch(String searchId, Duration pollInterval) {
        Objects.requireNonNull(searchId, "'searchId' can not be null.");
        
        if (pollInterval == null) {
            pollInterval = defaultPollInterval;
        }

        return new PollerFlux<Void, Void>(pollInterval,
            purchaseSearchActivationOperation(searchId),
            purchaseSearchPollOperation(searchId),
            (activationResponse, pollingContext) -> Mono.error(new RuntimeException("Cancellation is not supported")),
            purchaseSearchFetchResultOperation());
    }

    private Function<PollingContext<Void>, 
        Mono<Void>> purchaseSearchActivationOperation(String searchId) {
        return (pollingContext) -> {
            return purchaseSearch(searchId);
        };
    }

    private Function<PollingContext<Void>, Mono<PollResponse<Void>>>
        purchaseSearchPollOperation(String searchId) {
        return (pollingContext) -> getSearchById(searchId)
            .flatMap(getSearchResponse -> {
                SearchStatus statusResponse = getSearchResponse.getStatus();
                if (statusResponse.equals(SearchStatus.SUCCESS)) {
                    return Mono.just(new PollResponse<>(
                    LongRunningOperationStatus.SUCCESSFULLY_COMPLETED, null));
                }
                if (statusResponse.equals(SearchStatus.ERROR) 
                    || statusResponse.equals(SearchStatus.EXPIRED)) {
                    return Mono.just(new PollResponse<>(
                    LongRunningOperationStatus.FAILED, null));
                }
                return Mono.just(new PollResponse<>(LongRunningOperationStatus.IN_PROGRESS, null));
            });
    }

    private Function<PollingContext<Void>,
        Mono<Void>> purchaseSearchFetchResultOperation() {
        return pollingContext -> {
            return Mono.empty();
        };

    }

 /**
     * Releases the given phone numbers.
     * This function returns a Long Running Operation poller that allows you to 
     * wait indefinitely until the operation is complete.
     * 
     * @param phoneNumbers A list of {@link PhoneNumber} with the desired numbers to release
     * @param pollInterval The time our long running operation will keep on polling 
     * until it gets a result from the server
     * @return A {@link PollerFlux} object with the release entity
     */
    @ServiceMethod(returns = ReturnType.COLLECTION)
    public PollerFlux<PhoneNumberRelease, PhoneNumberRelease> 
        beginReleasePhoneNumbers(List<PhoneNumber> phoneNumbers, Duration pollInterval) {
        Objects.requireNonNull(phoneNumbers, "'phoneNumbers' cannot be null.");

        if (pollInterval == null) {
            pollInterval = defaultPollInterval;
        }

        return new PollerFlux<PhoneNumberRelease, PhoneNumberRelease>(pollInterval,
            releaseNumbersActivationOperation(phoneNumbers),
            releaseNumbersPollOperation(),
            (activationResponse, pollingContext) ->
            monoError(logger, new RuntimeException("Cancellation is not supported")),
            releaseNumbersFetchResultOperation());
    }

    private Function<PollingContext<PhoneNumberRelease>, Mono<PhoneNumberRelease>> 
        releaseNumbersActivationOperation(List<PhoneNumber> phoneNumbers) {
        return (pollingContext) -> {
            Mono<PhoneNumberRelease> response = releasePhoneNumbers(phoneNumbers)
                .flatMap(releaseNumberResponse -> {
                    String releaseId = releaseNumberResponse.getReleaseId();
                    Mono<PhoneNumberRelease> phoneNumberRelease = getReleaseById(releaseId);
                    return phoneNumberRelease;
                });
            return response;
        };
    }

    private Function<PollingContext<PhoneNumberRelease>, Mono<PollResponse<PhoneNumberRelease>>> 
        releaseNumbersPollOperation() {
        return pollingContext ->
            getReleaseById(pollingContext.getLatestResponse().getValue().getReleaseId())
                .flatMap(getReleaseResponse -> {
                    ReleaseStatus status = getReleaseResponse.getStatus();
                    if (status.equals(ReleaseStatus.COMPLETE) 
                        || status.equals(ReleaseStatus.EXPIRED)) {
                        return Mono.just(new PollResponse<>(
                        LongRunningOperationStatus.SUCCESSFULLY_COMPLETED, getReleaseResponse));
                    }
                    if (status.equals(ReleaseStatus.FAILED)) {
                        return Mono.just(new PollResponse<>(
                        LongRunningOperationStatus.FAILED, getReleaseResponse));
                    }
                    return Mono.just(new PollResponse<>(LongRunningOperationStatus.IN_PROGRESS, getReleaseResponse));
                });
    }

    private Function<PollingContext<PhoneNumberRelease>,
        Mono<PhoneNumberRelease>> releaseNumbersFetchResultOperation() {
        return pollingContext -> {
            return Mono.just(pollingContext.getLatestResponse().getValue());
        };
    }
}<|MERGE_RESOLUTION|>--- conflicted
+++ resolved
@@ -138,8 +138,8 @@
                 Mono.error(new NullPointerException("'phonePlanId' cannot be null."));
             }
 
-            LocationOptionsQueries locationOptionsQueries = new LocationOptionsQueries();
-            locationOptionsQueries.setLocationOptions(locationOptions);
+        LocationOptionsQueries locationOptionsQueries = new LocationOptionsQueries();
+        locationOptionsQueries.setLocationOptions(locationOptions);
 
 
             if (context == null) {
@@ -231,8 +231,6 @@
 
             UpdateNumberCapabilitiesRequest updateNumberCapabilitiesRequest = new UpdateNumberCapabilitiesRequest();
             updateNumberCapabilitiesRequest.setPhoneNumberCapabilitiesUpdate(capabilitiesMap);
-
-
             if (context == null) {
                 return phoneNumberAdministrations.updateCapabilitiesWithResponseAsync(
                     updateNumberCapabilitiesRequest);
@@ -298,7 +296,6 @@
 
             NumberConfigurationPhoneNumber configurationPhoneNumber = new NumberConfigurationPhoneNumber();
             configurationPhoneNumber.setPhoneNumber(phoneNumber.getValue());
-
             if (context == null) {
                 return phoneNumberAdministrations.getNumberConfigurationWithResponseAsync(
                     configurationPhoneNumber);
@@ -344,8 +341,6 @@
 
             NumberConfiguration numberConfiguration = new NumberConfiguration();
             numberConfiguration.setPhoneNumber(phoneNumber.getValue()).setPstnConfiguration(pstnConfiguration);
-
-
             if (context == null) {
                 return phoneNumberAdministrations.configureNumberWithResponseAsync(numberConfiguration);
             } else {
@@ -409,6 +404,7 @@
 
     PagedFlux<PhonePlanGroup> listPhonePlanGroups(
         String countryCode, String locale, Boolean includeRateInformation, Context context) {
+
         try {
             Objects.requireNonNull(countryCode, "'countryCode' cannot be null.");
             if (context == null) {
@@ -563,20 +559,13 @@
         return releasePhoneNumbersWithResponse(phoneNumbers, null);
     }
 
-<<<<<<< HEAD
-    Mono<Response<ReleaseResponse>> releasePhoneNumbersWithResponse(List<PhoneNumber> phoneNumbers, Context context) {
-=======
     private Mono<Response<ReleaseResponse>> releasePhoneNumbersWithResponse(
         List<PhoneNumber> phoneNumbers, Context context) {
-        Objects.requireNonNull(phoneNumbers, "'phoneNumbers' cannot be null.");
->>>>>>> 7cea25fa
-
 
         try {
             Objects.requireNonNull(phoneNumbers, "'phoneNumbers' cannot be null.");
 
-            List<String> phoneNumberStrings =
-                phoneNumbers.stream().map(PhoneNumber::getValue).collect(Collectors.toList());
+            List<String> phoneNumberStrings = phoneNumbers.stream().map(PhoneNumber::getValue).collect(Collectors.toList());
             ReleaseRequest releaseRequest = new ReleaseRequest();
             releaseRequest.setPhoneNumbers(phoneNumberStrings);
             if (context == null) {
@@ -764,15 +753,10 @@
         return purchaseSearchWithResponse(searchId, null);
     }
 
-<<<<<<< HEAD
-    Mono<Response<Void>> purchaseSearchWithResponse(String searchId, Context context) {
-=======
     private Mono<Response<Void>> purchaseSearchWithResponse(String searchId, Context context) {
         Objects.requireNonNull(searchId, "'searchId' cannot be null.");
->>>>>>> 7cea25fa
-
-        try {
-            Objects.requireNonNull(searchId, "'searchId' cannot be null.");
+
+        try {
             if (context == null) {
                 return phoneNumberAdministrations.purchaseSearchWithResponseAsync(searchId);
             } else {
@@ -859,11 +843,11 @@
 
     /**
      * Initiates a purchase process and polls until a terminal state is reached
-     * This function returns a Long Running Operation poller that allows you to 
+     * This function returns a Long Running Operation poller that allows you to
      * wait indefinitely until the operation is complete.
      *
      * @param searchId ID of the search
-     * @param pollInterval The time our long running operation will keep on polling 
+     * @param pollInterval The time our long running operation will keep on polling
      * until it gets a result from the server
      * @return A {@link PollerFlux} object.
      */
@@ -871,7 +855,7 @@
     @ServiceMethod(returns = ReturnType.COLLECTION)
     public PollerFlux<Void, Void> beginPurchaseSearch(String searchId, Duration pollInterval) {
         Objects.requireNonNull(searchId, "'searchId' can not be null.");
-        
+
         if (pollInterval == null) {
             pollInterval = defaultPollInterval;
         }
@@ -883,7 +867,7 @@
             purchaseSearchFetchResultOperation());
     }
 
-    private Function<PollingContext<Void>, 
+    private Function<PollingContext<Void>,
         Mono<Void>> purchaseSearchActivationOperation(String searchId) {
         return (pollingContext) -> {
             return purchaseSearch(searchId);
@@ -899,7 +883,7 @@
                     return Mono.just(new PollResponse<>(
                     LongRunningOperationStatus.SUCCESSFULLY_COMPLETED, null));
                 }
-                if (statusResponse.equals(SearchStatus.ERROR) 
+                if (statusResponse.equals(SearchStatus.ERROR)
                     || statusResponse.equals(SearchStatus.EXPIRED)) {
                     return Mono.just(new PollResponse<>(
                     LongRunningOperationStatus.FAILED, null));
@@ -918,16 +902,16 @@
 
  /**
      * Releases the given phone numbers.
-     * This function returns a Long Running Operation poller that allows you to 
+     * This function returns a Long Running Operation poller that allows you to
      * wait indefinitely until the operation is complete.
-     * 
+     *
      * @param phoneNumbers A list of {@link PhoneNumber} with the desired numbers to release
-     * @param pollInterval The time our long running operation will keep on polling 
+     * @param pollInterval The time our long running operation will keep on polling
      * until it gets a result from the server
      * @return A {@link PollerFlux} object with the release entity
      */
     @ServiceMethod(returns = ReturnType.COLLECTION)
-    public PollerFlux<PhoneNumberRelease, PhoneNumberRelease> 
+    public PollerFlux<PhoneNumberRelease, PhoneNumberRelease>
         beginReleasePhoneNumbers(List<PhoneNumber> phoneNumbers, Duration pollInterval) {
         Objects.requireNonNull(phoneNumbers, "'phoneNumbers' cannot be null.");
 
@@ -943,7 +927,7 @@
             releaseNumbersFetchResultOperation());
     }
 
-    private Function<PollingContext<PhoneNumberRelease>, Mono<PhoneNumberRelease>> 
+    private Function<PollingContext<PhoneNumberRelease>, Mono<PhoneNumberRelease>>
         releaseNumbersActivationOperation(List<PhoneNumber> phoneNumbers) {
         return (pollingContext) -> {
             Mono<PhoneNumberRelease> response = releasePhoneNumbers(phoneNumbers)
@@ -956,13 +940,13 @@
         };
     }
 
-    private Function<PollingContext<PhoneNumberRelease>, Mono<PollResponse<PhoneNumberRelease>>> 
+    private Function<PollingContext<PhoneNumberRelease>, Mono<PollResponse<PhoneNumberRelease>>>
         releaseNumbersPollOperation() {
         return pollingContext ->
             getReleaseById(pollingContext.getLatestResponse().getValue().getReleaseId())
                 .flatMap(getReleaseResponse -> {
                     ReleaseStatus status = getReleaseResponse.getStatus();
-                    if (status.equals(ReleaseStatus.COMPLETE) 
+                    if (status.equals(ReleaseStatus.COMPLETE)
                         || status.equals(ReleaseStatus.EXPIRED)) {
                         return Mono.just(new PollResponse<>(
                         LongRunningOperationStatus.SUCCESSFULLY_COMPLETED, getReleaseResponse));
