--- conflicted
+++ resolved
@@ -613,13 +613,7 @@
         return getReservationByIdWithResponse(reservationId, null);
     }
 
-<<<<<<< HEAD
-    Mono<Response<PhoneNumberSearch>> getSearchByIdWithResponse(String searchId, Context context) {
-=======
     Mono<Response<PhoneNumberReservation>> getReservationByIdWithResponse(String reservationId, Context context) {
-        Objects.requireNonNull(reservationId, "'ReservationId' cannot be null.");
-
->>>>>>> 79421592
         try {
             Objects.requireNonNull(searchId, "'searchId' cannot be null.");
             if (context == null) {
@@ -654,16 +648,10 @@
         return createReservationWithResponse(reservationOptions, null);
     }
 
-<<<<<<< HEAD
-    Mono<Response<CreateSearchResponse>> createSearchWithResponse(CreateSearchOptions searchOptions, Context context) {
-=======
     Mono<Response<CreateReservationResponse>> createReservationWithResponse(
         CreateReservationOptions reservationOptions, Context context) {
-        Objects.requireNonNull(reservationOptions, "'reservationOptions' cannot be null.");
-
->>>>>>> 79421592
-        try {
-            Objects.requireNonNull(searchOptions, "'searchOptions' cannot be null.");
+        try {
+            Objects.requireNonNull(reservationOptions, "'reservationOptions' cannot be null.");
 
             if (context == null) {
                 return phoneNumberAdministrations.createSearchWithResponseAsync(reservationOptions);
@@ -719,15 +707,9 @@
         return cancelReservationWithResponse(reservationId, null);
     }
 
-<<<<<<< HEAD
-    Mono<Response<Void>> cancelSearchWithResponse(String searchId, Context context) {
-=======
     Mono<Response<Void>> cancelReservationWithResponse(String reservationId, Context context) {
-        Objects.requireNonNull(reservationId, "'ReservationId' cannot be null.");
-
->>>>>>> 79421592
-        try {
-            Objects.requireNonNull(searchId, "'searchId' cannot be null.");
+        try {
+            Objects.requireNonNull(reservationId, "'ReservationId' cannot be null.");
 
             if (context == null) {
                 return phoneNumberAdministrations.cancelSearchWithResponseAsync(reservationId);
@@ -759,15 +741,9 @@
         return purchaseReservationWithResponse(reservationId, null);
     }
 
-<<<<<<< HEAD
-    private Mono<Response<Void>> purchaseSearchWithResponse(String searchId, Context context) {
-=======
     private Mono<Response<Void>> purchaseReservationWithResponse(String reservationId, Context context) {
-        Objects.requireNonNull(reservationId, "'reservationId' cannot be null.");
-
->>>>>>> 79421592
-        try {
-            Objects.requireNonNull(searchId, "'searchId' cannot be null.");
+        try {
+            Objects.requireNonNull(reservationId, "'reservationId' cannot be null.");
             if (context == null) {
                 return phoneNumberAdministrations.purchaseSearchWithResponseAsync(reservationId);
             } else {
