--- conflicted
+++ resolved
@@ -39,11 +39,7 @@
 
 <!-- embedme ./src/samples/java/com/azure/communication/administration/ReadmeSamples.java#L43-L54 -->
 ```java
-<<<<<<< HEAD
-// You can find your endpoint and access token from your resource in the Azure Portal
-=======
 // Your can find your endpoint and access key from your resource in the Azure Portal
->>>>>>> a27047b0
 String endpoint = "https://<RESOURCE_NAME>.communication.azure.com";
 String accessKey = "SECRET";
 
