<!-- Copyright (c) Microsoft Corporation. All rights reserved.
     Licensed under the MIT License. -->

<project xmlns="http://maven.apache.org/POM/4.0.0"
  xmlns:xsi="http://www.w3.org/2001/XMLSchema-instance"
  xsi:schemaLocation="http://maven.apache.org/POM/4.0.0 http://maven.apache.org/maven-v4_0_0.xsd">
  <modelVersion>4.0.0</modelVersion>

  <parent>
    <groupId>com.azure</groupId>
    <artifactId>azure-client-sdk-parent</artifactId>
    <version>1.7.0</version> <!-- {x-version-update;com.azure:azure-client-sdk-parent;current} -->
    <relativePath>../../parents/azure-client-sdk-parent</relativePath>
  </parent>

  <groupId>com.azure</groupId>
  <artifactId>azure-communication-administration</artifactId>
  <packaging>jar</packaging>
  <version>1.0.0-beta.3</version> <!-- {x-version-update;com.azure:azure-communication-administration;current} -->

  <name>Microsoft Azure client administration library for communication</name>
  <description>
    This package contains APIs for application administration in Microsoft Azure Communication Services. 
    For this release, see notes - https://github.com/Azure/azure-sdk-for-java/blob/master/sdk/communication/azure-communication-administration/README.md and https://github.com/Azure/azure-sdk-for-java/blob/master/sdk/communication/azure-communication-administration/CHANGELOG.md. 
    Microsoft Azure Communication Administration quickstart - https://docs.microsoft.com/azure/communication-services/quickstarts/access-tokens?pivots=programming-language-java
  </description>
  <licenses>
    <license>
        <name>The MIT License (MIT)</name>
        <url>http://opensource.org/licenses/MIT</url>
        <distribution>repo</distribution>
    </license>
</licenses>
  <url>https://github.com/Azure/azure-sdk-for-java</url>

  <distributionManagement>
    <site>
      <id>azure-java-build-docs</id>
      <url>${site.url}/site/${project.artifactId}</url>
    </site>
  </distributionManagement>

  <scm>
    <url>https://github.com/Azure/azure-sdk-for-java</url>
    <connection>scm:git:git@github.com:Azure/azure-sdk-for-java.git</connection>
    <tag>HEAD</tag>
  </scm>

  <properties>
    <src.dir>src/main</src.dir>
    <test.dir>src/test</test.dir>
    <jacoco.min.branchcoverage>0.10</jacoco.min.branchcoverage>
    <jacoco.min.linecoverage>0.10</jacoco.min.linecoverage>
  </properties>

  <dependencies>
    <dependency>
      <groupId>com.azure</groupId>
      <artifactId>azure-core</artifactId>
      <version>1.10.0</version> <!-- {x-version-update;com.azure:azure-core;dependency} -->
    </dependency>
    <dependency>
      <groupId>com.azure</groupId>
      <artifactId>azure-communication-common</artifactId>
      <version>1.0.0-beta.3</version> <!-- {x-version-update;com.azure:azure-communication-common;current} -->
    </dependency>
    <dependency>
      <groupId>org.junit.jupiter</groupId>
      <artifactId>junit-jupiter-api</artifactId>
      <version>5.6.3</version> <!-- {x-version-update;org.junit.jupiter:junit-jupiter-api;external_dependency} -->
      <scope>test</scope>
    </dependency>
    <dependency>
      <groupId>org.junit.jupiter</groupId>
      <artifactId>junit-jupiter-engine</artifactId>
      <version>5.6.3</version> <!-- {x-version-update;org.junit.jupiter:junit-jupiter-engine;external_dependency} -->
      <scope>test</scope>
    </dependency>
    <dependency>
      <groupId>org.junit.jupiter</groupId>
      <artifactId>junit-jupiter-params</artifactId>
      <version>5.6.3</version> <!-- {x-version-update;org.junit.jupiter:junit-jupiter-params;external_dependency} -->
      <scope>test</scope>
    </dependency>
    <dependency>
      <groupId>io.projectreactor</groupId>
      <artifactId>reactor-test</artifactId>
      <version>3.3.11.RELEASE</version> <!-- {x-version-update;io.projectreactor:reactor-test;external_dependency} -->
      <scope>test</scope>
    </dependency>
    <dependency>
      <groupId>com.nimbusds</groupId>
      <artifactId>nimbus-jose-jwt</artifactId>
      <version>8.19</version> <!-- {x-version-update;com.nimbusds:nimbus-jose-jwt;external_dependency} -->
      <scope>test</scope>
    </dependency>
    <dependency>
      <groupId>com.azure</groupId>
      <artifactId>azure-core-test</artifactId>
      <version>1.5.1</version> <!-- {x-version-update;com.azure:azure-core-test;dependency} -->
      <scope>test</scope>
    </dependency>
    <dependency>
      <groupId>org.mockito</groupId>
      <artifactId>mockito-core</artifactId>
      <version>3.3.3</version><!-- {x-version-update;org.mockito:mockito-core;external_dependency} -->
      <scope>test</scope>
    </dependency>
    <dependency>
      <groupId>com.azure</groupId>
      <artifactId>azure-core-http-okhttp</artifactId>
      <version>1.3.3</version> <!-- {x-version-update;com.azure:azure-core-http-okhttp;dependency} -->
      <scope>test</scope>
    </dependency>
  </dependencies>

  <build>
    <plugins>
      <plugin>
        <groupId>org.jacoco</groupId>
        <artifactId>jacoco-maven-plugin</artifactId>
        <version>0.8.5</version> <!-- {x-version-update;org.jacoco:jacoco-maven-plugin;external_dependency} -->
        <configuration>
<<<<<<< HEAD
          <properties>
            <jacoco.min.linecoverage>0.00</jacoco.min.linecoverage>
            <jacoco.min.branchcoverage>0.00</jacoco.min.branchcoverage>
          </properties>
=======
          <excludes>
            <exclude>com/azure/communication/administration/models/**/*</exclude>
            <exclude>com/azure/communication/administration/implementation/**/*</exclude>
          </excludes>
>>>>>>> bf43d379
        </configuration>
      </plugin>
      <plugin>
        <groupId>org.apache.maven.plugins</groupId>
        <artifactId>maven-enforcer-plugin</artifactId>
        <version>3.0.0-M3</version> <!-- {x-version-update;org.apache.maven.plugins:maven-enforcer-plugin;external_dependency} -->
        <configuration>
          <rules>
            <bannedDependencies>
              <includes>
                <include>com.azure:*</include>
              </includes>
            </bannedDependencies>
          </rules>
        </configuration>
      </plugin>
    </plugins>
  </build>

  <profiles>
    <profile>
      <id>is.jdk.11</id>
      <activation>
        <jdk>[9,)</jdk>
      </activation>
      <build>
        <plugins>
          <plugin>
            <groupId>org.apache.maven.plugins</groupId>
            <artifactId>maven-surefire-plugin</artifactId>
            <version>3.0.0-M3</version> <!-- {x-version-update;org.apache.maven.plugins:maven-surefire-plugin;external_dependency} -->
            <configuration>
              <argLine>
                --add-opens com.azure.communication.administration/com.azure.communication.administration=ALL-UNNAMED
              </argLine>
            </configuration>
          </plugin>
        </plugins>
      </build>
    </profile>
  </profiles>
</project><|MERGE_RESOLUTION|>--- conflicted
+++ resolved
@@ -121,17 +121,10 @@
         <artifactId>jacoco-maven-plugin</artifactId>
         <version>0.8.5</version> <!-- {x-version-update;org.jacoco:jacoco-maven-plugin;external_dependency} -->
         <configuration>
-<<<<<<< HEAD
-          <properties>
-            <jacoco.min.linecoverage>0.00</jacoco.min.linecoverage>
-            <jacoco.min.branchcoverage>0.00</jacoco.min.branchcoverage>
-          </properties>
-=======
           <excludes>
-            <exclude>com/azure/communication/administration/models/**/*</exclude>
-            <exclude>com/azure/communication/administration/implementation/**/*</exclude>
+            <exclude>com/azure/communication/**/models/**/*</exclude>
+            <exclude>com/azure/communication/**/implementation/**/*</exclude>
           </excludes>
->>>>>>> bf43d379
         </configuration>
       </plugin>
       <plugin>
