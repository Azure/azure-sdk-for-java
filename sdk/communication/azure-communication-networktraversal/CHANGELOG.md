# Release History

<<<<<<< HEAD
## 1.0.0-beta.3 (Unreleased)

### Features Added

### Breaking Changes

### Bugs Fixed

### Other Changes
=======
## 1.0.0 (2022-02-10)

### Features Added

- Added GetRelayConfigurationOptions with communicationUser and
  routeType as parameters when calling getRelayConfiguration and getRelayConfigurationWithResponse
>>>>>>> 1a7c24e0

## 1.0.0-beta.2 (2021-11-18)

### Features Added

- Made User Identity an optional parameter when getting a Relay Configuration.
- Added RouteType as optional parameter when getting a Relay Configuration so users can
  choose the routing type protocol of the requested Relay Configuration.

## 1.0.0-beta.1 (2021-09-09)

The first preview of the Azure Communication Relay Client has the following features:

- get a relay configuration by creating a CommunicationRelayClient

### Features Added

- Added CommunicationRelayClient in preview.
- Added CommunicationRelayClient.getRelayConfiguration in preview.<|MERGE_RESOLUTION|>--- conflicted
+++ resolved
@@ -1,7 +1,6 @@
 # Release History
 
-<<<<<<< HEAD
-## 1.0.0-beta.3 (Unreleased)
+## 1.1.0-beta.1 (Unreleased)
 
 ### Features Added
 
@@ -10,14 +9,13 @@
 ### Bugs Fixed
 
 ### Other Changes
-=======
+
 ## 1.0.0 (2022-02-10)
 
 ### Features Added
 
 - Added GetRelayConfigurationOptions with communicationUser and
   routeType as parameters when calling getRelayConfiguration and getRelayConfigurationWithResponse
->>>>>>> 1a7c24e0
 
 ## 1.0.0-beta.2 (2021-11-18)
 
