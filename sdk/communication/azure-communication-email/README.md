# Azure Communication Email client library for Java

This package contains the Java SDK for Azure Communication Services for Email.

## Getting started

### Prerequisites

- [Azure subscription][azure_sub]
- [Communication Service Resource][communication_resource_docs]
- [Email Communication Resource][email_resource_docs] with an active [Domain][domain_overview]
- [Java Development Kit (JDK)](https://docs.microsoft.com/java/azure/jdk/?view=azure-java-stable) version 8 or above
- [Apache Maven](https://maven.apache.org/download.cgi)

To create these resources, you can use the [Azure Portal][communication_resource_create_portal], the [Azure PowerShell][communication_resource_create_power_shell], or the [.NET management client library][communication_resource_create_net].

### Include the package

#### Include the BOM file

Please include the azure-sdk-bom to your project to take dependency on the General Availability (GA) version of the library. In the following snippet, replace the {bom_version_to_target} placeholder with the version number.
To learn more about the BOM, see the [AZURE SDK BOM README](https://github.com/Azure/azure-sdk-for-java/blob/main/sdk/boms/azure-sdk-bom/README.md).

```xml
<dependencyManagement>
    <dependencies>
        <dependency>
            <groupId>com.azure</groupId>
            <artifactId>azure-sdk-bom</artifactId>
            <version>{bom_version_to_target}</version>
            <type>pom</type>
            <scope>import</scope>
        </dependency>
    </dependencies>
</dependencyManagement>
```

and then include the direct dependency in the dependencies section without the version tag.

```xml
<dependencies>
  <dependency>
    <groupId>com.azure</groupId>
    <artifactId>azure-communication-email</artifactId>
  </dependency>
</dependencies>
```

#### Include direct dependency

If you want to take dependency on a particular version of the library that is not present in the BOM,
add the direct dependency to your project as follows.

[//]: # ({x-version-update-start;com.azure:azure-communication-email;current})

```xml
<dependency>
    <groupId>com.azure</groupId>
    <artifactId>azure-communication-email</artifactId>
    <version>1.0.4</version>
</dependency>
```

[//]: # ({x-version-update-end})

## Key concepts

> More details coming soon.

## Examples

`EmailClient` provides the functionality to send email messages .

### Client Creation and Authentication

Email clients can be created and authenticated using the connection string acquired from an Azure Communication Resource in the [Azure Portal][azure_portal].

```java readme-sample-createEmailClientWithConnectionString
String connectionString = "https://<resource-name>.communication.azure.com/;<access-key>";

EmailClient emailClient = new EmailClientBuilder()
    .connectionString(connectionString)
    .buildClient();
```

Email clients can also be created and authenticated using the endpoint and Azure Key Credential acquired from an Azure Communication Resource in the [Azure Portal][azure_portal].

```java readme-sample-createEmailClientUsingAzureKeyCredential
String endpoint = "https://<resource-name>.communication.azure.com";
AzureKeyCredential azureKeyCredential = new AzureKeyCredential("<access-key>");

EmailClient emailClient = new EmailClientBuilder()
    .endpoint(endpoint)
    .credential(azureKeyCredential)
    .buildClient();
```

### Azure Active Directory Token Authentication

A `DefaultAzureCredential` object must be passed to the `EmailClientBuilder` via the `credential()` method. An endpoint must also be set via the `endpoint()` method.

The `AZURE_CLIENT_SECRET`, `AZURE_CLIENT_ID`, and `AZURE_TENANT_ID` environment variables are needed to create a `DefaultAzureCredential` object.

```java readme-sample-createEmailClientWithAAD
// You can find your endpoint and access key from your resource in the Azure Portal
String endpoint = "https://<resource-name>.communication.azure.com/";

EmailClient emailClient = new EmailClientBuilder()
    .endpoint(endpoint)
    .credential(new DefaultAzureCredentialBuilder().build())
    .buildClient();
```

### Send an Email Message

To send an email message, call the `beginSend` function from the `EmailClient`. This will return a poller. You can use this poller to check on the status of the operation and retrieve the result once it's finished.

```java readme-sample-sendEmailToSingleRecipient
EmailMessage message = new EmailMessage()
    .setSenderAddress("<sender-email-address>")
    .setToRecipients("<recipient-email-address>")
    .setSubject("test subject")
    .setBodyPlainText("test message");

SyncPoller<EmailSendResult, EmailSendResult> poller = emailClient.beginSend(message);
PollResponse<EmailSendResult> response = poller.waitForCompletion();

System.out.println("Operation Id: " + response.getValue().getId());
```

### Send an Email Message to Multiple Recipients

To send an email message to multiple recipients, simply add the new addresses in the appropriate `EmailMessage` setter.

```java readme-sample-sendEmailToMultipleRecipients
EmailMessage message = new EmailMessage()
    .setSenderAddress("<sender-email-address>")
    .setSubject("test subject")
    .setBodyPlainText("test message")
    .setToRecipients("<recipient-email-address>", "<recipient-2-email-address>")
    .setCcRecipients("<cc-recipient-email-address>")
    .setBccRecipients("<bcc-recipient-email-address>");

SyncPoller<EmailSendResult, EmailSendResult> poller = emailClient.beginSend(message);
PollResponse<EmailSendResult> response = poller.waitForCompletion();

System.out.println("Operation Id: " + response.getValue().getId());
```

To customize the email message recipients further, you can instantiate the `EmailAddress` objects and pass that them to the appropriate `EmailMessage' setters.

```java readme-sample-sendEmailToMultipleRecipientsWithOptions
EmailAddress toAddress1 = new EmailAddress("<recipient-email-address>")
    .setDisplayName("Recipient");

EmailAddress toAddress2 = new EmailAddress("<recipient-2-email-address>")
    .setDisplayName("Recipient 2");

EmailMessage message = new EmailMessage()
    .setSenderAddress("<sender-email-address>")
    .setSubject("test subject")
    .setBodyPlainText("test message")
    .setToRecipients(toAddress1, toAddress2);

SyncPoller<EmailSendResult, EmailSendResult> poller = emailClient.beginSend(message);
PollResponse<EmailSendResult> response = poller.waitForCompletion();

System.out.println("Operation Id: " + response.getValue().getId());
```

### Send Email with Attachments

Azure Communication Services support sending email with attachments.

```java readme-sample-sendEmailWithAttachment
String attachmentContent = BinaryData.fromFile(new File("C:/attachment.txt").toPath()).toString();
EmailAttachment attachment = new EmailAttachment(
    "attachment.txt",
    "text/plain",
    attachmentContent
);

EmailMessage message = new EmailMessage()
    .setSenderAddress("<sender-email-address>")
    .setToRecipients("<recipient-email-address>")
    .setSubject("test subject")
    .setBodyPlainText("test message")
    .setAttachments(attachment);

SyncPoller<EmailSendResult, EmailSendResult> poller = emailClient.beginSend(message);
PollResponse<EmailSendResult> response = poller.waitForCompletion();

System.out.println("Operation Id: " + response.getValue().getId());
```

### Send Email with Inline Attachments

Azure Communication Services support sending inline attachments.
Adding an optional `contentId` parameter to an `EmailAttachment` will make the attachment an inline attachment.

```java readme-sample-sendEmailWithInlineAttachment
String attachmentContent = BinaryData.fromFile(new File("C:/attachment.txt").toPath()).toString();
EmailAttachment attachment = new EmailAttachment(
    "inlineimage.jpg",
    "image/jpeg",
<<<<<<< HEAD
    BinaryData.fromString("test")
=======
    "test"
>>>>>>> e2070dd6
);
attachment.setContentId("inline_image");

EmailMessage message = new EmailMessage()
    .setSenderAddress("<sender-email-address>")
    .setToRecipients("<recipient-email-address>")
    .setSubject("test subject")
    .setBodyHtml("<h1>test message<img src=\"cid:inline_image\"></h1>")
    .setAttachments(attachment);

SyncPoller<EmailSendResult, EmailSendResult> poller = emailClient.beginSend(message);
PollResponse<EmailSendResult> response = poller.waitForCompletion();

System.out.println("Operation Id: " + response.getValue().getId());
```

## Troubleshooting

> More details coming soon,

## Next steps

- [Read more about Email in Azure Communication Services][nextsteps]

## Contributing

This project welcomes contributions and suggestions. Most contributions require you to agree to a Contributor License Agreement (CLA) declaring that you have the right to, and actually do, grant us the rights to use your contribution. For details, visit [cla.microsoft.com][cla].

This project has adopted the [Microsoft Open Source Code of Conduct][coc]. For more information see the [Code of Conduct FAQ][coc_faq] or contact [opencode@microsoft.com][coc_contact] with any additional questions or comments.

<!-- LINKS -->

[azure_sub]: https://azure.microsoft.com/free/dotnet/
[azure_portal]: https://portal.azure.com
[cla]: https://cla.microsoft.com
[coc]: https://opensource.microsoft.com/codeofconduct/
[coc_faq]: https://opensource.microsoft.com/codeofconduct/faq/
[coc_contact]: mailto:opencode@microsoft.com
[communication_resource_docs]: https://docs.microsoft.com/azure/communication-services/quickstarts/create-communication-resource?tabs=windows&pivots=platform-azp
[email_resource_docs]: https://aka.ms/acsemail/createemailresource
[communication_resource_create_portal]: https://docs.microsoft.com/azure/communication-services/quickstarts/create-communication-resource?tabs=windows&pivots=platform-azp
[communication_resource_create_power_shell]: https://docs.microsoft.com/powershell/module/az.communication/new-azcommunicationservice
[communication_resource_create_net]: https://docs.microsoft.com/azure/communication-services/quickstarts/create-communication-resource?tabs=windows&pivots=platform-net
[package]: https://www.nuget.org/packages/Azure.Communication.Common/
[product_docs]: https://aka.ms/acsemail/overview
[nextsteps]: https://aka.ms/acsemail/overview
[nuget]: https://www.nuget.org/
[source]: https://github.com/Azure/azure-sdk-for-net/tree/main/sdk/communication
[domain_overview]: https://aka.ms/acsemail/domainsoverview<|MERGE_RESOLUTION|>--- conflicted
+++ resolved
@@ -203,11 +203,7 @@
 EmailAttachment attachment = new EmailAttachment(
     "inlineimage.jpg",
     "image/jpeg",
-<<<<<<< HEAD
     BinaryData.fromString("test")
-=======
-    "test"
->>>>>>> e2070dd6
 );
 attachment.setContentId("inline_image");
 
