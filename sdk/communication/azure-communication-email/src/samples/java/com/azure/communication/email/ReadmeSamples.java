// Copyright (c) Microsoft Corporation. All rights reserved.
// Licensed under the MIT License.
package com.azure.communication.email;

import com.azure.communication.email.models.EmailAddress;
import com.azure.communication.email.models.EmailAttachment;
import com.azure.communication.email.models.EmailMessage;
import com.azure.communication.email.models.EmailSendResult;
import com.azure.core.credential.AzureKeyCredential;
import com.azure.core.util.BinaryData;
import com.azure.core.util.polling.PollResponse;
import com.azure.core.util.polling.SyncPoller;
import com.azure.identity.DefaultAzureCredentialBuilder;

import java.io.File;

public class ReadmeSamples {

    public EmailClient createEmailClientUsingAzureKeyCredential() {
        // BEGIN: readme-sample-createEmailClientUsingAzureKeyCredential
        String endpoint = "https://<resource-name>.communication.azure.com";
        AzureKeyCredential azureKeyCredential = new AzureKeyCredential("<access-key>");

        EmailClient emailClient = new EmailClientBuilder()
            .endpoint(endpoint)
            .credential(azureKeyCredential)
            .buildClient();
        // END: readme-sample-createEmailClientUsingAzureKeyCredential

        return emailClient;
    }

    public EmailClient createEmailClientWithConnectionString() {
        // BEGIN: readme-sample-createEmailClientWithConnectionString
        String connectionString = "https://<resource-name>.communication.azure.com/;<access-key>";

        EmailClient emailClient = new EmailClientBuilder()
            .connectionString(connectionString)
            .buildClient();
        // END: readme-sample-createEmailClientWithConnectionString

        return emailClient;
    }

    public EmailClient createEmailClientWithAAD() {
        // BEGIN: readme-sample-createEmailClientWithAAD
        // You can find your endpoint and access key from your resource in the Azure Portal
        String endpoint = "https://<resource-name>.communication.azure.com/";

        EmailClient emailClient = new EmailClientBuilder()
            .endpoint(endpoint)
            .credential(new DefaultAzureCredentialBuilder().build())
            .buildClient();
        // END: readme-sample-createEmailClientWithAAD

        return emailClient;
    }

    public void sendEmailToSingleRecipient() {
        EmailClient emailClient = createEmailClientWithConnectionString();

        // BEGIN: readme-sample-sendEmailToSingleRecipient
        EmailMessage message = new EmailMessage()
            .setSenderAddress("<sender-email-address>")
            .setToRecipients("<recipient-email-address>")
            .setSubject("test subject")
            .setBodyPlainText("test message");

        SyncPoller<EmailSendResult, EmailSendResult> poller = emailClient.beginSend(message);
        PollResponse<EmailSendResult> response = poller.waitForCompletion();

        System.out.println("Operation Id: " + response.getValue().getId());
        // END: readme-sample-sendEmailToSingleRecipient
    }

    public void sendEmailToMultipleRecipients() {
        EmailClient emailClient = createEmailClientWithConnectionString();

        // BEGIN: readme-sample-sendEmailToMultipleRecipients
        EmailMessage message = new EmailMessage()
            .setSenderAddress("<sender-email-address>")
            .setSubject("test subject")
            .setBodyPlainText("test message")
            .setToRecipients("<recipient-email-address>", "<recipient-2-email-address>")
            .setCcRecipients("<cc-recipient-email-address>")
            .setBccRecipients("<bcc-recipient-email-address>");

        SyncPoller<EmailSendResult, EmailSendResult> poller = emailClient.beginSend(message);
        PollResponse<EmailSendResult> response = poller.waitForCompletion();

        System.out.println("Operation Id: " + response.getValue().getId());
        // END: readme-sample-sendEmailToMultipleRecipients
    }

    public void sendEmailToMultipleRecipientsWithOptions() {
        EmailClient emailClient = createEmailClientWithConnectionString();

        // BEGIN: readme-sample-sendEmailToMultipleRecipientsWithOptions
        EmailAddress toAddress1 = new EmailAddress("<recipient-email-address>")
            .setDisplayName("Recipient");

        EmailAddress toAddress2 = new EmailAddress("<recipient-2-email-address>")
            .setDisplayName("Recipient 2");

        EmailMessage message = new EmailMessage()
            .setSenderAddress("<sender-email-address>")
            .setSubject("test subject")
            .setBodyPlainText("test message")
            .setToRecipients(toAddress1, toAddress2);

        SyncPoller<EmailSendResult, EmailSendResult> poller = emailClient.beginSend(message);
        PollResponse<EmailSendResult> response = poller.waitForCompletion();

        System.out.println("Operation Id: " + response.getValue().getId());
        // END: readme-sample-sendEmailToMultipleRecipientsWithOptions
    }


    public void sendEmailWithAttachment() {
        EmailClient emailClient = createEmailClientWithConnectionString();

        // BEGIN: readme-sample-sendEmailWithAttachment
        String attachmentContent = BinaryData.fromFile(new File("C:/attachment.txt").toPath()).toString();
        EmailAttachment attachment = new EmailAttachment(
            "attachment.txt",
            "text/plain",
            attachmentContent
        );
        
        EmailMessage message = new EmailMessage()
            .setSenderAddress("<sender-email-address>")
            .setToRecipients("<recipient-email-address>")
            .setSubject("test subject")
            .setBodyPlainText("test message")
            .setAttachments(attachment);

        SyncPoller<EmailSendResult, EmailSendResult> poller = emailClient.beginSend(message);
        PollResponse<EmailSendResult> response = poller.waitForCompletion();

        System.out.println("Operation Id: " + response.getValue().getId());
        // END: readme-sample-sendEmailWithAttachment
    }

    public void sendEmailWithInlineAttachment() {
        EmailClient emailClient = createEmailClientWithConnectionString();

        // BEGIN: readme-sample-sendEmailWithInlineAttachment
        String attachmentContent = BinaryData.fromFile(new File("C:/attachment.txt").toPath()).toString();
        EmailAttachment attachment = new EmailAttachment(
            "inlineimage.jpg",
            "image/jpeg",
<<<<<<< HEAD
            BinaryData.fromString("test")
=======
            "test"
>>>>>>> e2070dd6
        );
        attachment.setContentId("inline_image");
        
        EmailMessage message = new EmailMessage()
            .setSenderAddress("<sender-email-address>")
            .setToRecipients("<recipient-email-address>")
            .setSubject("test subject")
            .setBodyHtml("<h1>test message<img src=\"cid:inline_image\"></h1>")
            .setAttachments(attachment);

        SyncPoller<EmailSendResult, EmailSendResult> poller = emailClient.beginSend(message);
        PollResponse<EmailSendResult> response = poller.waitForCompletion();

        System.out.println("Operation Id: " + response.getValue().getId());
        // END: readme-sample-sendEmailWithInlineAttachment
    }
}<|MERGE_RESOLUTION|>--- conflicted
+++ resolved
@@ -149,11 +149,7 @@
         EmailAttachment attachment = new EmailAttachment(
             "inlineimage.jpg",
             "image/jpeg",
-<<<<<<< HEAD
             BinaryData.fromString("test")
-=======
-            "test"
->>>>>>> e2070dd6
         );
         attachment.setContentId("inline_image");
         
