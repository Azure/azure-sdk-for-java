--- conflicted
+++ resolved
@@ -20,11 +20,7 @@
     /*
      * Base64 encoded contents of the attachment
      */
-<<<<<<< HEAD
     private final BinaryData contentInBase64;
-=======
-    private final String contentInBase64;
->>>>>>> e2070dd6
 
     /*
      * Unique identifier (CID) to reference an inline attachment.
@@ -38,11 +34,7 @@
      * @param contentType the contentType value to set.
      * @param contentInBase64 the contentInBase64 value to set.
      */
-<<<<<<< HEAD
     public EmailAttachment(String name, String contentType, BinaryData contentInBase64) {
-=======
-    public EmailAttachment(String name, String contentType, String contentInBase64) {
->>>>>>> e2070dd6
         this.name = name;
         this.contentType = contentType;
         this.contentInBase64 = contentInBase64;
@@ -71,11 +63,7 @@
      * 
      * @return the contentInBase64 value.
      */
-<<<<<<< HEAD
     public BinaryData getContentInBase64() {
-=======
-    public String getContentInBase64() {
->>>>>>> e2070dd6
         return this.contentInBase64;
     }
 
