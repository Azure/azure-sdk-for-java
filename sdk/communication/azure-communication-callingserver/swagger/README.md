--- conflicted
+++ resolved
@@ -8,7 +8,7 @@
 ### Setup
 ```ps
 Fork and clone https://github.com/Azure/autorest.java
-git checkout main
+git checkout v4
 git submodule update --init --recursive
 mvn package -Dlocal
 npm install
@@ -31,15 +31,9 @@
 
 ### Code generation settings
 ``` yaml
-<<<<<<< HEAD
 tag: package-2021-11-15-preview
 require:
     - https://raw.githubusercontent.com/navali-msft/azure-rest-api-specs/694c933e3eb62c87a7932763c747181c0f8608e8/specification/communication/data-plane/CallingServer/readme.md
-=======
-tag: package-2021-08-30-preview
-require:
-    - https://raw.githubusercontent.com/Azure/azure-rest-api-specs/3893616381e816729ef9cdd768e87fb2845e189d/specification/communication/data-plane/CallingServer/readme.md
->>>>>>> a6526f69
 java: true
 output-folder: ..\
 license-header: MICROSOFT_MIT_SMALL
@@ -93,26 +87,14 @@
     from: AddParticipantResult
     to: AddParticipantResultInternal    
 - rename-model:
-    from: CancelAllMediaOperationsResult
-    to: CancelAllMediaOperationsResultInternal
-- rename-model:
     from: ResultInfo
     to: ResultInfoInternal
 - rename-model:
     from: ToneInfo
-<<<<<<< HEAD
     to: ToneInfoInternal
-- rename-model:
-    from: StartHoldMusicResult
-    to: StartHoldMusicResultInternal
-- rename-model:
-    from: StopHoldMusicResult
-    to: StopHoldMusicResultInternal
 - rename-model:
     from: AnswerCallResult
     to: AnswerCallResultInternal
-=======
-    to: ToneInfoInternal                                            
 ```
 
 ### Rename RecordingChannelType to RecordingChannel
@@ -140,5 +122,4 @@
   where: $.definitions.RecordingFormatType["x-ms-enum"]
   transform: >
     $.name = "RecordingFormat";
->>>>>>> a6526f69
 ```