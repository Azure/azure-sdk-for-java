--- conflicted
+++ resolved
@@ -26,11 +26,7 @@
     @BeforeEach
     public void setup() {
         CallConnectionAsync callConnection =
-<<<<<<< HEAD
-            CallAutomationResponseMocker.getCallConnectionAsync(new ArrayList<>(
-=======
             CallAutomationUnitTestBase.getCallConnectionAsync(new ArrayList<>(
->>>>>>> b0d7683b
                 Collections.singletonList(new AbstractMap.SimpleEntry<>("", 202)))
             );
         callMedia = callConnection.getCallMediaAsync();
