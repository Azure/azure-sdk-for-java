--- conflicted
+++ resolved
@@ -33,24 +33,17 @@
     private String serverCallId = "aHR0cHM6Ly9jb252LXVzd2UtMDguY29udi5za3lwZS5jb20vY29udi8tby1FWjVpMHJrS3RFTDBNd0FST1J3P2k9ODgmZT02Mzc1Nzc0MTY4MDc4MjQyOTM";
 
     // Calling Tests
-<<<<<<< HEAD
-    private String fromUser = "8:acs:016a7064-0581-40b9-be73-6dde64d69d72_0000000a-6198-4a66-02c3-593a0d00560d";
-    private String invitedUser = "8:acs:016a7064-0581-40b9-be73-6dde64d69d72_0000000a-93fa-bc5c-28c5-593a0d000f2c";
-    private String alternateId = "+11111111111";
-    private String to = "+11111111111";
-=======
     private String fromUser = getRandomUserId();
     private String toUser = getRandomUserId();
     private String alternateId =   "+11111111111";
     private String to =   "+11111111111";
->>>>>>> dc0f590f
     private String callBackUri = "https://host.app/api/callback/calling";
 
     @ParameterizedTest
     @MethodSource("com.azure.core.test.TestBase#getHttpClients")
     public void runAllClientFunctions(HttpClient httpClient) {
         CallingServerClientBuilder builder = getCallClientUsingConnectionString(httpClient);
-        CallingServerClient callingServerClient = setupClient(builder, "runAllClientFunctions");    
+        CallingServerClient callingServerClient = setupClient(builder, "runAllClientFunctions");
         String recordingId = "";
         String recordingStateCallbackUri = "https://dev.skype.net:6448";
         String groupId = "ecf4c528-8a18-4fdb-b317-b9ef14786278"; // This needs to match the recording
@@ -61,14 +54,14 @@
             callConnections = createCall(callingServerClient, groupId, fromUser, toUser);
             serverCall = callingServerClient.initializeServerCall(groupId);
 
-            StartCallRecordingResult startCallRecordingResult = serverCall.startRecording(recordingStateCallbackUri);     
+            StartCallRecordingResult startCallRecordingResult = serverCall.startRecording(recordingStateCallbackUri);
             recordingId = startCallRecordingResult.getRecordingId();
             validateCallRecordingState(serverCall, recordingId, CallRecordingState.ACTIVE);
 
             serverCall.pauseRecording(recordingId);
             validateCallRecordingState(serverCall, recordingId, CallRecordingState.INACTIVE);
 
-            serverCall.resumeRecording(recordingId);         
+            serverCall.resumeRecording(recordingId);
             validateCallRecordingState(serverCall, recordingId, CallRecordingState.ACTIVE);
         } catch (Exception e) {
             System.out.println("Error: " + e.getMessage());
@@ -82,7 +75,7 @@
                 }
             }
 
-            cleanUpConnections(callConnections); 
+            cleanUpConnections(callConnections);
         }
     }
 
@@ -90,7 +83,7 @@
     @MethodSource("com.azure.core.test.TestBase#getHttpClients")
     public void runAllClientFunctionsWithResponse(HttpClient httpClient) {
         CallingServerClientBuilder builder = getCallClientUsingConnectionString(httpClient);
-        CallingServerClient callingServerClient = setupClient(builder, "runAllClientFunctionsWithResponse");    
+        CallingServerClient callingServerClient = setupClient(builder, "runAllClientFunctionsWithResponse");
         String recordingId = "";
         String recordingStateCallbackUri = "https://dev.skype.net:6448";
         String groupId = "878e946e-e25c-4693-995e-3106692f79dd"; // This needs to match the recording
@@ -103,7 +96,7 @@
 
             Response<StartCallRecordingResult> startRecordingResponse = serverCall.startRecordingWithResponse(recordingStateCallbackUri, Context.NONE);
             assertEquals(startRecordingResponse.getStatusCode(), 200);
-            StartCallRecordingResult startCallRecordingResult = startRecordingResponse.getValue();     
+            StartCallRecordingResult startCallRecordingResult = startRecordingResponse.getValue();
             recordingId = startCallRecordingResult.getRecordingId();
             validateCallRecordingStateWithResponse(serverCall, recordingId, CallRecordingState.ACTIVE);
 
@@ -112,7 +105,7 @@
             validateCallRecordingStateWithResponse(serverCall, recordingId, CallRecordingState.INACTIVE);
 
             Response<Void> resumeResponse = serverCall.resumeRecordingWithResponse(recordingId, Context.NONE);
-            assertEquals(resumeResponse.getStatusCode(), 200);                     
+            assertEquals(resumeResponse.getStatusCode(), 200);
             validateCallRecordingStateWithResponse(serverCall, recordingId, CallRecordingState.ACTIVE);
         } catch (Exception e) {
             System.out.println("Error: " + e.getMessage());
@@ -121,13 +114,13 @@
             if (serverCall != null) {
                 try {
                     Response<Void> stopResponse = serverCall.stopRecordingWithResponse(recordingId, Context.NONE);
-                    assertEquals(stopResponse.getStatusCode(), 200);                     
+                    assertEquals(stopResponse.getStatusCode(), 200);
                 } catch (Exception e) {
                     System.out.println("Error stopping recording: " + e.getMessage());
                 }
             }
 
-            cleanUpConnections(callConnections); 
+            cleanUpConnections(callConnections);
         }
     }
 
@@ -323,23 +316,23 @@
         if (connections == null) {
             return;
         }
-        
+
         connections.forEach(c -> {
             if (c != null) {
                 try {
-                    c.hangup();  
+                    c.hangup();
                 } catch (Exception e) {
                     System.out.println("Error hanging up: " + e.getMessage());
                 }
             }
-        }); 
+        });
     }
 
     protected List<CallConnection> createCall(CallingServerClient callingServerClient, String groupId, String from, String to) {
         CallConnection fromCallConnection =  null;
         CallConnection toCallConnection = null;
 
-        try {          
+        try {
             CommunicationIdentifier fromParticipant = new CommunicationUserIdentifier(from);
             CommunicationIdentifier toParticipant = new CommunicationUserIdentifier(to);
 
@@ -350,12 +343,12 @@
             fromCallConnection = callingServerClient.join(groupId, fromParticipant, fromCallOptions);
             sleepIfRunningAgainstService(1000);
             CallingServerTestUtils.validateCallConnection(fromCallConnection);
-            
+
             JoinCallOptions joinCallOptions = new JoinCallOptions(
                 callBackUri,
                 new CallModality[] { CallModality.AUDIO },
                 new EventSubscriptionType[] { EventSubscriptionType.PARTICIPANTS_UPDATED });
-            
+
             toCallConnection = callingServerClient.join(groupId, toParticipant, joinCallOptions);
             sleepIfRunningAgainstService(1000);
             CallingServerTestUtils.validateCallConnection(toCallConnection);
@@ -373,6 +366,6 @@
             }
 
             throw e;
-        }        
+        }
     }
 }