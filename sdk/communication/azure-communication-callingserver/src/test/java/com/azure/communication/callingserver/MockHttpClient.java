// Copyright (c) Microsoft Corporation. All rights reserved.
// Licensed under the MIT License.

package com.azure.communication.callingserver;

import java.util.ArrayList;
import java.util.List;
import java.util.AbstractMap.SimpleEntry;

import com.azure.communication.callingserver.implementation.accesshelpers.ErrorConstructorProxy;
import com.azure.core.exception.HttpResponseException;
import com.azure.core.http.HttpRequest;
import com.azure.core.http.HttpResponse;

import com.azure.core.test.http.NoOpHttpClient;
import reactor.core.publisher.Mono;

public class MockHttpClient extends NoOpHttpClient {
    public static final String THROW_TEST_EXCEPTION = "exception";
    private ArrayList<SimpleEntry<String, Integer>> responses = new ArrayList<SimpleEntry<String, Integer>>();
    private final ArrayList<HttpRequest> requests  = new ArrayList<HttpRequest>();

    public MockHttpClient(ArrayList<SimpleEntry<String, Integer>> responses) {
        this.responses = responses;
    }

    public List<HttpRequest> getRequests() {
        return requests;
    }

    @Override
    public Mono<HttpResponse> send(HttpRequest request) {
        requests.add(request);

        if (responses.size() > 0) {
            SimpleEntry<String, Integer> entry = responses.get(0);
            responses.remove(entry);
<<<<<<< HEAD
            HttpResponse response = CallAutomationResponseMocker.generateMockResponse(entry.getKey(), request, entry.getValue());
=======
            HttpResponse response = CallAutomationUnitTestBase.generateMockResponse(entry.getKey(), request, entry.getValue());
>>>>>>> b0d7683b
            if (entry.getKey().startsWith(THROW_TEST_EXCEPTION)) {
                return Mono.error(ErrorConstructorProxy.create(new HttpResponseException("Mock error", response)));
            }

<<<<<<< HEAD
            return Mono.just(CallAutomationResponseMocker.generateMockResponse(entry.getKey(), request, entry.getValue()));
        }

        return Mono.just(CallAutomationResponseMocker.generateMockResponse("", request, 500));
=======
            return Mono.just(CallAutomationUnitTestBase.generateMockResponse(entry.getKey(), request, entry.getValue()));
        }

        return Mono.just(CallAutomationUnitTestBase.generateMockResponse("", request, 500));
>>>>>>> b0d7683b
    }
}<|MERGE_RESOLUTION|>--- conflicted
+++ resolved
@@ -35,25 +35,14 @@
         if (responses.size() > 0) {
             SimpleEntry<String, Integer> entry = responses.get(0);
             responses.remove(entry);
-<<<<<<< HEAD
-            HttpResponse response = CallAutomationResponseMocker.generateMockResponse(entry.getKey(), request, entry.getValue());
-=======
             HttpResponse response = CallAutomationUnitTestBase.generateMockResponse(entry.getKey(), request, entry.getValue());
->>>>>>> b0d7683b
             if (entry.getKey().startsWith(THROW_TEST_EXCEPTION)) {
                 return Mono.error(ErrorConstructorProxy.create(new HttpResponseException("Mock error", response)));
             }
 
-<<<<<<< HEAD
-            return Mono.just(CallAutomationResponseMocker.generateMockResponse(entry.getKey(), request, entry.getValue()));
-        }
-
-        return Mono.just(CallAutomationResponseMocker.generateMockResponse("", request, 500));
-=======
             return Mono.just(CallAutomationUnitTestBase.generateMockResponse(entry.getKey(), request, entry.getValue()));
         }
 
         return Mono.just(CallAutomationUnitTestBase.generateMockResponse("", request, 500));
->>>>>>> b0d7683b
     }
 }