// Copyright (c) Microsoft Corporation. All rights reserved.
// Licensed under the MIT License.
package com.azure.communication.callingserver;

import static org.junit.jupiter.api.Assertions.assertEquals;
import static org.junit.jupiter.api.Assertions.assertNotNull;

import java.util.ArrayList;
import java.util.Arrays;
import java.util.List;
import java.util.UUID;

import com.azure.communication.callingserver.models.CallModality;
import com.azure.communication.callingserver.models.CallRecordingState;
import com.azure.communication.callingserver.models.CallRecordingStateResult;
import com.azure.communication.callingserver.models.CallingServerErrorException;
import com.azure.communication.callingserver.models.CreateCallOptions;
import com.azure.communication.callingserver.models.EventSubscriptionType;
import com.azure.communication.callingserver.models.JoinCallOptions;
import com.azure.communication.callingserver.models.PlayAudioResult;
import com.azure.communication.callingserver.models.StartCallRecordingResult;
import com.azure.communication.common.CommunicationIdentifier;
import com.azure.communication.common.CommunicationUserIdentifier;
import com.azure.communication.common.PhoneNumberIdentifier;
import com.azure.core.http.HttpClient;
import com.azure.core.http.rest.Response;

import org.junit.jupiter.params.ParameterizedTest;
import org.junit.jupiter.params.provider.MethodSource;

public class ServerCallAsyncTests extends CallingServerTestBase {
    private String serverCallId = "aHR0cHM6Ly9jb252LXVzd2UtMDguY29udi5za3lwZS5jb20vY29udi8tby1FWjVpMHJrS3RFTDBNd0FST1J3P2k9ODgmZT02Mzc1Nzc0MTY4MDc4MjQyOTM";

    // Calling Tests
    private String fromUser = getRandomUserId();
    private String toUser = getRandomUserId();
    private String alternateId =   "+11111111111";
    private String to =   "+11111111111";
    private String callBackUri = "https://host.app/api/callback/calling";

    @ParameterizedTest
    @MethodSource("com.azure.core.test.TestBase#getHttpClients")
    public void runAllClientFunctionsAsync(HttpClient httpClient) {
        CallingServerClientBuilder builder = getConversationClientUsingConnectionString(httpClient);
        CallingServerAsyncClient callingServerAsyncClient = setupAsyncClient(builder, "runAllClientFunctionsAsync");
        String recordingId = "";
        String recordingStateCallbackUri = "https://dev.skype.net:6448";
        String groupId = "c400789f-e11b-4ceb-88cb-bc8df2a01568"; // This needs to match the recording
        List<CallConnectionAsync> callConnections = new ArrayList<CallConnectionAsync>();
        ServerCallAsync serverCall = null;

        try {
            callConnections = createCall(callingServerAsyncClient, groupId, fromUser, toUser);
            serverCall = callingServerAsyncClient.initializeServerCall(groupId);

            StartCallRecordingResult startCallRecordingResult = serverCall.startRecording(recordingStateCallbackUri).block();     
            recordingId = startCallRecordingResult.getRecordingId();
            validateCallRecordingState(serverCall, recordingId, CallRecordingState.ACTIVE);

            serverCall.pauseRecording(recordingId).block();
            validateCallRecordingState(serverCall, recordingId, CallRecordingState.INACTIVE);

            serverCall.resumeRecording(recordingId).block();         
            validateCallRecordingState(serverCall, recordingId, CallRecordingState.ACTIVE);
        } catch (Exception e) {
            System.out.println("Error: " + e.getMessage());
            throw e;
        } finally {
            if (serverCall != null) {
                try {
                    serverCall.stopRecording(recordingId).block();
                } catch (Exception e) {
                    System.out.println("Error stopping recording: " + e.getMessage());
                }
            }

            cleanUpConnectionsAsync(callConnections); 
        }
    }

    @ParameterizedTest
    @MethodSource("com.azure.core.test.TestBase#getHttpClients")
    public void runAllClientFunctionsWithResponseAsync(HttpClient httpClient) {
        CallingServerClientBuilder builder = getConversationClientUsingConnectionString(httpClient);
        CallingServerAsyncClient callingServerAsyncClient = setupAsyncClient(builder, "runAllClientFunctionsWithResponseAsync");  
        String recordingId = "";
        String recordingStateCallbackUri = "https://dev.skype.net:6448";
        String groupId = "7936319e-4317-475d-919d-ada32213b700"; // This needs to match the recording
        List<CallConnectionAsync> callConnections = new ArrayList<CallConnectionAsync>();
        ServerCallAsync serverCall = null;

        try {
            callConnections = createCall(callingServerAsyncClient, groupId, fromUser, toUser);
            serverCall = callingServerAsyncClient.initializeServerCall(groupId);

            Response<StartCallRecordingResult> startRecordingResponse = serverCall.startRecordingWithResponse(recordingStateCallbackUri).block();
            assertEquals(startRecordingResponse.getStatusCode(), 200);
            StartCallRecordingResult startCallRecordingResult = startRecordingResponse.getValue();     
            recordingId = startCallRecordingResult.getRecordingId();
            validateCallRecordingStateWithResponse(serverCall, recordingId, CallRecordingState.ACTIVE);

<<<<<<< HEAD
            Response<Void> pauseResponse = serverCall.pauseRecordingWithResponse(recordingId).block();
=======
            Response<Void> pauseResponse = serverCallAsync.pauseRecordingWithResponse(recordingId).block();
            assert pauseResponse != null;
>>>>>>> 85ed5620
            assertEquals(pauseResponse.getStatusCode(), 200);
            validateCallRecordingStateWithResponse(serverCall, recordingId, CallRecordingState.INACTIVE);

<<<<<<< HEAD
            Response<Void> resumeResponse = serverCall.resumeRecordingWithResponse(recordingId).block();
            assertEquals(resumeResponse.getStatusCode(), 200);                     
            validateCallRecordingStateWithResponse(serverCall, recordingId, CallRecordingState.ACTIVE);
=======
            Response<Void> resumeResponse = serverCallAsync.resumeRecordingWithResponse(recordingId).block();
            assert resumeResponse != null;
            assertEquals(resumeResponse.getStatusCode(), 200);
            validateCallRecordingStateWithResponse(serverCallAsync, recordingId, CallRecordingState.ACTIVE);
>>>>>>> 85ed5620
        } catch (Exception e) {
            System.out.println("Error: " + e.getMessage());
            throw e;
        } finally {
<<<<<<< HEAD
            if (serverCall != null) {
                try {
                    Response<Void> stopResponse = serverCall.stopRecordingWithResponse(recordingId).block();
                    assertEquals(stopResponse.getStatusCode(), 200);                     
                } catch (Exception e) {
                    System.out.println("Error stopping recording: " + e.getMessage());
                }
            }

            cleanUpConnectionsAsync(callConnections); 
=======
            Response<Void> stopResponse = serverCallAsync.stopRecordingWithResponse(recordingId).block();
            assert stopResponse != null;
            assertEquals(stopResponse.getStatusCode(), 200);
>>>>>>> 85ed5620
        }
    }

    @ParameterizedTest
    @MethodSource("com.azure.core.test.TestBase#getHttpClients")
    public void runPlayAudioFunctionAsync(HttpClient httpClient) {
        CallingServerClientBuilder builder = getConversationClientUsingConnectionString(httpClient);
        CallingServerAsyncClient callingServerAsyncClient = setupAsyncClient(builder, "runPlayAudioFunctionAsync");

        String operationContext = "ac794123-3820-4979-8e2d-50c7d3e07b12";
        String audioFileUri =  "https://host.app/audio/bot-callcenter-intro.wav";
        String callbackUri = "https://dev.skype.net:6448";
        System.out.println("serverCallId: " + serverCallId);

        ServerCallAsync serverCallAsync = callingServerAsyncClient.initializeServerCall(serverCallId);
        try {
            PlayAudioResult playAudioResult = serverCallAsync.playAudio(audioFileUri, UUID.randomUUID().toString(), callbackUri, operationContext).block();
            CallingServerTestUtils.validatePlayAudioResult(playAudioResult, operationContext);

        } catch (Exception e) {
            System.out.println("Error: " + e.getMessage());
            throw e;
        }
    }

    @ParameterizedTest
    @MethodSource("com.azure.core.test.TestBase#getHttpClients")
    public void runPlayAudioFunctionWithResponseAsync(HttpClient httpClient) {
        CallingServerClientBuilder builder = getConversationClientUsingConnectionString(httpClient);
        CallingServerAsyncClient callingServerAsyncClient = setupAsyncClient(builder, "runPlayAudioFunctionWithResponseAsync");

        String operationContext = "ac794123-3820-4979-8e2d-50c7d3e07b12";
        String audioFileUri =  "https://host.app/audio/bot-callcenter-intro.wav";
        String callbackUri = "https://dev.skype.net:6448";
        ServerCallAsync serverCallAsync = callingServerAsyncClient.initializeServerCall(serverCallId);

        System.out.println("serverCallId: " + serverCallId);
        try {
            Response<PlayAudioResult> playAudioResult = serverCallAsync.playAudioWithResponse(audioFileUri, UUID.randomUUID().toString(), callbackUri, operationContext).block();
            CallingServerTestUtils.validatePlayAudioResponse(playAudioResult, operationContext);

        } catch (Exception e) {
            System.out.println("Error: " + e.getMessage());
            throw e;
        }
    }

    @ParameterizedTest
    @MethodSource("com.azure.core.test.TestBase#getHttpClients")
    public void startRecordingFailsAsync(HttpClient httpClient) {
        CallingServerClientBuilder builder = getConversationClientUsingConnectionString(httpClient);
        CallingServerAsyncClient callingServerAsyncClient = setupAsyncClient(builder, "startRecordingFailsAsync");
        String invalidServerCallId = "aHR0cHM6Ly9jb252LXVzd2UtMDkuY29udi5za3lwZS5jb20vY29udi9EZVF2WEJGVVlFV1NNZkFXYno2azN3P2k9MTEmZT02Mzc1NzIyMjk0Mjc0NTI4Nzk=";
        String recordingStateCallbackUri = "https://dev.skype.net:6448";
        System.out.println("serverCallId: " + serverCallId);
        ServerCallAsync serverCallAsync = callingServerAsyncClient.initializeServerCall(invalidServerCallId);

        try {
            Response<StartCallRecordingResult> response = serverCallAsync.startRecordingWithResponse(recordingStateCallbackUri).block();
            assert response != null;
            assertEquals(response.getStatusCode(), 400);
        } catch (CallingServerErrorException e) {
            assertEquals(e.getResponse().getStatusCode(), 400);
        }
    }

    @ParameterizedTest
    @MethodSource("com.azure.core.test.TestBase#getHttpClients")
    public void runAddRemoveScenarioAsync(HttpClient httpClient) {
        CallingServerClientBuilder builder = getConversationClientUsingConnectionString(httpClient);
        CallingServerAsyncClient callingServerAsyncClient = setupAsyncClient(builder, "runAddRemoveScenarioAsync");

        try {
            // Establish a call
            CreateCallOptions options = new CreateCallOptions(
                callBackUri,
                new CallModality[] { CallModality.AUDIO },
                new EventSubscriptionType[] { EventSubscriptionType.PARTICIPANTS_UPDATED });

            options.setAlternateCallerId(new PhoneNumberIdentifier(alternateId));

            CallConnectionAsync callConnectionAsync = callingServerAsyncClient.createCallConnection(
                new CommunicationUserIdentifier(fromUser),
                new CommunicationIdentifier[] { new PhoneNumberIdentifier(to) },
                options).block();

            CallingServerTestUtils.validateCallConnectionAsync(callConnectionAsync);

            // Get Server Call
            String serverCallId = "aHR0cHM6Ly94LWNvbnYtdXN3ZS0wMS5jb252LnNreXBlLmNvbS9jb252L3NXdWxkazBmMEVpdnAxWjhiU2NuUHc_aT0yJmU9NjM3NTg0Mzk2NDM5NzQ5NzY4";
            ServerCallAsync serverCallAsync = callingServerAsyncClient.initializeServerCall(serverCallId);

            // Add User
            String operationContext = "ac794123-3820-4979-8e2d-50c7d3e07b12";
            serverCallAsync.addParticipant(new CommunicationUserIdentifier(toUser), null, operationContext, callBackUri).block();

            // Remove User
            String participantId = "206ac04a-1aae-4d82-9015-9c30cb174888";
            serverCallAsync.removeParticipant(participantId).block();

            // Hang up
            assert callConnectionAsync != null;
            callConnectionAsync.hangup().block();
        } catch (Exception e) {
            System.out.println("Error: " + e.getMessage());
            throw e;
        }
    }

    @ParameterizedTest
    @MethodSource("com.azure.core.test.TestBase#getHttpClients")
    public void runAddRemoveScenarioWithResponseAsync(HttpClient httpClient) {
        CallingServerClientBuilder builder = getConversationClientUsingConnectionString(httpClient);
        CallingServerAsyncClient callingServerAsyncClient = setupAsyncClient(builder, "runAddRemoveScenarioWithResponseAsync");
        try {
            // Establish a call
            CreateCallOptions options = new CreateCallOptions(
                callBackUri,
                new CallModality[] { CallModality.AUDIO },
                new EventSubscriptionType[] { EventSubscriptionType.PARTICIPANTS_UPDATED });

            options.setAlternateCallerId(new PhoneNumberIdentifier(alternateId));

            CallConnectionAsync callConnectionAsync = callingServerAsyncClient.createCallConnection(
                new CommunicationUserIdentifier(fromUser),
                new CommunicationIdentifier[] { new PhoneNumberIdentifier(to) },
                options).block();

            CallingServerTestUtils.validateCallConnectionAsync(callConnectionAsync);

            // Get Server Call
            String serverCallId = "aHR0cHM6Ly94LWNvbnYtdXN3ZS0wMS5jb252LnNreXBlLmNvbS9jb252L0NUT014YmNIRmttZ1BqbE5kYjExNlE_aT0yJmU9NjM3NTg0Mzk2NDM5NzQ5NzY4";
            ServerCallAsync serverCallAsync = callingServerAsyncClient.initializeServerCall(serverCallId);

            // Add User
            String operationContext = "ac794123-3820-4979-8e2d-50c7d3e07b12";
            Response<Void> addResponse = serverCallAsync.addParticipantWithResponse(new CommunicationUserIdentifier(toUser), null, operationContext, callBackUri).block();
            CallingServerTestUtils.validateResponse(addResponse);

            // Remove User
            String participantId = "b133b1f3-4a11-49e4-abe0-ac9fdd660634";
            Response<Void> removeResponse = serverCallAsync.removeParticipantWithResponse(participantId).block();
            CallingServerTestUtils.validateResponse(removeResponse);

            // Hang up
            assert callConnectionAsync != null;
            callConnectionAsync.hangup().block();
        } catch (Exception e) {
            System.out.println("Error: " + e.getMessage());
            throw e;
        }
    }

    private CallingServerAsyncClient setupAsyncClient(CallingServerClientBuilder builder, String testName) {
        return addLoggingPolicy(builder, testName).buildAsyncClient();
    }

    protected CallingServerClientBuilder addLoggingPolicy(CallingServerClientBuilder builder, String testName) {
        return builder.addPolicy((context, next) -> logHeaders(testName, next));
    }

    private void validateCallRecordingState(ServerCallAsync serverCallAsync,
            String recordingId,
            CallRecordingState expectedCallRecordingState) {
        assertNotNull(serverCallAsync);
        assertNotNull(serverCallAsync.getServerCallId());
        assertNotNull(recordingId);


        // There is a delay between the action and when the state is available.
        // Waiting to make sure we get the updated state, when we are running
        // against a live service.
        sleepIfRunningAgainstService(6000);

        CallRecordingStateResult callRecordingStateResult = serverCallAsync.getRecordingState(recordingId).block();
        assert callRecordingStateResult != null;
        assertEquals(callRecordingStateResult.getRecordingState(), expectedCallRecordingState);
    }

    protected void validateCallRecordingStateWithResponse(ServerCallAsync serverCallAsync,
            String recordingId,
            CallRecordingState expectedCallRecordingState) {
        assertNotNull(serverCallAsync);
        assertNotNull(serverCallAsync.getServerCallId());
        assertNotNull(recordingId);


        // There is a delay between the action and when the state is available.
        // Waiting to make sure we get the updated state, when we are running
        // against a live service.
        sleepIfRunningAgainstService(6000);

        Response<CallRecordingStateResult> response = serverCallAsync.getRecordingStateWithResponse(recordingId).block();
        assertNotNull(response);
        assertEquals(response.getStatusCode(), 200);
        assertNotNull(response.getValue());
        assertEquals(response.getValue().getRecordingState(), expectedCallRecordingState);
    }
<<<<<<< HEAD
    
    protected void cleanUpConnectionsAsync(List<CallConnectionAsync> connections) {
        if (connections == null) {
            return;
        }
        
        connections.forEach(c -> {
            if (c != null) {
                try {
                    c.hangup().block();  
                } catch (Exception e) {
                    System.out.println("Error hanging up: " + e.getMessage());
                }
            }
        }); 
    }

    protected List<CallConnectionAsync> createCall(CallingServerAsyncClient callingServerClient, String groupId, String from, String to) {
        CallConnectionAsync fromCallConnection =  null;
        CallConnectionAsync toCallConnection = null;

        try {          
            CommunicationIdentifier fromParticipant = new CommunicationUserIdentifier(from);
            CommunicationIdentifier toParticipant = new CommunicationUserIdentifier(to);

            JoinCallOptions fromCallOptions = new JoinCallOptions(
                callBackUri,
                new CallModality[] { CallModality.AUDIO },
                new EventSubscriptionType[] { EventSubscriptionType.PARTICIPANTS_UPDATED });
            fromCallConnection = callingServerClient.join(groupId, fromParticipant, fromCallOptions).block();
            sleepIfRunningAgainstService(1000);
            CallingServerTestUtils.validateCallConnectionAsync(fromCallConnection);
            
            JoinCallOptions joinCallOptions = new JoinCallOptions(
                callBackUri,
                new CallModality[] { CallModality.AUDIO },
                new EventSubscriptionType[] { EventSubscriptionType.PARTICIPANTS_UPDATED });
            
            toCallConnection = callingServerClient.join(groupId, toParticipant, joinCallOptions).block();
            sleepIfRunningAgainstService(1000);
            CallingServerTestUtils.validateCallConnectionAsync(toCallConnection);

            return Arrays.asList(fromCallConnection, toCallConnection);
        } catch (Exception e) {
            System.out.println("Error creating call: " + e.getMessage());

            if (fromCallConnection != null) {
                fromCallConnection.hangup();
            }

            if (toCallConnection != null) {
                toCallConnection.hangup();
            }

            throw e;
        }        
    }    
=======
>>>>>>> 85ed5620
}<|MERGE_RESOLUTION|>--- conflicted
+++ resolved
@@ -87,45 +87,34 @@
         String recordingStateCallbackUri = "https://dev.skype.net:6448";
         String groupId = "7936319e-4317-475d-919d-ada32213b700"; // This needs to match the recording
         List<CallConnectionAsync> callConnections = new ArrayList<CallConnectionAsync>();
-        ServerCallAsync serverCall = null;
+        ServerCallAsync serverCallAsync = null;
 
         try {
             callConnections = createCall(callingServerAsyncClient, groupId, fromUser, toUser);
-            serverCall = callingServerAsyncClient.initializeServerCall(groupId);
-
-            Response<StartCallRecordingResult> startRecordingResponse = serverCall.startRecordingWithResponse(recordingStateCallbackUri).block();
+            serverCallAsync = callingServerAsyncClient.initializeServerCall(groupId);
+
+            Response<StartCallRecordingResult> startRecordingResponse = serverCallAsync.startRecordingWithResponse(recordingStateCallbackUri).block();
             assertEquals(startRecordingResponse.getStatusCode(), 200);
             StartCallRecordingResult startCallRecordingResult = startRecordingResponse.getValue();     
             recordingId = startCallRecordingResult.getRecordingId();
-            validateCallRecordingStateWithResponse(serverCall, recordingId, CallRecordingState.ACTIVE);
-
-<<<<<<< HEAD
-            Response<Void> pauseResponse = serverCall.pauseRecordingWithResponse(recordingId).block();
-=======
+            validateCallRecordingStateWithResponse(serverCallAsync, recordingId, CallRecordingState.ACTIVE);
+
             Response<Void> pauseResponse = serverCallAsync.pauseRecordingWithResponse(recordingId).block();
             assert pauseResponse != null;
->>>>>>> 85ed5620
             assertEquals(pauseResponse.getStatusCode(), 200);
-            validateCallRecordingStateWithResponse(serverCall, recordingId, CallRecordingState.INACTIVE);
-
-<<<<<<< HEAD
-            Response<Void> resumeResponse = serverCall.resumeRecordingWithResponse(recordingId).block();
-            assertEquals(resumeResponse.getStatusCode(), 200);                     
-            validateCallRecordingStateWithResponse(serverCall, recordingId, CallRecordingState.ACTIVE);
-=======
+            validateCallRecordingStateWithResponse(serverCallAsync, recordingId, CallRecordingState.INACTIVE);
+
             Response<Void> resumeResponse = serverCallAsync.resumeRecordingWithResponse(recordingId).block();
             assert resumeResponse != null;
             assertEquals(resumeResponse.getStatusCode(), 200);
             validateCallRecordingStateWithResponse(serverCallAsync, recordingId, CallRecordingState.ACTIVE);
->>>>>>> 85ed5620
         } catch (Exception e) {
             System.out.println("Error: " + e.getMessage());
             throw e;
         } finally {
-<<<<<<< HEAD
-            if (serverCall != null) {
+            if (serverCallAsync != null) {
                 try {
-                    Response<Void> stopResponse = serverCall.stopRecordingWithResponse(recordingId).block();
+                    Response<Void> stopResponse = serverCallAsync.stopRecordingWithResponse(recordingId).block();
                     assertEquals(stopResponse.getStatusCode(), 200);                     
                 } catch (Exception e) {
                     System.out.println("Error stopping recording: " + e.getMessage());
@@ -133,11 +122,6 @@
             }
 
             cleanUpConnectionsAsync(callConnections); 
-=======
-            Response<Void> stopResponse = serverCallAsync.stopRecordingWithResponse(recordingId).block();
-            assert stopResponse != null;
-            assertEquals(stopResponse.getStatusCode(), 200);
->>>>>>> 85ed5620
         }
     }
 
@@ -336,7 +320,6 @@
         assertNotNull(response.getValue());
         assertEquals(response.getValue().getRecordingState(), expectedCallRecordingState);
     }
-<<<<<<< HEAD
     
     protected void cleanUpConnectionsAsync(List<CallConnectionAsync> connections) {
         if (connections == null) {
@@ -394,6 +377,4 @@
             throw e;
         }        
     }    
-=======
->>>>>>> 85ed5620
 }