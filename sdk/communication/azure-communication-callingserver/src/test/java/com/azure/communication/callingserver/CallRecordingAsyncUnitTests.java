// Copyright (c) Microsoft Corporation. All rights reserved.
// Licensed under the MIT License.

package com.azure.communication.callingserver;

import com.azure.communication.callingserver.models.CallingServerErrorException;
import com.azure.communication.callingserver.models.RecordingChannel;
import com.azure.communication.callingserver.models.RecordingContent;
import com.azure.communication.callingserver.models.RecordingFormat;
import com.azure.communication.callingserver.models.RecordingStatus;
import com.azure.communication.callingserver.models.RecordingStatusResult;
import com.azure.communication.callingserver.models.ServerCallLocator;
import com.azure.communication.callingserver.models.StartRecordingOptions;
import org.junit.jupiter.api.BeforeEach;
import org.junit.jupiter.api.Test;
import org.reactivestreams.Publisher;
import reactor.test.StepVerifier;

import java.net.URI;
import java.security.InvalidParameterException;
import java.util.ArrayList;

import static org.junit.jupiter.api.Assertions.assertEquals;

public class CallRecordingAsyncUnitTests extends CallRecordingUnitTestBase {
    private CallRecordingAsync callRecording;

    @BeforeEach
    public void setup() {
<<<<<<< HEAD
        CallAutomationAsyncClient callingServerClient = CallAutomationResponseMocker.getCallingServerAsyncClient(new ArrayList<>());
=======
        CallAutomationAsyncClient callingServerClient = CallAutomationUnitTestBase.getCallAutomationAsyncClient(new ArrayList<>());
>>>>>>> b0d7683b
        callRecording = callingServerClient.getCallRecordingAsync();
    }

    @Test
    public void startRecordingRelativeUriFails() {
        validateError(InvalidParameterException.class, callRecording.startRecording(
            new ServerCallLocator(SERVER_CALL_ID),
            URI.create("/not/absolute/uri")
        ));
    }

    @Test
    public void startRecordingWithFullParamsFails() {
        StartRecordingOptions startRecordingOptions = new StartRecordingOptions(
            RecordingContent.AUDIO_VIDEO,
            RecordingFormat.MP4,
            RecordingChannel.MIXED
        );

        validateError(InvalidParameterException.class, callRecording.startRecordingWithResponse(
            new ServerCallLocator(SERVER_CALL_ID),
            URI.create("/not/absolute/uri"),
            startRecordingOptions
        ));
    }

    @Test
    public void recordingOperationsTest() {
<<<<<<< HEAD
        CallAutomationAsyncClient callingServerClient = CallAutomationResponseMocker.getCallingServerAsyncClient(
=======
        CallAutomationAsyncClient callingServerClient = CallAutomationUnitTestBase.getCallAutomationAsyncClient(
>>>>>>> b0d7683b
            recordingOperationsResponses
        );
        callRecording = callingServerClient.getCallRecordingAsync();

        validateRecordingStatus(
            callRecording.startRecording(new ServerCallLocator(SERVER_CALL_ID), URI.create("https://localhost/")),
            RecordingStatus.ACTIVE
        );

        validateOperationWithRecordingStatus(callRecording.pauseRecording(RECORDING_ID),
            RecordingStatus.INACTIVE
        );

        validateOperationWithRecordingStatus(callRecording.resumeRecording(RECORDING_ID),
            RecordingStatus.ACTIVE);

        validateOperation(callRecording.stopRecording(RECORDING_ID));
        validateError(CallingServerErrorException.class, callRecording.getRecordingState(RECORDING_ID));
    }

    private void validateRecordingStatus(Publisher<RecordingStatusResult> publisher, RecordingStatus status) {
        StepVerifier.create(publisher)
            .consumeNextWith(recordingStatusResponse -> validateRecording(recordingStatusResponse, status))
            .verifyComplete();
    }

    private void validateOperationWithRecordingStatus(Publisher<Void> operation, RecordingStatus expectedRecordingStatus) {
        validateOperation(operation);
        validateRecordingStatus(
            callRecording.getRecordingState(RECORDING_ID),
            expectedRecordingStatus
        );
    }

    private void validateOperation(Publisher<Void> operation) {
        StepVerifier.create(operation).verifyComplete();
    }

    private <T, U> void validateError(Class<T> exception, Publisher<U> publisher) {
        StepVerifier.create(publisher)
            .consumeErrorWith(error -> assertEquals(error.getClass().toString(),
                exception.toString()))
            .verify();
    }

    private void validateRecording(RecordingStatusResult recordingStatus, RecordingStatus expectedStatus) {
        assertEquals(RECORDING_ID, recordingStatus.getRecordingId());
        assertEquals(expectedStatus, recordingStatus.getRecordingStatus());
    }
}<|MERGE_RESOLUTION|>--- conflicted
+++ resolved
@@ -27,11 +27,7 @@
 
     @BeforeEach
     public void setup() {
-<<<<<<< HEAD
-        CallAutomationAsyncClient callingServerClient = CallAutomationResponseMocker.getCallingServerAsyncClient(new ArrayList<>());
-=======
         CallAutomationAsyncClient callingServerClient = CallAutomationUnitTestBase.getCallAutomationAsyncClient(new ArrayList<>());
->>>>>>> b0d7683b
         callRecording = callingServerClient.getCallRecordingAsync();
     }
 
@@ -60,11 +56,7 @@
 
     @Test
     public void recordingOperationsTest() {
-<<<<<<< HEAD
-        CallAutomationAsyncClient callingServerClient = CallAutomationResponseMocker.getCallingServerAsyncClient(
-=======
         CallAutomationAsyncClient callingServerClient = CallAutomationUnitTestBase.getCallAutomationAsyncClient(
->>>>>>> b0d7683b
             recordingOperationsResponses
         );
         callRecording = callingServerClient.getCallRecordingAsync();
