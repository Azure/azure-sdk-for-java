--- conflicted
+++ resolved
@@ -5,29 +5,17 @@
 
 import com.azure.communication.callingserver.implementation.AzureCommunicationCallingServerServiceImpl;
 import com.azure.communication.callingserver.implementation.ConversationsImpl;
-import com.azure.communication.callingserver.implementation.converters.ResultInfoConverter;
 import com.azure.communication.callingserver.implementation.models.GetCallRecordingStateResponse;
-<<<<<<< HEAD
-import com.azure.communication.callingserver.implementation.models.PlayAudioRequestInternal;
-import com.azure.communication.callingserver.implementation.models.PlayAudioResponse;
-import com.azure.communication.callingserver.implementation.models.StartCallRecordingRequestInternal;
 import com.azure.communication.callingserver.implementation.models.StartCallRecordingResponse;
 import com.azure.communication.callingserver.models.GetCallRecordingStateResult;
-import com.azure.communication.callingserver.models.OperationStatus;
-import com.azure.communication.callingserver.models.PlayAudioResult;
+import com.azure.communication.callingserver.models.PlayAudioResponse;
 import com.azure.communication.callingserver.implementation.converters.InviteParticipantsRequestConverter;
 import com.azure.communication.callingserver.implementation.converters.JoinCallRequestConverter;
-import com.azure.communication.callingserver.implementation.models.JoinCallResponse;
-import com.azure.communication.callingserver.models.InviteParticipantsRequest;
-import com.azure.communication.callingserver.models.JoinCallRequest;
-=======
 import com.azure.communication.callingserver.implementation.models.InviteParticipantsRequest;
+import com.azure.communication.callingserver.implementation.models.PlayAudioRequest;
 import com.azure.communication.callingserver.implementation.models.StartCallRecordingRequest;
-import com.azure.communication.callingserver.implementation.models.StartCallRecordingResponse;
-import com.azure.communication.callingserver.models.GetCallRecordingStateResult;
 import com.azure.communication.callingserver.models.JoinCallOptions;
 import com.azure.communication.callingserver.models.JoinCallResponse;
->>>>>>> 07b75907
 import com.azure.communication.callingserver.models.StartCallRecordingResult;
 import com.azure.communication.common.CommunicationIdentifier;
 import com.azure.core.annotation.ReturnType;
@@ -483,60 +471,75 @@
         }
     }
 
-<<<<<<< HEAD
     /**
      * Play audio in a call.
      * 
      * @param conversationId The conversation id.
-     * @param playAudioUri The uri of the audio file .
+     * @param audioFileUri The uri of the audio file .
      * @param audioFileId Tne id for the media in the AudioFileUri, using which we cache the media resource.
      * @param callbackUri The callback Uri to receive PlayAudio status notifications.
      * @param operationContext The operation context.
      * @return the response payload for play audio operation.
      */
     @ServiceMethod(returns = ReturnType.SINGLE)
-    public Mono<PlayAudioResult> playAudio(String conversationId, URI playAudioUri, String audioFileId, URI callbackUri, String operationContext) {
-        try {
-            Objects.requireNonNull(conversationId, "'conversationId' cannot be null.");
-            Objects.requireNonNull(playAudioUri, "'playAudioUri' cannot be null.");
-
-            return this.conversationsClient.playAudioAsync(conversationId, convertPlayAudioRequest(playAudioUri, audioFileId, callbackUri, operationContext)).flatMap(
-                (PlayAudioResponse response) -> {
-                        PlayAudioResult playAudioResult = convertPlayAudioResponse(response);
-                        return Mono.just(playAudioResult);
-                    });
-        } catch (RuntimeException ex) {
-            return monoError(logger, ex);
-        }
-    }
-
+    public Mono<PlayAudioResponse> playAudio(String conversationId, URI audioFileUri, String audioFileId, URI callbackUri, String operationContext) {
+        try {
+            Objects.requireNonNull(conversationId, "'conversationId' cannot be null.");
+            Objects.requireNonNull(audioFileUri, "'audioFileUri' cannot be null.");
+
+            //Currently we do not support loop on the audio media for out-call, thus setting the loop to false
+            PlayAudioRequest playAudioRequest = new PlayAudioRequest().
+                setAudioFileUri(audioFileUri.toString()).setLoop(false).setAudioFileId(audioFileId).setCallbackUri(callbackUri.toString()).setOperationContext(operationContext);
+            return playAudio(conversationId, playAudioRequest);
+            
+        } catch (RuntimeException ex) {
+            return monoError(logger, ex);
+        }
+    }
+
+    public Mono<PlayAudioResponse> playAudio(String conversationId, PlayAudioRequest request) {
+        try {
+            Objects.requireNonNull(conversationId, "'conversationId' cannot be null.");
+            Objects.requireNonNull(request, "'request' cannot be null.");
+
+            return this.conversationsClient.playAudioAsync(conversationId, request).flatMap(
+                (PlayAudioResponse response) -> {                    
+                    return Mono.just(response);
+                });
+        } catch (RuntimeException ex) {
+            return monoError(logger, ex);
+        }
+    }
     /**
      * Play audio in a call.
      *
      * @param conversationId The conversation id.
-     * @param playAudioUri The uri of the audio file .
+     * @param audioFileUri The uri of the audio file .
      * @param audioFileId Tne id for the media in the AudioFileUri, using which we cache the media resource.
      * @param callbackUri The callback Uri to receive PlayAudio status notifications.
      * @param operationContext The operation context.
      * @return the response payload for play audio operation.
      */
     @ServiceMethod(returns = ReturnType.SINGLE)
-    public Mono<Response<PlayAudioResult>> playAudioWithResponse(String conversationId, URI playAudioUri, String audioFileId, URI callbackUri, String operationContext) {
-        return playAudioWithResponse(conversationId, playAudioUri, audioFileId, callbackUri, operationContext, null);
-    }
-
-    Mono<Response<PlayAudioResult>> playAudioWithResponse(String conversationId, URI playAudioUri, String audioFileId, URI callbackUri, String operationContext, Context context) {
-        try {
-            Objects.requireNonNull(conversationId, "'conversationId' cannot be null.");
-            Objects.requireNonNull(playAudioUri, "'playAudioUri' cannot be null.");
+    public Mono<Response<PlayAudioResponse>> playAudioWithResponse(String conversationId, URI audioFileUri, String audioFileId, URI callbackUri, String operationContext) {
+        
+        //Currently we do not support loop on the audio media for out-call, thus setting the loop to false
+        PlayAudioRequest playAudioRequest = new PlayAudioRequest().
+            setAudioFileUri(audioFileUri.toString()).setLoop(false).setAudioFileId(audioFileId).setCallbackUri(callbackUri.toString()).setOperationContext(operationContext);
+        return playAudioWithResponse(conversationId, playAudioRequest, null);
+    }
+
+    Mono<Response<PlayAudioResponse>> playAudioWithResponse(String conversationId, PlayAudioRequest request, Context context) {
+        try {
+            Objects.requireNonNull(conversationId, "'conversationId' cannot be null.");
+            Objects.requireNonNull(request, "'request' cannot be null.");
             return withContext(contextValue -> {
                 if (context != null) {
                     contextValue = context;
                 }
-                return this.conversationsClient.playAudioWithResponseAsync(conversationId, convertPlayAudioRequest(playAudioUri, audioFileId, callbackUri, operationContext)).flatMap((
+                return this.conversationsClient.playAudioWithResponseAsync(conversationId, request).flatMap((
                         Response<PlayAudioResponse> response) -> {
-                    PlayAudioResult playAudioResult = convertPlayAudioResponse(response.getValue());
-                    return Mono.just(new SimpleResponse<>(response, playAudioResult));
+                    return Mono.just(new SimpleResponse<>(response, response.getValue()));
                 });
             });
         } catch (RuntimeException ex) {
@@ -544,12 +547,8 @@
         }
     }
 
-    private StartCallRecordingRequestInternal createStartCallRecordingRequest(URI recordingStateCallbackUri) {
-        StartCallRecordingRequestInternal request = new StartCallRecordingRequestInternal();
-=======
     private StartCallRecordingRequest createStartCallRecordingRequest(URI recordingStateCallbackUri) {
         StartCallRecordingRequest request = new StartCallRecordingRequest();
->>>>>>> 07b75907
         request.setRecordingStateCallbackUri(recordingStateCallbackUri.toString());
         return request;
     }
@@ -564,21 +563,4 @@
     private StartCallRecordingResult convertGetCallRecordingStateResponse(StartCallRecordingResponse response) {
         return new StartCallRecordingResult().setRecordingId(response.getRecordingId());
     }
-
-    private PlayAudioRequestInternal convertPlayAudioRequest(URI playAudioUri, String audioFileId, URI callbackUri, String operationContext) {
-        //Currently we do not support loop on the audio media for out-call, thus setting the loop to false
-        return new PlayAudioRequestInternal()
-            .setOperationContext(operationContext)
-            .setAudioFileUri(playAudioUri.toString())
-            .setAudioFileId(audioFileId)
-            .setCallbackUri(callbackUri.toString())
-            .setLoop(false);
-    }
-
-    private PlayAudioResult convertPlayAudioResponse(PlayAudioResponse response) {
-        return new PlayAudioResult().setId(response.getId())
-                .setStatus(OperationStatus.fromString(response.getStatus().toString()))
-                .setOperationContext(response.getOperationContext())
-                .setResultInfo(ResultInfoConverter.convert(response.getResultInfo()));
-    }
 }