--- conflicted
+++ resolved
@@ -65,7 +65,6 @@
 import reactor.core.publisher.Flux;
 import reactor.core.publisher.Mono;
 
-<<<<<<< HEAD
 import java.io.IOException;
 import java.io.OutputStream;
 import java.net.MalformedURLException;
@@ -79,13 +78,6 @@
 import java.util.List;
 import java.util.Objects;
 import java.util.Set;
-
-import static com.azure.core.util.FluxUtil.fluxError;
-import static com.azure.core.util.FluxUtil.monoError;
-import static com.azure.core.util.FluxUtil.withContext;
-
-=======
->>>>>>> 1b804ff3
 
 /**
  * Asynchronous client that supports calling server operations.
@@ -1023,27 +1015,6 @@
     }
 
     /**
-<<<<<<< HEAD
-     * Delete the content located at {@code endpoint}.
-     * Recording deletion will be done using parallel workers.
-     * @param deleteEndpoint - ACS URL where the content is located.
-     * @param context A {@link Context} representing the request context.
-     * @return RResponse for successful delete request.
-     */
-    @ServiceMethod(returns = ReturnType.SINGLE)
-    public Mono<Response<HttpResponse>> deleteRecordingWithResponse(String deleteEndpoint, Context context) {
-        HttpRequest request = new HttpRequest(HttpMethod.DELETE, deleteEndpoint);
-        URL urlToSignWith = getUrlToSignRequestWith(deleteEndpoint);
-        Context finalContext;
-        if (context == null) {
-            finalContext = new Context("hmacSignatureURL", urlToSignWith);
-        } else {
-            finalContext = context.addData("hmacSignatureURL", urlToSignWith);
-        }
-        Mono<HttpResponse> httpResponse = httpPipelineInternal.send(request, finalContext);
-        try {
-            return httpResponse.map(response -> new SimpleResponse<>(response.getRequest(), response.getStatusCode(), response.getHeaders(), null));
-=======
      * Play audio in a call.
      *
      * @param callLocator The call locator.
@@ -1117,25 +1088,11 @@
                     .map(response ->
                         new SimpleResponse<>(response, PlayAudioResultConverter.convert(response.getValue())));
             });
->>>>>>> 1b804ff3
-        } catch (RuntimeException ex) {
-            return monoError(logger, ex);
-        }
-    }
-
-<<<<<<< HEAD
-    /**
-     * Delete the content located at {@code endpoint}.
-     * Recording deletion will be done using parallel workers.
-     * @param deleteEndpoint - ACS URL where the content is located.
-     * @throws RuntimeException all other wrapped checked exceptions if the request fails to be sent.
-     * @return Response for successful delete request.
-     */
-    @ServiceMethod(returns = ReturnType.SINGLE)
-    public Mono<Void> deleteRecording(String deleteEndpoint) {
-        try {
-            return deleteRecordingWithResponse(deleteEndpoint, null).then();
-=======
+        } catch (RuntimeException ex) {
+            return monoError(logger, ex);
+        }
+    }
+
     private PlayAudioWithCallLocatorRequest getPlayAudioWithCallLocatorRequest(CallLocator callLocator, URI audioFileUri,
             PlayAudioOptions playAudioOptions) {
 
@@ -1221,25 +1178,11 @@
                                 CallingServerErrorConverter::translateException)
                     .flatMap(result -> Mono.empty());
             });
->>>>>>> 1b804ff3
-        } catch (RuntimeException ex) {
-            return monoError(logger, ex);
-        }
-    }
-
-<<<<<<< HEAD
-    private URL getUrlToSignRequestWith(String endpoint) {
-        try {
-            String path = new URL(endpoint).getPath();
-
-            if (path.startsWith("/")) {
-                path = path.substring(1);
-            }
-
-            return new URL(resourceEndpoint + path);
-        } catch (MalformedURLException ex) {
-            throw logger.logExceptionAsError(new IllegalArgumentException(ex));
-=======
+        } catch (RuntimeException ex) {
+            return monoError(logger, ex);
+        }
+    }
+
     /**
      * Cancel Participant Media Operation.
      *
@@ -1480,7 +1423,7 @@
      * @throws IllegalArgumentException thrown if parameters fail the validation.
      * @throws CommunicationErrorResponseException thrown if the request is rejected by server.
      * @throws RuntimeException all other wrapped checked exceptions if the request fails to be sent.
-     */
+    */
     @ServiceMethod(returns = ReturnType.SINGLE)
     public Mono<Void> rejectCall(String incomingCallContext, URI callbackUri, CallRejectReason rejectReason) {
         try {
@@ -1524,7 +1467,60 @@
             .onErrorMap(CommunicationErrorResponseException.class, CallingServerErrorConverter::translateException);
         } catch (RuntimeException ex) {
             return monoError(logger, ex);
->>>>>>> 1b804ff3
+        }
+    }
+
+    /**
+     * Delete the content located at {@code endpoint}.
+     * @param deleteEndpoint - ACS URL where the content is located.
+     * @throws RuntimeException all other wrapped checked exceptions if the request fails to be sent.
+     * @return Response for successful delete request.
+     */
+    @ServiceMethod(returns = ReturnType.SINGLE)
+    public Mono<Void> deleteRecording(String deleteEndpoint) {
+        try {
+            return deleteRecordingWithResponse(deleteEndpoint, null).then();
+        } catch (RuntimeException ex) {
+            return monoError(logger, ex);
+        }
+    }
+
+    /**
+     * Delete the content located at {@code endpoint}.
+     * Recording deletion will be done using parallel workers.
+     * @param deleteEndpoint - ACS URL where the content is located.
+     * @param context A {@link Context} representing the request context.
+     * @return RResponse for successful delete request.
+     */
+    @ServiceMethod(returns = ReturnType.SINGLE)
+    public Mono<Response<HttpResponse>> deleteRecordingWithResponse(String deleteEndpoint, Context context) {
+        HttpRequest request = new HttpRequest(HttpMethod.DELETE, deleteEndpoint);
+        URL urlToSignWith = getUrlToSignRequestWith(deleteEndpoint);
+        Context finalContext;
+        if (context == null) {
+            finalContext = new Context("hmacSignatureURL", urlToSignWith);
+        } else {
+            finalContext = context.addData("hmacSignatureURL", urlToSignWith);
+        }
+        Mono<HttpResponse> httpResponse = httpPipelineInternal.send(request, finalContext);
+        try {
+            return httpResponse.map(response -> new SimpleResponse<>(response.getRequest(), response.getStatusCode(), response.getHeaders(), null));
+        } catch (RuntimeException ex) {
+            return monoError(logger, ex);
+        }
+    }
+
+    private URL getUrlToSignRequestWith(String endpoint) {
+        try {
+            String path = new URL(endpoint).getPath();
+
+            if (path.startsWith("/")) {
+                path = path.substring(1);
+            }
+
+            return new URL(resourceEndpoint + path);
+        } catch (MalformedURLException ex) {
+            throw logger.logExceptionAsError(new IllegalArgumentException(ex));
         }
     }
 }