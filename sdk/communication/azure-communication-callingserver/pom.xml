--- conflicted
+++ resolved
@@ -76,7 +76,7 @@
     <dependency>
       <groupId>com.nimbusds</groupId>
       <artifactId>nimbus-jose-jwt</artifactId>
-      <version>9.24.4</version> <!-- {x-version-update;com.nimbusds:nimbus-jose-jwt;external_dependency} -->
+      <version>9.22</version> <!-- {x-version-update;com.nimbusds:nimbus-jose-jwt;external_dependency} -->
       <scope>test</scope>
     </dependency>
     <dependency>
@@ -106,17 +106,13 @@
     <dependency>
       <groupId>org.mockito</groupId>
       <artifactId>mockito-core</artifactId>
-      <version>4.8.1</version> <!-- {x-version-update;org.mockito:mockito-core;external_dependency} -->
+      <version>4.5.1</version> <!-- {x-version-update;org.mockito:mockito-core;external_dependency} -->
       <scope>test</scope>
     </dependency>
     <dependency>
       <groupId>io.projectreactor</groupId>
       <artifactId>reactor-test</artifactId>
-<<<<<<< HEAD
-      <version>3.5.1</version> <!-- {x-version-update;io.projectreactor:reactor-test;external_dependency} -->
-=======
       <version>3.4.26</version> <!-- {x-version-update;io.projectreactor:reactor-test;external_dependency} -->
->>>>>>> bdb9613a
       <scope>test</scope>
     </dependency>
     <dependency>
