# Release History

<<<<<<< HEAD
## 1.0.0-beta.5 (2021-08-30)
### Dependency updates
- Upgraded `azure-communication-common` to 1.0.4
=======
## 1.0.0-beta.5
### Features Added
- Add support for TokenCredential authentication with CallingServerClientBuilder.
>>>>>>> 1a1b4953

## 1.0.0-beta.4 (2021-08-04)
### Bug Fixes
- Using released version of azure-communication-common.

## 1.0.0-beta.3 (2021-07-26)
### Features Added
- Added RedirectPolicy as a new HttpPolicy to redirect requests based on the HttpResponse.

## 1.0.0-beta.2 (2021-06-25)
- Updated sdk and apis documentation.

### Bug Fixes
- Fixed bug with AddParticipant api.

## 1.0.0-beta.1 (2021-06-24)
This is the first release of Azure Communication Service Calling Server. For more information, please see the [README][read_me].

This is a Public Preview version, so breaking changes are possible in subsequent releases as we improve the product. To provide feedback, please submit an issue in our [Azure SDK for .NET GitHub repo](https://github.com/Azure/azure-sdk-for-net/issues).

### Features Added
- Create outbound call to an Azure Communication Service user or a phone number.
- Hangup and delete the existing call.
- Play audio in the call.
- Out-call apis for call recording including start, pause, resume stop and get state.
- Subscribe to and receive [DTMF][DTMF] tones via events.
- Add and remove participants from the call.
- Recording download apis.

<!-- LINKS -->
[read_me]: https://github.com/Azure/azure-sdk-for-java/tree/main/sdk/communication/azure-communication-callingserver/README.md
[DTMF]: https://en.wikipedia.org/wiki/Dual-tone_multi-frequency_signaling<|MERGE_RESOLUTION|>--- conflicted
+++ resolved
@@ -1,14 +1,12 @@
 # Release History
 
-<<<<<<< HEAD
+## 1.0.0-beta.6
+### Features Added
+- Add support for TokenCredential authentication with CallingServerClientBuilder.
+
 ## 1.0.0-beta.5 (2021-08-30)
 ### Dependency updates
 - Upgraded `azure-communication-common` to 1.0.4
-=======
-## 1.0.0-beta.5
-### Features Added
-- Add support for TokenCredential authentication with CallingServerClientBuilder.
->>>>>>> 1a1b4953
 
 ## 1.0.0-beta.4 (2021-08-04)
 ### Bug Fixes
