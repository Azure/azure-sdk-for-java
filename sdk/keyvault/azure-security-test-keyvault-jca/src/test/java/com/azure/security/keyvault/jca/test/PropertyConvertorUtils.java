// Copyright (c) Microsoft Corporation. All rights reserved.
// Licensed under the MIT License.

package com.azure.security.keyvault.jca.test;

import com.azure.security.keyvault.jca.KeyVaultJcaProvider;
import com.azure.security.keyvault.jca.KeyVaultLoadStoreParameter;

import java.io.IOException;
import java.security.KeyStore;
import java.security.KeyStoreException;
import java.security.NoSuchAlgorithmException;
import java.security.Security;
import java.security.cert.CertificateException;
import java.util.Arrays;
import java.util.List;

public class PropertyConvertorUtils {

    public static void putEnvironmentPropertyToSystemPropertyForKeyVaultJca() {
        KEYVAULT_JCA_SYSTEM_PROPERTIES.forEach(
            environmentPropertyKey -> {
                String value = System.getenv(environmentPropertyKey);
                String systemPropertyKey = environmentPropertyKey.toLowerCase().replaceFirst("azure_keyvault_",
                    "azure.keyvault.").replaceAll("_", "-");
                System.getProperties().put(systemPropertyKey, value);
            }
        );
    }

<<<<<<< HEAD
    public static final List<String> SYSTEM_PROPERTIES = Arrays.asList("AZURE_KEYVAULT_ENDPOINT",
=======
    public static final List<String> KEYVAULT_JCA_SYSTEM_PROPERTIES = Arrays.asList("AZURE_KEYVAULT_URI",
>>>>>>> f4a0ced6
        "AZURE_KEYVAULT_TENANT_ID",
        "AZURE_KEYVAULT_CLIENT_ID",
        "AZURE_KEYVAULT_CLIENT_SECRET");

    public static KeyStore getKeyVaultKeyStore() throws CertificateException, NoSuchAlgorithmException, IOException, KeyStoreException {
        KeyStore keyStore = KeyStore.getInstance("AzureKeyVault");
        KeyVaultLoadStoreParameter parameter = new KeyVaultLoadStoreParameter(
            System.getenv("AZURE_KEYVAULT_ENDPOINT"),
            System.getenv("AZURE_KEYVAULT_TENANT_ID"),
            System.getenv("AZURE_KEYVAULT_CLIENT_ID"),
            System.getenv("AZURE_KEYVAULT_CLIENT_SECRET"));
        keyStore.load(parameter);
        return keyStore;
    }

    public static void addKeyVaultJcaProvider() {
        KeyVaultJcaProvider provider = new KeyVaultJcaProvider();
        Security.addProvider(provider);
    }

}<|MERGE_RESOLUTION|>--- conflicted
+++ resolved
@@ -28,11 +28,7 @@
         );
     }
 
-<<<<<<< HEAD
-    public static final List<String> SYSTEM_PROPERTIES = Arrays.asList("AZURE_KEYVAULT_ENDPOINT",
-=======
-    public static final List<String> KEYVAULT_JCA_SYSTEM_PROPERTIES = Arrays.asList("AZURE_KEYVAULT_URI",
->>>>>>> f4a0ced6
+    public static final List<String> KEYVAULT_JCA_SYSTEM_PROPERTIES = Arrays.asList("AZURE_KEYVAULT_ENDPOINT",
         "AZURE_KEYVAULT_TENANT_ID",
         "AZURE_KEYVAULT_CLIENT_ID",
         "AZURE_KEYVAULT_CLIENT_SECRET");
