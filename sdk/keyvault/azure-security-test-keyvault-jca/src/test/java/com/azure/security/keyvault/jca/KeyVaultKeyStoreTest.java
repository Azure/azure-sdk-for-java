// Copyright (c) Microsoft Corporation. All rights reserved.
// Licensed under the MIT License.

package com.azure.security.keyvault.jca;

import org.junit.jupiter.api.BeforeAll;
import org.junit.jupiter.api.Test;
import org.junit.jupiter.api.condition.EnabledIfEnvironmentVariable;

import java.io.ByteArrayInputStream;
import java.security.KeyStore;
import java.security.ProviderException;
import java.security.Security;
import java.security.cert.Certificate;
import java.security.cert.CertificateException;
import java.security.cert.CertificateFactory;
import java.security.cert.X509Certificate;
import java.util.Base64;

<<<<<<< HEAD
import static com.azure.security.keyvault.jca.PropertyConvertorUtils.SYSTEM_PROPERTIES;
import static org.junit.jupiter.api.Assertions.assertNotNull;
import static org.junit.jupiter.api.Assertions.assertTrue;
=======
import static org.junit.jupiter.api.Assertions.*;
>>>>>>> 27df83cc

/**
 * The JUnit tests for the KeyVaultKeyStore class.
 */
@EnabledIfEnvironmentVariable(named = "AZURE_KEYVAULT_CERTIFICATE_NAME", matches = "myalias")
public class KeyVaultKeyStoreTest {


    /**
     * Stores the CER test certificate (which is valid til 2120).
     */
    private static final String TEST_CERTIFICATE
        = "MIIDeDCCAmCgAwIBAgIQGghBu97rQJKNnUHPWU7xjDANBgkqhkiG9w0BAQsFADAk"
        + "MSIwIAYDVQQDExlodW5kcmVkLXllYXJzLmV4YW1wbGUuY29tMCAXDTIwMDkwMjE3"
        + "NDUyNFoYDzIxMjAwOTAyMTc1NTI0WjAkMSIwIAYDVQQDExlodW5kcmVkLXllYXJz"
        + "LmV4YW1wbGUuY29tMIIBIjANBgkqhkiG9w0BAQEFAAOCAQ8AMIIBCgKCAQEAuU14"
        + "btkN5wmcO2WKXqm1NUKXzi79EtqiFFkrLgPAwj5NNwMw2Akm3GpdEpwkJ8/q3l7d"
        + "frDEVOO9gwZbz7xppyqutjxjllw8CCgjFdfK02btz56CGgh3X25ZZtzPbuMZJM0j"
        + "o4mVEdaFNJ0eUeMppS0DcbbuTWCF7Jf1gvr8GVqx+E0IJUFkE+D4kdTbnJSaeK0A"
        + "KEt94z88MPX18h8ud14uRVmUCYVZrZeswdE2tO1BpazrXELHuXCtrjGxsDDjDzeP"
        + "98aFI9kblkqoJS4TsmloLEjwZLm80cyJDEmpXXMtR7C0FFXFI1BAtIa4mxSgBLsT"
        + "L4GVPEGNANR8COYkHQIDAQABo4GjMIGgMA4GA1UdDwEB/wQEAwIFoDAJBgNVHRME"
        + "AjAAMB0GA1UdJQQWMBQGCCsGAQUFBwMBBggrBgEFBQcDAjAkBgNVHREEHTAbghlo"
        + "dW5kcmVkLXllYXJzLmV4YW1wbGUuY29tMB8GA1UdIwQYMBaAFOGTt4H3ho30O4e+"
        + "hebwJjm2VMvIMB0GA1UdDgQWBBThk7eB94aN9DuHvoXm8CY5tlTLyDANBgkqhkiG"
        + "9w0BAQsFAAOCAQEAGp8mCioVCmM+kZv6r+K2j2uog1k4HBwN1NfRoSsibDB8+QXF"
        + "bmNf3M0imiuR/KJgODyuROwaa/AalxNFMOP8XTL2YmP7XsddBs9ONHHQXKjY/Ojl"
        + "PsIPR7vZjwYPfEB+XEKl2fOIxDQQ921POBV7M6DdTC49T5X+FsLR1AIIfinVetT9"
        + "QmNuvzulBX0T0rea/qpcPK4HTj7ToyImOaf8sXRv2s2ODLUrKWu5hhTNH2l6RIkQ"
        + "U/aIAdQRfDaSE9jhtcVu5d5kCgBs7nz5AzeCisDPo5zIt4Mxej3iVaAJ79oEbHOE"
        + "p192KLXLV/pscA4Wgb+PJ8AAEa5B6xq8p9JO+Q==";

    private static KeyVaultKeyStore keystore;

    private static String certificateName;

    @BeforeAll
    public static void setEnvironmentProperty() {
        PropertyConvertorUtils.putEnvironmentPropertyToSystemProperty(SYSTEM_PROPERTIES);
        keystore = new KeyVaultKeyStore();
        KeyVaultLoadStoreParameter parameter = new KeyVaultLoadStoreParameter(
            System.getenv("AZURE_KEYVAULT_URI"),
            System.getenv("AZURE_KEYVAULT_TENANT_ID"),
            System.getenv("AZURE_KEYVAULT_CLIENT_ID"),
            System.getenv("AZURE_KEYVAULT_CLIENT_SECRET"));
        certificateName = System.getenv("AZURE_KEYVAULT_CERTIFICATE_NAME");
        keystore.engineLoad(parameter);
    }

    @Test
    public void testEngineGetCertificate() {
        assertNotNull(keystore.engineGetCertificate(certificateName));
    }

    @Test
    public void testEngineGetCertificateAlias() {
        X509Certificate certificate;

        try {
            byte[] certificateBytes = Base64.getDecoder().decode(TEST_CERTIFICATE);
            CertificateFactory certificateFactory = CertificateFactory.getInstance("X.509");
            certificate =
                (X509Certificate) certificateFactory.generateCertificate(new ByteArrayInputStream(certificateBytes));
        } catch (CertificateException e) {
            throw new ProviderException(e);
        }
        keystore.engineSetCertificateEntry("setcert", certificate);
        assertNotNull(keystore.engineGetCertificateAlias(certificate));
    }

    @Test
    public void testEngineGetCertificateChain() {
        assertTrue(keystore.engineGetCertificateChain(certificateName).length > 0);
    }

    @Test
    public void testEngineSetCertificateEntry() {

        X509Certificate certificate;

        try {
            byte[] certificateBytes = Base64.getDecoder().decode(TEST_CERTIFICATE);
            CertificateFactory certificateFactory = CertificateFactory.getInstance("X.509");
            certificate =
                (X509Certificate) certificateFactory.generateCertificate(new ByteArrayInputStream(certificateBytes));
        } catch (CertificateException e) {
            throw new ProviderException(e);
        }

        keystore.engineSetCertificateEntry("setcert", certificate);
        assertNotNull(keystore.engineGetCertificate("setcert"));
    }

    @Test
    public void testEngineGetKey() {
        assertNotNull(keystore.engineGetKey(certificateName, null));
    }


    @Test
    public void testEngineContainsAlias() {
        assertTrue(keystore.engineContainsAlias(certificateName));
    }


    @Test
    public void testEngineGetCreationDate() {
        KeyVaultKeyStore keystore = new KeyVaultKeyStore();
        assertNotNull(keystore.engineGetCreationDate(certificateName));
    }

    @Test
    public void testEngineDeleteEntry() {
        KeyVaultKeyStore keystore = new KeyVaultKeyStore();
        assertTrue(keystore.engineContainsAlias(certificateName));
        keystore.engineDeleteEntry(certificateName);
        assertFalse(keystore.engineContainsAlias(certificateName));
    }

    @Test
    public void testEngineSize() {
        KeyVaultKeyStore keystore = new KeyVaultKeyStore();
        assertTrue(keystore.engineSize() >= 0);
    }

    @Test
    public void testEngineStore() {
        KeyVaultKeyStore keystore = new KeyVaultKeyStore();
        keystore.engineStore(null, null);
    }

    @Test
    public void testRefreshEngineGetCertificate() throws Exception {
        System.setProperty("azure.keyvault.jca.refresh-certificates-when-have-un-trust-certificate", "true");
        KeyVaultJcaProvider provider = new KeyVaultJcaProvider();
        Security.addProvider(provider);
        KeyStore ks = PropertyConvertorUtils.getKeyVaultKeyStore();
        Certificate certificate = ks.getCertificate(certificateName);
        ks.deleteEntry(certificateName);
        Thread.sleep(10);
        assertEquals(ks.getCertificateAlias(certificate), certificateName);
    }

    @Test
    public void testNotRefreshEngineGetCertificate() throws Exception {
        KeyVaultJcaProvider provider = new KeyVaultJcaProvider();
        Security.addProvider(provider);
        KeyStore ks = PropertyConvertorUtils.getKeyVaultKeyStore();
        Certificate certificate = ks.getCertificate(certificateName);
        ks.deleteEntry(certificateName);
        assertNull(ks.getCertificateAlias(certificate));
    }

}<|MERGE_RESOLUTION|>--- conflicted
+++ resolved
@@ -15,15 +15,10 @@
 import java.security.cert.CertificateException;
 import java.security.cert.CertificateFactory;
 import java.security.cert.X509Certificate;
+import java.util.Arrays;
 import java.util.Base64;
 
-<<<<<<< HEAD
-import static com.azure.security.keyvault.jca.PropertyConvertorUtils.SYSTEM_PROPERTIES;
-import static org.junit.jupiter.api.Assertions.assertNotNull;
-import static org.junit.jupiter.api.Assertions.assertTrue;
-=======
 import static org.junit.jupiter.api.Assertions.*;
->>>>>>> 27df83cc
 
 /**
  * The JUnit tests for the KeyVaultKeyStore class.
@@ -62,7 +57,12 @@
 
     @BeforeAll
     public static void setEnvironmentProperty() {
-        PropertyConvertorUtils.putEnvironmentPropertyToSystemProperty(SYSTEM_PROPERTIES);
+        PropertyConvertorUtils.putEnvironmentPropertyToSystemProperty(
+            Arrays.asList("AZURE_KEYVAULT_URI",
+                "AZURE_KEYVAULT_TENANT_ID",
+                "AZURE_KEYVAULT_CLIENT_ID",
+                "AZURE_KEYVAULT_CLIENT_SECRET")
+        );
         keystore = new KeyVaultKeyStore();
         KeyVaultLoadStoreParameter parameter = new KeyVaultLoadStoreParameter(
             System.getenv("AZURE_KEYVAULT_URI"),
@@ -84,9 +84,8 @@
 
         try {
             byte[] certificateBytes = Base64.getDecoder().decode(TEST_CERTIFICATE);
-            CertificateFactory certificateFactory = CertificateFactory.getInstance("X.509");
-            certificate =
-                (X509Certificate) certificateFactory.generateCertificate(new ByteArrayInputStream(certificateBytes));
+            CertificateFactory cf = CertificateFactory.getInstance("X.509");
+            certificate = (X509Certificate) cf.generateCertificate(new ByteArrayInputStream(certificateBytes));
         } catch (CertificateException e) {
             throw new ProviderException(e);
         }
@@ -96,7 +95,7 @@
 
     @Test
     public void testEngineGetCertificateChain() {
-        assertTrue(keystore.engineGetCertificateChain(certificateName).length > 0);
+        assertNotNull(keystore.engineGetCertificateChain(certificateName));
     }
 
     @Test
@@ -124,8 +123,14 @@
 
 
     @Test
-    public void testEngineContainsAlias() {
-        assertTrue(keystore.engineContainsAlias(certificateName));
+    public void testEngineSetKeyEntry() {
+        KeyVaultKeyStore keystore = new KeyVaultKeyStore();
+        keystore.engineSetKeyEntry(certificateName, null, null);
+    }
+
+    @Test
+    public void testEngineAliases() {
+        assertTrue(keystore.engineAliases().hasMoreElements());
     }
 
 
