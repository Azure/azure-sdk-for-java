// Copyright (c) Microsoft Corporation. All rights reserved.
// Licensed under the MIT License.

package com.azure.security.keyvault.jca;

import org.apache.http.HttpResponse;
import org.apache.http.client.ResponseHandler;
import org.apache.http.client.methods.HttpGet;
import org.apache.http.config.RegistryBuilder;
import org.apache.http.conn.socket.ConnectionSocketFactory;
import org.apache.http.conn.ssl.SSLConnectionSocketFactory;
import org.apache.http.conn.ssl.TrustSelfSignedStrategy;
import org.apache.http.impl.client.CloseableHttpClient;
import org.apache.http.impl.client.HttpClients;
import org.apache.http.impl.conn.PoolingHttpClientConnectionManager;
import org.apache.http.ssl.PrivateKeyDetails;
import org.apache.http.ssl.PrivateKeyStrategy;
import org.apache.http.ssl.SSLContexts;
import org.junit.jupiter.api.BeforeAll;
import org.junit.jupiter.api.Disabled;
import org.junit.jupiter.api.Test;
import org.junit.jupiter.api.condition.EnabledIfEnvironmentVariable;

import javax.net.ssl.*;
import java.io.IOException;
import java.io.OutputStream;
import java.net.Socket;
import java.security.KeyStore;
import java.security.Security;
import java.security.cert.X509Certificate;
<<<<<<< HEAD
=======
import java.util.Arrays;
import java.util.Map;
>>>>>>> 27df83cc

import static com.azure.security.keyvault.jca.PropertyConvertorUtils.SYSTEM_PROPERTIES;
import static com.azure.security.keyvault.jca.PropertyConvertorUtils.getKeyVaultKeyStore;
import static org.junit.jupiter.api.Assertions.assertEquals;

/**
 * The unit test validating the ServerSocket is created using a certificate from Azure Key Vault.
 */
@EnabledIfEnvironmentVariable(named = "AZURE_KEYVAULT_CERTIFICATE_NAME", matches = "myalias")
public class ServerSocketTest {

    private static KeyStore ks;

    private static KeyManagerFactory kmf;

    private static String certificateName;

    @BeforeAll
    public static void beforeEach() throws Exception {
        /*
         * Add JCA provider.
         */
        KeyVaultJcaProvider provider = new KeyVaultJcaProvider();
        Security.addProvider(provider);
<<<<<<< HEAD

        /*
         * Setup server side.
         *
         *  - Create an Azure Key Vault specific instance of a KeyStore.
         *  - Set the KeyManagerFactory to use that KeyStore.
         *  - Set the SSL context to use the KeyManagerFactory.
         *  - Create the SSLServerSocket using th SSL context.
         */
        PropertyConvertorUtils.putEnvironmentPropertyToSystemProperty(SYSTEM_PROPERTIES);
        KeyStore ks = getKeyVaultKeyStore();
        KeyManagerFactory kmf = KeyManagerFactory.getInstance(KeyManagerFactory.getDefaultAlgorithm());
        kmf.init(ks, "".toCharArray());
=======
        PropertyConvertorUtils.putEnvironmentPropertyToSystemProperty(
            Arrays.asList("AZURE_KEYVAULT_URI",
                "AZURE_KEYVAULT_TENANT_ID",
                "AZURE_KEYVAULT_CLIENT_ID",
                "AZURE_KEYVAULT_CLIENT_SECRET")
        );
>>>>>>> 27df83cc

        /**
         *  - Create an Azure Key Vault specific instance of a KeyStore.
         *  - Set the KeyManagerFactory to use that KeyStore.
         */
        ks = PropertyConvertorUtils.getKeyVaultKeyStore();
        kmf = KeyManagerFactory.getInstance(KeyManagerFactory.getDefaultAlgorithm());
        kmf.init(ks, "".toCharArray());
        certificateName = System.getenv("AZURE_KEYVAULT_CERTIFICATE_NAME");
    }


    private void startSocket(SSLServerSocket serverSocket) {
        Thread server = new Thread(() -> {
            while (true) {
                try {
                    Socket socket = serverSocket.accept();
                    try (OutputStream outputStream = socket.getOutputStream()) {
                        outputStream.write("HTTP/1.1 204\r\n".getBytes());
                        outputStream.flush();
                    }
                } catch (IOException ioe) {
                    ioe.printStackTrace();
                }
            }
        });
        server.start();
    }

    @Test
    public void testHttpsConnectionWithoutClientTrust() throws Exception {
        SSLContext sslContext = SSLContexts
            .custom()
            .loadTrustMaterial((final X509Certificate[] chain, final String authType) -> true)
            .build();
        testHttpsConnection(8765, sslContext);

    }

    @Test
    public void testHttpsConnectionWithSelfSignedClientTrust() throws Exception {
        SSLContext sslContext = SSLContexts
            .custom()
            .loadTrustMaterial(ks, new TrustSelfSignedStrategy())
            .build();
        testHttpsConnection(8766, sslContext);

    }

    @Test
    public void testServerSocketWithDefaultTrustManager() throws Exception {
        serverSocketWithTrustManager(8768);
    }


    /**
     * Test SSLServerSocket with key vault trust manager.
     *
     * @throws Exception when a serious error occurs.
     */
    @Test
    public void testServerSocketWithKeyVaultTrustManager() throws Exception {
        KeyVaultTrustManagerFactoryProvider provider = new KeyVaultTrustManagerFactoryProvider();
        Security.addProvider(provider);
        serverSocketWithTrustManager(8767);
    }


    private void testHttpsConnection(Integer port, SSLContext sslContext) throws Exception {
        /*
         * Setup server side.
         *
         *  - Set the SSL context to use the KeyManagerFactory.
         *  - Create the SSLServerSocket using th SSL context.
         */

        SSLContext context = SSLContext.getInstance("TLS");
        context.init(kmf.getKeyManagers(), null, null);

        SSLServerSocketFactory factory = context.getServerSocketFactory();
        SSLServerSocket serverSocket = (SSLServerSocket) factory.createServerSocket(port);

        startSocket(serverSocket);

        /*
         * And now execute the test.
         */
        String result = sendRequest(sslContext, port);

        /*
         * And verify all went well.
         */
        assertEquals("Success", result);
    }

    private void serverSocketWithTrustManager(Integer port) throws Exception {
        /*
         * Setup server side.
         *
         *  - Set the SSL context to use the KeyManagerFactory.
         *  - Create the SSLServerSocket using th SSL context.
         */
<<<<<<< HEAD
        PropertyConvertorUtils.putEnvironmentPropertyToSystemProperty(SYSTEM_PROPERTIES);
        KeyStore ks = getKeyVaultKeyStore();
        KeyManagerFactory kmf = KeyManagerFactory.getInstance(KeyManagerFactory.getDefaultAlgorithm());
        kmf.init(ks, "".toCharArray());
=======
>>>>>>> 27df83cc

        TrustManagerFactory tmf = TrustManagerFactory.getInstance(TrustManagerFactory.getDefaultAlgorithm());
        tmf.init(ks);
        SSLContext context = SSLContext.getInstance("TLS");
        context.init(kmf.getKeyManagers(), tmf.getTrustManagers(), null);

        SSLServerSocketFactory factory = context.getServerSocketFactory();
        SSLServerSocket serverSocket = (SSLServerSocket) factory.createServerSocket(port);
        serverSocket.setNeedClientAuth(true);

        startSocket(serverSocket);

        /*
         * Setup client side
         *
         * - Create an SSL context.
         * - Set SSL context to trust any certificate.
         */

        SSLContext sslContext = SSLContexts
            .custom()
            .loadTrustMaterial(ks, new TrustSelfSignedStrategy())
            .loadKeyMaterial(ks, "".toCharArray(), new ClientPrivateKeyStrategy())
            .build();

        /*
         * And now execute the test.
         */
        String result = sendRequest(sslContext, port);

        /*
         * And verify all went well.
         */
        assertEquals("Success", result);
    }

    private String sendRequest(SSLContext sslContext, Integer port) {

        /**
         * - Create SSL connection factory.
         * - Set hostname verifier to trust any hostname.
         */
        SSLConnectionSocketFactory sslConnectionSocketFactory = new SSLConnectionSocketFactory(
            sslContext, (hostname, session) -> true);

        PoolingHttpClientConnectionManager manager = new PoolingHttpClientConnectionManager(
            RegistryBuilder.<ConnectionSocketFactory>create()
                .register("https", sslConnectionSocketFactory)
                .build());


        String result = null;

        try (CloseableHttpClient client = HttpClients.custom().setConnectionManager(manager).build()) {
            HttpGet httpGet = new HttpGet("https://localhost:" + port);
            ResponseHandler<String> responseHandler = (HttpResponse response) -> {
                int status = response.getStatusLine().getStatusCode();
                String result1 = null;
                if (status == 204) {
                    result1 = "Success";
                }
                return result1;
            };
            result = client.execute(httpGet, responseHandler);
        } catch (IOException ioe) {
            ioe.printStackTrace();
        }
        return result;
    }


    private static class ClientPrivateKeyStrategy implements PrivateKeyStrategy {
        @Override
        public String chooseAlias(Map<String, PrivateKeyDetails> map, Socket socket) {
            return certificateName; // It should be your certificate alias used in client-side
        }
    }

}<|MERGE_RESOLUTION|>--- conflicted
+++ resolved
@@ -28,14 +28,9 @@
 import java.security.KeyStore;
 import java.security.Security;
 import java.security.cert.X509Certificate;
-<<<<<<< HEAD
-=======
 import java.util.Arrays;
 import java.util.Map;
->>>>>>> 27df83cc
-
-import static com.azure.security.keyvault.jca.PropertyConvertorUtils.SYSTEM_PROPERTIES;
-import static com.azure.security.keyvault.jca.PropertyConvertorUtils.getKeyVaultKeyStore;
+
 import static org.junit.jupiter.api.Assertions.assertEquals;
 
 /**
@@ -57,28 +52,12 @@
          */
         KeyVaultJcaProvider provider = new KeyVaultJcaProvider();
         Security.addProvider(provider);
-<<<<<<< HEAD
-
-        /*
-         * Setup server side.
-         *
-         *  - Create an Azure Key Vault specific instance of a KeyStore.
-         *  - Set the KeyManagerFactory to use that KeyStore.
-         *  - Set the SSL context to use the KeyManagerFactory.
-         *  - Create the SSLServerSocket using th SSL context.
-         */
-        PropertyConvertorUtils.putEnvironmentPropertyToSystemProperty(SYSTEM_PROPERTIES);
-        KeyStore ks = getKeyVaultKeyStore();
-        KeyManagerFactory kmf = KeyManagerFactory.getInstance(KeyManagerFactory.getDefaultAlgorithm());
-        kmf.init(ks, "".toCharArray());
-=======
         PropertyConvertorUtils.putEnvironmentPropertyToSystemProperty(
             Arrays.asList("AZURE_KEYVAULT_URI",
                 "AZURE_KEYVAULT_TENANT_ID",
                 "AZURE_KEYVAULT_CLIENT_ID",
                 "AZURE_KEYVAULT_CLIENT_SECRET")
         );
->>>>>>> 27df83cc
 
         /**
          *  - Create an Azure Key Vault specific instance of a KeyStore.
@@ -181,13 +160,6 @@
          *  - Set the SSL context to use the KeyManagerFactory.
          *  - Create the SSLServerSocket using th SSL context.
          */
-<<<<<<< HEAD
-        PropertyConvertorUtils.putEnvironmentPropertyToSystemProperty(SYSTEM_PROPERTIES);
-        KeyStore ks = getKeyVaultKeyStore();
-        KeyManagerFactory kmf = KeyManagerFactory.getInstance(KeyManagerFactory.getDefaultAlgorithm());
-        kmf.init(ks, "".toCharArray());
-=======
->>>>>>> 27df83cc
 
         TrustManagerFactory tmf = TrustManagerFactory.getInstance(TrustManagerFactory.getDefaultAlgorithm());
         tmf.init(ks);
