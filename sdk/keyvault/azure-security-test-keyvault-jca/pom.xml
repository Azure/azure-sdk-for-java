--- conflicted
+++ resolved
@@ -45,7 +45,7 @@
     <dependency>
       <groupId>com.fasterxml.jackson.core</groupId>
       <artifactId>jackson-databind</artifactId>
-      <version>2.13.4</version> <!-- {x-version-update;com.fasterxml.jackson.core:jackson-databind;external_dependency} -->
+      <version>2.13.3</version> <!-- {x-version-update;com.fasterxml.jackson.core:jackson-databind;external_dependency} -->
       <scope>test</scope>
     </dependency>
     <!-- JUnit -->
@@ -76,11 +76,7 @@
     <dependency>
       <groupId>org.springframework</groupId>
       <artifactId>spring-core</artifactId>
-<<<<<<< HEAD
       <version>6.0.0-M5</version> <!-- {x-version-update;org.springframework:spring-core;external_dependency} -->
-=======
-      <version>5.3.23</version> <!-- {x-version-update;org.springframework:spring-core;external_dependency} -->
->>>>>>> a6c8651f
       <scope>test</scope>
     </dependency>
     <dependency>
