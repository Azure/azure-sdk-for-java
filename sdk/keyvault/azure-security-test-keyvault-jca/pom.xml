<?xml version="1.0" encoding="UTF-8"?>
<project xmlns="http://maven.apache.org/POM/4.0.0"
         xmlns:xsi="http://www.w3.org/2001/XMLSchema-instance"
         xsi:schemaLocation="http://maven.apache.org/POM/4.0.0 http://maven.apache.org/xsd/maven-4.0.0.xsd">
  <modelVersion>4.0.0</modelVersion>

  <parent>
    <artifactId>azure-client-sdk-parent</artifactId>
    <groupId>com.azure</groupId>
    <version>1.7.0</version> <!-- {x-version-update;com.azure:azure-client-sdk-parent;current} -->
    <relativePath>../../parents/azure-client-sdk-parent</relativePath>
  </parent>

  <groupId>com.azure</groupId>
  <artifactId>azure-security-test-keyvault-jca</artifactId>
  <version>1.0.0</version> <!-- {x-version-update;com.azure:azure-security-test-keyvault-jca;current} -->
  <name>JCA Provider for Azure Key Vault Test</name>
  <description>The Java Crypto Architecture (JCA) Provider for Azure Key Vault Test</description>

  <properties>
    <spotbugs.skip>true</spotbugs.skip>
  </properties>

  <dependencies>
    <dependency>
      <groupId>com.azure</groupId>
      <artifactId>azure-security-keyvault-jca</artifactId>
      <version>2.8.0-beta.1</version> <!-- {x-version-update;com.azure:azure-security-keyvault-jca;current} -->
    </dependency>

    <!-- Apache HttpClient -->
    <dependency>
      <groupId>org.apache.httpcomponents</groupId>
      <artifactId>httpclient</artifactId>
      <version>4.5.13</version> <!-- {x-version-update;org.apache.httpcomponents:httpclient;external_dependency} -->
      <scope>test</scope>
    </dependency>
    <dependency>
      <groupId>org.conscrypt</groupId>
      <artifactId>conscrypt-openjdk-uber</artifactId>
      <version>2.2.1</version> <!-- {x-version-update;org.conscrypt:conscrypt-openjdk-uber;external_dependency} -->
      <scope>test</scope>
    </dependency>
    <!-- Jackson Databind -->
    <dependency>
      <groupId>com.fasterxml.jackson.core</groupId>
      <artifactId>jackson-databind</artifactId>
      <version>2.14.0-rc3</version> <!-- {x-version-update;com.fasterxml.jackson.core:jackson-databind;external_dependency} -->
      <scope>test</scope>
    </dependency>
    <!-- JUnit -->
    <dependency>
      <groupId>org.junit.jupiter</groupId>
      <artifactId>junit-jupiter-api</artifactId>
      <version>5.9.1</version> <!-- {x-version-update;org.junit.jupiter:junit-jupiter-api;external_dependency} -->
      <scope>test</scope>
    </dependency>
    <dependency>
      <groupId>org.junit.jupiter</groupId>
      <artifactId>junit-jupiter-params</artifactId>
      <version>5.9.1</version> <!-- {x-version-update;org.junit.jupiter:junit-jupiter-params;external_dependency} -->
      <scope>test</scope>
    </dependency>
    <dependency>
      <groupId>org.junit.jupiter</groupId>
      <artifactId>junit-jupiter-engine</artifactId>
      <version>5.9.1</version> <!-- {x-version-update;org.junit.jupiter:junit-jupiter-engine;external_dependency} -->
      <scope>test</scope>
    </dependency>
    <dependency>
      <groupId>org.slf4j</groupId>
      <artifactId>slf4j-nop</artifactId>
      <version>2.0.3</version> <!-- {x-version-update;org.slf4j:slf4j-nop;external_dependency} -->
      <scope>test</scope>
    </dependency>
    <dependency>
      <groupId>org.springframework</groupId>
      <artifactId>spring-core</artifactId>
<<<<<<< HEAD
      <version>6.0.0-RC4</version> <!-- {x-version-update;org.springframework:spring-core;external_dependency} -->
=======
      <version>5.3.24</version> <!-- {x-version-update;org.springframework:spring-core;external_dependency} -->
>>>>>>> a7a0036d
      <scope>test</scope>
    </dependency>
    <dependency>
      <groupId>com.azure</groupId>
      <artifactId>azure-core-test</artifactId>
      <version>1.13.0</version> <!-- {x-version-update;com.azure:azure-core-test;dependency} -->
      <scope>test</scope>
    </dependency>
  </dependencies>
</project><|MERGE_RESOLUTION|>--- conflicted
+++ resolved
@@ -45,7 +45,7 @@
     <dependency>
       <groupId>com.fasterxml.jackson.core</groupId>
       <artifactId>jackson-databind</artifactId>
-      <version>2.14.0-rc3</version> <!-- {x-version-update;com.fasterxml.jackson.core:jackson-databind;external_dependency} -->
+      <version>2.13.4.2</version> <!-- {x-version-update;com.fasterxml.jackson.core:jackson-databind;external_dependency} -->
       <scope>test</scope>
     </dependency>
     <!-- JUnit -->
@@ -70,17 +70,13 @@
     <dependency>
       <groupId>org.slf4j</groupId>
       <artifactId>slf4j-nop</artifactId>
-      <version>2.0.3</version> <!-- {x-version-update;org.slf4j:slf4j-nop;external_dependency} -->
+      <version>1.7.36</version> <!-- {x-version-update;org.slf4j:slf4j-nop;external_dependency} -->
       <scope>test</scope>
     </dependency>
     <dependency>
       <groupId>org.springframework</groupId>
       <artifactId>spring-core</artifactId>
-<<<<<<< HEAD
-      <version>6.0.0-RC4</version> <!-- {x-version-update;org.springframework:spring-core;external_dependency} -->
-=======
       <version>5.3.24</version> <!-- {x-version-update;org.springframework:spring-core;external_dependency} -->
->>>>>>> a7a0036d
       <scope>test</scope>
     </dependency>
     <dependency>
