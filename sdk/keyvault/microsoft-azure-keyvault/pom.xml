--- conflicted
+++ resolved
@@ -12,11 +12,7 @@
 
   <groupId>com.microsoft.azure</groupId>
   <artifactId>azure-keyvault</artifactId>
-<<<<<<< HEAD
-  <version>1.2.2</version>
-=======
   <version>1.2.3</version>
->>>>>>> f9b68898
   <packaging>jar</packaging>
 
   <name>Microsoft Azure SDK for Key Vault</name>
@@ -47,21 +43,13 @@
     <dependency>
       <groupId>com.microsoft.azure</groupId>
       <artifactId>azure-keyvault-cryptography</artifactId>
-<<<<<<< HEAD
-      <version>1.2.2</version>
-=======
       <version>1.2.3</version>
->>>>>>> f9b68898
     </dependency>
 
     <dependency>
       <groupId>com.microsoft.azure</groupId>
       <artifactId>azure-keyvault-webkey</artifactId>
-<<<<<<< HEAD
-      <version>1.2.2</version>
-=======
       <version>1.2.3</version>
->>>>>>> f9b68898
     </dependency>
 
     <!-- Other Microsoft Azure Dependencies -->
