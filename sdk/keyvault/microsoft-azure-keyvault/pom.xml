--- conflicted
+++ resolved
@@ -185,7 +185,7 @@
       <plugin>
         <groupId>org.apache.maven.plugins</groupId>
         <artifactId>maven-jar-plugin</artifactId>
-        <version>3.3.0</version> <!-- {x-version-update;org.apache.maven.plugins:maven-jar-plugin;external_dependency} -->
+        <version>3.2.2</version> <!-- {x-version-update;org.apache.maven.plugins:maven-jar-plugin;external_dependency} -->
         <configuration>
           <archive>
             <manifest>
@@ -199,17 +199,13 @@
       <plugin>
         <groupId>org.codehaus.mojo</groupId>
         <artifactId>build-helper-maven-plugin</artifactId>
-        <version>3.4.0</version> <!-- {x-version-update;org.codehaus.mojo:build-helper-maven-plugin;external_dependency} -->
+        <version>3.3.0</version> <!-- {x-version-update;org.codehaus.mojo:build-helper-maven-plugin;external_dependency} -->
       </plugin>
 
       <plugin>
         <groupId>org.apache.maven.plugins</groupId>
         <artifactId>maven-failsafe-plugin</artifactId>
-<<<<<<< HEAD
-        <version>3.1.2</version> <!-- {x-version-update;org.apache.maven.plugins:maven-failsafe-plugin;external_dependency} -->
-=======
         <version>3.2.5</version> <!-- {x-version-update;org.apache.maven.plugins:maven-failsafe-plugin;external_dependency} -->
->>>>>>> ceef3747
         <configuration>
           <additionalClasspathElements>
             <additionalClasspathElement>${basedir}/azure-keyvault/target/azure-keyvault-${project.version}.jar
