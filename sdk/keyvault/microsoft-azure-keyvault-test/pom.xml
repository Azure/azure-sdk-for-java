--- conflicted
+++ resolved
@@ -39,31 +39,19 @@
     <dependency>
       <groupId>com.microsoft.azure</groupId>
       <artifactId>azure-keyvault-webkey</artifactId>
-<<<<<<< HEAD
-      <version>1.2.2</version>
-=======
       <version>1.2.3</version>
->>>>>>> f9b68898
       <scope>test</scope>
     </dependency>
     <dependency>
       <groupId>com.microsoft.azure</groupId>
       <artifactId>azure-keyvault</artifactId>
-<<<<<<< HEAD
-      <version>1.2.2</version>
-=======
       <version>1.2.3</version>
->>>>>>> f9b68898
       <scope>test</scope>
     </dependency>
     <dependency>
       <groupId>com.microsoft.azure</groupId>
       <artifactId>azure-keyvault-cryptography</artifactId>
-<<<<<<< HEAD
-      <version>1.2.2</version>
-=======
       <version>1.2.3</version>
->>>>>>> f9b68898
       <scope>test</scope>
     </dependency>
     <dependency>
