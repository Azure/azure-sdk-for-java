--- conflicted
+++ resolved
@@ -8,11 +8,7 @@
 import com.azure.core.exception.ResourceNotFoundException;
 import com.azure.security.keyvault.secrets.models.DeletedSecret;
 import com.azure.security.keyvault.secrets.models.Secret;
-<<<<<<< HEAD
-import com.azure.security.keyvault.secrets.models.SecretBase;
-=======
 import com.azure.security.keyvault.secrets.models.SecretProperties;
->>>>>>> f9b68898
 import org.junit.Assert;
 import reactor.test.StepVerifier;
 
@@ -118,11 +114,7 @@
                     .assertNext(response -> assertSecretEquals(original, response))
                     .verifyComplete();
 
-<<<<<<< HEAD
-            StepVerifier.create(client.getSecret(original.name()))
-=======
             StepVerifier.create(client.getSecret(original.getName()))
->>>>>>> f9b68898
                     .verifyErrorSatisfies(ex -> assertRestException(ex, ResourceModifiedException.class, HttpURLConnection.HTTP_FORBIDDEN));
         });
     }
@@ -188,11 +180,7 @@
 
             StepVerifier.create(client.purgeDeletedSecretWithResponse(secretToDelete.getName()))
                     .assertNext(voidResponse -> {
-<<<<<<< HEAD
-                        assertEquals(HttpURLConnection.HTTP_NO_CONTENT, voidResponse.statusCode());
-=======
                         assertEquals(HttpURLConnection.HTTP_NO_CONTENT, voidResponse.getStatusCode());
->>>>>>> f9b68898
                     }).verifyComplete();
             sleepInRecordMode(15000);
         });
@@ -230,11 +218,7 @@
 
             StepVerifier.create(client.purgeDeletedSecretWithResponse(secretToDeleteAndGet.getName()))
                     .assertNext(voidResponse -> {
-<<<<<<< HEAD
-                        assertEquals(HttpURLConnection.HTTP_NO_CONTENT, voidResponse.statusCode());
-=======
                         assertEquals(HttpURLConnection.HTTP_NO_CONTENT, voidResponse.getStatusCode());
->>>>>>> f9b68898
                     }).verifyComplete();
             pollOnSecretPurge(secretToDeleteAndGet.getName());
             sleepInRecordMode(10000);
@@ -324,11 +308,7 @@
 
             StepVerifier.create(client.purgeDeletedSecretWithResponse(secretToBackupAndRestore.getName()))
                     .assertNext(voidResponse -> {
-<<<<<<< HEAD
-                        assertEquals(HttpURLConnection.HTTP_NO_CONTENT, voidResponse.statusCode());
-=======
                         assertEquals(HttpURLConnection.HTTP_NO_CONTENT, voidResponse.getStatusCode());
->>>>>>> f9b68898
                     }).verifyComplete();
             pollOnSecretPurge(secretToBackupAndRestore.getName());
 
@@ -391,11 +371,7 @@
             for (DeletedSecret deletedSecret : deletedSecrets) {
                 StepVerifier.create(client.purgeDeletedSecretWithResponse(deletedSecret.getName()))
                         .assertNext(voidResponse -> {
-<<<<<<< HEAD
-                            assertEquals(HttpURLConnection.HTTP_NO_CONTENT, voidResponse.statusCode());
-=======
                             assertEquals(HttpURLConnection.HTTP_NO_CONTENT, voidResponse.getStatusCode());
->>>>>>> f9b68898
                         }).verifyComplete();
                 pollOnSecretPurge(deletedSecret.getName());
             }
@@ -428,11 +404,7 @@
 
             StepVerifier.create(client.purgeDeletedSecretWithResponse(secretName))
                     .assertNext(voidResponse -> {
-<<<<<<< HEAD
-                        assertEquals(HttpURLConnection.HTTP_NO_CONTENT, voidResponse.statusCode());
-=======
                         assertEquals(HttpURLConnection.HTTP_NO_CONTENT, voidResponse.getStatusCode());
->>>>>>> f9b68898
                     }).verifyComplete();
             pollOnSecretPurge(secretName);
         });
