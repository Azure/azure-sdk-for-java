// Copyright (c) Microsoft Corporation. All rights reserved.
// Licensed under the MIT License.

package com.azure.security.keyvault.secrets;

import com.azure.core.exception.ResourceModifiedException;
import com.azure.core.exception.ResourceNotFoundException;
import com.azure.security.keyvault.secrets.models.DeletedSecret;
import com.azure.security.keyvault.secrets.models.Secret;
<<<<<<< HEAD
import com.azure.security.keyvault.secrets.models.SecretBase;
=======
import com.azure.security.keyvault.secrets.models.SecretProperties;
>>>>>>> f9b68898

import java.net.HttpURLConnection;
import java.util.ArrayList;
import java.util.List;

import static org.junit.Assert.assertEquals;
import static org.junit.Assert.assertNotNull;
import static org.junit.Assert.assertTrue;

public class SecretClientTest extends SecretClientTestBase {

    private SecretClient client;

    @Override
    protected void beforeTest() {
        beforeTestSetup();

        if (interceptorManager.isPlaybackMode()) {
            client = clientSetup(pipeline -> new SecretClientBuilder()
                .pipeline(pipeline)
                .endpoint(getEndpoint())
                .buildClient());
        } else {
            client = clientSetup(pipeline -> new SecretClientBuilder()
                .pipeline(pipeline)
                .endpoint(getEndpoint())
                .buildClient());
        }
    }

    /**
     * Tests that a secret can be created in the key vault.
     */
    public void setSecret() {
        setSecretRunner((expected) -> assertSecretEquals(expected, client.setSecret(expected)));
    }

    /**
     * Tests that we cannot create a secret when the secret is an empty string.
     */
    public void setSecretEmptyName() {
        assertRestException(() -> client.setSecret("", "A value"), HttpURLConnection.HTTP_BAD_METHOD);
    }

    /**
     * Tests that we can create secrets when value is not null or an empty string.
     */
    public void setSecretEmptyValue() {
        setSecretEmptyValueRunner((secret) -> {
            assertSecretEquals(secret, client.setSecret(secret.getName(), secret.getValue()));
            assertSecretEquals(secret, client.getSecret(secret.getName()));
        });
    }

    /**
     * Verifies that an exception is thrown when null secret object is passed for creation.
     */
    public void setSecretNull() {
        assertRunnableThrowsException(() -> client.setSecret(null), NullPointerException.class);
    }

    /**
     * Tests that a secret is able to be updated when it exists.
     */
    public void updateSecret() {
        updateSecretRunner((original, updated) -> {
            assertSecretEquals(original, client.setSecret(original));
            Secret secretToUpdate = client.getSecret(original.getName());
            client.updateSecretProperties(secretToUpdate.getProperties().setExpires(updated.getProperties().getExpires()));
            assertSecretEquals(updated, client.getSecret(original.getName()));
        });
    }

    /**
     * Tests that a secret is not able to be updated when it is disabled. 403 error is expected.
     */
    public void updateDisabledSecret() {
        updateDisabledSecretRunner((original, updated) -> {
            assertSecretEquals(original, client.setSecret(original));
<<<<<<< HEAD
            assertRestException(() -> client.getSecret(original.name()), ResourceModifiedException.class, HttpURLConnection.HTTP_FORBIDDEN);
=======
            assertRestException(() -> client.getSecret(original.getName()), ResourceModifiedException.class, HttpURLConnection.HTTP_FORBIDDEN);
>>>>>>> f9b68898
        });
    }

    /**
     * Tests that an existing secret can be retrieved.
     */
    public void getSecret() {
        getSecretRunner((original) -> {
            client.setSecret(original);
            assertSecretEquals(original, client.getSecret(original.getName()));
        });
    }

    /**
     * Tests that a specific version of the secret can be retrieved.
     */
    public void getSecretSpecificVersion() {
        getSecretSpecificVersionRunner((secret, secretWithNewVal) -> {
            Secret secretVersionOne = client.setSecret(secret);
            Secret secretVersionTwo = client.setSecret(secretWithNewVal);
            assertSecretEquals(secret, client.getSecret(secretVersionOne.getName(), secretVersionOne.getProperties().getVersion()));
            assertSecretEquals(secretWithNewVal, client.getSecret(secretVersionTwo.getName(), secretVersionTwo.getProperties().getVersion()));
        });
    }

    /**
     * Tests that an attempt to get a non-existing secret throws an error.
     */
    public void getSecretNotFound() {
        assertRestException(() -> client.getSecret("non-existing"),  ResourceNotFoundException.class, HttpURLConnection.HTTP_NOT_FOUND);
    }

    /**
     * Tests that an existing secret can be deleted.
     */
    public void deleteSecret() {
        deleteSecretRunner((secretToDelete) -> {
            assertSecretEquals(secretToDelete,  client.setSecret(secretToDelete));
            DeletedSecret deletedSecret = client.deleteSecret(secretToDelete.getName());
            pollOnSecretDeletion(secretToDelete.getName());
            assertNotNull(deletedSecret.getDeletedDate());
            assertNotNull(deletedSecret.getRecoveryId());
            assertNotNull(deletedSecret.getScheduledPurgeDate());
            assertEquals(secretToDelete.getName(), deletedSecret.getName());
            client.purgeDeletedSecret(secretToDelete.getName());
            pollOnSecretPurge(secretToDelete.getName());
        });
    }

    public void deleteSecretNotFound() {
        assertRestException(() -> client.deleteSecret("non-existing"), ResourceNotFoundException.class, HttpURLConnection.HTTP_NOT_FOUND);
    }

    /**
     * Tests that a deleted secret can be retrieved on a soft-delete enabled vault.
     */
    public void getDeletedSecret() {
        getDeletedSecretRunner((secretToDeleteAndGet) -> {
            assertSecretEquals(secretToDeleteAndGet, client.setSecret(secretToDeleteAndGet));
            assertNotNull(client.deleteSecret(secretToDeleteAndGet.getName()));
            pollOnSecretDeletion(secretToDeleteAndGet.getName());
            sleepInRecordMode(30000);
            DeletedSecret deletedSecret = client.getDeletedSecret(secretToDeleteAndGet.getName());
            assertNotNull(deletedSecret.getDeletedDate());
            assertNotNull(deletedSecret.getRecoveryId());
            assertNotNull(deletedSecret.getScheduledPurgeDate());
            assertEquals(secretToDeleteAndGet.getName(), deletedSecret.getName());
            client.purgeDeletedSecret(secretToDeleteAndGet.getName());
            pollOnSecretPurge(secretToDeleteAndGet.getName());
            sleepInRecordMode(10000);
        });
    }

    /**
     * Tests that an attempt to retrieve a non existing deleted secret throws an error on a soft-delete enabled vault.
     */
    public void getDeletedSecretNotFound() {
        assertRestException(() -> client.getDeletedSecret("non-existing"),  ResourceNotFoundException.class, HttpURLConnection.HTTP_NOT_FOUND);
    }


    /**
     * Tests that a deleted secret can be recovered on a soft-delete enabled vault.
     */
    public void recoverDeletedSecret() {
        recoverDeletedSecretRunner((secretToDeleteAndRecover) -> {
            assertSecretEquals(secretToDeleteAndRecover, client.setSecret(secretToDeleteAndRecover));
            assertNotNull(client.deleteSecret(secretToDeleteAndRecover.getName()));
            pollOnSecretDeletion(secretToDeleteAndRecover.getName());
            Secret recoveredSecret = client.recoverDeletedSecret(secretToDeleteAndRecover.getName());
            assertEquals(secretToDeleteAndRecover.getName(), recoveredSecret.getName());
            assertEquals(secretToDeleteAndRecover.getProperties().getNotBefore(), recoveredSecret.getProperties().getNotBefore());
            assertEquals(secretToDeleteAndRecover.getProperties().getExpires(), recoveredSecret.getProperties().getExpires());
        });
    }

    /**
     * Tests that an attempt to recover a non existing deleted secret throws an error on a soft-delete enabled vault.
     */
    public void recoverDeletedSecretNotFound() {
        assertRestException(() -> client.recoverDeletedSecret("non-existing"),  ResourceNotFoundException.class, HttpURLConnection.HTTP_NOT_FOUND);
    }

    /**
     * Tests that a secret can be backed up in the key vault.
     */
    public void backupSecret() {
        backupSecretRunner((secretToBackup) -> {
            assertSecretEquals(secretToBackup, client.setSecret(secretToBackup));
            byte[] backupBytes = (client.backupSecret(secretToBackup.getName()));
            assertNotNull(backupBytes);
            assertTrue(backupBytes.length > 0);
        });
    }

    /**
     * Tests that an attempt to backup a non existing secret throws an error.
     */
    public void backupSecretNotFound() {
        assertRestException(() -> client.backupSecret("non-existing"),  ResourceNotFoundException.class, HttpURLConnection.HTTP_NOT_FOUND);
    }

    /**
     * Tests that a secret can be backed up in the key vault.
     */
    public synchronized void restoreSecret() {
        restoreSecretRunner((secretToBackupAndRestore) -> {
            assertSecretEquals(secretToBackupAndRestore, client.setSecret(secretToBackupAndRestore));
            byte[] backupBytes = (client.backupSecret(secretToBackupAndRestore.getName()));
            assertNotNull(backupBytes);
            assertTrue(backupBytes.length > 0);
            client.deleteSecret(secretToBackupAndRestore.getName());
            pollOnSecretDeletion(secretToBackupAndRestore.getName());
            client.purgeDeletedSecret(secretToBackupAndRestore.getName());
            pollOnSecretPurge(secretToBackupAndRestore.getName());
            sleepInRecordMode(60000);
            Secret restoredSecret = client.restoreSecret(backupBytes);
            assertEquals(secretToBackupAndRestore.getName(), restoredSecret.getName());
            assertEquals(secretToBackupAndRestore.getProperties().getExpires(), restoredSecret.getProperties().getExpires());
        });
    }

    /**
     * Tests that an attempt to restore a secret from malformed backup bytes throws an error.
     */
    public void restoreSecretFromMalformedBackup() {
        byte[] secretBackupBytes = "non-existing".getBytes();
        assertRestException(() -> client.restoreSecret(secretBackupBytes), ResourceModifiedException.class, HttpURLConnection.HTTP_BAD_REQUEST);
    }

    /**
     * Tests that secrets can be listed in the key vault.
     */
    public void listSecrets() {
        listSecretsRunner((secrets) -> {
            for (Secret secret :  secrets.values()) {
                assertSecretEquals(secret, client.setSecret(secret));
            }

            for (SecretProperties actualSecret : client.listSecrets()) {
                if (secrets.containsKey(actualSecret.getName())) {
                    Secret expectedSecret = secrets.get(actualSecret.getName());
                    assertEquals(expectedSecret.getProperties().getExpires(), actualSecret.getExpires());
                    assertEquals(expectedSecret.getProperties().getNotBefore(), actualSecret.getNotBefore());
                    secrets.remove(actualSecret.getName());
                }
            }
            assertEquals(0, secrets.size());
        });
    }

    /**
     * Tests that deleted secrets can be listed in the key vault.
     */
    @Override
    public void listDeletedSecrets() {
        listDeletedSecretsRunner((secrets) -> {

            for (Secret secret : secrets.values()) {
                assertSecretEquals(secret, client.setSecret(secret));
            }

            for (Secret secret : secrets.values()) {
                client.deleteSecret(secret.getName());
                pollOnSecretDeletion(secret.getName());
            }

            sleepInRecordMode(60000);
            Iterable<DeletedSecret> deletedSecrets =  client.listDeletedSecrets();
            for (DeletedSecret actualSecret : deletedSecrets) {
                if (secrets.containsKey(actualSecret.getName())) {
                    assertNotNull(actualSecret.getDeletedDate());
                    assertNotNull(actualSecret.getRecoveryId());
                    secrets.remove(actualSecret.getName());
                }
            }

            assertEquals(0, secrets.size());

            for (DeletedSecret deletedSecret : deletedSecrets) {
                client.purgeDeletedSecret(deletedSecret.getName());
                pollOnSecretPurge(deletedSecret.getName());
            }
            sleepInRecordMode(10000);
        });
    }

    /**
     * Tests that secret versions can be listed in the key vault.
     */
    @Override
    public void listSecretVersions() {
        listSecretVersionsRunner((secrets) -> {
            List<Secret> secretVersions = secrets;
            String secretName = null;
            for (Secret secret : secretVersions) {
                secretName = secret.getName();
                assertSecretEquals(secret, client.setSecret(secret));
            }

            Iterable<SecretProperties> secretVersionsOutput =  client.listSecretVersions(secretName);
            List<SecretProperties> secretVersionsList = new ArrayList<>();
            secretVersionsOutput.forEach(secretVersionsList::add);
            assertEquals(secretVersions.size(), secretVersionsList.size());

            client.deleteSecret(secretName);
            pollOnSecretDeletion(secretName);

            client.purgeDeletedSecret(secretName);
            pollOnSecretPurge(secretName);
        });

    }

    private void pollOnSecretDeletion(String secretName) {
        int pendingPollCount = 0;
        while (pendingPollCount < 30) {
            DeletedSecret deletedSecret = null;
            try {
                deletedSecret = client.getDeletedSecret(secretName);
            } catch (ResourceNotFoundException e) {
            }
            if (deletedSecret == null) {
                sleepInRecordMode(2000);
                pendingPollCount += 1;
            } else {
                return;
            }
        }
        System.err.printf("Deleted Secret %s not found \n", secretName);
    }

    private void pollOnSecretPurge(String secretName) {
        int pendingPollCount = 0;
        while (pendingPollCount < 10) {
            DeletedSecret deletedSecret = null;
            try {
                deletedSecret = client.getDeletedSecret(secretName);
            } catch (ResourceNotFoundException e) {
            }
            if (deletedSecret != null) {
                sleepInRecordMode(2000);
                pendingPollCount += 1;
            } else {
                return;
            }
        }
        System.err.printf("Deleted Secret %s was not purged \n", secretName);
    }
}<|MERGE_RESOLUTION|>--- conflicted
+++ resolved
@@ -7,11 +7,7 @@
 import com.azure.core.exception.ResourceNotFoundException;
 import com.azure.security.keyvault.secrets.models.DeletedSecret;
 import com.azure.security.keyvault.secrets.models.Secret;
-<<<<<<< HEAD
-import com.azure.security.keyvault.secrets.models.SecretBase;
-=======
 import com.azure.security.keyvault.secrets.models.SecretProperties;
->>>>>>> f9b68898
 
 import java.net.HttpURLConnection;
 import java.util.ArrayList;
@@ -91,11 +87,7 @@
     public void updateDisabledSecret() {
         updateDisabledSecretRunner((original, updated) -> {
             assertSecretEquals(original, client.setSecret(original));
-<<<<<<< HEAD
-            assertRestException(() -> client.getSecret(original.name()), ResourceModifiedException.class, HttpURLConnection.HTTP_FORBIDDEN);
-=======
             assertRestException(() -> client.getSecret(original.getName()), ResourceModifiedException.class, HttpURLConnection.HTTP_FORBIDDEN);
->>>>>>> f9b68898
         });
     }
 
