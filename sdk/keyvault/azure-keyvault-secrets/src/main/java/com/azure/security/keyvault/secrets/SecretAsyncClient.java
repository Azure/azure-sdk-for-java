// Copyright (c) Microsoft Corporation. All rights reserved.
// Licensed under the MIT License.

package com.azure.security.keyvault.secrets;

import com.azure.core.http.HttpPipeline;
import com.azure.core.http.rest.Page;
import com.azure.core.http.rest.Response;
import com.azure.core.http.rest.PagedResponse;
import com.azure.core.http.rest.PagedFlux;
import com.azure.core.http.rest.SimpleResponse;
import com.azure.core.implementation.RestProxy;
import com.azure.core.annotation.ReturnType;
import com.azure.core.annotation.ServiceClient;
import com.azure.core.annotation.ServiceMethod;
import com.azure.core.implementation.util.FluxUtil;
import com.azure.core.util.Context;
import com.azure.core.util.logging.ClientLogger;
import com.azure.security.keyvault.secrets.models.DeletedSecret;
import com.azure.security.keyvault.secrets.models.Secret;
import com.azure.security.keyvault.secrets.models.SecretProperties;
import reactor.core.publisher.Flux;
import reactor.core.publisher.Mono;

import java.net.URL;
import java.util.Objects;
import java.util.function.Function;
import com.azure.core.exception.ResourceNotFoundException;
import com.azure.core.exception.ResourceModifiedException;
import com.azure.core.exception.HttpRequestException;

import static com.azure.core.implementation.util.FluxUtil.withContext;

/**
 * The SecretAsyncClient provides asynchronous methods to manage {@link Secret secrets} in the Azure Key Vault. The
 * client supports creating, retrieving, updating, deleting, purging, backing up, restoring and listing the {@link
 * Secret secrets}. The client also supports listing {@link DeletedSecret deleted secrets} for a soft-delete enabled
 * Azure Key Vault.
 *
 * <p><strong>Samples to construct the async client</strong></p>
 * {@codesnippet com.azure.security.keyvault.secrets.async.secretclient.construct}
 *
 * @see SecretClientBuilder
 * @see PagedFlux
 */
@ServiceClient(builder = SecretClientBuilder.class, isAsync = true, serviceInterfaces = SecretService.class)
public final class SecretAsyncClient {
    static final String API_VERSION = "7.0";
    static final String ACCEPT_LANGUAGE = "en-US";
    static final int DEFAULT_MAX_PAGE_RESULTS = 25;
    static final String CONTENT_TYPE_HEADER_VALUE = "application/json";
    static final String KEY_VAULT_SCOPE = "https://vault.azure.net/.default";

    private final String endpoint;
    private final SecretService service;
    private final ClientLogger logger = new ClientLogger(SecretAsyncClient.class);

    /**
     * Creates a SecretAsyncClient that uses {@code pipeline} to service requests
     *
     * @param endpoint URL for the Azure KeyVault service.
     * @param pipeline HttpPipeline that the HTTP requests and responses flow through.
     */
    SecretAsyncClient(URL endpoint, HttpPipeline pipeline) {
        Objects.requireNonNull(endpoint,
            KeyVaultErrorCodeStrings.getErrorString(KeyVaultErrorCodeStrings.VAULT_END_POINT_REQUIRED));
        this.endpoint = endpoint.toString();
        this.service = RestProxy.create(SecretService.class, pipeline);
    }

    /**
     * The set operation adds a secret to the key vault. If the named secret already exists, Azure Key Vault creates
     * a new version of that secret. This operation requires the {@code secrets/set} permission.
     *
<<<<<<< HEAD
     * <p>The {@link Secret} is required. The {@link Secret#expires() expires}, {@link Secret#contentType() contentType}
     * and {@link Secret#notBefore() notBefore} values in {@code secret} are optional. The
     * {@link Secret#enabled() enabled} field is set to true by key vault, if not specified.</p>
=======
     * <p>The {@link Secret} is required. The {@link SecretProperties#getExpires() expires},
     * {@link SecretProperties#getContentType() contentType} and {@link SecretProperties#getNotBefore() notBefore}
     * values in {@code secret} are optional. The {@link SecretProperties#isEnabled() enabled} field is set to true
     * by key vault, if not specified.</p>
>>>>>>> f9b68898
     *
     * <p><strong>Code Samples</strong></p>
     * <p>Creates a new secret which activates in 1 day and expires in 1 year in the Azure Key Vault. Subscribes to the
     * call asynchronously and prints out the newly created secret details when a response is received.</p>
     * {@codesnippet com.azure.keyvault.secrets.secretclient.setSecret#secret}
     *
     * @param secret The Secret object containing information about the secret and its properties. The properties
     *     secret.name and secret.value must be non null.
     * @return A {@link Mono} containing the {@link Secret created secret}.
     * @throws NullPointerException if {@code secret} is {@code null}.
     * @throws ResourceModifiedException if {@code secret} is malformed.
<<<<<<< HEAD
     * @throws HttpRequestException if {@link Secret#name()  name} or {@link Secret#value() value} is empty string.
=======
     * @throws HttpRequestException if {@link Secret#getName()  name} or {@link Secret#getValue() value} is empty string.
>>>>>>> f9b68898
     */
    @ServiceMethod(returns = ReturnType.SINGLE)
    public Mono<Secret> setSecret(Secret secret) {
        return setSecretWithResponse(secret).flatMap(FluxUtil::toMono);
    }

    /**
     * The set operation adds a secret to the key vault. If the named secret already exists, Azure Key Vault creates
     * a new version of that secret. This operation requires the {@code secrets/set} permission.
     *
<<<<<<< HEAD
     * <p>The {@link Secret} is required. The {@link Secret#expires() expires}, {@link Secret#contentType() contentType}
     * and {@link Secret#notBefore() notBefore} values in {@code secret} are optional. The
     * {@link Secret#enabled() enabled} field is set to true by key vault, if not specified.</p>
=======
     * <p>The {@link Secret} is required. The {@link SecretProperties#getExpires() expires},
     * {@link SecretProperties#getContentType() contentType} and {@link SecretProperties#getNotBefore() notBefore}
     * values in {@code secret} are optional. The {@link SecretProperties#isEnabled() enabled} field is set to true by
     * key vault, if not specified.</p>
>>>>>>> f9b68898
     *
     * <p><strong>Code Samples</strong></p>
     * <p>Creates a new secret which activates in 1 day and expires in 1 year in the Azure Key Vault. Subscribes to the
     * call asynchronously and prints out the newly created secret details when a response is received.</p>
     * {@codesnippet com.azure.keyvault.secrets.secretclient.setSecretWithResponse#secret}
     *
     * @param secret The Secret object containing information about the secret and its properties. The properties
     *     secret.name and secret.value must be non null.
<<<<<<< HEAD
     * @return A {@link Mono} containing a {@link Response} whose {@link Response#value() value} contains the {@link
     *     Secret created secret}.
     * @throws NullPointerException if {@code secret} is {@code null}.
     * @throws ResourceModifiedException if {@code secret} is malformed.
     * @throws HttpRequestException if {@link Secret#name()  name} or {@link Secret#value() value} is empty string.
=======
     * @return A {@link Mono} containing a {@link Response} whose {@link Response#getValue() value} contains the {@link
     *     Secret created secret}.
     * @throws NullPointerException if {@code secret} is {@code null}.
     * @throws ResourceModifiedException if {@code secret} is malformed.
     * @throws HttpRequestException if {@link Secret#getName() name} or {@link Secret#getValue() value} is empty string.
>>>>>>> f9b68898
     */
    @ServiceMethod(returns = ReturnType.SINGLE)
    public Mono<Response<Secret>> setSecretWithResponse(Secret secret) {
        return withContext(context -> setSecretWithResponse(secret, context));
    }

    Mono<Response<Secret>> setSecretWithResponse(Secret secret, Context context) {
        Objects.requireNonNull(secret, "The Secret input parameter cannot be null.");
        SecretRequestParameters parameters = new SecretRequestParameters()
            .setValue(secret.getValue())
            .setTags(secret.getProperties().getTags())
            .setContentType(secret.getProperties().getContentType())
            .setSecretAttributes(new SecretRequestAttributes(secret.getProperties()));

<<<<<<< HEAD
        return service.setSecret(endpoint, secret.name(), API_VERSION, ACCEPT_LANGUAGE, parameters,
            CONTENT_TYPE_HEADER_VALUE, context)
            .doOnRequest(ignored -> logger.info("Setting secret - {}", secret.name()))
            .doOnSuccess(response -> logger.info("Set secret - {}", response.value().name()))
            .doOnError(error -> logger.warning("Failed to set secret - {}", secret.name(), error));
=======
        return service.setSecret(endpoint, secret.getName(), API_VERSION, ACCEPT_LANGUAGE, parameters,
            CONTENT_TYPE_HEADER_VALUE, context)
            .doOnRequest(ignored -> logger.info("Setting secret - {}", secret.getName()))
            .doOnSuccess(response -> logger.info("Set secret - {}", response.getValue().getName()))
            .doOnError(error -> logger.warning("Failed to set secret - {}", secret.getName(), error));
>>>>>>> f9b68898
    }

    /**
     * The set operation adds a secret to the key vault. If the named secret already exists, Azure Key
     * Vault creates a new version of that secret. This operation requires the {@code secrets/set}
     * permission.
     *
     * <p><strong>Code Samples</strong></p>
     * <p>Creates a new secret in the key vault. Subscribes to the call asynchronously and prints out
     * the newly created secret details when a response is received.</p>
     * {@codesnippet com.azure.keyvault.secrets.secretclient.setSecret#string-string}
     *
     * @param name The name of the secret. It is required and cannot be null.
     * @param value The value of the secret. It is required and cannot be null.
     * @return A {@link Mono} containing the {@link Secret created secret}.
     * @throws ResourceModifiedException if invalid {@code name} or {@code value} are specified.
     * @throws HttpRequestException if {@code name} or {@code value} is empty string.
     */
    @ServiceMethod(returns = ReturnType.SINGLE)
    public Mono<Secret> setSecret(String name, String value) {
        return withContext(context -> setSecretWithResponse(name, value, context)).flatMap(FluxUtil::toMono);
    }

    Mono<Response<Secret>> setSecretWithResponse(String name, String value, Context context) {
<<<<<<< HEAD
        SecretRequestParameters parameters = new SecretRequestParameters().value(value);
=======
        SecretRequestParameters parameters = new SecretRequestParameters().setValue(value);
>>>>>>> f9b68898
        return service.setSecret(endpoint, name, API_VERSION, ACCEPT_LANGUAGE, parameters, CONTENT_TYPE_HEADER_VALUE,
            context)
            .doOnRequest(ignored -> logger.info("Setting secret - {}", name))
            .doOnSuccess(response -> logger.info("Set secret - {}", response.getValue().getName()))
            .doOnError(error -> logger.warning("Failed to set secret - {}", name, error));
    }

    /**
     * Get the specified secret with specified version from the key vault. The get operation is applicable to any secret
     * stored in Azure Key Vault. This operation requires the {@code secrets/get} permission.
     *
     * <p><strong>Code Samples</strong></p>
     * <p>Gets a specific version of the secret in the key vault. Subscribes to the call
     * asynchronously and prints out the returned secret details when a response is received.</p>
     * {@codesnippet com.azure.keyvault.secrets.secretclient.getSecret#string-string}
     *
     * @param name The name of the secret, cannot be null
     * @param version The version of the secret to retrieve. If this is an empty String or null, this
     *     call is equivalent to calling {@link #getSecret(String)}, with the latest version being
     *     retrieved.
<<<<<<< HEAD
     * @return A {@link Mono} containing a {@link Response} whose {@link Response#value() value}
=======
     * @return A {@link Mono} containing a {@link Response} whose {@link Response#getValue() value}
>>>>>>> f9b68898
     *     contains the requested {@link Secret secret}.
     * @throws ResourceNotFoundException when a secret with {@code name} and {@code version} doesn't
     *     exist in the key vault.
     * @throws HttpRequestException if {@code name}  name} or {@code version} is empty string.
     */
    @ServiceMethod(returns = ReturnType.SINGLE)
    public Mono<Secret> getSecret(String name, String version) {
        return getSecretWithResponse(name, version).flatMap(FluxUtil::toMono);
    }

    /**
     * Get the specified secret with specified version from the key vault. The get operation is
     * applicable to any secret stored in Azure Key Vault. This operation requires the {@code secrets/get} permission.
     *
     * <p><strong>Code Samples</strong></p>
     * <p>Gets a specific version of the secret in the key vault. Subscribes to the call asynchronously and prints out
     * the returned secret details when a response is received.</p>
     * {@codesnippet com.azure.keyvault.secrets.secretclient.getSecretWithResponse#string-string}
     *
     * @param name The name of the secret, cannot be null
     * @param version The version of the secret to retrieve. If this is an empty String or null, this call is equivalent
     *     to calling {@link #getSecret(String)}, with the latest version being retrieved.
<<<<<<< HEAD
     * @return A {@link Mono} containing a {@link Response} whose {@link Response#value() value} contains the requested
=======
     * @return A {@link Mono} containing a {@link Response} whose {@link Response#getValue() value} contains the requested
>>>>>>> f9b68898
     *     {@link Secret secret}.
     * @throws ResourceNotFoundException when a secret with {@code name} and {@code version} doesn't exist in the key
     *     vault.
     * @throws HttpRequestException if {@code name}  name} or {@code version} is empty string.
     */
    @ServiceMethod(returns = ReturnType.SINGLE)
    public Mono<Response<Secret>> getSecretWithResponse(String name, String version) {
        return withContext(context -> getSecretWithResponse(name, version, context));
    }

    Mono<Response<Secret>> getSecretWithResponse(String name, String version, Context context) {
        return service.getSecret(endpoint, name, version == null ? "" : version, API_VERSION, ACCEPT_LANGUAGE,
            CONTENT_TYPE_HEADER_VALUE, context)
            .doOnRequest(ignoredValue -> logger.info("Retrieving secret - {}", name))
            .doOnSuccess(response -> logger.info("Retrieved secret - {}", response.getValue().getName()))
            .doOnError(error -> logger.warning("Failed to get secret - {}", name, error));
    }

    /**
     * Get the secret which represents {@link SecretProperties secretProperties} from the key vault. The get
     * operation is applicable to any secret stored in Azure Key Vault. This operation requires the
     * {@code secrets/get} permission.
     *
     * <p>The list operations {@link SecretAsyncClient#listSecrets()} and {@link
<<<<<<< HEAD
     * SecretAsyncClient#listSecretVersions(String)} return the {@link Flux} containing {@link SecretBase base secret}
     * as output. This operation can then be used to get the full secret with its value from {@code secretBase}. </p>
=======
     * SecretAsyncClient#listSecretVersions(String)} return the {@link Flux} containing {@link SecretProperties secret properties}
     * as output. This operation can then be used to get the full secret with its value from {@code secretProperties}. </p>
>>>>>>> f9b68898
     *
     * <p><strong>Code Samples</strong></p>
     * {@codesnippet com.azure.keyvault.secrets.secretclient.getSecret#secretProperties}
     *
<<<<<<< HEAD
     * @param secretBase The {@link SecretBase base secret} secret base holding attributes of the secret being
     *     requested.
     * @return A {@link Mono} containing the requested {@link Secret secret}.
     * @throws ResourceNotFoundException when a secret with {@link SecretBase#name() name} and {@link
     *     SecretBase#version() version} doesn't exist in the key vault.
     * @throws HttpRequestException if {@link SecretBase#name()}  name} or {@link SecretBase#version() version} is empty
=======
     * @param secretProperties The {@link SecretProperties secret properties} holding attributes of the secret being
     *     requested.
     * @return A {@link Mono} containing the requested {@link Secret secret}.
     * @throws ResourceNotFoundException when a secret with {@link SecretProperties#getName() name} and {@link
     *     SecretProperties#getVersion() version} doesn't exist in the key vault.
     * @throws HttpRequestException if {@link SecretProperties#getName()}  name} or {@link SecretProperties#getVersion() version} is empty
>>>>>>> f9b68898
     *     string.
     */
    @ServiceMethod(returns = ReturnType.SINGLE)
    public Mono<Secret> getSecret(SecretProperties secretProperties) {
        return getSecretWithResponse(secretProperties).flatMap(FluxUtil::toMono);
    }

    /**
     * Get the secret which represents {@link SecretProperties secretProperties} from the key vault. The get
     * operation is applicable to any secret stored in Azure Key Vault. This operation requires the
     * {@code secrets/get} permission.
     *
     * <p>The list operations {@link SecretAsyncClient#listSecrets()} and {@link
<<<<<<< HEAD
     * SecretAsyncClient#listSecretVersions(String)} return the {@link Flux} containing {@link SecretBase base secret}
     * as output. This operation can then be used to get the full secret with its value from {@code secretBase}.</p>
     *
     * <p><strong>Code Samples</strong></p>
     * {@codesnippet com.azure.keyvault.secrets.secretclient.getSecretWithResponse#secretBase}
     *
     * @param secretBase The {@link SecretBase base secret} secret base holding attributes of the secret being
     *     requested.
     * @return A {@link Response} whose {@link Response#value() value} contains the requested {@link Secret secret}.
     * @throws ResourceNotFoundException when a secret with {@link SecretBase#name() name} and {@link
     *     SecretBase#version() version} doesn't exist in the key vault.
     * @throws HttpRequestException if {@link SecretBase#name()}  name} or {@link SecretBase#version() version} is empty
     *     string.
     */
    @ServiceMethod(returns = ReturnType.SINGLE)
    public Mono<Response<Secret>> getSecretWithResponse(SecretBase secretBase) {
        return withContext(context -> getSecretWithResponse(secretBase, context));
    }

    Mono<Response<Secret>> getSecretWithResponse(SecretBase secretBase, Context context) {
        Objects.requireNonNull(secretBase, "The Secret Base parameter cannot be null.");
        return getSecretWithResponse(secretBase.name(), secretBase.version() == null ? "" : secretBase.version(),
=======
     * SecretAsyncClient#listSecretVersions(String)} return the {@link Flux} containing {@link SecretProperties secret properties}
     * as output. This operation can then be used to get the full secret with its value from {@code secretProperties}.</p>
     *
     * <p><strong>Code Samples</strong></p>
     * {@codesnippet com.azure.keyvault.secrets.secretclient.getSecretWithResponse#secretProperties}
     *
     * @param secretProperties The {@link SecretProperties secret properties} holding attributes of the secret being
     *     requested.
     * @return A {@link Response} whose {@link Response#getValue() value} contains the requested {@link Secret secret}.
     * @throws ResourceNotFoundException when a secret with {@link SecretProperties#getName() name} and {@link
     *     SecretProperties#getVersion() version} doesn't exist in the key vault.
     * @throws HttpRequestException if {@link SecretProperties#getName()}  name} or {@link SecretProperties#getVersion() version} is empty
     *     string.
     */
    @ServiceMethod(returns = ReturnType.SINGLE)
    public Mono<Response<Secret>> getSecretWithResponse(SecretProperties secretProperties) {
        return withContext(context -> getSecretWithResponse(secretProperties, context));
    }

    Mono<Response<Secret>> getSecretWithResponse(SecretProperties secretProperties, Context context) {
        Objects.requireNonNull(secretProperties, "The Secret Base parameter cannot be null.");
        return getSecretWithResponse(secretProperties.getName(), secretProperties.getVersion() == null ? "" : secretProperties.getVersion(),
>>>>>>> f9b68898
            context);
    }

    /**
     * Get the latest version of the specified secret from the key vault. The get operation is applicable to any secret
     * stored in Azure Key Vault.
     * This operation requires the {@code secrets/get} permission.
     *
     * <p><strong>Code Samples</strong></p>
     * <p>Gets latest version of the secret in the key vault. Subscribes to the call asynchronously and prints out the
     * returned secret details when a response is received.</p>
     * {@codesnippet com.azure.keyvault.secrets.secretclient.getSecret#string}
     *
     * @param name The name of the secret.
     * @return A {@link Mono} containing the requested {@link Secret secret}.
     * @throws ResourceNotFoundException when a secret with {@code name} doesn't exist in the key vault.
     * @throws HttpRequestException if {@code name} is empty string.
     */
    @ServiceMethod(returns = ReturnType.SINGLE)
    public Mono<Secret> getSecret(String name) {
        return getSecretWithResponse(name, "").flatMap(FluxUtil::toMono);
    }

    /**
     * Updates the attributes associated with the specified secret, but not the value of the specified secret in the key
     * vault. The update operation changes specified attributes of an existing stored secret and attributes that are not
     * specified in the request are left unchanged. The value of a secret itself cannot be changed. This operation
     * requires the {@code secrets/set} permission.
     *
     * <p><strong>Code Samples</strong></p>
     * <p>Gets latest version of the secret, changes its notBefore time and then updates it in the Azure Key Vault.
     * Subscribes to the call asynchronously and prints out the returned secret details when a response is received.</p>
<<<<<<< HEAD
     * {@codesnippet com.azure.keyvault.secrets.secretclient.updateSecret#secretBase}
     *
     * <p>The {@code secret} is required and its fields {@link SecretBase#name() name} and {@link SecretBase#version()
     * version} cannot be null.</p>
     *
     * @param secret The {@link SecretBase base secret} object with updated properties.
     * @return A {@link Mono} containing the {@link SecretBase updated secret}.
     * @throws NullPointerException if {@code secret} is {@code null}.
     * @throws ResourceNotFoundException when a secret with {@link SecretBase#name() name} and {@link
     *     SecretBase#version() version} doesn't exist in the key vault.
     * @throws HttpRequestException if {@link SecretBase#name()}  name} or {@link SecretBase#version() version} is
=======
     * {@codesnippet com.azure.keyvault.secrets.secretclient.updateSecretProperties#secretProperties}
     *
     * <p>The {@code secret} is required and its fields {@link SecretProperties#getName() name} and {@link SecretProperties#getVersion()
     * version} cannot be null.</p>
     *
     * @param secretProperties The {@link SecretProperties secret properties} object with updated properties.
     * @return A {@link Mono} containing the {@link SecretProperties updated secret}.
     * @throws NullPointerException if {@code secret} is {@code null}.
     * @throws ResourceNotFoundException when a secret with {@link SecretProperties#getName() name} and {@link
     *     SecretProperties#getVersion() version} doesn't exist in the key vault.
     * @throws HttpRequestException if {@link SecretProperties#getName()}  name} or {@link SecretProperties#getVersion() version} is
>>>>>>> f9b68898
     *     empty string.
     */
    @ServiceMethod(returns = ReturnType.SINGLE)
    public Mono<SecretProperties> updateSecretProperties(SecretProperties secretProperties) {
        return updateSecretPropertiesWithResponse(secretProperties).flatMap(FluxUtil::toMono);
    }

    /**
     * Updates the attributes associated with the specified secret, but not the value of the specified secret in the key
     * vault. The update operation changes specified attributes of an existing stored secret and attributes that are not
     * specified in the request are left unchanged. The value of a secret itself cannot be changed. This operation
     * requires the {@code secrets/set} permission.
     *
     * <p><strong>Code Samples</strong></p>
     * <p>Gets latest version of the secret, changes its notBefore time and then updates it in the Azure Key Vault.
     * Subscribes to the call asynchronously and prints out the returned secret details when a response is received.</p>
<<<<<<< HEAD
     * {@codesnippet com.azure.keyvault.secrets.secretclient.updateSecretWithResponse#secretBase}
     *
     * <p>The {@code secret} is required and its fields {@link SecretBase#name() name} and {@link SecretBase#version()
     * version} cannot be null.</p>
     *
     * @param secret The {@link SecretBase base secret} object with updated properties.
     * @return A {@link Mono} containing a {@link Response} whose {@link Response#value() value} contains the {@link
     *     SecretBase updated secret}.
     * @throws NullPointerException if {@code secret} is {@code null}.
     * @throws ResourceNotFoundException when a secret with {@link SecretBase#name() name} and {@link
     *     SecretBase#version() version} doesn't exist in the key vault.
     * @throws HttpRequestException if {@link SecretBase#name()}  name} or {@link SecretBase#version() version} is
=======
     * {@codesnippet com.azure.keyvault.secrets.secretclient.updateSecretPropertiesWithResponse#secretProperties}
     *
     * <p>The {@code secret} is required and its fields {@link SecretProperties#getName() name} and {@link SecretProperties#getVersion()
     * version} cannot be null.</p>
     *
     * @param secretProperties The {@link SecretProperties secret properties} object with updated properties.
     * @return A {@link Mono} containing a {@link Response} whose {@link Response#getValue() value} contains the {@link
     *     SecretProperties updated secret}.
     * @throws NullPointerException if {@code secret} is {@code null}.
     * @throws ResourceNotFoundException when a secret with {@link SecretProperties#getName() name} and {@link
     *     SecretProperties#getVersion() version} doesn't exist in the key vault.
     * @throws HttpRequestException if {@link SecretProperties#getName()}  name} or {@link SecretProperties#getVersion() version} is
>>>>>>> f9b68898
     *     empty string.
     */
    @ServiceMethod(returns = ReturnType.SINGLE)
    public Mono<Response<SecretProperties>> updateSecretPropertiesWithResponse(SecretProperties secretProperties) {
        return withContext(context -> updateSecretPropertiesWithResponse(secretProperties, context));
    }

    Mono<Response<SecretProperties>> updateSecretPropertiesWithResponse(SecretProperties secretProperties, Context context) {
        Objects.requireNonNull(secretProperties, "The secret properties input parameter cannot be null.");
        SecretRequestParameters parameters = new SecretRequestParameters()
<<<<<<< HEAD
            .tags(secret.tags())
            .contentType(secret.contentType())
            .secretAttributes(new SecretRequestAttributes(secret));

        return service.updateSecret(endpoint, secret.name(), secret.version(), API_VERSION, ACCEPT_LANGUAGE,
            parameters, CONTENT_TYPE_HEADER_VALUE, context)
            .doOnRequest(ignored -> logger.info("Updating secret - {}", secret.name()))
            .doOnSuccess(response -> logger.info("Updated secret - {}", response.value().name()))
            .doOnError(error -> logger.warning("Failed to update secret - {}", secret.name(), error));
=======
            .setTags(secretProperties.getTags())
            .setContentType(secretProperties.getContentType())
            .setSecretAttributes(new SecretRequestAttributes(secretProperties));

        return service.updateSecret(endpoint, secretProperties.getName(), secretProperties.getVersion(), API_VERSION, ACCEPT_LANGUAGE,
            parameters, CONTENT_TYPE_HEADER_VALUE, context)
            .doOnRequest(ignored -> logger.info("Updating secret - {}", secretProperties.getName()))
            .doOnSuccess(response -> logger.info("Updated secret - {}", response.getValue().getName()))
            .doOnError(error -> logger.warning("Failed to update secret - {}", secretProperties.getName(), error));
>>>>>>> f9b68898
    }

    /**
     * Deletes a secret from the key vault. If soft-delete is enabled on the key vault then the secret is placed in the
     * deleted state and requires to be purged for permanent deletion else the secret is permanently deleted. The delete
     * operation applies to any secret stored in Azure Key Vault but it cannot be applied to an individual version of a
     * secret. This operation requires the {@code secrets/delete} permission.
     *
     * <p><strong>Code Samples</strong></p>
     * <p>Deletes the secret in the Azure Key Vault. Subscribes to the call asynchronously and prints out the deleted
     * secret details when a response is received.</p>
     * {@codesnippet com.azure.keyvault.secrets.secretclient.deleteSecret#string}
     *
     * @param name The name of the secret to be deleted.
     * @return A {@link Mono} containing the {@link DeletedSecret deleted secret}.
     * @throws ResourceNotFoundException when a secret with {@code name} doesn't exist in the key vault.
     * @throws HttpRequestException when a secret with {@code name} is empty string.
     */
    @ServiceMethod(returns = ReturnType.SINGLE)
    public Mono<DeletedSecret> deleteSecret(String name) {
        return deleteSecretWithResponse(name).flatMap(FluxUtil::toMono);
    }

    /**
     * Deletes a secret from the key vault. If soft-delete is enabled on the key vault then the secret is placed in the
     * deleted state and requires to be purged for permanent deletion else the secret is permanently deleted. The delete
     * operation applies to any secret stored in Azure Key Vault but it cannot be applied to an individual version of a
     * secret. This operation requires the {@code secrets/delete} permission.
     *
     * <p><strong>Code Samples</strong></p>
     * <p>Deletes the secret in the Azure Key Vault. Subscribes to the call asynchronously and prints out the
     * deleted secret details when a response is received.</p>
     * {@codesnippet com.azure.keyvault.secrets.secretclient.deleteSecretWithResponse#string}
     *
     * @param name The name of the secret to be deleted.
<<<<<<< HEAD
     * @return A {@link Mono} containing a {@link Response} whose {@link Response#value() value} contains the {@link
=======
     * @return A {@link Mono} containing a {@link Response} whose {@link Response#getValue() value} contains the {@link
>>>>>>> f9b68898
     *     DeletedSecret deleted secret}.
     * @throws ResourceNotFoundException when a secret with {@code name} doesn't exist in the key vault.
     * @throws HttpRequestException when a secret with {@code name} is empty string.
     */
    @ServiceMethod(returns = ReturnType.SINGLE)
    public Mono<Response<DeletedSecret>> deleteSecretWithResponse(String name) {
        return withContext(context -> deleteSecretWithResponse(name, context));
    }

    Mono<Response<DeletedSecret>> deleteSecretWithResponse(String name, Context context) {
        return service.deleteSecret(endpoint, name, API_VERSION, ACCEPT_LANGUAGE, CONTENT_TYPE_HEADER_VALUE, context)
            .doOnRequest(ignored -> logger.info("Deleting secret - {}", name))
<<<<<<< HEAD
            .doOnSuccess(response -> logger.info("Deleted secret - {}", response.value().name()))
=======
            .doOnSuccess(response -> logger.info("Deleted secret - {}", response.getValue().getName()))
>>>>>>> f9b68898
            .doOnError(error -> logger.warning("Failed to delete secret - {}", name, error));
    }

    /**
     * The get deleted secret operation returns the secrets that have been deleted for a vault enabled
     * for soft-delete. This operation requires the {@code secrets/list} permission.
     *
     * <p><strong>Code Samples</strong></p>
     * <p> Gets the deleted secret from the key vault enabled for soft-delete. Subscribes to the call
     * asynchronously and prints out the deleted secret details when a response is received.</p>
     *
     * //Assuming secret is deleted on a soft-delete enabled vault.
     * {@codesnippet com.azure.keyvault.secrets.secretclient.getDeletedSecret#string}
     *
     * @param name The name of the deleted secret.
     * @return A {@link Mono} containing the {@link DeletedSecret deleted secret}.
     * @throws ResourceNotFoundException when a secret with {@code name} doesn't exist in the key vault.
     * @throws HttpRequestException when a secret with {@code name} is empty string.
     */
    @ServiceMethod(returns = ReturnType.SINGLE)
    public Mono<DeletedSecret> getDeletedSecret(String name) {
        return getDeletedSecretWithResponse(name).flatMap(FluxUtil::toMono);
    }

    /**
     * The get deleted secret operation returns the secrets that have been deleted for a vault enabled
     * for soft-delete. This operation requires the {@code secrets/list} permission.
     *
     * <p><strong>Code Samples</strong></p>
     * <p> Gets the deleted secret from the key vault enabled for soft-delete. Subscribes to the call
     * asynchronously and prints out the deleted secret details when a response is received.</p>
     *
     * //Assuming secret is deleted on a soft-delete enabled vault.
     * {@codesnippet com.azure.keyvault.secrets.secretclient.getDeletedSecretWithResponse#string}
     *
     * @param name The name of the deleted secret.
<<<<<<< HEAD
     * @return A {@link Mono} containing a {@link Response} whose {@link Response#value() value} contains the
=======
     * @return A {@link Mono} containing a {@link Response} whose {@link Response#getValue() value} contains the
>>>>>>> f9b68898
     *     {@link DeletedSecret deleted secret}.
     * @throws ResourceNotFoundException when a secret with {@code name} doesn't exist in the key vault.
     * @throws HttpRequestException when a secret with {@code name} is empty string.
     */
    @ServiceMethod(returns = ReturnType.SINGLE)
    public Mono<Response<DeletedSecret>> getDeletedSecretWithResponse(String name) {
        return withContext(context -> getDeletedSecretWithResponse(name, context));
    }

    Mono<Response<DeletedSecret>> getDeletedSecretWithResponse(String name, Context context) {
        return service.getDeletedSecret(endpoint, name, API_VERSION, ACCEPT_LANGUAGE, CONTENT_TYPE_HEADER_VALUE,
            context)
            .doOnRequest(ignored -> logger.info("Retrieving deleted secret - {}", name))
<<<<<<< HEAD
            .doOnSuccess(response -> logger.info("Retrieved deleted secret - {}", response.value().name()))
=======
            .doOnSuccess(response -> logger.info("Retrieved deleted secret - {}", response.getValue().getName()))
>>>>>>> f9b68898
            .doOnError(error -> logger.warning("Failed to retrieve deleted secret - {}", name, error));
    }

    /**
     * The purge deleted secret operation removes the secret permanently, without the possibility of
     * recovery. This operation can only be enabled on a soft-delete enabled vault. This operation
     * requires the {@code secrets/purge} permission.
     *
     * <p><strong>Code Samples</strong></p>
     * <p>Purges the deleted secret from the key vault enabled for soft-delete. Subscribes to the call
     * asynchronously and prints out the status code from the server response when a response is received.</p>
     *
     * //Assuming secret is deleted on a soft-delete enabled vault.
     * {@codesnippet com.azure.keyvault.secrets.secretclient.purgeDeletedSecret#string}
     *
     * @param name The name of the secret.
<<<<<<< HEAD
     * @return A {@link Mono} containing a {@link VoidResponse}.
=======
     * @return An empty {@link Mono}.
     * @throws ResourceNotFoundException when a secret with {@code name} doesn't exist in the key vault.
     * @throws HttpRequestException when a secret with {@code name} is empty string.
     */
    @ServiceMethod(returns = ReturnType.SINGLE)
    public Mono<Void> purgeDeletedSecret(String name) {
        return purgeDeletedSecretWithResponse(name).flatMap(FluxUtil::toMono);
    }

    /**
     * The purge deleted secret operation removes the secret permanently, without the possibility of
     * recovery. This operation can only be enabled on a soft-delete enabled vault. This operation
     * requires the {@code secrets/purge} permission.
     *
     * <p><strong>Code Samples</strong></p>
     * <p>Purges the deleted secret from the key vault enabled for soft-delete. Subscribes to the call
     * asynchronously and prints out the status code from the server response when a response is received.</p>
     *
     * //Assuming secret is deleted on a soft-delete enabled vault.
     * {@codesnippet com.azure.keyvault.secrets.secretclient.purgeDeletedSecretWithResponse#string}
     *
     * @param name The name of the secret.
     * @return A {@link Mono} containing a Response containing status code and HTTP headers.
>>>>>>> f9b68898
     * @throws ResourceNotFoundException when a secret with {@code name} doesn't exist in the key vault.
     * @throws HttpRequestException when a secret with {@code name} is empty string.
     */
    @ServiceMethod(returns = ReturnType.SINGLE)
    public Mono<Response<Void>> purgeDeletedSecretWithResponse(String name) {
        return withContext(context -> purgeDeletedSecretWithResponse(name, context));
    }

<<<<<<< HEAD
    Mono<VoidResponse> purgeDeletedSecret(String name, Context context) {
=======
    Mono<Response<Void>> purgeDeletedSecretWithResponse(String name, Context context) {
>>>>>>> f9b68898
        return service.purgeDeletedSecret(endpoint, name, API_VERSION, ACCEPT_LANGUAGE, CONTENT_TYPE_HEADER_VALUE,
            context)
            .doOnRequest(ignored -> logger.info("Purging deleted secret - {}", name))
            .doOnSuccess(response -> logger.info("Purged deleted secret - {}", name))
            .doOnError(error -> logger.warning("Failed to purge deleted secret - {}", name, error));
    }

    /**
     * Recovers the deleted secret in the key vault to its latest version and can only be performed on a soft-delete
     * enabled vault.
     * This operation requires the {@code secrets/recover} permission.
     *
     * <p><strong>Code Samples</strong></p>
     * <p>Recovers the deleted secret from the key vault enabled for soft-delete. Subscribes to the call asynchronously
     * and prints out the recovered secret details when a response is received.</p>
     *
     * //Assuming secret is deleted on a soft-delete enabled vault.
     * {@codesnippet com.azure.keyvault.secrets.secretclient.recoverDeletedSecret#string}
     *
     * @param name The name of the deleted secret to be recovered.
     * @return A {@link Mono} containing the {@link Secret recovered secret}.
     * @throws ResourceNotFoundException when a secret with {@code name} doesn't exist in the key vault.
     * @throws HttpRequestException when a secret with {@code name} is empty string.
     */
    @ServiceMethod(returns = ReturnType.SINGLE)
    public Mono<Secret> recoverDeletedSecret(String name) {
        return recoverDeletedSecretWithResponse(name).flatMap(FluxUtil::toMono);
    }

    /**
     * Recovers the deleted secret in the key vault to its latest version and can only be performed on a soft-delete
     * enabled vault.
     * This operation requires the {@code secrets/recover} permission.
     *
     * <p><strong>Code Samples</strong></p>
     * <p>Recovers the deleted secret from the key vault enabled for soft-delete. Subscribes to the call asynchronously
     * and prints out the recovered secret details when a response is received.</p>
     *
     * //Assuming secret is deleted on a soft-delete enabled vault.
     * {@codesnippet com.azure.keyvault.secrets.secretclient.recoverDeletedSecretWithResponse#string}
     *
     * @param name The name of the deleted secret to be recovered.
<<<<<<< HEAD
     * @return A {@link Mono} containing a {@link Response} whose {@link Response#value() value} contains the {@link
=======
     * @return A {@link Mono} containing a {@link Response} whose {@link Response#getValue() value} contains the {@link
>>>>>>> f9b68898
     *     Secret recovered secret}.
     * @throws ResourceNotFoundException when a secret with {@code name} doesn't exist in the key vault.
     * @throws HttpRequestException when a secret with {@code name} is empty string.
     */
    @ServiceMethod(returns = ReturnType.SINGLE)
    public Mono<Response<Secret>> recoverDeletedSecretWithResponse(String name) {
        return withContext(context -> recoverDeletedSecretWithResponse(name, context));
    }

    Mono<Response<Secret>> recoverDeletedSecretWithResponse(String name, Context context) {
        return service.recoverDeletedSecret(endpoint, name, API_VERSION, ACCEPT_LANGUAGE, CONTENT_TYPE_HEADER_VALUE,
            context)
            .doOnRequest(ignored -> logger.info("Recovering deleted secret - {}", name))
<<<<<<< HEAD
            .doOnSuccess(response -> logger.info("Recovered deleted secret - {}", response.value().name()))
=======
            .doOnSuccess(response -> logger.info("Recovered deleted secret - {}", response.getValue().getName()))
>>>>>>> f9b68898
            .doOnError(error -> logger.warning("Failed to recover deleted secret - {}", name, error));
    }

    /**
     * Requests a backup of the specified secret be downloaded to the client. All versions of the
     * secret will be downloaded. This operation requires the {@code secrets/backup} permission.
     *
     * <p><strong>Code Samples</strong></p>
     * <p>Backs up the secret from the key vault. Subscribes to the call asynchronously and prints out
     * the length of the secret's backup byte array returned in the response.</p>
     *
     * {@codesnippet com.azure.keyvault.secrets.secretclient.backupSecret#string}
     *
     * @param name The name of the secret.
     * @return A {@link Mono} containing the backed up secret blob.
     * @throws ResourceNotFoundException when a secret with {@code name} doesn't exist in the key vault.
     * @throws HttpRequestException when a secret with {@code name} is empty string.
     */
    @ServiceMethod(returns = ReturnType.SINGLE)
    public Mono<byte[]> backupSecret(String name) {
        return backupSecretWithResponse(name).flatMap(FluxUtil::toMono);
    }

    /**
     * Requests a backup of the specified secret be downloaded to the client. All versions of the
     * secret will be downloaded. This operation requires the {@code secrets/backup} permission.
     *
     * <p><strong>Code Samples</strong></p>
     * <p>Backs up the secret from the key vault. Subscribes to the call asynchronously and prints out
     * the length of the secret's backup byte array returned in the response.</p>
     * {@codesnippet com.azure.keyvault.secrets.secretclient.backupSecretWithResponse#string}
     *
     * @param name The name of the secret.
<<<<<<< HEAD
     * @return A {@link Mono} containing a {@link Response} whose {@link Response#value() value}
=======
     * @return A {@link Mono} containing a {@link Response} whose {@link Response#getValue() value}
>>>>>>> f9b68898
     *     contains the backed up secret blob.
     * @throws ResourceNotFoundException when a secret with {@code name} doesn't exist in the key
     *     vault.
     * @throws HttpRequestException when a secret with {@code name} is empty string.
     */
    @ServiceMethod(returns = ReturnType.SINGLE)
    public Mono<Response<byte[]>> backupSecretWithResponse(String name) {
        return withContext(context -> backupSecretWithResponse(name, context));
    }

    Mono<Response<byte[]>> backupSecretWithResponse(String name, Context context) {
        return service.backupSecret(endpoint, name, API_VERSION, ACCEPT_LANGUAGE, CONTENT_TYPE_HEADER_VALUE, context)
            .doOnRequest(ignored -> logger.info("Backing up secret - {}", name))
            .doOnSuccess(response -> logger.info("Backed up secret - {}", name))
            .doOnError(error -> logger.warning("Failed to back up secret - {}", name, error))
<<<<<<< HEAD
            .flatMap(base64URLResponse -> Mono.just(new SimpleResponse<byte[]>(base64URLResponse.request(),
                base64URLResponse.statusCode(), base64URLResponse.headers(), base64URLResponse.value().value())));
=======
            .flatMap(base64URLResponse -> Mono.just(new SimpleResponse<byte[]>(base64URLResponse.getRequest(),
                base64URLResponse.getStatusCode(), base64URLResponse.getHeaders(), base64URLResponse.getValue().getValue())));
>>>>>>> f9b68898
    }

    /**
     * Restores a backed up secret, and all its versions, to a vault. This operation requires the
     * {@code secrets/restore} permission.
     *
     * <p><strong>Code Samples</strong></p>
     * <p>Restores the secret in the key vault from its backup. Subscribes to the call asynchronously
     * and prints out the restored secret details when a response is received.</p>
     *
     * //Pass the Secret Backup Byte array to the restore operation.
     * {@codesnippet com.azure.keyvault.secrets.secretclient.restoreSecret#byte}
     *
     * @param backup The backup blob associated with the secret.
     * @return A {@link Mono} containing the {@link Secret restored secret}.
     * @throws ResourceModifiedException when {@code backup} blob is malformed.
     */
    @ServiceMethod(returns = ReturnType.SINGLE)
    public Mono<Secret> restoreSecret(byte[] backup) {
        return restoreSecretWithResponse(backup).flatMap(FluxUtil::toMono);
    }

    /**
     * Restores a backed up secret, and all its versions, to a vault. This operation requires the
     * {@code secrets/restore} permission.
     *
     * <p><strong>Code Samples</strong></p>
     * <p>Restores the secret in the key vault from its backup. Subscribes to the call asynchronously
     * and prints out the restored secret details when a response is received.</p>
     *
     * //Pass the Secret Backup Byte array to the restore operation.
     * {@codesnippet com.azure.keyvault.secrets.secretclient.restoreSecretWithResponse#byte}
     *
     * @param backup The backup blob associated with the secret.
<<<<<<< HEAD
     * @return A {@link Mono} containing a {@link Response} whose {@link Response#value() value}
=======
     * @return A {@link Mono} containing a {@link Response} whose {@link Response#getValue() value}
>>>>>>> f9b68898
     *     contains the {@link Secret restored secret}.
     * @throws ResourceModifiedException when {@code backup} blob is malformed.
     */
    @ServiceMethod(returns = ReturnType.SINGLE)
    public Mono<Response<Secret>> restoreSecretWithResponse(byte[] backup) {
        return withContext(context -> restoreSecretWithResponse(backup, context));
    }

    Mono<Response<Secret>> restoreSecretWithResponse(byte[] backup, Context context) {
<<<<<<< HEAD
        SecretRestoreRequestParameters parameters = new SecretRestoreRequestParameters().secretBackup(backup);
        return service.restoreSecret(endpoint, API_VERSION, ACCEPT_LANGUAGE, parameters, CONTENT_TYPE_HEADER_VALUE,
            context)
            .doOnRequest(ignored -> logger.info("Attempting to restore secret"))
            .doOnSuccess(response -> logger.info("Restored secret - {}", response.value().name()))
=======
        SecretRestoreRequestParameters parameters = new SecretRestoreRequestParameters().setSecretBackup(backup);
        return service.restoreSecret(endpoint, API_VERSION, ACCEPT_LANGUAGE, parameters, CONTENT_TYPE_HEADER_VALUE,
            context)
            .doOnRequest(ignored -> logger.info("Attempting to restore secret"))
            .doOnSuccess(response -> logger.info("Restored secret - {}", response.getValue().getName()))
>>>>>>> f9b68898
            .doOnError(error -> logger.warning("Failed to restore secret", error));
    }

    /**
     * List secrets in the key vault. The list Secrets operation is applicable to the entire vault. The individual
<<<<<<< HEAD
     * secret response in the flux is represented by {@link SecretBase} as only the base secret identifier and its
=======
     * secret response in the flux is represented by {@link SecretProperties} as only the secret identifier and its
>>>>>>> f9b68898
     * attributes are provided in the response. The secret values and individual secret versions are not listed in the
     * response. This operation requires the {@code secrets/list} permission.
     *
     * <p><strong>Code Samples</strong></p>
     * <p>It is possible to get full Secrets with values from this information. Convert the {@link Flux} containing
<<<<<<< HEAD
     * {@link SecretBase base secret} to
     * {@link Flux} containing {@link Secret secret} using {@link SecretAsyncClient#getSecret(SecretBase baseSecret)}
=======
     * {@link SecretProperties secret properties} to
     * {@link Flux} containing {@link Secret secret} using {@link SecretAsyncClient#getSecret(SecretProperties secretProperties)}
>>>>>>> f9b68898
     * within {@link Flux#flatMap(Function)}.</p>
     * {@codesnippet com.azure.keyvault.secrets.secretclient.listSecrets}
     *
     * @return A {@link PagedFlux} containing {@link SecretProperties secret} of all the secrets in the vault.
     */
    @ServiceMethod(returns = ReturnType.COLLECTION)
    public PagedFlux<SecretProperties> listSecrets() {
        return new PagedFlux<>(
            () -> withContext(context -> listSecretsFirstPage(context)),
            continuationToken -> withContext(context -> listSecretsNextPage(continuationToken, context)));
    }

    PagedFlux<SecretProperties> listSecrets(Context context) {
        return new PagedFlux<>(
            () -> listSecretsFirstPage(context),
            continuationToken -> listSecretsNextPage(continuationToken, context));
    }

    /*
     * Gets attributes of all the secrets given by the {@code nextPageLink} that was retrieved from a call to
     * {@link SecretAsyncClient#listSecrets()}.
     *
     * @param continuationToken The {@link PagedResponse#nextLink()} from a previous, successful call to one of the
     * list operations.
<<<<<<< HEAD
     * @return A {@link Mono} of {@link PagedResponse<SecretBase>} from the next page of results.
=======
     * @return A {@link Mono} of {@link PagedResponse<SecretProperties>} from the next page of results.
>>>>>>> f9b68898
     */
    private Mono<PagedResponse<SecretProperties>> listSecretsNextPage(String continuationToken, Context context) {
        return service.getSecrets(endpoint, continuationToken, ACCEPT_LANGUAGE, CONTENT_TYPE_HEADER_VALUE, context)
            .doOnRequest(ignoredValue -> logger.info("Retrieving the next secrets page - Page {}", continuationToken))
            .doOnSuccess(response -> logger.info("Retrieved the next secrets page - Page {}", continuationToken))
            .doOnError(error -> logger.warning("Failed to retrieve the next secrets page - Page {}",
                continuationToken, error));
    }

    /*
     * Calls the service and retrieve first page result. It makes one call and retrieve {@code
     * DEFAULT_MAX_PAGE_RESULTS} values.
     */
<<<<<<< HEAD
    private Mono<PagedResponse<SecretBase>> listSecretsFirstPage(Context context) {
=======
    private Mono<PagedResponse<SecretProperties>> listSecretsFirstPage(Context context) {
>>>>>>> f9b68898
        return service.getSecrets(endpoint, DEFAULT_MAX_PAGE_RESULTS, API_VERSION, ACCEPT_LANGUAGE,
            CONTENT_TYPE_HEADER_VALUE, context)
            .doOnRequest(ignored -> logger.info("Listing secrets"))
            .doOnSuccess(response -> logger.info("Listed secrets"))
            .doOnError(error -> logger.warning("Failed to list secrets", error));
    }

    /**
     * Lists {@link DeletedSecret deleted secrets} of the key vault. The get deleted secrets operation returns the
     * secrets that have been deleted for a vault enabled for soft-delete. This operation requires the
     * {@code secrets/list} permission.
     *
     * <p><strong>Code Samples</strong></p>
     * <p>Lists the deleted secrets in the key vault. Subscribes to the call asynchronously and prints out the
     * recovery id of each deleted secret when a response is received.</p>
     * {@codesnippet com.azure.keyvault.secrets.secretclient.listDeletedSecrets}
     *
     * @return A {@link Flux} containing all of the {@link DeletedSecret deleted secrets} in the vault.
     */
    @ServiceMethod(returns = ReturnType.COLLECTION)
    public PagedFlux<DeletedSecret> listDeletedSecrets() {
        return new PagedFlux<>(
            () -> withContext(context -> listDeletedSecretsFirstPage(context)),
            continuationToken -> withContext(context -> listDeletedSecretsNextPage(continuationToken, context)));
    }

    PagedFlux<DeletedSecret> listDeletedSecrets(Context context) {
        return new PagedFlux<>(
            () -> listDeletedSecretsFirstPage(context),
            continuationToken -> listDeletedSecretsNextPage(continuationToken, context));
    }


    /**
     * Gets attributes of all the secrets given by the {@code nextPageLink} that was retrieved from a call to
     * {@link SecretAsyncClient#listDeletedSecrets()}.
     *
<<<<<<< HEAD
     * @param continuationToken The {@link PagedResponse#nextLink()} from a previous, successful call to one of the
=======
     * @param continuationToken The {@link Page#getNextLink()} from a previous, successful call to one of the
>>>>>>> f9b68898
     *     list operations.
     * @return A {@link Mono} of {@link PagedResponse} that contains {@link DeletedSecret} from the next page of
     * results.
     */
    private Mono<PagedResponse<DeletedSecret>> listDeletedSecretsNextPage(String continuationToken, Context context) {
        return service.getDeletedSecrets(endpoint, continuationToken, ACCEPT_LANGUAGE, CONTENT_TYPE_HEADER_VALUE,
            context)
            .doOnRequest(ignoredValue -> logger.info("Retrieving the next deleted secrets page - Page {}",
                continuationToken))
            .doOnSuccess(response -> logger.info("Retrieved the next deleted secrets page - Page {}",
                continuationToken))
            .doOnError(error -> logger.warning("Failed to retrieve the next deleted secrets page - Page {}",
                continuationToken, error));
    }

    /*
     * Calls the service and retrieve first page result. It makes one call and retrieve {@code
     * DEFAULT_MAX_PAGE_RESULTS} values.
     */
    private Mono<PagedResponse<DeletedSecret>> listDeletedSecretsFirstPage(Context context) {
        return service.getDeletedSecrets(endpoint, DEFAULT_MAX_PAGE_RESULTS, API_VERSION, ACCEPT_LANGUAGE,
            CONTENT_TYPE_HEADER_VALUE, context)
            .doOnRequest(ignored -> logger.info("Listing deleted secrets"))
            .doOnSuccess(response -> logger.info("Listed deleted secrets"))
            .doOnError(error -> logger.warning("Failed to list deleted secrets", error));
    }

    /**
     * List all versions of the specified secret. The individual secret response in the flux is represented by {@link
<<<<<<< HEAD
     * SecretBase} as only the base secret identifier and its attributes are provided in the response. The secret values
     * are not provided in the response. This operation requires the {@code secrets/list} permission.
     *
     * <p>It is possible to get the Secret with value of all the versions from this information. Convert the {@link
     * Flux} containing {@link SecretBase base secret} to {@link Flux} containing {@link Secret secret} using
     * {@link SecretAsyncClient#getSecret(SecretBase baseSecret)} within {@link Flux#flatMap(Function)}.</p>
     *
     * {@codesnippet com.azure.keyvault.secrets.secretclient.listSecretVersions#string}
     *
     * @param name The name of the secret.
     * @return A {@link PagedFlux} containing {@link SecretBase secret} of all the versions of the specified secret in
=======
     * SecretProperties} as only the secret identifier and its attributes are provided in the response. The secret values
     * are not provided in the response. This operation requires the {@code secrets/list} permission.
     *
     * <p>It is possible to get the Secret with value of all the versions from this information. Convert the {@link
     * Flux} containing {@link SecretProperties secret} to {@link Flux} containing {@link Secret secret} using
     * {@link SecretAsyncClient#getSecret(SecretProperties secretProperties)} within {@link Flux#flatMap(Function)}.</p>
     *
     * {@codesnippet com.azure.keyvault.secrets.secretclient.listSecretVersions#string}
     *
     * @param name The name of the secret.
     * @return A {@link PagedFlux} containing {@link SecretProperties secret} of all the versions of the specified secret in
>>>>>>> f9b68898
     *     the vault. Flux is empty if secret with {@code name} does not exist in key vault
     * @throws ResourceNotFoundException when a secret with {@code name} doesn't exist in the key vault.
     * @throws HttpRequestException when a secret with {@code name} is empty string.
     */
    @ServiceMethod(returns = ReturnType.COLLECTION)
    public PagedFlux<SecretProperties> listSecretVersions(String name) {
        return new PagedFlux<>(
            () -> withContext(context -> listSecretVersionsFirstPage(name, context)),
            continuationToken -> withContext(context -> listSecretVersionsNextPage(continuationToken, context)));
    }

    PagedFlux<SecretProperties> listSecretVersions(String name, Context context) {
        return new PagedFlux<>(
            () -> listSecretVersionsFirstPage(name, context),
            continuationToken -> listSecretVersionsNextPage(continuationToken, context));
    }

    /*
     * Gets attributes of all the secrets versions given by the {@code nextPageLink} that was retrieved from a call to
     * {@link SecretAsyncClient#listSecretVersions()}.
     *
     * @param continuationToken The {@link PagedResponse#nextLink()} from a previous, successful call to one of the
     * list operations.
     *
     * @return A {@link Mono} of {@link PagedResponse<SecretProperties>} from the next page of results.
     */
    private Mono<PagedResponse<SecretProperties>> listSecretVersionsNextPage(String continuationToken, Context context) {
        return service.getSecrets(endpoint, continuationToken, ACCEPT_LANGUAGE, CONTENT_TYPE_HEADER_VALUE, context)
            .doOnRequest(ignoredValue -> logger.info("Retrieving the next secrets versions page - Page {}",
                continuationToken))
            .doOnSuccess(response -> logger.info("Retrieved the next secrets versions page - Page {}",
                continuationToken))
            .doOnError(error -> logger.warning("Failed to retrieve the next secrets versions page - Page {}",
                continuationToken, error));
    }

    /*
     * Calls the service and retrieve first page result. It makes one call and retrieve {@code
     * DEFAULT_MAX_PAGE_RESULTS} values.
     */
<<<<<<< HEAD
    private Mono<PagedResponse<SecretBase>> listSecretVersionsFirstPage(String name, Context context) {
=======
    private Mono<PagedResponse<SecretProperties>> listSecretVersionsFirstPage(String name, Context context) {
>>>>>>> f9b68898
        return service.getSecretVersions(endpoint, name, DEFAULT_MAX_PAGE_RESULTS, API_VERSION, ACCEPT_LANGUAGE,
            CONTENT_TYPE_HEADER_VALUE, context)
            .doOnRequest(ignored -> logger.info("Listing secret versions - {}", name))
            .doOnSuccess(response -> logger.info("Listed secret versions - {}", name))
            .doOnError(error -> logger.warning(String.format("Failed to list secret versions - {}", name), error));
    }
}<|MERGE_RESOLUTION|>--- conflicted
+++ resolved
@@ -72,16 +72,10 @@
      * The set operation adds a secret to the key vault. If the named secret already exists, Azure Key Vault creates
      * a new version of that secret. This operation requires the {@code secrets/set} permission.
      *
-<<<<<<< HEAD
-     * <p>The {@link Secret} is required. The {@link Secret#expires() expires}, {@link Secret#contentType() contentType}
-     * and {@link Secret#notBefore() notBefore} values in {@code secret} are optional. The
-     * {@link Secret#enabled() enabled} field is set to true by key vault, if not specified.</p>
-=======
      * <p>The {@link Secret} is required. The {@link SecretProperties#getExpires() expires},
      * {@link SecretProperties#getContentType() contentType} and {@link SecretProperties#getNotBefore() notBefore}
      * values in {@code secret} are optional. The {@link SecretProperties#isEnabled() enabled} field is set to true
      * by key vault, if not specified.</p>
->>>>>>> f9b68898
      *
      * <p><strong>Code Samples</strong></p>
      * <p>Creates a new secret which activates in 1 day and expires in 1 year in the Azure Key Vault. Subscribes to the
@@ -93,11 +87,7 @@
      * @return A {@link Mono} containing the {@link Secret created secret}.
      * @throws NullPointerException if {@code secret} is {@code null}.
      * @throws ResourceModifiedException if {@code secret} is malformed.
-<<<<<<< HEAD
-     * @throws HttpRequestException if {@link Secret#name()  name} or {@link Secret#value() value} is empty string.
-=======
      * @throws HttpRequestException if {@link Secret#getName()  name} or {@link Secret#getValue() value} is empty string.
->>>>>>> f9b68898
      */
     @ServiceMethod(returns = ReturnType.SINGLE)
     public Mono<Secret> setSecret(Secret secret) {
@@ -108,16 +98,10 @@
      * The set operation adds a secret to the key vault. If the named secret already exists, Azure Key Vault creates
      * a new version of that secret. This operation requires the {@code secrets/set} permission.
      *
-<<<<<<< HEAD
-     * <p>The {@link Secret} is required. The {@link Secret#expires() expires}, {@link Secret#contentType() contentType}
-     * and {@link Secret#notBefore() notBefore} values in {@code secret} are optional. The
-     * {@link Secret#enabled() enabled} field is set to true by key vault, if not specified.</p>
-=======
      * <p>The {@link Secret} is required. The {@link SecretProperties#getExpires() expires},
      * {@link SecretProperties#getContentType() contentType} and {@link SecretProperties#getNotBefore() notBefore}
      * values in {@code secret} are optional. The {@link SecretProperties#isEnabled() enabled} field is set to true by
      * key vault, if not specified.</p>
->>>>>>> f9b68898
      *
      * <p><strong>Code Samples</strong></p>
      * <p>Creates a new secret which activates in 1 day and expires in 1 year in the Azure Key Vault. Subscribes to the
@@ -126,19 +110,11 @@
      *
      * @param secret The Secret object containing information about the secret and its properties. The properties
      *     secret.name and secret.value must be non null.
-<<<<<<< HEAD
-     * @return A {@link Mono} containing a {@link Response} whose {@link Response#value() value} contains the {@link
-     *     Secret created secret}.
-     * @throws NullPointerException if {@code secret} is {@code null}.
-     * @throws ResourceModifiedException if {@code secret} is malformed.
-     * @throws HttpRequestException if {@link Secret#name()  name} or {@link Secret#value() value} is empty string.
-=======
      * @return A {@link Mono} containing a {@link Response} whose {@link Response#getValue() value} contains the {@link
      *     Secret created secret}.
      * @throws NullPointerException if {@code secret} is {@code null}.
      * @throws ResourceModifiedException if {@code secret} is malformed.
      * @throws HttpRequestException if {@link Secret#getName() name} or {@link Secret#getValue() value} is empty string.
->>>>>>> f9b68898
      */
     @ServiceMethod(returns = ReturnType.SINGLE)
     public Mono<Response<Secret>> setSecretWithResponse(Secret secret) {
@@ -153,19 +129,11 @@
             .setContentType(secret.getProperties().getContentType())
             .setSecretAttributes(new SecretRequestAttributes(secret.getProperties()));
 
-<<<<<<< HEAD
-        return service.setSecret(endpoint, secret.name(), API_VERSION, ACCEPT_LANGUAGE, parameters,
-            CONTENT_TYPE_HEADER_VALUE, context)
-            .doOnRequest(ignored -> logger.info("Setting secret - {}", secret.name()))
-            .doOnSuccess(response -> logger.info("Set secret - {}", response.value().name()))
-            .doOnError(error -> logger.warning("Failed to set secret - {}", secret.name(), error));
-=======
         return service.setSecret(endpoint, secret.getName(), API_VERSION, ACCEPT_LANGUAGE, parameters,
             CONTENT_TYPE_HEADER_VALUE, context)
             .doOnRequest(ignored -> logger.info("Setting secret - {}", secret.getName()))
             .doOnSuccess(response -> logger.info("Set secret - {}", response.getValue().getName()))
             .doOnError(error -> logger.warning("Failed to set secret - {}", secret.getName(), error));
->>>>>>> f9b68898
     }
 
     /**
@@ -190,11 +158,7 @@
     }
 
     Mono<Response<Secret>> setSecretWithResponse(String name, String value, Context context) {
-<<<<<<< HEAD
-        SecretRequestParameters parameters = new SecretRequestParameters().value(value);
-=======
         SecretRequestParameters parameters = new SecretRequestParameters().setValue(value);
->>>>>>> f9b68898
         return service.setSecret(endpoint, name, API_VERSION, ACCEPT_LANGUAGE, parameters, CONTENT_TYPE_HEADER_VALUE,
             context)
             .doOnRequest(ignored -> logger.info("Setting secret - {}", name))
@@ -215,11 +179,7 @@
      * @param version The version of the secret to retrieve. If this is an empty String or null, this
      *     call is equivalent to calling {@link #getSecret(String)}, with the latest version being
      *     retrieved.
-<<<<<<< HEAD
-     * @return A {@link Mono} containing a {@link Response} whose {@link Response#value() value}
-=======
      * @return A {@link Mono} containing a {@link Response} whose {@link Response#getValue() value}
->>>>>>> f9b68898
      *     contains the requested {@link Secret secret}.
      * @throws ResourceNotFoundException when a secret with {@code name} and {@code version} doesn't
      *     exist in the key vault.
@@ -242,11 +202,7 @@
      * @param name The name of the secret, cannot be null
      * @param version The version of the secret to retrieve. If this is an empty String or null, this call is equivalent
      *     to calling {@link #getSecret(String)}, with the latest version being retrieved.
-<<<<<<< HEAD
-     * @return A {@link Mono} containing a {@link Response} whose {@link Response#value() value} contains the requested
-=======
      * @return A {@link Mono} containing a {@link Response} whose {@link Response#getValue() value} contains the requested
->>>>>>> f9b68898
      *     {@link Secret secret}.
      * @throws ResourceNotFoundException when a secret with {@code name} and {@code version} doesn't exist in the key
      *     vault.
@@ -271,32 +227,18 @@
      * {@code secrets/get} permission.
      *
      * <p>The list operations {@link SecretAsyncClient#listSecrets()} and {@link
-<<<<<<< HEAD
-     * SecretAsyncClient#listSecretVersions(String)} return the {@link Flux} containing {@link SecretBase base secret}
-     * as output. This operation can then be used to get the full secret with its value from {@code secretBase}. </p>
-=======
      * SecretAsyncClient#listSecretVersions(String)} return the {@link Flux} containing {@link SecretProperties secret properties}
      * as output. This operation can then be used to get the full secret with its value from {@code secretProperties}. </p>
->>>>>>> f9b68898
      *
      * <p><strong>Code Samples</strong></p>
      * {@codesnippet com.azure.keyvault.secrets.secretclient.getSecret#secretProperties}
      *
-<<<<<<< HEAD
-     * @param secretBase The {@link SecretBase base secret} secret base holding attributes of the secret being
-     *     requested.
-     * @return A {@link Mono} containing the requested {@link Secret secret}.
-     * @throws ResourceNotFoundException when a secret with {@link SecretBase#name() name} and {@link
-     *     SecretBase#version() version} doesn't exist in the key vault.
-     * @throws HttpRequestException if {@link SecretBase#name()}  name} or {@link SecretBase#version() version} is empty
-=======
      * @param secretProperties The {@link SecretProperties secret properties} holding attributes of the secret being
      *     requested.
      * @return A {@link Mono} containing the requested {@link Secret secret}.
      * @throws ResourceNotFoundException when a secret with {@link SecretProperties#getName() name} and {@link
      *     SecretProperties#getVersion() version} doesn't exist in the key vault.
      * @throws HttpRequestException if {@link SecretProperties#getName()}  name} or {@link SecretProperties#getVersion() version} is empty
->>>>>>> f9b68898
      *     string.
      */
     @ServiceMethod(returns = ReturnType.SINGLE)
@@ -310,30 +252,6 @@
      * {@code secrets/get} permission.
      *
      * <p>The list operations {@link SecretAsyncClient#listSecrets()} and {@link
-<<<<<<< HEAD
-     * SecretAsyncClient#listSecretVersions(String)} return the {@link Flux} containing {@link SecretBase base secret}
-     * as output. This operation can then be used to get the full secret with its value from {@code secretBase}.</p>
-     *
-     * <p><strong>Code Samples</strong></p>
-     * {@codesnippet com.azure.keyvault.secrets.secretclient.getSecretWithResponse#secretBase}
-     *
-     * @param secretBase The {@link SecretBase base secret} secret base holding attributes of the secret being
-     *     requested.
-     * @return A {@link Response} whose {@link Response#value() value} contains the requested {@link Secret secret}.
-     * @throws ResourceNotFoundException when a secret with {@link SecretBase#name() name} and {@link
-     *     SecretBase#version() version} doesn't exist in the key vault.
-     * @throws HttpRequestException if {@link SecretBase#name()}  name} or {@link SecretBase#version() version} is empty
-     *     string.
-     */
-    @ServiceMethod(returns = ReturnType.SINGLE)
-    public Mono<Response<Secret>> getSecretWithResponse(SecretBase secretBase) {
-        return withContext(context -> getSecretWithResponse(secretBase, context));
-    }
-
-    Mono<Response<Secret>> getSecretWithResponse(SecretBase secretBase, Context context) {
-        Objects.requireNonNull(secretBase, "The Secret Base parameter cannot be null.");
-        return getSecretWithResponse(secretBase.name(), secretBase.version() == null ? "" : secretBase.version(),
-=======
      * SecretAsyncClient#listSecretVersions(String)} return the {@link Flux} containing {@link SecretProperties secret properties}
      * as output. This operation can then be used to get the full secret with its value from {@code secretProperties}.</p>
      *
@@ -356,7 +274,6 @@
     Mono<Response<Secret>> getSecretWithResponse(SecretProperties secretProperties, Context context) {
         Objects.requireNonNull(secretProperties, "The Secret Base parameter cannot be null.");
         return getSecretWithResponse(secretProperties.getName(), secretProperties.getVersion() == null ? "" : secretProperties.getVersion(),
->>>>>>> f9b68898
             context);
     }
 
@@ -389,19 +306,6 @@
      * <p><strong>Code Samples</strong></p>
      * <p>Gets latest version of the secret, changes its notBefore time and then updates it in the Azure Key Vault.
      * Subscribes to the call asynchronously and prints out the returned secret details when a response is received.</p>
-<<<<<<< HEAD
-     * {@codesnippet com.azure.keyvault.secrets.secretclient.updateSecret#secretBase}
-     *
-     * <p>The {@code secret} is required and its fields {@link SecretBase#name() name} and {@link SecretBase#version()
-     * version} cannot be null.</p>
-     *
-     * @param secret The {@link SecretBase base secret} object with updated properties.
-     * @return A {@link Mono} containing the {@link SecretBase updated secret}.
-     * @throws NullPointerException if {@code secret} is {@code null}.
-     * @throws ResourceNotFoundException when a secret with {@link SecretBase#name() name} and {@link
-     *     SecretBase#version() version} doesn't exist in the key vault.
-     * @throws HttpRequestException if {@link SecretBase#name()}  name} or {@link SecretBase#version() version} is
-=======
      * {@codesnippet com.azure.keyvault.secrets.secretclient.updateSecretProperties#secretProperties}
      *
      * <p>The {@code secret} is required and its fields {@link SecretProperties#getName() name} and {@link SecretProperties#getVersion()
@@ -413,7 +317,6 @@
      * @throws ResourceNotFoundException when a secret with {@link SecretProperties#getName() name} and {@link
      *     SecretProperties#getVersion() version} doesn't exist in the key vault.
      * @throws HttpRequestException if {@link SecretProperties#getName()}  name} or {@link SecretProperties#getVersion() version} is
->>>>>>> f9b68898
      *     empty string.
      */
     @ServiceMethod(returns = ReturnType.SINGLE)
@@ -430,20 +333,6 @@
      * <p><strong>Code Samples</strong></p>
      * <p>Gets latest version of the secret, changes its notBefore time and then updates it in the Azure Key Vault.
      * Subscribes to the call asynchronously and prints out the returned secret details when a response is received.</p>
-<<<<<<< HEAD
-     * {@codesnippet com.azure.keyvault.secrets.secretclient.updateSecretWithResponse#secretBase}
-     *
-     * <p>The {@code secret} is required and its fields {@link SecretBase#name() name} and {@link SecretBase#version()
-     * version} cannot be null.</p>
-     *
-     * @param secret The {@link SecretBase base secret} object with updated properties.
-     * @return A {@link Mono} containing a {@link Response} whose {@link Response#value() value} contains the {@link
-     *     SecretBase updated secret}.
-     * @throws NullPointerException if {@code secret} is {@code null}.
-     * @throws ResourceNotFoundException when a secret with {@link SecretBase#name() name} and {@link
-     *     SecretBase#version() version} doesn't exist in the key vault.
-     * @throws HttpRequestException if {@link SecretBase#name()}  name} or {@link SecretBase#version() version} is
-=======
      * {@codesnippet com.azure.keyvault.secrets.secretclient.updateSecretPropertiesWithResponse#secretProperties}
      *
      * <p>The {@code secret} is required and its fields {@link SecretProperties#getName() name} and {@link SecretProperties#getVersion()
@@ -456,7 +345,6 @@
      * @throws ResourceNotFoundException when a secret with {@link SecretProperties#getName() name} and {@link
      *     SecretProperties#getVersion() version} doesn't exist in the key vault.
      * @throws HttpRequestException if {@link SecretProperties#getName()}  name} or {@link SecretProperties#getVersion() version} is
->>>>>>> f9b68898
      *     empty string.
      */
     @ServiceMethod(returns = ReturnType.SINGLE)
@@ -467,17 +355,6 @@
     Mono<Response<SecretProperties>> updateSecretPropertiesWithResponse(SecretProperties secretProperties, Context context) {
         Objects.requireNonNull(secretProperties, "The secret properties input parameter cannot be null.");
         SecretRequestParameters parameters = new SecretRequestParameters()
-<<<<<<< HEAD
-            .tags(secret.tags())
-            .contentType(secret.contentType())
-            .secretAttributes(new SecretRequestAttributes(secret));
-
-        return service.updateSecret(endpoint, secret.name(), secret.version(), API_VERSION, ACCEPT_LANGUAGE,
-            parameters, CONTENT_TYPE_HEADER_VALUE, context)
-            .doOnRequest(ignored -> logger.info("Updating secret - {}", secret.name()))
-            .doOnSuccess(response -> logger.info("Updated secret - {}", response.value().name()))
-            .doOnError(error -> logger.warning("Failed to update secret - {}", secret.name(), error));
-=======
             .setTags(secretProperties.getTags())
             .setContentType(secretProperties.getContentType())
             .setSecretAttributes(new SecretRequestAttributes(secretProperties));
@@ -487,7 +364,6 @@
             .doOnRequest(ignored -> logger.info("Updating secret - {}", secretProperties.getName()))
             .doOnSuccess(response -> logger.info("Updated secret - {}", response.getValue().getName()))
             .doOnError(error -> logger.warning("Failed to update secret - {}", secretProperties.getName(), error));
->>>>>>> f9b68898
     }
 
     /**
@@ -523,11 +399,7 @@
      * {@codesnippet com.azure.keyvault.secrets.secretclient.deleteSecretWithResponse#string}
      *
      * @param name The name of the secret to be deleted.
-<<<<<<< HEAD
-     * @return A {@link Mono} containing a {@link Response} whose {@link Response#value() value} contains the {@link
-=======
      * @return A {@link Mono} containing a {@link Response} whose {@link Response#getValue() value} contains the {@link
->>>>>>> f9b68898
      *     DeletedSecret deleted secret}.
      * @throws ResourceNotFoundException when a secret with {@code name} doesn't exist in the key vault.
      * @throws HttpRequestException when a secret with {@code name} is empty string.
@@ -540,11 +412,7 @@
     Mono<Response<DeletedSecret>> deleteSecretWithResponse(String name, Context context) {
         return service.deleteSecret(endpoint, name, API_VERSION, ACCEPT_LANGUAGE, CONTENT_TYPE_HEADER_VALUE, context)
             .doOnRequest(ignored -> logger.info("Deleting secret - {}", name))
-<<<<<<< HEAD
-            .doOnSuccess(response -> logger.info("Deleted secret - {}", response.value().name()))
-=======
             .doOnSuccess(response -> logger.info("Deleted secret - {}", response.getValue().getName()))
->>>>>>> f9b68898
             .doOnError(error -> logger.warning("Failed to delete secret - {}", name, error));
     }
 
@@ -581,11 +449,7 @@
      * {@codesnippet com.azure.keyvault.secrets.secretclient.getDeletedSecretWithResponse#string}
      *
      * @param name The name of the deleted secret.
-<<<<<<< HEAD
-     * @return A {@link Mono} containing a {@link Response} whose {@link Response#value() value} contains the
-=======
      * @return A {@link Mono} containing a {@link Response} whose {@link Response#getValue() value} contains the
->>>>>>> f9b68898
      *     {@link DeletedSecret deleted secret}.
      * @throws ResourceNotFoundException when a secret with {@code name} doesn't exist in the key vault.
      * @throws HttpRequestException when a secret with {@code name} is empty string.
@@ -599,11 +463,7 @@
         return service.getDeletedSecret(endpoint, name, API_VERSION, ACCEPT_LANGUAGE, CONTENT_TYPE_HEADER_VALUE,
             context)
             .doOnRequest(ignored -> logger.info("Retrieving deleted secret - {}", name))
-<<<<<<< HEAD
-            .doOnSuccess(response -> logger.info("Retrieved deleted secret - {}", response.value().name()))
-=======
             .doOnSuccess(response -> logger.info("Retrieved deleted secret - {}", response.getValue().getName()))
->>>>>>> f9b68898
             .doOnError(error -> logger.warning("Failed to retrieve deleted secret - {}", name, error));
     }
 
@@ -620,9 +480,6 @@
      * {@codesnippet com.azure.keyvault.secrets.secretclient.purgeDeletedSecret#string}
      *
      * @param name The name of the secret.
-<<<<<<< HEAD
-     * @return A {@link Mono} containing a {@link VoidResponse}.
-=======
      * @return An empty {@link Mono}.
      * @throws ResourceNotFoundException when a secret with {@code name} doesn't exist in the key vault.
      * @throws HttpRequestException when a secret with {@code name} is empty string.
@@ -646,7 +503,6 @@
      *
      * @param name The name of the secret.
      * @return A {@link Mono} containing a Response containing status code and HTTP headers.
->>>>>>> f9b68898
      * @throws ResourceNotFoundException when a secret with {@code name} doesn't exist in the key vault.
      * @throws HttpRequestException when a secret with {@code name} is empty string.
      */
@@ -655,11 +511,7 @@
         return withContext(context -> purgeDeletedSecretWithResponse(name, context));
     }
 
-<<<<<<< HEAD
-    Mono<VoidResponse> purgeDeletedSecret(String name, Context context) {
-=======
     Mono<Response<Void>> purgeDeletedSecretWithResponse(String name, Context context) {
->>>>>>> f9b68898
         return service.purgeDeletedSecret(endpoint, name, API_VERSION, ACCEPT_LANGUAGE, CONTENT_TYPE_HEADER_VALUE,
             context)
             .doOnRequest(ignored -> logger.info("Purging deleted secret - {}", name))
@@ -702,11 +554,7 @@
      * {@codesnippet com.azure.keyvault.secrets.secretclient.recoverDeletedSecretWithResponse#string}
      *
      * @param name The name of the deleted secret to be recovered.
-<<<<<<< HEAD
-     * @return A {@link Mono} containing a {@link Response} whose {@link Response#value() value} contains the {@link
-=======
      * @return A {@link Mono} containing a {@link Response} whose {@link Response#getValue() value} contains the {@link
->>>>>>> f9b68898
      *     Secret recovered secret}.
      * @throws ResourceNotFoundException when a secret with {@code name} doesn't exist in the key vault.
      * @throws HttpRequestException when a secret with {@code name} is empty string.
@@ -720,11 +568,7 @@
         return service.recoverDeletedSecret(endpoint, name, API_VERSION, ACCEPT_LANGUAGE, CONTENT_TYPE_HEADER_VALUE,
             context)
             .doOnRequest(ignored -> logger.info("Recovering deleted secret - {}", name))
-<<<<<<< HEAD
-            .doOnSuccess(response -> logger.info("Recovered deleted secret - {}", response.value().name()))
-=======
             .doOnSuccess(response -> logger.info("Recovered deleted secret - {}", response.getValue().getName()))
->>>>>>> f9b68898
             .doOnError(error -> logger.warning("Failed to recover deleted secret - {}", name, error));
     }
 
@@ -758,11 +602,7 @@
      * {@codesnippet com.azure.keyvault.secrets.secretclient.backupSecretWithResponse#string}
      *
      * @param name The name of the secret.
-<<<<<<< HEAD
-     * @return A {@link Mono} containing a {@link Response} whose {@link Response#value() value}
-=======
      * @return A {@link Mono} containing a {@link Response} whose {@link Response#getValue() value}
->>>>>>> f9b68898
      *     contains the backed up secret blob.
      * @throws ResourceNotFoundException when a secret with {@code name} doesn't exist in the key
      *     vault.
@@ -778,13 +618,8 @@
             .doOnRequest(ignored -> logger.info("Backing up secret - {}", name))
             .doOnSuccess(response -> logger.info("Backed up secret - {}", name))
             .doOnError(error -> logger.warning("Failed to back up secret - {}", name, error))
-<<<<<<< HEAD
-            .flatMap(base64URLResponse -> Mono.just(new SimpleResponse<byte[]>(base64URLResponse.request(),
-                base64URLResponse.statusCode(), base64URLResponse.headers(), base64URLResponse.value().value())));
-=======
             .flatMap(base64URLResponse -> Mono.just(new SimpleResponse<byte[]>(base64URLResponse.getRequest(),
                 base64URLResponse.getStatusCode(), base64URLResponse.getHeaders(), base64URLResponse.getValue().getValue())));
->>>>>>> f9b68898
     }
 
     /**
@@ -819,11 +654,7 @@
      * {@codesnippet com.azure.keyvault.secrets.secretclient.restoreSecretWithResponse#byte}
      *
      * @param backup The backup blob associated with the secret.
-<<<<<<< HEAD
-     * @return A {@link Mono} containing a {@link Response} whose {@link Response#value() value}
-=======
      * @return A {@link Mono} containing a {@link Response} whose {@link Response#getValue() value}
->>>>>>> f9b68898
      *     contains the {@link Secret restored secret}.
      * @throws ResourceModifiedException when {@code backup} blob is malformed.
      */
@@ -833,41 +664,24 @@
     }
 
     Mono<Response<Secret>> restoreSecretWithResponse(byte[] backup, Context context) {
-<<<<<<< HEAD
-        SecretRestoreRequestParameters parameters = new SecretRestoreRequestParameters().secretBackup(backup);
-        return service.restoreSecret(endpoint, API_VERSION, ACCEPT_LANGUAGE, parameters, CONTENT_TYPE_HEADER_VALUE,
-            context)
-            .doOnRequest(ignored -> logger.info("Attempting to restore secret"))
-            .doOnSuccess(response -> logger.info("Restored secret - {}", response.value().name()))
-=======
         SecretRestoreRequestParameters parameters = new SecretRestoreRequestParameters().setSecretBackup(backup);
         return service.restoreSecret(endpoint, API_VERSION, ACCEPT_LANGUAGE, parameters, CONTENT_TYPE_HEADER_VALUE,
             context)
             .doOnRequest(ignored -> logger.info("Attempting to restore secret"))
             .doOnSuccess(response -> logger.info("Restored secret - {}", response.getValue().getName()))
->>>>>>> f9b68898
             .doOnError(error -> logger.warning("Failed to restore secret", error));
     }
 
     /**
      * List secrets in the key vault. The list Secrets operation is applicable to the entire vault. The individual
-<<<<<<< HEAD
-     * secret response in the flux is represented by {@link SecretBase} as only the base secret identifier and its
-=======
      * secret response in the flux is represented by {@link SecretProperties} as only the secret identifier and its
->>>>>>> f9b68898
      * attributes are provided in the response. The secret values and individual secret versions are not listed in the
      * response. This operation requires the {@code secrets/list} permission.
      *
      * <p><strong>Code Samples</strong></p>
      * <p>It is possible to get full Secrets with values from this information. Convert the {@link Flux} containing
-<<<<<<< HEAD
-     * {@link SecretBase base secret} to
-     * {@link Flux} containing {@link Secret secret} using {@link SecretAsyncClient#getSecret(SecretBase baseSecret)}
-=======
      * {@link SecretProperties secret properties} to
      * {@link Flux} containing {@link Secret secret} using {@link SecretAsyncClient#getSecret(SecretProperties secretProperties)}
->>>>>>> f9b68898
      * within {@link Flux#flatMap(Function)}.</p>
      * {@codesnippet com.azure.keyvault.secrets.secretclient.listSecrets}
      *
@@ -892,11 +706,7 @@
      *
      * @param continuationToken The {@link PagedResponse#nextLink()} from a previous, successful call to one of the
      * list operations.
-<<<<<<< HEAD
-     * @return A {@link Mono} of {@link PagedResponse<SecretBase>} from the next page of results.
-=======
      * @return A {@link Mono} of {@link PagedResponse<SecretProperties>} from the next page of results.
->>>>>>> f9b68898
      */
     private Mono<PagedResponse<SecretProperties>> listSecretsNextPage(String continuationToken, Context context) {
         return service.getSecrets(endpoint, continuationToken, ACCEPT_LANGUAGE, CONTENT_TYPE_HEADER_VALUE, context)
@@ -910,11 +720,7 @@
      * Calls the service and retrieve first page result. It makes one call and retrieve {@code
      * DEFAULT_MAX_PAGE_RESULTS} values.
      */
-<<<<<<< HEAD
-    private Mono<PagedResponse<SecretBase>> listSecretsFirstPage(Context context) {
-=======
     private Mono<PagedResponse<SecretProperties>> listSecretsFirstPage(Context context) {
->>>>>>> f9b68898
         return service.getSecrets(endpoint, DEFAULT_MAX_PAGE_RESULTS, API_VERSION, ACCEPT_LANGUAGE,
             CONTENT_TYPE_HEADER_VALUE, context)
             .doOnRequest(ignored -> logger.info("Listing secrets"))
@@ -952,11 +758,7 @@
      * Gets attributes of all the secrets given by the {@code nextPageLink} that was retrieved from a call to
      * {@link SecretAsyncClient#listDeletedSecrets()}.
      *
-<<<<<<< HEAD
-     * @param continuationToken The {@link PagedResponse#nextLink()} from a previous, successful call to one of the
-=======
      * @param continuationToken The {@link Page#getNextLink()} from a previous, successful call to one of the
->>>>>>> f9b68898
      *     list operations.
      * @return A {@link Mono} of {@link PagedResponse} that contains {@link DeletedSecret} from the next page of
      * results.
@@ -986,19 +788,6 @@
 
     /**
      * List all versions of the specified secret. The individual secret response in the flux is represented by {@link
-<<<<<<< HEAD
-     * SecretBase} as only the base secret identifier and its attributes are provided in the response. The secret values
-     * are not provided in the response. This operation requires the {@code secrets/list} permission.
-     *
-     * <p>It is possible to get the Secret with value of all the versions from this information. Convert the {@link
-     * Flux} containing {@link SecretBase base secret} to {@link Flux} containing {@link Secret secret} using
-     * {@link SecretAsyncClient#getSecret(SecretBase baseSecret)} within {@link Flux#flatMap(Function)}.</p>
-     *
-     * {@codesnippet com.azure.keyvault.secrets.secretclient.listSecretVersions#string}
-     *
-     * @param name The name of the secret.
-     * @return A {@link PagedFlux} containing {@link SecretBase secret} of all the versions of the specified secret in
-=======
      * SecretProperties} as only the secret identifier and its attributes are provided in the response. The secret values
      * are not provided in the response. This operation requires the {@code secrets/list} permission.
      *
@@ -1010,7 +799,6 @@
      *
      * @param name The name of the secret.
      * @return A {@link PagedFlux} containing {@link SecretProperties secret} of all the versions of the specified secret in
->>>>>>> f9b68898
      *     the vault. Flux is empty if secret with {@code name} does not exist in key vault
      * @throws ResourceNotFoundException when a secret with {@code name} doesn't exist in the key vault.
      * @throws HttpRequestException when a secret with {@code name} is empty string.
@@ -1051,11 +839,7 @@
      * Calls the service and retrieve first page result. It makes one call and retrieve {@code
      * DEFAULT_MAX_PAGE_RESULTS} values.
      */
-<<<<<<< HEAD
-    private Mono<PagedResponse<SecretBase>> listSecretVersionsFirstPage(String name, Context context) {
-=======
     private Mono<PagedResponse<SecretProperties>> listSecretVersionsFirstPage(String name, Context context) {
->>>>>>> f9b68898
         return service.getSecretVersions(endpoint, name, DEFAULT_MAX_PAGE_RESULTS, API_VERSION, ACCEPT_LANGUAGE,
             CONTENT_TYPE_HEADER_VALUE, context)
             .doOnRequest(ignored -> logger.info("Listing secret versions - {}", name))
