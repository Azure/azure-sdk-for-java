--- conflicted
+++ resolved
@@ -16,15 +16,9 @@
 class SecretRequestAttributes {
 
     /**
-<<<<<<< HEAD
-     * Creates an instance of SecretRequestAttributes. Reads secretBase.notBefore, secretBase.expires and
-     * secretBase.enabled fields from {@code secretBase}
-     * @param secretBase the {@link SecretBase} object with populated attributes
-=======
      * Creates an instance of SecretRequestAttributes. Reads secretProperties.notBefore, secretProperties.expires and
      * secretProperties.enabled fields from {@code secretProperties}
      * @param secretProperties the {@link SecretProperties} object with populated attributes
->>>>>>> f9b68898
      */
     SecretRequestAttributes(SecretProperties secretProperties) {
         if (secretProperties.getNotBefore() != null) {
