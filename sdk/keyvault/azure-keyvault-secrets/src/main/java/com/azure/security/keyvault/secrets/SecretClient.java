--- conflicted
+++ resolved
@@ -46,15 +46,9 @@
      * The set operation adds a secret to the Azure Key Vault. If the named secret already exists, a new version of the
      * secret is created in the key vault. This operation requires the {@code secrets/set} permission.
      *
-<<<<<<< HEAD
-     * <p>The {@link Secret} is required. The {@link Secret#expires() expires}, {@link Secret#contentType() contentType}
-     * and
-     * {@link Secret#notBefore() notBefore} values in {@code secret} are optional. The {@link Secret#enabled() enabled}
-=======
      * <p>The {@link Secret} is required. The {@link SecretProperties#getExpires() expires}, {@link SecretProperties#getContentType() contentType}
      * and
      * {@link SecretProperties#getNotBefore() notBefore} values in {@code secret} are optional. The {@link SecretProperties#isEnabled() enabled}
->>>>>>> f9b68898
      * field is set to true by key vault, if not specified.</p>
      *
      * <p><strong>Code Samples</strong></p>
@@ -65,11 +59,7 @@
      * @return The {@link Secret created secret}.
      * @throws NullPointerException if {@code secret} is {@code null}.
      * @throws ResourceModifiedException if {@code secret} is malformed.
-<<<<<<< HEAD
-     * @throws HttpRequestException if {@link Secret#name() name} or {@link Secret#value() value} is empty string.
-=======
      * @throws HttpRequestException if {@link Secret#getName() name} or {@link Secret#getValue() value} is empty string.
->>>>>>> f9b68898
      */
     public Secret setSecret(Secret secret) {
         return setSecretWithResponse(secret, Context.NONE).getValue();
@@ -108,11 +98,7 @@
      * @param secret The Secret object containing information about the secret and its properties. The properties
      *     secret.name and secret.value must be non null.
      * @param context Additional context that is passed through the Http pipeline during the service call.
-<<<<<<< HEAD
-     * @return A {@link Response} whose {@link Response#value() value} contains the {@link Secret created secret}.
-=======
      * @return A {@link Response} whose {@link Response#getValue() value} contains the {@link Secret created secret}.
->>>>>>> f9b68898
      * @throws ResourceModifiedException if invalid {@code name} or {@code value} is specified.
      * @throws HttpRequestException if {@code name} or {@code value} is empty string.
      */
@@ -142,15 +128,6 @@
     }
 
     /**
-<<<<<<< HEAD
-     * Get the secret which represents {@link SecretBase secretBase} from the key vault. The get operation is applicable
-     * to any secret stored in Azure Key Vault. This operation requires the {@code secrets/get} permission.
-     *
-     * <p>The list operations {@link SecretClient#listSecrets()} and {@link SecretClient#listSecretVersions(String)}
-     * return the {@link List} containing {@link SecretBase base secret} as output excluding the include the value of
-     * the secret.
-     * This operation can then be used to get the full secret with its value from {@code secretBase}.</p>
-=======
      * Get the secret which represents {@link SecretProperties secretProperties} from the key vault. The get operation is applicable
      * to any secret stored in Azure Key Vault. This operation requires the {@code secrets/get} permission.
      *
@@ -158,23 +135,15 @@
      * return the {@link List} containing {@link SecretProperties secret properties} as output excluding the include the value of
      * the secret.
      * This operation can then be used to get the full secret with its value from {@code secretProperties}.</p>
->>>>>>> f9b68898
      * <p><strong>Code Samples</strong></p>
      * {@codesnippet com.azure.security.keyvault.secretclient.getSecretWithResponse#secretProperties}
      *
      * @param secretProperties The {@link SecretProperties secret properties} holding attributes of the secret being requested.
      * @param context Additional context that is passed through the Http pipeline during the service call.
-<<<<<<< HEAD
-     * @return A {@link Response} whose {@link Response#value() value} contains the requested {@link Secret secret}.
-     * @throws ResourceNotFoundException when a secret with {@link SecretBase#name() name} and {@link
-     *     SecretBase#version() version} doesn't exist in the key vault.
-     * @throws HttpRequestException if {@link SecretBase#name()  name} or {@link SecretBase#version() version} is empty
-=======
      * @return A {@link Response} whose {@link Response#getValue() value} contains the requested {@link Secret secret}.
      * @throws ResourceNotFoundException when a secret with {@link SecretProperties#getName() name} and {@link
      *     SecretProperties#getVersion() version} doesn't exist in the key vault.
      * @throws HttpRequestException if {@link SecretProperties#getName()  name} or {@link SecretProperties#getVersion() version} is empty
->>>>>>> f9b68898
      *     string.
      */
     public Response<Secret> getSecretWithResponse(SecretProperties secretProperties, Context context) {
@@ -182,15 +151,6 @@
     }
 
     /**
-<<<<<<< HEAD
-     * Get the secret which represents {@link SecretBase secretBase} from the key vault. The get operation is applicable
-     * to any secret stored in Azure Key Vault. This operation requires the {@code secrets/get} permission.
-     *
-     * <p>The list operations {@link SecretClient#listSecrets()} and {@link SecretClient#listSecretVersions(String)}
-     * return the {@link List} containing {@link SecretBase base secret} as output excluding the include the value of
-     * the secret.
-     * This operation can then be used to get the full secret with its value from {@code secretBase}.</p>
-=======
      * Get the secret which represents {@link SecretProperties secretProperties} from the key vault. The get operation is applicable
      * to any secret stored in Azure Key Vault. This operation requires the {@code secrets/get} permission.
      *
@@ -198,23 +158,14 @@
      * return the {@link List} containing {@link SecretProperties secret properties} as output excluding the include the value of
      * the secret.
      * This operation can then be used to get the full secret with its value from {@code secretProperties}.</p>
->>>>>>> f9b68898
      * <p><strong>Code Samples</strong></p>
      * {@codesnippet com.azure.security.keyvault.secretclient.getSecret#secretProperties}
      *
-<<<<<<< HEAD
-     * @param secretBase The {@link SecretBase base secret} holding attributes of the secret being requested.
-     * @return The requested {@link Secret secret}.
-     * @throws ResourceNotFoundException when a secret with {@link SecretBase#name() name} and {@link
-     *     SecretBase#version() version} doesn't exist in the key vault.
-     * @throws HttpRequestException if {@link SecretBase#name()  name} or {@link SecretBase#version() version} is
-=======
      * @param secretProperties The {@link SecretProperties secret properties} holding attributes of the secret being requested.
      * @return The requested {@link Secret secret}.
      * @throws ResourceNotFoundException when a secret with {@link SecretProperties#getName() name} and {@link
      *     SecretProperties#getVersion() version} doesn't exist in the key vault.
      * @throws HttpRequestException if {@link SecretProperties#getName()  name} or {@link SecretProperties#getVersion() version} is
->>>>>>> f9b68898
      *     empty string.
      */
     public Secret getSecret(SecretProperties secretProperties) {
@@ -252,11 +203,7 @@
      * @param version The version of the secret to retrieve. If this is an empty String or null, this call is equivalent
      *     to calling {@link #getSecret(String)}, with the latest version being retrieved.
      * @param context Additional context that is passed through the Http pipeline during the service call.
-<<<<<<< HEAD
-     * @return A {@link Response} whose {@link Response#value() value} contains the requested {@link Secret}.
-=======
      * @return A {@link Response} whose {@link Response#getValue() value} contains the requested {@link Secret}.
->>>>>>> f9b68898
      * @throws ResourceNotFoundException when a secret with {@code name} and {@code version} doesn't exist in the key
      *     vault.
      * @throws HttpRequestException if {@code name}  name} or {@code version} is empty string.
@@ -271,37 +218,21 @@
      * specified in the request are left unchanged. The value of a secret itself cannot be changed. This operation
      * requires the {@code secrets/set} permission.
      *
-<<<<<<< HEAD
-     * <p>The {@code secret} is required and its fields {@link SecretBase#name() name} and {@link SecretBase#version()
-=======
      * <p>The {@code secret} is required and its fields {@link SecretProperties#getName() name} and {@link SecretProperties#getVersion()
->>>>>>> f9b68898
      * version} cannot be null.</p>
      *
      * <p><strong>Code Samples</strong></p>
      * <p>Gets the latest version of the secret, changes its expiry time and the updates the secret in the key vault.
      * </p>
-<<<<<<< HEAD
-     * {@codesnippet com.azure.security.keyvault.secretclient.updateSecretWithResponse#secretBase-Context}
-=======
      * {@codesnippet com.azure.security.keyvault.secretclient.updateSecretPropertiesWithResponse#secretProperties-Context}
->>>>>>> f9b68898
      *
      * @param secretProperties The {@link SecretProperties secret properties} object with updated properties.
      * @param context Additional context that is passed through the Http pipeline during the service call.
-<<<<<<< HEAD
-     * @return A {@link Response} whose {@link Response#value() value} contains the {@link SecretBase updated secret}.
-     * @throws NullPointerException if {@code secret} is {@code null}.
-     * @throws ResourceNotFoundException when a secret with {@link SecretBase#name() name} and {@link
-     *     SecretBase#version() version} doesn't exist in the key vault.
-     * @throws HttpRequestException if {@link SecretBase#name() name} or {@link SecretBase#version() version} is
-=======
      * @return A {@link Response} whose {@link Response#getValue() value} contains the {@link SecretProperties updated secret}.
      * @throws NullPointerException if {@code secret} is {@code null}.
      * @throws ResourceNotFoundException when a secret with {@link SecretProperties#getName() name} and {@link
      *     SecretProperties#getVersion() version} doesn't exist in the key vault.
      * @throws HttpRequestException if {@link SecretProperties#getName() name} or {@link SecretProperties#getVersion() version} is
->>>>>>> f9b68898
      *     empty string.
      */
     public Response<SecretProperties> updateSecretPropertiesWithResponse(SecretProperties secretProperties, Context context) {
@@ -314,26 +245,12 @@
      * specified in the request are left unchanged. The value of a secret itself cannot be changed. This operation
      * requires the {@code secrets/set} permission.
      *
-<<<<<<< HEAD
-     * <p>The {@code secret} is required and its fields {@link SecretBase#name() name} and {@link SecretBase#version()
-=======
      * <p>The {@code secret} is required and its fields {@link SecretProperties#getName() name} and {@link SecretProperties#getVersion()
->>>>>>> f9b68898
      * version} cannot be null.</p>
      *
      * <p><strong>Code Samples</strong></p>
      * <p>Gets the latest version of the secret, changes its expiry time and the updates the secret in the key
      * vault.</p>
-<<<<<<< HEAD
-     * {@codesnippet com.azure.security.keyvault.secretclient.updateSecret#secretBase}
-     *
-     * @param secret The {@link SecretBase base secret} object with updated properties.
-     * @return The {@link SecretBase updated secret}.
-     * @throws NullPointerException if {@code secret} is {@code null}.
-     * @throws ResourceNotFoundException when a secret with {@link SecretBase#name() name} and {@link
-     *     SecretBase#version() version} doesn't exist in the key vault.
-     * @throws HttpRequestException if {@link SecretBase#name() name} or {@link SecretBase#version() version} is
-=======
      * {@codesnippet com.azure.security.keyvault.secretclient.updateSecretProperties#secretProperties}
      *
      * @param secretProperties The {@link SecretProperties secret properties} object with updated properties.
@@ -342,7 +259,6 @@
      * @throws ResourceNotFoundException when a secret with {@link SecretProperties#getName() name} and {@link
      *     SecretProperties#getVersion() version} doesn't exist in the key vault.
      * @throws HttpRequestException if {@link SecretProperties#getName() name} or {@link SecretProperties#getVersion() version} is
->>>>>>> f9b68898
      *     empty string.
      */
     public SecretProperties updateSecretProperties(SecretProperties secretProperties) {
@@ -361,11 +277,7 @@
      * {@codesnippet com.azure.security.keyvault.secretclient.deleteSecret#string}
      *
      * @param name The name of the secret to be deleted.
-<<<<<<< HEAD
-     * @return A {@link Response} whose {@link Response#value() value} contains the {@link DeletedSecret deleted
-=======
      * @return A {@link Response} whose {@link Response#getValue() value} contains the {@link DeletedSecret deleted
->>>>>>> f9b68898
      * secret}.
      * @throws ResourceNotFoundException when a secret with {@code name} doesn't exist in the key vault.
      * @throws HttpRequestException when a secret with {@code name} is empty string.
@@ -387,11 +299,7 @@
      *
      * @param name The name of the secret to be deleted.
      * @param context Additional context that is passed through the Http pipeline during the service call.
-<<<<<<< HEAD
-     * @return A {@link Response} whose {@link Response#value() value} contains the {@link DeletedSecret deleted
-=======
      * @return A {@link Response} whose {@link Response#getValue() value} contains the {@link DeletedSecret deleted
->>>>>>> f9b68898
      * secret}.
      * @throws ResourceNotFoundException when a secret with {@code name} doesn't exist in the key vault.
      * @throws HttpRequestException when a secret with {@code name} is empty string.
@@ -431,11 +339,7 @@
      *
      * @param name The name of the deleted secret.
      * @param context Additional context that is passed through the Http pipeline during the service call.
-<<<<<<< HEAD
-     * @return A {@link Response} whose {@link Response#value() value} contains the {@link DeletedSecret deleted
-=======
      * @return A {@link Response} whose {@link Response#getValue() value} contains the {@link DeletedSecret deleted
->>>>>>> f9b68898
      * secret}.
      * @throws ResourceNotFoundException when a secret with {@code name} doesn't exist in the key vault.
      * @throws HttpRequestException when a secret with {@code name} is empty string.
@@ -456,7 +360,6 @@
      * {@codesnippet com.azure.security.keyvault.secretclient.purgeDeletedSecret#string}
      *
      * @param name The name of the secret.
-     * @return A {@link VoidResponse}.
      * @throws ResourceNotFoundException when a secret with {@code name} doesn't exist in the key vault.
      * @throws HttpRequestException when a secret with {@code name} is empty string.
      */
@@ -477,11 +380,7 @@
      *
      * @param name The name of the secret.
      * @param context Additional context that is passed through the Http pipeline during the service call.
-<<<<<<< HEAD
-     * @return A {@link VoidResponse}.
-=======
      * @return A response containing status code and HTTP headers.
->>>>>>> f9b68898
      * @throws ResourceNotFoundException when a secret with {@code name} doesn't exist in the key vault.
      * @throws HttpRequestException when a secret with {@code name} is empty string.
      */
@@ -522,11 +421,7 @@
      *
      * @param name The name of the deleted secret to be recovered.
      * @param context Additional context that is passed through the Http pipeline during the service call.
-<<<<<<< HEAD
-     * @return A {@link Response} whose {@link Response#value() value} contains the {@link Secret recovered secret}.
-=======
      * @return A {@link Response} whose {@link Response#getValue() value} contains the {@link Secret recovered secret}.
->>>>>>> f9b68898
      * @throws ResourceNotFoundException when a secret with {@code name} doesn't exist in the key vault.
      * @throws HttpRequestException when a secret with {@code name} is empty string.
      */
@@ -545,11 +440,7 @@
      * {@codesnippet com.azure.security.keyvault.secretclient.backupSecret#string}
      *
      * @param name The name of the secret.
-<<<<<<< HEAD
-     * @return A {@link Response} whose {@link Response#value() value} contains the backed up secret blob.
-=======
      * @return A {@link Response} whose {@link Response#getValue() value} contains the backed up secret blob.
->>>>>>> f9b68898
      * @throws ResourceNotFoundException when a secret with {@code name} doesn't exist in the key vault.
      * @throws HttpRequestException when a secret with {@code name} is empty string.
      */
@@ -569,11 +460,7 @@
      *
      * @param name The name of the secret.
      * @param context Additional context that is passed through the Http pipeline during the service call.
-<<<<<<< HEAD
-     * @return A {@link Response} whose {@link Response#value() value} contains the backed up secret blob.
-=======
      * @return A {@link Response} whose {@link Response#getValue() value} contains the backed up secret blob.
->>>>>>> f9b68898
      * @throws ResourceNotFoundException when a secret with {@code name} doesn't exist in the key vault.
      * @throws HttpRequestException when a secret with {@code name} is empty string.
      */
@@ -592,11 +479,7 @@
      * {@codesnippet com.azure.security.keyvault.secretclient.restoreSecret#byte}
      *
      * @param backup The backup blob associated with the secret.
-<<<<<<< HEAD
-     * @return A {@link Response} whose {@link Response#value() value} contains the {@link Secret restored secret}.
-=======
      * @return A {@link Response} whose {@link Response#getValue() value} contains the {@link Secret restored secret}.
->>>>>>> f9b68898
      * @throws ResourceModifiedException when {@code backup} blob is malformed.
      */
     public Secret restoreSecret(byte[] backup) {
@@ -615,11 +498,7 @@
      *
      * @param backup The backup blob associated with the secret.
      * @param context Additional context that is passed through the Http pipeline during the service call.
-<<<<<<< HEAD
-     * @return A {@link Response} whose {@link Response#value() value} contains the {@link Secret restored secret}.
-=======
      * @return A {@link Response} whose {@link Response#getValue() value} contains the {@link Secret restored secret}.
->>>>>>> f9b68898
      * @throws ResourceModifiedException when {@code backup} blob is malformed.
      */
     public Response<Secret> restoreSecretWithResponse(byte[] backup, Context context) {
@@ -628,36 +507,16 @@
 
     /**
      * List the secrets in the key vault. The list Secrets operation is applicable to the entire vault. The individual
-<<<<<<< HEAD
-     * secret response in the list is represented by {@link SecretBase} as only the base secret identifier and its
-     * attributes are provided in the response. The secret values and individual secret versions are not listed in the
-     * response. This operation requires the {@code secrets/list} permission.
-     *
-     * <p>It is possible to get full secrets with values from this information. Loop over the {@link SecretBase secret}
-     * and call {@link SecretClient#getSecret(SecretBase baseSecret)} . This will return the {@link Secret secret} with
-=======
      * secret response in the list is represented by {@link SecretProperties} as only the secret identifier and its
      * attributes are provided in the response. The secret values and individual secret versions are not listed in the
      * response. This operation requires the {@code secrets/list} permission.
      *
      * <p>It is possible to get full secrets with values from this information. Loop over the {@link SecretProperties secret}
      * and call {@link SecretClient#getSecret(SecretProperties baseSecret)} . This will return the {@link Secret secret} with
->>>>>>> f9b68898
      * value included of its latest version.</p>
      * {@codesnippet com.azure.security.keyvault.secretclient.listSecrets}
      *
      * <p><strong>Code Samples to iterate over secrets by page</strong></p>
-<<<<<<< HEAD
-     * <p>It is possible to get full secrets with values from this information. Iterate over all the {@link SecretBase
-     * secret} by page and call {@link SecretClient#getSecret(SecretBase baseSecret)} . This will return the
-     * {@link Secret secret} with value included of its latest version.</p>
-     * {@codesnippet com.azure.security.keyvault.secretclient.listSecrets.iterableByPage}
-     *
-     * @return {@link PagedIterable} of {@link SecretBase} of all the secrets in the vault. The {@link SecretBase}
-     *     contains all the information about the secret, except its value.
-     */
-    public PagedIterable<SecretBase> listSecrets() {
-=======
      * <p>It is possible to get full secrets with values from this information. Iterate over all the {@link SecretProperties
      * secret} by page and call {@link SecretClient#getSecret(SecretProperties baseSecret)} . This will return the
      * {@link Secret secret} with value included of its latest version.</p>
@@ -667,43 +526,26 @@
      *     contains all the information about the secret, except its value.
      */
     public PagedIterable<SecretProperties> listSecrets() {
->>>>>>> f9b68898
         return listSecrets(Context.NONE);
     }
 
     /**
      * List the secrets in the key vault. The list Secrets operation is applicable to the entire vault. The individual
-<<<<<<< HEAD
-     * secret response in the list is represented by {@link SecretBase} as only the base secret identifier and its
-=======
      * secret response in the list is represented by {@link SecretProperties} as only the secret identifier and its
->>>>>>> f9b68898
      * attributes are provided in the response. The secret values and individual secret versions are not listed in the
      * response. This operation requires the {@code secrets/list} permission.
      *
      * <p><strong>Code Samples to iterate over secrets by page</strong></p>
-<<<<<<< HEAD
-     * <p>It is possible to get full secrets with values from this information. Loop over the {@link SecretBase secret}
-     * and call {@link SecretClient#getSecret(SecretBase baseSecret)} . This will return the {@link Secret secret} with
-=======
      * <p>It is possible to get full secrets with values from this information. Loop over the {@link SecretProperties secret}
      * and call {@link SecretClient#getSecret(SecretProperties baseSecret)} . This will return the {@link Secret secret} with
->>>>>>> f9b68898
      * value included of its latest version.</p>
      * {@codesnippet com.azure.security.keyvault.secretclient.listSecrets#Context}
      *
      * @param context Additional context that is passed through the Http pipeline during the service call.*
-<<<<<<< HEAD
-     * @return {@link PagedIterable} of {@link SecretBase} of all the secrets in the vault. The {@link SecretBase}
-     *     contains all the information about the secret, except its value.
-     */
-    public PagedIterable<SecretBase> listSecrets(Context context) {
-=======
      * @return {@link PagedIterable} of {@link SecretProperties} of all the secrets in the vault. The {@link SecretProperties}
      *     contains all the information about the secret, except its value.
      */
     public PagedIterable<SecretProperties> listSecrets(Context context) {
->>>>>>> f9b68898
         return new PagedIterable<>(client.listSecrets(context));
     }
 
@@ -745,85 +587,49 @@
 
     /**
      * List all versions of the specified secret. The individual secret response in the list is represented by {@link
-<<<<<<< HEAD
-     * SecretBase} as only the base secret identifier and its attributes are provided in the response. The secret values
-     * are not provided in the response. This operation requires the {@code secrets/list} permission.
-     *
-     * <p>It is possible to get full Secrets with values for each version from this information. Loop over the {@link
-     * SecretBase secret} and call {@link SecretClient#getSecret(SecretBase)}. This will return the
-=======
      * SecretProperties} as only the secret identifier and its attributes are provided in the response. The secret values
      * are not provided in the response. This operation requires the {@code secrets/list} permission.
      *
      * <p>It is possible to get full Secrets with values for each version from this information. Loop over the {@link
      * SecretProperties secret} and call {@link SecretClient#getSecret(SecretProperties)}. This will return the
->>>>>>> f9b68898
      * {@link Secret secrets} with values included of the specified versions.</p>
      * {@codesnippet com.azure.security.keyvault.secretclient.listSecretVersions#string}
      *
      * @param name The name of the secret.
-<<<<<<< HEAD
-     * @return {@link PagedIterable} of {@link SecretBase} of all the versions of the specified secret in the vault.
-=======
      * @return {@link PagedIterable} of {@link SecretProperties} of all the versions of the specified secret in the vault.
->>>>>>> f9b68898
      *     List is empty if secret with {@code name} does not exist in key vault
      * @throws ResourceNotFoundException when a secret with {@code name} doesn't exist in the key vault.
      * @throws HttpRequestException when a secret with {@code name} is empty string.
      */
-<<<<<<< HEAD
-    public PagedIterable<SecretBase> listSecretVersions(String name) {
-=======
     public PagedIterable<SecretProperties> listSecretVersions(String name) {
->>>>>>> f9b68898
         return listSecretVersions(name, Context.NONE);
     }
 
     /**
      * List all versions of the specified secret. The individual secret response in the list is represented by {@link
-<<<<<<< HEAD
-     * SecretBase} as only the base secret identifier and its attributes are provided in the response. The secret values
-     * are not provided in the response. This operation requires the {@code secrets/list} permission.
-     *
-     * <p>It is possible to get full Secrets with values for each version from this information. Loop over the {@link
-     * SecretBase secret} and call {@link SecretClient#getSecret(SecretBase)} . This will return the
-=======
      * SecretProperties} as only the secret identifier and its attributes are provided in the response. The secret values
      * are not provided in the response. This operation requires the {@code secrets/list} permission.
      *
      * <p>It is possible to get full Secrets with values for each version from this information. Loop over the {@link
      * SecretProperties secret} and call {@link SecretClient#getSecret(SecretProperties)} . This will return the
->>>>>>> f9b68898
      * {@link Secret secrets} with values included of the specified versions.</p>
      * {@codesnippet com.azure.security.keyvault.secretclient.listSecretVersions#string-Context}
      *
      *
      * <p><strong>Code Samples to iterate over secret versions by page</strong></p>
      * <p>It is possible to get full Secrets with values for each version from this information. Iterate over all the
-<<<<<<< HEAD
-     * {@link SecretBase secret} by each page and call {@link SecretClient#getSecret(SecretBase)} . This will return the
-=======
      * {@link SecretProperties secret} by each page and call {@link SecretClient#getSecret(SecretProperties)} . This will return the
->>>>>>> f9b68898
      * {@link Secret secrets} with values included of the specified versions.</p>
      * {@codesnippet com.azure.security.keyvault.secretclient.listSecretVersions#string-Context-iterableByPage}
      *
      * @param name The name of the secret.
      * @param context Additional context that is passed through the Http pipeline during the service call.
-<<<<<<< HEAD
-     * @return {@link PagedIterable} of {@link SecretBase} of all the versions of the specified secret in the vault.
-=======
      * @return {@link PagedIterable} of {@link SecretProperties} of all the versions of the specified secret in the vault.
->>>>>>> f9b68898
      *     List is empty if secret with {@code name} does not exist in key vault
      * @throws ResourceNotFoundException when a secret with {@code name} doesn't exist in the key vault.
      * @throws HttpRequestException when a secret with {@code name} is empty string.
      */
-<<<<<<< HEAD
-    public PagedIterable<SecretBase> listSecretVersions(String name, Context context) {
-=======
     public PagedIterable<SecretProperties> listSecretVersions(String name, Context context) {
->>>>>>> f9b68898
         return new PagedIterable<>(client.listSecretVersions(name, context));
     }
 }