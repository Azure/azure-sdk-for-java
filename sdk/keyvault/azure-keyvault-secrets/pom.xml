<?xml version="1.0" encoding="UTF-8"?>
<project xmlns="http://maven.apache.org/POM/4.0.0" xmlns:xsi="http://www.w3.org/2001/XMLSchema-instance"
  xsi:schemaLocation="http://maven.apache.org/POM/4.0.0 http://maven.apache.org/xsd/maven-4.0.0.xsd">
  <modelVersion>4.0.0</modelVersion>
  <parent>
    <groupId>com.azure</groupId>
    <artifactId>azure-client-sdk-parent</artifactId>
<<<<<<< HEAD
    <version>1.3.0</version>
=======
    <version>1.5.0</version>
>>>>>>> f9b68898
    <relativePath>../../../pom.client.xml</relativePath>
  </parent>

  <groupId>com.azure</groupId>
  <artifactId>azure-keyvault-secrets</artifactId>
<<<<<<< HEAD
  <version>4.0.0-preview.3</version>
=======
  <version>4.0.0-preview.5</version>
>>>>>>> f9b68898

  <name>Microsoft Azure client library for KeyVault Secrets</name>
  <description>This module contains client library for Microsoft Azure KeyVault Secrets.</description>
  <url>https://github.com/Azure/azure-sdk-for-java</url>

  <distributionManagement>
    <site>
      <id>azure-java-build-docs</id>
      <url>${site.url}/site/${project.artifactId}</url>
    </site>
  </distributionManagement>

  <scm>
    <url>scm:git:https://github.com/Azure/azure-sdk-for-java</url>
    <connection>scm:git:git@github.com:Azure/azure-sdk-for-java.git</connection>
    <tag>HEAD</tag>
  </scm>

  <properties>
    <project.automatic.module.name>com.azure.security.keyvault.secrets</project.automatic.module.name>
  </properties>

  <dependencies>

    <dependency>
      <groupId>com.azure</groupId>
      <artifactId>azure-core</artifactId>
<<<<<<< HEAD
      <version>1.0.0-preview.4</version>
=======
      <version>1.0.0-preview.6</version>
    </dependency>

    <dependency>
      <groupId>com.azure</groupId>
      <artifactId>azure-core-http-netty</artifactId>
      <version>1.0.0-preview.6</version>
>>>>>>> f9b68898
    </dependency>

    <dependency>
      <groupId>commons-codec</groupId>
      <artifactId>commons-codec</artifactId>
    </dependency>

    <!-- Test dependencies -->
    <dependency>
      <groupId>junit</groupId>
      <artifactId>junit</artifactId>
      <scope>test</scope>
    </dependency>

    <dependency>
      <groupId>io.projectreactor</groupId>
      <artifactId>reactor-test</artifactId>
      <scope>test</scope>
    </dependency>

    <dependency>
      <groupId>com.azure</groupId>
      <artifactId>azure-core-test</artifactId>
<<<<<<< HEAD
      <version>1.0.0-preview.4</version>
      <scope>test</scope>
    </dependency>
    <dependency>
      <groupId>com.azure</groupId>
      <artifactId>azure-core-http-netty</artifactId>
      <version>1.0.0-preview.4</version>
=======
      <version>1.0.0-preview.6</version>
>>>>>>> f9b68898
      <scope>test</scope>
    </dependency>

    <dependency>
      <groupId>com.azure</groupId>
      <artifactId>azure-identity</artifactId>
<<<<<<< HEAD
      <version>1.0.0-preview.3</version>
=======
      <version>1.0.0-preview.5</version>
>>>>>>> f9b68898
      <scope>test</scope>
    </dependency>

  </dependencies>

</project><|MERGE_RESOLUTION|>--- conflicted
+++ resolved
@@ -5,21 +5,13 @@
   <parent>
     <groupId>com.azure</groupId>
     <artifactId>azure-client-sdk-parent</artifactId>
-<<<<<<< HEAD
-    <version>1.3.0</version>
-=======
     <version>1.5.0</version>
->>>>>>> f9b68898
     <relativePath>../../../pom.client.xml</relativePath>
   </parent>
 
   <groupId>com.azure</groupId>
   <artifactId>azure-keyvault-secrets</artifactId>
-<<<<<<< HEAD
-  <version>4.0.0-preview.3</version>
-=======
   <version>4.0.0-preview.5</version>
->>>>>>> f9b68898
 
   <name>Microsoft Azure client library for KeyVault Secrets</name>
   <description>This module contains client library for Microsoft Azure KeyVault Secrets.</description>
@@ -47,9 +39,6 @@
     <dependency>
       <groupId>com.azure</groupId>
       <artifactId>azure-core</artifactId>
-<<<<<<< HEAD
-      <version>1.0.0-preview.4</version>
-=======
       <version>1.0.0-preview.6</version>
     </dependency>
 
@@ -57,7 +46,6 @@
       <groupId>com.azure</groupId>
       <artifactId>azure-core-http-netty</artifactId>
       <version>1.0.0-preview.6</version>
->>>>>>> f9b68898
     </dependency>
 
     <dependency>
@@ -81,28 +69,14 @@
     <dependency>
       <groupId>com.azure</groupId>
       <artifactId>azure-core-test</artifactId>
-<<<<<<< HEAD
-      <version>1.0.0-preview.4</version>
-      <scope>test</scope>
-    </dependency>
-    <dependency>
-      <groupId>com.azure</groupId>
-      <artifactId>azure-core-http-netty</artifactId>
-      <version>1.0.0-preview.4</version>
-=======
       <version>1.0.0-preview.6</version>
->>>>>>> f9b68898
       <scope>test</scope>
     </dependency>
 
     <dependency>
       <groupId>com.azure</groupId>
       <artifactId>azure-identity</artifactId>
-<<<<<<< HEAD
-      <version>1.0.0-preview.3</version>
-=======
       <version>1.0.0-preview.5</version>
->>>>>>> f9b68898
       <scope>test</scope>
     </dependency>
 
