// Copyright (c) Microsoft Corporation. All rights reserved.
// Licensed under the MIT License.

package com.azure.security.keyvault.administration;

import com.azure.core.annotation.ReturnType;
import com.azure.core.annotation.ServiceClient;
import com.azure.core.annotation.ServiceMethod;
import com.azure.core.exception.HttpResponseException;
import com.azure.core.http.HttpPipeline;
import com.azure.core.http.rest.Response;
import com.azure.core.http.rest.SimpleResponse;
import com.azure.core.util.Context;
import com.azure.core.util.logging.ClientLogger;
import com.azure.core.util.polling.LongRunningOperationStatus;
import com.azure.core.util.polling.PollResponse;
import com.azure.core.util.polling.PollerFlux;
import com.azure.core.util.polling.PollingContext;
import com.azure.security.keyvault.administration.implementation.KeyVaultBackupClientImpl;
import com.azure.security.keyvault.administration.implementation.KeyVaultBackupClientImplBuilder;
import com.azure.security.keyvault.administration.implementation.KeyVaultErrorCodeStrings;
import com.azure.security.keyvault.administration.implementation.models.Error;
import com.azure.security.keyvault.administration.implementation.models.FullBackupOperation;
import com.azure.security.keyvault.administration.implementation.models.RestoreOperation;
import com.azure.security.keyvault.administration.implementation.models.RestoreOperationParameters;
import com.azure.security.keyvault.administration.implementation.models.SASTokenParameter;
import com.azure.security.keyvault.administration.implementation.models.SelectiveKeyRestoreOperation;
import com.azure.security.keyvault.administration.implementation.models.SelectiveKeyRestoreOperationParameters;
import com.azure.security.keyvault.administration.models.KeyVaultBackupOperation;
import com.azure.security.keyvault.administration.models.KeyVaultError;
import com.azure.security.keyvault.administration.models.KeyVaultLongRunningOperation;
import com.azure.security.keyvault.administration.models.KeyVaultRestoreOperation;
import reactor.core.publisher.Mono;

import java.net.URL;
import java.time.Duration;
import java.time.Instant;
import java.time.OffsetDateTime;
import java.time.ZoneOffset;
import java.util.Locale;
import java.util.Objects;
import java.util.function.Function;

import static com.azure.core.util.FluxUtil.monoError;
import static com.azure.core.util.FluxUtil.withContext;
import static com.azure.core.util.tracing.Tracer.AZ_TRACING_NAMESPACE_KEY;

/**
 * The {@link KeyVaultBackupAsyncClient} provides asynchronous methods to perform full backup and restore of an Azure
 * Key Vault.
 */
@ServiceClient(builder = KeyVaultBackupClientBuilder.class, isAsync = true)
public final class KeyVaultBackupAsyncClient {
    // Please see <a href=https://docs.microsoft.com/en-us/azure/azure-resource-manager/management/azure-services-resource-providers>here</a>
    // for more information on Azure resource provider namespaces.
    private static final String KEYVAULT_TRACING_NAMESPACE_VALUE = "Microsoft.KeyVault";

    private static final Duration DEFAULT_POLLING_INTERVAL = Duration.ofSeconds(1);

    /**
     * The logger to be used.
     */
    private final ClientLogger logger = new ClientLogger(KeyVaultBackupAsyncClient.class);

    /**
     * The underlying AutoRest client used to interact with the Key Vault service.
     */
    private final KeyVaultBackupClientImpl clientImpl;

    /**
     * The Key Vault URL this client is associated to.
     */
    private final String vaultUrl;

    Duration getDefaultPollingInterval() {
        return DEFAULT_POLLING_INTERVAL;
    }

    /**
     * The Key Vault Administration Service version to use with this client.
     */
    private final String serviceVersion;

    static Duration getDefaultPollingInterval() {
        return DEFAULT_POLLING_INTERVAL;
    }

    /**
     * Package private constructor to be used by {@link KeyVaultBackupClientBuilder}.
     */
    KeyVaultBackupAsyncClient(URL vaultUrl, HttpPipeline httpPipeline, KeyVaultAdministrationServiceVersion serviceVersion) {
        Objects.requireNonNull(vaultUrl,
            KeyVaultErrorCodeStrings.getErrorString(KeyVaultErrorCodeStrings.VAULT_END_POINT_REQUIRED));

        this.vaultUrl = vaultUrl.toString();
        this.serviceVersion = serviceVersion.getVersion();

        clientImpl = new KeyVaultBackupClientImplBuilder()
            .pipeline(httpPipeline)
            .buildClient();
    }

    /**
     * Gets the URL for the Key Vault this client is associated with.
     *
     * @return The Key Vault URL.
     */
    public String getVaultUrl() {
        return this.vaultUrl;
    }

    /**
     * Initiates a full backup of the Key Vault.
     *
     * @param blobStorageUrl The URL for the Blob Storage resource where the backup will be located.
     * @param sasToken A Shared Access Signature (SAS) token to authorize access to the blob.
     * @return A {@link PollerFlux} polling on the {@link KeyVaultBackupOperation backup operation} status.
     * @throws NullPointerException if the {@code blobStorageUrl} or {@code sasToken} are {@code null}.
     */
    @ServiceMethod(returns = ReturnType.SINGLE)
    public PollerFlux<KeyVaultBackupOperation, String> beginBackup(String blobStorageUrl, String sasToken) {
        return beginBackup(blobStorageUrl, sasToken, getDefaultPollingInterval());
    }

    /**
     * Initiates a full backup of the Key Vault.
     *
     * @param blobStorageUrl The URL for the Blob Storage resource where the backup will be located.
     * @param sasToken A Shared Access Signature (SAS) token to authorize access to the blob.
     * @param pollingInterval The interval at which the operation status will be polled for.
     * @return A {@link PollerFlux} polling on the {@link KeyVaultBackupOperation backup operation} status.
     * @throws NullPointerException if the {@code blobStorageUrl} or {@code sasToken} are {@code null}.
     */
    @ServiceMethod(returns = ReturnType.SINGLE)
    public PollerFlux<KeyVaultBackupOperation, String> beginBackup(String blobStorageUrl, String sasToken, Duration pollingInterval) {
        Objects.requireNonNull(blobStorageUrl,
            String.format(KeyVaultErrorCodeStrings.getErrorString(KeyVaultErrorCodeStrings.PARAMETER_REQUIRED),
                "'blobStorageUrl'"));
        Objects.requireNonNull(sasToken,
            String.format(KeyVaultErrorCodeStrings.getErrorString(KeyVaultErrorCodeStrings.PARAMETER_REQUIRED),
                "'sasToken'"));

        return new PollerFlux<>(pollingInterval,
            backupActivationOperation(blobStorageUrl, sasToken),
            backupPollOperation(),
            (pollingContext, firstResponse) -> Mono.error(new RuntimeException("Cancellation is not supported")),
            backupFetchOperation());
    }

    /**
     * Initiates a full backup of the Key Vault.
     *
     * @param blobStorageUrl The URL for the Blob Storage resource where the backup will be located.
     * @param sasToken A Shared Access Signature (SAS) token to authorize access to the blob.
     * @param context Additional context that is passed through the HTTP pipeline during the service call.
     * @return A {@link PollerFlux} polling on the {@link KeyVaultBackupOperation backup operation} status.
<<<<<<< HEAD
     * @throws KeyVaultErrorException if the operation is unsuccessful.
=======
>>>>>>> e2018a87
     */
    Mono<Response<KeyVaultBackupOperation>> backupWithResponse(String blobStorageUrl, String sasToken, Context context) {
        SASTokenParameter sasTokenParameter = new SASTokenParameter()
            .setStorageResourceUri(blobStorageUrl)
            .setToken(sasToken);

        try {
            return clientImpl.fullBackupWithResponseAsync(vaultUrl, sasTokenParameter,
                context.addData(AZ_TRACING_NAMESPACE_KEY, KEYVAULT_TRACING_NAMESPACE_VALUE))
                .doOnRequest(ignored -> logger.info("Backing up at URL - {}", blobStorageUrl))
                .doOnSuccess(response -> logger.info("Backed up at URL - {}",
                    response.getValue().getAzureStorageBlobContainerUri()))
                .doOnError(error -> logger.warning("Failed to backup at URL - {}", blobStorageUrl, error))
                .map(backupOperationResponse ->
                    new SimpleResponse<>(backupOperationResponse.getRequest(), backupOperationResponse.getStatusCode(),
                        backupOperationResponse.getHeaders(),
                        (KeyVaultBackupOperation) transformToLongRunningOperation(backupOperationResponse.getValue())));
        } catch (RuntimeException e) {
            return monoError(logger, e);
        }
    }

    private Function<PollingContext<KeyVaultBackupOperation>, Mono<KeyVaultBackupOperation>> backupActivationOperation(String blobStorageUrl, String sasToken) {
        return (pollingContext) -> {
            try {
                return withContext(context -> backupWithResponse(blobStorageUrl, sasToken, context))
                    .flatMap(backupResponse -> Mono.just(backupResponse.getValue()));
            } catch (RuntimeException e) {
                return monoError(logger, e);
            }
        };
    }

    private Function<PollingContext<KeyVaultBackupOperation>, Mono<PollResponse<KeyVaultBackupOperation>>> backupPollOperation() {
        return (pollingContext) -> {
            try {
                PollResponse<KeyVaultBackupOperation> pollResponse = pollingContext.getLatestResponse();

                if (pollResponse.getStatus() == LongRunningOperationStatus.SUCCESSFULLY_COMPLETED
                    || pollResponse.getStatus() == LongRunningOperationStatus.FAILED) {
                    return Mono.just(pollResponse);
                }

                final KeyVaultBackupOperation keyVaultBackupOperation = pollResponse.getValue();

                if (keyVaultBackupOperation == null) {
                    logger.warning("Backup operation does not exist. Activation operation failed.");

                    return Mono.just(new PollResponse<KeyVaultBackupOperation>(
                        LongRunningOperationStatus.fromString("BACKUP_START_FAILED", true), null));
                }

                final String jobId = keyVaultBackupOperation.getJobId();

                return withContext(context -> clientImpl.fullBackupStatusWithResponseAsync(vaultUrl, jobId,
                    context.addData(AZ_TRACING_NAMESPACE_KEY, KEYVAULT_TRACING_NAMESPACE_VALUE)))
                    .map(response ->
                        new SimpleResponse<>(response,
                            (KeyVaultBackupOperation) transformToLongRunningOperation(response.getValue())))
                    .flatMap(KeyVaultBackupAsyncClient::processBackupOperationResponse);
            } catch (HttpResponseException e) {
                //noinspection ThrowableNotThrown
                logger.logExceptionAsError(e);

                return Mono.just(new PollResponse<>(LongRunningOperationStatus.FAILED, null));
            } catch (RuntimeException e) {
                return monoError(logger, e);
            }
        };
    }

    private Function<PollingContext<KeyVaultBackupOperation>, Mono<String>> backupFetchOperation() {
        return (pollingContext) -> {
            try {
                String blobContainerUri =
                    pollingContext.getLatestResponse().getValue().getAzureStorageBlobContainerUrl();

                if (blobContainerUri == null) {
                    return Mono.empty();
                } else {
                    return Mono.just(blobContainerUri);
                }
            } catch (RuntimeException e) {
                return monoError(logger, e);
            }
        };
    }

    private static Mono<PollResponse<KeyVaultBackupOperation>> processBackupOperationResponse(Response<KeyVaultBackupOperation> response) {
        String operationStatus = response.getValue().getStatus().toLowerCase(Locale.US);

        return Mono.just(new PollResponse<>(
            toLongRunningOperationStatus(operationStatus.toLowerCase(Locale.US)), response.getValue()));
    }

    private static LongRunningOperationStatus toLongRunningOperationStatus(String operationStatus) {
        switch (operationStatus) {
            case "inprogress":
                return LongRunningOperationStatus.IN_PROGRESS;
            case "succeeded":
                return LongRunningOperationStatus.SUCCESSFULLY_COMPLETED;
            case "failed":
                return LongRunningOperationStatus.FAILED;
            default:
                // Should not reach here
                return LongRunningOperationStatus.fromString("POLLING_FAILED", true);
        }
    }

    /**
     * Gets a pending {@link KeyVaultBackupOperation backup operation} from the Key Vault.
     *
     * @param jobId The operation identifier.
     * @throws NullPointerException if the {@code jobId} is null.
     * @return A {@link PollerFlux} polling on the {@link KeyVaultRestoreOperation backup operation} status.
     */
    @ServiceMethod(returns = ReturnType.SINGLE)
    public PollerFlux<KeyVaultBackupOperation, String> getBackupOperation(String jobId) {
        Objects.requireNonNull(jobId,
            String.format(KeyVaultErrorCodeStrings.getErrorString(KeyVaultErrorCodeStrings.PARAMETER_REQUIRED),
                "'jobId'"));

        return new PollerFlux<>(Duration.ofSeconds(1),
            (pollingContext) -> Mono.empty(),
            backupStatusPollOperation(jobId),
            (pollingContext, firstResponse) -> Mono.error(new RuntimeException("Cancellation is not supported")),
            backupFetchOperation());
    }

    private Function<PollingContext<KeyVaultBackupOperation>, Mono<PollResponse<KeyVaultBackupOperation>>> backupStatusPollOperation(String jobId) {
        return (pollingContext) ->
            withContext(context -> clientImpl.fullBackupStatusWithResponseAsync(vaultUrl, jobId,
                context.addData(AZ_TRACING_NAMESPACE_KEY, KEYVAULT_TRACING_NAMESPACE_VALUE)))
                .map(response ->
                    new SimpleResponse<>(response,
                        (KeyVaultBackupOperation) transformToLongRunningOperation(response.getValue())))
                .flatMap(KeyVaultBackupAsyncClient::processBackupOperationResponse);
    }

    /**
     * Initiates a full restore of the Key Vault.
     *
     * @param backupFolderUrl The URL for the Blob Storage resource where the backup is located, including the path to
     * the blob container where the backup resides. This would be the exact value that is returned as the result of a
     * backup operation. An example of such a URL may look like the following: https://contoso.blob.core.windows.net/backup/mhsm-contoso-2020090117323313.
     * @param sasToken A Shared Access Signature (SAS) token to authorize access to the blob.
<<<<<<< HEAD
     * @return A {@link PollerFlux} polling on the {@link KeyVaultRestoreOperation backup operation} status.
=======
     * @return A {@link PollerFlux} polling on the {@link KeyVaultRestoreOperation restore operation} status.
>>>>>>> e2018a87
     * @throws NullPointerException if the {@code backupFolderUrl} or {@code sasToken} are {@code null}.
     */
    @ServiceMethod(returns = ReturnType.SINGLE)
    public PollerFlux<KeyVaultRestoreOperation, Void> beginRestore(String backupFolderUrl, String sasToken) {
        return beginRestore(backupFolderUrl, sasToken, getDefaultPollingInterval());
    }

    /**
     * Initiates a full restore of the Key Vault.
     *
     * @param backupFolderUrl The URL for the Blob Storage resource where the backup is located, including the path to
     * the blob container where the backup resides. This would be the exact value that is returned as the result of a
     * backup operation. An example of such a URL may look like the following: https://contoso.blob.core.windows.net/backup/mhsm-contoso-2020090117323313.
     * @param sasToken A Shared Access Signature (SAS) token to authorize access to the blob.
     * @param pollingInterval The interval at which the operation status will be polled for.
<<<<<<< HEAD
     * @return A {@link PollerFlux} polling on the {@link KeyVaultRestoreOperation backup operation} status.
=======
     * @return A {@link PollerFlux} polling on the {@link KeyVaultRestoreOperation restore operation} status.
>>>>>>> e2018a87
     * @throws NullPointerException if the {@code backupFolderUrl} or {@code sasToken} are {@code null}.
     */
    @ServiceMethod(returns = ReturnType.SINGLE)
    public PollerFlux<KeyVaultRestoreOperation, Void> beginRestore(String backupFolderUrl, String sasToken, Duration pollingInterval) {
        Objects.requireNonNull(backupFolderUrl,
            String.format(KeyVaultErrorCodeStrings.getErrorString(KeyVaultErrorCodeStrings.PARAMETER_REQUIRED),
                "'backupFolderUrl'"));
        Objects.requireNonNull(sasToken,
            String.format(KeyVaultErrorCodeStrings.getErrorString(KeyVaultErrorCodeStrings.PARAMETER_REQUIRED),
                "'sasToken'"));

        return new PollerFlux<>(pollingInterval,
            restoreActivationOperation(backupFolderUrl, sasToken),
            restorePollOperation(),
            (pollingContext, firstResponse) -> Mono.empty(),
            (pollingContext) -> Mono.empty());
    }

    /**
     * Initiates a full restore of the Key Vault.
     *
     * @param backupFolderUrl The URL for the Blob Storage resource where the backup is located, including the path to
     * the blob container where the backup resides. This would be the exact value that is returned as the result of a
     * backup operation. An example of such a URL may look like the following: https://contoso.blob.core.windows.net/backup/mhsm-contoso-2020090117323313.
     * @param sasToken A Shared Access Signature (SAS) token to authorize access to the blob.
     * @param context Additional context that is passed through the HTTP pipeline during the service call.
     * @return A {@link PollerFlux} polling on the {@link KeyVaultRestoreOperation backup operation} status.
<<<<<<< HEAD
     * @throws KeyVaultErrorException if the operation is unsuccessful.
=======
>>>>>>> e2018a87
     */
    Mono<Response<KeyVaultRestoreOperation>> restoreWithResponse(String backupFolderUrl, String sasToken, Context context) {
        String[] segments = backupFolderUrl.split("/");
        String folderName = segments[segments.length - 1];
        String containerUrl = backupFolderUrl.substring(0, backupFolderUrl.length() - folderName.length());

        SASTokenParameter sasTokenParameter = new SASTokenParameter()
            .setStorageResourceUri(containerUrl)
            .setToken(sasToken);

        RestoreOperationParameters restoreOperationParameters = new RestoreOperationParameters()
            .setSasTokenParameters(sasTokenParameter)
            .setFolderToRestore(folderName);

<<<<<<< HEAD
        return clientImpl.fullRestoreOperationWithResponseAsync(vaultUrl, restoreOperationParameters,
            context.addData(AZ_TRACING_NAMESPACE_KEY, KEYVAULT_TRACING_NAMESPACE_VALUE))
            .doOnRequest(ignored -> logger.info("Restoring from location - {}", backupFolderUrl))
            .doOnSuccess(response -> logger.info("Restored from location - {}", backupFolderUrl))
            .doOnError(error ->
                logger.warning("Failed to restore from location - {}", backupFolderUrl, error))
            .map(restoreOperationResponse ->
                new SimpleResponse<>(restoreOperationResponse.getRequest(), restoreOperationResponse.getStatusCode(),
                    restoreOperationResponse.getHeaders(),
                    (KeyVaultRestoreOperation) transformToLongRunningOperation(restoreOperationResponse.getValue())));
=======
        try {
            return clientImpl.fullRestoreOperationWithResponseAsync(vaultUrl, restoreOperationParameters,
                context.addData(AZ_TRACING_NAMESPACE_KEY, KEYVAULT_TRACING_NAMESPACE_VALUE))
                .doOnRequest(ignored -> logger.info("Restoring from location - {}", backupFolderUrl))
                .doOnSuccess(response -> logger.info("Restored from location - {}", backupFolderUrl))
                .doOnError(error ->
                    logger.warning("Failed to restore from location - {}", backupFolderUrl, error))
                .map(restoreOperationResponse ->
                    new SimpleResponse<>(restoreOperationResponse.getRequest(),
                        restoreOperationResponse.getStatusCode(),
                        restoreOperationResponse.getHeaders(),
                        (KeyVaultRestoreOperation) transformToLongRunningOperation(
                            restoreOperationResponse.getValue())));
        } catch (RuntimeException e) {
            return monoError(logger, e);
        }
>>>>>>> e2018a87
    }

    private Function<PollingContext<KeyVaultRestoreOperation>, Mono<KeyVaultRestoreOperation>> restoreActivationOperation(String backupFolderUrl, String sasToken) {
        return (pollingContext) -> {
            try {
                return withContext(context -> restoreWithResponse(backupFolderUrl, sasToken, context))
                    .flatMap(restoreResponse -> Mono.just(restoreResponse.getValue()));
            } catch (RuntimeException e) {
                return monoError(logger, e);
            }
        };
    }

    private Function<PollingContext<KeyVaultRestoreOperation>, Mono<PollResponse<KeyVaultRestoreOperation>>> restorePollOperation() {
        return (pollingContext) -> {
            try {
                PollResponse<KeyVaultRestoreOperation> pollResponse = pollingContext.getLatestResponse();

                if (pollResponse.getStatus() == LongRunningOperationStatus.SUCCESSFULLY_COMPLETED
                    || pollResponse.getStatus() == LongRunningOperationStatus.FAILED) {

                    return Mono.just(pollResponse);
                }

                final KeyVaultRestoreOperation keyVaultRestoreOperation = pollResponse.getValue();

                if (keyVaultRestoreOperation == null) {
                    logger.warning("Restore operation does not exist. Activation operation failed.");

                    return Mono.just(new PollResponse<KeyVaultRestoreOperation>(
                        LongRunningOperationStatus.fromString("RESTORE_START_FAILED", true), null));
                }

                final String jobId = keyVaultRestoreOperation.getJobId();

                return withContext(context -> clientImpl.restoreStatusWithResponseAsync(vaultUrl, jobId,
                    context.addData(AZ_TRACING_NAMESPACE_KEY, KEYVAULT_TRACING_NAMESPACE_VALUE)))
                    .map(response ->
                        new SimpleResponse<>(response,
                            (KeyVaultRestoreOperation) transformToLongRunningOperation(response.getValue())))
                    .flatMap(KeyVaultBackupAsyncClient::processRestoreOperationResponse);
            } catch (HttpResponseException e) {
                //noinspection ThrowableNotThrown
                logger.logExceptionAsError(e);

                return Mono.just(new PollResponse<>(LongRunningOperationStatus.FAILED, null));
            } catch (RuntimeException e) {
                return monoError(logger, e);
            }
        };
    }

    private static Mono<PollResponse<KeyVaultRestoreOperation>> processRestoreOperationResponse(Response<KeyVaultRestoreOperation> response) {
        String operationStatus = response.getValue().getStatus().toLowerCase(Locale.US);

        return Mono.just(new PollResponse<>(
            toLongRunningOperationStatus(operationStatus.toLowerCase(Locale.US)), response.getValue()));
    }

    /**
     * Gets a pending {@link KeyVaultRestoreOperation full or selective restore operation} from the Key Vault.
     *
     * @param jobId The operation identifier.
     * @throws NullPointerException if the {@code jobId} is null.
     * @return A {@link PollerFlux} polling on the {@link KeyVaultRestoreOperation restore operation} status.
     */
    @ServiceMethod(returns = ReturnType.SINGLE)
    public PollerFlux<KeyVaultRestoreOperation, Void> getRestoreOperation(String jobId) {
        Objects.requireNonNull(jobId,
            String.format(KeyVaultErrorCodeStrings.getErrorString(KeyVaultErrorCodeStrings.PARAMETER_REQUIRED),
                "'jobId'"));

        return new PollerFlux<>(Duration.ofSeconds(1),
            (pollingContext) -> Mono.empty(),
            restoreStatusPollOperation(jobId),
            (pollingContext, firstResponse) -> Mono.error(new RuntimeException("Cancellation is not supported")),
            (pollingContext) -> Mono.empty());
    }

    private Function<PollingContext<KeyVaultRestoreOperation>, Mono<PollResponse<KeyVaultRestoreOperation>>> restoreStatusPollOperation(String jobId) {
        return (pollingContext) ->
            withContext(context -> clientImpl.restoreStatusWithResponseAsync(vaultUrl, jobId,
                context.addData(AZ_TRACING_NAMESPACE_KEY, KEYVAULT_TRACING_NAMESPACE_VALUE)))
                .map(response ->
                    new SimpleResponse<>(response,
                        (KeyVaultRestoreOperation) transformToLongRunningOperation(response.getValue())))
                .flatMap(KeyVaultBackupAsyncClient::processRestoreOperationResponse);
    }

    /**
     * Restores all versions of a given key using the supplied SAS token pointing to a previously stored Azure Blob
     * storage backup folder.
     *
     * @param keyName The name of the key to be restored.
     * @param backupFolderUrl The URL for the Blob Storage resource where the backup is located, including the path to
     * the blob container where the backup resides. This would be the exact value that is returned as the result of a
     * backup operation. An example of such a URL may look like the following: https://contoso.blob.core.windows.net/backup/mhsm-contoso-2020090117323313.
     * @param sasToken A Shared Access Signature (SAS) token to authorize access to the blob.
<<<<<<< HEAD
     * @return A {@link PollerFlux} polling on the {@link KeyVaultRestoreOperation backup operation} status.
=======
     * @return A {@link PollerFlux} polling on the {@link KeyVaultRestoreOperation restore operation} status.
>>>>>>> e2018a87
     * @throws NullPointerException if the {@code keyName}, {@code backupFolderUrl} or {@code sasToken} are {@code
     * null}.
     */
    @ServiceMethod(returns = ReturnType.SINGLE)
    public PollerFlux<KeyVaultRestoreOperation, Void> beginSelectiveRestore(String keyName, String backupFolderUrl, String sasToken) {
        return beginSelectiveRestore(keyName, backupFolderUrl, sasToken, getDefaultPollingInterval());
    }

    /**
     * Restores all versions of a given key using the supplied SAS token pointing to a previously stored Azure Blob
     * storage backup folder.
     *
     * @param keyName The name of the key to be restored.
     * @param backupFolderUrl The URL for the Blob Storage resource where the backup is located, including the path to
     * the blob container where the backup resides. This would be the exact value that is returned as the result of a
     * backup operation. An example of such a URL may look like the following: https://contoso.blob.core.windows.net/backup/mhsm-contoso-2020090117323313.
     * @param sasToken A Shared Access Signature (SAS) token to authorize access to the blob.
     * @param pollingInterval The interval at which the operation status will be polled for.
<<<<<<< HEAD
     * @return A {@link PollerFlux} polling on the {@link KeyVaultRestoreOperation backup operation} status.
=======
     * @return A {@link PollerFlux} polling on the {@link KeyVaultRestoreOperation restore operation} status.
>>>>>>> e2018a87
     * @throws NullPointerException if the {@code keyName}, {@code backupFolderUrl} or {@code sasToken} are {@code
     * null}.
     */
    @ServiceMethod(returns = ReturnType.SINGLE)
    public PollerFlux<KeyVaultRestoreOperation, Void> beginSelectiveRestore(String keyName, String backupFolderUrl, String sasToken, Duration pollingInterval) {
        Objects.requireNonNull(keyName,
            String.format(KeyVaultErrorCodeStrings.getErrorString(KeyVaultErrorCodeStrings.PARAMETER_REQUIRED),
                "'keyName'"));
        Objects.requireNonNull(backupFolderUrl,
            String.format(KeyVaultErrorCodeStrings.getErrorString(KeyVaultErrorCodeStrings.PARAMETER_REQUIRED),
                "'backupFolderUrl'"));
        Objects.requireNonNull(sasToken,
            String.format(KeyVaultErrorCodeStrings.getErrorString(KeyVaultErrorCodeStrings.PARAMETER_REQUIRED),
                "'sasToken'"));

        return new PollerFlux<>(pollingInterval,
            selectiveRestoreActivationOperation(keyName, backupFolderUrl, sasToken),
            selectiveRestorePollOperation(),
            (pollingContext, firstResponse) -> Mono.empty(),
            (pollingContext) -> Mono.empty());
    }

    /**
     * Restores all versions of a given key using the supplied SAS token pointing to a previously stored Azure Blob
     * storage backup folder.
     *
     * @param keyName The name of the key to be restored.
     * @param backupFolderUrl The URL for the Blob Storage resource where the backup is located, including the path to
     * the blob container where the backup resides. This would be the exact value that is returned as the result of a
     * backup operation. An example of such a URL may look like the following: https://contoso.blob.core.windows.net/backup/mhsm-contoso-2020090117323313.
     * @param sasToken A Shared Access Signature (SAS) token to authorize access to the blob.
     * @param context Additional context that is passed through the HTTP pipeline during the service call.
     * @return A {@link PollerFlux} polling on the {@link KeyVaultRestoreOperation backup operation} status.
<<<<<<< HEAD
     * @throws KeyVaultErrorException if the operation is unsuccessful.
=======
>>>>>>> e2018a87
     */
    Mono<Response<KeyVaultRestoreOperation>> selectiveRestoreWithResponse(String keyName, String backupFolderUrl, String sasToken, Context context) {
        String[] segments = backupFolderUrl.split("/");
        String folderName = segments[segments.length - 1];
        String containerUrl = backupFolderUrl.substring(0, backupFolderUrl.length() - folderName.length());

        SASTokenParameter sasTokenParameter = new SASTokenParameter()
            .setStorageResourceUri(containerUrl)
            .setToken(sasToken);

        SelectiveKeyRestoreOperationParameters selectiveKeyRestoreOperationParameters =
            new SelectiveKeyRestoreOperationParameters()
                .setSasTokenParameters(sasTokenParameter)
                .setFolder(folderName);

<<<<<<< HEAD
        return clientImpl.selectiveKeyRestoreOperationWithResponseAsync(vaultUrl, keyName,
            selectiveKeyRestoreOperationParameters, context.addData(AZ_TRACING_NAMESPACE_KEY,
                KEYVAULT_TRACING_NAMESPACE_VALUE))
            .doOnRequest(ignored ->
                logger.info("Restoring key \"{}\" from location - {}", keyName, backupFolderUrl))
            .doOnSuccess(response ->
                logger.info("Restored key \"{}\" from location - {}", keyName, backupFolderUrl))
            .doOnError(error ->
                logger.warning("Failed to restore key \"{}\" from location - {}", keyName, backupFolderUrl, error))
            .map(restoreOperationResponse ->
                new SimpleResponse<>(restoreOperationResponse.getRequest(), restoreOperationResponse.getStatusCode(),
                    restoreOperationResponse.getHeaders(),
                    (KeyVaultRestoreOperation) transformToLongRunningOperation(restoreOperationResponse.getValue())));
=======
        try {
            return clientImpl.selectiveKeyRestoreOperationWithResponseAsync(vaultUrl, keyName,
                selectiveKeyRestoreOperationParameters, context.addData(AZ_TRACING_NAMESPACE_KEY,
                    KEYVAULT_TRACING_NAMESPACE_VALUE))
                .doOnRequest(ignored ->
                    logger.info("Restoring key \"{}\" from location - {}", keyName, backupFolderUrl))
                .doOnSuccess(response ->
                    logger.info("Restored key \"{}\" from location - {}", keyName, backupFolderUrl))
                .doOnError(error ->
                    logger.warning("Failed to restore key \"{}\" from location - {}", keyName, backupFolderUrl, error))
                .map(restoreOperationResponse ->
                    new SimpleResponse<>(restoreOperationResponse.getRequest(),
                        restoreOperationResponse.getStatusCode(),
                        restoreOperationResponse.getHeaders(),
                        (KeyVaultRestoreOperation) transformToLongRunningOperation(
                            restoreOperationResponse.getValue())));
        } catch (RuntimeException e) {
            return monoError(logger, e);
        }
>>>>>>> e2018a87
    }

    private Function<PollingContext<KeyVaultRestoreOperation>, Mono<KeyVaultRestoreOperation>> selectiveRestoreActivationOperation(String keyName, String backupFolderUrl, String sasToken) {
        return (pollingContext) -> {
            try {
                return withContext(context -> selectiveRestoreWithResponse(keyName, backupFolderUrl, sasToken, context))
                    .flatMap(selectiveKeyRestoreResponse -> Mono.just(selectiveKeyRestoreResponse.getValue()));
            } catch (RuntimeException e) {
                return monoError(logger, e);
            }
        };
    }

    private Function<PollingContext<KeyVaultRestoreOperation>, Mono<PollResponse<KeyVaultRestoreOperation>>> selectiveRestorePollOperation() {
        return (pollingContext) -> {
            try {
                PollResponse<KeyVaultRestoreOperation> pollResponse = pollingContext.getLatestResponse();

                if (pollResponse.getStatus() == LongRunningOperationStatus.SUCCESSFULLY_COMPLETED
                    || pollResponse.getStatus() == LongRunningOperationStatus.FAILED) {

                    return Mono.just(pollResponse);
                }

                final KeyVaultRestoreOperation keyVaultRestoreOperation = pollResponse.getValue();

                if (keyVaultRestoreOperation == null) {
                    logger.warning("Restore operation does not exist. Activation operation failed.");

                    return Mono.just(new PollResponse<KeyVaultRestoreOperation>(
                        LongRunningOperationStatus.fromString("SELECTIVE_RESTORE_START_FAILED", true), null));
                }

                final String jobId = keyVaultRestoreOperation.getJobId();

                return withContext(context -> clientImpl.restoreStatusWithResponseAsync(vaultUrl, jobId,
                    context.addData(AZ_TRACING_NAMESPACE_KEY, KEYVAULT_TRACING_NAMESPACE_VALUE)))
                    .map(response ->
                        new SimpleResponse<>(response,
                            (KeyVaultRestoreOperation) transformToLongRunningOperation(response.getValue())))
                    .flatMap(KeyVaultBackupAsyncClient::processRestoreOperationResponse);
            } catch (HttpResponseException e) {
                //noinspection ThrowableNotThrown
                logger.logExceptionAsError(e);

                return Mono.just(new PollResponse<>(LongRunningOperationStatus.FAILED, null));
            } catch (RuntimeException e) {
                return monoError(logger, e);
            }
        };
    }

    private static <O> KeyVaultLongRunningOperation transformToLongRunningOperation(O operation) {
        if (operation instanceof RestoreOperation) {
            RestoreOperation restoreOperation = (RestoreOperation) operation;

            return new KeyVaultRestoreOperation(restoreOperation.getStatus(), restoreOperation.getStatusDetails(),
                createKeyVaultErrorFromError(restoreOperation.getError()), restoreOperation.getJobId(),
                longToOffsetDateTime(restoreOperation.getStartTime()),
                longToOffsetDateTime(restoreOperation.getEndTime()));
        } else if (operation instanceof SelectiveKeyRestoreOperation) {
            SelectiveKeyRestoreOperation selectiveKeyRestoreOperation = (SelectiveKeyRestoreOperation) operation;

            return new KeyVaultRestoreOperation(selectiveKeyRestoreOperation.getStatus(),
                selectiveKeyRestoreOperation.getStatusDetails(),
                createKeyVaultErrorFromError(selectiveKeyRestoreOperation.getError()),
                selectiveKeyRestoreOperation.getJobId(),
                longToOffsetDateTime(selectiveKeyRestoreOperation.getStartTime()),
                longToOffsetDateTime(selectiveKeyRestoreOperation.getEndTime()));
        } else if (operation instanceof FullBackupOperation) {
            FullBackupOperation fullBackupOperation = (FullBackupOperation) operation;

            return new KeyVaultBackupOperation(fullBackupOperation.getStatus(), fullBackupOperation.getStatusDetails(),
                createKeyVaultErrorFromError(fullBackupOperation.getError()), fullBackupOperation.getJobId(),
                longToOffsetDateTime(fullBackupOperation.getStartTime()),
                longToOffsetDateTime(fullBackupOperation.getEndTime()),
                fullBackupOperation.getAzureStorageBlobContainerUri());
        } else {
            throw new UnsupportedOperationException();
        }
    }

    private static KeyVaultError createKeyVaultErrorFromError(Error error) {
        if (error == null) {
            return null;
        }

        return
            new KeyVaultError(error.getCode(), error.getMessage(), createKeyVaultErrorFromError(error.getInnerError()));
    }

    private static OffsetDateTime longToOffsetDateTime(Long epochInSeconds) {
        return epochInSeconds == null ? null
            : OffsetDateTime.ofInstant(Instant.ofEpochSecond(epochInSeconds), ZoneOffset.UTC);
    }
}<|MERGE_RESOLUTION|>--- conflicted
+++ resolved
@@ -154,10 +154,6 @@
      * @param sasToken A Shared Access Signature (SAS) token to authorize access to the blob.
      * @param context Additional context that is passed through the HTTP pipeline during the service call.
      * @return A {@link PollerFlux} polling on the {@link KeyVaultBackupOperation backup operation} status.
-<<<<<<< HEAD
-     * @throws KeyVaultErrorException if the operation is unsuccessful.
-=======
->>>>>>> e2018a87
      */
     Mono<Response<KeyVaultBackupOperation>> backupWithResponse(String blobStorageUrl, String sasToken, Context context) {
         SASTokenParameter sasTokenParameter = new SASTokenParameter()
@@ -304,11 +300,7 @@
      * the blob container where the backup resides. This would be the exact value that is returned as the result of a
      * backup operation. An example of such a URL may look like the following: https://contoso.blob.core.windows.net/backup/mhsm-contoso-2020090117323313.
      * @param sasToken A Shared Access Signature (SAS) token to authorize access to the blob.
-<<<<<<< HEAD
-     * @return A {@link PollerFlux} polling on the {@link KeyVaultRestoreOperation backup operation} status.
-=======
      * @return A {@link PollerFlux} polling on the {@link KeyVaultRestoreOperation restore operation} status.
->>>>>>> e2018a87
      * @throws NullPointerException if the {@code backupFolderUrl} or {@code sasToken} are {@code null}.
      */
     @ServiceMethod(returns = ReturnType.SINGLE)
@@ -324,11 +316,7 @@
      * backup operation. An example of such a URL may look like the following: https://contoso.blob.core.windows.net/backup/mhsm-contoso-2020090117323313.
      * @param sasToken A Shared Access Signature (SAS) token to authorize access to the blob.
      * @param pollingInterval The interval at which the operation status will be polled for.
-<<<<<<< HEAD
-     * @return A {@link PollerFlux} polling on the {@link KeyVaultRestoreOperation backup operation} status.
-=======
      * @return A {@link PollerFlux} polling on the {@link KeyVaultRestoreOperation restore operation} status.
->>>>>>> e2018a87
      * @throws NullPointerException if the {@code backupFolderUrl} or {@code sasToken} are {@code null}.
      */
     @ServiceMethod(returns = ReturnType.SINGLE)
@@ -356,10 +344,6 @@
      * @param sasToken A Shared Access Signature (SAS) token to authorize access to the blob.
      * @param context Additional context that is passed through the HTTP pipeline during the service call.
      * @return A {@link PollerFlux} polling on the {@link KeyVaultRestoreOperation backup operation} status.
-<<<<<<< HEAD
-     * @throws KeyVaultErrorException if the operation is unsuccessful.
-=======
->>>>>>> e2018a87
      */
     Mono<Response<KeyVaultRestoreOperation>> restoreWithResponse(String backupFolderUrl, String sasToken, Context context) {
         String[] segments = backupFolderUrl.split("/");
@@ -374,18 +358,6 @@
             .setSasTokenParameters(sasTokenParameter)
             .setFolderToRestore(folderName);
 
-<<<<<<< HEAD
-        return clientImpl.fullRestoreOperationWithResponseAsync(vaultUrl, restoreOperationParameters,
-            context.addData(AZ_TRACING_NAMESPACE_KEY, KEYVAULT_TRACING_NAMESPACE_VALUE))
-            .doOnRequest(ignored -> logger.info("Restoring from location - {}", backupFolderUrl))
-            .doOnSuccess(response -> logger.info("Restored from location - {}", backupFolderUrl))
-            .doOnError(error ->
-                logger.warning("Failed to restore from location - {}", backupFolderUrl, error))
-            .map(restoreOperationResponse ->
-                new SimpleResponse<>(restoreOperationResponse.getRequest(), restoreOperationResponse.getStatusCode(),
-                    restoreOperationResponse.getHeaders(),
-                    (KeyVaultRestoreOperation) transformToLongRunningOperation(restoreOperationResponse.getValue())));
-=======
         try {
             return clientImpl.fullRestoreOperationWithResponseAsync(vaultUrl, restoreOperationParameters,
                 context.addData(AZ_TRACING_NAMESPACE_KEY, KEYVAULT_TRACING_NAMESPACE_VALUE))
@@ -402,7 +374,6 @@
         } catch (RuntimeException e) {
             return monoError(logger, e);
         }
->>>>>>> e2018a87
     }
 
     private Function<PollingContext<KeyVaultRestoreOperation>, Mono<KeyVaultRestoreOperation>> restoreActivationOperation(String backupFolderUrl, String sasToken) {
@@ -501,11 +472,7 @@
      * the blob container where the backup resides. This would be the exact value that is returned as the result of a
      * backup operation. An example of such a URL may look like the following: https://contoso.blob.core.windows.net/backup/mhsm-contoso-2020090117323313.
      * @param sasToken A Shared Access Signature (SAS) token to authorize access to the blob.
-<<<<<<< HEAD
-     * @return A {@link PollerFlux} polling on the {@link KeyVaultRestoreOperation backup operation} status.
-=======
      * @return A {@link PollerFlux} polling on the {@link KeyVaultRestoreOperation restore operation} status.
->>>>>>> e2018a87
      * @throws NullPointerException if the {@code keyName}, {@code backupFolderUrl} or {@code sasToken} are {@code
      * null}.
      */
@@ -524,11 +491,7 @@
      * backup operation. An example of such a URL may look like the following: https://contoso.blob.core.windows.net/backup/mhsm-contoso-2020090117323313.
      * @param sasToken A Shared Access Signature (SAS) token to authorize access to the blob.
      * @param pollingInterval The interval at which the operation status will be polled for.
-<<<<<<< HEAD
-     * @return A {@link PollerFlux} polling on the {@link KeyVaultRestoreOperation backup operation} status.
-=======
      * @return A {@link PollerFlux} polling on the {@link KeyVaultRestoreOperation restore operation} status.
->>>>>>> e2018a87
      * @throws NullPointerException if the {@code keyName}, {@code backupFolderUrl} or {@code sasToken} are {@code
      * null}.
      */
@@ -562,10 +525,6 @@
      * @param sasToken A Shared Access Signature (SAS) token to authorize access to the blob.
      * @param context Additional context that is passed through the HTTP pipeline during the service call.
      * @return A {@link PollerFlux} polling on the {@link KeyVaultRestoreOperation backup operation} status.
-<<<<<<< HEAD
-     * @throws KeyVaultErrorException if the operation is unsuccessful.
-=======
->>>>>>> e2018a87
      */
     Mono<Response<KeyVaultRestoreOperation>> selectiveRestoreWithResponse(String keyName, String backupFolderUrl, String sasToken, Context context) {
         String[] segments = backupFolderUrl.split("/");
@@ -581,21 +540,6 @@
                 .setSasTokenParameters(sasTokenParameter)
                 .setFolder(folderName);
 
-<<<<<<< HEAD
-        return clientImpl.selectiveKeyRestoreOperationWithResponseAsync(vaultUrl, keyName,
-            selectiveKeyRestoreOperationParameters, context.addData(AZ_TRACING_NAMESPACE_KEY,
-                KEYVAULT_TRACING_NAMESPACE_VALUE))
-            .doOnRequest(ignored ->
-                logger.info("Restoring key \"{}\" from location - {}", keyName, backupFolderUrl))
-            .doOnSuccess(response ->
-                logger.info("Restored key \"{}\" from location - {}", keyName, backupFolderUrl))
-            .doOnError(error ->
-                logger.warning("Failed to restore key \"{}\" from location - {}", keyName, backupFolderUrl, error))
-            .map(restoreOperationResponse ->
-                new SimpleResponse<>(restoreOperationResponse.getRequest(), restoreOperationResponse.getStatusCode(),
-                    restoreOperationResponse.getHeaders(),
-                    (KeyVaultRestoreOperation) transformToLongRunningOperation(restoreOperationResponse.getValue())));
-=======
         try {
             return clientImpl.selectiveKeyRestoreOperationWithResponseAsync(vaultUrl, keyName,
                 selectiveKeyRestoreOperationParameters, context.addData(AZ_TRACING_NAMESPACE_KEY,
@@ -615,7 +559,6 @@
         } catch (RuntimeException e) {
             return monoError(logger, e);
         }
->>>>>>> e2018a87
     }
 
     private Function<PollingContext<KeyVaultRestoreOperation>, Mono<KeyVaultRestoreOperation>> selectiveRestoreActivationOperation(String keyName, String backupFolderUrl, String sasToken) {
