// Copyright (c) Microsoft Corporation. All rights reserved.
// Licensed under the MIT License.

package com.azure.security.keyvault.administration;

import com.azure.core.annotation.ServiceClientBuilder;
import com.azure.core.client.traits.ConfigurationTrait;
import com.azure.core.client.traits.HttpTrait;
import com.azure.core.client.traits.TokenCredentialTrait;
import com.azure.core.credential.TokenCredential;
import com.azure.core.http.HttpClient;
import com.azure.core.http.HttpHeaders;
import com.azure.core.http.HttpPipeline;
import com.azure.core.http.HttpPipelineBuilder;
import com.azure.core.http.HttpPipelinePosition;
import com.azure.core.http.policy.AddDatePolicy;
import com.azure.core.http.policy.AddHeadersFromContextPolicy;
import com.azure.core.http.policy.AddHeadersPolicy;
import com.azure.core.http.policy.CookiePolicy;
import com.azure.core.http.policy.HttpLogDetailLevel;
import com.azure.core.http.policy.HttpLogOptions;
import com.azure.core.http.policy.HttpLoggingPolicy;
import com.azure.core.http.policy.HttpPipelinePolicy;
import com.azure.core.http.policy.HttpPolicyProviders;
import com.azure.core.http.policy.RequestIdPolicy;
import com.azure.core.http.policy.RetryOptions;
import com.azure.core.http.policy.RetryPolicy;
import com.azure.core.http.policy.UserAgentPolicy;
import com.azure.core.util.ClientOptions;
import com.azure.core.util.Configuration;
import com.azure.core.util.CoreUtils;
import com.azure.core.util.HttpClientOptions;
import com.azure.core.util.TracingOptions;
import com.azure.core.util.builder.ClientBuilderUtil;
import com.azure.core.util.logging.ClientLogger;
import com.azure.core.util.tracing.Tracer;
import com.azure.core.util.tracing.TracerProvider;
import com.azure.security.keyvault.administration.implementation.KeyVaultCredentialPolicy;
import com.azure.security.keyvault.administration.implementation.KeyVaultErrorCodeStrings;
import com.azure.security.keyvault.administration.implementation.KeyVaultSettingsClientImpl;
import com.azure.security.keyvault.administration.implementation.KeyVaultSettingsClientImplBuilder;

import java.net.MalformedURLException;
import java.net.URL;
import java.util.ArrayList;
import java.util.List;
import java.util.Map;
import java.util.stream.Collectors;

/**
 * This class provides a fluent builder API to help aid the configuration and instantiation of the
 * {@link KeyVaultSettingsAsyncClient} and {@link KeyVaultSettingsClient}, by calling
 * {@link KeyVaultSettingsClientBuilder#buildAsyncClient()} and {@link KeyVaultSettingsClientBuilder#buildImplClient()}
 * respectively. It constructs an instance of the desired client.
 *
 * <p> The minimal configuration options required by {@link KeyVaultSettingsClientBuilder} to build a client are
 * {@link String vaultUrl} and {@link TokenCredential credential}.</p>
 *
 * @see KeyVaultSettingsClient
 * @see KeyVaultSettingsAsyncClient
 */
@ServiceClientBuilder(serviceClients = {KeyVaultSettingsClient.class, KeyVaultSettingsAsyncClient.class})
public final class KeyVaultSettingsClientBuilder implements
    TokenCredentialTrait<KeyVaultSettingsClientBuilder>,
    HttpTrait<KeyVaultSettingsClientBuilder>,
    ConfigurationTrait<KeyVaultSettingsClientBuilder> {

    private static final ClientLogger LOGGER = new ClientLogger(KeyVaultSettingsClientBuilder.class);
    private static final String AZURE_KEY_VAULT_RBAC = "azure-key-vault-administration.properties";
    private static final String SDK_NAME = "name";
    private static final String SDK_VERSION = "version";

    // Please see <a href=https://docs.microsoft.com/azure/azure-resource-manager/management/azure-services-resource-providers>here</a>
    // for more information on Azure resource provider namespaces.
    private static final String KEYVAULT_TRACING_NAMESPACE_VALUE = "Microsoft.KeyVault";
<<<<<<< HEAD
    private final KeyVaultSettingsClientImplBuilder implClientBuilder;
=======
    private static final ClientOptions DEFAULT_CLIENT_OPTIONS = new ClientOptions();

>>>>>>> 9e118302
    private final List<HttpPipelinePolicy> pipelinePolicies;
    private final Map<String, String> properties;

    private TokenCredential credential;
    private HttpPipeline pipeline;
    private String vaultUrl;
    private HttpClient httpClient;
    private HttpLogOptions httpLogOptions;
    private RetryPolicy retryPolicy;
    private RetryOptions retryOptions;
    private Configuration configuration;
    private ClientOptions clientOptions;
    private KeyVaultAdministrationServiceVersion serviceVersion;
    private boolean disableChallengeResourceVerification = false;

    /**
     * Create an instance of the KeyVaultSettingsClientBuilder.
     */
    public KeyVaultSettingsClientBuilder() {
        this.httpLogOptions = new HttpLogOptions();
        this.pipelinePolicies = new ArrayList<>();
        this.properties = CoreUtils.getProperties(AZURE_KEY_VAULT_RBAC);
        this.implClientBuilder = new KeyVaultSettingsClientImplBuilder();
    }

    /**
     * Sets the URL to the Key Vault on which the client operates. Appears as "DNS Name" in the Azure portal. You should
     * validate that this URL references a valid Key Vault or Managed HSM resource.
     * Refer to the following  <a href=https://aka.ms/azsdk/blog/vault-uri>documentation</a> for details.
     *
     * @param vaultUrl The vault URL is used as destination on Azure to send requests to.
     *
     * @return The updated {@link KeyVaultSettingsClientBuilder} object.
     *
     * @throws IllegalArgumentException If {@code vaultUrl} is null or it cannot be parsed into a valid URL.
     * @throws NullPointerException If {@code credential} is {@code null}.
     */
    public KeyVaultSettingsClientBuilder vaultUrl(String vaultUrl) {
        if (vaultUrl == null) {
            throw LOGGER.logExceptionAsError(new NullPointerException("'vaultUrl' cannot be null."));
        }

        try {
            URL url = new URL(vaultUrl);
            this.vaultUrl = url.toString();
        } catch (MalformedURLException e) {
            throw LOGGER.logExceptionAsError(
                new IllegalArgumentException("The Azure Key Vault URL is malformed.", e));
        }

        return this;
    }

    /**
     * Sets the {@link TokenCredential} used to authorize requests sent to the service. Refer to the Azure SDK for Java
     * <a href="https://aka.ms/azsdk/java/docs/identity">identity and authentication</a>
     * documentation for more details on proper usage of the {@link TokenCredential} type.
     *
     * @param credential {@link TokenCredential} used to authorize requests sent to the service.
     *
     * @return The updated {@link KeyVaultAccessControlClientBuilder} object.
     *
     * @throws NullPointerException If {@code credential} is {@code null}.
     */
    @Override
    public KeyVaultSettingsClientBuilder credential(TokenCredential credential) {
        if (credential == null) {
            throw LOGGER.logExceptionAsError(new NullPointerException("'credential' cannot be null."));
        }

        this.credential = credential;

        return this;
    }

    /**
     * Sets the {@link HttpPipeline} to use for the service client.
     *
     * <p><strong>Note:</strong> It is important to understand the precedence order of the HttpTrait APIs. In
     * particular, if a {@link HttpPipeline} is specified, this takes precedence over all other APIs in the trait, and
     * they will be ignored. If no {@link HttpPipeline} is specified, a HTTP pipeline will be constructed internally
     * based on the settings provided to this trait. Additionally, there may be other APIs in types that implement this
     * trait that are also ignored if an {@link HttpPipeline} is specified, so please be sure to refer to the
     * documentation of types that implement this trait to understand the full set of implications.</p>
     * <p>
     * The {@link #vaultUrl(String) vaultUrl} is not ignored when
     * {@code pipeline} is set.
     *
     * @param pipeline {@link HttpPipeline} to use for sending service requests and receiving responses.
     *
     * @return The updated {@link KeyVaultSettingsClientBuilder} object.
     */
    @Override
    public KeyVaultSettingsClientBuilder pipeline(HttpPipeline pipeline) {
        this.pipeline = pipeline;

        return this;
    }

    /**
     * Sets the {@link HttpClient} to use for sending and receiving requests to and from the service.
     *
     * <p><strong>Note:</strong> It is important to understand the precedence order of the HttpTrait APIs. In
     * particular, if a {@link HttpPipeline} is specified, this takes precedence over all other APIs in the trait, and
     * they will be ignored. If no {@link HttpPipeline} is specified, a HTTP pipeline will be constructed internally
     * based on the settings provided to this trait. Additionally, there may be other APIs in types that implement this
     * trait that are also ignored if an {@link HttpPipeline} is specified, so please be sure to refer to the
     * documentation of types that implement this trait to understand the full set of implications.</p>
     *
     * @param client The {@link HttpClient} to use for requests.
     *
     * @return The updated {@link KeyVaultSettingsClientBuilder} object.
     */
    @Override
    public KeyVaultSettingsClientBuilder httpClient(HttpClient client) {
        this.httpClient = client;

        return this;
    }

    /**
     * Sets the {@link HttpLogOptions logging configuration} to use when sending and receiving requests to and from
     * the service. If a {@code logLevel} is not provided, default value of {@link HttpLogDetailLevel#NONE} is set.
     *
     * <p><strong>Note:</strong> It is important to understand the precedence order of the HttpTrait APIs. In
     * particular, if a {@link HttpPipeline} is specified, this takes precedence over all other APIs in the trait, and
     * they will be ignored. If no {@link HttpPipeline} is specified, a HTTP pipeline will be constructed internally
     * based on the settings provided to this trait. Additionally, there may be other APIs in types that implement this
     * trait that are also ignored if an {@link HttpPipeline} is specified, so please be sure to refer to the
     * documentation of types that implement this trait to understand the full set of implications.</p>
     *
     * @param logOptions The {@link HttpLogOptions logging configuration} to use when sending and receiving requests to
     * and from the service.
     *
     * @return The updated {@link KeyVaultSettingsClientBuilder} object.
     */
    @Override
    public KeyVaultSettingsClientBuilder httpLogOptions(HttpLogOptions logOptions) {
        this.httpLogOptions = logOptions;

        return this;
    }

    /**
     * Allows for setting common properties such as application ID, headers, proxy configuration, etc. Note that it is
     * recommended that this method be called with an instance of the {@link HttpClientOptions}
     * class (a subclass of the {@link ClientOptions} base class). The HttpClientOptions subclass provides more
     * configuration options suitable for HTTP clients, which is applicable for any class that implements this HttpTrait
     * interface.
     *
     * <p><strong>Note:</strong> It is important to understand the precedence order of the HttpTrait APIs. In
     * particular, if a {@link HttpPipeline} is specified, this takes precedence over all other APIs in the trait, and
     * they will be ignored. If no {@link HttpPipeline} is specified, a HTTP pipeline will be constructed internally
     * based on the settings provided to this trait. Additionally, there may be other APIs in types that implement this
     * trait that are also ignored if an {@link HttpPipeline} is specified, so please be sure to refer to the
     * documentation of types that implement this trait to understand the full set of implications.</p>
     *
     * @param clientOptions A configured instance of {@link HttpClientOptions}.
     *
     * @return The updated {@link KeyVaultSettingsClientBuilder} object.
     *
     * @see HttpClientOptions
     */
    @Override
    public KeyVaultSettingsClientBuilder clientOptions(ClientOptions clientOptions) {
        this.clientOptions = clientOptions;

        return this;
    }

    /**
     * Sets the {@link RetryOptions} for all the requests made through the client.
     *
     * <p><strong>Note:</strong> It is important to understand the precedence order of the HttpTrait APIs. In
     * particular, if a {@link HttpPipeline} is specified, this takes precedence over all other APIs in the trait, and
     * they will be ignored. If no {@link HttpPipeline} is specified, a HTTP pipeline will be constructed internally
     * based on the settings provided to this trait. Additionally, there may be other APIs in types that implement this
     * trait that are also ignored if an {@link HttpPipeline} is specified, so please be sure to refer to the
     * documentation of types that implement this trait to understand the full set of implications.</p>
     * <p>
     * Setting this is mutually exclusive with using {@link #retryPolicy(RetryPolicy)}.
     *
     * @param retryOptions The {@link RetryOptions} to use for all the requests made through the client.
     *
     * @return The updated {@link KeyVaultSettingsClientBuilder} object.
     */
    @Override
    public KeyVaultSettingsClientBuilder retryOptions(RetryOptions retryOptions) {
        this.retryOptions = retryOptions;

        return this;
    }

    /**
     * Adds a {@link HttpPipelinePolicy pipeline policy} to apply on each request sent.
     *
     * <p><strong>Note:</strong> It is important to understand the precedence order of the HttpTrait APIs. In
     * particular, if a {@link HttpPipeline} is specified, this takes precedence over all other APIs in the trait, and
     * they will be ignored. If no {@link HttpPipeline} is specified, a HTTP pipeline will be constructed internally
     * based on the settings provided to this trait. Additionally, there may be other APIs in types that implement this
     * trait that are also ignored if an {@link HttpPipeline} is specified, so please be sure to refer to the
     * documentation of types that implement this trait to understand the full set of implications.</p>
     *
     * @param policy A {@link HttpPipelinePolicy pipeline policy}.
     *
     * @return The updated {@link KeyVaultSettingsClientBuilder} object.
     *
     * @throws NullPointerException If {@code policy} is {@code null}.
     */
    @Override
    public KeyVaultSettingsClientBuilder addPolicy(HttpPipelinePolicy policy) {
        if (policy == null) {
            throw LOGGER.logExceptionAsError(new NullPointerException("'policy' cannot be null."));
        }

        this.pipelinePolicies.add(policy);

        return this;
    }

    /**
     * Sets the configuration store that is used during construction of the service client.
     * <p>
     * The default configuration store is a clone of the
     * {@link Configuration#getGlobalConfiguration() global configuration store}, use {@link Configuration#NONE} to
     * bypass using configuration settings during construction.
     *
     * @param configuration The configuration store used to get configuration details.
     *
     * @return The updated {@link KeyVaultSettingsClientBuilder} object.
     */
    @Override
    public KeyVaultSettingsClientBuilder configuration(Configuration configuration) {
        this.configuration = configuration;

        return this;
    }

    /**
     * Sets the {@link KeyVaultAdministrationServiceVersion} that is used when making API requests.
     * <p>
     * If a service version is not provided, the service version that will be used will be the latest known service
     * version based on the version of the client library being used. If no service version is specified, updating to a
     * newer version the client library will have the result of potentially moving to a newer service version.
     *
     * @param serviceVersion {@link KeyVaultAdministrationServiceVersion} of the service API used when making requests.
     *
     * @return The updated {@link KeyVaultSettingsClientBuilder} object.
     */
    public KeyVaultSettingsClientBuilder serviceVersion(KeyVaultAdministrationServiceVersion serviceVersion) {
        this.serviceVersion = serviceVersion;

        return this;
    }

    /**
     * Sets the {@link RetryPolicy} that is used when each request is sent.
     * <p>
     * The default retry policy will be used in the pipeline, if not provided.
     * <p>
     * Setting this is mutually exclusive with using {@link #retryOptions(RetryOptions)}.
     *
     * @param retryPolicy User's retry policy applied to each request.
     *
     * @return The updated {@link KeyVaultSettingsClientBuilder} object.
     */
    public KeyVaultSettingsClientBuilder retryPolicy(RetryPolicy retryPolicy) {
        this.retryPolicy = retryPolicy;

        return this;
    }

    /**
     * Disables verifying if the authentication challenge resource matches the Key Vault or Managed HSM domain. This
     * verification is performed by default.
     *
     * @return The updated {@link KeyVaultSettingsClientBuilder} object.
     */
    public KeyVaultSettingsClientBuilder disableChallengeResourceVerification() {
        this.disableChallengeResourceVerification = true;

        return this;
    }

    /**
     * Builds an instance of KeyVaultSettingsClientImpl with the provided parameters.
     *
     * @return an instance of KeyVaultSettingsClientImpl.
     */
    private KeyVaultSettingsClientImpl buildImplClient() {
        return implClientBuilder
            .pipeline((pipeline != null) ? pipeline : createHttpPipeline())
            .buildClient();
    }

    private HttpPipeline createHttpPipeline() {
        if (pipeline != null) {
            return pipeline;
        }

        Configuration buildConfiguration =
            (configuration == null) ? Configuration.getGlobalConfiguration() : configuration;

        if (vaultUrl == null) {
            throw LOGGER.logExceptionAsError(
                new IllegalStateException(
                    KeyVaultErrorCodeStrings.getErrorString(KeyVaultErrorCodeStrings.VAULT_END_POINT_REQUIRED)));
        }

        serviceVersion = serviceVersion != null ? serviceVersion : KeyVaultAdministrationServiceVersion.getLatest();

        final List<HttpPipelinePolicy> policies = new ArrayList<>();

        String clientName = properties.getOrDefault(SDK_NAME, "UnknownName");
        String clientVersion = properties.getOrDefault(SDK_VERSION, "UnknownVersion");

        httpLogOptions = (httpLogOptions == null) ? new HttpLogOptions() : httpLogOptions;

        ClientOptions localClientOptions = clientOptions != null ? clientOptions : DEFAULT_CLIENT_OPTIONS;

        String applicationId = CoreUtils.getApplicationId(localClientOptions, httpLogOptions);

        policies.add(new UserAgentPolicy(applicationId, clientName, clientVersion, buildConfiguration));
        policies.add(new RequestIdPolicy());
        policies.add(new AddHeadersFromContextPolicy());

        HttpHeaders headers = new HttpHeaders();
        localClientOptions.getHeaders().forEach(header -> headers.set(header.getName(), header.getValue()));
        if (headers.getSize() > 0) {
            policies.add(new AddHeadersPolicy(headers));
        }

        policies.addAll(
            this.pipelinePolicies.stream()
                .filter(p -> p.getPipelinePosition() == HttpPipelinePosition.PER_CALL)
                .collect(Collectors.toList()));

        HttpPolicyProviders.addBeforeRetryPolicies(policies);

        policies.add(ClientBuilderUtil.validateAndGetRetryPolicy(retryPolicy, retryOptions, new RetryPolicy()));
        policies.add(new KeyVaultCredentialPolicy(credential, disableChallengeResourceVerification));
        policies.add(new AddDatePolicy());
        policies.add(new CookiePolicy());
        policies.addAll(
            this.pipelinePolicies.stream()
                .filter(p -> p.getPipelinePosition() == HttpPipelinePosition.PER_RETRY)
                .collect(Collectors.toList()));
        HttpPolicyProviders.addAfterRetryPolicies(policies);
        policies.add(new HttpLoggingPolicy(httpLogOptions));

        TracingOptions tracingOptions = localClientOptions.getTracingOptions();
        Tracer tracer = TracerProvider.getDefaultProvider()
            .createTracer(clientName, clientVersion, KEYVAULT_TRACING_NAMESPACE_VALUE, tracingOptions);

        return new HttpPipelineBuilder()
            .policies(policies.toArray(new HttpPipelinePolicy[0]))
            .httpClient(httpClient)
            .clientOptions(localClientOptions)
            .tracer(tracer)
            .build();
    }

    /**
     * Builds an instance of KeyVaultSettingsAsyncClient class.
     *
     * @return an instance of KeyVaultSettingsAsyncClient.
     */
    public KeyVaultSettingsAsyncClient buildAsyncClient() {
        return new KeyVaultSettingsAsyncClient(vaultUrl, buildImplClient());
    }

    /**
     * Builds an instance of KeyVaultSettingsClient class.
     *
     * @return an instance of KeyVaultSettingsClient.
     */
    public KeyVaultSettingsClient buildClient() {
        return new KeyVaultSettingsClient(vaultUrl, buildImplClient());
    }
}<|MERGE_RESOLUTION|>--- conflicted
+++ resolved
@@ -38,7 +38,6 @@
 import com.azure.security.keyvault.administration.implementation.KeyVaultCredentialPolicy;
 import com.azure.security.keyvault.administration.implementation.KeyVaultErrorCodeStrings;
 import com.azure.security.keyvault.administration.implementation.KeyVaultSettingsClientImpl;
-import com.azure.security.keyvault.administration.implementation.KeyVaultSettingsClientImplBuilder;
 
 import java.net.MalformedURLException;
 import java.net.URL;
@@ -73,12 +72,8 @@
     // Please see <a href=https://docs.microsoft.com/azure/azure-resource-manager/management/azure-services-resource-providers>here</a>
     // for more information on Azure resource provider namespaces.
     private static final String KEYVAULT_TRACING_NAMESPACE_VALUE = "Microsoft.KeyVault";
-<<<<<<< HEAD
-    private final KeyVaultSettingsClientImplBuilder implClientBuilder;
-=======
     private static final ClientOptions DEFAULT_CLIENT_OPTIONS = new ClientOptions();
 
->>>>>>> 9e118302
     private final List<HttpPipelinePolicy> pipelinePolicies;
     private final Map<String, String> properties;
 
@@ -101,7 +96,6 @@
         this.httpLogOptions = new HttpLogOptions();
         this.pipelinePolicies = new ArrayList<>();
         this.properties = CoreUtils.getProperties(AZURE_KEY_VAULT_RBAC);
-        this.implClientBuilder = new KeyVaultSettingsClientImplBuilder();
     }
 
     /**
@@ -369,9 +363,10 @@
      * @return an instance of KeyVaultSettingsClientImpl.
      */
     private KeyVaultSettingsClientImpl buildImplClient() {
-        return implClientBuilder
-            .pipeline((pipeline != null) ? pipeline : createHttpPipeline())
-            .buildClient();
+        HttpPipeline buildPipeline = (pipeline != null) ? pipeline : createHttpPipeline();
+        KeyVaultAdministrationServiceVersion version = (serviceVersion != null)
+            ? serviceVersion : KeyVaultAdministrationServiceVersion.getLatest();
+        return new KeyVaultSettingsClientImpl(buildPipeline, version.getVersion());
     }
 
     private HttpPipeline createHttpPipeline() {
@@ -384,8 +379,7 @@
 
         if (vaultUrl == null) {
             throw LOGGER.logExceptionAsError(
-                new IllegalStateException(
-                    KeyVaultErrorCodeStrings.getErrorString(KeyVaultErrorCodeStrings.VAULT_END_POINT_REQUIRED)));
+                new IllegalStateException(KeyVaultErrorCodeStrings.VAULT_END_POINT_REQUIRED));
         }
 
         serviceVersion = serviceVersion != null ? serviceVersion : KeyVaultAdministrationServiceVersion.getLatest();
