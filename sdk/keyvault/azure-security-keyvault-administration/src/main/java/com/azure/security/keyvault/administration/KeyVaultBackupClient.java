--- conflicted
+++ resolved
@@ -66,32 +66,13 @@
     }
 
     /**
-<<<<<<< HEAD
-     * Gets a pending {@link KeyVaultBackupOperation backup operation} from the Key Vault.
-     *
-     * @param jobId The operation identifier.
-     * @throws NullPointerException if the {@code jobId} is null.
-     * @return A {@link SyncPoller} to poll on the backup operation status.
-     */
-    @ServiceMethod(returns = ReturnType.SINGLE)
-    public SyncPoller<KeyVaultBackupOperation, String> getBackupOperation(String jobId) {
-        return asyncClient.getBackupOperation(jobId).getSyncPoller();
-    }
-
-    /**
-=======
->>>>>>> e2018a87
      * Initiates a full restore of the Key Vault.
      *
      * @param backupFolderUrl The URL for the Blob Storage resource where the backup is located, including the path to
      * the blob container where the backup resides. This would be the exact value that is returned as the result of a
      * backup operation. An example of such a URL may look like the following: https://contoso.blob.core.windows.net/backup/mhsm-contoso-2020090117323313.
      * @param sasToken A Shared Access Signature (SAS) token to authorize access to the blob.
-<<<<<<< HEAD
-     * @return A {@link SyncPoller} polling on the {@link KeyVaultRestoreOperation backup operation} status.
-=======
      * @return A {@link SyncPoller} to poll on the {@link KeyVaultRestoreOperation restore operation} status.
->>>>>>> e2018a87
      * @throws NullPointerException if the {@code backupFolderUrl} or {@code sasToken} are {@code null}.
      */
     @ServiceMethod(returns = ReturnType.SINGLE)
@@ -107,11 +88,7 @@
      * backup operation. An example of such a URL may look like the following: https://contoso.blob.core.windows.net/backup/mhsm-contoso-2020090117323313.
      * @param sasToken A Shared Access Signature (SAS) token to authorize access to the blob.
      * @param pollingInterval The interval at which the operation status will be polled for.
-<<<<<<< HEAD
-     * @return A {@link SyncPoller} polling on the {@link KeyVaultRestoreOperation backup operation} status.
-=======
      * @return A {@link SyncPoller} to poll on the {@link KeyVaultRestoreOperation restore operation} status.
->>>>>>> e2018a87
      * @throws NullPointerException if the {@code backupFolderUrl} or {@code sasToken} are {@code null}.
      */
     @ServiceMethod(returns = ReturnType.SINGLE)
@@ -120,21 +97,6 @@
     }
 
     /**
-<<<<<<< HEAD
-     * Gets a pending {@link KeyVaultRestoreOperation full or selective restore operation} from the Key Vault.
-     *
-     * @param jobId The operation identifier.
-     * @throws NullPointerException if the {@code jobId} is null.
-     * @return A {@link SyncPoller} to poll on the restore operation status.
-     */
-    @ServiceMethod(returns = ReturnType.SINGLE)
-    public SyncPoller<KeyVaultRestoreOperation, Void> getRestoreOperation(String jobId) {
-        return asyncClient.getRestoreOperation(jobId).getSyncPoller();
-    }
-
-    /**
-=======
->>>>>>> e2018a87
      * Restores all versions of a given key using the supplied SAS token pointing to a previously stored Azure Blob
      * storage backup folder.
      *
@@ -143,11 +105,7 @@
      * the blob container where the backup resides. This would be the exact value that is returned as the result of a
      * backup operation. An example of such a URL may look like the following: https://contoso.blob.core.windows.net/backup/mhsm-contoso-2020090117323313.
      * @param sasToken A Shared Access Signature (SAS) token to authorize access to the blob.
-<<<<<<< HEAD
-     * @return A {@link PollerFlux} polling on the {@link KeyVaultRestoreOperation backup operation} status.
-=======
      * @return A {@link SyncPoller} to poll on the {@link KeyVaultRestoreOperation restore operation} status.
->>>>>>> e2018a87
      * @throws NullPointerException if the {@code keyName}, {@code backupFolderUrl} or {@code sasToken} are {@code
      * null}.
      */
@@ -166,11 +124,7 @@
      * backup operation. An example of such a URL may look like the following: https://contoso.blob.core.windows.net/backup/mhsm-contoso-2020090117323313.
      * @param sasToken A Shared Access Signature (SAS) token to authorize access to the blob.
      * @param pollingInterval The interval at which the operation status will be polled for.
-<<<<<<< HEAD
-     * @return A {@link PollerFlux} polling on the {@link KeyVaultRestoreOperation backup operation} status.
-=======
      * @return A {@link SyncPoller} to poll on the {@link KeyVaultRestoreOperation restore operation} status.
->>>>>>> e2018a87
      * @throws NullPointerException if the {@code keyName}, {@code backupFolderUrl} or {@code sasToken} are {@code
      * null}.
      */
