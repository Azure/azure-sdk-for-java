// Copyright (c) Microsoft Corporation. All rights reserved.
// Licensed under the MIT License.

package com.azure.security.keyvault.administration;

import com.azure.core.annotation.ServiceClientBuilder;
import com.azure.core.credential.TokenCredential;
import com.azure.core.http.HttpClient;
import com.azure.core.http.HttpHeader;
import com.azure.core.http.HttpHeaders;
import com.azure.core.http.HttpPipeline;
import com.azure.core.http.HttpPipelineBuilder;
import com.azure.core.http.policy.AddHeadersPolicy;
import com.azure.core.http.policy.HttpLogDetailLevel;
import com.azure.core.http.policy.HttpLogOptions;
import com.azure.core.http.policy.HttpLoggingPolicy;
import com.azure.core.http.policy.HttpPipelinePolicy;
import com.azure.core.http.policy.HttpPolicyProviders;
import com.azure.core.http.policy.RetryPolicy;
import com.azure.core.http.policy.UserAgentPolicy;
import com.azure.core.util.ClientOptions;
import com.azure.core.util.Configuration;
import com.azure.core.util.CoreUtils;
import com.azure.core.util.logging.ClientLogger;
import com.azure.security.keyvault.administration.implementation.KeyVaultCredentialPolicy;
import com.azure.security.keyvault.administration.implementation.KeyVaultErrorCodeStrings;

import java.net.MalformedURLException;
import java.net.URL;
import java.util.ArrayList;
import java.util.List;
import java.util.Map;
import java.util.Objects;

/**
 * This class provides a fluent builder API to help aid the configuration and instantiation of the
 * {@link KeyVaultBackupAsyncClient} and {@link KeyVaultBackupClient}, by calling
 * {@link KeyVaultBackupClientBuilder#buildAsyncClient()} and {@link KeyVaultBackupClientBuilder#buildClient()}
 * respectively. It constructs an instance of the desired client.
 *
 * <p> The minimal configuration options required by {@link KeyVaultBackupClientBuilder} to build an
 * an {@link KeyVaultBackupAsyncClient} are {@link String vaultUrl} and {@link TokenCredential credential}.</p>
 *
 * <p>The {@link HttpLogDetailLevel}, multiple custom {@link HttpLoggingPolicy policies} and custom
 * {@link HttpClient} can be optionally configured in the {@link KeyVaultBackupClientBuilder}.</p>
 *
 * <p>Alternatively, a custom {@link HttpPipeline} with custom {@link HttpPipelinePolicy} policies and {@link String
 * vaultUrl} can be specified. It provides finer control over the construction of {@link KeyVaultBackupAsyncClient}
 * and {@link KeyVaultBackupClient} instances.</p>
 *
 * <p> The minimal configuration options required by {@link KeyVaultBackupClientBuilder} to build an
 * {@link KeyVaultBackupClient} are {@link String vaultUrl} and {@link TokenCredential credential}. </p>
 *
 * @see KeyVaultBackupAsyncClient
 * @see KeyVaultBackupClient
 */
@ServiceClientBuilder(serviceClients = {KeyVaultBackupClient.class, KeyVaultBackupAsyncClient.class})
public final class KeyVaultBackupClientBuilder {
    // This is the properties file name.
    private static final String AZURE_KEY_VAULT_RBAC = "azure-key-vault-administration.properties";
    private static final String SDK_NAME = "name";
    private static final String SDK_VERSION = "version";

    private final ClientLogger logger = new ClientLogger(KeyVaultBackupClientBuilder.class);
    private final List<HttpPipelinePolicy> policies;
    private final Map<String, String> properties;

    private TokenCredential credential;
    private HttpPipeline pipeline;
    private URL vaultUrl;
    private HttpClient httpClient;
    private HttpLogOptions httpLogOptions;
    private RetryPolicy retryPolicy;
    private Configuration configuration;
    private ClientOptions clientOptions;
<<<<<<< HEAD
=======
    private KeyVaultAdministrationServiceVersion serviceVersion;
>>>>>>> 6f033d77

    /**
     * Creates a {@link KeyVaultBackupClientBuilder} instance that is able to configure and construct instances of
     * {@link KeyVaultBackupClient} and {@link KeyVaultBackupAsyncClient}.
     */
    public KeyVaultBackupClientBuilder() {
        retryPolicy = new RetryPolicy();
        httpLogOptions = new HttpLogOptions();
        policies = new ArrayList<>();
        properties = CoreUtils.getProperties(AZURE_KEY_VAULT_RBAC);
    }

    /**
     * Creates an {@link KeyVaultBackupClient} based on options set in the Builder. Every time {@code buildClient()}
     * is called a new instance of {@link KeyVaultBackupClient} is created.
     * <p>
     * If {@link #pipeline(HttpPipeline) pipeline} is set, then only the {@code pipeline} and
     * {@link #vaultUrl(String) vaultUrl} are used to create the {@link KeyVaultBackupClient client}. All other
     * builder settings are ignored.
     *
     * @return A {@link KeyVaultBackupClient} with the options set from the builder.
     * @throws NullPointerException If {@code vaultUrl} is {@code null}.
     */
    public KeyVaultBackupClient buildClient() {
        return new KeyVaultBackupClient(buildAsyncClient());
    }

    /**
     * Creates a {@link KeyVaultBackupAsyncClient} based on options set in the Builder. Every time {@code
     * buildAsyncClient()} is called a new instance of {@link KeyVaultBackupAsyncClient} is created.
     * <p>
     * If {@link #pipeline(HttpPipeline) pipeline} is set, then only the {@code pipeline} and
     * {@link #vaultUrl(String) endpoint} are used to create the {@link KeyVaultBackupAsyncClient client}. All other
     * builder settings are ignored.
     *
     * @return A {@link KeyVaultBackupAsyncClient} with the options set from the builder.
     * @throws NullPointerException If {@code vaultUrl} is {@code null}.
     */
    public KeyVaultBackupAsyncClient buildAsyncClient() {
        Configuration buildConfiguration = (configuration == null)
            ? Configuration.getGlobalConfiguration().clone()
            : configuration;

        URL buildEndpoint = getBuildEndpoint(buildConfiguration);

        if (buildEndpoint == null) {
            throw logger.logExceptionAsError(
                new IllegalStateException(
                    KeyVaultErrorCodeStrings.getErrorString(KeyVaultErrorCodeStrings.VAULT_END_POINT_REQUIRED)));
        }

        serviceVersion = serviceVersion != null ? serviceVersion : KeyVaultAdministrationServiceVersion.getLatest();

        if (pipeline != null) {
            return new KeyVaultBackupAsyncClient(vaultUrl, pipeline, serviceVersion);
        }

        // Closest to API goes first, closest to wire goes last.
        final List<HttpPipelinePolicy> policies = new ArrayList<>();

        String clientName = properties.getOrDefault(SDK_NAME, "UnknownName");
        String clientVersion = properties.getOrDefault(SDK_VERSION, "UnknownVersion");
        String applicationId =
            clientOptions == null ? httpLogOptions.getApplicationId() : clientOptions.getApplicationId();

        policies.add(new UserAgentPolicy(applicationId, clientName, clientVersion, buildConfiguration));
        HttpPolicyProviders.addBeforeRetryPolicies(policies);
        policies.add(retryPolicy == null ? new RetryPolicy() : retryPolicy);
        this.policies.add(new KeyVaultCredentialPolicy(credential));
        policies.addAll(this.policies);

        if (clientOptions != null) {
            List<HttpHeader> httpHeaderList = new ArrayList<>();
            clientOptions.getHeaders().forEach(header ->
                httpHeaderList.add(new HttpHeader(header.getName(), header.getValue())));
            policies.add(new AddHeadersPolicy(new HttpHeaders(httpHeaderList)));
        }

        HttpPolicyProviders.addAfterRetryPolicies(policies);
        policies.add(new HttpLoggingPolicy(httpLogOptions));

        HttpPipeline buildPipeline = new HttpPipelineBuilder()
            .policies(policies.toArray(new HttpPipelinePolicy[0]))
            .httpClient(httpClient)
            .build();

        return new KeyVaultBackupAsyncClient(vaultUrl, buildPipeline, serviceVersion);
    }

    /**
     * Sets the URL to the Key Vault on which the client operates. Appears as "DNS Name" in the Azure portal.
     *
     * @param vaultUrl The vault URL is used as destination on Azure to send requests to.
     * @return The updated {@link KeyVaultBackupClientBuilder} object.
     * @throws IllegalArgumentException If {@code vaultUrl} is null or it cannot be parsed into a valid URL.
     */
    public KeyVaultBackupClientBuilder vaultUrl(String vaultUrl) {
        try {
            this.vaultUrl = new URL(vaultUrl);
        } catch (MalformedURLException e) {
            throw logger.logExceptionAsWarning(
                new IllegalArgumentException("The Azure Key Vault URL is malformed.", e));
        }

        return this;
    }

    /**
     * Sets the credential to use when authenticating HTTP requests.
     *
     * @param credential The credential to use for authenticating HTTP requests.
     * @return The updated {@link KeyVaultBackupClientBuilder} object.
     * @throws NullPointerException If {@code credential} is {@code null}.
     */
    public KeyVaultBackupClientBuilder credential(TokenCredential credential) {
        Objects.requireNonNull(credential);

        this.credential = credential;

        return this;
    }

    /**
     * Sets the logging configuration for HTTP requests and responses.
     *
     * <p> If logLevel is not provided, default value of {@link HttpLogDetailLevel#NONE} is set.</p>
     *
     * @param logOptions The logging configuration to use when sending and receiving HTTP requests/responses.
     * @return The updated {@link KeyVaultBackupClientBuilder} object.
     */
    public KeyVaultBackupClientBuilder httpLogOptions(HttpLogOptions logOptions) {
        httpLogOptions = logOptions;

        return this;
    }

    /**
     * Adds a policy to the set of existing policies that are executed after and {@link KeyVaultBackupClient}
     * {@link KeyVaultBackupAsyncClient} required policies.
     *
     * @param policy The {@link HttpPipelinePolicy policy} to be added.
     * @return The updated {@link KeyVaultBackupClientBuilder} object.
     * @throws NullPointerException If {@code policy} is {@code null}.
     */
    public KeyVaultBackupClientBuilder addPolicy(HttpPipelinePolicy policy) {
        Objects.requireNonNull(policy);

        policies.add(policy);

        return this;
    }

    /**
     * Sets the HTTP client to use for sending and receiving requests to and from the service.
     *
     * @param client The HTTP client to use for requests.
     * @return The updated {@link KeyVaultBackupClientBuilder} object.
     * @throws NullPointerException If {@code client} is {@code null}.
     */
    public KeyVaultBackupClientBuilder httpClient(HttpClient client) {
        Objects.requireNonNull(client);

        this.httpClient = client;

        return this;
    }

    /**
     * Sets the HTTP pipeline to use for the service client.
     * <p>
     * If {@code pipeline} is set, all other settings are ignored, aside from
     * {@link KeyVaultBackupClientBuilder#vaultUrl(String) vaultUrl} to build {@link KeyVaultBackupClient} or
     * {@link KeyVaultBackupAsyncClient}.
     *
     * @param pipeline The HTTP pipeline to use for sending service requests and receiving responses.
     * @return The updated {@link KeyVaultBackupClientBuilder} object.
     */
    public KeyVaultBackupClientBuilder pipeline(HttpPipeline pipeline) {
        Objects.requireNonNull(pipeline);
        this.pipeline = pipeline;

        return this;
    }

    /**
     * Sets the configuration store that is used during construction of the service client.
     * <p>
     * The default configuration store is a clone of the {@link Configuration#getGlobalConfiguration() global
     * configuration store}, use {@link Configuration#NONE} to bypass using configuration settings during construction.
     *
     * @param configuration The configuration store used to get configuration details.
     * @return The updated {@link KeyVaultBackupClientBuilder} object.
     */
    public KeyVaultBackupClientBuilder configuration(Configuration configuration) {
        this.configuration = configuration;

        return this;
    }

    /**
     * Sets the {@link RetryPolicy} that is used when each request is sent.
     * <p>
     * The default retry policy will be used in the pipeline, if not provided.
     *
     * @param retryPolicy User's retry policy applied to each request.
     * @return The updated {@link KeyVaultBackupClientBuilder} object.
     * @throws NullPointerException If the specified {@code retryPolicy} is null.
     */
    public KeyVaultBackupClientBuilder retryPolicy(RetryPolicy retryPolicy) {
        Objects.requireNonNull(retryPolicy, "The retry policy cannot be bull");

        this.retryPolicy = retryPolicy;

        return this;
    }

    /**
     * Sets the {@link ClientOptions} which enables various options to be set on the client. For example setting an
     * {@code applicationId} using {@link ClientOptions#setApplicationId(String)} to configure
     * the {@link UserAgentPolicy} for telemetry/monitoring purposes.
     *
     * <p>More About <a href="https://azure.github.io/azure-sdk/general_azurecore.html#telemetry-policy">Azure Core: Telemetry policy</a>
     *
     * @param clientOptions the {@link ClientOptions} to be set on the client.
<<<<<<< HEAD
     * @return The updated KeyVaultBackupClientBuilder object.
=======
     * @return The updated {@link KeyVaultBackupClientBuilder} object.
>>>>>>> 6f033d77
     */
    public KeyVaultBackupClientBuilder clientOptions(ClientOptions clientOptions) {
        this.clientOptions = clientOptions;
        return this;
    }

<<<<<<< HEAD
=======
    /**
     * Sets the {@link KeyVaultAdministrationServiceVersion} that is used when making API requests.
     * <p>
     * If a service version is not provided, the service version that will be used will be the latest known service
     * version based on the version of the client library being used. If no service version is specified, updating to a
     * newer version the client library will have the result of potentially moving to a newer service version.
     *
     * @param serviceVersion {@link KeyVaultAdministrationServiceVersion} of the service API used when making requests.
     * @return The updated {@link KeyVaultBackupClientBuilder} object.
     */
    public KeyVaultBackupClientBuilder serviceVersion(KeyVaultAdministrationServiceVersion serviceVersion) {
        this.serviceVersion = serviceVersion;
        return this;
    }

>>>>>>> 6f033d77
    private URL getBuildEndpoint(Configuration configuration) {
        if (vaultUrl != null) {
            return vaultUrl;
        }

        String configEndpoint = configuration.get("AZURE_KEYVAULT_ENDPOINT");

        if (CoreUtils.isNullOrEmpty(configEndpoint)) {
            return null;
        }

        try {
            return new URL(configEndpoint);
        } catch (MalformedURLException ex) {
            return null;
        }
    }
}<|MERGE_RESOLUTION|>--- conflicted
+++ resolved
@@ -73,10 +73,7 @@
     private RetryPolicy retryPolicy;
     private Configuration configuration;
     private ClientOptions clientOptions;
-<<<<<<< HEAD
-=======
     private KeyVaultAdministrationServiceVersion serviceVersion;
->>>>>>> 6f033d77
 
     /**
      * Creates a {@link KeyVaultBackupClientBuilder} instance that is able to configure and construct instances of
@@ -301,19 +298,13 @@
      * <p>More About <a href="https://azure.github.io/azure-sdk/general_azurecore.html#telemetry-policy">Azure Core: Telemetry policy</a>
      *
      * @param clientOptions the {@link ClientOptions} to be set on the client.
-<<<<<<< HEAD
-     * @return The updated KeyVaultBackupClientBuilder object.
-=======
-     * @return The updated {@link KeyVaultBackupClientBuilder} object.
->>>>>>> 6f033d77
+     * @return The updated {@link KeyVaultBackupClientBuilder} object.
      */
     public KeyVaultBackupClientBuilder clientOptions(ClientOptions clientOptions) {
         this.clientOptions = clientOptions;
         return this;
     }
 
-<<<<<<< HEAD
-=======
     /**
      * Sets the {@link KeyVaultAdministrationServiceVersion} that is used when making API requests.
      * <p>
@@ -329,7 +320,6 @@
         return this;
     }
 
->>>>>>> 6f033d77
     private URL getBuildEndpoint(Configuration configuration) {
         if (vaultUrl != null) {
             return vaultUrl;
