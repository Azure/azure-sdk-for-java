# Release History

<<<<<<< HEAD
## 4.0.0-beta.3 (Unreleased)


=======
## 4.0.0-beta.4 (Unreleased)


## 4.0.0-beta.3 (2020-11-12)

### New Features
- Added support for passing a `ServiceVersion` in clients and their builders.

### Breaking Changes
- Removed exposure of `implementation` (internal) package types via `module-info.java`
- Renamed `KeyVaultRoleAssignmentScope` to `KeyVaultRoleScope` to be in line with other languages.
- Changed the `KeyVaultRoleScope` enum from using `URI` to `URL` and added an overload that accepts a `String` representation of a `URL` too.
- Renamed the `scope` property of `KeyVaultRoleAssignment` to `roleScope` to align with the access client APIs.
- Renamed the `name` parameter to `roleAssignmentName` in role assignment-related APIs, as well as its type from `UUID` to `String`.
- Removed APIs for re-hydrating long-running operations as the guidelines regarding such methods are a still a work in progress
- Annotated read-only classes with `@Immutable`.
- Renamed `actions` and `dataActions` to `allowedActions` and `allowedDataActions` in `KeyVaultPermission`.
- Changed the type of `startTime` and `endTime` from `Long` to `OffsetDateTime` in `KeyVaultLongRunningOperation` and its sub-types.
- Renamed `azureStorageBlobContainerUri` to `azureStorageBlobContainerUrl` in `KeyVaultBackupOperation`, as well as its getter method.
- Removed the use of `KeyVaultRoleAssignmentProperties` in clients' public APIs in favor of using the `roleDefinitionId` and `servicePrincipalId` values directly.

>>>>>>> e2018a87
## 4.0.0-beta.2 (2020-10-09)

### New Features
- Added the new public APIs `getBackupOperation` and `getRestoreOperation` for querying the status of long-running operations in `KeyVaultBackupClient` and `KeyVaultBackupAsyncClient`.
- Added API overloads that allow for passing specific polling intervals for long-running operations:
    - `KeyVaultBackupAsyncClient`
        - `beginBackup(String, String, Duration)`
        - `beginRestore(String, String, String, Duration)`
        - `beginSelectiveRestore(String, String, String, String, Duration)`
    - `KeyVaultBackupClient`
        - `beginBackup(String, String, Duration)`
        - `beginRestore(String, String, String, Duration)`
        - `beginSelectiveRestore(String, String, String, String, Duration)`
- Added support for `com.azure.core.util.ClientOptions` in client builders.

### Dependency Updates
- Upgraded `azure-core` dependency to `1.9.0`
- Upgraded `azure-core-http-netty` dependency to `1.6.2`
- Upgraded `azure-core-http-okhttp` dependency to `1.3.2`
- Upgraded `azure-core-test` dependency to `1.5.0`
- Upgraded `azure-identity` dependency to `1.1.3`

## 4.0.0-beta.1 (2020-09-11)
- Added `KeyVaultBackupClient` and `KeyVaultBackupAsyncClient`.
- Added `KeyVaultAccessControlClient` and `KeyVaultAccessControlAsyncClient`.<|MERGE_RESOLUTION|>--- conflicted
+++ resolved
@@ -1,10 +1,5 @@
 # Release History
 
-<<<<<<< HEAD
-## 4.0.0-beta.3 (Unreleased)
-
-
-=======
 ## 4.0.0-beta.4 (Unreleased)
 
 
@@ -26,7 +21,6 @@
 - Renamed `azureStorageBlobContainerUri` to `azureStorageBlobContainerUrl` in `KeyVaultBackupOperation`, as well as its getter method.
 - Removed the use of `KeyVaultRoleAssignmentProperties` in clients' public APIs in favor of using the `roleDefinitionId` and `servicePrincipalId` values directly.
 
->>>>>>> e2018a87
 ## 4.0.0-beta.2 (2020-10-09)
 
 ### New Features
