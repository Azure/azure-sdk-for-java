--- conflicted
+++ resolved
@@ -89,11 +89,7 @@
     <dependency>
       <groupId>com.azure</groupId>
       <artifactId>azure-core-test</artifactId>
-<<<<<<< HEAD
-      <version>1.16.0-beta.1</version> <!-- {x-version-update;com.azure:azure-core-test;current} -->
-=======
       <version>1.16.0</version> <!-- {x-version-update;com.azure:azure-core-test;dependency} -->
->>>>>>> 768d1d1f
       <scope>test</scope>
     </dependency>
     <dependency>
