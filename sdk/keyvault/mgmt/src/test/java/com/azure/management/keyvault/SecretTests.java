// Copyright (c) Microsoft Corporation. All rights reserved.
// Licensed under the MIT License.

package com.azure.management.keyvault;

import com.azure.management.resources.core.TestBase;
import com.azure.management.resources.fluentcore.arm.Region;
import com.azure.management.resources.fluentcore.authentication.AzureCredentialFactory;
import com.azure.management.resources.fluentcore.authentication.AzureTokenCredential;
import com.azure.management.resources.fluentcore.utils.SdkContext;
import java.io.File;
import org.junit.jupiter.api.Assertions;
import org.junit.jupiter.api.Test;

public class SecretTests extends KeyVaultManagementTest {

    public SecretTests() {
        super(TestBase.RunCondition.LIVE_ONLY);
    }

    @Test
    public void canCRUDSecret() throws Exception {
        String vaultName = sdkContext.randomResourceName("vault", 20);
        String secretName = sdkContext.randomResourceName("secret", 20);

<<<<<<< HEAD
        AzureTokenCredential credentials = AzureCredentialFactory.fromFile(new File(System.getenv("AZURE_AUTH_LOCATION")));
=======
        ApplicationTokenCredential credentials =
            ApplicationTokenCredential.fromFile(new File(System.getenv("AZURE_AUTH_LOCATION")));
>>>>>>> 26ace328

        Vault vault =
            keyVaultManager
                .vaults()
                .define(vaultName)
                .withRegion(Region.US_WEST)
                .withNewResourceGroup(rgName)
                .defineAccessPolicy()
                .forServicePrincipal(credentials.getClientId())
                .allowSecretAllPermissions()
                .attach()
                .create();

        Assertions.assertNotNull(vault);

        SdkContext.sleep(10000);

        Secret secret = vault.secrets().define(secretName).withValue("Some secret value").create();

        Assertions.assertNotNull(secret);
        Assertions.assertNotNull(secret.id());
        Assertions.assertEquals("Some secret value", secret.value());

        secret = secret.update().withValue("Some updated value").apply();

        Assertions.assertEquals("Some updated value", secret.value());

        Iterable<Secret> versions = secret.listVersions();

        int count = 2;
        for (Secret version : versions) {
            if ("Some secret value".equals(version.value())) {
                count--;
            }
            if ("Some updated value".equals(version.value())) {
                count--;
            }
        }
        Assertions.assertEquals(0, count);
    }
}<|MERGE_RESOLUTION|>--- conflicted
+++ resolved
@@ -23,12 +23,8 @@
         String vaultName = sdkContext.randomResourceName("vault", 20);
         String secretName = sdkContext.randomResourceName("secret", 20);
 
-<<<<<<< HEAD
-        AzureTokenCredential credentials = AzureCredentialFactory.fromFile(new File(System.getenv("AZURE_AUTH_LOCATION")));
-=======
-        ApplicationTokenCredential credentials =
-            ApplicationTokenCredential.fromFile(new File(System.getenv("AZURE_AUTH_LOCATION")));
->>>>>>> 26ace328
+        AzureTokenCredential credentials =
+            AzureCredentialFactory.fromFile(new File(System.getenv("AZURE_AUTH_LOCATION")));  
 
         Vault vault =
             keyVaultManager
