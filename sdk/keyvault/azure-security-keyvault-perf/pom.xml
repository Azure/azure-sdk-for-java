<!-- Copyright (c) Microsoft Corporation. All rights reserved.
     Licensed under the MIT License. -->
<project xmlns="http://maven.apache.org/POM/4.0.0"
         xmlns:xsi="http://www.w3.org/2001/XMLSchema-instance"
         xsi:schemaLocation="http://maven.apache.org/POM/4.0.0 http://maven.apache.org/xsd/maven-4.0.0.xsd">
  <parent>
    <groupId>com.azure</groupId>
    <artifactId>azure-client-sdk-parent</artifactId>
    <version>1.7.0</version> <!-- {x-version-update;com.azure:azure-client-sdk-parent;current} -->
    <relativePath>../../parents/azure-client-sdk-parent</relativePath>
  </parent>

  <modelVersion>4.0.0</modelVersion>

  <groupId>com.azure</groupId>
  <artifactId>azure-security-keyvault-perf</artifactId>
  <version>1.0.0-beta.1</version> <!-- {x-version-update;com.azure:azure-security-keyvault-perf;current} -->
  <packaging>jar</packaging>

  <properties>
    <project.build.sourceEncoding>UTF-8</project.build.sourceEncoding>
    <maven.compiler.source>1.8</maven.compiler.source>
    <maven.compiler.target>1.8</maven.compiler.target>
    <checkstyle.skip>true</checkstyle.skip>
    <codesnippet.skip>false</codesnippet.skip>
    <javadocDoclet></javadocDoclet>
    <javadocDocletOptions></javadocDocletOptions>
  </properties>

  <dependencies>
    <dependency>
      <groupId>com.azure</groupId>
      <artifactId>azure-security-keyvault-certificates</artifactId>
      <version>4.3.0-beta.4</version> <!-- {x-version-update;com.azure:azure-security-keyvault-certificates;current} -->
    </dependency>
    <dependency>
      <groupId>com.azure</groupId>
      <artifactId>azure-security-keyvault-keys</artifactId>
      <version>4.4.0-beta.6</version> <!-- {x-version-update;com.azure:azure-security-keyvault-keys;current} -->
    </dependency>
    <dependency>
      <groupId>com.azure</groupId>
      <artifactId>azure-security-keyvault-secrets</artifactId>
      <version>4.4.0-beta.4</version> <!-- {x-version-update;com.azure:azure-security-keyvault-secrets;current} -->
    </dependency>
    <dependency>
      <groupId>com.azure</groupId>
      <artifactId>azure-identity</artifactId>
      <version>1.4.2</version> <!-- {x-version-update;com.azure:azure-identity;external_dependency} -->
    </dependency>
    <dependency>
      <groupId>com.azure</groupId>
      <artifactId>azure-core-test</artifactId>
<<<<<<< HEAD
      <version>1.7.4</version> <!-- {x-version-update;com.azure:azure-core-test;external_dependency} -->
=======
      <version>1.7.5</version> <!-- {x-version-update;com.azure:azure-core-test;dependency} -->
>>>>>>> 75a7135a
    </dependency>
    <dependency>
      <groupId>com.azure</groupId>
      <artifactId>perf-test-core</artifactId>
      <version>1.0.0-beta.1</version> <!-- {x-version-update;com.azure:perf-test-core;current} -->
    </dependency>
  </dependencies>

  <build>
    <plugins>
      <plugin>
        <groupId>org.apache.maven.plugins</groupId>
        <artifactId>maven-assembly-plugin</artifactId>
        <version>3.2.0</version> <!-- {x-version-update;org.apache.maven.plugins:maven-assembly-plugin;external_dependency} -->
        <executions>
          <execution>
            <phase>package</phase>
            <goals>
              <goal>single</goal>
            </goals>
            <configuration>
              <archive>
                <manifest>
                  <mainClass>
                    com.azure.security.keyvault.App
                  </mainClass>
                </manifest>
              </archive>
              <descriptorRefs>
                <descriptorRef>jar-with-dependencies</descriptorRef>
              </descriptorRefs>
            </configuration>
          </execution>
        </executions>
      </plugin>
    </plugins>
  </build>
</project><|MERGE_RESOLUTION|>--- conflicted
+++ resolved
@@ -51,11 +51,7 @@
     <dependency>
       <groupId>com.azure</groupId>
       <artifactId>azure-core-test</artifactId>
-<<<<<<< HEAD
       <version>1.7.4</version> <!-- {x-version-update;com.azure:azure-core-test;external_dependency} -->
-=======
-      <version>1.7.5</version> <!-- {x-version-update;com.azure:azure-core-test;dependency} -->
->>>>>>> 75a7135a
     </dependency>
     <dependency>
       <groupId>com.azure</groupId>
