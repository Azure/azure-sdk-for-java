--- conflicted
+++ resolved
@@ -1,12 +1,8 @@
 # Release History
 
-<<<<<<< HEAD
-## 4.1.0-beta.1 (Unreleased)
-=======
 ## 4.1.0 (2020-01-07)
 - Update azure-core dependency to version 1.2.0
 - Drop commons-codec dependency
->>>>>>> 0f276126
 
 ## 4.0.1 (2019-12-04)
 
