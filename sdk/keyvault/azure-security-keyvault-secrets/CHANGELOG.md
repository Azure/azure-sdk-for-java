# Release History

<<<<<<< HEAD
## 4.5.0 (2022-09-19)

### Breaking Changes
- Made it so that we verify that the challenge resource matches the vault domain by default. This should affect few customers who can pass `true` to the `disableChallengeResourceVerification()` method in client builders to disable this functionality. See https://aka.ms/azsdk/blog/vault-uri for more information.
=======
## 4.4.7 (2022-09-19)
>>>>>>> 6e9d6ac1

### Other Changes

#### Dependency Updates

- Upgraded `azure-core` from `1.31.0` to version `1.32.0`.
- Upgraded `azure-core-http-netty` from `1.12.4` to version `1.12.5`.

## 4.4.6 (2022-08-17)

### Bugs Fixed
- Fixed an issue where requests sent by sync clients that should include a body could have an empty body instead. ([#30512](https://github.com/Azure/azure-sdk-for-java/pull/30512))

## 4.4.5 (2022-08-15)

### Other Changes

#### Dependency Updates
- Upgraded `azure-core` dependency to `1.31.0`.
- Upgraded `azure-core-http-netty` dependency to `1.12.4`.

## 4.4.4 (2022-07-06)

### Other Changes

#### Dependency Updates
- Upgraded `azure-core` dependency to `1.30.0`.
- Upgraded `azure-core-http-netty` dependency to `1.12.3`.

## 4.4.3 (2022-06-10)

### Other Changes

#### Dependency Updates
- Upgraded `azure-core` dependency to `1.29.1`.
- Upgraded `azure-core-http-netty` dependency to `1.12.2`.

## 4.4.2 (2022-05-10)

### Other Changes

#### Dependency Updates
- Upgraded `azure-core` dependency to `1.28.0`.
- Upgraded `azure-core-http-netty` dependency to `1.12.0`.

## 4.4.1 (2022-04-08)

### Other Changes

#### Dependency Updates
- Upgraded `azure-core` dependency to `1.27.0`.
- Upgraded `azure-core-http-netty` dependency to `1.11.9`.

## 4.4.0 (2022-03-31)

### Features Added
- Added support for service version `7.3`.
- Implemented new traits (micro-interfaces) in `SecretClientBuilder`. This makes the experience of using client builders more consistent across libraries in the Azure SDK for Java.

## 4.3.8 (2022-03-17)

### Other Changes

#### Dependency Updates
- Upgraded `azure-core` dependency to `1.26.0`
- Upgraded `azure-core-http-netty` dependency to `1.11.8`

## 4.4.0-beta.5 (2022-02-11)

### Features added
- Implemented new traits (micro-interfaces) in `SecretClientBuilder`. This makes the experience of using client builders more consistent across libraries in the Azure SDK for Java.

### Other Changes

#### Dependency Updates
- Upgraded `azure-core` dependency to `1.25.0`
- Upgraded `azure-core-http-netty` dependency to `1.11.7`

## 4.3.7 (2022-02-11)

### Other Changes

#### Dependency Updates
- Upgraded `azure-core` dependency to `1.25.0`
- Upgraded `azure-core-http-netty` dependency to `1.11.7`

## 4.4.0-beta.4 (2022-01-13)

### Other Changes

#### Dependency Updates
- Upgraded `azure-core` dependency to `1.24.1`
- Upgraded `azure-core-http-netty` dependency to `1.11.6`

## 4.3.6 (2022-01-12)

### Other Changes

#### Dependency Updates
- Upgraded `azure-core` dependency to `1.24.1`
- Upgraded `azure-core-http-netty` dependency to `1.11.6`

## 4.4.0-beta.3 (2021-11-12)

### Features Added

- Added support for multi-tenant authentication in clients.

### Other Changes

#### Dependency Updates
- Upgraded `azure-core` dependency to `1.22.0`
- Upgraded `azure-core-http-netty` dependency to `1.11.2`

## 4.3.5 (2021-11-12)

### Features Added

- Added support for multi-tenant authentication in clients.

### Other Changes

#### Dependency Updates
- Upgraded `azure-core` dependency to `1.22.0`
- Upgraded `azure-core-http-netty` dependency to `1.11.2`

## 4.4.0-beta.2 (2021-10-07)

### Bugs Fixed
- Fixed an issue that made clients send unnecessary unauthorized requests to obtain a bearer challenge from the service even when already possessing a valid bearer token.

### Other Changes

#### Dependency Updates
- Upgraded `azure-core` dependency to `1.21.0`
- Upgraded `azure-core-http-netty` dependency to `1.11.1`

## 4.3.4 (2021-10-06)

### Bugs Fixed
- Fixed an issue that made clients send unnecessary unauthorized requests to obtain a bearer challenge from the service even when already possessing a valid bearer token.

### Other Changes

#### Dependency Updates
- Upgraded `azure-core` dependency to `1.21.0`
- Upgraded `azure-core-http-netty` dependency to `1.11.1`

## 4.4.0-beta.1 (2021-09-10)

### Features Added
- Added support for service version `7.3-preview`.

#### Dependency Updates
- Upgraded `azure-core` dependency to `1.20.0`
- Upgraded `azure-core-http-netty` dependency to `1.11.0`

## 4.3.3 (2021-09-10)

### Other Changes

#### Dependency Updates
- Upgraded `azure-core` dependency to `1.20.0`
- Upgraded `azure-core-http-netty` dependency to `1.11.0`

## 4.3.2 (2021-08-12)

### Other Changes

#### Dependency Updates
- Upgraded `azure-core` dependency to `1.19.0`
- Upgraded `azure-core-http-netty` dependency to `1.10.2`


## 4.3.1 (2021-07-08)

### Other Changes

#### Dependency Updates
- Upgraded `azure-core` dependency to `1.18.0`
- Upgraded `azure-core-http-netty` dependency to `1.10.1`

## 4.3.0 (2021-06-17)

### Features Added
- Changed default service version to `7.2`.
- Added `KeyVaultSecretIdentifier` to parse secret URLs.

### Changes since 4.3.0-beta.6

#### Bug Fixes
- Ensured that `RetryPolicy` and `HttpLogOptions` use a default implementation when creating Key Vault clients if not set or set to `null`.

#### Breaking Changes
- Removed service method overloads that take a `pollingInterval`, since `PollerFlux` and `SyncPoller` objects allow for setting this value directly on them.

#### Non-Breaking Changes
- Renamed `secretId` to `sourceId` in `KeyVaultSecretIdentifier`.
- `KeyVaultSecretIdentifier` can now be used to parse any Key Vault identifier.
- Added the `@ServiceMethod` annotation to all public methods that call the Key Vault service in `SecretClient` and `SecretAsyncClient`.

## 4.3.0-beta.6 (2021-05-15)

### Dependency Updates
- Upgraded `azure-core` dependency to `1.16.0`
- Upgraded `azure-core-http-netty` dependency to `1.9.2`
- Upgraded `azure-core-http-okhttp` dependency to `1.6.2`
- Upgraded `azure-identity` dependency to `1.3.0`

## 4.3.0-beta.5 (2021-04-09)

### New features
- Added support for service version `7.2`.
- Added support to specify whether or not a pipeline policy should be added per call or per retry.

### Breaking Changes
- Changed `KeyVaultSecretIdentifier` so it is instantiated via its constructor as opposed to via a `parse()` factory method.

## 4.3.0-beta.4 (2021-03-12)

### Changed
- Changed logging level in `onRequest` and `onSuccess` calls for service operations from `INFO` to `VERBOSE`.

### Dependency Updates
- Upgraded `azure-core` dependency to `1.14.0`
- Upgraded `azure-core-http-netty` dependency to `1.9.0`
- Upgraded `azure-core-http-okhttp` dependency to `1.6.0`
- Upgraded `azure-identity` dependency to `1.2.4`

## 4.3.0-beta.3 (2021-02-11)

### Dependency Updates
- Upgraded `azure-core` dependency to `1.13.0`
- Upgraded `azure-core-http-netty` dependency to `1.8.0`
- Upgraded `azure-core-http-okhttp` dependency to `1.5.0`
- Upgraded `azure-identity` dependency to `1.2.3`

## 4.2.5 (2021-02-11)

### Dependency Updates
- Upgraded `azure-core` dependency to `1.13.0`
- Upgraded `azure-core-http-netty` dependency to `1.8.0`
- Upgraded `azure-core-http-okhttp` dependency to `1.5.0`
- Upgraded `azure-identity` dependency to `1.2.3`

## 4.2.4 (2021-01-15)

### Dependency Updates
- Upgraded `azure-core` dependency to `1.12.0`
- Upgraded `azure-core-http-netty` dependency to `1.7.1`
- Upgraded `azure-core-http-okhttp` dependency to `1.4.1`
- Upgraded `azure-identity` dependency to `1.2.2`

## 4.2.3 (2020-11-12)

### Dependency Updates
- Upgraded `azure-core` dependency to `1.10.0`
- Upgraded `azure-core-http-netty` dependency to `1.6.3`
- Upgraded `azure-core-http-okhttp` dependency to `1.3.3`
- Upgraded `azure-core-test` dependency to `1.5.1`
- Upgraded `azure-identity` dependency to `1.2.0`

## 4.3.0-beta.2 (2020-10-09)

### New Features
- Added `KeyVaultSecretIdentifier`. Use its [`parse`](https://github.com/Azure/azure-sdk-for-java/blob/ff52067a3772a430e5913b898f2806078aec8ef2/sdk/keyvault/azure-security-keyvault-secrets/src/main/java/com/azure/security/keyvault/secrets/models/KeyVaultSecretIdentifier.java#L79) method to parse the different elements of a given secret identifier.
- Added API overloads that allow for passing specific polling intervals for long-running operations:
    - `SecretAsyncClient`
        - `beginDeleteSecret(String, Duration)`
        - `beginRecoverDeletedSecret(String, Duration)`
    - `SecretClient`
        - `beginDeleteSecret(String, Duration)`
        - `beginRecoverDeletedSecret(String, Duration)`
- Added support for `com.azure.core.util.ClientOptions` in client builders.

### Dependency Updates
- Upgraded `azure-core` dependency to `1.9.0`
- Upgraded `azure-core-http-netty` dependency to `1.6.2`
- Upgraded `azure-core-http-okhttp` dependency to `1.3.2`
- Upgraded `azure-core-test` dependency to `1.5.0`
- Upgraded `azure-identity` dependency to `1.1.3`

## 4.2.2 (2020-10-08)

### Dependency Updates
- Upgraded `azure-core` dependency to `1.9.0`
- Upgraded `azure-core-http-netty` dependency to `1.6.2`
- Upgraded `azure-core-http-okhttp` dependency to `1.3.2`
- Upgraded `azure-core-test` dependency to `1.5.0`
- Upgraded `azure-identity` dependency to `1.1.3`

## 4.3.0-beta.1 (2020-09-11)
- Updated versions for azure-core and azure-identity.

## 4.2.1 (2020-09-10)
- Updated versions for azure-core and azure-identity.

## 4.2.0 (2020-08-12)
- Added support for service version `7.1`.
- Added `retryPolicy` setter in `SecretClientBuilder`.
- Added `recoverableDays` property to `SecretProperties`.

## 4.2.0-beta.4 (2020-07-08)
- Updated versions for azure-core, azure-identity.

## 4.1.5 (2020-07-08)
- Updated versions for azure-core and azure-identity.

## 4.2.0-beta.3 (2020-06-10)
- Updated version for azure-core, azure-identity and external dependencies.
- Fixed `ByteBuf` resource leak in `KeyVaultCredentialPolicy`.

## 4.1.4 (2020-06-10)
- Updated version for azure-core, azure-identity and external dependencies.

## 4.1.3 (2020-05-06)
- Update azure-core dependency to version 1.5.0.
- Fixed `ByteBuff` resource leak in `KeyVaultCredentialPolicy`.

## 4.2.0-beta.2 (2020-04-09)
- Update azure-core dependency to version 1.4.0.
- Added `retryPolicy` setter in `SecretClientBuilder`

## 4.1.2 (2020-04-07)
- Update azure-core dependency to version 1.4.0.

## 4.1.1 (2020-03-25)
- Update azure-core dependency to version 1.3.0.

## 4.2.0-beta.1 (2020-03-10)
### Added
- Added `recoverableDays` property to `SecretProperties`.
- Added support for `7.1-Preview` service version

## 4.1.0 (2020-01-07)
- Update azure-core dependency to version 1.2.0
- Drop commons-codec dependency

## 4.0.1 (2019-12-04)

## 4.0.0 (2019-10-31)
### Breaking changes

- Secret has been renamed to KeyVaultSecret to avoid ambiguity with other libraries and to yield better search results.
- endpoint method on SecretClientBuilder has been renamed to vaultUrl.
- On SecretProperties, expires, created, and updated have been renamed to expiresOn, createdOn, and updatedOn respectively.
- On DeletedSecret, deletedDate has been renamed to deletedOn.
- listSecrets and listSecretVersions methods have been renamed to listPropertiesOfSecrets and listPropertiesOfSecretVersions in `SecretClient` and `SecretAsyncClient` respectively.
- restoreSecret method has been renamed to restoreSecretBackup in `SecretClient` and `SecretAsyncClient` to better associate it with SecretClient.backupSecret.
- deleteSecret method has been renamed to beginDeleteSecret and now returns a SyncPoller in `SecretClient` and PollerFlux in `SecretAsyncClient` to track this long-running operation.
- recoverDeletedSecret method has been renamed to beginRecoverDeletedSecret and now returns a SyncPoller in `SecretClient` and PollerFlux in `SecretAsyncClient` to track this long-running operation.

### Major changes
- SecretClient.vaultUrl has been added with the original value pass to SecretClient.

## 4.0.0-preview.3 (2019-09-10)
For details on the Azure SDK for Java (August 2019 Preview) release refer to the [release announcement](https://aka.ms/azure-sdk-preview3-java).

## 4.0.0-preview.4 (2019-09-08)
For details on the Azure SDK for Java (September 2019 Preview) release refer to the [release announcement](https://aka.ms/azure-sdk-preview4-java).

- Updated to be fully compliant with the Java 9 Platform Module System.

### Breaking changes
- `SecretBase` has been renamed to `SecretProperties`.
- `Secret` and `DeletedSecret` no longer extend `SecretProperties`, but instead contain a `SecretProperties` property named `Properties`.
- `updateSecret` method has been renamed to `updateSecretProperties` in `SecretClient` and `SecretAsyncClient`.
- Getters and setters were updated to use Java Bean notation.
- Changed VoidResponse to Response<Void> on sync API, and Mono<VoidResponse> to Mono<Response<Void>> on async API.

## 4.0.0-preview.2 (2019-08-06)
For details on the Azure SDK for Java (August 2019 Preview) release refer to the [release announcement](https://azure.github.io/azure-sdk/releases/2019-08-06/java.html).

- Added support for HTTP challenge based authentication, allowing clients to interact with vaults in sovereign clouds.
- Combined SecretClientBuilder, SecretAsyncClientBuilder into SecretClientBuilder. Methods to create both sync and async clients type were added.
- Removed static builder method from clients. Builders are now instantiable.

## 4.0.0-preview.1 (2019-06-28)
Version 4.0.0-preview.1 is a preview of our efforts in creating a client library that is developer-friendly, idiomatic to the Java ecosystem, and as consistent across different languages and platforms as possible. The principles that guide our efforts can be found in the [Azure SDK Design Guidelines for Java](https://azuresdkspecs.z5.web.core.windows.net/JavaSpec.html).

For details on the Azure SDK for Java (July 2019 Preview) release, you can refer to the [release announcement](https://aka.ms/azure-sdk-preview1-java).

This library is not a direct replacement for secrets management operations from [microsoft-azure-keyvault](https://github.com/Azure/azure-sdk-for-java/tree/main/sdk/keyvault/microsoft-azure-keyvault). Applications using that library would require code changes to use `azure-keyvault-secrets`.
This package's
[documentation](https://github.com/Azure/azure-sdk-for-java/blob/azure-keyvault-secrets_4.0.0-preview.1/keyvault/client/secrets/README.md)
and
[samples](https://github.com/Azure/azure-sdk-for-java/blob/azure-keyvault-secrets_4.0.0-preview.1/keyvault/client/secrets/src/samples/java)
demonstrate the new API.


### Major changes from `azure-keyvault`
- Packages scoped by functionality
    - `azure-keyvault-secrets` contains a `SecretClient` and `SecretAsyncClient` for secret operations,
    `azure-keyvault-keys` contains a `KeyClient` and `KeyAsyncClient` for key operations
- Client instances are scoped to vaults (an instance interacts with one vault
only)
- Reactive streams support using [Project Reactor](https://projectreactor.io/).
- Authentication using `azure-identity` credentials
  - see this package's
  [documentation](https://github.com/Azure/azure-sdk-for-java/blob/azure-keyvault-secrets_4.0.0-preview.1/keyvault/client/secrets/README.md)
  , and the
  [Azure Identity documentation](https://github.com/Azure/azure-sdk-for-java/tree/main/sdk/identity/azure-identity/README.md)
  for more information
  
### `azure-keyvault` features not implemented in this library
- Certificate management APIs
- National cloud support. This release supports public global cloud vaults,
    e.g. https://{vault-name}.vault.azure.net<|MERGE_RESOLUTION|>--- conflicted
+++ resolved
@@ -1,13 +1,9 @@
 # Release History
 
-<<<<<<< HEAD
 ## 4.5.0 (2022-09-19)
 
 ### Breaking Changes
 - Made it so that we verify that the challenge resource matches the vault domain by default. This should affect few customers who can pass `true` to the `disableChallengeResourceVerification()` method in client builders to disable this functionality. See https://aka.ms/azsdk/blog/vault-uri for more information.
-=======
-## 4.4.7 (2022-09-19)
->>>>>>> 6e9d6ac1
 
 ### Other Changes
 
