--- conflicted
+++ resolved
@@ -1,11 +1,15 @@
 # Release History
 
-## 4.7.2 (2023-11-20)
-
-### Other Changes
-
-<<<<<<< HEAD
-=======
+## 4.8.0-beta.2 (Unreleased)
+
+### Features Added
+
+### Breaking Changes
+
+### Bugs Fixed
+
+### Other Changes
+
 ## 4.7.3 (2023-12-04)
 
 ### Other Changes
@@ -29,12 +33,9 @@
 ### Features Added
 - Added support for service version `7.5-preview.1`.
 
->>>>>>> 94e3cac5
-#### Dependency Updates
-
+#### Dependency Updates
 - Upgraded `azure-core` from `1.44.1` to version `1.45.0`.
 - Upgraded `azure-core-http-netty` from `1.13.9` to version `1.13.10`.
-
 
 ## 4.7.1 (2023-10-20)
 
