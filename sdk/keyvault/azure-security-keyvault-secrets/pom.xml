--- conflicted
+++ resolved
@@ -105,11 +105,7 @@
     <dependency>
       <groupId>com.azure</groupId>
       <artifactId>azure-identity</artifactId>
-<<<<<<< HEAD
-      <version>1.1.0-beta.3</version> <!-- {x-version-update;com.azure:azure-identity;current} -->
-=======
       <version>1.0.5</version> <!-- {x-version-update;com.azure:azure-identity;dependency} -->
->>>>>>> 3a255eb0
       <scope>test</scope>
     </dependency>
 
