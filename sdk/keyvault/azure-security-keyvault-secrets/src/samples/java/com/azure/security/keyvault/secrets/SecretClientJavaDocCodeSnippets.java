// Copyright (c) Microsoft Corporation. All rights reserved.
// Licensed under the MIT License.

package com.azure.security.keyvault.secrets;

import com.azure.core.http.policy.HttpLogDetailLevel;
import com.azure.core.http.policy.HttpLogOptions;
import com.azure.core.http.rest.Response;
import com.azure.core.util.Context;
import com.azure.core.util.polling.PollResponse;
import com.azure.core.util.polling.SyncPoller;
import com.azure.identity.DefaultAzureCredentialBuilder;
import com.azure.security.keyvault.secrets.models.DeletedSecret;
import com.azure.security.keyvault.secrets.models.KeyVaultSecret;
import com.azure.security.keyvault.secrets.models.SecretProperties;

import java.time.OffsetDateTime;

/**
 * This class contains code samples for generating javadocs through doclets for {@link SecretClient}
 */
public final class SecretClientJavaDocCodeSnippets {

    private String key1 = "key1";
    private String key2 = "key2";
    private String value1 = "val1";
    private String value2 = "val2";

    /**
     * Method to insert code snippets for {@link SecretClient#getSecret(String, String)}
     */
    public void getSecretCodeSnippets() {
        SecretClient secretClient = getSecretClient();
        // BEGIN: com.azure.security.keyvault.secretclient.getSecret#secretProperties
        for (SecretProperties secret : secretClient.listPropertiesOfSecrets()) {
            KeyVaultSecret secretWithValue = secretClient.getSecret(secret.getName(), secret.getVersion());
            System.out.printf("Secret is returned with name %s and value %s%n", secretWithValue.getName(),
                secretWithValue.getValue());
        }
        // END: com.azure.security.keyvault.secretclient.getSecret#secretProperties

        // BEGIN: com.azure.security.keyvault.secretclient.getSecret#string-string
        String secretVersion = "6A385B124DEF4096AF1361A85B16C204";
        KeyVaultSecret secretWithVersion = secretClient.getSecret("secretName", secretVersion);
        System.out.printf("Secret is returned with name %s and value %s%n",
            secretWithVersion.getName(), secretWithVersion.getValue());
        // END: com.azure.security.keyvault.secretclient.getSecret#string-string

        // BEGIN: com.azure.security.keyvault.secretclient.getSecret#string
        KeyVaultSecret secretWithoutVersion = secretClient.getSecret("secretName", secretVersion);
        System.out.printf("Secret is returned with name %s and value %s%n",
            secretWithoutVersion.getName(), secretWithoutVersion.getValue());
        // END: com.azure.security.keyvault.secretclient.getSecret#string
    }

    /**
     * Method to insert code snippets for {@link SecretClient#getSecretWithResponse(String, String, Context)}
     */
    public void getSecretWithResponseCodeSnippets() {
        SecretClient secretClient = getSecretClient();

        // BEGIN: com.azure.security.keyvault.secretclient.getSecretWithResponse#string-string-Context
        String secretVersion = "6A385B124DEF4096AF1361A85B16C204";
        KeyVaultSecret secretWithVersion = secretClient.getSecretWithResponse("secretName", secretVersion,
            new Context(key2, value2)).getValue();
        System.out.printf("Secret is returned with name %s and value %s%n",
            secretWithVersion.getName(), secretWithVersion.getValue());
        // END: com.azure.security.keyvault.secretclient.getSecretWithResponse#string-string-Context
    }

    /**
     * Method to insert code snippets for {@link SecretClient#setSecret(KeyVaultSecret)}
     */
    public void setSecretCodeSnippets() {
        SecretClient secretClient = getSecretClient();
        // BEGIN: com.azure.security.keyvault.secretclient.setSecret#secret
        KeyVaultSecret newSecret = new KeyVaultSecret("secretName", "secretValue")
            .setProperties(new SecretProperties().setExpiresOn(OffsetDateTime.now().plusDays(60)));
        KeyVaultSecret returnedSecret = secretClient.setSecret(newSecret);
        System.out.printf("Secret is created with name %s and value %s%n", returnedSecret.getName(),
            returnedSecret.getValue());
        // END: com.azure.security.keyvault.secretclient.setSecret#secret

        // BEGIN: com.azure.security.keyvault.secretclient.setSecret#string-string
        KeyVaultSecret secret = secretClient.setSecret("secretName", "secretValue");
        System.out.printf("Secret is created with name %s and value %s%n", secret.getName(), secret.getValue());
        // END: com.azure.security.keyvault.secretclient.setSecret#string-string
    }

    /**
     * Method to insert code snippets for {@link SecretClient#setSecretWithResponse(KeyVaultSecret, Context)}
     */
    public void setSecretWithResponseCodeSnippets() {
        SecretClient secretClient = getSecretClient();
        // BEGIN: com.azure.security.keyvault.secretclient.setSecretWithResponse#secret-Context
        KeyVaultSecret newSecret = new KeyVaultSecret("secretName", "secretValue")
                 .setProperties(new SecretProperties().setExpiresOn(OffsetDateTime.now().plusDays(60)));
        KeyVaultSecret secret = secretClient.setSecretWithResponse(newSecret, new Context(key1, value1)).getValue();
        System.out.printf("Secret is created with name %s and value %s%n", secret.getName(), secret.getValue());
        // END: com.azure.security.keyvault.secretclient.setSecretWithResponse#secret-Context
    }

    /**
     * Method to insert code snippets for {@link SecretClient#updateSecretProperties(SecretProperties)}
     */
    public void updateSecretCodeSnippets() {
        SecretClient secretClient = getSecretClient();
        // BEGIN: com.azure.security.keyvault.secretclient.updateSecretProperties#secretProperties
        SecretProperties secretProperties = secretClient.getSecret("secretName").getProperties();
        secretProperties.setExpiresOn(OffsetDateTime.now().plusDays(60));
        SecretProperties updatedSecretProperties = secretClient.updateSecretProperties(secretProperties);
        KeyVaultSecret updatedSecret = secretClient.getSecret(updatedSecretProperties.getName());
        System.out.printf("Updated Secret is returned with name %s, value %s and expires %s%n",
            updatedSecret.getName(), updatedSecret.getValue(), updatedSecret.getProperties().getExpiresOn());
        // END: com.azure.security.keyvault.secretclient.updateSecretProperties#secretProperties
    }

    /**
     * Method to insert code snippets for {@link SecretClient#updateSecretPropertiesWithResponse(SecretProperties, Context)}
     */
    public void updateSecretWithResponseCodeSnippets() {
        SecretClient secretClient = getSecretClient();
        // BEGIN: com.azure.security.keyvault.secretclient.updateSecretPropertiesWithResponse#secretProperties-Context
        SecretProperties secretProperties = secretClient.getSecret("secretName").getProperties();
        secretProperties.setExpiresOn(OffsetDateTime.now().plusDays(60));
        SecretProperties updatedSecretBase = secretClient.updateSecretPropertiesWithResponse(secretProperties,
            new Context(key2, value2)).getValue();
        KeyVaultSecret updatedSecret = secretClient.getSecret(updatedSecretBase.getName());
        System.out.printf("Updated Secret is returned with name %s, value %s and expires %s%n",
            updatedSecret.getName(), updatedSecret.getValue(), updatedSecret.getProperties().getExpiresOn());
        // END: com.azure.security.keyvault.secretclient.updateSecretPropertiesWithResponse#secretProperties-Context
    }

    /**
     * Method to insert code snippets for {@link SecretClient#beginDeleteSecret(String)}
     * @throws InterruptedException when the thread is interrupted in sleep mode.
     */
    public void deleteSecretCodeSnippets() throws InterruptedException {
        SecretClient secretClient = getSecretClient();
        // BEGIN: com.azure.security.keyvault.secretclient.deleteSecret#string
        SyncPoller<DeletedSecret, Void> deletedSecretPoller = secretClient.beginDeleteSecret("secretName");

        // Deleted Secret is accessible as soon as polling begins
<<<<<<< HEAD
        PollResponse<DeletedSecret> deletedSecretPollResponse = deletedSecretPoller.poll();

        System.out.println("Deleted Date  %s" + deletedSecretPollResponse.getValue()
                .getDeletedOn().toString());
        System.out.printf("Deleted Secret's Recovery Id %s", deletedSecretPollResponse.getValue()
                .getRecoveryId());
=======
        DeletedSecret deletedSecret = deletedSecretPoller.getLastPollResponse().getValue();
        System.out.println("Deleted Date: " + deletedSecret.getDeletedOn().toString());
        System.out.printf("Deleted Secret's Recovery Id %s", deletedSecret.getRecoveryId());
>>>>>>> 19f2c248

        // Secret is being deleted on server.
        deletedSecretPoller.waitForCompletion();
        // END: com.azure.security.keyvault.secretclient.deleteSecret#string
    }

    /**
     * Method to insert code snippets for {@link SecretClient#beginDeleteSecret(String)}
     */
    public void getDeletedSecretCodeSnippets() {
        SecretClient secretClient = getSecretClient();
        // BEGIN: com.azure.security.keyvault.secretclient.getDeletedSecret#string
        DeletedSecret deletedSecret = secretClient.getDeletedSecret("secretName");
        System.out.printf("Deleted Secret's Recovery Id %s", deletedSecret.getRecoveryId());
        // END: com.azure.security.keyvault.secretclient.getDeletedSecret#string
    }

    /**
     * Method to insert code snippets for {@link SecretClient#getDeletedSecretWithResponse(String, Context)}
     */
    public void getDeletedSecretWithResponseCodeSnippets() {
        SecretClient secretClient = getSecretClient();
        // BEGIN: com.azure.security.keyvault.secretclient.getDeletedSecretWithResponse#string-Context
        DeletedSecret deletedSecret = secretClient.getDeletedSecretWithResponse("secretName",
            new Context(key2, value2)).getValue();
        System.out.printf("Deleted Secret's Recovery Id %s", deletedSecret.getRecoveryId());
        // END: com.azure.security.keyvault.secretclient.getDeletedSecretWithResponse#string-Context
    }

    /**
     * Method to insert code snippets for {@link SecretClient#purgeDeletedSecret(String)}
     */
    public void purgeDeletedSecretCodeSnippets() {
        SecretClient secretClient = getSecretClient();

        // BEGIN: com.azure.security.keyvault.secretclient.purgeDeletedSecret#string
        secretClient.purgeDeletedSecret("secretName");
        // END: com.azure.security.keyvault.secretclient.purgeDeletedSecret#string
    }

    /**
     * Method to insert code snippets for {@link SecretClient#purgeDeletedSecretWithResponse(String, Context)}
     */
    public void purgeDeletedSecretWithResponseCodeSnippets() {
        SecretClient secretClient = getSecretClient();
        // BEGIN: com.azure.security.keyvault.secretclient.purgeDeletedSecretWithResponse#string-Context
        Response<Void> purgeResponse = secretClient.purgeDeletedSecretWithResponse("secretName",
            new Context(key1, value1));
        System.out.printf("Purge Status Code: %d", purgeResponse.getStatusCode());
        // END: com.azure.security.keyvault.secretclient.purgeDeletedSecretWithResponse#string-Context
    }

    /**
     * Method to insert code snippets for {@link SecretClient#beginRecoverDeletedSecret(String)}
     * @throws InterruptedException when the thread is interrupted in sleep mode.
     */
    public void recoverDeletedSecretCodeSnippets() throws InterruptedException {
        SecretClient secretClient = getSecretClient();
        // BEGIN: com.azure.security.keyvault.secretclient.recoverDeletedSecret#string
        SyncPoller<KeyVaultSecret, Void> recoverSecretPoller =
            secretClient.beginRecoverDeletedSecret("deletedSecretName");

        // Deleted Secret can be accessed as soon as polling is in progress.
<<<<<<< HEAD
        PollResponse<KeyVaultSecret> recoveredSecretPollResponse = recoverSecretPoller.poll();
        System.out.println("Recovered Key Name %s" + recoveredSecretPollResponse.getValue().getName());
        System.out.printf("Recovered Key's Id %s", recoveredSecretPollResponse.getValue().getId());
=======
        KeyVaultSecret recoveredSecret = recoverSecretPoller.getLastPollResponse().getValue();
        System.out.println("Recovered Key Name: " + recoveredSecret.getName());
        System.out.printf("Recovered Key's Id %s", recoveredSecret.getId());
>>>>>>> 19f2c248

        // Key is being recovered on server.
        recoverSecretPoller.waitForCompletion();
        // END: com.azure.security.keyvault.secretclient.recoverDeletedSecret#string
    }

    /**
     * Method to insert code snippets for {@link SecretClient#backupSecret(String)}
     */
    public void backupSecretCodeSnippets() {
        SecretClient secretClient = getSecretClient();
        // BEGIN: com.azure.security.keyvault.secretclient.backupSecret#string
        byte[] secretBackup = secretClient.backupSecret("secretName");
        System.out.printf("Secret's Backup Byte array's length %s", secretBackup.length);
        // END: com.azure.security.keyvault.secretclient.backupSecret#string
    }

    /**
     * Method to insert code snippets for {@link SecretClient#backupSecretWithResponse(String, Context)}
     */
    public void backupSecretWithResponseCodeSnippets() {
        SecretClient secretClient = getSecretClient();
        // BEGIN: com.azure.security.keyvault.secretclient.backupSecretWithResponse#string-Context
        byte[] secretBackup = secretClient.backupSecretWithResponse("secretName",
            new Context(key1, value1)).getValue();
        System.out.printf("Secret's Backup Byte array's length %s", secretBackup.length);
        // END: com.azure.security.keyvault.secretclient.backupSecretWithResponse#string-Context
    }

    /**
     * Method to insert code snippets for {@link SecretClient#restoreSecretBackup(byte[])}
     */
    public void restoreSecretCodeSnippets() {
        SecretClient secretClient = getSecretClient();
        // BEGIN: com.azure.security.keyvault.secretclient.restoreSecret#byte
        // Pass the secret backup byte array of the secret to be restored.
        byte[] secretBackupByteArray = {};
        KeyVaultSecret restoredSecret = secretClient.restoreSecretBackup(secretBackupByteArray);
        System.out
            .printf("Restored Secret with name %s and value %s", restoredSecret.getName(), restoredSecret.getValue());
        // END: com.azure.security.keyvault.secretclient.restoreSecret#byte
    }

    /**
     * Method to insert code snippets for {@link SecretClient#restoreSecretBackupWithResponse(byte[], Context)}
     */
    public void restoreSecretWithResponseCodeSnippets() {
        SecretClient secretClient = getSecretClient();
        // BEGIN: com.azure.security.keyvault.secretclient.restoreSecretWithResponse#byte-Context
        // Pass the secret backup byte array of the secret to be restored.
        byte[] secretBackupByteArray = {};
        KeyVaultSecret restoredSecret = secretClient.restoreSecretBackupWithResponse(secretBackupByteArray,
            new Context(key2, value2)).getValue();
        System.out
            .printf("Restored Secret with name %s and value %s", restoredSecret.getName(), restoredSecret.getValue());
        // END: com.azure.security.keyvault.secretclient.restoreSecretWithResponse#byte-Context
    }

    /**
     * Method to insert code snippets for {@link SecretClient#listPropertiesOfSecrets()}
     */
    public void listSecretsCodeSnippets() {
        SecretClient secretClient = getSecretClient();
        // BEGIN: com.azure.security.keyvault.secretclient.listSecrets
        for (SecretProperties secret : secretClient.listPropertiesOfSecrets()) {
            KeyVaultSecret secretWithValue = secretClient.getSecret(secret.getName(), secret.getVersion());
            System.out.printf("Received secret with name %s and value %s",
                secretWithValue.getName(), secretWithValue.getValue());
        }
        // END: com.azure.security.keyvault.secretclient.listSecrets

        // BEGIN: com.azure.security.keyvault.secretclient.listSecrets#Context
        for (SecretProperties secret : secretClient.listPropertiesOfSecrets(new Context(key1, value2))) {
            KeyVaultSecret secretWithValue = secretClient.getSecret(secret.getName(), secret.getVersion());
            System.out.printf("Received secret with name %s and value %s",
                secretWithValue.getName(), secretWithValue.getValue());
        }
        // END: com.azure.security.keyvault.secretclient.listSecrets#Context

        // BEGIN: com.azure.security.keyvault.secretclient.listSecrets.iterableByPage
        secretClient.listPropertiesOfSecrets().iterableByPage().forEach(resp -> {
            System.out.printf("Response headers are %s. Url %s  and status code %d %n", resp.getHeaders(),
                resp.getRequest().getUrl(), resp.getStatusCode());
            resp.getItems().forEach(value -> {
                KeyVaultSecret secretWithValue = secretClient.getSecret(value.getName(), value.getVersion());
                System.out.printf("Received secret with name %s and value %s",
                    secretWithValue.getName(), secretWithValue.getValue());
            });
        });
        // END: com.azure.security.keyvault.secretclient.listSecrets.iterableByPage
    }

    /**
     * Method to insert code snippets for {@link SecretClient#listDeletedSecrets()}
     */
    public void listDeletedSecretsCodeSnippets() {
        SecretClient secretClient = getSecretClient();
        // BEGIN: com.azure.security.keyvault.secretclient.listDeletedSecrets
        for (DeletedSecret deletedSecret : secretClient.listDeletedSecrets()) {
            System.out.printf("Deleted secret's recovery Id %s", deletedSecret.getRecoveryId());
        }
        // END: com.azure.security.keyvault.secretclient.listDeletedSecrets

        // BEGIN: com.azure.security.keyvault.secretclient.listDeletedSecrets#Context
        for (DeletedSecret deletedSecret : secretClient.listDeletedSecrets(new Context(key1, value2))) {
            System.out.printf("Deleted secret's recovery Id %s", deletedSecret.getRecoveryId());
        }
        // END: com.azure.security.keyvault.secretclient.listDeletedSecrets#Context

        // BEGIN: com.azure.security.keyvault.secretclient.listDeletedSecrets.iterableByPage
        secretClient.listDeletedSecrets().iterableByPage().forEach(resp -> {
            System.out.printf("Got response headers . Url: %s, Status code: %d %n",
                resp.getRequest().getUrl(), resp.getStatusCode());
            resp.getItems().forEach(value -> {
                System.out.printf("Deleted secret's recovery Id %s", value.getRecoveryId());
            });
        });
        // END: com.azure.security.keyvault.secretclient.listDeletedSecrets.iterableByPage
    }

    /**
     * Method to insert code snippets for {@link SecretClient#listPropertiesOfSecretVersions(String)}
     */
    public void listSecretVersionsCodeSnippets() {
        SecretClient secretClient = getSecretClient();
        // BEGIN: com.azure.security.keyvault.secretclient.listSecretVersions#string
        for (SecretProperties secret : secretClient.listPropertiesOfSecretVersions("secretName")) {
            KeyVaultSecret secretWithValue = secretClient.getSecret(secret.getName(), secret.getVersion());
            System.out.printf("Received secret's version with name %s and value %s",
                secretWithValue.getName(), secretWithValue.getValue());
        }
        // END: com.azure.security.keyvault.secretclient.listSecretVersions#string

        // BEGIN: com.azure.security.keyvault.secretclient.listSecretVersions#string-Context
        for (SecretProperties secret : secretClient
            .listPropertiesOfSecretVersions("secretName", new Context(key1, value2))) {
            KeyVaultSecret secretWithValue = secretClient.getSecret(secret.getName(), secret.getVersion());
            System.out.printf("Received secret's version with name %s and value %s",
                secretWithValue.getName(), secretWithValue.getValue());
        }
        // END: com.azure.security.keyvault.secretclient.listSecretVersions#string-Context

        // BEGIN: com.azure.security.keyvault.secretclient.listSecretVersions#string-Context-iterableByPage
        secretClient.listPropertiesOfSecretVersions("secretName", new Context(key1, value2))
                    .iterableByPage().forEach(resp -> {
                        System.out.printf("Got response headers . Url: %s, Status code: %d %n",
                            resp.getRequest().getUrl(), resp.getStatusCode());
                        resp.getItems().forEach(value -> {
                            KeyVaultSecret secretWithValue = secretClient.getSecret(value.getName(), value.getVersion());
                            System.out.printf("Received secret's version with name %s and value %s",
                                secretWithValue.getName(), secretWithValue.getValue());
                        });
                    });
        // END: com.azure.security.keyvault.secretclient.listSecretVersions#string-Context-iterableByPage
    }

    /**
     * Implementation for sync SecretClient
     *
     * @return sync SecretClient
     */
    private SecretClient getSyncSecretClientCodeSnippets() {

        // BEGIN: com.azure.security.keyvault.secretclient.sync.construct
        SecretClient secretClient = new SecretClientBuilder()
            .credential(new DefaultAzureCredentialBuilder().build())
            .vaultUrl("https://myvault.vault.azure.net/")
            .httpLogOptions(new HttpLogOptions().setLogLevel(HttpLogDetailLevel.BODY_AND_HEADERS))
            .buildClient();
        // END: com.azure.security.keyvault.secretclient.sync.construct
        return secretClient;
    }

    /**
     * Implementation not provided for this method
     */
    private SecretClient getSecretClient() {
        return new SecretClient(null);
    }
}<|MERGE_RESOLUTION|>--- conflicted
+++ resolved
@@ -141,18 +141,12 @@
         SyncPoller<DeletedSecret, Void> deletedSecretPoller = secretClient.beginDeleteSecret("secretName");
 
         // Deleted Secret is accessible as soon as polling begins
-<<<<<<< HEAD
         PollResponse<DeletedSecret> deletedSecretPollResponse = deletedSecretPoller.poll();
 
         System.out.println("Deleted Date  %s" + deletedSecretPollResponse.getValue()
                 .getDeletedOn().toString());
         System.out.printf("Deleted Secret's Recovery Id %s", deletedSecretPollResponse.getValue()
                 .getRecoveryId());
-=======
-        DeletedSecret deletedSecret = deletedSecretPoller.getLastPollResponse().getValue();
-        System.out.println("Deleted Date: " + deletedSecret.getDeletedOn().toString());
-        System.out.printf("Deleted Secret's Recovery Id %s", deletedSecret.getRecoveryId());
->>>>>>> 19f2c248
 
         // Secret is being deleted on server.
         deletedSecretPoller.waitForCompletion();
@@ -216,15 +210,9 @@
             secretClient.beginRecoverDeletedSecret("deletedSecretName");
 
         // Deleted Secret can be accessed as soon as polling is in progress.
-<<<<<<< HEAD
         PollResponse<KeyVaultSecret> recoveredSecretPollResponse = recoverSecretPoller.poll();
         System.out.println("Recovered Key Name %s" + recoveredSecretPollResponse.getValue().getName());
         System.out.printf("Recovered Key's Id %s", recoveredSecretPollResponse.getValue().getId());
-=======
-        KeyVaultSecret recoveredSecret = recoverSecretPoller.getLastPollResponse().getValue();
-        System.out.println("Recovered Key Name: " + recoveredSecret.getName());
-        System.out.printf("Recovered Key's Id %s", recoveredSecret.getId());
->>>>>>> 19f2c248
 
         // Key is being recovered on server.
         recoverSecretPoller.waitForCompletion();
