--- conflicted
+++ resolved
@@ -1,15 +1,9 @@
 {
   "networkCallRecords" : [ {
     "Method" : "PUT",
-<<<<<<< HEAD
-    "Uri" : "https://cameravault.vault.azure.net/secrets/testSecretRestore?api-version=7.0",
-    "Headers" : {
-      "User-Agent" : "azsdk-java-Azure-Keyvault/4.0.0-preview.5 1.8.0_211; Windows 10 10.0",
-=======
     "Uri" : "https://REDACTED.vault.azure.net/secrets/testSecretRestore?api-version=7.1",
     "Headers" : {
       "User-Agent" : "azsdk-java-client_name/client_version (11.0.6; Windows 10; 10.0)",
->>>>>>> d795fdaf
       "Content-Type" : "application/json"
     },
     "Response" : {
@@ -17,19 +11,6 @@
       "Pragma" : "no-cache",
       "retry-after" : "0",
       "StatusCode" : "200",
-<<<<<<< HEAD
-      "Date" : "Thu, 24 Oct 2019 03:47:15 GMT",
-      "Strict-Transport-Security" : "max-age=31536000;includeSubDomains",
-      "Cache-Control" : "no-cache",
-      "X-AspNet-Version" : "4.0.30319",
-      "x-ms-keyvault-region" : "centralus",
-      "x-ms-keyvault-network-info" : "addr=51.143.0.73;act_addr_fam=InterNetwork;",
-      "Expires" : "-1",
-      "Content-Length" : "263",
-      "x-ms-request-id" : "4b1e98ae-b10a-4253-9e03-a1835397d03e",
-      "x-ms-keyvault-service-version" : "1.1.0.879",
-      "Body" : "{\"value\":\"testSecretRestoreVal\",\"id\":\"https://cameravault.vault.azure.net/secrets/testSecretRestore/cf2f7ae64caf4786ba3c70875b9441b9\",\"attributes\":{\"enabled\":true,\"exp\":3483820800,\"created\":1571888835,\"updated\":1571888835,\"recoveryLevel\":\"Recoverable+Purgeable\"}}",
-=======
       "Date" : "Tue, 04 Aug 2020 02:12:26 GMT",
       "Strict-Transport-Security" : "max-age=31536000;includeSubDomains",
       "Cache-Control" : "no-cache",
@@ -41,22 +22,15 @@
       "x-ms-request-id" : "4c6e54b5-27aa-43f2-b8e2-eb74c4e95ffa",
       "x-ms-keyvault-service-version" : "1.1.10.0",
       "Body" : "{\"value\":\"testSecretRestoreVal\",\"id\":\"https://azure-kv-tests2.vault.azure.net/secrets/testSecretRestore/46f99c55feab4ee2937e3344f91a6d44\",\"attributes\":{\"enabled\":true,\"exp\":3483820800,\"created\":1596507146,\"updated\":1596507146,\"recoveryLevel\":\"Recoverable+Purgeable\",\"recoverableDays\":90}}",
->>>>>>> d795fdaf
       "X-Powered-By" : "ASP.NET",
       "Content-Type" : "application/json; charset=utf-8"
     },
     "Exception" : null
   }, {
     "Method" : "POST",
-<<<<<<< HEAD
-    "Uri" : "https://cameravault.vault.azure.net/secrets/testSecretRestore/backup?api-version=7.0",
-    "Headers" : {
-      "User-Agent" : "azsdk-java-Azure-Keyvault/4.0.0-preview.5 1.8.0_211; Windows 10 10.0",
-=======
     "Uri" : "https://REDACTED.vault.azure.net/secrets/testSecretRestore/backup?api-version=7.1",
     "Headers" : {
       "User-Agent" : "azsdk-java-client_name/client_version (11.0.6; Windows 10; 10.0)",
->>>>>>> d795fdaf
       "Content-Type" : "application/json"
     },
     "Response" : {
@@ -64,19 +38,6 @@
       "Pragma" : "no-cache",
       "retry-after" : "0",
       "StatusCode" : "200",
-<<<<<<< HEAD
-      "Date" : "Thu, 24 Oct 2019 03:47:15 GMT",
-      "Strict-Transport-Security" : "max-age=31536000;includeSubDomains",
-      "Cache-Control" : "no-cache",
-      "X-AspNet-Version" : "4.0.30319",
-      "x-ms-keyvault-region" : "centralus",
-      "x-ms-keyvault-network-info" : "addr=51.143.0.73;act_addr_fam=InterNetwork;",
-      "Expires" : "-1",
-      "Content-Length" : "11806",
-      "x-ms-request-id" : "480d02bb-72fe-4194-987d-2c898aa8049e",
-      "x-ms-keyvault-service-version" : "1.1.0.879",
-      "Body" : "{\"value\":\"KUF6dXJlS2V5VmF1bHRTZWNyZXRCYWNrdXBWMS5taWNyb3NvZnQuY29tZXlKcmFXUWlPaUkwTXpnMVlqQTNZaTFrTlRRM0xUUXlaVFV0WVdVNVpTMDJNVEJrWXpNNVpHWmhaamdpTENKaGJHY2lPaUpTVTBFdFQwRkZVQ0lzSW1WdVl5STZJa0V4TWpoRFFrTXRTRk15TlRZaWZRLmJrWVRxOHBEWThtd29rbE5Sb1RudWtJNzJUYko3UDJtYXNCUXRidVgxOHpKZU5fWGJfakZhR2RkQUdvLUIzOXctc3V1T1ZaaVZHZk12bm55YjRiUVUxdTFxejZjUmlyQlB5UnNjZGlLT3pEVmowWV9UTlI5Skl0N1MwR2pRQmE2eURCbVJ5LWR1cU90MnNiSEZiMXBVVFJWNjZpM2VxOHp1VWR3eHJsb0doZUkxLTk4VzR3dGNEc2s1TmZJSDl2WlJKSFVaaDhLLUpabWtxUnAxR2kxaEZVUkVPUUJqdFZHSnBVMGZfb3VqV3lRUzlnbVF3OGFoZjNNckNfZUhCZ2IzOWNpeDZWTXh2YnFKM1RKYnp3VkZ1OElpSXUwdE1vcmg3TUhILXZ2TDNTVjdiTmtENmpsRmZtYjc3WFNaSndrYmQxZ0tiRy1sRl9DMG5EeWY3SlBYQS5YTHFvSTE3eEJuaDNaNzJ3WHZwdjFRLnJNVGIwTXN5NFVXQmhXUndkem44TXE4RW1DaFU5TXQ4TTFnbHJtemdXY0FPajVwaHZoSkhLa0I5VW0xRTFtQ1hwX01GQXZQVmJJTkxsVlJDRkFEV0VfMUJDSDVnUGdaZFlDNGVZUTg3bnEwOGc0NkljZUstYldkU1FoM2RDb3djUGQ1bjYwSms2SG9OVjZJY25FM2NWbC1GYTNGRDBxMG1qck11dENITkFrUUtMZFNNM19OSlN2UTlrVklVcHpkVWJFelJiQS1scFV6MGF1eDBLc3NUbFlmVklMU3hnSVNZbUZaWV9PNmd4ejJuLXhudTNScmdqQ3VFOE8wUXNoTEFmcU9paG5TOWhtRHExVGNLWDdVVFhuWU90NTVqWHMycjZyVk9sTUtpNWFISW9QOHJQMm5VQnQ1dGRYaDdLTi13cXg0bk5rS3UwU2hYQ0w3MEloeHgzREZPSnpMb2d3LWNaR3FOMU9YYzdXLUFNNk5PbjJMemwyTmJTMWMzdjE5b1E1a3ZuOWhuNlJlcFF4XzdkV1Foakp3VS1kNURBUjlrbmpQaXZWN0NEZG10QWlHSlduMWpucDBZMHFocmVrd1FURUROZl9qeUk1R0NqRXhrYUlGclpkM0VDUXZuUG9oVWg5VDRuX0dqRTNFLXNYdW5jYTRKa1J5bHZwd3RwTmZqN3RnTXFILVlKeHQ0WTVhWk0wRFM2YW9UYXRSMmtQWGkxRDZVeE1HSmRTUnBudkw5MWRXRTN5MUljWHFmY01fUHRDRk9kODJUblBHMU9qbUNlOUwwMnhVS1MzakZJY3RVMVo0UDF1MDBDN2lJRC1oamVDS090SkVPbHR3eHRibWQ2T3pQSGhKajRrVklUN29qejN0NklzQXEzeWRVeVdkN01VUTZWTU5fQXIwdUt6clBoS1g1TnhqcmlYZGJKb0tZQm1kdVhqNUZmbkk2aW9IQjdUX0tTNUVBQ0FGMkdYVFZyaFVNX05GSVhhcmxaWkJzTmg3ZFU3SnR0Y0s5NUI4aGc2SWo3QVpiV2x2MEN5VmpUazNEZTZQdmZob1dTYjg0TTdyZ2M3ODl1a2hPU0hNalE3MENOaTF0Z0I2WWM0U2lfUEdOaTlZX19ZRmY3S1F5eUVzUDljMFVFYURQQW51cEpvaGk4Zjc3VDVRSjFIS2JIRjBqZFpwRVpwelFfM1JPZnNPQlA4Vk5EMkczaVNZS0FtV3poMU5zVVhlZUVkM1BaMGZ0QXNrZVpZV21OZ2ZKaUVJSFJnM2t2dE5BOU1uai1LWlRZUDJPU05zTzJDdDVFSmhwd243NzNpQ1lBcURLTnRGSWI0clJnTVI4YmdzSlI3RHhJZ3k3aVZMbFlpUlVGVjFsQ3NTYVNHaUZQQUc5TTJDUlNmX1lXaVgtZU8yS2stWnRLNjl5TjM4VkFZbzBzQ1AxUlNhWm1LSHI1NDg4Q2tzbGJEc0xkOWM1VVJjaUdYS3lfeGRGaUVwaGtWM2Vmc2h5ZXBjRHZzenp4UWV3elJiZUxHN0lWSmtZSWgtT2VUYUs5dFpUYkZqTEo4dEpUS2tzbTVZc3JsOW9QSER2NlpNUEVEcVdMa2FEMXNyUHVtTmlpeG9rclY4WGZNcHFtYV9qMElPOUlHZG9QTWFiZVY4endXYnVQOG9DUjBYSVpTazZQVE9nV0VvTFQ1Q29MYm9pMXVYX281ZUQwVGlXRTYzMHZmMjhtMUItUkxiSzhEbVhSQVVrRlhueVBIdEhYYkQ2WmFHTTIzcG05R19WUmt2NTE3X0dEb2NyZEZnTzNvVWVFWkFEVUNqcDRTOGgzS0F4OGJOWHpkRVoyRGVFSGFyYm8zQnc5cFhNcEdJWWVTVjNuYzhSNGQzMGY5WjJyNkUtZ25saktpOElzeWdickxZUkc1VElUQXJyakxudnpuU21FQmNCMjFIUXh3bDVLQXRzNC1jelpISVdkZjZ1TzdyRDltN2VnM3I2Ql9pQ0NSRHQ0c0ZSazFhM3FDNWE4R3VzRHRUR2NjUGFVWVp1OURrQ241aGN4dk83NWVzQnNpb1VrRmFPMGdtNl9pdktSRnFsUHhNYVRVSkQ1UW0zb2U2QWdqa1VOY1FlVnktUGNrb2l3MmVaY21jcXg4V0gxaUh2V21nc3F2QndER3dfaURGbEJDRE9MZktlMzgyb1FGb1JPV09nZGREeEIydFhmb0kxX3RQd2g3WktFeEpIQ2lkMkROb3N0bEhjSEhNR1JwdWpfNVo0Nk4tMUZDMUdmSFFOSXlPajhmdkJVOWoycXFrNGt1R2hnYnJUempTV21LYjFLcVBCMDNKNEsxemdzaUZDdE9RM0NpaWJGZFZNYThMWkFKcW9acGdINEx6Wm5SSk9HeVctYXQwOUZKc2Z1SzdmZFBUc1ppQmpqRUM2TnlVSEcxaHNBMWN0VS1vWVRlVUJtcGZNS0Q3TDltU0Z0WWw0Q2hMYjhPZXRwSWNaY0o2Wi1pX0Z1VmhfQ1o5V0JrY0w4ZFpldzJRdnVwRkVZc2pXenZuMUw1NERhTTRzc3FrR09SMmFYUFZGQURKcktVLTZkRzcxdWNzdFdud29iTWliT2s0bUltZ0NYWEFKOGNTbjVWZW9mLVk0WDVIVnNGYW9IT1pCTEtoUjFwNXdYNEpZcFRlZk5rN2l0TVVrUEVhSUtRYzJJSlZqbW0xUjhVTlBTUThPdHBtcWRrOWN2cW5PZk1KVDZ1Zm1uTkVqdXV6WmFkbjBpdlIyVEZMbnZhcDFmNzN2ZWROSXZGUTlkQndvUVJsTlVrenhhb1VTbzBFa3VYY1NTc0Q5eGhMbzNiOFg1bEsxNEJhSUdKQ2RRZlpBNXhsbUJGaWYwa0czeE9lOWtOelQ5QUV4UC1xRjdfSzdkZHBXNG0wUXJCZ3lXTkcwbkRWVDI3SXh2R1dXTVB5VjhhUXhiVU1HVW9IY0J6cmZVQWp3d0x5R3cwazJCVDlMemFlQ1oyRHl2dWZRekFORHZVYzgzUENfZmI1ejVmU2MyV2llVHhuM2dfNTBQa0hFN2pULTgwSnBFWWRMYnFEeE41ZElPUEdjRDZsVS1vaU1nNU9pY2xlSXZTYXdna0NyUm1wREc1bzFlUkRkVUswaFFfVkJfVFpuY0kycXJib0FETTVPR1djU3doRnRlMVJtX2NjenY1TlJvSGd1NmdScnZiQ2tQR0YwUDhLa2Z6V1hIeWRld29ORk8yTlZpV2hTaFVnYnNwWDZHYm53VlBwemlfRFdscXZkZ0FaZXJ0aWNWYmdTRGJleUhpYW9xcXhISVZJX0U4UFdEcmhIaGdQTzRwOU8xZFFtaEVYUzVlQnpQYnRNbGlFZVhWYzdYUGxEUzRGUTVWT3Bpb2dEbmRfdTBTdFdpbUxueUJ3bmg5YW8xZlBYMWFWX0dFME5IQWhlUGI4VE1QYXZ4VFZjcmJBQTVYYnN4MXJiOTZvbm9jMkJxcEN2aUNkNW93b1A5NTB2QTRLb1o5MGU5WjZxeWpUVVVtU2o2QTluS0FsdDlIZlFOMEZWeFJza291eVkzeUJlRUs1NVd1QnlKbmlLdGswV3hfY0RnT2Ezdnc2RmxFcXhCZDU4VTcyMXN2Z0xiSEZVSFc3Vlp2b0JsQUVWTUlMZUxuWVZ1RVhHTFo2bzQ1Qm5IWWJFVnRfQnp6RFF0RVAyZ2xsVzNkU3pjZDlxVkdzX1Voc2wxUE0xc1FxN18taDhqQnVsVkFqbkVNb2lXckRQaU9VN2t3cDdaeHJ4T2pfSDZhc04xYVB5akxXLUZPdGw2WHRxRkJzZTBWakZoTF9LaEJ3ZEk5MFlaR0hsWGNmMld1em96RGpNZnBmbjZsNUJrSWdZTy00VUM2MGplZGxGT3VQRWZkRF9DeXRUbG92eFVlelNiV0lwTGFGa2hiWEtSU2xueG5iT2p2cnc3cDZqd3BNZk5JdDA3UkZOWEt0ZEZGM242ZjZIWmxRT1JnaDJ6RXhZeGozajdkYlpPT3RxQjl0R096ZmRzWkN6U3FVNC13VjkwU3ltaVF0QXl5NXVrX0EyaDBFNTNCQUhvNFFpSFR1Qk1rOXRUTE5IUk1DMFhvSGdKYjZXWGhCUE45OEQ5MGwzd1p3UFMtSDJNZE9IZEVsNzdGSUFCeXM0Q1V6eFBzVXk0a3Q3QlBIRUluZkRzUXF6UEd3WEVVNDZfY2c1RGFDMnBYQ0Jud1FpdGJJMHdLM2ZtdDIxaTFPY1VaUjhxNnJ5SjhBZ25pLW5tZ1J6bnhEOTF5c0VDYXRqMlBSV3VpZUJIQ2lLUEZodVdEbVZ0ZXpDUkRvd1RYaFBYakJlTlJaajkyZzZPYm5rd3dDY3NydE1qZ2JEOUlyMkRJZEc2LVhHeVZ1Rk1HQXBKZlZmZWpGbzJ2SURmMV9YcmJBSExUeVprQXMxbTllbGZ3QURtb3FVWTJIcGhoQkk5WXpIZzlkaVl5Nk1EYkN6WldhWHJqV0R6MkRONWIzaTNWbGE5SFdFSHJ5ZmJBUm4tT1ROYVdJX19Wb3dUakxOaWlGTnFyakxId1FGUlc3empVMmMwN01MRWVmaHhDc2tWd1VwZzJVVF8yclZqNTlPQ0Ftck9vblkxZmh4a1pIMjl6N2FoeUUtdGZQWFJQelZHSVZnUHVxb0NjN2ZDMldwcWF6ZGVLa3l6UExWMklnbDdNR2RCTEViZHNOVU9FeWhEeHAzNHVRRTJpQ1M0YjRoRVUzOW1YLW0tdUxOdzZjMEI2UmxZZGUwVVVSRlNTelRhRjNEVVFsX0oxcVJROTVzYVQ3akRhNjYyS2RMVEFMNlI5V2tDR2pHUGJrN1BidlNnSDNGN0VCRS1raHZrQTlCODZGVU44ZW9QLXI0V1pyV3h0bFBBVEhtdWRjZGFtdEpvaDBvNk53a3I3a2V4R0ZYUHo2TVRWQXh2WDUyNUtnUktndG8zMjZWRkFiOWNPSEFGQ3pvTXhUVzlRTGpDaDlBeHNsWEdIYnR2enR6a3lqR2QzZmIydEdWZi1mYmZPSmQxclN5dkhKdEhTRkJXYmxNVWdCd09nS2R2Z0lVRzJvYU9NMmZIaXc0Sl9oZHhhUFlzZG5QZUZqMTZHOG1sM29lSWdmbzFERUhldnNJWHlGcXRNWlF5U2Jld1ZZY1YycDBQbFE2Q1IwbnM3OGdSWVBleUhmNjhQd05PM3lhbDU3ZDFOaHBmQUtnQ3lOZEhJMzVVM3l4eHpOY29fVEFUUVE1TFJmMUJJY3NSVUhLWkZYVldreW9FeTJXZDI1TE9QcEhwX0tCSWQ2TVpUMmJCSVdZWktQNXhMQ3VKekxHWEhPRU5ybWs2eTNMdUlEa3V5NndEdzVWU1ZXUDlXOXROWWp3azNaSzBfbXNyUExPN205WGFRTTVtWjVsSVEwbXBneTduVmNVRUVSMFg5RDRrUVMzUGFVcTBLUl9nWXpWY2pHSlhxeHRhOEpleUpuOUptUk9FWGNVSVR5UHdEVDA1b1dLMkcySVBCTEpQdXpScWx1UW1JNXpsc3dIaDl1RzJScWlpRHBfV01NaFlFaF9pWkRUWU5YTzZJRUE5WjM0T19sQ0lTR1h5ZlFhd1Nnc1JsMi00dUhIWDBXeUFOWmk4Uk9abjBDbFdtNlV5ZkpsYjVId0pmeVJrS0ViQWZGLXVXQnVtS3Rhcm1zbFZCb1UyaHhGam40TUhHYVI3eHdOXzBBYXFhb3AxVTN2UmRYX0cycW1aTjluM2h1MWhqZ1JPd3N0d3VCVnI2TlZNa2puaDNXbERKMzNHcklYTERQTEtuTy1pbnpfeWZnaVdMRVBOUzFmeEs1TGZGdktyaWpTeFpEUm5Xa1NZQ0drTnNPVDZMSE02RGxlREtObl9VcWl4RFJ2N0F3QXVwY2o1aUZUN2lVbE1reFFyMGt1WWZMYjJlVDN2TUl3a21WMTV4bHpmeVQ2S1hIUF9Ic0VPZ2FSVk93V21XM0s2NHBzS2tIckFkMFRUeWIyVmF6dDFLWFJ2R1NDb0hpNms2SEMxc2pkVVpYbkRaTjJvQXNFLS1iNm5ZRW5wMzEwc2NnU0xVblVGakp3UjN6UzRDZlhZQl81eFFjVnZ0RGxyNEhlcGppcC1lTEUtV0YtRXMyYTg4OTJ2RnlTTGNLZUFxeW9xRlhoWjA3eUxCb055enJ4QUVLYTdiZDk5b1p1VG9iLWFoVkpxYW11Q21fSndxLXh4UFYxd0FhekJ4UXNSQlVwcU1wdGxnYnNSaVdacXQyNWxJMTNNQmpxR0RCd2Y1b3pnWGJURTRHejNBOTJTa2JUZzBjc3hBTDE4cTFSVXo3Zm5IX20tdm9tZS1wSU9FX0M2U3Vtb0IwdVhJMXBqVVBZUS13VDl3SWtsVmk4c045MFVldnVLa29tZTd2RmF2ZXhxbmYybEJHOEZibWFqRHVnRzBZR2NjZWc3cGRLNi1ORmxVSWQwaWVVc2k1UDJ1M0lqQktyVGxsTk5heXlVOFRtWFVKR3BWOTgzNjlNQWlVUU1ldjdSVzloU09GQjlnQ0VKSHpRNmxxN0t4QTNwWEtOTHVrQWZPT3JYakV5cnFxLWZkeGxrUHQ0Q0VVVnotY0N5WXJibVBraTN0V0V2bEVvVGttVmJBSXhGa1JQRGVQWkc4SHI1MVB2emEtX0Q2R1JSVXcyeEVCTmlSOTY3b2JQSXhwWVBOOWZjREtyOURucE1HN0RuNWpUckRVYUFLeV9XVUlGUllTRmxDMXBfYWlSOXE4WE01eHgwbkpOVnpEb0NQb1Qyd2hnMTIzRFJhcnMwbDJOaXFha0pIUWhCUjFKb00xRlB1a0U5SE42bWhSY1doRkZ1NGhOdzRjMW94ckdpZmFWRzBrR2NWSldmUkF2QURMR3ppTEg0REZYT0JkN05DeEd3Y0laWTVNTnQ5Wmkwd1haTGpEUEZtY2VPQUJySWNfaEI5TmY0aXZjbXpUdjhOem1lT1NMRkUzVzFLa2htSm82UkhLZVFzY0xDLUNrRmxQZEFpQ0RFN2FnUU56VC15bFlRdU9Xd2hVdjNTMk01dHh3bGNqaDI1V1N4WHhLN3NLaWhsRURvY3dOallTOFpBMUNwM1ZTX2JOdnFsM21OTjNCNm1JYnNRME1VU3Q2REg2TzFXV0tOd0txRWRFc2ZnNU1sbVhwU2plNVNVaTl3czBRemJUX09Ha1dQejZJdmN2V3BINFFEYUU3OERPbmZsSTJmbWJ2c2Y1RElSWFpNeUFzem5sd3JOQXVKeTFTTllqUmhkRlZjWEktd2NwdllYRUxUVk0ycFR2T2Z6R1pRT01KMW1xY1RjZnBrVTZmV0FXYXBHRmFncVpwVkFVMG1KLVd1dVRUU1BiQ0hJTllkSHcwY1FHcXpzM2NSU0l1NzlIVFppRzFEUkcyZS1iM1lCNjhzbmYzRjY3MWFsem01RHV4SVJRZ3duSkg3MDhCTXd6MG1wVHBKREp4a3dyaC1WSjhNcjVOenYyb09LcUJQRXBLcm52S3NMM0I3T2NvTG5XUmxLTlFoODVhcGltcW1JOERNcXJtNkdRdkRBNHNOblRWdHZxWk41OTc4a2dRM0VnSzJrTDZWTXVuZTVuTy0xNHkxeTBwbHB3WVBRTkJmVmNfZXZtc2Q1bllTdFdsODUzNkt5Wk5SVzdYTDFVdG42N0NVcmxaSXA5aXlBT1c3LWJzMThBLVBOcDI1bjVfTGE4UVlfcy1NUHd0cnFDR25ZLUpoY0dZV1dmUzlCaDFIV1RnSFp1eXJYdi1uR2pKUlgzRHpYcldzbmxtb3NhbERPRXNyQjQyQldMS3k5M3JvVVN1a0l3YU1UVWNpSVVHbjVWN3Z3ZWE4SHNPSjB0N3FxSHV2N0Q4dXNqSW5RbTdpdWZpSTU1a0NJMVIxOTZDT0ZtbWtaNDI3emtud3Y2QVhRbW5aSkRpSHJ5OTAwQXJfaWdWc09rMTJzM1VRRm5yVlBJcC03ZU5jN2tEZVFjN2VYNkptVGxtdktwTFRkTWNwSUV5QzZjUDZzQXd3QjY3RjUtbkFWV2paejNKSFNkV2lSYndHQkd6RFE2VW1SVmFZU0NnVXc0SXhmd3RIQjFsLXlLY2wxaU5qQnRNMDN6eWZPNGc5eWlLcG9VOVY4NXFteDFQWHMyYkc4ZHVWUWlEV1huVE5pQ21IY2hVbGFROTFXZmo0b1JveU9Ncmh4ZTRacjVKUWx3ZVg4WXcydzVvNUNpbDJaejd0WFNhNmFURHZYcUNGSE1tUWp3MDA2di1CQy1WNTRxRHhCYXJTSXBoVHFfQkc5Z3B5N1BtSmF0QVVKNU1YcFc1X05FUWw0MWZpcnlYb2FoSno4MFFKVHM0eTRlWmx4WlNrRi1xOEFDUlM1a3dET29YeVFTcFJLUHFrTndBZjIzM3FBZ0ptaUM4b1UzWno0RGNJcWpWTHdOeFBadEhUdmtMVzA0VThRdDgtZ0pBcEJrRzc4aENVV185WWJ3eno5d1BwNk9nd21RRGV0a2kxX1Z2U2NqVm5EdlBidFNIXzF1QWJEbHIyOURHeEZ5Tlh4M3FiQldWV3EzV0s3UHlrdDRHV2QwbUxSYUdHSTBCOHpIZ0RBaGpzWFhMVW15YXJZVmdtemhoZVZuQUZ0MnNSSm5ERnNKNDlTclJuZXJmUEdybUdDXzZnSWNtUEJ1czljZFhRdnlUZS1WTlBNWGxoYzZVaERFQk9HUXAtc3M0S0ZCTkdKSWRVeHpyS1A0NzkzaEZKR2M5MHVnSlMtdklkUkFSenJuLXc5M0Vvdkt1UmVnTDZ3Nk11OHRpOXExbWJxc0Y5UGxzOGVBVEhzcFpKakhaeGtXRmxVOXBXdzVDcHZ3V2Rta1hhZmtnOVBncXpUV09hVEV1Y2NfY1ZrR0cwQXZ2clpNRzdzSzFzNC1xYlQ4dFNaMTVzTjBxMThMR1Z4Nk5xWjNiRk53REpubUNsNFlhY3dvOVpHcDJVRnRGdGRMNXBIYnpFNjk4QTMyM0Zmc1VNTXAtLXc5bV91Wlh5VVhVTUZkZ1J0OTFtUW1sXzJSdmZoMFRSZFVrLXJjV1BsbmdVckRIcEZSOEJUckRGbUNwMjhLWGNSNmppU0w5aHNCdUVsSEplU011NUNsODhHMl9feFdtdWt1RE9SMXhGc202SUdSSmZxUWhMYzdsci1IclgyVTlFWUxWQng2UXJwRHhDX3MyOHRJU3lXbllPWWw2ZmdWVHpjR0dManVRRkxmMy1ZQkFZaE9qRmktR1ZGZTk2ZHpiTG1yTVJ4Nlhxd1AzeG9hYjFzMzlidlZDVXVrVTUyYWZzQ0pkQl90M25RcHplYU4wWW1kcXlLUnFkRkdfTUI0WTdBX2ZEYVc4RW9CZEI1VEtmSDBQVXI2b0Y2eGxoTTFya0duenA3dEprNUExRERiWFhHcnV0V0ttOUpadjJHS05BcWEzVDd2Z29KTmFiaFhXYmhxeW9pNDh0LUpmQ2tCM2N1Z24zMkJNYUxHMy0xd0ZKRkJsMndyLThXT05NX2FRdWVtX1A0enJyTk5TZUlsbFI3NUp4aEJpOUR2UEw2cnZwS1lxQnFtR1ZIOUJ4ODdEcVlFdEFmeDRaNmtValJhSldiUHJyQ0xNYTNNUmRhbUtkR0NkWHBXcmtwTFkxbENNVkR1QWxiNmUyTEpscWVHdk5qMlhKTVE2bjZJRXhzS015S1RndjNPdmE2Y1loQWxQZ202b1VZbFNkVG9FNDB3aXpPempfaW9aM0ptdXpkYnVfNGRSbF9MR0FCNFFreGliZWVKMDhqUFBvcHJRMk1JRklQQWUwcVVaYlBqYUxwZkdfcm5EeXlNallSNFdwai1hNnpiQll3RDM0bjdkUE4wUkVwVEZ4a0hNYm43QkxDSHRjYXBzdEI5U2VNbnk5OTZDSDVWXzJDN2Z5TnZlTk9KZDBCT1U5SnhpUFM0aTBjV0tUTHZzb1JBTUliN0tLb3B6cVVUa2dqQmR0RldxNEx6T1BWYlBUWWxYZ1EzYm80MTRrRzF3bzlVZnBTTW16RkdMSUo4OG5XLVIwcVhBLTBqRUhwbWNQeU1UU1ZnVVljbWFtdXRRd21KeXBTbGhDUmZCbGxHNVFDS09DVmFhYm81RGlYellsMlkxaHhzLUJJTTB6QVF4U1RpbF9KVFBJWi1uZ1VzekRJY1Boa3JzNUg5Ny1Qcm9OSkhJZWxtcWNaeU1TQ2x0U0Q1UUZpVGhMdHFidGk1S25QTWZ0OVdodjItY3A1N1o5V18zNGhyRkswUDFNS3owQzRETEJlcVJSZUVwSFItSFF4cDVQaVpYM2pFa3UweENqRVJSOE5hNjRIQnFPUnNveGJVcGV0dDlJY0xFWmRuZHFsVG1kS2U2dFJfR2dMU0FldFdKdEtOU2IySXBBSUNXTHJSbm5CXzRSZHY0UmJvd1V6c2VVaTlGYWNpajdwQVI3cFg0MEFRVTluU1B2RUQwcTVrRlc3bk9TZldBMlkxTnVIcDExcnZxTnFGbzNfSDNPWi1wOXNYcUtXVEJQVWFJTUdxQWhBd19rTTdOWUhldUVhM0hCMWxaNXhxd0VGa2E2UGpzQ25jVy1ubXp6TnlUVl9RVVFwX0NpNzNFV3RVMEpMYXpGV1dLVGZLRFp0eHluTWdDTEh0VXhUOWtwUlptdUh2c0dUUXJwWmJ0eC1FZHZ3TnhfLTlHVWpkS3NkVnlCb3hIMEh5Q01TUmFTU2FxLUoyZ05kczJYQVE1NEM4X1UySklZa3k4Zl9HU1puR1VwTW90bVVGRVpZMzlIYzlOUWJSWUVNNWxReFJpbFRPLVhxTmI5Vmw1d0MzTEhUYzhqUVEyb3FWRmU2V1NvRm5MZTFDSE43OU1xeDdIbmhOWTYxb3VuOGdyLXRZcHFMVXVhZGZFQy03Q19hNXdTOG5sSDZTejE4VHRZV2hOaDNBbC1wMWE4VVlyNVEyYnhMU2Z1R3hjSzZkWjJoM1RKeFBPcW9EODBxMnpBSGZwNklBal9zZHJHT0hKUTZjNkJvejlfdDV0dFU5cXBlVzUxMFVDbTF6Y1A0ODVDOExaWWFEUzJzYjExaWRtTnpvVGU5bzRJTDQuVXVQQkN0NzQ3Z0ZEWkVvbWVSUG5Fdw\"}",
-=======
       "Date" : "Tue, 04 Aug 2020 02:12:26 GMT",
       "Strict-Transport-Security" : "max-age=31536000;includeSubDomains",
       "Cache-Control" : "no-cache",
@@ -88,22 +49,15 @@
       "x-ms-request-id" : "d901cccb-37b9-439a-a433-417d65ea5b53",
       "x-ms-keyvault-service-version" : "1.1.10.0",
       "Body" : "{\"value\":\"KUF6dXJlS2V5VmF1bHRTZWNyZXRCYWNrdXBWMS5taWNyb3NvZnQuY29tZXlKcmFXUWlPaUkwTXpnMVlqQTNZaTFrTlRRM0xUUXlaVFV0WVdVNVpTMDJNVEJrWXpNNVpHWmhaamdpTENKaGJHY2lPaUpTVTBFdFQwRkZVQ0lzSW1WdVl5STZJa0V4TWpoRFFrTXRTRk15TlRZaWZRLkh1RlZvOEl1TTY2VWVxbUtZZmRiREZLNThHY25LZlczQXpzV0lDRWVKTjlfZXBEaWFxNWlBRzhXTDFkU1llRlZ2ZnU4Qk81SHZJNzF4bjlEa2RMUnR2dDBTTktFbGRxd3JaTlFJaVRTQ3RsejFrSk12VGhabm5qNHRSWEU3eWo4ZlZoSVFhbF9oOFRMS0VsNGpTRGQtY3MweU95OTYyajgzNm4tVHhIRGJvUGUtT3M1LU5BRUlKQ05sclFjZWwtbmIwU2tLOENhWm9ibkszZzBXWHB6VGxzZ3Y5RE0tNG5nLVBNUTFLTU5jWW05dlZhT2FNaW5STzJtQ0ZjR3NVeUliejVaN0VrVlNad3lqRDlQNkMwWktLMkVJQ292eHR5N002TmgwRDI2Ym41WkhUeU1reERqbkYtUHF6RnZITXJJS19tdXRnZDI5X21xQjVOZWtsME5rUS5qWHdURWdJMXA2dTU4R21yVVBrdUF3Lmdlb3RrWlhGaWV2aldnajV3a2lCMWlfRHhWVXFodXNSX3l2OVpjS05KZHBsZkRRT29fN3JTbGtTQjQ5S1RHMFYxZlFoa1JzWXZEaDZFWHEwbS1MdGNrNDFiNDhjLUF2QkxmUFhIUGpGM20yd0dUaEhfZkJkS2U2eGZMZ3p5b2x1SEptWXVvd3pLSFdqU2RMdG1JTUM5T1RTbWpfaWZKVWN2cS1FdjBFNlNQUENXeTQ1UTdHLWk2WHdwUlV1dWZCLUJRclAtRFhuNDFucEFVQlQ3aEJuUzRKRFZtenZFZEtFazBmZzQ1bkZZOS1jdjlseHFreFZYWG5aR05haVo0M2dFdmQ2NmxiZHB4SVhOWDlPTjFJakNpN3drOWMzSzdDYUhpMGlCQUdIeUhmUGhNMktJRVVLcnpzd1hEUGgybFhKamRxaEI0TWhBVktveVhKSlNBdkRhRF8ycDJHajY3T1ByTDVwc1E5VmxRbWZ0c0kzWTh1UUFfeU1aV1l6MW96UUgyd0ZEaXFsdEdkRGRuUVpDNzNib2h1UmdGb1laZldXd0RPR3NvUDNGWGw3ZFBiX0hGQkZzYklPRnVOYWVSNW5rN1RvQS1XRTEyTjE5dWlxcmNGVHZBVW1RMG9abE1zLWVud3J5bU5FbzUxRk5FVHFzbkRDb0U0SkpUbjVMSlJBQW95OUZ2U0phLUlBOUlHWUhMU2NtbVFadmxUUWc2Tl9FV3JpS0toZllqREFEQ3hGSGhZSmxOU0trd0dqRE1pT1RYdEU1Q21PaWRSMXlHVTBnbjNwcDVQbFVxd25XOWN0Zk45UXFKT25QeGQzaHg5ZFlIM0dNd2lCbUlCbXlncXZTRXd0ZkEzTHIyQmVGSG1oRFdmcW5jZHlHYWFZMmhEc0ozaldtSGJvUmxIbDlLMTFBMzdKZjJHTmtzUWpqZzR4NW9SSDl6UzVJU29admRHZzJKb3BvX29SQmVXOTYtWTZCNHM4eUUyYzdwU1N4Qkx1V084b0JTaW0zQ3pFUFNNTlNvU2FWQWcyQW9ZS2s5V0pqRmNNeUtiUzRDVHk2b1VWVUQ3NGtYMFhqcmt0VWRwZE4wNk9ENnpZazhQbzZvLWw1WEZTQTA1OHRHM3U0b0JLU1l2dVU2R2c1NmEwbllBTUppY255N3hKVVZlSjZzaVE5b1Rsak9MOV8wZFVEanNXQzdZWm5vbFJpTVFvMUMtUXRTR0FUbWMxMF9od2FfY2owejJsNWotY1lHdmpuRURJOUZkdURERU1OM2g1REUxSUFQVURrdTBzNFdTNDFDdHZ6MGQ3cTQ5R1RqNmNPVFVTa0xkVVp5bmxrdXZmdnZUQ2dzN19rNHVaLTlLZU5TS0lRN0NhU0xSRmxJbk9hUmVNazRTZnM0OHpyY0RIRlgzdkx1VzZpRVpTMW5oN0I2ZW10cUF2MlhUc1JwY2QzTVBmNXRFck03c25FQmxXNkhaZEIxLXBlektMM19wa0d1NUxGM2dhbmNVUUpWNTQwRlRiRm9HeXpQUWd2NGd3UXljbGZlSmxtbE85b1dHbDRQX1NWalNUdVV2RkM4aGlSWGFWbzhaLXhlSklPODlfS1RTSWJLazBOWlpIeVhkMVNjeWRNUlB2cngyQzBJdmEyMFJiMWNNTjkzdUtpXzhBbEpJUXFqRjlsT1FDZUhMZ181ZW5CSnNURWs3ZzJrU0VRWjc2bHd6MnNuM3FIZmVhbmZwWWNmX2ZUQnduT2dPRjlLVEJzMHROYk55Y2x0YzRQSDlNU2hiS2oxZWo5eFFzbXRRcjRFZ3VVN2tEb3RlSXpmV0R3ekN3X3k4djMxMjhhTS1aUThJaW9iaUZXMlduZ01aT0l4VTUyRm01ZTl5ZWo5M1VKeHRUcTY3WkN5NHJjWnpCUEtUbElPVHZtS2tkS2lydWppbVZyZzNQR3A2T2Z1YmlaY1BJVXVHYUhhaEw4bUFQTjlxRjFTbUVuQ3V0Rm5rVlJQUHltMlZlYTBpemJhOXJwbGo1TVk4X1RfX0RqcUd3TlJKU29kYXAyNEpSMnpFX3JYZ01qc19aazRMLUUtR20xdS1Id3BtcWgxNjlKR1RuTHJ4YnBrMFVjdHdKb3phdHh0R0dpZE9fZ3djdHhsV0xRcEJZV28xRUctRU1tT09Ob1BRMmFtYUp3czRGVkFHYzFwRHpsRGQzbUNIT2RuMFZyaVZoai1fMlA3S1FsaHNXVWlzT2pkUk16Q0RqM1lJN3hUNDc5Z0w0NXpXZGttU1ktSFFPaUk4NjVrN01jYU9oUjZNSGhna0lGbkFuZjVoVUNXNWNkV0dwSHNJX19iaXk5SmRNNklYckQ3Qzg5MEROY3BLUDdVTDl2QWlWOXIwTVQxV0w2QUd4Z0JjcWhTeXA2NGtzN1hlQjZXdWxhTHV3endxeVhxZDVOWVNuVFVvWVhhTFFueXRzOGx0QU5BcHVtb2IxUDMzbUU4eXpxVlV1dTYycVlNNFA0bFVWYVJGbnpKa0hMdGJtTnRhNW1NZl9rcjNnV3IwQ05QUmxLZ1UzMmVweWF3Y0RTYVhSbThPZDVpZlNlZVozMVVEMUl5SkhnU1BJNkowR19yXzU3NUhJaUhMVFQ0bk8xNC12VENFc1lZS20zOHdxdW8xSkVuUnM3MllURUNfR2FlYzlEZXBQc1lnMnVDWFhVNFBtTkR1aVU5QUQzZUd5UEs0UkJ0Y2dFMG9fZm1DQ0ozUWtkZTE2bTdYY2E2UmR0RElvelNfOC1DWGttRUlYc3VPRTJvVHlMZWthd2h0UDBpdktyajh6YkQ0WGhHTnZyN29TM2ZKdVM5SEd2aGE5M21HWEhOcTNWNkl2d0o4alFJQ21Odk9lRkNJNFJrR1pFa2EzOEM3amotMkgxc3EwTHprTGJONl9MMUt1V0pJbGtod3VGeG1NaklaSWhLbF9ycWRlcThnMTI3ZHg2c1FLQThTXzdvaHVaQm9NSXRhRTJnMXBUbW42Q2pMVWZjY3dOVWdESUdRVlNuaURKa2MyQkFUNTlsVHk0NXQyUXNYU21jbWxoNV9HMm1nZkg5S0U4aWZIOHZJRi1ja1pvcjhGNjlKZmRxNVFndmJyYmk5bXJwcEJNLUlyZTh4WS1nTThhUkRUbUtfZ1ZDRG1wQzRtdXEtRU5JNFROaHRnR2dsMEI0ZHJNLUFjaDNSX1gzUFVHSnVfLWhNa214U2JEQ2d0MDlCV3ZCU3lFejM2dFNHeGxMbXdCOGVaVkZVOUNUQ0RwR084Uldua1NJSzFQWERleW9KWUtsWk9MajhCYVFIcnVZM0RKQU12aXpOb1NqUnYzcDlCbjVzV0U4R0tZNTJCelkyVmNabEYyTG01SVRpa1BDZF9YZGNDOG5FNVJRUHdKV2VrUXVELVNIRWtaQ01WX09KcGNZbGtkSndudFNVekxCOTBPaC1FN3ZQbVo3WkhZNnladGxqNkRpcmpmOUowMmdFMEl1ajU3T1ZDZEdpWU5Gc0tqTHlIeUhLbFpNQkxhODRzYkdxdFZqN1hRWTVDTzBwRk1tNExwLV9HTWJWS2dEWXhLNEtvYmxTQ0lxVHVSWVhJdlUxT1YyTDRpeVBuU0RMRjhrUUJtMG5ncjRFTlpIblpodEMtUFdQM2Mxc1RTQXdxN3FFbl85VldkclRMVjNkaWFnYnYxMGhxTWRQSlowVWxCQ1RMN1FCaDJpX2J4VXctbkIxX2RJWVFkaGNRRjkxVkk4SW84NVozNEpTQUcxZ29hQ1BXMlZzaXI5cThCNlRkWnd2RDFSYVcwU3RZM1lHUlBUY2Z3ZTJaTm0yakJicmxHMEFWZGZmSXlZU1VqWTdYblQ4d2U1UG50S1RfOWJ3OUhITWNBTHhiU09RTHItSjNUWmdCdUVfNzNDNWpCNEp6MEZHRWlybXBlRWd4dENtRjk3WW94R2RXdzAyeUF2RDItT3ZZOHZoV2tYSlZkN29aN3NqQ1U4RURaSnJId2FGM1BoSEo0YWNHbU1lSll2ZzA4ZFp6TlFJU0ZHZHlmSWZ6dUJSanhEbmx0bDFQTlFjSXFmNjg1LXlRTEtqRUJnS3ZzUU9lZWpCdWVsVFFVbDJNVDYteU4tNEtETGRtdnBuV0kzRTdnRHVRakpUc3IzQ0dwVTZxY2J3MVItSEZrNzB3c0wxY2l1NXNuT3BmUWFxNjJURzNESkJqSGRsVGM3czNPR0tPN1pUYUljbS05a3FCT2dwbkh5Tk1HZnF6czdhTUZURjJtTFlaVVAzSkdOX0xLWTdGYTVyWFBYYjNKdHRmY1ZKRVlhaU1HNmUwZ1dVYXl5TGJfR3dYazJUTDRQMk42NnlpRFZWUXpjZ3M0LWhFcDItdERkXzlVVEt4QmZKTllEUWVIZXFNYjR2NjFMOF9jLTc0TXBnWVBrSWdrdzRoQW1LQ1dvcXVZUk9Yc0V1Y0tJOXJpVUdaMXl0bXNjazVXRUF0TmFnckUzeEhsLUxWT042ZnYyVUpRUE8xOG4td3BhMGs0Y0FrTFctRlZhZXJsRGpHYzNsemxHMXlpRlNKUHlTNGxhbkVKT0lHMkVwUF9zejJDS0lVQnE2VG5ndkdCQ01MNFdIVzNRLVFPdmwxcHZ5cWE2MnRTRVlsVDR6c2h3eG5maE5OcVQxU1ZSQ2EzbTZtNmMyVGpZQ3hjWUlnM0RLVzNjc1BCRmhMMXBjMWRsS2x4VUJYUFlfNzJpNl9qUlRoNWlsYVVjMEYwNndKMThJcThsYm5JN2lLRERKUkNhMlY1UmdaV2tvYTN0bi1fbHpMODRUNTVvcml3cGdYcWI4eTlTYUZfT0oxMGwzSEJ0SzFsb3dPeWFnajF2Yzl2NlpTcVZNZWExcVNfRmlCTXpiOHB6MW1ZdVg1X0Vub08yb3ZWY3FBRWxpdERIMVR0UWY1cXJWWGZJM3kyVnItWklkR2FJWHlHZ2htNGdxelRQYzRmTVJwN2NXVUl6U25kUXZ3eFZYdzJJaVZKajBjNkJ3WlhtYUVzU1VWNWxnVjM3ZVpfQldJbERkQU1PU2ZENUZWczVBNkhUNzdNb1N1eVZGM3lWTk5FUGJDZm8wQURpZ3pQQUI2b1NGeEpjWEpKdllFVHdUci1ralF1X1pVakI2Y21hME1MaWN3dUM4eW5jTUNna2dVNmtCZkNpdVBJcHpYMXZXMUV0bHlkX3hMWF9EYmdaRWpzS0dBTFFzU1V2NU9yNVN5VGVUbURBZk1kVm5hWGtVLTZSTTFqY2x4VzBkMnc0ejFJUG05MWNjSnlOb0xqNkFTamVFbHJkdFl0YVVacU9sZWZCSHJFM0FuZWg4Q1lmMUd0aTVycE1EWVZ4MV9UZzlzUHRtYTlEMWpjUjR5TFZicEdoM2toZUVWU0d1ajFLNjBxUDNQTmNYWlEwVWtvbmpXd1FOTlI5OHpvYUp4RE9PRl8yMDFUcWlpLUdlR3FXcjhIMVhrY3diNld2NGF0QjhtanROUS1PN2h1eExIU3E5cmI3QU83VzFPTDdHdlRaQTducl9uY1A0UXdWUG1fcjIxTGFhbnJNZEduaFV2Ml91Y0hoWkZSZXFMb3BUWVhGRElYZy5GaFhLMGUwOG9KY3VuNkNtX3Jua2hR\"}",
->>>>>>> d795fdaf
       "X-Powered-By" : "ASP.NET",
       "Content-Type" : "application/json; charset=utf-8"
     },
     "Exception" : null
   }, {
     "Method" : "DELETE",
-<<<<<<< HEAD
-    "Uri" : "https://cameravault.vault.azure.net/secrets/testSecretRestore?api-version=7.0",
-    "Headers" : {
-      "User-Agent" : "azsdk-java-Azure-Keyvault/4.0.0-preview.5 1.8.0_211; Windows 10 10.0",
-=======
     "Uri" : "https://REDACTED.vault.azure.net/secrets/testSecretRestore?api-version=7.1",
     "Headers" : {
       "User-Agent" : "azsdk-java-client_name/client_version (11.0.6; Windows 10; 10.0)",
->>>>>>> d795fdaf
       "Content-Type" : "application/json"
     },
     "Response" : {
@@ -111,19 +65,6 @@
       "Pragma" : "no-cache",
       "retry-after" : "0",
       "StatusCode" : "200",
-<<<<<<< HEAD
-      "Date" : "Thu, 24 Oct 2019 03:47:16 GMT",
-      "Strict-Transport-Security" : "max-age=31536000;includeSubDomains",
-      "Cache-Control" : "no-cache",
-      "X-AspNet-Version" : "4.0.30319",
-      "x-ms-keyvault-region" : "centralus",
-      "x-ms-keyvault-network-info" : "addr=51.143.0.73;act_addr_fam=InterNetwork;",
-      "Expires" : "-1",
-      "Content-Length" : "373",
-      "x-ms-request-id" : "ec470d70-983d-49ba-8f5c-101c04c76d9b",
-      "x-ms-keyvault-service-version" : "1.1.0.879",
-      "Body" : "{\"recoveryId\":\"https://cameravault.vault.azure.net/deletedsecrets/testSecretRestore\",\"deletedDate\":1571888836,\"scheduledPurgeDate\":1579664836,\"id\":\"https://cameravault.vault.azure.net/secrets/testSecretRestore/cf2f7ae64caf4786ba3c70875b9441b9\",\"attributes\":{\"enabled\":true,\"exp\":3483820800,\"created\":1571888835,\"updated\":1571888835,\"recoveryLevel\":\"Recoverable+Purgeable\"}}",
-=======
       "Date" : "Tue, 04 Aug 2020 02:12:26 GMT",
       "Strict-Transport-Security" : "max-age=31536000;includeSubDomains",
       "Cache-Control" : "no-cache",
@@ -135,41 +76,22 @@
       "x-ms-request-id" : "7953e1d8-e347-4a92-bd5c-64d1049b918c",
       "x-ms-keyvault-service-version" : "1.1.10.0",
       "Body" : "{\"recoveryId\":\"https://azure-kv-tests2.vault.azure.net/deletedsecrets/testSecretRestore\",\"deletedDate\":1596507147,\"scheduledPurgeDate\":1604283147,\"id\":\"https://azure-kv-tests2.vault.azure.net/secrets/testSecretRestore/46f99c55feab4ee2937e3344f91a6d44\",\"attributes\":{\"enabled\":true,\"exp\":3483820800,\"created\":1596507146,\"updated\":1596507146,\"recoveryLevel\":\"Recoverable+Purgeable\",\"recoverableDays\":90}}",
->>>>>>> d795fdaf
-      "X-Powered-By" : "ASP.NET",
-      "Content-Type" : "application/json; charset=utf-8"
-    },
-    "Exception" : null
-  }, {
-    "Method" : "GET",
-<<<<<<< HEAD
-    "Uri" : "https://cameravault.vault.azure.net/deletedsecrets/testSecretRestore?api-version=7.0",
-    "Headers" : {
-      "User-Agent" : "azsdk-java-Azure-Keyvault/4.0.0-preview.5 1.8.0_211; Windows 10 10.0",
-=======
-    "Uri" : "https://REDACTED.vault.azure.net/deletedsecrets/testSecretRestore?api-version=7.1",
-    "Headers" : {
-      "User-Agent" : "azsdk-java-client_name/client_version (11.0.6; Windows 10; 10.0)",
->>>>>>> d795fdaf
-      "Content-Type" : "application/json"
-    },
-    "Response" : {
-      "X-Content-Type-Options" : "nosniff",
-      "Pragma" : "no-cache",
-      "retry-after" : "0",
-      "StatusCode" : "404",
-<<<<<<< HEAD
-      "Date" : "Thu, 24 Oct 2019 03:47:17 GMT",
-      "Strict-Transport-Security" : "max-age=31536000;includeSubDomains",
-      "Cache-Control" : "no-cache",
-      "X-AspNet-Version" : "4.0.30319",
-      "x-ms-keyvault-region" : "centralus",
-      "x-ms-keyvault-network-info" : "addr=51.143.0.73;act_addr_fam=InterNetwork;",
-      "Expires" : "-1",
-      "Content-Length" : "91",
-      "x-ms-request-id" : "96b881e6-4d54-418d-b46d-f54c2e29acb6",
-      "x-ms-keyvault-service-version" : "1.1.0.879",
-=======
+      "X-Powered-By" : "ASP.NET",
+      "Content-Type" : "application/json; charset=utf-8"
+    },
+    "Exception" : null
+  }, {
+    "Method" : "GET",
+    "Uri" : "https://REDACTED.vault.azure.net/deletedsecrets/testSecretRestore?api-version=7.1",
+    "Headers" : {
+      "User-Agent" : "azsdk-java-client_name/client_version (11.0.6; Windows 10; 10.0)",
+      "Content-Type" : "application/json"
+    },
+    "Response" : {
+      "X-Content-Type-Options" : "nosniff",
+      "Pragma" : "no-cache",
+      "retry-after" : "0",
+      "StatusCode" : "404",
       "Date" : "Tue, 04 Aug 2020 02:12:28 GMT",
       "Strict-Transport-Security" : "max-age=31536000;includeSubDomains",
       "Cache-Control" : "no-cache",
@@ -180,42 +102,23 @@
       "Content-Length" : "91",
       "x-ms-request-id" : "c20563dc-7897-44a7-a59e-aef0bb1f27fc",
       "x-ms-keyvault-service-version" : "1.1.10.0",
->>>>>>> d795fdaf
-      "Body" : "{\"error\":{\"code\":\"SecretNotFound\",\"message\":\"Deleted Secret not found: testSecretRestore\"}}",
-      "X-Powered-By" : "ASP.NET",
-      "Content-Type" : "application/json; charset=utf-8"
-    },
-    "Exception" : null
-  }, {
-    "Method" : "GET",
-<<<<<<< HEAD
-    "Uri" : "https://cameravault.vault.azure.net/deletedsecrets/testSecretRestore?api-version=7.0",
-    "Headers" : {
-      "User-Agent" : "azsdk-java-Azure-Keyvault/4.0.0-preview.5 1.8.0_211; Windows 10 10.0",
-=======
-    "Uri" : "https://REDACTED.vault.azure.net/deletedsecrets/testSecretRestore?api-version=7.1",
-    "Headers" : {
-      "User-Agent" : "azsdk-java-client_name/client_version (11.0.6; Windows 10; 10.0)",
->>>>>>> d795fdaf
-      "Content-Type" : "application/json"
-    },
-    "Response" : {
-      "X-Content-Type-Options" : "nosniff",
-      "Pragma" : "no-cache",
-      "retry-after" : "0",
-      "StatusCode" : "404",
-<<<<<<< HEAD
-      "Date" : "Thu, 24 Oct 2019 03:47:17 GMT",
-      "Strict-Transport-Security" : "max-age=31536000;includeSubDomains",
-      "Cache-Control" : "no-cache",
-      "X-AspNet-Version" : "4.0.30319",
-      "x-ms-keyvault-region" : "centralus",
-      "x-ms-keyvault-network-info" : "addr=51.143.0.73;act_addr_fam=InterNetwork;",
-      "Expires" : "-1",
-      "Content-Length" : "91",
-      "x-ms-request-id" : "06c23675-378b-4660-ab26-4e8752033559",
-      "x-ms-keyvault-service-version" : "1.1.0.879",
-=======
+      "Body" : "{\"error\":{\"code\":\"SecretNotFound\",\"message\":\"Deleted Secret not found: testSecretRestore\"}}",
+      "X-Powered-By" : "ASP.NET",
+      "Content-Type" : "application/json; charset=utf-8"
+    },
+    "Exception" : null
+  }, {
+    "Method" : "GET",
+    "Uri" : "https://REDACTED.vault.azure.net/deletedsecrets/testSecretRestore?api-version=7.1",
+    "Headers" : {
+      "User-Agent" : "azsdk-java-client_name/client_version (11.0.6; Windows 10; 10.0)",
+      "Content-Type" : "application/json"
+    },
+    "Response" : {
+      "X-Content-Type-Options" : "nosniff",
+      "Pragma" : "no-cache",
+      "retry-after" : "0",
+      "StatusCode" : "404",
       "Date" : "Tue, 04 Aug 2020 02:12:29 GMT",
       "Strict-Transport-Security" : "max-age=31536000;includeSubDomains",
       "Cache-Control" : "no-cache",
@@ -226,42 +129,23 @@
       "Content-Length" : "91",
       "x-ms-request-id" : "496f0af5-f133-4083-be7e-641088598954",
       "x-ms-keyvault-service-version" : "1.1.10.0",
->>>>>>> d795fdaf
-      "Body" : "{\"error\":{\"code\":\"SecretNotFound\",\"message\":\"Deleted Secret not found: testSecretRestore\"}}",
-      "X-Powered-By" : "ASP.NET",
-      "Content-Type" : "application/json; charset=utf-8"
-    },
-    "Exception" : null
-  }, {
-    "Method" : "GET",
-<<<<<<< HEAD
-    "Uri" : "https://cameravault.vault.azure.net/deletedsecrets/testSecretRestore?api-version=7.0",
-    "Headers" : {
-      "User-Agent" : "azsdk-java-Azure-Keyvault/4.0.0-preview.5 1.8.0_211; Windows 10 10.0",
-=======
-    "Uri" : "https://REDACTED.vault.azure.net/deletedsecrets/testSecretRestore?api-version=7.1",
-    "Headers" : {
-      "User-Agent" : "azsdk-java-client_name/client_version (11.0.6; Windows 10; 10.0)",
->>>>>>> d795fdaf
-      "Content-Type" : "application/json"
-    },
-    "Response" : {
-      "X-Content-Type-Options" : "nosniff",
-      "Pragma" : "no-cache",
-      "retry-after" : "0",
-      "StatusCode" : "404",
-<<<<<<< HEAD
-      "Date" : "Thu, 24 Oct 2019 03:47:19 GMT",
-      "Strict-Transport-Security" : "max-age=31536000;includeSubDomains",
-      "Cache-Control" : "no-cache",
-      "X-AspNet-Version" : "4.0.30319",
-      "x-ms-keyvault-region" : "centralus",
-      "x-ms-keyvault-network-info" : "addr=51.143.0.73;act_addr_fam=InterNetwork;",
-      "Expires" : "-1",
-      "Content-Length" : "91",
-      "x-ms-request-id" : "3887fbef-de91-4c51-b8cf-acdafadd4c01",
-      "x-ms-keyvault-service-version" : "1.1.0.879",
-=======
+      "Body" : "{\"error\":{\"code\":\"SecretNotFound\",\"message\":\"Deleted Secret not found: testSecretRestore\"}}",
+      "X-Powered-By" : "ASP.NET",
+      "Content-Type" : "application/json; charset=utf-8"
+    },
+    "Exception" : null
+  }, {
+    "Method" : "GET",
+    "Uri" : "https://REDACTED.vault.azure.net/deletedsecrets/testSecretRestore?api-version=7.1",
+    "Headers" : {
+      "User-Agent" : "azsdk-java-client_name/client_version (11.0.6; Windows 10; 10.0)",
+      "Content-Type" : "application/json"
+    },
+    "Response" : {
+      "X-Content-Type-Options" : "nosniff",
+      "Pragma" : "no-cache",
+      "retry-after" : "0",
+      "StatusCode" : "404",
       "Date" : "Tue, 04 Aug 2020 02:12:30 GMT",
       "Strict-Transport-Security" : "max-age=31536000;includeSubDomains",
       "Cache-Control" : "no-cache",
@@ -272,42 +156,23 @@
       "Content-Length" : "91",
       "x-ms-request-id" : "37d5e322-7af0-4c08-97d6-0bf16fdff6b6",
       "x-ms-keyvault-service-version" : "1.1.10.0",
->>>>>>> d795fdaf
-      "Body" : "{\"error\":{\"code\":\"SecretNotFound\",\"message\":\"Deleted Secret not found: testSecretRestore\"}}",
-      "X-Powered-By" : "ASP.NET",
-      "Content-Type" : "application/json; charset=utf-8"
-    },
-    "Exception" : null
-  }, {
-    "Method" : "GET",
-<<<<<<< HEAD
-    "Uri" : "https://cameravault.vault.azure.net/deletedsecrets/testSecretRestore?api-version=7.0",
-    "Headers" : {
-      "User-Agent" : "azsdk-java-Azure-Keyvault/4.0.0-preview.5 1.8.0_211; Windows 10 10.0",
-=======
-    "Uri" : "https://REDACTED.vault.azure.net/deletedsecrets/testSecretRestore?api-version=7.1",
-    "Headers" : {
-      "User-Agent" : "azsdk-java-client_name/client_version (11.0.6; Windows 10; 10.0)",
->>>>>>> d795fdaf
-      "Content-Type" : "application/json"
-    },
-    "Response" : {
-      "X-Content-Type-Options" : "nosniff",
-      "Pragma" : "no-cache",
-      "retry-after" : "0",
-      "StatusCode" : "404",
-<<<<<<< HEAD
-      "Date" : "Thu, 24 Oct 2019 03:47:20 GMT",
-      "Strict-Transport-Security" : "max-age=31536000;includeSubDomains",
-      "Cache-Control" : "no-cache",
-      "X-AspNet-Version" : "4.0.30319",
-      "x-ms-keyvault-region" : "centralus",
-      "x-ms-keyvault-network-info" : "addr=51.143.0.73;act_addr_fam=InterNetwork;",
-      "Expires" : "-1",
-      "Content-Length" : "91",
-      "x-ms-request-id" : "6b5c9235-4446-40ca-8d74-c64fc4231594",
-      "x-ms-keyvault-service-version" : "1.1.0.879",
-=======
+      "Body" : "{\"error\":{\"code\":\"SecretNotFound\",\"message\":\"Deleted Secret not found: testSecretRestore\"}}",
+      "X-Powered-By" : "ASP.NET",
+      "Content-Type" : "application/json; charset=utf-8"
+    },
+    "Exception" : null
+  }, {
+    "Method" : "GET",
+    "Uri" : "https://REDACTED.vault.azure.net/deletedsecrets/testSecretRestore?api-version=7.1",
+    "Headers" : {
+      "User-Agent" : "azsdk-java-client_name/client_version (11.0.6; Windows 10; 10.0)",
+      "Content-Type" : "application/json"
+    },
+    "Response" : {
+      "X-Content-Type-Options" : "nosniff",
+      "Pragma" : "no-cache",
+      "retry-after" : "0",
+      "StatusCode" : "404",
       "Date" : "Tue, 04 Aug 2020 02:12:31 GMT",
       "Strict-Transport-Security" : "max-age=31536000;includeSubDomains",
       "Cache-Control" : "no-cache",
@@ -318,42 +183,23 @@
       "Content-Length" : "91",
       "x-ms-request-id" : "faf1b68d-26bd-4704-8c32-bfd7cf851e6d",
       "x-ms-keyvault-service-version" : "1.1.10.0",
->>>>>>> d795fdaf
-      "Body" : "{\"error\":{\"code\":\"SecretNotFound\",\"message\":\"Deleted Secret not found: testSecretRestore\"}}",
-      "X-Powered-By" : "ASP.NET",
-      "Content-Type" : "application/json; charset=utf-8"
-    },
-    "Exception" : null
-  }, {
-    "Method" : "GET",
-<<<<<<< HEAD
-    "Uri" : "https://cameravault.vault.azure.net/deletedsecrets/testSecretRestore?api-version=7.0",
-    "Headers" : {
-      "User-Agent" : "azsdk-java-Azure-Keyvault/4.0.0-preview.5 1.8.0_211; Windows 10 10.0",
-=======
-    "Uri" : "https://REDACTED.vault.azure.net/deletedsecrets/testSecretRestore?api-version=7.1",
-    "Headers" : {
-      "User-Agent" : "azsdk-java-client_name/client_version (11.0.6; Windows 10; 10.0)",
->>>>>>> d795fdaf
-      "Content-Type" : "application/json"
-    },
-    "Response" : {
-      "X-Content-Type-Options" : "nosniff",
-      "Pragma" : "no-cache",
-      "retry-after" : "0",
-      "StatusCode" : "404",
-<<<<<<< HEAD
-      "Date" : "Thu, 24 Oct 2019 03:47:21 GMT",
-      "Strict-Transport-Security" : "max-age=31536000;includeSubDomains",
-      "Cache-Control" : "no-cache",
-      "X-AspNet-Version" : "4.0.30319",
-      "x-ms-keyvault-region" : "centralus",
-      "x-ms-keyvault-network-info" : "addr=51.143.0.73;act_addr_fam=InterNetwork;",
-      "Expires" : "-1",
-      "Content-Length" : "91",
-      "x-ms-request-id" : "371c5a07-e87a-4dfb-95c7-3b1bf7a9a63c",
-      "x-ms-keyvault-service-version" : "1.1.0.879",
-=======
+      "Body" : "{\"error\":{\"code\":\"SecretNotFound\",\"message\":\"Deleted Secret not found: testSecretRestore\"}}",
+      "X-Powered-By" : "ASP.NET",
+      "Content-Type" : "application/json; charset=utf-8"
+    },
+    "Exception" : null
+  }, {
+    "Method" : "GET",
+    "Uri" : "https://REDACTED.vault.azure.net/deletedsecrets/testSecretRestore?api-version=7.1",
+    "Headers" : {
+      "User-Agent" : "azsdk-java-client_name/client_version (11.0.6; Windows 10; 10.0)",
+      "Content-Type" : "application/json"
+    },
+    "Response" : {
+      "X-Content-Type-Options" : "nosniff",
+      "Pragma" : "no-cache",
+      "retry-after" : "0",
+      "StatusCode" : "404",
       "Date" : "Tue, 04 Aug 2020 02:12:31 GMT",
       "Strict-Transport-Security" : "max-age=31536000;includeSubDomains",
       "Cache-Control" : "no-cache",
@@ -364,42 +210,23 @@
       "Content-Length" : "91",
       "x-ms-request-id" : "9620aeee-687d-4127-b39b-081924aa17de",
       "x-ms-keyvault-service-version" : "1.1.10.0",
->>>>>>> d795fdaf
-      "Body" : "{\"error\":{\"code\":\"SecretNotFound\",\"message\":\"Deleted Secret not found: testSecretRestore\"}}",
-      "X-Powered-By" : "ASP.NET",
-      "Content-Type" : "application/json; charset=utf-8"
-    },
-    "Exception" : null
-  }, {
-    "Method" : "GET",
-<<<<<<< HEAD
-    "Uri" : "https://cameravault.vault.azure.net/deletedsecrets/testSecretRestore?api-version=7.0",
-    "Headers" : {
-      "User-Agent" : "azsdk-java-Azure-Keyvault/4.0.0-preview.5 1.8.0_211; Windows 10 10.0",
-=======
-    "Uri" : "https://REDACTED.vault.azure.net/deletedsecrets/testSecretRestore?api-version=7.1",
-    "Headers" : {
-      "User-Agent" : "azsdk-java-client_name/client_version (11.0.6; Windows 10; 10.0)",
->>>>>>> d795fdaf
-      "Content-Type" : "application/json"
-    },
-    "Response" : {
-      "X-Content-Type-Options" : "nosniff",
-      "Pragma" : "no-cache",
-      "retry-after" : "0",
-      "StatusCode" : "404",
-<<<<<<< HEAD
-      "Date" : "Thu, 24 Oct 2019 03:47:22 GMT",
-      "Strict-Transport-Security" : "max-age=31536000;includeSubDomains",
-      "Cache-Control" : "no-cache",
-      "X-AspNet-Version" : "4.0.30319",
-      "x-ms-keyvault-region" : "centralus",
-      "x-ms-keyvault-network-info" : "addr=51.143.0.73;act_addr_fam=InterNetwork;",
-      "Expires" : "-1",
-      "Content-Length" : "91",
-      "x-ms-request-id" : "e6625685-518a-4a49-9bab-f164915ded12",
-      "x-ms-keyvault-service-version" : "1.1.0.879",
-=======
+      "Body" : "{\"error\":{\"code\":\"SecretNotFound\",\"message\":\"Deleted Secret not found: testSecretRestore\"}}",
+      "X-Powered-By" : "ASP.NET",
+      "Content-Type" : "application/json; charset=utf-8"
+    },
+    "Exception" : null
+  }, {
+    "Method" : "GET",
+    "Uri" : "https://REDACTED.vault.azure.net/deletedsecrets/testSecretRestore?api-version=7.1",
+    "Headers" : {
+      "User-Agent" : "azsdk-java-client_name/client_version (11.0.6; Windows 10; 10.0)",
+      "Content-Type" : "application/json"
+    },
+    "Response" : {
+      "X-Content-Type-Options" : "nosniff",
+      "Pragma" : "no-cache",
+      "retry-after" : "0",
+      "StatusCode" : "404",
       "Date" : "Tue, 04 Aug 2020 02:12:32 GMT",
       "Strict-Transport-Security" : "max-age=31536000;includeSubDomains",
       "Cache-Control" : "no-cache",
@@ -410,42 +237,23 @@
       "Content-Length" : "91",
       "x-ms-request-id" : "3509aefb-0cb2-45e9-9278-d730a0b6c602",
       "x-ms-keyvault-service-version" : "1.1.10.0",
->>>>>>> d795fdaf
-      "Body" : "{\"error\":{\"code\":\"SecretNotFound\",\"message\":\"Deleted Secret not found: testSecretRestore\"}}",
-      "X-Powered-By" : "ASP.NET",
-      "Content-Type" : "application/json; charset=utf-8"
-    },
-    "Exception" : null
-  }, {
-    "Method" : "GET",
-<<<<<<< HEAD
-    "Uri" : "https://cameravault.vault.azure.net/deletedsecrets/testSecretRestore?api-version=7.0",
-    "Headers" : {
-      "User-Agent" : "azsdk-java-Azure-Keyvault/4.0.0-preview.5 1.8.0_211; Windows 10 10.0",
-=======
-    "Uri" : "https://REDACTED.vault.azure.net/deletedsecrets/testSecretRestore?api-version=7.1",
-    "Headers" : {
-      "User-Agent" : "azsdk-java-client_name/client_version (11.0.6; Windows 10; 10.0)",
->>>>>>> d795fdaf
-      "Content-Type" : "application/json"
-    },
-    "Response" : {
-      "X-Content-Type-Options" : "nosniff",
-      "Pragma" : "no-cache",
-      "retry-after" : "0",
-      "StatusCode" : "404",
-<<<<<<< HEAD
-      "Date" : "Thu, 24 Oct 2019 03:47:23 GMT",
-      "Strict-Transport-Security" : "max-age=31536000;includeSubDomains",
-      "Cache-Control" : "no-cache",
-      "X-AspNet-Version" : "4.0.30319",
-      "x-ms-keyvault-region" : "centralus",
-      "x-ms-keyvault-network-info" : "addr=51.143.0.73;act_addr_fam=InterNetwork;",
-      "Expires" : "-1",
-      "Content-Length" : "91",
-      "x-ms-request-id" : "d7939f81-58fd-4951-83ab-91e4379cea8a",
-      "x-ms-keyvault-service-version" : "1.1.0.879",
-=======
+      "Body" : "{\"error\":{\"code\":\"SecretNotFound\",\"message\":\"Deleted Secret not found: testSecretRestore\"}}",
+      "X-Powered-By" : "ASP.NET",
+      "Content-Type" : "application/json; charset=utf-8"
+    },
+    "Exception" : null
+  }, {
+    "Method" : "GET",
+    "Uri" : "https://REDACTED.vault.azure.net/deletedsecrets/testSecretRestore?api-version=7.1",
+    "Headers" : {
+      "User-Agent" : "azsdk-java-client_name/client_version (11.0.6; Windows 10; 10.0)",
+      "Content-Type" : "application/json"
+    },
+    "Response" : {
+      "X-Content-Type-Options" : "nosniff",
+      "Pragma" : "no-cache",
+      "retry-after" : "0",
+      "StatusCode" : "404",
       "Date" : "Tue, 04 Aug 2020 02:12:34 GMT",
       "Strict-Transport-Security" : "max-age=31536000;includeSubDomains",
       "Cache-Control" : "no-cache",
@@ -456,46 +264,23 @@
       "Content-Length" : "91",
       "x-ms-request-id" : "b4fff01d-6c39-4776-b192-7a89351f95e2",
       "x-ms-keyvault-service-version" : "1.1.10.0",
->>>>>>> d795fdaf
-      "Body" : "{\"error\":{\"code\":\"SecretNotFound\",\"message\":\"Deleted Secret not found: testSecretRestore\"}}",
-      "X-Powered-By" : "ASP.NET",
-      "Content-Type" : "application/json; charset=utf-8"
-    },
-    "Exception" : null
-  }, {
-    "Method" : "GET",
-<<<<<<< HEAD
-    "Uri" : "https://cameravault.vault.azure.net/deletedsecrets/testSecretRestore?api-version=7.0",
-    "Headers" : {
-      "User-Agent" : "azsdk-java-Azure-Keyvault/4.0.0-preview.5 1.8.0_211; Windows 10 10.0",
-      "Content-Type" : "application/json"
-    },
-    "Response" : {
-      "Server" : "Microsoft-IIS/10.0",
-=======
-    "Uri" : "https://REDACTED.vault.azure.net/deletedsecrets/testSecretRestore?api-version=7.1",
-    "Headers" : {
-      "User-Agent" : "azsdk-java-client_name/client_version (11.0.6; Windows 10; 10.0)",
-      "Content-Type" : "application/json"
-    },
-    "Response" : {
->>>>>>> d795fdaf
-      "X-Content-Type-Options" : "nosniff",
-      "Pragma" : "no-cache",
-      "retry-after" : "0",
-      "StatusCode" : "404",
-<<<<<<< HEAD
-      "Date" : "Thu, 24 Oct 2019 03:47:24 GMT",
-      "Strict-Transport-Security" : "max-age=31536000;includeSubDomains",
-      "Cache-Control" : "no-cache",
-      "X-AspNet-Version" : "4.0.30319",
-      "x-ms-keyvault-region" : "centralus",
-      "x-ms-keyvault-network-info" : "addr=51.143.0.73;act_addr_fam=InterNetwork;",
-      "Expires" : "-1",
-      "Content-Length" : "91",
-      "x-ms-request-id" : "b6a15db5-99e5-406b-86af-783db8ba5015",
-      "x-ms-keyvault-service-version" : "1.1.0.879",
-=======
+      "Body" : "{\"error\":{\"code\":\"SecretNotFound\",\"message\":\"Deleted Secret not found: testSecretRestore\"}}",
+      "X-Powered-By" : "ASP.NET",
+      "Content-Type" : "application/json; charset=utf-8"
+    },
+    "Exception" : null
+  }, {
+    "Method" : "GET",
+    "Uri" : "https://REDACTED.vault.azure.net/deletedsecrets/testSecretRestore?api-version=7.1",
+    "Headers" : {
+      "User-Agent" : "azsdk-java-client_name/client_version (11.0.6; Windows 10; 10.0)",
+      "Content-Type" : "application/json"
+    },
+    "Response" : {
+      "X-Content-Type-Options" : "nosniff",
+      "Pragma" : "no-cache",
+      "retry-after" : "0",
+      "StatusCode" : "404",
       "Date" : "Tue, 04 Aug 2020 02:12:35 GMT",
       "Strict-Transport-Security" : "max-age=31536000;includeSubDomains",
       "Cache-Control" : "no-cache",
@@ -506,46 +291,23 @@
       "Content-Length" : "91",
       "x-ms-request-id" : "1443e925-746d-43f7-b5f3-89d1b261059a",
       "x-ms-keyvault-service-version" : "1.1.10.0",
->>>>>>> d795fdaf
-      "Body" : "{\"error\":{\"code\":\"SecretNotFound\",\"message\":\"Deleted Secret not found: testSecretRestore\"}}",
-      "X-Powered-By" : "ASP.NET",
-      "Content-Type" : "application/json; charset=utf-8"
-    },
-    "Exception" : null
-  }, {
-    "Method" : "GET",
-<<<<<<< HEAD
-    "Uri" : "https://cameravault.vault.azure.net/deletedsecrets/testSecretRestore?api-version=7.0",
-    "Headers" : {
-      "User-Agent" : "azsdk-java-Azure-Keyvault/4.0.0-preview.5 1.8.0_211; Windows 10 10.0",
-      "Content-Type" : "application/json"
-    },
-    "Response" : {
-      "Server" : "Microsoft-IIS/10.0",
-=======
-    "Uri" : "https://REDACTED.vault.azure.net/deletedsecrets/testSecretRestore?api-version=7.1",
-    "Headers" : {
-      "User-Agent" : "azsdk-java-client_name/client_version (11.0.6; Windows 10; 10.0)",
-      "Content-Type" : "application/json"
-    },
-    "Response" : {
->>>>>>> d795fdaf
-      "X-Content-Type-Options" : "nosniff",
-      "Pragma" : "no-cache",
-      "retry-after" : "0",
-      "StatusCode" : "404",
-<<<<<<< HEAD
-      "Date" : "Thu, 24 Oct 2019 03:47:25 GMT",
-      "Strict-Transport-Security" : "max-age=31536000;includeSubDomains",
-      "Cache-Control" : "no-cache",
-      "X-AspNet-Version" : "4.0.30319",
-      "x-ms-keyvault-region" : "centralus",
-      "x-ms-keyvault-network-info" : "addr=51.143.0.73;act_addr_fam=InterNetwork;",
-      "Expires" : "-1",
-      "Content-Length" : "91",
-      "x-ms-request-id" : "3ac23873-191c-47bb-b0d1-d51a500b2e90",
-      "x-ms-keyvault-service-version" : "1.1.0.879",
-=======
+      "Body" : "{\"error\":{\"code\":\"SecretNotFound\",\"message\":\"Deleted Secret not found: testSecretRestore\"}}",
+      "X-Powered-By" : "ASP.NET",
+      "Content-Type" : "application/json; charset=utf-8"
+    },
+    "Exception" : null
+  }, {
+    "Method" : "GET",
+    "Uri" : "https://REDACTED.vault.azure.net/deletedsecrets/testSecretRestore?api-version=7.1",
+    "Headers" : {
+      "User-Agent" : "azsdk-java-client_name/client_version (11.0.6; Windows 10; 10.0)",
+      "Content-Type" : "application/json"
+    },
+    "Response" : {
+      "X-Content-Type-Options" : "nosniff",
+      "Pragma" : "no-cache",
+      "retry-after" : "0",
+      "StatusCode" : "404",
       "Date" : "Tue, 04 Aug 2020 02:12:36 GMT",
       "Strict-Transport-Security" : "max-age=31536000;includeSubDomains",
       "Cache-Control" : "no-cache",
@@ -556,46 +318,23 @@
       "Content-Length" : "91",
       "x-ms-request-id" : "64d77d02-44f4-4683-be72-c495980c21bf",
       "x-ms-keyvault-service-version" : "1.1.10.0",
->>>>>>> d795fdaf
-      "Body" : "{\"error\":{\"code\":\"SecretNotFound\",\"message\":\"Deleted Secret not found: testSecretRestore\"}}",
-      "X-Powered-By" : "ASP.NET",
-      "Content-Type" : "application/json; charset=utf-8"
-    },
-    "Exception" : null
-  }, {
-    "Method" : "GET",
-<<<<<<< HEAD
-    "Uri" : "https://cameravault.vault.azure.net/deletedsecrets/testSecretRestore?api-version=7.0",
-    "Headers" : {
-      "User-Agent" : "azsdk-java-Azure-Keyvault/4.0.0-preview.5 1.8.0_211; Windows 10 10.0",
-      "Content-Type" : "application/json"
-    },
-    "Response" : {
-      "Server" : "Microsoft-IIS/10.0",
-=======
-    "Uri" : "https://REDACTED.vault.azure.net/deletedsecrets/testSecretRestore?api-version=7.1",
-    "Headers" : {
-      "User-Agent" : "azsdk-java-client_name/client_version (11.0.6; Windows 10; 10.0)",
-      "Content-Type" : "application/json"
-    },
-    "Response" : {
->>>>>>> d795fdaf
-      "X-Content-Type-Options" : "nosniff",
-      "Pragma" : "no-cache",
-      "retry-after" : "0",
-      "StatusCode" : "404",
-<<<<<<< HEAD
-      "Date" : "Thu, 24 Oct 2019 03:47:26 GMT",
-      "Strict-Transport-Security" : "max-age=31536000;includeSubDomains",
-      "Cache-Control" : "no-cache",
-      "X-AspNet-Version" : "4.0.30319",
-      "x-ms-keyvault-region" : "centralus",
-      "x-ms-keyvault-network-info" : "addr=51.143.0.73;act_addr_fam=InterNetwork;",
-      "Expires" : "-1",
-      "Content-Length" : "91",
-      "x-ms-request-id" : "72e3cfc6-9c2d-40eb-8b0f-3eaa9803ced2",
-      "x-ms-keyvault-service-version" : "1.1.0.879",
-=======
+      "Body" : "{\"error\":{\"code\":\"SecretNotFound\",\"message\":\"Deleted Secret not found: testSecretRestore\"}}",
+      "X-Powered-By" : "ASP.NET",
+      "Content-Type" : "application/json; charset=utf-8"
+    },
+    "Exception" : null
+  }, {
+    "Method" : "GET",
+    "Uri" : "https://REDACTED.vault.azure.net/deletedsecrets/testSecretRestore?api-version=7.1",
+    "Headers" : {
+      "User-Agent" : "azsdk-java-client_name/client_version (11.0.6; Windows 10; 10.0)",
+      "Content-Type" : "application/json"
+    },
+    "Response" : {
+      "X-Content-Type-Options" : "nosniff",
+      "Pragma" : "no-cache",
+      "retry-after" : "0",
+      "StatusCode" : "404",
       "Date" : "Tue, 04 Aug 2020 02:12:36 GMT",
       "Strict-Transport-Security" : "max-age=31536000;includeSubDomains",
       "Cache-Control" : "no-cache",
@@ -606,46 +345,23 @@
       "Content-Length" : "91",
       "x-ms-request-id" : "30e0de0c-c2c1-42a0-959a-23f2e816c0b3",
       "x-ms-keyvault-service-version" : "1.1.10.0",
->>>>>>> d795fdaf
-      "Body" : "{\"error\":{\"code\":\"SecretNotFound\",\"message\":\"Deleted Secret not found: testSecretRestore\"}}",
-      "X-Powered-By" : "ASP.NET",
-      "Content-Type" : "application/json; charset=utf-8"
-    },
-    "Exception" : null
-  }, {
-    "Method" : "GET",
-<<<<<<< HEAD
-    "Uri" : "https://cameravault.vault.azure.net/deletedsecrets/testSecretRestore?api-version=7.0",
-    "Headers" : {
-      "User-Agent" : "azsdk-java-Azure-Keyvault/4.0.0-preview.5 1.8.0_211; Windows 10 10.0",
-      "Content-Type" : "application/json"
-    },
-    "Response" : {
-      "Server" : "Microsoft-IIS/10.0",
-=======
-    "Uri" : "https://REDACTED.vault.azure.net/deletedsecrets/testSecretRestore?api-version=7.1",
-    "Headers" : {
-      "User-Agent" : "azsdk-java-client_name/client_version (11.0.6; Windows 10; 10.0)",
-      "Content-Type" : "application/json"
-    },
-    "Response" : {
->>>>>>> d795fdaf
-      "X-Content-Type-Options" : "nosniff",
-      "Pragma" : "no-cache",
-      "retry-after" : "0",
-      "StatusCode" : "404",
-<<<<<<< HEAD
-      "Date" : "Thu, 24 Oct 2019 03:47:27 GMT",
-      "Strict-Transport-Security" : "max-age=31536000;includeSubDomains",
-      "Cache-Control" : "no-cache",
-      "X-AspNet-Version" : "4.0.30319",
-      "x-ms-keyvault-region" : "centralus",
-      "x-ms-keyvault-network-info" : "addr=51.143.0.73;act_addr_fam=InterNetwork;",
-      "Expires" : "-1",
-      "Content-Length" : "91",
-      "x-ms-request-id" : "8b82e338-597c-4f60-a082-84cbac49e46b",
-      "x-ms-keyvault-service-version" : "1.1.0.879",
-=======
+      "Body" : "{\"error\":{\"code\":\"SecretNotFound\",\"message\":\"Deleted Secret not found: testSecretRestore\"}}",
+      "X-Powered-By" : "ASP.NET",
+      "Content-Type" : "application/json; charset=utf-8"
+    },
+    "Exception" : null
+  }, {
+    "Method" : "GET",
+    "Uri" : "https://REDACTED.vault.azure.net/deletedsecrets/testSecretRestore?api-version=7.1",
+    "Headers" : {
+      "User-Agent" : "azsdk-java-client_name/client_version (11.0.6; Windows 10; 10.0)",
+      "Content-Type" : "application/json"
+    },
+    "Response" : {
+      "X-Content-Type-Options" : "nosniff",
+      "Pragma" : "no-cache",
+      "retry-after" : "0",
+      "StatusCode" : "404",
       "Date" : "Tue, 04 Aug 2020 02:12:38 GMT",
       "Strict-Transport-Security" : "max-age=31536000;includeSubDomains",
       "Cache-Control" : "no-cache",
@@ -656,46 +372,23 @@
       "Content-Length" : "91",
       "x-ms-request-id" : "8b835253-9838-4647-ac8d-77de554f30b5",
       "x-ms-keyvault-service-version" : "1.1.10.0",
->>>>>>> d795fdaf
-      "Body" : "{\"error\":{\"code\":\"SecretNotFound\",\"message\":\"Deleted Secret not found: testSecretRestore\"}}",
-      "X-Powered-By" : "ASP.NET",
-      "Content-Type" : "application/json; charset=utf-8"
-    },
-    "Exception" : null
-  }, {
-    "Method" : "GET",
-<<<<<<< HEAD
-    "Uri" : "https://cameravault.vault.azure.net/deletedsecrets/testSecretRestore?api-version=7.0",
-    "Headers" : {
-      "User-Agent" : "azsdk-java-Azure-Keyvault/4.0.0-preview.5 1.8.0_211; Windows 10 10.0",
-      "Content-Type" : "application/json"
-    },
-    "Response" : {
-      "Server" : "Microsoft-IIS/10.0",
-=======
-    "Uri" : "https://REDACTED.vault.azure.net/deletedsecrets/testSecretRestore?api-version=7.1",
-    "Headers" : {
-      "User-Agent" : "azsdk-java-client_name/client_version (11.0.6; Windows 10; 10.0)",
-      "Content-Type" : "application/json"
-    },
-    "Response" : {
->>>>>>> d795fdaf
-      "X-Content-Type-Options" : "nosniff",
-      "Pragma" : "no-cache",
-      "retry-after" : "0",
-      "StatusCode" : "404",
-<<<<<<< HEAD
-      "Date" : "Thu, 24 Oct 2019 03:47:28 GMT",
-      "Strict-Transport-Security" : "max-age=31536000;includeSubDomains",
-      "Cache-Control" : "no-cache",
-      "X-AspNet-Version" : "4.0.30319",
-      "x-ms-keyvault-region" : "centralus",
-      "x-ms-keyvault-network-info" : "addr=51.143.0.73;act_addr_fam=InterNetwork;",
-      "Expires" : "-1",
-      "Content-Length" : "91",
-      "x-ms-request-id" : "f8f8151c-3e87-4867-8e9d-dc5a76cdad85",
-      "x-ms-keyvault-service-version" : "1.1.0.879",
-=======
+      "Body" : "{\"error\":{\"code\":\"SecretNotFound\",\"message\":\"Deleted Secret not found: testSecretRestore\"}}",
+      "X-Powered-By" : "ASP.NET",
+      "Content-Type" : "application/json; charset=utf-8"
+    },
+    "Exception" : null
+  }, {
+    "Method" : "GET",
+    "Uri" : "https://REDACTED.vault.azure.net/deletedsecrets/testSecretRestore?api-version=7.1",
+    "Headers" : {
+      "User-Agent" : "azsdk-java-client_name/client_version (11.0.6; Windows 10; 10.0)",
+      "Content-Type" : "application/json"
+    },
+    "Response" : {
+      "X-Content-Type-Options" : "nosniff",
+      "Pragma" : "no-cache",
+      "retry-after" : "0",
+      "StatusCode" : "404",
       "Date" : "Tue, 04 Aug 2020 02:12:39 GMT",
       "Strict-Transport-Security" : "max-age=31536000;includeSubDomains",
       "Cache-Control" : "no-cache",
@@ -706,46 +399,23 @@
       "Content-Length" : "91",
       "x-ms-request-id" : "60af09e6-1c65-4549-92ae-0fd7d57ab366",
       "x-ms-keyvault-service-version" : "1.1.10.0",
->>>>>>> d795fdaf
-      "Body" : "{\"error\":{\"code\":\"SecretNotFound\",\"message\":\"Deleted Secret not found: testSecretRestore\"}}",
-      "X-Powered-By" : "ASP.NET",
-      "Content-Type" : "application/json; charset=utf-8"
-    },
-    "Exception" : null
-  }, {
-    "Method" : "GET",
-<<<<<<< HEAD
-    "Uri" : "https://cameravault.vault.azure.net/deletedsecrets/testSecretRestore?api-version=7.0",
-    "Headers" : {
-      "User-Agent" : "azsdk-java-Azure-Keyvault/4.0.0-preview.5 1.8.0_211; Windows 10 10.0",
-      "Content-Type" : "application/json"
-    },
-    "Response" : {
-      "Server" : "Microsoft-IIS/10.0",
-=======
-    "Uri" : "https://REDACTED.vault.azure.net/deletedsecrets/testSecretRestore?api-version=7.1",
-    "Headers" : {
-      "User-Agent" : "azsdk-java-client_name/client_version (11.0.6; Windows 10; 10.0)",
-      "Content-Type" : "application/json"
-    },
-    "Response" : {
->>>>>>> d795fdaf
-      "X-Content-Type-Options" : "nosniff",
-      "Pragma" : "no-cache",
-      "retry-after" : "0",
-      "StatusCode" : "404",
-<<<<<<< HEAD
-      "Date" : "Thu, 24 Oct 2019 03:47:29 GMT",
-      "Strict-Transport-Security" : "max-age=31536000;includeSubDomains",
-      "Cache-Control" : "no-cache",
-      "X-AspNet-Version" : "4.0.30319",
-      "x-ms-keyvault-region" : "centralus",
-      "x-ms-keyvault-network-info" : "addr=51.143.0.73;act_addr_fam=InterNetwork;",
-      "Expires" : "-1",
-      "Content-Length" : "91",
-      "x-ms-request-id" : "95e1002f-7a53-42d9-ba69-6f86e0f7a006",
-      "x-ms-keyvault-service-version" : "1.1.0.879",
-=======
+      "Body" : "{\"error\":{\"code\":\"SecretNotFound\",\"message\":\"Deleted Secret not found: testSecretRestore\"}}",
+      "X-Powered-By" : "ASP.NET",
+      "Content-Type" : "application/json; charset=utf-8"
+    },
+    "Exception" : null
+  }, {
+    "Method" : "GET",
+    "Uri" : "https://REDACTED.vault.azure.net/deletedsecrets/testSecretRestore?api-version=7.1",
+    "Headers" : {
+      "User-Agent" : "azsdk-java-client_name/client_version (11.0.6; Windows 10; 10.0)",
+      "Content-Type" : "application/json"
+    },
+    "Response" : {
+      "X-Content-Type-Options" : "nosniff",
+      "Pragma" : "no-cache",
+      "retry-after" : "0",
+      "StatusCode" : "404",
       "Date" : "Tue, 04 Aug 2020 02:12:40 GMT",
       "Strict-Transport-Security" : "max-age=31536000;includeSubDomains",
       "Cache-Control" : "no-cache",
@@ -756,19 +426,13 @@
       "Content-Length" : "91",
       "x-ms-request-id" : "5d544524-df89-4b97-9225-a212e49ff6cd",
       "x-ms-keyvault-service-version" : "1.1.10.0",
->>>>>>> d795fdaf
-      "Body" : "{\"error\":{\"code\":\"SecretNotFound\",\"message\":\"Deleted Secret not found: testSecretRestore\"}}",
-      "X-Powered-By" : "ASP.NET",
-      "Content-Type" : "application/json; charset=utf-8"
-    },
-    "Exception" : null
-  }, {
-    "Method" : "GET",
-<<<<<<< HEAD
-    "Uri" : "https://cameravault.vault.azure.net/deletedsecrets/testSecretRestore?api-version=7.0",
-    "Headers" : {
-      "User-Agent" : "azsdk-java-Azure-Keyvault/4.0.0-preview.5 1.8.0_211; Windows 10 10.0",
-=======
+      "Body" : "{\"error\":{\"code\":\"SecretNotFound\",\"message\":\"Deleted Secret not found: testSecretRestore\"}}",
+      "X-Powered-By" : "ASP.NET",
+      "Content-Type" : "application/json; charset=utf-8"
+    },
+    "Exception" : null
+  }, {
+    "Method" : "GET",
     "Uri" : "https://REDACTED.vault.azure.net/deletedsecrets/testSecretRestore?api-version=7.1",
     "Headers" : {
       "User-Agent" : "azsdk-java-client_name/client_version (11.0.6; Windows 10; 10.0)",
@@ -1123,7 +787,6 @@
     "Uri" : "https://REDACTED.vault.azure.net/deletedsecrets/testSecretRestore?api-version=7.1",
     "Headers" : {
       "User-Agent" : "azsdk-java-client_name/client_version (11.0.6; Windows 10; 10.0)",
->>>>>>> d795fdaf
       "Content-Type" : "application/json"
     },
     "Response" : {
@@ -1131,19 +794,6 @@
       "Pragma" : "no-cache",
       "retry-after" : "0",
       "StatusCode" : "200",
-<<<<<<< HEAD
-      "Date" : "Thu, 24 Oct 2019 03:47:30 GMT",
-      "Strict-Transport-Security" : "max-age=31536000;includeSubDomains",
-      "Cache-Control" : "no-cache",
-      "X-AspNet-Version" : "4.0.30319",
-      "x-ms-keyvault-region" : "centralus",
-      "x-ms-keyvault-network-info" : "addr=51.143.0.73;act_addr_fam=InterNetwork;",
-      "Expires" : "-1",
-      "Content-Length" : "373",
-      "x-ms-request-id" : "db0560b0-2bcc-466e-91ff-9232a2dd10ee",
-      "x-ms-keyvault-service-version" : "1.1.0.879",
-      "Body" : "{\"recoveryId\":\"https://cameravault.vault.azure.net/deletedsecrets/testSecretRestore\",\"deletedDate\":1571888836,\"scheduledPurgeDate\":1579664836,\"id\":\"https://cameravault.vault.azure.net/secrets/testSecretRestore/cf2f7ae64caf4786ba3c70875b9441b9\",\"attributes\":{\"enabled\":true,\"exp\":3483820800,\"created\":1571888835,\"updated\":1571888835,\"recoveryLevel\":\"Recoverable+Purgeable\"}}",
-=======
       "Date" : "Tue, 04 Aug 2020 02:12:54 GMT",
       "Strict-Transport-Security" : "max-age=31536000;includeSubDomains",
       "Cache-Control" : "no-cache",
@@ -1155,22 +805,15 @@
       "x-ms-request-id" : "fcabf5b2-bcef-4998-a35d-08a9dbc6ad65",
       "x-ms-keyvault-service-version" : "1.1.10.0",
       "Body" : "{\"recoveryId\":\"https://azure-kv-tests2.vault.azure.net/deletedsecrets/testSecretRestore\",\"deletedDate\":1596507147,\"scheduledPurgeDate\":1604283147,\"id\":\"https://azure-kv-tests2.vault.azure.net/secrets/testSecretRestore/46f99c55feab4ee2937e3344f91a6d44\",\"attributes\":{\"enabled\":true,\"exp\":3483820800,\"created\":1596507146,\"updated\":1596507146,\"recoveryLevel\":\"Recoverable+Purgeable\",\"recoverableDays\":90}}",
->>>>>>> d795fdaf
       "X-Powered-By" : "ASP.NET",
       "Content-Type" : "application/json; charset=utf-8"
     },
     "Exception" : null
   }, {
     "Method" : "DELETE",
-<<<<<<< HEAD
-    "Uri" : "https://cameravault.vault.azure.net/deletedsecrets/testSecretRestore?api-version=7.0",
-    "Headers" : {
-      "User-Agent" : "azsdk-java-Azure-Keyvault/4.0.0-preview.5 1.8.0_211; Windows 10 10.0",
-=======
-    "Uri" : "https://REDACTED.vault.azure.net/deletedsecrets/testSecretRestore?api-version=7.1",
-    "Headers" : {
-      "User-Agent" : "azsdk-java-client_name/client_version (11.0.6; Windows 10; 10.0)",
->>>>>>> d795fdaf
+    "Uri" : "https://REDACTED.vault.azure.net/deletedsecrets/testSecretRestore?api-version=7.1",
+    "Headers" : {
+      "User-Agent" : "azsdk-java-client_name/client_version (11.0.6; Windows 10; 10.0)",
       "Content-Type" : "application/json"
     },
     "Response" : {
@@ -1178,17 +821,6 @@
       "Pragma" : "no-cache",
       "retry-after" : "0",
       "StatusCode" : "204",
-<<<<<<< HEAD
-      "Date" : "Thu, 24 Oct 2019 03:47:30 GMT",
-      "Strict-Transport-Security" : "max-age=31536000;includeSubDomains",
-      "Cache-Control" : "no-cache",
-      "X-AspNet-Version" : "4.0.30319",
-      "x-ms-keyvault-region" : "centralus",
-      "x-ms-keyvault-network-info" : "addr=51.143.0.73;act_addr_fam=InterNetwork;",
-      "Expires" : "-1",
-      "x-ms-request-id" : "e45b77fd-0908-4bb6-9b0d-5e0edfb84d66",
-      "x-ms-keyvault-service-version" : "1.1.0.879",
-=======
       "Date" : "Tue, 04 Aug 2020 02:12:55 GMT",
       "Strict-Transport-Security" : "max-age=31536000;includeSubDomains",
       "Cache-Control" : "no-cache",
@@ -1198,40 +830,21 @@
       "Expires" : "-1",
       "x-ms-request-id" : "d0e5d647-db60-4dfb-b377-91224fa92194",
       "x-ms-keyvault-service-version" : "1.1.10.0",
->>>>>>> d795fdaf
       "X-Powered-By" : "ASP.NET"
     },
     "Exception" : null
   }, {
     "Method" : "GET",
-<<<<<<< HEAD
-    "Uri" : "https://cameravault.vault.azure.net/deletedsecrets/testSecretRestore?api-version=7.0",
-    "Headers" : {
-      "User-Agent" : "azsdk-java-Azure-Keyvault/4.0.0-preview.5 1.8.0_211; Windows 10 10.0",
-=======
-    "Uri" : "https://REDACTED.vault.azure.net/deletedsecrets/testSecretRestore?api-version=7.1",
-    "Headers" : {
-      "User-Agent" : "azsdk-java-client_name/client_version (11.0.6; Windows 10; 10.0)",
->>>>>>> d795fdaf
-      "Content-Type" : "application/json"
-    },
-    "Response" : {
-      "X-Content-Type-Options" : "nosniff",
-      "Pragma" : "no-cache",
-      "retry-after" : "0",
-      "StatusCode" : "404",
-<<<<<<< HEAD
-      "Date" : "Thu, 24 Oct 2019 03:47:30 GMT",
-      "Strict-Transport-Security" : "max-age=31536000;includeSubDomains",
-      "Cache-Control" : "no-cache",
-      "X-AspNet-Version" : "4.0.30319",
-      "x-ms-keyvault-region" : "centralus",
-      "x-ms-keyvault-network-info" : "addr=51.143.0.73;act_addr_fam=InterNetwork;",
-      "Expires" : "-1",
-      "Content-Length" : "91",
-      "x-ms-request-id" : "d9c3ef42-f5a9-48cc-b29f-8e345b67f301",
-      "x-ms-keyvault-service-version" : "1.1.0.879",
-=======
+    "Uri" : "https://REDACTED.vault.azure.net/deletedsecrets/testSecretRestore?api-version=7.1",
+    "Headers" : {
+      "User-Agent" : "azsdk-java-client_name/client_version (11.0.6; Windows 10; 10.0)",
+      "Content-Type" : "application/json"
+    },
+    "Response" : {
+      "X-Content-Type-Options" : "nosniff",
+      "Pragma" : "no-cache",
+      "retry-after" : "0",
+      "StatusCode" : "404",
       "Date" : "Tue, 04 Aug 2020 02:12:55 GMT",
       "Strict-Transport-Security" : "max-age=31536000;includeSubDomains",
       "Cache-Control" : "no-cache",
@@ -1242,7 +855,6 @@
       "Content-Length" : "91",
       "x-ms-request-id" : "a1fb34b0-662a-48af-8f42-1aa3afc4d377",
       "x-ms-keyvault-service-version" : "1.1.10.0",
->>>>>>> d795fdaf
       "Body" : "{\"error\":{\"code\":\"SecretNotFound\",\"message\":\"Deleted Secret not found: testSecretRestore\"}}",
       "X-Powered-By" : "ASP.NET",
       "Content-Type" : "application/json; charset=utf-8"
@@ -1250,15 +862,9 @@
     "Exception" : null
   }, {
     "Method" : "POST",
-<<<<<<< HEAD
-    "Uri" : "https://cameravault.vault.azure.net/secrets/restore?api-version=7.0",
-    "Headers" : {
-      "User-Agent" : "azsdk-java-Azure-Keyvault/4.0.0-preview.5 1.8.0_211; Windows 10 10.0",
-=======
     "Uri" : "https://REDACTED.vault.azure.net/secrets/restore?api-version=7.1",
     "Headers" : {
       "User-Agent" : "azsdk-java-client_name/client_version (11.0.6; Windows 10; 10.0)",
->>>>>>> d795fdaf
       "Content-Type" : "application/json"
     },
     "Response" : {
@@ -1266,19 +872,6 @@
       "Pragma" : "no-cache",
       "retry-after" : "0",
       "StatusCode" : "200",
-<<<<<<< HEAD
-      "Date" : "Thu, 24 Oct 2019 03:48:30 GMT",
-      "Strict-Transport-Security" : "max-age=31536000;includeSubDomains",
-      "Cache-Control" : "no-cache",
-      "X-AspNet-Version" : "4.0.30319",
-      "x-ms-keyvault-region" : "centralus",
-      "x-ms-keyvault-network-info" : "addr=51.143.0.73;act_addr_fam=InterNetwork;",
-      "Expires" : "-1",
-      "Content-Length" : "232",
-      "x-ms-request-id" : "73ad1cc7-49e0-40ef-af8c-4f90c35de2f1",
-      "x-ms-keyvault-service-version" : "1.1.0.879",
-      "Body" : "{\"id\":\"https://cameravault.vault.azure.net/secrets/testSecretRestore/cf2f7ae64caf4786ba3c70875b9441b9\",\"attributes\":{\"enabled\":true,\"exp\":3483820800,\"created\":1571888835,\"updated\":1571888835,\"recoveryLevel\":\"Recoverable+Purgeable\"}}",
-=======
       "Date" : "Tue, 04 Aug 2020 02:13:54 GMT",
       "Strict-Transport-Security" : "max-age=31536000;includeSubDomains",
       "Cache-Control" : "no-cache",
@@ -1290,7 +883,6 @@
       "x-ms-request-id" : "c6ec15eb-66aa-4e31-b41d-b799b0429111",
       "x-ms-keyvault-service-version" : "1.1.10.0",
       "Body" : "{\"id\":\"https://azure-kv-tests2.vault.azure.net/secrets/testSecretRestore/46f99c55feab4ee2937e3344f91a6d44\",\"attributes\":{\"enabled\":true,\"exp\":3483820800,\"created\":1596507146,\"updated\":1596507146,\"recoveryLevel\":\"Recoverable+Purgeable\",\"recoverableDays\":90}}",
->>>>>>> d795fdaf
       "X-Powered-By" : "ASP.NET",
       "Content-Type" : "application/json; charset=utf-8"
     },
