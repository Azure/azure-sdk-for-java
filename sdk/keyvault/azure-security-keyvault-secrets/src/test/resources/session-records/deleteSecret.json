--- conflicted
+++ resolved
@@ -1,15 +1,9 @@
 {
   "networkCallRecords" : [ {
     "Method" : "PUT",
-<<<<<<< HEAD
-    "Uri" : "https://cameravault.vault.azure.net/secrets/testSecretDelete?api-version=7.0",
-    "Headers" : {
-      "User-Agent" : "azsdk-java-Azure-Keyvault/4.0.0-preview.5 1.8.0_211; Windows 10 10.0",
-=======
     "Uri" : "https://REDACTED.vault.azure.net/secrets/testSecretDelete?api-version=7.1",
     "Headers" : {
       "User-Agent" : "azsdk-java-client_name/client_version (11.0.6; Windows 10; 10.0)",
->>>>>>> d795fdaf
       "Content-Type" : "application/json"
     },
     "Response" : {
@@ -17,19 +11,6 @@
       "Pragma" : "no-cache",
       "retry-after" : "0",
       "StatusCode" : "200",
-<<<<<<< HEAD
-      "Date" : "Thu, 24 Oct 2019 03:48:30 GMT",
-      "Strict-Transport-Security" : "max-age=31536000;includeSubDomains",
-      "Cache-Control" : "no-cache",
-      "X-AspNet-Version" : "4.0.30319",
-      "x-ms-keyvault-region" : "centralus",
-      "x-ms-keyvault-network-info" : "addr=51.143.0.73;act_addr_fam=InterNetwork;",
-      "Expires" : "-1",
-      "Content-Length" : "261",
-      "x-ms-request-id" : "a0bccd27-6627-4210-8845-2d53c6b8e75e",
-      "x-ms-keyvault-service-version" : "1.1.0.879",
-      "Body" : "{\"value\":\"testSecretDeleteVal\",\"id\":\"https://cameravault.vault.azure.net/secrets/testSecretDelete/6763dbce200a4d55a1d17f3d4a2b7b51\",\"attributes\":{\"enabled\":true,\"exp\":2537049600,\"created\":1571888911,\"updated\":1571888911,\"recoveryLevel\":\"Recoverable+Purgeable\"}}",
-=======
       "Date" : "Tue, 04 Aug 2020 02:12:27 GMT",
       "Strict-Transport-Security" : "max-age=31536000;includeSubDomains",
       "Cache-Control" : "no-cache",
@@ -41,22 +22,15 @@
       "x-ms-request-id" : "bf1bec37-1d3e-48c8-9fd3-191ecc1dfc61",
       "x-ms-keyvault-service-version" : "1.1.10.0",
       "Body" : "{\"value\":\"testSecretDeleteVal\",\"id\":\"https://azure-kv-tests2.vault.azure.net/secrets/testSecretDelete/0f60178e1c784fd094375f9096953d0a\",\"attributes\":{\"enabled\":true,\"exp\":2537049600,\"created\":1596507146,\"updated\":1596507146,\"recoveryLevel\":\"Recoverable+Purgeable\",\"recoverableDays\":90}}",
->>>>>>> d795fdaf
       "X-Powered-By" : "ASP.NET",
       "Content-Type" : "application/json; charset=utf-8"
     },
     "Exception" : null
   }, {
     "Method" : "DELETE",
-<<<<<<< HEAD
-    "Uri" : "https://cameravault.vault.azure.net/secrets/testSecretDelete?api-version=7.0",
-    "Headers" : {
-      "User-Agent" : "azsdk-java-Azure-Keyvault/4.0.0-preview.5 1.8.0_211; Windows 10 10.0",
-=======
     "Uri" : "https://REDACTED.vault.azure.net/secrets/testSecretDelete?api-version=7.1",
     "Headers" : {
       "User-Agent" : "azsdk-java-client_name/client_version (11.0.6; Windows 10; 10.0)",
->>>>>>> d795fdaf
       "Content-Type" : "application/json"
     },
     "Response" : {
@@ -64,19 +38,6 @@
       "Pragma" : "no-cache",
       "retry-after" : "0",
       "StatusCode" : "200",
-<<<<<<< HEAD
-      "Date" : "Thu, 24 Oct 2019 03:48:31 GMT",
-      "Strict-Transport-Security" : "max-age=31536000;includeSubDomains",
-      "Cache-Control" : "no-cache",
-      "X-AspNet-Version" : "4.0.30319",
-      "x-ms-keyvault-region" : "centralus",
-      "x-ms-keyvault-network-info" : "addr=51.143.0.73;act_addr_fam=InterNetwork;",
-      "Expires" : "-1",
-      "Content-Length" : "371",
-      "x-ms-request-id" : "35ffefa1-5bf1-443a-b7ae-f6810c0a4308",
-      "x-ms-keyvault-service-version" : "1.1.0.879",
-      "Body" : "{\"recoveryId\":\"https://cameravault.vault.azure.net/deletedsecrets/testSecretDelete\",\"deletedDate\":1571888911,\"scheduledPurgeDate\":1579664911,\"id\":\"https://cameravault.vault.azure.net/secrets/testSecretDelete/6763dbce200a4d55a1d17f3d4a2b7b51\",\"attributes\":{\"enabled\":true,\"exp\":2537049600,\"created\":1571888911,\"updated\":1571888911,\"recoveryLevel\":\"Recoverable+Purgeable\"}}",
-=======
       "Date" : "Tue, 04 Aug 2020 02:12:26 GMT",
       "Strict-Transport-Security" : "max-age=31536000;includeSubDomains",
       "Cache-Control" : "no-cache",
@@ -88,41 +49,22 @@
       "x-ms-request-id" : "abeec19f-707a-462b-a804-8ace948efc78",
       "x-ms-keyvault-service-version" : "1.1.10.0",
       "Body" : "{\"recoveryId\":\"https://azure-kv-tests2.vault.azure.net/deletedsecrets/testSecretDelete\",\"deletedDate\":1596507147,\"scheduledPurgeDate\":1604283147,\"id\":\"https://azure-kv-tests2.vault.azure.net/secrets/testSecretDelete/0f60178e1c784fd094375f9096953d0a\",\"attributes\":{\"enabled\":true,\"exp\":2537049600,\"created\":1596507146,\"updated\":1596507146,\"recoveryLevel\":\"Recoverable+Purgeable\",\"recoverableDays\":90}}",
->>>>>>> d795fdaf
-      "X-Powered-By" : "ASP.NET",
-      "Content-Type" : "application/json; charset=utf-8"
-    },
-    "Exception" : null
-  }, {
-    "Method" : "GET",
-<<<<<<< HEAD
-    "Uri" : "https://cameravault.vault.azure.net/deletedsecrets/testSecretDelete?api-version=7.0",
-    "Headers" : {
-      "User-Agent" : "azsdk-java-Azure-Keyvault/4.0.0-preview.5 1.8.0_211; Windows 10 10.0",
-=======
-    "Uri" : "https://REDACTED.vault.azure.net/deletedsecrets/testSecretDelete?api-version=7.1",
-    "Headers" : {
-      "User-Agent" : "azsdk-java-client_name/client_version (11.0.6; Windows 10; 10.0)",
->>>>>>> d795fdaf
-      "Content-Type" : "application/json"
-    },
-    "Response" : {
-      "X-Content-Type-Options" : "nosniff",
-      "Pragma" : "no-cache",
-      "retry-after" : "0",
-      "StatusCode" : "404",
-<<<<<<< HEAD
-      "Date" : "Thu, 24 Oct 2019 03:48:32 GMT",
-      "Strict-Transport-Security" : "max-age=31536000;includeSubDomains",
-      "Cache-Control" : "no-cache",
-      "X-AspNet-Version" : "4.0.30319",
-      "x-ms-keyvault-region" : "centralus",
-      "x-ms-keyvault-network-info" : "addr=51.143.0.73;act_addr_fam=InterNetwork;",
-      "Expires" : "-1",
-      "Content-Length" : "90",
-      "x-ms-request-id" : "0d00b1b4-9bd5-4775-b62f-1a41c9e00cbf",
-      "x-ms-keyvault-service-version" : "1.1.0.879",
-=======
+      "X-Powered-By" : "ASP.NET",
+      "Content-Type" : "application/json; charset=utf-8"
+    },
+    "Exception" : null
+  }, {
+    "Method" : "GET",
+    "Uri" : "https://REDACTED.vault.azure.net/deletedsecrets/testSecretDelete?api-version=7.1",
+    "Headers" : {
+      "User-Agent" : "azsdk-java-client_name/client_version (11.0.6; Windows 10; 10.0)",
+      "Content-Type" : "application/json"
+    },
+    "Response" : {
+      "X-Content-Type-Options" : "nosniff",
+      "Pragma" : "no-cache",
+      "retry-after" : "0",
+      "StatusCode" : "404",
       "Date" : "Tue, 04 Aug 2020 02:12:28 GMT",
       "Strict-Transport-Security" : "max-age=31536000;includeSubDomains",
       "Cache-Control" : "no-cache",
@@ -133,42 +75,23 @@
       "Content-Length" : "90",
       "x-ms-request-id" : "561e4434-c706-4054-8ea3-97163ac384ab",
       "x-ms-keyvault-service-version" : "1.1.10.0",
->>>>>>> d795fdaf
-      "Body" : "{\"error\":{\"code\":\"SecretNotFound\",\"message\":\"Deleted Secret not found: testSecretDelete\"}}",
-      "X-Powered-By" : "ASP.NET",
-      "Content-Type" : "application/json; charset=utf-8"
-    },
-    "Exception" : null
-  }, {
-    "Method" : "GET",
-<<<<<<< HEAD
-    "Uri" : "https://cameravault.vault.azure.net/deletedsecrets/testSecretDelete?api-version=7.0",
-    "Headers" : {
-      "User-Agent" : "azsdk-java-Azure-Keyvault/4.0.0-preview.5 1.8.0_211; Windows 10 10.0",
-=======
-    "Uri" : "https://REDACTED.vault.azure.net/deletedsecrets/testSecretDelete?api-version=7.1",
-    "Headers" : {
-      "User-Agent" : "azsdk-java-client_name/client_version (11.0.6; Windows 10; 10.0)",
->>>>>>> d795fdaf
-      "Content-Type" : "application/json"
-    },
-    "Response" : {
-      "X-Content-Type-Options" : "nosniff",
-      "Pragma" : "no-cache",
-      "retry-after" : "0",
-      "StatusCode" : "404",
-<<<<<<< HEAD
-      "Date" : "Thu, 24 Oct 2019 03:48:33 GMT",
-      "Strict-Transport-Security" : "max-age=31536000;includeSubDomains",
-      "Cache-Control" : "no-cache",
-      "X-AspNet-Version" : "4.0.30319",
-      "x-ms-keyvault-region" : "centralus",
-      "x-ms-keyvault-network-info" : "addr=51.143.0.73;act_addr_fam=InterNetwork;",
-      "Expires" : "-1",
-      "Content-Length" : "90",
-      "x-ms-request-id" : "f81772bf-0b9a-409c-972e-fac0791a5ab0",
-      "x-ms-keyvault-service-version" : "1.1.0.879",
-=======
+      "Body" : "{\"error\":{\"code\":\"SecretNotFound\",\"message\":\"Deleted Secret not found: testSecretDelete\"}}",
+      "X-Powered-By" : "ASP.NET",
+      "Content-Type" : "application/json; charset=utf-8"
+    },
+    "Exception" : null
+  }, {
+    "Method" : "GET",
+    "Uri" : "https://REDACTED.vault.azure.net/deletedsecrets/testSecretDelete?api-version=7.1",
+    "Headers" : {
+      "User-Agent" : "azsdk-java-client_name/client_version (11.0.6; Windows 10; 10.0)",
+      "Content-Type" : "application/json"
+    },
+    "Response" : {
+      "X-Content-Type-Options" : "nosniff",
+      "Pragma" : "no-cache",
+      "retry-after" : "0",
+      "StatusCode" : "404",
       "Date" : "Tue, 04 Aug 2020 02:12:28 GMT",
       "Strict-Transport-Security" : "max-age=31536000;includeSubDomains",
       "Cache-Control" : "no-cache",
@@ -179,42 +102,23 @@
       "Content-Length" : "90",
       "x-ms-request-id" : "45caca7c-22fc-4ff6-a306-9b2a1cca6277",
       "x-ms-keyvault-service-version" : "1.1.10.0",
->>>>>>> d795fdaf
-      "Body" : "{\"error\":{\"code\":\"SecretNotFound\",\"message\":\"Deleted Secret not found: testSecretDelete\"}}",
-      "X-Powered-By" : "ASP.NET",
-      "Content-Type" : "application/json; charset=utf-8"
-    },
-    "Exception" : null
-  }, {
-    "Method" : "GET",
-<<<<<<< HEAD
-    "Uri" : "https://cameravault.vault.azure.net/deletedsecrets/testSecretDelete?api-version=7.0",
-    "Headers" : {
-      "User-Agent" : "azsdk-java-Azure-Keyvault/4.0.0-preview.5 1.8.0_211; Windows 10 10.0",
-=======
-    "Uri" : "https://REDACTED.vault.azure.net/deletedsecrets/testSecretDelete?api-version=7.1",
-    "Headers" : {
-      "User-Agent" : "azsdk-java-client_name/client_version (11.0.6; Windows 10; 10.0)",
->>>>>>> d795fdaf
-      "Content-Type" : "application/json"
-    },
-    "Response" : {
-      "X-Content-Type-Options" : "nosniff",
-      "Pragma" : "no-cache",
-      "retry-after" : "0",
-      "StatusCode" : "404",
-<<<<<<< HEAD
-      "Date" : "Thu, 24 Oct 2019 03:48:34 GMT",
-      "Strict-Transport-Security" : "max-age=31536000;includeSubDomains",
-      "Cache-Control" : "no-cache",
-      "X-AspNet-Version" : "4.0.30319",
-      "x-ms-keyvault-region" : "centralus",
-      "x-ms-keyvault-network-info" : "addr=51.143.0.73;act_addr_fam=InterNetwork;",
-      "Expires" : "-1",
-      "Content-Length" : "90",
-      "x-ms-request-id" : "834a32ae-d117-4adb-b9b4-d63919d3358f",
-      "x-ms-keyvault-service-version" : "1.1.0.879",
-=======
+      "Body" : "{\"error\":{\"code\":\"SecretNotFound\",\"message\":\"Deleted Secret not found: testSecretDelete\"}}",
+      "X-Powered-By" : "ASP.NET",
+      "Content-Type" : "application/json; charset=utf-8"
+    },
+    "Exception" : null
+  }, {
+    "Method" : "GET",
+    "Uri" : "https://REDACTED.vault.azure.net/deletedsecrets/testSecretDelete?api-version=7.1",
+    "Headers" : {
+      "User-Agent" : "azsdk-java-client_name/client_version (11.0.6; Windows 10; 10.0)",
+      "Content-Type" : "application/json"
+    },
+    "Response" : {
+      "X-Content-Type-Options" : "nosniff",
+      "Pragma" : "no-cache",
+      "retry-after" : "0",
+      "StatusCode" : "404",
       "Date" : "Tue, 04 Aug 2020 02:12:30 GMT",
       "Strict-Transport-Security" : "max-age=31536000;includeSubDomains",
       "Cache-Control" : "no-cache",
@@ -225,42 +129,23 @@
       "Content-Length" : "90",
       "x-ms-request-id" : "49e5cf4b-760f-4a8e-b323-d65ce3a581e0",
       "x-ms-keyvault-service-version" : "1.1.10.0",
->>>>>>> d795fdaf
-      "Body" : "{\"error\":{\"code\":\"SecretNotFound\",\"message\":\"Deleted Secret not found: testSecretDelete\"}}",
-      "X-Powered-By" : "ASP.NET",
-      "Content-Type" : "application/json; charset=utf-8"
-    },
-    "Exception" : null
-  }, {
-    "Method" : "GET",
-<<<<<<< HEAD
-    "Uri" : "https://cameravault.vault.azure.net/deletedsecrets/testSecretDelete?api-version=7.0",
-    "Headers" : {
-      "User-Agent" : "azsdk-java-Azure-Keyvault/4.0.0-preview.5 1.8.0_211; Windows 10 10.0",
-=======
-    "Uri" : "https://REDACTED.vault.azure.net/deletedsecrets/testSecretDelete?api-version=7.1",
-    "Headers" : {
-      "User-Agent" : "azsdk-java-client_name/client_version (11.0.6; Windows 10; 10.0)",
->>>>>>> d795fdaf
-      "Content-Type" : "application/json"
-    },
-    "Response" : {
-      "X-Content-Type-Options" : "nosniff",
-      "Pragma" : "no-cache",
-      "retry-after" : "0",
-      "StatusCode" : "404",
-<<<<<<< HEAD
-      "Date" : "Thu, 24 Oct 2019 03:48:35 GMT",
-      "Strict-Transport-Security" : "max-age=31536000;includeSubDomains",
-      "Cache-Control" : "no-cache",
-      "X-AspNet-Version" : "4.0.30319",
-      "x-ms-keyvault-region" : "centralus",
-      "x-ms-keyvault-network-info" : "addr=51.143.0.73;act_addr_fam=InterNetwork;",
-      "Expires" : "-1",
-      "Content-Length" : "90",
-      "x-ms-request-id" : "00e98194-9862-4ecc-8269-81fde1d3fff2",
-      "x-ms-keyvault-service-version" : "1.1.0.879",
-=======
+      "Body" : "{\"error\":{\"code\":\"SecretNotFound\",\"message\":\"Deleted Secret not found: testSecretDelete\"}}",
+      "X-Powered-By" : "ASP.NET",
+      "Content-Type" : "application/json; charset=utf-8"
+    },
+    "Exception" : null
+  }, {
+    "Method" : "GET",
+    "Uri" : "https://REDACTED.vault.azure.net/deletedsecrets/testSecretDelete?api-version=7.1",
+    "Headers" : {
+      "User-Agent" : "azsdk-java-client_name/client_version (11.0.6; Windows 10; 10.0)",
+      "Content-Type" : "application/json"
+    },
+    "Response" : {
+      "X-Content-Type-Options" : "nosniff",
+      "Pragma" : "no-cache",
+      "retry-after" : "0",
+      "StatusCode" : "404",
       "Date" : "Tue, 04 Aug 2020 02:12:30 GMT",
       "Strict-Transport-Security" : "max-age=31536000;includeSubDomains",
       "Cache-Control" : "no-cache",
@@ -271,42 +156,23 @@
       "Content-Length" : "90",
       "x-ms-request-id" : "6f91e2a4-4d87-4fae-afd9-bcc4579d65a0",
       "x-ms-keyvault-service-version" : "1.1.10.0",
->>>>>>> d795fdaf
-      "Body" : "{\"error\":{\"code\":\"SecretNotFound\",\"message\":\"Deleted Secret not found: testSecretDelete\"}}",
-      "X-Powered-By" : "ASP.NET",
-      "Content-Type" : "application/json; charset=utf-8"
-    },
-    "Exception" : null
-  }, {
-    "Method" : "GET",
-<<<<<<< HEAD
-    "Uri" : "https://cameravault.vault.azure.net/deletedsecrets/testSecretDelete?api-version=7.0",
-    "Headers" : {
-      "User-Agent" : "azsdk-java-Azure-Keyvault/4.0.0-preview.5 1.8.0_211; Windows 10 10.0",
-=======
-    "Uri" : "https://REDACTED.vault.azure.net/deletedsecrets/testSecretDelete?api-version=7.1",
-    "Headers" : {
-      "User-Agent" : "azsdk-java-client_name/client_version (11.0.6; Windows 10; 10.0)",
->>>>>>> d795fdaf
-      "Content-Type" : "application/json"
-    },
-    "Response" : {
-      "X-Content-Type-Options" : "nosniff",
-      "Pragma" : "no-cache",
-      "retry-after" : "0",
-      "StatusCode" : "404",
-<<<<<<< HEAD
-      "Date" : "Thu, 24 Oct 2019 03:48:37 GMT",
-      "Strict-Transport-Security" : "max-age=31536000;includeSubDomains",
-      "Cache-Control" : "no-cache",
-      "X-AspNet-Version" : "4.0.30319",
-      "x-ms-keyvault-region" : "centralus",
-      "x-ms-keyvault-network-info" : "addr=51.143.0.73;act_addr_fam=InterNetwork;",
-      "Expires" : "-1",
-      "Content-Length" : "90",
-      "x-ms-request-id" : "88fb6876-13f5-4c48-a4b6-aefc3536b8ec",
-      "x-ms-keyvault-service-version" : "1.1.0.879",
-=======
+      "Body" : "{\"error\":{\"code\":\"SecretNotFound\",\"message\":\"Deleted Secret not found: testSecretDelete\"}}",
+      "X-Powered-By" : "ASP.NET",
+      "Content-Type" : "application/json; charset=utf-8"
+    },
+    "Exception" : null
+  }, {
+    "Method" : "GET",
+    "Uri" : "https://REDACTED.vault.azure.net/deletedsecrets/testSecretDelete?api-version=7.1",
+    "Headers" : {
+      "User-Agent" : "azsdk-java-client_name/client_version (11.0.6; Windows 10; 10.0)",
+      "Content-Type" : "application/json"
+    },
+    "Response" : {
+      "X-Content-Type-Options" : "nosniff",
+      "Pragma" : "no-cache",
+      "retry-after" : "0",
+      "StatusCode" : "404",
       "Date" : "Tue, 04 Aug 2020 02:12:32 GMT",
       "Strict-Transport-Security" : "max-age=31536000;includeSubDomains",
       "Cache-Control" : "no-cache",
@@ -317,267 +183,22 @@
       "Content-Length" : "90",
       "x-ms-request-id" : "697888ac-8783-4ddf-95d5-9b057d123817",
       "x-ms-keyvault-service-version" : "1.1.10.0",
->>>>>>> d795fdaf
-      "Body" : "{\"error\":{\"code\":\"SecretNotFound\",\"message\":\"Deleted Secret not found: testSecretDelete\"}}",
-      "X-Powered-By" : "ASP.NET",
-      "Content-Type" : "application/json; charset=utf-8"
-    },
-    "Exception" : null
-  }, {
-    "Method" : "GET",
-<<<<<<< HEAD
-    "Uri" : "https://cameravault.vault.azure.net/deletedsecrets/testSecretDelete?api-version=7.0",
-    "Headers" : {
-      "User-Agent" : "azsdk-java-Azure-Keyvault/4.0.0-preview.5 1.8.0_211; Windows 10 10.0",
-      "Content-Type" : "application/json"
-    },
-    "Response" : {
-      "Server" : "Microsoft-IIS/10.0",
-      "X-Content-Type-Options" : "nosniff",
-      "Pragma" : "no-cache",
-      "retry-after" : "0",
-      "StatusCode" : "404",
-      "Date" : "Thu, 24 Oct 2019 03:48:37 GMT",
-      "Strict-Transport-Security" : "max-age=31536000;includeSubDomains",
-      "Cache-Control" : "no-cache",
-      "X-AspNet-Version" : "4.0.30319",
-      "x-ms-keyvault-region" : "centralus",
-      "x-ms-keyvault-network-info" : "addr=51.143.0.73;act_addr_fam=InterNetwork;",
-      "Expires" : "-1",
-      "Content-Length" : "90",
-      "x-ms-request-id" : "5d987b63-d5d1-4223-a5f6-a25b210f7086",
-      "x-ms-keyvault-service-version" : "1.1.0.879",
-      "Body" : "{\"error\":{\"code\":\"SecretNotFound\",\"message\":\"Deleted Secret not found: testSecretDelete\"}}",
-      "X-Powered-By" : "ASP.NET",
-      "Content-Type" : "application/json; charset=utf-8"
-    },
-    "Exception" : null
-  }, {
-    "Method" : "GET",
-    "Uri" : "https://cameravault.vault.azure.net/deletedsecrets/testSecretDelete?api-version=7.0",
-    "Headers" : {
-      "User-Agent" : "azsdk-java-Azure-Keyvault/4.0.0-preview.5 1.8.0_211; Windows 10 10.0",
-      "Content-Type" : "application/json"
-    },
-    "Response" : {
-      "Server" : "Microsoft-IIS/10.0",
-      "X-Content-Type-Options" : "nosniff",
-      "Pragma" : "no-cache",
-      "retry-after" : "0",
-      "StatusCode" : "404",
-      "Date" : "Thu, 24 Oct 2019 03:48:38 GMT",
-      "Strict-Transport-Security" : "max-age=31536000;includeSubDomains",
-      "Cache-Control" : "no-cache",
-      "X-AspNet-Version" : "4.0.30319",
-      "x-ms-keyvault-region" : "centralus",
-      "x-ms-keyvault-network-info" : "addr=51.143.0.73;act_addr_fam=InterNetwork;",
-      "Expires" : "-1",
-      "Content-Length" : "90",
-      "x-ms-request-id" : "f819118c-0b7c-4274-af8f-ea03b2f9cb70",
-      "x-ms-keyvault-service-version" : "1.1.0.879",
-      "Body" : "{\"error\":{\"code\":\"SecretNotFound\",\"message\":\"Deleted Secret not found: testSecretDelete\"}}",
-      "X-Powered-By" : "ASP.NET",
-      "Content-Type" : "application/json; charset=utf-8"
-    },
-    "Exception" : null
-  }, {
-    "Method" : "GET",
-    "Uri" : "https://cameravault.vault.azure.net/deletedsecrets/testSecretDelete?api-version=7.0",
-    "Headers" : {
-      "User-Agent" : "azsdk-java-Azure-Keyvault/4.0.0-preview.5 1.8.0_211; Windows 10 10.0",
-      "Content-Type" : "application/json"
-    },
-    "Response" : {
-      "Server" : "Microsoft-IIS/10.0",
-      "X-Content-Type-Options" : "nosniff",
-      "Pragma" : "no-cache",
-      "retry-after" : "0",
-      "StatusCode" : "404",
-      "Date" : "Thu, 24 Oct 2019 03:48:40 GMT",
-      "Strict-Transport-Security" : "max-age=31536000;includeSubDomains",
-      "Cache-Control" : "no-cache",
-      "X-AspNet-Version" : "4.0.30319",
-      "x-ms-keyvault-region" : "centralus",
-      "x-ms-keyvault-network-info" : "addr=51.143.0.73;act_addr_fam=InterNetwork;",
-      "Expires" : "-1",
-      "Content-Length" : "90",
-      "x-ms-request-id" : "674bf25a-0ac7-4e61-981a-09746b097531",
-      "x-ms-keyvault-service-version" : "1.1.0.879",
-      "Body" : "{\"error\":{\"code\":\"SecretNotFound\",\"message\":\"Deleted Secret not found: testSecretDelete\"}}",
-      "X-Powered-By" : "ASP.NET",
-      "Content-Type" : "application/json; charset=utf-8"
-    },
-    "Exception" : null
-  }, {
-    "Method" : "GET",
-    "Uri" : "https://cameravault.vault.azure.net/deletedsecrets/testSecretDelete?api-version=7.0",
-    "Headers" : {
-      "User-Agent" : "azsdk-java-Azure-Keyvault/4.0.0-preview.5 1.8.0_211; Windows 10 10.0",
-      "Content-Type" : "application/json"
-    },
-    "Response" : {
-      "Server" : "Microsoft-IIS/10.0",
-      "X-Content-Type-Options" : "nosniff",
-      "Pragma" : "no-cache",
-      "retry-after" : "0",
-      "StatusCode" : "404",
-      "Date" : "Thu, 24 Oct 2019 03:48:40 GMT",
-      "Strict-Transport-Security" : "max-age=31536000;includeSubDomains",
-      "Cache-Control" : "no-cache",
-      "X-AspNet-Version" : "4.0.30319",
-      "x-ms-keyvault-region" : "centralus",
-      "x-ms-keyvault-network-info" : "addr=51.143.0.73;act_addr_fam=InterNetwork;",
-      "Expires" : "-1",
-      "Content-Length" : "90",
-      "x-ms-request-id" : "3ccbb696-0126-4ad8-9407-3f4a160dc615",
-      "x-ms-keyvault-service-version" : "1.1.0.879",
-      "Body" : "{\"error\":{\"code\":\"SecretNotFound\",\"message\":\"Deleted Secret not found: testSecretDelete\"}}",
-      "X-Powered-By" : "ASP.NET",
-      "Content-Type" : "application/json; charset=utf-8"
-    },
-    "Exception" : null
-  }, {
-    "Method" : "GET",
-    "Uri" : "https://cameravault.vault.azure.net/deletedsecrets/testSecretDelete?api-version=7.0",
-    "Headers" : {
-      "User-Agent" : "azsdk-java-Azure-Keyvault/4.0.0-preview.5 1.8.0_211; Windows 10 10.0",
-      "Content-Type" : "application/json"
-    },
-    "Response" : {
-      "Server" : "Microsoft-IIS/10.0",
-      "X-Content-Type-Options" : "nosniff",
-      "Pragma" : "no-cache",
-      "retry-after" : "0",
-      "StatusCode" : "404",
-      "Date" : "Thu, 24 Oct 2019 03:48:42 GMT",
-      "Strict-Transport-Security" : "max-age=31536000;includeSubDomains",
-      "Cache-Control" : "no-cache",
-      "X-AspNet-Version" : "4.0.30319",
-      "x-ms-keyvault-region" : "centralus",
-      "x-ms-keyvault-network-info" : "addr=51.143.0.73;act_addr_fam=InterNetwork;",
-      "Expires" : "-1",
-      "Content-Length" : "90",
-      "x-ms-request-id" : "91e4ab3c-40a6-49c9-93eb-fa8cb9ba2387",
-      "x-ms-keyvault-service-version" : "1.1.0.879",
-      "Body" : "{\"error\":{\"code\":\"SecretNotFound\",\"message\":\"Deleted Secret not found: testSecretDelete\"}}",
-      "X-Powered-By" : "ASP.NET",
-      "Content-Type" : "application/json; charset=utf-8"
-    },
-    "Exception" : null
-  }, {
-    "Method" : "GET",
-    "Uri" : "https://cameravault.vault.azure.net/deletedsecrets/testSecretDelete?api-version=7.0",
-    "Headers" : {
-      "User-Agent" : "azsdk-java-Azure-Keyvault/4.0.0-preview.5 1.8.0_211; Windows 10 10.0",
-      "Content-Type" : "application/json"
-    },
-    "Response" : {
-      "Server" : "Microsoft-IIS/10.0",
-      "X-Content-Type-Options" : "nosniff",
-      "Pragma" : "no-cache",
-      "retry-after" : "0",
-      "StatusCode" : "404",
-      "Date" : "Thu, 24 Oct 2019 03:48:42 GMT",
-      "Strict-Transport-Security" : "max-age=31536000;includeSubDomains",
-      "Cache-Control" : "no-cache",
-      "X-AspNet-Version" : "4.0.30319",
-      "x-ms-keyvault-region" : "centralus",
-      "x-ms-keyvault-network-info" : "addr=51.143.0.73;act_addr_fam=InterNetwork;",
-      "Expires" : "-1",
-      "Content-Length" : "90",
-      "x-ms-request-id" : "68fdc980-39dd-4e1a-8388-b7608adefc47",
-      "x-ms-keyvault-service-version" : "1.1.0.879",
-      "Body" : "{\"error\":{\"code\":\"SecretNotFound\",\"message\":\"Deleted Secret not found: testSecretDelete\"}}",
-      "X-Powered-By" : "ASP.NET",
-      "Content-Type" : "application/json; charset=utf-8"
-    },
-    "Exception" : null
-  }, {
-    "Method" : "GET",
-    "Uri" : "https://cameravault.vault.azure.net/deletedsecrets/testSecretDelete?api-version=7.0",
-    "Headers" : {
-      "User-Agent" : "azsdk-java-Azure-Keyvault/4.0.0-preview.5 1.8.0_211; Windows 10 10.0",
-      "Content-Type" : "application/json"
-    },
-    "Response" : {
-      "Server" : "Microsoft-IIS/10.0",
-      "X-Content-Type-Options" : "nosniff",
-      "Pragma" : "no-cache",
-      "retry-after" : "0",
-      "StatusCode" : "404",
-      "Date" : "Thu, 24 Oct 2019 03:48:43 GMT",
-      "Strict-Transport-Security" : "max-age=31536000;includeSubDomains",
-      "Cache-Control" : "no-cache",
-      "X-AspNet-Version" : "4.0.30319",
-      "x-ms-keyvault-region" : "centralus",
-      "x-ms-keyvault-network-info" : "addr=51.143.0.73;act_addr_fam=InterNetwork;",
-      "Expires" : "-1",
-      "Content-Length" : "90",
-      "x-ms-request-id" : "c65a1886-9e25-464f-ad06-c4804bda74bf",
-      "x-ms-keyvault-service-version" : "1.1.0.879",
-      "Body" : "{\"error\":{\"code\":\"SecretNotFound\",\"message\":\"Deleted Secret not found: testSecretDelete\"}}",
-      "X-Powered-By" : "ASP.NET",
-      "Content-Type" : "application/json; charset=utf-8"
-    },
-    "Exception" : null
-  }, {
-    "Method" : "GET",
-    "Uri" : "https://cameravault.vault.azure.net/deletedsecrets/testSecretDelete?api-version=7.0",
-    "Headers" : {
-      "User-Agent" : "azsdk-java-Azure-Keyvault/4.0.0-preview.5 1.8.0_211; Windows 10 10.0",
-      "Content-Type" : "application/json"
-    },
-    "Response" : {
-      "Server" : "Microsoft-IIS/10.0",
-      "X-Content-Type-Options" : "nosniff",
-      "Pragma" : "no-cache",
-      "retry-after" : "0",
-      "StatusCode" : "404",
-      "Date" : "Thu, 24 Oct 2019 03:48:45 GMT",
-      "Strict-Transport-Security" : "max-age=31536000;includeSubDomains",
-      "Cache-Control" : "no-cache",
-      "X-AspNet-Version" : "4.0.30319",
-      "x-ms-keyvault-region" : "centralus",
-      "x-ms-keyvault-network-info" : "addr=51.143.0.73;act_addr_fam=InterNetwork;",
-      "Expires" : "-1",
-      "Content-Length" : "90",
-      "x-ms-request-id" : "97b831af-2b64-43c3-9be8-e3c25636d159",
-      "x-ms-keyvault-service-version" : "1.1.0.879",
-      "Body" : "{\"error\":{\"code\":\"SecretNotFound\",\"message\":\"Deleted Secret not found: testSecretDelete\"}}",
-      "X-Powered-By" : "ASP.NET",
-      "Content-Type" : "application/json; charset=utf-8"
-    },
-    "Exception" : null
-  }, {
-    "Method" : "GET",
-    "Uri" : "https://cameravault.vault.azure.net/deletedsecrets/testSecretDelete?api-version=7.0",
-    "Headers" : {
-      "User-Agent" : "azsdk-java-Azure-Keyvault/4.0.0-preview.5 1.8.0_211; Windows 10 10.0",
-=======
-    "Uri" : "https://REDACTED.vault.azure.net/deletedsecrets/testSecretDelete?api-version=7.1",
-    "Headers" : {
-      "User-Agent" : "azsdk-java-client_name/client_version (11.0.6; Windows 10; 10.0)",
->>>>>>> d795fdaf
-      "Content-Type" : "application/json"
-    },
-    "Response" : {
-      "X-Content-Type-Options" : "nosniff",
-      "Pragma" : "no-cache",
-      "retry-after" : "0",
-<<<<<<< HEAD
-      "StatusCode" : "200",
-      "Date" : "Thu, 24 Oct 2019 03:48:46 GMT",
-      "Strict-Transport-Security" : "max-age=31536000;includeSubDomains",
-      "Cache-Control" : "no-cache",
-      "X-AspNet-Version" : "4.0.30319",
-      "x-ms-keyvault-region" : "centralus",
-      "x-ms-keyvault-network-info" : "addr=51.143.0.73;act_addr_fam=InterNetwork;",
-      "Expires" : "-1",
-      "Content-Length" : "371",
-      "x-ms-request-id" : "d8093b4e-3a63-4c76-91a1-e8fb0f12371c",
-      "x-ms-keyvault-service-version" : "1.1.0.879",
-      "Body" : "{\"recoveryId\":\"https://cameravault.vault.azure.net/deletedsecrets/testSecretDelete\",\"deletedDate\":1571888911,\"scheduledPurgeDate\":1579664911,\"id\":\"https://cameravault.vault.azure.net/secrets/testSecretDelete/6763dbce200a4d55a1d17f3d4a2b7b51\",\"attributes\":{\"enabled\":true,\"exp\":2537049600,\"created\":1571888911,\"updated\":1571888911,\"recoveryLevel\":\"Recoverable+Purgeable\"}}",
-=======
+      "Body" : "{\"error\":{\"code\":\"SecretNotFound\",\"message\":\"Deleted Secret not found: testSecretDelete\"}}",
+      "X-Powered-By" : "ASP.NET",
+      "Content-Type" : "application/json; charset=utf-8"
+    },
+    "Exception" : null
+  }, {
+    "Method" : "GET",
+    "Uri" : "https://REDACTED.vault.azure.net/deletedsecrets/testSecretDelete?api-version=7.1",
+    "Headers" : {
+      "User-Agent" : "azsdk-java-client_name/client_version (11.0.6; Windows 10; 10.0)",
+      "Content-Type" : "application/json"
+    },
+    "Response" : {
+      "X-Content-Type-Options" : "nosniff",
+      "Pragma" : "no-cache",
+      "retry-after" : "0",
       "StatusCode" : "404",
       "Date" : "Tue, 04 Aug 2020 02:12:33 GMT",
       "Strict-Transport-Security" : "max-age=31536000;includeSubDomains",
@@ -590,18 +211,11 @@
       "x-ms-request-id" : "a6685b09-e49e-4ccf-96d6-8c18a25e8eeb",
       "x-ms-keyvault-service-version" : "1.1.10.0",
       "Body" : "{\"error\":{\"code\":\"SecretNotFound\",\"message\":\"Deleted Secret not found: testSecretDelete\"}}",
->>>>>>> d795fdaf
-      "X-Powered-By" : "ASP.NET",
-      "Content-Type" : "application/json; charset=utf-8"
-    },
-    "Exception" : null
-  }, {
-<<<<<<< HEAD
-    "Method" : "DELETE",
-    "Uri" : "https://cameravault.vault.azure.net/deletedsecrets/testSecretDelete?api-version=7.0",
-    "Headers" : {
-      "User-Agent" : "azsdk-java-Azure-Keyvault/4.0.0-preview.5 1.8.0_211; Windows 10 10.0",
-=======
+      "X-Powered-By" : "ASP.NET",
+      "Content-Type" : "application/json; charset=utf-8"
+    },
+    "Exception" : null
+  }, {
     "Method" : "GET",
     "Uri" : "https://REDACTED.vault.azure.net/deletedsecrets/testSecretDelete?api-version=7.1",
     "Headers" : {
@@ -687,26 +301,12 @@
     "Uri" : "https://REDACTED.vault.azure.net/deletedsecrets/testSecretDelete?api-version=7.1",
     "Headers" : {
       "User-Agent" : "azsdk-java-client_name/client_version (11.0.6; Windows 10; 10.0)",
->>>>>>> d795fdaf
-      "Content-Type" : "application/json"
-    },
-    "Response" : {
-      "X-Content-Type-Options" : "nosniff",
-      "Pragma" : "no-cache",
-      "retry-after" : "0",
-<<<<<<< HEAD
-      "StatusCode" : "204",
-      "Date" : "Thu, 24 Oct 2019 03:48:47 GMT",
-      "Strict-Transport-Security" : "max-age=31536000;includeSubDomains",
-      "Cache-Control" : "no-cache",
-      "X-AspNet-Version" : "4.0.30319",
-      "x-ms-keyvault-region" : "centralus",
-      "x-ms-keyvault-network-info" : "addr=51.143.0.73;act_addr_fam=InterNetwork;",
-      "Expires" : "-1",
-      "x-ms-request-id" : "30469125-59f8-4f02-8363-b69e39b34c0c",
-      "x-ms-keyvault-service-version" : "1.1.0.879",
-      "X-Powered-By" : "ASP.NET"
-=======
+      "Content-Type" : "application/json"
+    },
+    "Response" : {
+      "X-Content-Type-Options" : "nosniff",
+      "Pragma" : "no-cache",
+      "retry-after" : "0",
       "StatusCode" : "404",
       "Date" : "Tue, 04 Aug 2020 02:12:37 GMT",
       "Strict-Transport-Security" : "max-age=31536000;includeSubDomains",
@@ -721,39 +321,20 @@
       "Body" : "{\"error\":{\"code\":\"SecretNotFound\",\"message\":\"Deleted Secret not found: testSecretDelete\"}}",
       "X-Powered-By" : "ASP.NET",
       "Content-Type" : "application/json; charset=utf-8"
->>>>>>> d795fdaf
-    },
-    "Exception" : null
-  }, {
-    "Method" : "GET",
-<<<<<<< HEAD
-    "Uri" : "https://cameravault.vault.azure.net/deletedsecrets/testSecretDelete?api-version=7.0",
-    "Headers" : {
-      "User-Agent" : "azsdk-java-Azure-Keyvault/4.0.0-preview.5 1.8.0_211; Windows 10 10.0",
-=======
-    "Uri" : "https://REDACTED.vault.azure.net/deletedsecrets/testSecretDelete?api-version=7.1",
-    "Headers" : {
-      "User-Agent" : "azsdk-java-client_name/client_version (11.0.6; Windows 10; 10.0)",
->>>>>>> d795fdaf
-      "Content-Type" : "application/json"
-    },
-    "Response" : {
-      "X-Content-Type-Options" : "nosniff",
-      "Pragma" : "no-cache",
-      "retry-after" : "0",
-      "StatusCode" : "404",
-<<<<<<< HEAD
-      "Date" : "Thu, 24 Oct 2019 03:48:46 GMT",
-      "Strict-Transport-Security" : "max-age=31536000;includeSubDomains",
-      "Cache-Control" : "no-cache",
-      "X-AspNet-Version" : "4.0.30319",
-      "x-ms-keyvault-region" : "centralus",
-      "x-ms-keyvault-network-info" : "addr=51.143.0.73;act_addr_fam=InterNetwork;",
-      "Expires" : "-1",
-      "Content-Length" : "90",
-      "x-ms-request-id" : "a5749d06-8005-4aef-8af2-0e75beba48d8",
-      "x-ms-keyvault-service-version" : "1.1.0.879",
-=======
+    },
+    "Exception" : null
+  }, {
+    "Method" : "GET",
+    "Uri" : "https://REDACTED.vault.azure.net/deletedsecrets/testSecretDelete?api-version=7.1",
+    "Headers" : {
+      "User-Agent" : "azsdk-java-client_name/client_version (11.0.6; Windows 10; 10.0)",
+      "Content-Type" : "application/json"
+    },
+    "Response" : {
+      "X-Content-Type-Options" : "nosniff",
+      "Pragma" : "no-cache",
+      "retry-after" : "0",
+      "StatusCode" : "404",
       "Date" : "Tue, 04 Aug 2020 02:12:38 GMT",
       "Strict-Transport-Security" : "max-age=31536000;includeSubDomains",
       "Cache-Control" : "no-cache",
@@ -764,7 +345,6 @@
       "Content-Length" : "90",
       "x-ms-request-id" : "afd882eb-1d3a-4e77-a8ae-af1d061a9b99",
       "x-ms-keyvault-service-version" : "1.1.10.0",
->>>>>>> d795fdaf
       "Body" : "{\"error\":{\"code\":\"SecretNotFound\",\"message\":\"Deleted Secret not found: testSecretDelete\"}}",
       "X-Powered-By" : "ASP.NET",
       "Content-Type" : "application/json; charset=utf-8"
