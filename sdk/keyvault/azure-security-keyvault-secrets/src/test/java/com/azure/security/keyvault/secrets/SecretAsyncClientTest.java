--- conflicted
+++ resolved
@@ -102,13 +102,8 @@
         createSecretAsyncClient(httpClient, serviceVersion);
 
         StepVerifier.create(secretAsyncClient.setSecret("", "A value"))
-<<<<<<< HEAD
             .verifyErrorSatisfies(e -> assertRestException(e, HttpResponseException.class,
                 HttpURLConnection.HTTP_BAD_METHOD));
-=======
-            .verifyErrorSatisfies(
-                e -> assertRestException(e, KeyVaultErrorException.class, HttpURLConnection.HTTP_BAD_METHOD));
->>>>>>> a28385cb
     }
 
     /**
