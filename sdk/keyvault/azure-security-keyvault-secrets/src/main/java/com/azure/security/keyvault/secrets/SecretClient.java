// Copyright (c) Microsoft Corporation. All rights reserved.
// Licensed under the MIT License.

package com.azure.security.keyvault.secrets;

import com.azure.core.annotation.ReturnType;
import com.azure.core.annotation.ServiceClient;
import com.azure.core.annotation.ServiceMethod;
import com.azure.core.exception.HttpResponseException;
import com.azure.core.exception.ResourceModifiedException;
import com.azure.core.exception.ResourceNotFoundException;
import com.azure.core.http.ContentType;
import com.azure.core.http.rest.PagedIterable;
import com.azure.core.http.rest.Response;
import com.azure.core.http.rest.SimpleResponse;
import com.azure.core.util.Context;
import com.azure.core.util.polling.LongRunningOperationStatus;
import com.azure.core.util.polling.PollResponse;
import com.azure.core.util.polling.PollingContext;
import com.azure.core.util.polling.SyncPoller;
import com.azure.security.keyvault.secrets.implementation.SecretClientImpl;
import com.azure.security.keyvault.secrets.implementation.models.BackupSecretResult;
import com.azure.security.keyvault.secrets.implementation.models.DeletedSecretBundle;
import com.azure.security.keyvault.secrets.implementation.models.KeyVaultErrorException;
import com.azure.security.keyvault.secrets.implementation.models.SecretBundle;
import com.azure.security.keyvault.secrets.models.DeletedSecret;
import com.azure.security.keyvault.secrets.models.KeyVaultSecret;
import com.azure.security.keyvault.secrets.models.SecretProperties;

import java.time.Duration;
import java.util.function.Function;
import java.util.function.Supplier;

import static com.azure.security.keyvault.secrets.SecretAsyncClient.mapDeletedSecretItemPage;
import static com.azure.security.keyvault.secrets.SecretAsyncClient.mapSecretItemPage;
import static com.azure.security.keyvault.secrets.implementation.models.SecretsModelsUtils.createDeletedSecret;
import static com.azure.security.keyvault.secrets.implementation.models.SecretsModelsUtils.createKeyVaultSecret;
import static com.azure.security.keyvault.secrets.implementation.models.SecretsModelsUtils.createSecretAttributes;
import static com.azure.security.keyvault.secrets.implementation.models.SecretsModelsUtils.createSecretProperties;

/**
 * The SecretClient provides synchronous methods to manage {@link KeyVaultSecret secrets} in the Azure Key Vault. The
 * client supports creating, retrieving, updating, deleting, purging, backing up, restoring, and listing the
 * {@link KeyVaultSecret secrets}. The client also supports listing {@link DeletedSecret deleted secrets} for a
 * soft-delete enabled Azure Key Vault.
 *
 * <p><strong>Construct the sync client</strong></p>
 * <!-- src_embed com.azure.security.keyvault.SecretClient.instantiation -->
 * <pre>
 * SecretClient secretClient = new SecretClientBuilder&#40;&#41;
 *     .credential&#40;new DefaultAzureCredentialBuilder&#40;&#41;.build&#40;&#41;&#41;
 *     .vaultUrl&#40;&quot;&lt;your-key-vault-url&gt;&quot;&#41;
 *     .httpLogOptions&#40;new HttpLogOptions&#40;&#41;.setLogLevel&#40;HttpLogDetailLevel.BODY_AND_HEADERS&#41;&#41;
 *     .buildClient&#40;&#41;;
 * </pre>
 * <!-- end com.azure.security.keyvault.SecretClient.instantiation -->
 *
 * @see SecretClientBuilder
 * @see PagedIterable
 */
@ServiceClient(builder = SecretClientBuilder.class, serviceInterfaces = SecretClientImpl.SecretClientService.class)
public final class SecretClient {
    private final SecretClientImpl implClient;
    private final String vaultUrl;

    /**
     * Gets the vault endpoint url to which service requests are sent to.
     * @return the vault endpoint url.
     */
    public String getVaultUrl() {
        return vaultUrl;
    }

    /**
     * Creates a SecretClient to service requests
     *
     * @param implClient the implementation client.
     * @param vaultUrl the vault url.
     */
    SecretClient(SecretClientImpl implClient, String vaultUrl) {
        this.implClient = implClient;
        this.vaultUrl = vaultUrl;
    }

    /**
     * Adds a secret to the key vault if it does not exist. If the named secret exists, a new version of the secret is
     * created. This operation requires the {@code secrets/set} permission.
     *
     * <p>The {@link SecretProperties#getExpiresOn() expires}, {@link SecretProperties#getContentType() contentType},
     * and {@link SecretProperties#getNotBefore() notBefore} values in {@code secret} are optional.
     * If not specified, {@link SecretProperties#isEnabled() enabled} is set to true by key vault.</p>
     *
     * <p><strong>Code sample</strong></p>
     * <p>Creates a new secret in the key vault. Prints out the details of the newly created secret returned in the
     * response.</p>
     * <!-- src_embed com.azure.security.keyvault.SecretClient.setSecret#secret -->
     * <pre>
     * KeyVaultSecret newSecret = new KeyVaultSecret&#40;&quot;secretName&quot;, &quot;secretValue&quot;&#41;
     *     .setProperties&#40;new SecretProperties&#40;&#41;.setExpiresOn&#40;OffsetDateTime.now&#40;&#41;.plusDays&#40;60&#41;&#41;&#41;;
     * KeyVaultSecret returnedSecret = secretClient.setSecret&#40;newSecret&#41;;
     * System.out.printf&#40;&quot;Secret is created with name %s and value %s%n&quot;, returnedSecret.getName&#40;&#41;,
     *     returnedSecret.getValue&#40;&#41;&#41;;
     * </pre>
     * <!-- end com.azure.security.keyvault.SecretClient.setSecret#secret -->
     *
     * @param secret The Secret object containing information about the secret and its properties. The properties
     * {@link KeyVaultSecret#getName() secret.name} and {@link KeyVaultSecret#getValue() secret.value} cannot be null.
     * @return The {@link KeyVaultSecret created secret}.
     * @throws NullPointerException if {@code secret} is {@code null}.
     * @throws ResourceModifiedException if {@code secret} is malformed.
     * @throws HttpResponseException if {@link KeyVaultSecret#getName() name} or {@link KeyVaultSecret#getValue() value}
     * is an empty string.
     */
    @ServiceMethod(returns = ReturnType.SINGLE)
    public KeyVaultSecret setSecret(KeyVaultSecret secret) {
        return setSecretWithResponse(secret, Context.NONE).getValue();
    }

    /**
     * Adds a secret to the key vault if it does not exist. If the named secret exists, a new version of the secret is
     * created. This operation requires the {@code secrets/set} permission.
     *
     * <p><strong>Code sample</strong></p>
     * <p>Creates a new secret in the key vault. Prints out the details of the newly created secret returned in the
     * response.</p>
     * <!-- src_embed com.azure.security.keyvault.SecretClient.setSecret#string-string -->
     * <pre>
     * KeyVaultSecret secret = secretClient.setSecret&#40;&quot;secretName&quot;, &quot;secretValue&quot;&#41;;
     * System.out.printf&#40;&quot;Secret is created with name %s and value %s%n&quot;, secret.getName&#40;&#41;, secret.getValue&#40;&#41;&#41;;
     * </pre>
     * <!-- end com.azure.security.keyvault.SecretClient.setSecret#string-string -->
     *
     * @param name The name of the secret. It is required and cannot be null.
     * @param value The value of the secret. It is required and cannot be null.
     * @return The {@link KeyVaultSecret created secret}.
     * @throws ResourceModifiedException if invalid {@code name} or {@code value} is specified.
     * @throws HttpResponseException if {@code name} or {@code value} is empty string.
     */
    @ServiceMethod(returns = ReturnType.SINGLE)
    public KeyVaultSecret setSecret(String name, String value) {
        return setSecretWithResponse(new KeyVaultSecret(name, value), Context.NONE).getValue();
    }

    /**
     * Adds a secret to the key vault if it does not exist. If the named secret exists, a new version of the secret is
     * created. This operation requires the {@code secrets/set} permission.
     *
     * <p><strong>Code sample</strong></p>
     * <p>Creates a new secret in the key vault. Prints out the details of the newly created secret returned in the
     * response.</p>
     * <!-- src_embed com.azure.security.keyvault.SecretClient.setSecretWithResponse#secret-Context -->
     * <pre>
     * KeyVaultSecret newSecret = new KeyVaultSecret&#40;&quot;secretName&quot;, &quot;secretValue&quot;&#41;
     *     .setProperties&#40;new SecretProperties&#40;&#41;.setExpiresOn&#40;OffsetDateTime.now&#40;&#41;.plusDays&#40;60&#41;&#41;&#41;;
     * KeyVaultSecret secret = secretClient.setSecretWithResponse&#40;newSecret, new Context&#40;key1, value1&#41;&#41;.getValue&#40;&#41;;
     * System.out.printf&#40;&quot;Secret is created with name %s and value %s%n&quot;, secret.getName&#40;&#41;, secret.getValue&#40;&#41;&#41;;
     * </pre>
     * <!-- end com.azure.security.keyvault.SecretClient.setSecretWithResponse#secret-Context -->
     *
     * @param secret The Secret object containing information about the secret and its properties. The properties
     * secret.name and secret.value must be non null.
     * @param context Additional context that is passed through the HTTP pipeline during the service call.
     * @return A {@link Response} whose {@link Response#getValue() value} contains the
     * {@link KeyVaultSecret created secret}.
     * @throws ResourceModifiedException if invalid {@code name} or {@code value} is specified.
     * @throws HttpResponseException if {@code name} or {@code value} is empty string.
     */
    @ServiceMethod(returns = ReturnType.SINGLE)
    public Response<KeyVaultSecret> setSecretWithResponse(KeyVaultSecret secret, Context context) {
        return callWithMappedException(() -> {
            SecretProperties secretProperties = secret.getProperties();
            if (secretProperties == null) {
                Response<SecretBundle> response = implClient.setSecretWithResponse(vaultUrl, secret.getName(),
                    secret.getValue(), null, ContentType.APPLICATION_JSON, null, context);
                return new SimpleResponse<>(response, createKeyVaultSecret(response.getValue()));
            } else {
                Response<SecretBundle> response = implClient.setSecretWithResponse(vaultUrl, secret.getName(),
                    secret.getValue(), secretProperties.getTags(), ContentType.APPLICATION_JSON,
                    createSecretAttributes(secretProperties), context);
                return new SimpleResponse<>(response, createKeyVaultSecret(response.getValue()));
            }
        }, SecretAsyncClient::mapSetSecretException);
    }

    /**
     * Gets the latest version of the specified secret from the key vault.
     * This operation requires the {@code secrets/get} permission.
     *
     * <p><strong>Code sample</strong></p>
     * <p>Gets the latest version of the secret in the key vault. Prints out the details of the returned secret.</p>
     * <!-- src_embed com.azure.security.keyvault.SecretClient.getSecret#string -->
     * <pre>
     * KeyVaultSecret secretWithoutVersion = secretClient.getSecret&#40;&quot;secretName&quot;, secretVersion&#41;;
     * System.out.printf&#40;&quot;Secret is returned with name %s and value %s%n&quot;,
     *     secretWithoutVersion.getName&#40;&#41;, secretWithoutVersion.getValue&#40;&#41;&#41;;
     * </pre>
     * <!-- end com.azure.security.keyvault.SecretClient.getSecret#string -->
     *
     * @param name The name of the secret.
     * @return The requested {@link KeyVaultSecret}.
     * @throws ResourceNotFoundException When a secret with the given  {@code name} doesn't exist in the vault.
     * @throws IllegalArgumentException If {@code name} is either {@code null} or empty.
     * @throws HttpResponseException If the server reports an error when executing the request.
     */
    @ServiceMethod(returns = ReturnType.SINGLE)
    public KeyVaultSecret getSecret(String name) {
        return getSecretWithResponse(name, null, Context.NONE).getValue();
    }

    /**
     * Gets the specified secret with specified version from the key vault. This operation requires the
     * {@code secrets/get} permission.
     *
     * <p><strong>Code sample</strong></p>
     * <p>Gets a specific version of the secret in the key vault. Prints out the details of the returned secret.</p>
     * <!-- src_embed com.azure.security.keyvault.SecretClient.getSecret#string-string -->
     * <pre>
     * String secretVersion = &quot;6A385B124DEF4096AF1361A85B16C204&quot;;
     * KeyVaultSecret secretWithVersion = secretClient.getSecret&#40;&quot;secretName&quot;, secretVersion&#41;;
     * System.out.printf&#40;&quot;Secret is returned with name %s and value %s%n&quot;,
     *     secretWithVersion.getName&#40;&#41;, secretWithVersion.getValue&#40;&#41;&#41;;
     * </pre>
     * <!-- end com.azure.security.keyvault.SecretClient.getSecret#string-string -->
     *
     * @param name The name of the secret, cannot be null.
     * @param version The version of the secret to retrieve. If this is an empty string or null, this call is
     * equivalent to calling {@link #getSecret(String)}, with the latest version being retrieved.
     * @return The requested {@link KeyVaultSecret secret}.
<<<<<<< HEAD
     * @throws ResourceNotFoundException when a secret with {@code name} and {@code version} doesn't exist in the key
     * vault.
     * @throws HttpResponseException if {@code name} and {@code version} is empty string.
=======
     * @throws ResourceNotFoundException When a secret with the given {@code name} and {@code version} doesn't exist in
     * the vault.
     * @throws IllegalArgumentException If {@code name} is either {@code null} or empty.
     * @throws HttpResponseException If the server reports an error when executing the request.
>>>>>>> 910c88d6
     */
    @ServiceMethod(returns = ReturnType.SINGLE)
    public KeyVaultSecret getSecret(String name, String version) {
        return getSecretWithResponse(name, version, Context.NONE).getValue();
    }

    /**
     * Gets the specified secret with specified version from the key vault. This operation requires the
     * {@code secrets/get} permission.
     *
     * <p><strong>Code sample</strong></p>
     * <p>Gets a specific version of the secret in the key vault. Prints out the details of the returned secret.</p>
     * <!-- src_embed com.azure.security.keyvault.SecretClient.getSecretWithResponse#string-string-Context -->
     * <pre>
     * String secretVersion = &quot;6A385B124DEF4096AF1361A85B16C204&quot;;
     * KeyVaultSecret secretWithVersion = secretClient.getSecretWithResponse&#40;&quot;secretName&quot;, secretVersion,
     *     new Context&#40;key2, value2&#41;&#41;.getValue&#40;&#41;;
     * System.out.printf&#40;&quot;Secret is returned with name %s and value %s%n&quot;,
     *     secretWithVersion.getName&#40;&#41;, secretWithVersion.getValue&#40;&#41;&#41;;
     * </pre>
     * <!-- end com.azure.security.keyvault.SecretClient.getSecretWithResponse#string-string-Context -->
     *
     * @param name The name of the secret, cannot be null
     * @param version The version of the secret to retrieve. If this is an empty string or null, this call is equivalent
     * to calling {@link #getSecret(String)}, with the latest version being retrieved.
     * @param context Additional context that is passed through the HTTP pipeline during the service call.
     * @return A {@link Response} whose {@link Response#getValue() value} contains the requested {@link KeyVaultSecret}.
<<<<<<< HEAD
     * @throws ResourceNotFoundException when a secret with {@code name} and {@code version} doesn't exist in the key
     * vault.
     * @throws HttpResponseException if {@code name} and {@code version} is empty string.
=======
     * @throws ResourceNotFoundException When a secret with the given {@code name} and {@code version} doesn't exist in
     * the vault.
     * @throws IllegalArgumentException If {@code name} is either {@code null} or empty.
>>>>>>> 910c88d6
     */
    @ServiceMethod(returns = ReturnType.SINGLE)
    public Response<KeyVaultSecret> getSecretWithResponse(String name, String version, Context context) {
        return callWithMappedException(() -> {
            Response<SecretBundle> response = implClient.getSecretWithResponse(vaultUrl, name, version, context);
            return new SimpleResponse<>(response, createKeyVaultSecret(response.getValue()));
        }, SecretAsyncClient::mapGetSecretException);
    }

    /**
     * Updates the attributes associated with the secret. The value of the secret in the key vault cannot be changed.
     * Only attributes populated in {@code secretProperties} are changed. Attributes not specified in the request are
     * not changed. This operation requires the {@code secrets/set} permission.
     *
     * <p>The {@code secret} is required and its fields {@link SecretProperties#getName() name} and
     * {@link SecretProperties#getVersion() version} cannot be null.</p>
     *
     * <p><strong>Code sample</strong></p>
     * <p>Gets the latest version of the secret, changes its expiry time, and the updates the secret in the key
     * vault.</p>
     * <!-- src_embed com.azure.security.keyvault.SecretClient.updateSecretProperties#secretProperties -->
     * <pre>
     * SecretProperties secretProperties = secretClient.getSecret&#40;&quot;secretName&quot;&#41;.getProperties&#40;&#41;;
     * secretProperties.setExpiresOn&#40;OffsetDateTime.now&#40;&#41;.plusDays&#40;60&#41;&#41;;
     * SecretProperties updatedSecretProperties = secretClient.updateSecretProperties&#40;secretProperties&#41;;
     * KeyVaultSecret updatedSecret = secretClient.getSecret&#40;updatedSecretProperties.getName&#40;&#41;&#41;;
     * System.out.printf&#40;&quot;Updated Secret is returned with name %s, value %s and expires %s%n&quot;,
     *     updatedSecret.getName&#40;&#41;, updatedSecret.getValue&#40;&#41;, updatedSecret.getProperties&#40;&#41;.getExpiresOn&#40;&#41;&#41;;
     * </pre>
     * <!-- end com.azure.security.keyvault.SecretClient.updateSecretProperties#secretProperties -->
     *
     * @param secretProperties The {@link SecretProperties secret properties} object with updated properties.
     * @return The {@link SecretProperties updated secret}.
     * @throws NullPointerException if {@code secret} is {@code null}.
     * @throws ResourceNotFoundException when a secret with {@link SecretProperties#getName() name} and
     * {@link SecretProperties#getVersion() version} doesn't exist in the key vault.
     * @throws HttpResponseException if {@link SecretProperties#getName() name} or
     * {@link SecretProperties#getVersion() version} is empty string.
     */
    @ServiceMethod(returns = ReturnType.SINGLE)
    public SecretProperties updateSecretProperties(SecretProperties secretProperties) {
        return updateSecretPropertiesWithResponse(secretProperties, Context.NONE).getValue();
    }

    /**
     * Updates the attributes associated with the secret. The value of the secret in the key vault cannot be changed.
     * Only attributes populated in {@code secretProperties} are changed. Attributes not specified in the request are
     * not changed. This operation requires the {@code secrets/set} permission.
     *
     * <p>The {@code secret} is required and its fields {@link SecretProperties#getName() name} and
     * {@link SecretProperties#getVersion() version} cannot be null.</p>
     *
     * <p><strong>Code sample</strong></p>
     * <p>Gets the latest version of the secret, changes its expiry time, and the updates the secret in the key vault.
     * </p>
     * <!-- src_embed com.azure.security.keyvault.SecretClient.updateSecretPropertiesWithResponse#secretProperties-Context -->
     * <pre>
     * SecretProperties secretProperties = secretClient.getSecret&#40;&quot;secretName&quot;&#41;.getProperties&#40;&#41;;
     * secretProperties.setExpiresOn&#40;OffsetDateTime.now&#40;&#41;.plusDays&#40;60&#41;&#41;;
     * SecretProperties updatedSecretBase = secretClient.updateSecretPropertiesWithResponse&#40;secretProperties,
     *     new Context&#40;key2, value2&#41;&#41;.getValue&#40;&#41;;
     * KeyVaultSecret updatedSecret = secretClient.getSecret&#40;updatedSecretBase.getName&#40;&#41;&#41;;
     * System.out.printf&#40;&quot;Updated Secret is returned with name %s, value %s and expires %s%n&quot;,
     *     updatedSecret.getName&#40;&#41;, updatedSecret.getValue&#40;&#41;, updatedSecret.getProperties&#40;&#41;.getExpiresOn&#40;&#41;&#41;;
     * </pre>
     * <!-- end com.azure.security.keyvault.SecretClient.updateSecretPropertiesWithResponse#secretProperties-Context -->
     *
     * @param secretProperties The {@link SecretProperties secret properties} object with updated properties.
     * @param context Additional context that is passed through the HTTP pipeline during the service call.
     * @return A {@link Response} whose {@link Response#getValue() value} contains the
     * {@link SecretProperties updated secret}.
     * @throws NullPointerException if {@code secret} is {@code null}.
     * @throws ResourceNotFoundException when a secret with {@link SecretProperties#getName() name} and
     * {@link SecretProperties#getVersion() version} doesn't exist in the key vault.
     * @throws HttpResponseException if {@link SecretProperties#getName() name} or
     * {@link SecretProperties#getVersion() version} is an empty string.
     */
    @ServiceMethod(returns = ReturnType.SINGLE)
    public Response<SecretProperties> updateSecretPropertiesWithResponse(SecretProperties secretProperties,
                                                                         Context context) {
        Response<SecretBundle> response = implClient.updateSecretWithResponse(vaultUrl, secretProperties.getName(),
            secretProperties.getVersion(), ContentType.APPLICATION_JSON, createSecretAttributes(secretProperties),
            secretProperties.getTags(), context);
        return new SimpleResponse<>(response, createSecretProperties(response.getValue()));
    }

    /**
     * Deletes a secret from the key vault. If soft-delete is enabled on the key vault then the secret is placed in the
     * deleted state and for permanent deletion, needs to be purged. Otherwise, the secret is permanently deleted.
     * All versions of a secret are deleted. This cannot be applied to individual versions of a secret.
     * This operation requires the {@code secrets/delete} permission.
     *
     * <p><strong>Code sample</strong></p>
     * <p>Deletes the secret from a soft-delete enabled key vault. Prints out the recovery id of the deleted secret
     * returned in the response.</p>
     * <!-- src_embed com.azure.security.keyvault.SecretClient.deleteSecret#String -->
     * <pre>
     * SyncPoller&lt;DeletedSecret, Void&gt; deleteSecretPoller = secretClient.beginDeleteSecret&#40;&quot;secretName&quot;&#41;;
     *
     * &#47;&#47; Deleted Secret is accessible as soon as polling begins.
     * PollResponse&lt;DeletedSecret&gt; deleteSecretPollResponse = deleteSecretPoller.poll&#40;&#41;;
     *
     * &#47;&#47; Deletion date only works for a SoftDelete-enabled Key Vault.
     * System.out.println&#40;&quot;Deleted Date  %s&quot; + deleteSecretPollResponse.getValue&#40;&#41;
     *     .getDeletedOn&#40;&#41;.toString&#40;&#41;&#41;;
     * System.out.printf&#40;&quot;Deleted Secret's Recovery Id %s&quot;, deleteSecretPollResponse.getValue&#40;&#41;
     *     .getRecoveryId&#40;&#41;&#41;;
     *
     * &#47;&#47; Secret is being deleted on server.
     * deleteSecretPoller.waitForCompletion&#40;&#41;;
     * </pre>
     * <!-- end com.azure.security.keyvault.SecretClient.deleteSecret#String -->
     *
     * @param name The name of the secret to be deleted.
     * @return A {@link SyncPoller} to poll on and retrieve the {@link DeletedSecret deleted secret}.
     * @throws ResourceNotFoundException when a secret with {@code name} doesn't exist in the key vault.
     * @throws HttpResponseException when a secret with {@code name} is empty string.
     */
    @ServiceMethod(returns = ReturnType.LONG_RUNNING_OPERATION)
    public SyncPoller<DeletedSecret, Void> beginDeleteSecret(String name) {
        return SyncPoller.createPoller(Duration.ofSeconds(1), deleteActivationOperation(name),
            deletePollOperation(name), (context, response) -> null, context -> null);
    }

    private Function<PollingContext<DeletedSecret>, PollResponse<DeletedSecret>> deleteActivationOperation(
        String name) {
        return pollingContext -> callWithMappedException(() -> new PollResponse<>(
            LongRunningOperationStatus.NOT_STARTED, createDeletedSecret(implClient.deleteSecret(vaultUrl, name))),
            SecretAsyncClient::mapDeleteSecretException);
    }

    private Function<PollingContext<DeletedSecret>, PollResponse<DeletedSecret>> deletePollOperation(String name) {
        return pollingContext -> {
            try {
                return new PollResponse<>(LongRunningOperationStatus.SUCCESSFULLY_COMPLETED,
                    createDeletedSecret(implClient.getDeletedSecret(vaultUrl, name)));
            } catch (HttpResponseException ex) {
                if (ex.getResponse().getStatusCode() == 404) {
                    return new PollResponse<>(LongRunningOperationStatus.IN_PROGRESS,
                        pollingContext.getLatestResponse().getValue());
                } else {
                    // This means either vault has soft-delete disabled or permission is not granted for the get deleted
                    // key operation. In both cases deletion operation was successful when activation operation
                    // succeeded before reaching here.
                    return new PollResponse<>(LongRunningOperationStatus.SUCCESSFULLY_COMPLETED,
                        pollingContext.getLatestResponse().getValue());
                }
            } catch (Exception ex) {
                // This means either vault has soft-delete disabled or permission is not granted for the get deleted
                // key operation. In both cases deletion operation was successful when activation operation
                // succeeded before reaching here.
                return new PollResponse<>(LongRunningOperationStatus.SUCCESSFULLY_COMPLETED,
                    pollingContext.getLatestResponse().getValue());
            }
        };
    }

    /**
     * Gets a secret that has been deleted for a soft-delete enabled key vault. This operation requires the
     * {@code secrets/list} permission.
     *
     * <p><strong>Code sample</strong></p>
     * <p>Gets the deleted secret from the key vault <b>enabled for soft-delete</b>. Prints out the details of the
     * deleted secret returned in the response.</p>
     * <!-- src_embed com.azure.security.keyvault.SecretClient.getDeletedSecret#string -->
     * <pre>
     * DeletedSecret deletedSecret = secretClient.getDeletedSecret&#40;&quot;secretName&quot;&#41;;
     * System.out.printf&#40;&quot;Deleted Secret's Recovery Id %s&quot;, deletedSecret.getRecoveryId&#40;&#41;&#41;;
     * </pre>
     * <!-- end com.azure.security.keyvault.SecretClient.getDeletedSecret#string -->
     *
     * @param name The name of the deleted secret.
     * @return The {@link DeletedSecret deleted secret}.
     * @throws ResourceNotFoundException when a secret with {@code name} doesn't exist in the key vault.
     * @throws HttpResponseException when a secret with {@code name} is empty string.
     */
    @ServiceMethod(returns = ReturnType.SINGLE)
    public DeletedSecret getDeletedSecret(String name) {
        return getDeletedSecretWithResponse(name, Context.NONE).getValue();
    }

    /**
     * Gets a secret that has been deleted for a soft-delete enabled key vault. This operation requires the
     * {@code secrets/list} permission.
     *
     * <p><strong>Code sample</strong></p>
     * <p>Gets the deleted secret from the key vault <b>enabled for soft-delete</b>. Prints out the details of the
     * deleted secret returned in the response.</p>
     * <!-- src_embed com.azure.security.keyvault.SecretClient.getDeletedSecretWithResponse#string-Context -->
     * <pre>
     * DeletedSecret deletedSecret = secretClient.getDeletedSecretWithResponse&#40;&quot;secretName&quot;,
     *     new Context&#40;key2, value2&#41;&#41;.getValue&#40;&#41;;
     * System.out.printf&#40;&quot;Deleted Secret's Recovery Id %s&quot;, deletedSecret.getRecoveryId&#40;&#41;&#41;;
     * </pre>
     * <!-- end com.azure.security.keyvault.SecretClient.getDeletedSecretWithResponse#string-Context -->
     *
     * @param name The name of the deleted secret.
     * @param context Additional context that is passed through the HTTP pipeline during the service call.
     * @return A {@link Response} whose {@link Response#getValue() value} contains the {@link DeletedSecret deleted
     * secret}.
     * @throws ResourceNotFoundException when a secret with {@code name} doesn't exist in the key vault.
     * @throws HttpResponseException when a secret with {@code name} is empty string.
     */
    @ServiceMethod(returns = ReturnType.SINGLE)
    public Response<DeletedSecret> getDeletedSecretWithResponse(String name, Context context) {
        return callWithMappedException(() -> {
            Response<DeletedSecretBundle> response = implClient.getDeletedSecretWithResponse(vaultUrl, name, context);
            return new SimpleResponse<>(response, createDeletedSecret(response.getValue()));
        }, SecretAsyncClient::mapGetDeletedSecretException);
    }

    /**
     * Permanently removes a deleted secret, without the possibility of recovery. This operation can only be performed
     * on a <b>soft-delete enabled</b> vault. This operation requires the {@code secrets/purge} permission.
     *
     * <p><strong>Code sample</strong></p>
     * <p>Purges the deleted secret from the key vault enabled for <b>soft-delete</b>. Prints out the status code from
     * the server response.</p>
     *
     * <!-- src_embed com.azure.security.keyvault.SecretClient.purgeDeletedSecret#string -->
     * <pre>
     * secretClient.purgeDeletedSecret&#40;&quot;secretName&quot;&#41;;
     * </pre>
     * <!-- end com.azure.security.keyvault.SecretClient.purgeDeletedSecret#string -->
     *
     * @param name The name of the secret.
     * @throws ResourceNotFoundException when a secret with {@code name} doesn't exist in the key vault.
     * @throws HttpResponseException when a secret with {@code name} is empty string.
     */
    @ServiceMethod(returns = ReturnType.SINGLE)
    public void purgeDeletedSecret(String name) {
        purgeDeletedSecretWithResponse(name, Context.NONE);
    }

    /**
     * Permanently removes a deleted secret, without the possibility of recovery. This operation can only be performed
     * on a <b>soft-delete enabled</b> vault. This operation requires the {@code secrets/purge} permission.
     *
     * <p><strong>Code sample</strong></p>
     * <p>Purges the deleted secret from the key vault enabled for <b>soft-delete</b>. Prints out the status code from
     * the server response.</p>
     * <!-- src_embed com.azure.security.keyvault.SecretClient.purgeDeletedSecretWithResponse#string-Context -->
     * <pre>
     * Response&lt;Void&gt; purgeResponse = secretClient.purgeDeletedSecretWithResponse&#40;&quot;secretName&quot;,
     *     new Context&#40;key1, value1&#41;&#41;;
     * System.out.printf&#40;&quot;Purge Status Code: %d&quot;, purgeResponse.getStatusCode&#40;&#41;&#41;;
     * </pre>
     * <!-- end com.azure.security.keyvault.SecretClient.purgeDeletedSecretWithResponse#string-Context -->
     *
     * @param name The name of the secret.
     * @param context Additional context that is passed through the HTTP pipeline during the service call.
     * @return A response containing status code and HTTP headers.
     * @throws ResourceNotFoundException when a secret with {@code name} doesn't exist in the key vault.
     * @throws HttpResponseException when a secret with {@code name} is empty string.
     */
    @ServiceMethod(returns = ReturnType.SINGLE)
    public Response<Void> purgeDeletedSecretWithResponse(String name, Context context) {
        return callWithMappedException(() -> implClient.purgeDeletedSecretWithResponse(vaultUrl, name, context),
            SecretAsyncClient::mapPurgeDeletedSecretException);
    }

    /**
     * Recovers the deleted secret in the key vault to its latest version. Can only be performed on a <b>soft-delete
     * enabled</b> vault. This operation requires the {@code secrets/recover} permission.
     *
     * <p><strong>Code sample</strong></p>
     * <p>Recovers the deleted secret from the key vault enabled for <b>soft-delete</b>. Prints out the details of the
     * recovered secret returned in the response.</p>
     * <!-- src_embed com.azure.security.keyvault.SecretClient.recoverDeletedSecret#String -->
     * <pre>
     * SyncPoller&lt;KeyVaultSecret, Void&gt; recoverSecretPoller =
     *     secretClient.beginRecoverDeletedSecret&#40;&quot;deletedSecretName&quot;&#41;;
     *
     * &#47;&#47; Deleted Secret can be accessed as soon as polling is in progress.
     * PollResponse&lt;KeyVaultSecret&gt; recoveredSecretPollResponse = recoverSecretPoller.poll&#40;&#41;;
     * System.out.println&#40;&quot;Recovered Key Name %s&quot; + recoveredSecretPollResponse.getValue&#40;&#41;.getName&#40;&#41;&#41;;
     * System.out.printf&#40;&quot;Recovered Key's Id %s&quot;, recoveredSecretPollResponse.getValue&#40;&#41;.getId&#40;&#41;&#41;;
     *
     * &#47;&#47; Key is being recovered on server.
     * recoverSecretPoller.waitForCompletion&#40;&#41;;
     * </pre>
     * <!-- end com.azure.security.keyvault.SecretClient.recoverDeletedSecret#String -->
     *
     * @param name The name of the deleted secret to be recovered.
     * @return A {@link SyncPoller} to poll on and retrieve the {@link KeyVaultSecret recovered secret}.
     * @throws ResourceNotFoundException when a secret with {@code name} doesn't exist in the key vault.
     * @throws HttpResponseException when a secret with {@code name} is empty string.
     */
    @ServiceMethod(returns = ReturnType.LONG_RUNNING_OPERATION)
    public SyncPoller<KeyVaultSecret, Void> beginRecoverDeletedSecret(String name) {
        return SyncPoller.createPoller(Duration.ofSeconds(1), recoverActivationOperation(name),
            recoverPollOperation(name), (context, response) -> null, context -> null);
    }

    private Function<PollingContext<KeyVaultSecret>, PollResponse<KeyVaultSecret>> recoverActivationOperation(
        String name) {
        return pollingContext -> callWithMappedException(() -> new PollResponse<>(
            LongRunningOperationStatus.NOT_STARTED,
            createKeyVaultSecret(implClient.recoverDeletedSecret(vaultUrl, name))),
            SecretAsyncClient::mapRecoverDeletedSecretException);
    }

    private Function<PollingContext<KeyVaultSecret>, PollResponse<KeyVaultSecret>> recoverPollOperation(
        String name) {
        return pollingContext -> {
            try {
                return new PollResponse<>(LongRunningOperationStatus.SUCCESSFULLY_COMPLETED,
                    createKeyVaultSecret(implClient.getSecret(vaultUrl, name, null)));
            } catch (HttpResponseException ex) {
                if (ex.getResponse().getStatusCode() == 404) {
                    return new PollResponse<>(LongRunningOperationStatus.IN_PROGRESS,
                        pollingContext.getLatestResponse().getValue());
                } else {
                    // This means permission is not granted for the get deleted key operation. In both cases the
                    // deletion operation was successful when activation operation succeeded before reaching here.
                    return new PollResponse<>(LongRunningOperationStatus.SUCCESSFULLY_COMPLETED,
                        pollingContext.getLatestResponse().getValue());
                }
            } catch (Exception ex) {
                // This means permission is not granted for the get deleted key operation. In both cases the
                // deletion operation was successful when activation operation succeeded before reaching here.
                return new PollResponse<>(LongRunningOperationStatus.SUCCESSFULLY_COMPLETED,
                    pollingContext.getLatestResponse().getValue());
            }
        };
    }

    /**
     * Requests a backup of the secret be downloaded to the client. All versions of the secret will be downloaded.
     * This operation requires the {@code secrets/backup} permission.
     *
     * <p><strong>Code sample</strong></p>
     * <p>Backs up the secret from the key vault and prints out the length of the secret's backup byte array returned in
     * the response</p>
     * <!-- src_embed com.azure.security.keyvault.SecretClient.backupSecret#string -->
     * <pre>
     * byte[] secretBackup = secretClient.backupSecret&#40;&quot;secretName&quot;&#41;;
     * System.out.printf&#40;&quot;Secret's Backup Byte array's length %s&quot;, secretBackup.length&#41;;
     * </pre>
     * <!-- end com.azure.security.keyvault.SecretClient.backupSecret#string -->
     *
     * @param name The name of the secret.
     * @return A {@link Response} whose {@link Response#getValue() value} contains the backed up secret blob.
     * @throws ResourceNotFoundException when a secret with {@code name} doesn't exist in the key vault.
     * @throws HttpResponseException when a secret with {@code name} is empty string.
     */
    @ServiceMethod(returns = ReturnType.SINGLE)
    public byte[] backupSecret(String name) {
        return backupSecretWithResponse(name, Context.NONE).getValue();
    }

    /**
     * Requests a backup of the secret be downloaded to the client. All versions of the secret will be downloaded.
     * This operation requires the {@code secrets/backup} permission.
     *
     * <p><strong>Code sample</strong></p>
     * <p>Backs up the secret from the key vault and prints out the length of the secret's backup byte array returned in
     * the response</p>
     *
     * <!-- src_embed com.azure.security.keyvault.SecretClient.backupSecretWithResponse#string-Context -->
     * <pre>
     * byte[] secretBackup = secretClient.backupSecretWithResponse&#40;&quot;secretName&quot;,
     *     new Context&#40;key1, value1&#41;&#41;.getValue&#40;&#41;;
     * System.out.printf&#40;&quot;Secret's Backup Byte array's length %s&quot;, secretBackup.length&#41;;
     * </pre>
     * <!-- end com.azure.security.keyvault.SecretClient.backupSecretWithResponse#string-Context -->
     *
     * @param name The name of the secret.
     * @param context Additional context that is passed through the HTTP pipeline during the service call.
     * @return A {@link Response} whose {@link Response#getValue() value} contains the backed up secret blob.
     * @throws ResourceNotFoundException when a secret with {@code name} doesn't exist in the key vault.
     * @throws HttpResponseException when a secret with {@code name} is empty string.
     */
    @ServiceMethod(returns = ReturnType.SINGLE)
    public Response<byte[]> backupSecretWithResponse(String name, Context context) {
        return callWithMappedException(() -> {
            Response<BackupSecretResult> response = implClient.backupSecretWithResponse(vaultUrl, name, context);
            return new SimpleResponse<>(response, response.getValue().getValue());
        }, SecretAsyncClient::mapBackupSecretException);
    }

    /**
     * Restores a backed up secret, and all its versions, to a vault.
     * This operation requires the {@code secrets/restore} permission.
     *
     * <p><strong>Code sample</strong></p>
     * <p>Restores the secret in the key vault from its backup byte array. Prints out the details of the restored secret
     * returned in the response.</p>
     *
     * <!-- src_embed com.azure.security.keyvault.SecretClient.restoreSecret#byte -->
     * <pre>
     * &#47;&#47; Pass the secret backup byte array of the secret to be restored.
     * byte[] secretBackupByteArray = &#123;&#125;;
     * KeyVaultSecret restoredSecret = secretClient.restoreSecretBackup&#40;secretBackupByteArray&#41;;
     * System.out
     *     .printf&#40;&quot;Restored Secret with name %s and value %s&quot;, restoredSecret.getName&#40;&#41;, restoredSecret.getValue&#40;&#41;&#41;;
     * </pre>
     * <!-- end com.azure.security.keyvault.SecretClient.restoreSecret#byte -->
     *
     * @param backup The backup blob associated with the secret.
     * @return A {@link Response} whose {@link Response#getValue() value} contains the
     * {@link KeyVaultSecret restored secret}.
     * @throws ResourceModifiedException when {@code backup} blob is malformed.
     */
    @ServiceMethod(returns = ReturnType.SINGLE)
    public KeyVaultSecret restoreSecretBackup(byte[] backup) {
        return restoreSecretBackupWithResponse(backup, Context.NONE).getValue();
    }

    /**
     * Restores a backed up secret, and all its versions, to a vault.
     * This operation requires the {@code secrets/restore} permission.
     *
     * <p><strong>Code sample</strong></p>
     * <p>Restores the secret in the key vault from its backup byte array. Prints out the details of the restored secret
     * returned in the response.</p>
     *
     * <!-- src_embed com.azure.security.keyvault.SecretClient.restoreSecretWithResponse#byte-Context -->
     * <pre>
     * &#47;&#47; Pass the secret backup byte array of the secret to be restored.
     * byte[] secretBackupByteArray = &#123;&#125;;
     * KeyVaultSecret restoredSecret = secretClient.restoreSecretBackupWithResponse&#40;secretBackupByteArray,
     *     new Context&#40;key2, value2&#41;&#41;.getValue&#40;&#41;;
     * System.out
     *     .printf&#40;&quot;Restored Secret with name %s and value %s&quot;, restoredSecret.getName&#40;&#41;, restoredSecret.getValue&#40;&#41;&#41;;
     * </pre>
     * <!-- end com.azure.security.keyvault.SecretClient.restoreSecretWithResponse#byte-Context -->
     *
     * @param backup The backup blob associated with the secret.
     * @param context Additional context that is passed through the HTTP pipeline during the service call.
     * @return A {@link Response} whose {@link Response#getValue() value} contains the
     * {@link KeyVaultSecret restored secret}.
     * @throws ResourceModifiedException when {@code backup} blob is malformed.
     */
    @ServiceMethod(returns = ReturnType.SINGLE)
    public Response<KeyVaultSecret> restoreSecretBackupWithResponse(byte[] backup, Context context) {
        return callWithMappedException(() -> {
            Response<SecretBundle> response = implClient.restoreSecretWithResponse(vaultUrl, backup, context);
            return new SimpleResponse<>(response, createKeyVaultSecret(response.getValue()));
        }, SecretAsyncClient::mapRestoreSecretException);
    }

    /**
     * Lists secrets in the key vault. Each {@link SecretProperties secret} returned only has its identifier and
     * attributes populated. The secret values and their versions are not listed in the response.
     * This operation requires the {@code secrets/list} permission.
     *
     * <p><strong>Iterate through secrets and fetch their latest value</strong></p>
     * <p>The snippet below loops over each {@link SecretProperties secret} and calls
     * {@link #getSecret(String, String) getSecret(String, String)}. This gets the {@link KeyVaultSecret secret} and the
     * value of its latest version.</p>
     *
     * <!-- src_embed com.azure.security.keyvault.SecretClient.listSecrets -->
     * <pre>
     * for &#40;SecretProperties secret : secretClient.listPropertiesOfSecrets&#40;&#41;&#41; &#123;
     *     KeyVaultSecret secretWithValue = secretClient.getSecret&#40;secret.getName&#40;&#41;, secret.getVersion&#40;&#41;&#41;;
     *     System.out.printf&#40;&quot;Received secret with name %s and value %s&quot;,
     *         secretWithValue.getName&#40;&#41;, secretWithValue.getValue&#40;&#41;&#41;;
     * &#125;
     * </pre>
     * <!-- end com.azure.security.keyvault.SecretClient.listSecrets -->
     *
     * <p><strong>Iterate over secrets by page</strong></p>
     * <p>The snippet below loops over each {@link SecretProperties secret} by page and calls
     * {@link #getSecret(String, String) getSecret(String, String)}. This gets the {@link KeyVaultSecret secret} and the
     * value of its latest version.</p>
     *
     * <!-- src_embed com.azure.security.keyvault.SecretClient.listSecrets.iterableByPage -->
     * <pre>
     * secretClient.listPropertiesOfSecrets&#40;&#41;.iterableByPage&#40;&#41;.forEach&#40;resp -&gt; &#123;
     *     System.out.printf&#40;&quot;Response headers are %s. Url %s  and status code %d %n&quot;, resp.getHeaders&#40;&#41;,
     *         resp.getRequest&#40;&#41;.getUrl&#40;&#41;, resp.getStatusCode&#40;&#41;&#41;;
     *     resp.getItems&#40;&#41;.forEach&#40;value -&gt; &#123;
     *         KeyVaultSecret secretWithValue = secretClient.getSecret&#40;value.getName&#40;&#41;, value.getVersion&#40;&#41;&#41;;
     *         System.out.printf&#40;&quot;Received secret with name %s and value %s&quot;,
     *             secretWithValue.getName&#40;&#41;, secretWithValue.getValue&#40;&#41;&#41;;
     *     &#125;&#41;;
     * &#125;&#41;;
     * </pre>
     * <!-- end com.azure.security.keyvault.SecretClient.listSecrets.iterableByPage -->
     *
     * @return {@link PagedIterable} of {@link SecretProperties} of all the secrets in the vault. The
     * {@link SecretProperties} contains all the information about the secret, except its value.
     */
    @ServiceMethod(returns = ReturnType.COLLECTION)
    public PagedIterable<SecretProperties> listPropertiesOfSecrets() {
        return listPropertiesOfSecrets(Context.NONE);
    }

    /**
     * Lists secrets in the key vault. Each {@link SecretProperties secret} returned only has its identifier and
     * attributes populated. The secret values and their versions are not listed in the response.
     * This operation requires the {@code secrets/list} permission.
     *
     * <p><strong>Iterate over secrets and fetch their latest value</strong></p>
     * <p>The snippet below loops over each {@link SecretProperties secret} and calls
     * {@link #getSecret(String, String) getSecret(String, String)}. This gets the {@link KeyVaultSecret secret} and the
     * value of its latest version.</p>
     * <!-- src_embed com.azure.security.keyvault.SecretClient.listSecrets#Context -->
     * <pre>
     * for &#40;SecretProperties secret : secretClient.listPropertiesOfSecrets&#40;new Context&#40;key1, value2&#41;&#41;&#41; &#123;
     *     KeyVaultSecret secretWithValue = secretClient.getSecret&#40;secret.getName&#40;&#41;, secret.getVersion&#40;&#41;&#41;;
     *     System.out.printf&#40;&quot;Received secret with name %s and value %s&quot;,
     *         secretWithValue.getName&#40;&#41;, secretWithValue.getValue&#40;&#41;&#41;;
     * &#125;
     * </pre>
     * <!-- end com.azure.security.keyvault.SecretClient.listSecrets#Context -->
     *
     * @param context Additional context that is passed through the HTTP pipeline during the service call.
     * @return {@link PagedIterable} of {@link SecretProperties} of all the secrets in the vault.
     * {@link SecretProperties} contains all the information about the secret, except its value.
     */
    @ServiceMethod(returns = ReturnType.COLLECTION)
    public PagedIterable<SecretProperties> listPropertiesOfSecrets(Context context) {
        return new PagedIterable<>(maxResults -> mapSecretItemPage(implClient.getSecretsSinglePage(vaultUrl, maxResults,
            context)),
            (continuationToken, maxResults) -> mapSecretItemPage(implClient.getSecretsNextSinglePage(continuationToken,
                vaultUrl, context)));
    }

    /**
     * Lists {@link DeletedSecret deleted secrets} of the key vault if it has enabled soft-delete. This operation
     * requires the {@code secrets/list} permission.
     *
     * <p><strong>Iterate over secrets</strong></p>
     * <p>Lists the deleted secrets in the key vault and for each deleted secret prints out its recovery id.</p>
     * <!-- src_embed com.azure.security.keyvault.SecretClient.listDeletedSecrets -->
     * <pre>
     * for &#40;DeletedSecret deletedSecret : secretClient.listDeletedSecrets&#40;&#41;&#41; &#123;
     *     System.out.printf&#40;&quot;Deleted secret's recovery Id %s&quot;, deletedSecret.getRecoveryId&#40;&#41;&#41;;
     * &#125;
     * </pre>
     * <!-- end com.azure.security.keyvault.SecretClient.listDeletedSecrets -->
     *
     * <p><strong>Iterate over secrets by page</strong></p>
     * <p>Iterate over Lists the deleted secrets by page in the key vault and for each deleted secret prints out its
     * recovery id.</p>
     * <!-- src_embed com.azure.security.keyvault.SecretClient.listDeletedSecrets.iterableByPage -->
     * <pre>
     * secretClient.listDeletedSecrets&#40;&#41;.iterableByPage&#40;&#41;.forEach&#40;resp -&gt; &#123;
     *     System.out.printf&#40;&quot;Got response headers . Url: %s, Status code: %d %n&quot;,
     *         resp.getRequest&#40;&#41;.getUrl&#40;&#41;, resp.getStatusCode&#40;&#41;&#41;;
     *     resp.getItems&#40;&#41;.forEach&#40;value -&gt; &#123;
     *         System.out.printf&#40;&quot;Deleted secret's recovery Id %s&quot;, value.getRecoveryId&#40;&#41;&#41;;
     *     &#125;&#41;;
     * &#125;&#41;;
     * </pre>
     * <!-- end com.azure.security.keyvault.SecretClient.listDeletedSecrets.iterableByPage -->
     *
     * @return {@link PagedIterable} of all of the {@link DeletedSecret deleted secrets} in the vault.
     */
    @ServiceMethod(returns = ReturnType.COLLECTION)
    public PagedIterable<DeletedSecret> listDeletedSecrets() {
        return listDeletedSecrets(Context.NONE);
    }

    /**
     * Lists {@link DeletedSecret deleted secrets} of the key vault if it has enabled soft-delete. This operation
     * requires the {@code secrets/list} permission.
     *
     * <p><strong>Code sample</strong></p>
     * <p>Lists the deleted secrets in the key vault and for each deleted secret prints out its recovery id.</p>
     * <!-- src_embed com.azure.security.keyvault.SecretClient.listDeletedSecrets#Context -->
     * <pre>
     * for &#40;DeletedSecret deletedSecret : secretClient.listDeletedSecrets&#40;new Context&#40;key1, value2&#41;&#41;&#41; &#123;
     *     System.out.printf&#40;&quot;Deleted secret's recovery Id %s&quot;, deletedSecret.getRecoveryId&#40;&#41;&#41;;
     * &#125;
     * </pre>
     * <!-- end com.azure.security.keyvault.SecretClient.listDeletedSecrets#Context -->
     *
     * @param context Additional context that is passed through the HTTP pipeline during the service call.
     * @return {@link PagedIterable} of all of the {@link DeletedSecret deleted secrets} in the vault.
     */
    @ServiceMethod(returns = ReturnType.COLLECTION)
    public PagedIterable<DeletedSecret> listDeletedSecrets(Context context) {
        return new PagedIterable<>(maxResults -> mapDeletedSecretItemPage(implClient.getDeletedSecretsSinglePage(
            vaultUrl, maxResults, context)),
            (continuationToken, maxResults) -> mapDeletedSecretItemPage(implClient.getDeletedSecretsNextSinglePage(
                continuationToken, vaultUrl, context)));
    }

    /**
     * Lists all versions of the specified secret. Each {@link SecretProperties secret} returned only has its identifier
     * and attributes populated. The secret values and secret versions are not listed in the response.
     * This operation requires the {@code secrets/list} permission.
     *
     * <p><strong>Code sample</strong></p>
     * <p>The sample below fetches all versions of the given secret. For each secret version retrieved, makes a call
     * to {@link #getSecret(String, String) getSecret(String, String)} to get the version's value, and then prints it
     * out.</p>
     * <!-- src_embed com.azure.security.keyvault.SecretClient.listSecretVersions#string -->
     * <pre>
     * for &#40;SecretProperties secret : secretClient.listPropertiesOfSecretVersions&#40;&quot;secretName&quot;&#41;&#41; &#123;
     *     KeyVaultSecret secretWithValue = secretClient.getSecret&#40;secret.getName&#40;&#41;, secret.getVersion&#40;&#41;&#41;;
     *     System.out.printf&#40;&quot;Received secret's version with name %s and value %s&quot;,
     *         secretWithValue.getName&#40;&#41;, secretWithValue.getValue&#40;&#41;&#41;;
     * &#125;
     * </pre>
     * <!-- end com.azure.security.keyvault.SecretClient.listSecretVersions#string -->
     *
     * @param name The name of the secret.
     * @return {@link PagedIterable} of {@link SecretProperties} of all the versions of the specified secret in the
     * vault. List is empty if secret with {@code name} does not exist in key vault
     * @throws ResourceNotFoundException when a secret with {@code name} doesn't exist in the key vault.
     * @throws HttpResponseException when a secret with {@code name} is empty string.
     */
    @ServiceMethod(returns = ReturnType.COLLECTION)
    public PagedIterable<SecretProperties> listPropertiesOfSecretVersions(String name) {
        return listPropertiesOfSecretVersions(name, Context.NONE);
    }

    /**
     * Lists all versions of the specified secret. Each {@link SecretProperties secret} returned only has its identifier
     * and attributes populated. The secret values and secret versions are not listed in the response.
     * This operation requires the {@code secrets/list} permission.
     *
     * <p><strong>Code sample</strong></p>
     * <p>The sample below fetches all versions of the given secret. For each secret version retrieved, makes a call
     * to {@link #getSecret(String, String) getSecret(String, String)} to get the version's value, and then prints it
     * out.</p>
     * <!-- src_embed com.azure.security.keyvault.SecretClient.listSecretVersions#string-Context -->
     * <pre>
     * for &#40;SecretProperties secret : secretClient
     *     .listPropertiesOfSecretVersions&#40;&quot;secretName&quot;, new Context&#40;key1, value2&#41;&#41;&#41; &#123;
     *     KeyVaultSecret secretWithValue = secretClient.getSecret&#40;secret.getName&#40;&#41;, secret.getVersion&#40;&#41;&#41;;
     *     System.out.printf&#40;&quot;Received secret's version with name %s and value %s&quot;,
     *         secretWithValue.getName&#40;&#41;, secretWithValue.getValue&#40;&#41;&#41;;
     * &#125;
     * </pre>
     * <!-- end com.azure.security.keyvault.SecretClient.listSecretVersions#string-Context -->
     *
     * <p><strong>Iterate over secret versions by page</strong></p>
     * <p>The sample below iterates over each {@link SecretProperties secret} by each page and calls
     * {@link SecretClient#getSecret(String, String)}. This will return the {@link KeyVaultSecret secret} with the
     * corresponding version's value.</p>
     *
     * <!-- src_embed com.azure.security.keyvault.SecretClient.listSecretVersions#string-Context-iterableByPage -->
     * <pre>
     * secretClient.listPropertiesOfSecretVersions&#40;&quot;secretName&quot;, new Context&#40;key1, value2&#41;&#41;
     *     .iterableByPage&#40;&#41;.forEach&#40;resp -&gt; &#123;
     *         System.out.printf&#40;&quot;Got response headers . Url: %s, Status code: %d %n&quot;,
     *             resp.getRequest&#40;&#41;.getUrl&#40;&#41;, resp.getStatusCode&#40;&#41;&#41;;
     *         resp.getItems&#40;&#41;.forEach&#40;value -&gt; &#123;
     *             KeyVaultSecret secretWithValue = secretClient.getSecret&#40;value.getName&#40;&#41;, value.getVersion&#40;&#41;&#41;;
     *             System.out.printf&#40;&quot;Received secret's version with name %s and value %s&quot;,
     *                 secretWithValue.getName&#40;&#41;, secretWithValue.getValue&#40;&#41;&#41;;
     *         &#125;&#41;;
     *     &#125;&#41;;
     * </pre>
     * <!-- end com.azure.security.keyvault.SecretClient.listSecretVersions#string-Context-iterableByPage -->
     *
     * @param name The name of the secret.
     * @param context Additional context that is passed through the HTTP pipeline during the service call.
     * @return {@link PagedIterable} of {@link SecretProperties} of all the versions of the specified secret in the
     * vault. List is empty if secret with {@code name} does not exist in key vault
     * @throws ResourceNotFoundException when a secret with {@code name} doesn't exist in the key vault.
     * @throws HttpResponseException when a secret with {@code name} is empty string.
     */
    @ServiceMethod(returns = ReturnType.COLLECTION)
    public PagedIterable<SecretProperties> listPropertiesOfSecretVersions(String name, Context context) {
        return new PagedIterable<>(maxResults -> mapSecretItemPage(implClient.getSecretVersionsSinglePage(vaultUrl,
            name, maxResults, context)),
            (continuationToken, maxResults) -> mapSecretItemPage(implClient.getSecretVersionsNextSinglePage(
                continuationToken, vaultUrl, context)));
    }

    private static <T> T callWithMappedException(Supplier<T> call,
        Function<KeyVaultErrorException, HttpResponseException> exceptionMapper) {
        try {
            return call.get();
        } catch (KeyVaultErrorException ex) {
            throw exceptionMapper.apply(ex);
        }
    }
}<|MERGE_RESOLUTION|>--- conflicted
+++ resolved
@@ -14,6 +14,8 @@
 import com.azure.core.http.rest.Response;
 import com.azure.core.http.rest.SimpleResponse;
 import com.azure.core.util.Context;
+import com.azure.core.util.CoreUtils;
+import com.azure.core.util.logging.ClientLogger;
 import com.azure.core.util.polling.LongRunningOperationStatus;
 import com.azure.core.util.polling.PollResponse;
 import com.azure.core.util.polling.PollingContext;
@@ -60,6 +62,7 @@
  */
 @ServiceClient(builder = SecretClientBuilder.class, serviceInterfaces = SecretClientImpl.SecretClientService.class)
 public final class SecretClient {
+    private static final ClientLogger LOGGER = new ClientLogger(SecretClient.class);
     private final SecretClientImpl implClient;
     private final String vaultUrl;
 
@@ -226,16 +229,10 @@
      * @param version The version of the secret to retrieve. If this is an empty string or null, this call is
      * equivalent to calling {@link #getSecret(String)}, with the latest version being retrieved.
      * @return The requested {@link KeyVaultSecret secret}.
-<<<<<<< HEAD
-     * @throws ResourceNotFoundException when a secret with {@code name} and {@code version} doesn't exist in the key
-     * vault.
-     * @throws HttpResponseException if {@code name} and {@code version} is empty string.
-=======
      * @throws ResourceNotFoundException When a secret with the given {@code name} and {@code version} doesn't exist in
      * the vault.
      * @throws IllegalArgumentException If {@code name} is either {@code null} or empty.
      * @throws HttpResponseException If the server reports an error when executing the request.
->>>>>>> 910c88d6
      */
     @ServiceMethod(returns = ReturnType.SINGLE)
     public KeyVaultSecret getSecret(String name, String version) {
@@ -263,18 +260,16 @@
      * to calling {@link #getSecret(String)}, with the latest version being retrieved.
      * @param context Additional context that is passed through the HTTP pipeline during the service call.
      * @return A {@link Response} whose {@link Response#getValue() value} contains the requested {@link KeyVaultSecret}.
-<<<<<<< HEAD
-     * @throws ResourceNotFoundException when a secret with {@code name} and {@code version} doesn't exist in the key
-     * vault.
-     * @throws HttpResponseException if {@code name} and {@code version} is empty string.
-=======
      * @throws ResourceNotFoundException When a secret with the given {@code name} and {@code version} doesn't exist in
      * the vault.
      * @throws IllegalArgumentException If {@code name} is either {@code null} or empty.
->>>>>>> 910c88d6
      */
     @ServiceMethod(returns = ReturnType.SINGLE)
     public Response<KeyVaultSecret> getSecretWithResponse(String name, String version, Context context) {
+        if (CoreUtils.isNullOrEmpty(name)) {
+            throw LOGGER.logExceptionAsError(new IllegalArgumentException("'name' cannot be null or empty."));
+        }
+
         return callWithMappedException(() -> {
             Response<SecretBundle> response = implClient.getSecretWithResponse(vaultUrl, name, version, context);
             return new SimpleResponse<>(response, createKeyVaultSecret(response.getValue()));
