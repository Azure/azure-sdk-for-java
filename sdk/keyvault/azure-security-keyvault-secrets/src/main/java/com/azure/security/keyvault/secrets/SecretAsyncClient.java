// Copyright (c) Microsoft Corporation. All rights reserved.
// Licensed under the MIT License.

package com.azure.security.keyvault.secrets;

import com.azure.core.annotation.ReturnType;
import com.azure.core.annotation.ServiceClient;
import com.azure.core.annotation.ServiceMethod;
import com.azure.core.exception.HttpResponseException;
import com.azure.core.exception.ResourceModifiedException;
import com.azure.core.exception.ResourceNotFoundException;
import com.azure.core.http.ContentType;
import com.azure.core.http.HttpPipeline;
import com.azure.core.http.rest.PagedFlux;
import com.azure.core.http.rest.PagedResponse;
import com.azure.core.http.rest.PagedResponseBase;
import com.azure.core.http.rest.Response;
import com.azure.core.http.rest.SimpleResponse;
import com.azure.core.util.FluxUtil;
import com.azure.core.util.logging.ClientLogger;
import com.azure.core.util.polling.LongRunningOperationStatus;
import com.azure.core.util.polling.PollResponse;
import com.azure.core.util.polling.PollerFlux;
import com.azure.core.util.polling.PollingContext;
import com.azure.security.keyvault.secrets.implementation.SecretClientImpl;
import com.azure.security.keyvault.secrets.implementation.models.DeletedSecretItem;
import com.azure.security.keyvault.secrets.implementation.models.KeyVaultErrorException;
import com.azure.security.keyvault.secrets.implementation.models.SecretItem;
import com.azure.security.keyvault.secrets.implementation.models.SecretsModelsUtils;
import com.azure.security.keyvault.secrets.models.DeletedSecret;
import com.azure.security.keyvault.secrets.models.KeyVaultSecret;
import com.azure.security.keyvault.secrets.models.SecretProperties;
import reactor.core.publisher.Flux;
import reactor.core.publisher.Mono;

import java.time.Duration;
import java.time.OffsetDateTime;
import java.util.ArrayList;
import java.util.List;
import java.util.function.Function;

import static com.azure.core.util.FluxUtil.monoError;
import static com.azure.security.keyvault.secrets.implementation.models.SecretsModelsUtils.createDeletedSecret;
import static com.azure.security.keyvault.secrets.implementation.models.SecretsModelsUtils.createKeyVaultSecret;
import static com.azure.security.keyvault.secrets.implementation.models.SecretsModelsUtils.createSecretAttributes;
import static com.azure.security.keyvault.secrets.implementation.models.SecretsModelsUtils.createSecretProperties;

/**
 * The SecretAsyncClient provides asynchronous methods to manage {@link KeyVaultSecret secrets} in the Azure Key Vault.
 * The client supports creating, retrieving, updating, deleting, purging, backing up, restoring, and listing the
 * {@link KeyVaultSecret secrets}. The client also supports listing {@link DeletedSecret deleted secrets} for a
 * soft-delete enabled Azure Key Vault.
 *
 * <p><strong>Construct the async client</strong></p>
 * <!-- src_embed com.azure.security.keyvault.secrets.SecretAsyncClient.instantiation -->
 * <pre>
 * SecretAsyncClient secretAsyncClient = new SecretClientBuilder&#40;&#41;
 *     .credential&#40;new DefaultAzureCredentialBuilder&#40;&#41;.build&#40;&#41;&#41;
 *     .vaultUrl&#40;&quot;&lt;your-key-vault-url&gt;&quot;&#41;
 *     .httpLogOptions&#40;new HttpLogOptions&#40;&#41;.setLogLevel&#40;HttpLogDetailLevel.BODY_AND_HEADERS&#41;&#41;
 *     .buildAsyncClient&#40;&#41;;
 * </pre>
 * <!-- end com.azure.security.keyvault.secrets.SecretAsyncClient.instantiation -->
 *
 * @see SecretClientBuilder
 * @see PagedFlux
 */
@ServiceClient(builder = SecretClientBuilder.class, isAsync = true,
    serviceInterfaces = SecretClientImpl.SecretClientService.class)
public final class SecretAsyncClient {
    private static final ClientLogger LOGGER = new ClientLogger(SecretAsyncClient.class);

    private final SecretClientImpl implClient;
    private final String vaultUrl;

    /**
     * Creates a SecretAsyncClient to service requests
     *
     * @param implClient the implementation client.
     * @param vaultUrl the vault url.
     */
    SecretAsyncClient(SecretClientImpl implClient, String vaultUrl) {
        this.implClient = implClient;
        this.vaultUrl = vaultUrl;
    }

    /**
     * Gets the vault endpoint url to which service requests are sent to.
     * @return the vault endpoint url.
     */
    public String getVaultUrl() {
        return vaultUrl;
    }

    /**
     * Gets the {@link HttpPipeline} powering this client.
     *
     * @return The pipeline.
     */
    HttpPipeline getHttpPipeline() {
        return implClient.getHttpPipeline();
    }

    /**
     * Adds a secret to the key vault if it does not exist. If the named secret exists, a new version of the secret is
     * created. This operation requires the {@code secrets/set} permission.
     *
     * <p>The {@link SecretProperties#getExpiresOn() expires}, {@link SecretProperties#getContentType() contentType},
     * and {@link SecretProperties#getNotBefore() notBefore} values in {@code secret} are optional.
     * If not specified, {@link SecretProperties#isEnabled() enabled} is set to true by key vault.</p>
     *
     * <p><strong>Code sample</strong></p>
     * <p>Creates a new secret which activates in one day and expires in one year. Subscribes to the call asynchronously
     * and prints out the newly created secret details when a response is received.</p>
     *
     * <!-- src_embed com.azure.keyvault.secrets.SecretClient.setSecret#secret -->
     * <pre>
     * SecretProperties properties = new SecretProperties&#40;&#41;
     *     .setExpiresOn&#40;OffsetDateTime.now&#40;&#41;.plusDays&#40;60&#41;&#41;;
     * KeyVaultSecret newSecret = new KeyVaultSecret&#40;&quot;secretName&quot;, &quot;secretValue&quot;&#41;
     *     .setProperties&#40;properties&#41;;
     *
     * secretAsyncClient.setSecret&#40;newSecret&#41;
     *     .subscribe&#40;secretResponse -&gt;
     *         System.out.printf&#40;&quot;Secret is created with name %s and value %s %n&quot;,
     *             secretResponse.getName&#40;&#41;, secretResponse.getValue&#40;&#41;&#41;&#41;;
     * </pre>
     * <!-- end com.azure.keyvault.secrets.SecretClient.setSecret#secret -->
     *
     * @param secret The Secret object containing information about the secret and its properties. The properties
     * {@link KeyVaultSecret#getName() secret.name} and {@link KeyVaultSecret#getValue() secret.value} cannot be null.
     * @return A {@link Mono} containing the {@link KeyVaultSecret created secret}.
     * @throws NullPointerException if {@code secret} is {@code null}.
     * @throws ResourceModifiedException if {@code secret} is malformed.
     * @throws HttpResponseException if {@link KeyVaultSecret#getName() name} or {@link KeyVaultSecret#getValue() value}
     * is an empty string.
     */
    @ServiceMethod(returns = ReturnType.SINGLE)
    public Mono<KeyVaultSecret> setSecret(KeyVaultSecret secret) {
        return setSecretWithResponse(secret).flatMap(FluxUtil::toMono);
    }

    /**
     * Adds a secret to the key vault if it does not exist. If the named secret exists, a new version of the secret is
     * created. This operation requires the {@code secrets/set} permission.
     *
     * <p><strong>Code sample</strong></p>
     * <p>Creates a new secret in the key vault. Subscribes to the call asynchronously and prints out
     * the newly created secret details when a response is received.</p>
     * <!-- src_embed com.azure.keyvault.secrets.SecretClient.setSecret#string-string -->
     * <pre>
     * secretAsyncClient.setSecret&#40;&quot;secretName&quot;, &quot;secretValue&quot;&#41;
     *     .subscribe&#40;secretResponse -&gt;
     *         System.out.printf&#40;&quot;Secret is created with name %s and value %s%n&quot;,
     *             secretResponse.getName&#40;&#41;, secretResponse.getValue&#40;&#41;&#41;&#41;;
     * </pre>
     * <!-- end com.azure.keyvault.secrets.SecretClient.setSecret#string-string -->
     *
     * @param name The name of the secret. It is required and cannot be null.
     * @param value The value of the secret. It is required and cannot be null.
     * @return A {@link Mono} containing the {@link KeyVaultSecret created secret}.
     * @throws ResourceModifiedException if invalid {@code name} or {@code value} are specified.
     * @throws HttpResponseException if {@code name} or {@code value} is empty string.
     */
    @ServiceMethod(returns = ReturnType.SINGLE)
    public Mono<KeyVaultSecret> setSecret(String name, String value) {
        return setSecretWithResponse(new KeyVaultSecret(name, value)).flatMap(FluxUtil::toMono);
    }

    /**
     * Adds a secret to the key vault if it does not exist. If the named secret exists, a new version of the secret is
     * created. This operation requires the {@code secrets/set} permission.
     *
     * <p>The {@link SecretProperties#getExpiresOn() expires}, {@link SecretProperties#getContentType() contentType},
     * and {@link SecretProperties#getNotBefore() notBefore} values in {@code secret} are optional.
     * If not specified, {@link SecretProperties#isEnabled() enabled} is set to true by key vault.</p>
     *
     * <p><strong>Code sample</strong></p>
     * <p>Creates a new secret which activates in one day and expires in one year. Subscribes to the call asynchronously
     * and prints out the newly created secret details when a response is received.</p>
     *
     * <!-- src_embed com.azure.keyvault.secrets.SecretClient.setSecretWithResponse#secret -->
     * <pre>
     * KeyVaultSecret newSecret = new KeyVaultSecret&#40;&quot;secretName&quot;, &quot;secretValue&quot;&#41;.
     *     setProperties&#40;new SecretProperties&#40;&#41;.setExpiresOn&#40;OffsetDateTime.now&#40;&#41;.plusDays&#40;60&#41;&#41;&#41;;
     * secretAsyncClient.setSecretWithResponse&#40;newSecret&#41;
     *     .subscribe&#40;secretResponse -&gt;
     *         System.out.printf&#40;&quot;Secret is created with name %s and value %s %n&quot;,
     *             secretResponse.getValue&#40;&#41;.getName&#40;&#41;, secretResponse.getValue&#40;&#41;.getValue&#40;&#41;&#41;&#41;;
     * </pre>
     * <!-- end com.azure.keyvault.secrets.SecretClient.setSecretWithResponse#secret -->
     *
     * @param secret The Secret object containing information about the secret and its properties. The properties
     * {@link KeyVaultSecret#getName() secret.name} and {@link KeyVaultSecret#getValue() secret.value} cannot be null.
     * @return A {@link Mono} containing a {@link Response} whose {@link Response#getValue() value} contains the
     * {@link KeyVaultSecret created secret}.
     * @throws NullPointerException if {@code secret} is {@code null}.
     * @throws ResourceModifiedException if {@code secret} is malformed.
     * @throws HttpResponseException if {@link KeyVaultSecret#getName() name} or {@link KeyVaultSecret#getValue() value}
     * is an empty string.
     */
    @ServiceMethod(returns = ReturnType.SINGLE)
    public Mono<Response<KeyVaultSecret>> setSecretWithResponse(KeyVaultSecret secret) {
        try {
            SecretProperties secretProperties = secret.getProperties();
            if (secretProperties == null) {
                return implClient.setSecretWithResponseAsync(vaultUrl, secret.getName(), secret.getValue(),
                        null, ContentType.APPLICATION_JSON, null)
                    .onErrorMap(KeyVaultErrorException.class, SecretAsyncClient::mapSetSecretException)
                    .map(response -> new SimpleResponse<>(response, createKeyVaultSecret(response.getValue())));
            } else {
                return implClient.setSecretWithResponseAsync(vaultUrl, secret.getName(), secret.getValue(),
                        secret.getProperties().getTags(), ContentType.APPLICATION_JSON,
                        createSecretAttributes(secret.getProperties()))
                    .onErrorMap(KeyVaultErrorException.class, SecretAsyncClient::mapSetSecretException)
                    .map(response -> new SimpleResponse<>(response, createKeyVaultSecret(response.getValue())));
            }
        } catch (RuntimeException ex) {
            return monoError(LOGGER, ex);
        }
    }

    // For backwards compatibility with the exception type mapping of the handwritten KeyVault Secrets REST proxy.
    // Only specific error codes are mapped to certain HttpResponseException subclasses, the default before was
    // HttpResponseException and the new default is KeyVaultErrorException which is a subclass of HttpResponseException
    // and is a non-breaking change. Specific error codes used different subclasses of HttpResponseException and that
    // is a breaking change, so this mapping preserves the old behavior.
    static HttpResponseException mapSetSecretException(KeyVaultErrorException ex) {
        return (ex.getResponse().getStatusCode() == 400)
            ? new ResourceModifiedException(ex.getMessage(), ex.getResponse(), ex.getValue())
            : ex;
    }

    /**
     * Gets the latest version of the specified secret from the key vault. This operation requires the
     * {@code secrets/get} permission.
     *
     * <p><strong>Code sample</strong></p>
     * <p>Gets latest version of the secret in the key vault. Subscribes to the call asynchronously and prints out the
     * returned secret details when a response is received.</p>
     * <!-- src_embed com.azure.keyvault.secrets.SecretClient.getSecret#string -->
     * <pre>
     * secretAsyncClient.getSecret&#40;&quot;secretName&quot;&#41;
     *     .subscribe&#40;secretWithVersion -&gt;
     *         System.out.printf&#40;&quot;Secret is returned with name %s and value %s %n&quot;,
     *             secretWithVersion.getName&#40;&#41;, secretWithVersion.getValue&#40;&#41;&#41;&#41;;
     * </pre>
     * <!-- end com.azure.keyvault.secrets.SecretClient.getSecret#string -->
     *
     * @param name The name of the secret.
     * @return A {@link Mono} containing the requested {@link KeyVaultSecret secret}.
     * @throws IllegalArgumentException If {@code name} is either {@code null} or empty.
     * @throws ResourceNotFoundException When a secret with the given {@code name} doesn't exist in the vault.
     * @throws HttpResponseException If the server reports an error when executing the request.
     */
    @ServiceMethod(returns = ReturnType.SINGLE)
    public Mono<KeyVaultSecret> getSecret(String name) {
        return getSecretWithResponse(name, null).flatMap(FluxUtil::toMono);
    }

    /**
     * Gets the specified secret with specified version from the key vault. This operation requires the
     * {@code secrets/get} permission.
     *
     * <p><strong>Code sample</strong></p>
     * <p>Gets a specific version of the secret in the key vault. Subscribes to the call
     * asynchronously and prints out the returned secret details when a response is received.</p>
     *
     * <!-- src_embed com.azure.keyvault.secrets.SecretClient.getSecret#string-string -->
     * <pre>
     * String secretVersion = &quot;6A385B124DEF4096AF1361A85B16C204&quot;;
     * secretAsyncClient.getSecret&#40;&quot;secretName&quot;, secretVersion&#41;
     *     &#47;&#47; Passing a Context is optional and useful if you want a set of data to flow through the request.
     *     &#47;&#47; Otherwise, the line below can be removed.
     *     .contextWrite&#40;Context.of&#40;key1, value1, key2, value2&#41;&#41;
     *     .subscribe&#40;secretWithVersion -&gt;
     *         System.out.printf&#40;&quot;Secret is returned with name %s and value %s %n&quot;,
     *             secretWithVersion.getName&#40;&#41;, secretWithVersion.getValue&#40;&#41;&#41;&#41;;
     * </pre>
     * <!-- end com.azure.keyvault.secrets.SecretClient.getSecret#string-string -->
     *
     * @param name The name of the secret, cannot be null.
     * @param version The version of the secret to retrieve. If this is an empty string or null, this
     * call is equivalent to calling {@link #getSecret(String)}, with the latest version being retrieved.
     * @return A {@link Mono} containing a {@link Response} whose {@link Response#getValue() value} contains the
     * requested {@link KeyVaultSecret secret}.
<<<<<<< HEAD
     * @throws ResourceNotFoundException when a secret with {@code name} and {@code version} doesn't exist in the key
     * vault.
     * @throws HttpResponseException if {@code name} and {@code version} is empty string.
=======
     * @throws ResourceNotFoundException When a secret with the given {@code name} and {@code version} doesn't exist in
     * the vault.
     * @throws IllegalArgumentException If {@code name} is either {@code null} or empty.
     * @throws HttpResponseException If the server reports an error when executing the request.
>>>>>>> 910c88d6
     */
    @ServiceMethod(returns = ReturnType.SINGLE)
    public Mono<KeyVaultSecret> getSecret(String name, String version) {
        return getSecretWithResponse(name, version).flatMap(FluxUtil::toMono);
    }

    /**
     * Gets the specified secret with specified version from the key vault. This operation requires the
     * {@code secrets/get} permission.
     *
     * <p><strong>Code sample</strong></p>
     * <p>Gets a specific version of the secret in the key vault. Subscribes to the call asynchronously and prints out
     * the returned secret details when a response is received.</p>
     * <!-- src_embed com.azure.keyvault.secrets.SecretClient.getSecretWithResponse#string-string -->
     * <pre>
     * String secretVersion = &quot;6A385B124DEF4096AF1361A85B16C204&quot;;
     * secretAsyncClient.getSecretWithResponse&#40;&quot;secretName&quot;, secretVersion&#41;
     *     &#47;&#47; Passing a Context is optional and useful if you want a set of data to flow through the request.
     *     &#47;&#47; Otherwise, the line below can be removed.
     *     .contextWrite&#40;Context.of&#40;key1, value1, key2, value2&#41;&#41;
     *     .subscribe&#40;secretWithVersion -&gt;
     *         System.out.printf&#40;&quot;Secret is returned with name %s and value %s %n&quot;,
     *             secretWithVersion.getValue&#40;&#41;.getName&#40;&#41;, secretWithVersion.getValue&#40;&#41;.getValue&#40;&#41;&#41;&#41;;
     * </pre>
     * <!-- end com.azure.keyvault.secrets.SecretClient.getSecretWithResponse#string-string -->
     *
     * @param name The name of the secret, cannot be null.
     * @param version The version of the secret to retrieve. If this is an empty string or null, this call is equivalent
     * to calling {@link #getSecret(String)}, with the latest version being retrieved.
     * @return A {@link Mono} containing a {@link Response} whose {@link Response#getValue() value} contains the
     * requested {@link KeyVaultSecret secret}.
<<<<<<< HEAD
     * @throws ResourceNotFoundException when a secret with {@code name} and {@code version} doesn't exist in the key
     * vault.
     * @throws HttpResponseException if {@code name} and {@code version} is empty string.
=======
     * @throws ResourceNotFoundException When a secret with the given {@code name} and {@code version} doesn't exist in
     * the vault.
     * @throws IllegalArgumentException If {@code name} is either {@code null} or empty.
     * @throws HttpResponseException If the server reports an error when executing the request.
>>>>>>> 910c88d6
     */
    @ServiceMethod(returns = ReturnType.SINGLE)
    public Mono<Response<KeyVaultSecret>> getSecretWithResponse(String name, String version) {
        try {
            return implClient.getSecretWithResponseAsync(vaultUrl, name, version)
                .onErrorMap(KeyVaultErrorException.class, SecretAsyncClient::mapGetSecretException)
                .map(response -> new SimpleResponse<>(response, createKeyVaultSecret(response.getValue())));
        } catch (RuntimeException ex) {
            return monoError(LOGGER, ex);
        }
    }

    // See other map*Exception methods for explanation of why this is done.
    static HttpResponseException mapGetSecretException(HttpResponseException ex) {
        if (ex.getResponse().getStatusCode() == 404) {
            return new ResourceNotFoundException(ex.getMessage(), ex.getResponse(), ex.getValue());
        } else if (ex.getResponse().getStatusCode() == 403) {
            return new ResourceModifiedException(ex.getMessage(), ex.getResponse(), ex.getValue());
        } else {
            return ex;
        }
    }

    /**
     * Updates the attributes associated with the secret. The value of the secret in the key vault cannot be changed.
     * Only attributes populated in {@code secretProperties} are changed. Attributes not specified in the request are
     * not changed. This operation requires the {@code secrets/set} permission.
     *
     * <p>The {@code secret} is required and its fields {@link SecretProperties#getName() name} and
     * {@link SecretProperties#getVersion() version} cannot be null.</p>
     *
     * <p><strong>Code sample</strong></p>
     * <p>Gets latest version of the secret, changes its {@link SecretProperties#setNotBefore(OffsetDateTime) notBefore}
     * time, and then updates it in the Azure Key Vault. Subscribes to the call asynchronously and prints out the
     * returned secret details when a response is received.</p>
     *
     * <!-- src_embed com.azure.keyvault.secrets.SecretClient.updateSecretProperties#secretProperties -->
     * <pre>
     * secretAsyncClient.getSecret&#40;&quot;secretName&quot;&#41;
     *     .subscribe&#40;secretResponseValue -&gt; &#123;
     *         SecretProperties secretProperties = secretResponseValue.getProperties&#40;&#41;;
     *         &#47;&#47;Update the not before time of the secret.
     *         secretProperties.setNotBefore&#40;OffsetDateTime.now&#40;&#41;.plusDays&#40;50&#41;&#41;;
     *         secretAsyncClient.updateSecretProperties&#40;secretProperties&#41;
     *             .subscribe&#40;secretResponse -&gt;
     *                 System.out.printf&#40;&quot;Secret's updated not before time %s %n&quot;,
     *                     secretResponse.getNotBefore&#40;&#41;.toString&#40;&#41;&#41;&#41;;
     *     &#125;&#41;;
     * </pre>
     * <!-- end com.azure.keyvault.secrets.SecretClient.updateSecretProperties#secretProperties -->
     *
     * @param secretProperties The {@link SecretProperties secret properties} object with updated properties.
     * @return A {@link Mono} containing the {@link SecretProperties updated secret}.
     * @throws NullPointerException if {@code secret} is {@code null}.
     * @throws ResourceNotFoundException when a secret with {@link SecretProperties#getName() name} and
     * {@link SecretProperties#getVersion() version} doesn't exist in the key vault.
     * @throws HttpResponseException if {@link SecretProperties#getName() name} or
     * {@link SecretProperties#getVersion() version} is an empty string.
     */
    @ServiceMethod(returns = ReturnType.SINGLE)
    public Mono<SecretProperties> updateSecretProperties(SecretProperties secretProperties) {
        return updateSecretPropertiesWithResponse(secretProperties).flatMap(FluxUtil::toMono);
    }

    /**
     * Updates the attributes associated with the secret. The value of the secret in the key vault cannot be changed.
     * Only attributes populated in {@code secretProperties} are changed. Attributes not specified in the request are
     * not changed. This operation requires the {@code secrets/set} permission.
     *
     * <p><strong>Code sample</strong></p>
     * <p>Gets latest version of the secret, changes its {@link SecretProperties#setNotBefore(OffsetDateTime) notBefore}
     * time, and then updates it in the Azure Key Vault. Subscribes to the call asynchronously and prints out the
     * returned secret details when a response is received.</p>
     *
     * <!-- src_embed com.azure.keyvault.secrets.SecretClient.updateSecretPropertiesWithResponse#secretProperties -->
     * <pre>
     * secretAsyncClient.getSecret&#40;&quot;secretName&quot;&#41;
     *     .subscribe&#40;secretResponseValue -&gt; &#123;
     *         SecretProperties secretProperties = secretResponseValue.getProperties&#40;&#41;;
     *         &#47;&#47;Update the not before time of the secret.
     *         secretProperties.setNotBefore&#40;OffsetDateTime.now&#40;&#41;.plusDays&#40;50&#41;&#41;;
     *         secretAsyncClient.updateSecretPropertiesWithResponse&#40;secretProperties&#41;
     *             .subscribe&#40;secretResponse -&gt;
     *                 System.out.printf&#40;&quot;Secret's updated not before time %s %n&quot;,
     *                     secretResponse.getValue&#40;&#41;.getNotBefore&#40;&#41;.toString&#40;&#41;&#41;&#41;;
     *     &#125;&#41;;
     * </pre>
     * <!-- end com.azure.keyvault.secrets.SecretClient.updateSecretPropertiesWithResponse#secretProperties -->
     *
     * <p>The {@code secret} is required and its fields {@link SecretProperties#getName() name} and
     * {@link SecretProperties#getVersion() version} cannot be null.</p>
     *
     * @param secretProperties The {@link SecretProperties secret properties} object with updated properties.
     * @return A {@link Mono} containing a {@link Response} whose {@link Response#getValue() value} contains the
     * {@link SecretProperties updated secret}.
     * @throws NullPointerException if {@code secret} is {@code null}.
     * @throws ResourceNotFoundException when a secret with {@link SecretProperties#getName() name} and
     * {@link SecretProperties#getVersion() version} doesn't exist in the key vault.
     * @throws HttpResponseException if {@link SecretProperties#getName() name} or
     * {@link SecretProperties#getVersion() version} is empty string.
     */
    @ServiceMethod(returns = ReturnType.SINGLE)
    public Mono<Response<SecretProperties>> updateSecretPropertiesWithResponse(SecretProperties secretProperties) {
        try {
            return implClient.updateSecretWithResponseAsync(vaultUrl, secretProperties.getName(),
                secretProperties.getVersion(), ContentType.APPLICATION_JSON,
                    createSecretAttributes(secretProperties), secretProperties.getTags())
                .map(response -> new SimpleResponse<>(response, createSecretProperties(response.getValue())));
        } catch (RuntimeException ex) {
            return monoError(LOGGER, ex);
        }
    }

    /**
     * Deletes a secret from the key vault. If soft-delete is enabled on the key vault then the secret is placed in the
     * deleted state and for permanent deletion, needs to be purged. Otherwise, the secret is permanently deleted.
     * All versions of a secret are deleted. This cannot be applied to individual versions of a secret.
     * This operation requires the {@code secrets/delete} permission.
     *
     * <p><strong>Code sample</strong></p>
     * <p>Deletes the secret in the Azure Key Vault. Subscribes to the call asynchronously and prints out the deleted
     * secret details when a response is received.</p>
     * <!-- src_embed com.azure.keyvault.secrets.SecretClient.deleteSecret#String -->
     * <pre>
     * secretAsyncClient.beginDeleteSecret&#40;&quot;secretName&quot;&#41;
     *     .subscribe&#40;pollResponse -&gt; &#123;
     *         System.out.println&#40;&quot;Delete Status: &quot; + pollResponse.getStatus&#40;&#41;.toString&#40;&#41;&#41;;
     *         System.out.println&#40;&quot;Deleted Secret Name: &quot; + pollResponse.getValue&#40;&#41;.getName&#40;&#41;&#41;;
     *         System.out.println&#40;&quot;Deleted Secret Value: &quot; + pollResponse.getValue&#40;&#41;.getValue&#40;&#41;&#41;;
     *     &#125;&#41;;
     * </pre>
     * <!-- end com.azure.keyvault.secrets.SecretClient.deleteSecret#String -->
     *
     * @param name The name of the secret to be deleted.
     * @return A {@link PollerFlux} to poll on and retrieve {@link DeletedSecret deleted secret}.
     * @throws ResourceNotFoundException when a secret with {@code name} doesn't exist in the key vault.
     * @throws HttpResponseException when a secret with {@code name} is empty string.
     */
    @ServiceMethod(returns = ReturnType.LONG_RUNNING_OPERATION)
    public PollerFlux<DeletedSecret, Void> beginDeleteSecret(String name) {
        return new PollerFlux<>(Duration.ofSeconds(1), deleteActivationOperation(name), deletePollOperation(name),
            (context, firstResponse) -> Mono.empty(), context -> Mono.empty());
    }

    private Function<PollingContext<DeletedSecret>, Mono<DeletedSecret>> deleteActivationOperation(String name) {
        return pollingContext -> implClient.deleteSecretAsync(vaultUrl, name)
            .onErrorMap(KeyVaultErrorException.class, SecretAsyncClient::mapDeleteSecretException)
            .map(SecretsModelsUtils::createDeletedSecret);
    }

    // See other map*Exception methods for explanation of why this is done.
    static HttpResponseException mapDeleteSecretException(HttpResponseException ex) {
        return (ex.getResponse().getStatusCode() == 404)
            ? new ResourceNotFoundException(ex.getMessage(), ex.getResponse(), ex.getValue())
            : ex;
    }

    private Function<PollingContext<DeletedSecret>, Mono<PollResponse<DeletedSecret>>> deletePollOperation(
        String name) {
        return pollingContext -> implClient.getDeletedSecretAsync(vaultUrl, name)
            .map(bundle -> new PollResponse<>(LongRunningOperationStatus.SUCCESSFULLY_COMPLETED,
                    createDeletedSecret(bundle)))
            .onErrorResume(HttpResponseException.class, exception -> {
                if (exception.getResponse().getStatusCode() == 404) {
                    return Mono.just(new PollResponse<>(LongRunningOperationStatus.IN_PROGRESS,
                        pollingContext.getLatestResponse().getValue()));
                } else {
                    // This means either vault has soft-delete disabled or permission is not granted for the get deleted
                    // key operation. In both cases deletion operation was successful when activation operation
                    // succeeded before reaching here.
                    return Mono.just(new PollResponse<>(LongRunningOperationStatus.SUCCESSFULLY_COMPLETED,
                        pollingContext.getLatestResponse().getValue()));
                }
            })
            // This means either vault has soft-delete disabled or permission is not granted for the get deleted key
            // operation. In both cases deletion operation was successful when activation operation succeeded before
            // reaching here.
            .onErrorReturn(new PollResponse<>(LongRunningOperationStatus.SUCCESSFULLY_COMPLETED,
                pollingContext.getLatestResponse().getValue()));
    }

    /**
     * Gets a secret that has been deleted for a soft-delete enabled key vault. This operation requires the
     * {@code secrets/list} permission.
     *
     * <p><strong>Code sample</strong></p>
     * <p>Gets the deleted secret from the key vault <b>enabled for soft-delete</b>. Subscribes to the call
     * asynchronously and prints out the deleted secret details when a response is received.</p>
     *
     * <!-- src_embed com.azure.keyvault.secrets.SecretClient.getDeletedSecret#string -->
     * <pre>
     * secretAsyncClient.getDeletedSecret&#40;&quot;secretName&quot;&#41;
     *     .subscribe&#40;deletedSecretResponse -&gt;
     *         System.out.printf&#40;&quot;Deleted Secret's Recovery Id %s %n&quot;, deletedSecretResponse.getRecoveryId&#40;&#41;&#41;&#41;;
     * </pre>
     * <!-- end com.azure.keyvault.secrets.SecretClient.getDeletedSecret#string -->
     *
     * @param name The name of the deleted secret.
     * @return A {@link Mono} containing the {@link DeletedSecret deleted secret}.
     * @throws ResourceNotFoundException when a secret with {@code name} doesn't exist in the key vault.
     * @throws HttpResponseException when a secret with {@code name} is empty string.
     */
    @ServiceMethod(returns = ReturnType.SINGLE)
    public Mono<DeletedSecret> getDeletedSecret(String name) {
        return getDeletedSecretWithResponse(name).flatMap(FluxUtil::toMono);
    }

    /**
     * Gets a secret that has been deleted for a soft-delete enabled key vault. This operation requires the
     * {@code secrets/list} permission.
     *
     * <p><strong>Code sample</strong></p>
     * <p>Gets the deleted secret from the key vault <b>enabled for soft-delete</b>. Subscribes to the call
     * asynchronously and prints out the deleted secret details when a response is received.</p>
     *
     * <!-- src_embed com.azure.keyvault.secrets.SecretClient.getDeletedSecretWithResponse#string -->
     * <pre>
     * secretAsyncClient.getDeletedSecretWithResponse&#40;&quot;secretName&quot;&#41;
     *     .subscribe&#40;deletedSecretResponse -&gt;
     *         System.out.printf&#40;&quot;Deleted Secret's Recovery Id %s %n&quot;,
     *             deletedSecretResponse.getValue&#40;&#41;.getRecoveryId&#40;&#41;&#41;&#41;;
     * </pre>
     * <!-- end com.azure.keyvault.secrets.SecretClient.getDeletedSecretWithResponse#string -->
     *
     * @param name The name of the deleted secret.
     * @return A {@link Mono} containing a {@link Response} whose {@link Response#getValue() value} contains the
     * {@link DeletedSecret deleted secret}.
     * @throws ResourceNotFoundException when a secret with {@code name} doesn't exist in the key vault.
     * @throws HttpResponseException when a secret with {@code name} is empty string.
     */
    @ServiceMethod(returns = ReturnType.SINGLE)
    public Mono<Response<DeletedSecret>> getDeletedSecretWithResponse(String name) {
        try {
            return implClient.getDeletedSecretWithResponseAsync(vaultUrl, name)
                .onErrorMap(KeyVaultErrorException.class, SecretAsyncClient::mapGetDeletedSecretException)
                .map(response -> new SimpleResponse<>(response, createDeletedSecret(response.getValue())));
        } catch (RuntimeException ex) {
            return monoError(LOGGER, ex);
        }
    }

    // See other map*Exception methods for explanation of why this is done.
    static HttpResponseException mapGetDeletedSecretException(HttpResponseException ex) {
        return (ex.getResponse().getStatusCode() == 404)
            ? new ResourceNotFoundException(ex.getMessage(), ex.getResponse(), ex.getValue())
            : ex;
    }

    /**
     * Permanently removes a deleted secret, without the possibility of recovery. This operation can only be performed
     * on a <b>soft-delete enabled</b>. This operation requires the {@code secrets/purge} permission.
     *
     * <p><strong>Code sample</strong></p>
     * <p>Purges the deleted secret from the key vault enabled for <b>soft-delete</b>. Subscribes to the call
     * asynchronously and prints out the status code from the server response when a response is received.</p>
     *
     * <!-- src_embed com.azure.keyvault.secrets.SecretClient.purgeDeletedSecret#string -->
     * <pre>
     * secretAsyncClient.purgeDeletedSecret&#40;&quot;deletedSecretName&quot;&#41;
     *     .doOnSuccess&#40;purgeResponse -&gt;
     *         System.out.println&#40;&quot;Successfully Purged deleted Secret&quot;&#41;&#41;
     *     .subscribe&#40;&#41;;
     * </pre>
     * <!-- end com.azure.keyvault.secrets.SecretClient.purgeDeletedSecret#string -->
     *
     * @param name The name of the secret.
     * @return An empty {@link Mono}.
     * @throws ResourceNotFoundException when a secret with {@code name} doesn't exist in the key vault.
     * @throws HttpResponseException when a secret with {@code name} is empty string.
     */
    @ServiceMethod(returns = ReturnType.SINGLE)
    public Mono<Void> purgeDeletedSecret(String name) {
        return purgeDeletedSecretWithResponse(name).flatMap(FluxUtil::toMono);
    }

    /**
     * Permanently removes a deleted secret, without the possibility of recovery. This operation can only be enabled on
     * a soft-delete enabled vault. This operation requires the {@code secrets/purge} permission.
     *
     * <p><strong>Code sample</strong></p>
     * <p>Purges the deleted secret from the key vault enabled for soft-delete. Subscribes to the call
     * asynchronously and prints out the status code from the server response when a response is received.</p>
     *
     * <!-- src_embed com.azure.keyvault.secrets.SecretClient.purgeDeletedSecretWithResponse#string -->
     * <pre>
     * secretAsyncClient.purgeDeletedSecretWithResponse&#40;&quot;deletedSecretName&quot;&#41;
     *     .subscribe&#40;purgeResponse -&gt;
     *         System.out.printf&#40;&quot;Purge Status response %d %n&quot;, purgeResponse.getStatusCode&#40;&#41;&#41;&#41;;
     * </pre>
     * <!-- end com.azure.keyvault.secrets.SecretClient.purgeDeletedSecretWithResponse#string -->
     *
     * @param name The name of the secret.
     * @return A {@link Mono} containing a Response containing status code and HTTP headers.
     * @throws ResourceNotFoundException when a secret with {@code name} doesn't exist in the key vault.
     * @throws HttpResponseException when a secret with {@code name} is empty string.
     */
    @ServiceMethod(returns = ReturnType.SINGLE)
    public Mono<Response<Void>> purgeDeletedSecretWithResponse(String name) {
        try {
            return implClient.purgeDeletedSecretWithResponseAsync(vaultUrl, name)
                .onErrorMap(KeyVaultErrorException.class, SecretAsyncClient::mapPurgeDeletedSecretException);
        } catch (RuntimeException ex) {
            return monoError(LOGGER, ex);
        }
    }

    // See other map*Exception methods for explanation of why this is done.
    static HttpResponseException mapPurgeDeletedSecretException(HttpResponseException ex) {
        return (ex.getResponse().getStatusCode() == 404)
            ? new ResourceNotFoundException(ex.getMessage(), ex.getResponse(), ex.getValue())
            : ex;
    }

    /**
     * Recovers the deleted secret in the key vault to its latest version. Can only be performed on a <b>soft-delete
     * enabled</b> vault. This operation requires the {@code secrets/recover} permission.
     *
     * <p><strong>Code sample</strong></p>
     * <p>Recovers the deleted secret from the key vault enabled for <b>soft-delete</b>. Subscribes to the call
     * asynchronously and prints out the recovered secret details when a response is received.</p>
     *
     * <!-- src_embed com.azure.keyvault.secrets.SecretClient.recoverDeletedSecret#String -->
     * <pre>
     * secretAsyncClient.beginRecoverDeletedSecret&#40;&quot;deletedSecretName&quot;&#41;
     *     .subscribe&#40;pollResponse -&gt; &#123;
     *         System.out.println&#40;&quot;Recovery Status: &quot; + pollResponse.getStatus&#40;&#41;.toString&#40;&#41;&#41;;
     *         System.out.println&#40;&quot;Recovered Secret Name: &quot; + pollResponse.getValue&#40;&#41;.getName&#40;&#41;&#41;;
     *         System.out.println&#40;&quot;Recovered Secret Value: &quot; + pollResponse.getValue&#40;&#41;.getValue&#40;&#41;&#41;;
     *     &#125;&#41;;
     * </pre>
     * <!-- end com.azure.keyvault.secrets.SecretClient.recoverDeletedSecret#String -->
     *
     * @param name The name of the deleted secret to be recovered.
     * @return A {@link PollerFlux} to poll on and retrieve the {@link KeyVaultSecret recovered secret}.
     * @throws ResourceNotFoundException when a secret with {@code name} doesn't exist in the key vault.
     * @throws HttpResponseException when a secret with {@code name} is empty string.
     */
    @ServiceMethod(returns = ReturnType.LONG_RUNNING_OPERATION)
    public PollerFlux<KeyVaultSecret, Void> beginRecoverDeletedSecret(String name) {
        return new PollerFlux<>(Duration.ofSeconds(1), recoverActivationOperation(name),
            recoverPollOperation(name), (context, firstResponse) -> Mono.empty(), context -> Mono.empty());
    }

    private Function<PollingContext<KeyVaultSecret>, Mono<KeyVaultSecret>> recoverActivationOperation(String name) {
        return pollingContext -> implClient.recoverDeletedSecretAsync(vaultUrl, name)
            .onErrorMap(KeyVaultErrorException.class, SecretAsyncClient::mapRecoverDeletedSecretException)
            .map(SecretsModelsUtils::createKeyVaultSecret);
    }

    // See other map*Exception methods for explanation of why this is done.
    static HttpResponseException mapRecoverDeletedSecretException(HttpResponseException ex) {
        return (ex.getResponse().getStatusCode() == 404)
            ? new ResourceNotFoundException(ex.getMessage(), ex.getResponse(), ex.getValue())
            : ex;
    }

    private Function<PollingContext<KeyVaultSecret>, Mono<PollResponse<KeyVaultSecret>>> recoverPollOperation(
        String name) {
        return pollingContext -> implClient.getSecretWithResponseAsync(vaultUrl, name, null)
            .map(response -> new PollResponse<>(LongRunningOperationStatus.SUCCESSFULLY_COMPLETED,
                createKeyVaultSecret(response.getValue())))
            .onErrorResume(HttpResponseException.class, exception -> {
                if (exception.getResponse().getStatusCode() == 404) {
                    return Mono.just(new PollResponse<>(LongRunningOperationStatus.IN_PROGRESS,
                        pollingContext.getLatestResponse().getValue()));
                } else {
                    // This means permission is not granted for the get deleted key operation. In both cases the
                    // deletion operation was successful when activation operation succeeded before reaching here.
                    return Mono.just(new PollResponse<>(LongRunningOperationStatus.SUCCESSFULLY_COMPLETED,
                        pollingContext.getLatestResponse().getValue()));
                }
            })
            // This means permission is not granted for the get deleted key operation. In both cases the deletion
            // operation was successful when activation operation succeeded before reaching here.
            .onErrorReturn(new PollResponse<>(LongRunningOperationStatus.SUCCESSFULLY_COMPLETED,
                pollingContext.getLatestResponse().getValue()));
    }

    /**
     * Requests a backup of the secret be downloaded to the client. All versions of the secret will be downloaded. This
     * operation requires the {@code secrets/backup} permission.
     *
     * <p><strong>Code sample</strong></p>
     * <p>Backs up the secret from the key vault. Subscribes to the call asynchronously and prints out
     * the length of the secret's backup byte array returned in the response.</p>
     *
     * <!-- src_embed com.azure.keyvault.secrets.SecretClient.backupSecret#string -->
     * <pre>
     * secretAsyncClient.backupSecret&#40;&quot;secretName&quot;&#41;
     *     .subscribe&#40;secretBackupResponse -&gt;
     *         System.out.printf&#40;&quot;Secret's Backup Byte array's length %s%n&quot;, secretBackupResponse.length&#41;&#41;;
     * </pre>
     * <!-- end com.azure.keyvault.secrets.SecretClient.backupSecret#string -->
     *
     * @param name The name of the secret.
     * @return A {@link Mono} containing the backed up secret blob.
     * @throws ResourceNotFoundException when a secret with {@code name} doesn't exist in the key vault.
     * @throws HttpResponseException when a secret with {@code name} is empty string.
     */
    @ServiceMethod(returns = ReturnType.SINGLE)
    public Mono<byte[]> backupSecret(String name) {
        return backupSecretWithResponse(name).flatMap(FluxUtil::toMono);
    }

    /**
     * Requests a backup of the secret be downloaded to the client. All versions of the secret will be downloaded. This
     * operation requires the {@code secrets/backup} permission.
     *
     * <p><strong>Code sample</strong></p>
     * <p>Backs up the secret from the key vault. Subscribes to the call asynchronously and prints out
     * the length of the secret's backup byte array returned in the response.</p>
     *
     * <!-- src_embed com.azure.keyvault.secrets.SecretClient.backupSecretWithResponse#string -->
     * <pre>
     * secretAsyncClient.backupSecretWithResponse&#40;&quot;secretName&quot;&#41;
     *     .subscribe&#40;secretBackupResponse -&gt;
     *         System.out.printf&#40;&quot;Secret's Backup Byte array's length %s%n&quot;, secretBackupResponse.getValue&#40;&#41;.length&#41;&#41;;
     * </pre>
     * <!-- end com.azure.keyvault.secrets.SecretClient.backupSecretWithResponse#string -->
     *
     * @param name The name of the secret.
     * @return A {@link Mono} containing a {@link Response} whose {@link Response#getValue() value} contains the
     * backed up secret blob.
     * @throws ResourceNotFoundException when a secret with {@code name} doesn't exist in the key vault.
     * @throws HttpResponseException when a secret with {@code name} is empty string.
     */
    @ServiceMethod(returns = ReturnType.SINGLE)
    public Mono<Response<byte[]>> backupSecretWithResponse(String name) {
        try {
            return implClient.backupSecretWithResponseAsync(vaultUrl, name)
                .onErrorMap(KeyVaultErrorException.class, SecretAsyncClient::mapBackupSecretException)
                .map(response -> new SimpleResponse<>(response, response.getValue().getValue()));
        } catch (RuntimeException ex) {
            return monoError(LOGGER, ex);
        }
    }

    // See other map*Exception methods for explanation of why this is done.
    static HttpResponseException mapBackupSecretException(HttpResponseException ex) {
        return (ex.getResponse().getStatusCode() == 404)
            ? new ResourceNotFoundException(ex.getMessage(), ex.getResponse(), ex.getValue())
            : ex;
    }

    /**
     * Restores a backed up secret, and all its versions, to a vault. This operation requires the
     * {@code secrets/restore} permission.
     *
     * <p><strong>Code sample</strong></p>
     * <p>Restores the secret in the key vault from its backup. Subscribes to the call asynchronously
     * and prints out the restored secret details when a response is received.</p>
     *
     * <!-- src_embed com.azure.keyvault.secrets.SecretClient.restoreSecret#byte -->
     * <pre>
     * &#47;&#47; Pass the secret backup byte array to the restore operation.
     * byte[] secretBackupByteArray = &#123;&#125;;
     * secretAsyncClient.restoreSecretBackup&#40;secretBackupByteArray&#41;
     *     .subscribe&#40;secretResponse -&gt; System.out.printf&#40;&quot;Restored Secret with name %s and value %s %n&quot;,
     *         secretResponse.getName&#40;&#41;, secretResponse.getValue&#40;&#41;&#41;&#41;;
     * </pre>
     * <!-- end com.azure.keyvault.secrets.SecretClient.restoreSecret#byte -->
     *
     * @param backup The backup blob associated with the secret.
     * @return A {@link Mono} containing the {@link KeyVaultSecret restored secret}.
     * @throws ResourceModifiedException when {@code backup} blob is malformed.
     */
    @ServiceMethod(returns = ReturnType.SINGLE)
    public Mono<KeyVaultSecret> restoreSecretBackup(byte[] backup) {
        return restoreSecretBackupWithResponse(backup).flatMap(FluxUtil::toMono);
    }

    /**
     * Restores a backed up secret, and all its versions, to a vault. This operation requires the
     * {@code secrets/restore} permission.
     *
     * <p><strong>Code sample</strong></p>
     * <p>Restores the secret in the key vault from its backup. Subscribes to the call asynchronously
     * and prints out the restored secret details when a response is received.</p>
     *
     * <!-- src_embed com.azure.keyvault.secrets.SecretClient.restoreSecretWithResponse#byte -->
     * <pre>
     * &#47;&#47; Pass the secret backup byte array to the restore operation.
     * byte[] secretBackupByteArray = &#123;&#125;;
     * secretAsyncClient.restoreSecretBackupWithResponse&#40;secretBackupByteArray&#41;
     *     .subscribe&#40;secretResponse -&gt; System.out.printf&#40;&quot;Restored Secret with name %s and value %s %n&quot;,
     *         secretResponse.getValue&#40;&#41;.getName&#40;&#41;, secretResponse.getValue&#40;&#41;.getValue&#40;&#41;&#41;&#41;;
     * </pre>
     * <!-- end com.azure.keyvault.secrets.SecretClient.restoreSecretWithResponse#byte -->
     *
     * @param backup The backup blob associated with the secret.
     * @return A {@link Mono} containing a {@link Response} whose {@link Response#getValue() value} contains the
     * {@link KeyVaultSecret restored secret}.
     * @throws ResourceModifiedException when {@code backup} blob is malformed.
     */
    @ServiceMethod(returns = ReturnType.SINGLE)
    public Mono<Response<KeyVaultSecret>> restoreSecretBackupWithResponse(byte[] backup) {
        try {
            return implClient.restoreSecretWithResponseAsync(vaultUrl, backup)
                .onErrorMap(KeyVaultErrorException.class, SecretAsyncClient::mapRestoreSecretException)
                .map(response -> new SimpleResponse<>(response, createKeyVaultSecret(response.getValue())));
        } catch (RuntimeException ex) {
            return monoError(LOGGER, ex);
        }
    }

    // See other map*Exception methods for explanation of why this is done.
    static HttpResponseException mapRestoreSecretException(HttpResponseException ex) {
        return (ex.getResponse().getStatusCode() == 400)
            ? new ResourceModifiedException(ex.getMessage(), ex.getResponse(), ex.getValue())
            : ex;
    }

    /**
     * Lists secrets in the key vault. Each {@link SecretProperties secret} returned only has its identifier and
     * attributes populated. The secret values and their versions are not listed in the response.
     * This operation requires the {@code secrets/list} permission.
     *
     * <p><strong>Code sample</strong></p>
     * <p>The sample below fetches the all the secret properties in the vault. For each secret retrieved, makes a call
     * to {@link #getSecret(String, String) getSecret(String, String)} to get its value, and then prints it out.</p>
     *
     * <!-- src_embed com.azure.keyvault.secrets.SecretClient.listSecrets -->
     * <pre>
     * secretAsyncClient.listPropertiesOfSecrets&#40;&#41;
     *     .flatMap&#40;secretProperties -&gt; &#123;
     *         String name = secretProperties.getName&#40;&#41;;
     *         String version = secretProperties.getVersion&#40;&#41;;
     *
     *         System.out.printf&#40;&quot;Getting secret name: '%s', version: %s%n&quot;, name, version&#41;;
     *         return secretAsyncClient.getSecret&#40;name, version&#41;;
     *     &#125;&#41;
     *     .subscribe&#40;secretResponse -&gt; System.out.printf&#40;&quot;Received secret with name %s and type %s&quot;,
     *         secretResponse.getName&#40;&#41;, secretResponse.getValue&#40;&#41;&#41;&#41;;
     * </pre>
     * <!-- end com.azure.keyvault.secrets.SecretClient.listSecrets -->
     *
     * @return A {@link PagedFlux} containing {@link SecretProperties properties} of all the secrets in the vault.
     */
    @ServiceMethod(returns = ReturnType.COLLECTION)
    public PagedFlux<SecretProperties> listPropertiesOfSecrets() {
        return new PagedFlux<>(maxResults -> implClient.getSecretsSinglePageAsync(vaultUrl, maxResults)
            .map(SecretAsyncClient::mapSecretItemPage),
            (continuationToken, maxResults) -> implClient.getSecretsNextSinglePageAsync(continuationToken, vaultUrl)
                .map(SecretAsyncClient::mapSecretItemPage));
    }

    /**
     * Lists {@link DeletedSecret deleted secrets} of the key vault if it has enabled soft-delete. This operation
     * requires the {@code secrets/list} permission.
     *
     * <p><strong>Code sample</strong></p>
     * <p>Lists the deleted secrets in the key vault. Subscribes to the call asynchronously and prints out the
     * recovery id of each deleted secret when a response is received.</p>
     *
     * <!-- src_embed com.azure.keyvault.secrets.SecretClient.listDeletedSecrets -->
     * <pre>
     * secretAsyncClient.listDeletedSecrets&#40;&#41;
     *     .subscribe&#40;deletedSecretResponse -&gt; System.out.printf&#40;&quot;Deleted Secret's Recovery Id %s %n&quot;,
     *         deletedSecretResponse.getRecoveryId&#40;&#41;&#41;&#41;;
     * </pre>
     * <!-- end com.azure.keyvault.secrets.SecretClient.listDeletedSecrets -->
     *
     * @return A {@link Flux} containing all of the {@link DeletedSecret deleted secrets} in the vault.
     */
    @ServiceMethod(returns = ReturnType.COLLECTION)
    public PagedFlux<DeletedSecret> listDeletedSecrets() {
        return new PagedFlux<>(maxResults -> implClient.getDeletedSecretsSinglePageAsync(vaultUrl, maxResults)
            .map(SecretAsyncClient::mapDeletedSecretItemPage),
            (continuationToken, maxResults) -> implClient.getDeletedSecretsNextSinglePageAsync(continuationToken,
                vaultUrl).map(SecretAsyncClient::mapDeletedSecretItemPage));
    }

    static PagedResponse<DeletedSecret> mapDeletedSecretItemPage(PagedResponse<DeletedSecretItem> page) {
        List<DeletedSecret> converted = new ArrayList<>(page.getValue().size());
        for (DeletedSecretItem deletedSecretItem : page.getValue()) {
            converted.add(createDeletedSecret(deletedSecretItem));
        }

        return new PagedResponseBase<>(page.getRequest(), page.getStatusCode(), page.getHeaders(), converted,
            page.getContinuationToken(), null);
    }

    /**
     * Lists all versions of the specified secret. Each {@link SecretProperties secret} returned only has its identifier
     * and attributes populated. The secret values and secret versions are not listed in the response.
     * This operation requires the {@code secrets/list} permission.
     *
     * <p><strong>Code sample</strong></p>
     * <p>The sample below fetches the all the versions of the given secret. For each version retrieved, makes a call
     * to {@link #getSecret(String, String) getSecret(String, String)} to get the version's value, and then prints it
     * out.</p>
     *
     * <!-- src_embed com.azure.keyvault.secrets.SecretClient.listSecretVersions#string -->
     * <pre>
     * secretAsyncClient.listPropertiesOfSecretVersions&#40;&quot;secretName&quot;&#41;
     *     .flatMap&#40;secretProperties -&gt; &#123;
     *         System.out.println&#40;&quot;Get secret value for version: &quot; + secretProperties.getVersion&#40;&#41;&#41;;
     *         return secretAsyncClient.getSecret&#40;secretProperties.getName&#40;&#41;, secretProperties.getVersion&#40;&#41;&#41;;
     *     &#125;&#41;
     *     .subscribe&#40;secret -&gt; System.out.printf&#40;&quot;Received secret with name %s and type %s%n&quot;,
     *         secret.getName&#40;&#41;, secret.getValue&#40;&#41;&#41;&#41;;
     * </pre>
     * <!-- end com.azure.keyvault.secrets.SecretClient.listSecretVersions#string -->
     *
     * @param name The name of the secret.
     * @return A {@link PagedFlux} containing {@link SecretProperties properties} of all the versions of the specified
     * secret in the vault. Flux is empty if secret with {@code name} does not exist in key vault
     * @throws HttpResponseException when a secret with {@code name} is empty string.
     */
    @ServiceMethod(returns = ReturnType.COLLECTION)
    public PagedFlux<SecretProperties> listPropertiesOfSecretVersions(String name) {
        return new PagedFlux<>(maxResults -> implClient.getSecretVersionsSinglePageAsync(vaultUrl, name, maxResults)
            .map(SecretAsyncClient::mapSecretItemPage),
            (continuationToken, maxResults) -> implClient.getSecretVersionsNextSinglePageAsync(continuationToken,
                vaultUrl).map(SecretAsyncClient::mapSecretItemPage));
    }

    static PagedResponse<SecretProperties> mapSecretItemPage(PagedResponse<SecretItem> page) {
        List<SecretProperties> converted = new ArrayList<>(page.getValue().size());
        for (SecretItem secretItem : page.getValue()) {
            converted.add(createSecretProperties(secretItem));
        }

        return new PagedResponseBase<>(page.getRequest(), page.getStatusCode(), page.getHeaders(), converted,
            page.getContinuationToken(), null);
    }
}<|MERGE_RESOLUTION|>--- conflicted
+++ resolved
@@ -16,6 +16,7 @@
 import com.azure.core.http.rest.PagedResponseBase;
 import com.azure.core.http.rest.Response;
 import com.azure.core.http.rest.SimpleResponse;
+import com.azure.core.util.CoreUtils;
 import com.azure.core.util.FluxUtil;
 import com.azure.core.util.logging.ClientLogger;
 import com.azure.core.util.polling.LongRunningOperationStatus;
@@ -284,16 +285,10 @@
      * call is equivalent to calling {@link #getSecret(String)}, with the latest version being retrieved.
      * @return A {@link Mono} containing a {@link Response} whose {@link Response#getValue() value} contains the
      * requested {@link KeyVaultSecret secret}.
-<<<<<<< HEAD
-     * @throws ResourceNotFoundException when a secret with {@code name} and {@code version} doesn't exist in the key
-     * vault.
-     * @throws HttpResponseException if {@code name} and {@code version} is empty string.
-=======
      * @throws ResourceNotFoundException When a secret with the given {@code name} and {@code version} doesn't exist in
      * the vault.
      * @throws IllegalArgumentException If {@code name} is either {@code null} or empty.
      * @throws HttpResponseException If the server reports an error when executing the request.
->>>>>>> 910c88d6
      */
     @ServiceMethod(returns = ReturnType.SINGLE)
     public Mono<KeyVaultSecret> getSecret(String name, String version) {
@@ -325,19 +320,17 @@
      * to calling {@link #getSecret(String)}, with the latest version being retrieved.
      * @return A {@link Mono} containing a {@link Response} whose {@link Response#getValue() value} contains the
      * requested {@link KeyVaultSecret secret}.
-<<<<<<< HEAD
-     * @throws ResourceNotFoundException when a secret with {@code name} and {@code version} doesn't exist in the key
-     * vault.
-     * @throws HttpResponseException if {@code name} and {@code version} is empty string.
-=======
      * @throws ResourceNotFoundException When a secret with the given {@code name} and {@code version} doesn't exist in
      * the vault.
      * @throws IllegalArgumentException If {@code name} is either {@code null} or empty.
      * @throws HttpResponseException If the server reports an error when executing the request.
->>>>>>> 910c88d6
      */
     @ServiceMethod(returns = ReturnType.SINGLE)
     public Mono<Response<KeyVaultSecret>> getSecretWithResponse(String name, String version) {
+        if (CoreUtils.isNullOrEmpty(name)) {
+            return monoError(LOGGER, new IllegalArgumentException("'name' cannot be null or empty."));
+        }
+
         try {
             return implClient.getSecretWithResponseAsync(vaultUrl, name, version)
                 .onErrorMap(KeyVaultErrorException.class, SecretAsyncClient::mapGetSecretException)
