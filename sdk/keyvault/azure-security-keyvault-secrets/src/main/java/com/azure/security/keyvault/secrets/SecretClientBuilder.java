// Copyright (c) Microsoft Corporation. All rights reserved.
// Licensed under the MIT License.

package com.azure.security.keyvault.secrets;

import com.azure.core.annotation.ServiceClientBuilder;
import com.azure.core.client.traits.ConfigurationTrait;
import com.azure.core.client.traits.HttpTrait;
import com.azure.core.client.traits.TokenCredentialTrait;
import com.azure.core.credential.TokenCredential;
import com.azure.core.http.HttpClient;
import com.azure.core.http.HttpHeader;
import com.azure.core.http.HttpHeaders;
import com.azure.core.http.HttpPipeline;
import com.azure.core.http.HttpPipelineBuilder;
import com.azure.core.http.HttpPipelinePosition;
import com.azure.core.http.policy.AddHeadersPolicy;
import com.azure.core.http.policy.HttpLogDetailLevel;
import com.azure.core.http.policy.HttpLogOptions;
import com.azure.core.http.policy.HttpLoggingPolicy;
import com.azure.core.http.policy.HttpPipelinePolicy;
import com.azure.core.http.policy.HttpPolicyProviders;
import com.azure.core.http.policy.RetryOptions;
import com.azure.core.http.policy.RetryPolicy;
import com.azure.core.http.policy.UserAgentPolicy;
import com.azure.core.util.ClientOptions;
import com.azure.core.util.Configuration;
import com.azure.core.util.CoreUtils;
import com.azure.core.util.HttpClientOptions;
import com.azure.core.util.TracingOptions;
import com.azure.core.util.builder.ClientBuilderUtil;
import com.azure.core.util.logging.ClientLogger;
import com.azure.core.util.tracing.Tracer;
import com.azure.core.util.tracing.TracerProvider;
import com.azure.security.keyvault.secrets.implementation.KeyVaultCredentialPolicy;
import com.azure.security.keyvault.secrets.implementation.KeyVaultErrorCodeStrings;
import com.azure.security.keyvault.secrets.implementation.SecretClientImpl;
import com.azure.security.keyvault.secrets.models.KeyVaultSecret;
import com.azure.security.keyvault.secrets.models.KeyVaultSecretIdentifier;

import java.net.MalformedURLException;
import java.net.URL;
import java.util.ArrayList;
import java.util.List;
import java.util.Map;

/**
 * This class provides a fluent builder API to help aid the configuration and instantiation of the {@link
 * SecretAsyncClient secret async client} and {@link SecretClient secret client},
 * by calling {@link SecretClientBuilder#buildAsyncClient() buildAsyncClient} and {@link
 * SecretClientBuilder#buildClient() buildClient} respectively.
 * It constructs an instance of the desired client.
 *
 * <p>The {@link SecretClient}/{@link SecretAsyncClient}  both provide synchronous/asynchronous methods to manage
 * {@link KeyVaultSecret secrets} in the Azure Key Vault. The client supports creating, retrieving, updating,
 * deleting, purging, backing up, restoring, and listing the {@link KeyVaultSecret secrets}. The client also support
 * listing {@link com.azure.security.keyvault.secrets.models.DeletedSecret deleted secrets} for a soft-delete enabled
 * Azure Key Vault.</p>
 *
 * <p> The minimal configuration options required by {@link SecretClientBuilder secretClientBuilder} to build
 * {@link SecretAsyncClient} are {@link String vaultUrl} and {@link TokenCredential credential}. </p>
 *
 * <!-- src_embed com.azure.security.keyvault.secrets.SecretAsyncClient.instantiation -->
 * <pre>
 * SecretAsyncClient secretAsyncClient = new SecretClientBuilder&#40;&#41;
 *     .credential&#40;new DefaultAzureCredentialBuilder&#40;&#41;.build&#40;&#41;&#41;
 *     .vaultUrl&#40;&quot;&lt;your-key-vault-url&gt;&quot;&#41;
 *     .buildAsyncClient&#40;&#41;;
 * </pre>
 * <!-- end com.azure.security.keyvault.secrets.SecretAsyncClient.instantiation -->
 *
 * <p><strong>Samples to construct the sync client</strong></p>
 * <!-- src_embed com.azure.security.keyvault.SecretClient.instantiation -->
 * <pre>
 * SecretClient secretClient = new SecretClientBuilder&#40;&#41;
 *     .credential&#40;new DefaultAzureCredentialBuilder&#40;&#41;.build&#40;&#41;&#41;
 *     .vaultUrl&#40;&quot;&lt;your-key-vault-url&gt;&quot;&#41;
 *     .buildClient&#40;&#41;;
 * </pre>
 * <!-- end com.azure.security.keyvault.SecretClient.instantiation -->
 *
 * <p>The {@link HttpLogDetailLevel log detail level}, multiple custom {@link HttpLoggingPolicy policies} and custom
 * {@link HttpClient http client} can be optionally configured in the {@link SecretClientBuilder}.</p>
 *
 * <!-- src_embed com.azure.security.keyvault.secrets.SecretAsyncClient.instantiation.withHttpClient -->
 * <pre>
 * SecretAsyncClient secretAsyncClient = new SecretClientBuilder&#40;&#41;
 *     .httpLogOptions&#40;new HttpLogOptions&#40;&#41;.setLogLevel&#40;HttpLogDetailLevel.BODY_AND_HEADERS&#41;&#41;
 *     .vaultUrl&#40;&quot;&lt;your-key-vault-url&gt;&quot;&#41;
 *     .credential&#40;new DefaultAzureCredentialBuilder&#40;&#41;.build&#40;&#41;&#41;
 *     .httpClient&#40;HttpClient.createDefault&#40;&#41;&#41;
 *     .buildAsyncClient&#40;&#41;;
 * </pre>
 * <!-- end com.azure.security.keyvault.secrets.SecretAsyncClient.instantiation.withHttpClient -->
 *
 * @see SecretClient
 * @see SecretAsyncClient
 */
@ServiceClientBuilder(serviceClients = SecretClient.class)
public final class SecretClientBuilder implements TokenCredentialTrait<SecretClientBuilder>,
    HttpTrait<SecretClientBuilder>, ConfigurationTrait<SecretClientBuilder> {
    private static final ClientLogger LOGGER = new ClientLogger(SecretClientBuilder.class);
    // This is properties file's name.
    private static final String AZURE_KEY_VAULT_SECRETS = "azure-key-vault-secrets.properties";
    private static final String SDK_NAME = "name";
    private static final String SDK_VERSION = "version";

    // Please see <a href=https://docs.microsoft.com/azure/azure-resource-manager/management/azure-services-resource-providers>here</a>
    // for more information on Azure resource provider namespaces.
    private static final String KEYVAULT_TRACING_NAMESPACE_VALUE = "Microsoft.KeyVault";
    private static final ClientOptions DEFAULT_CLIENT_OPTIONS = new ClientOptions();
    private final List<HttpPipelinePolicy> perCallPolicies;
    private final List<HttpPipelinePolicy> perRetryPolicies;
    private final Map<String, String> properties;
    private TokenCredential credential;
    private HttpPipeline pipeline;
    private HttpPipeline builtPipeline;
    private String vaultUrl;
    private HttpClient httpClient;
    private HttpLogOptions httpLogOptions;
    private RetryPolicy retryPolicy;
    private RetryOptions retryOptions;
    private Configuration configuration;
    private SecretServiceVersion version;
    private ClientOptions clientOptions;
    private boolean disableChallengeResourceVerification = false;

    /**
     * The constructor with defaults.
     */
    public SecretClientBuilder() {
        httpLogOptions = new HttpLogOptions();
        perCallPolicies = new ArrayList<>();
        perRetryPolicies = new ArrayList<>();
        properties = CoreUtils.getProperties(AZURE_KEY_VAULT_SECRETS);
    }

    /**
     * Creates a {@link SecretClient} based on options set in the builder.
     * Every time {@code buildClient()} is called, a new instance of {@link SecretClient} is created.
     *
     * <p>If {@link SecretClientBuilder#pipeline(HttpPipeline) pipeline} is set, then the {@code pipeline} and
     * {@link SecretClientBuilder#vaultUrl(String) serviceEndpoint} are used to create the
     * {@link SecretClientBuilder client}. All other builder settings are ignored. If {@code pipeline} is not set,
     * then {@link SecretClientBuilder#credential(TokenCredential) key vault credential}, and
     * {@link SecretClientBuilder#vaultUrl(String)} key vault url are required to build the {@link SecretClient
     * client}.</p>
     *
     * @return A {@link SecretClient} with the options set from the builder.
     *
     * @throws IllegalStateException If {@link SecretClientBuilder#credential(TokenCredential)} or
     * {@link SecretClientBuilder#vaultUrl(String)} have not been set.
     * @throws IllegalStateException If both {@link #retryOptions(RetryOptions)}
     * and {@link #retryPolicy(RetryPolicy)} have been set.
     */
    public SecretClient buildClient() {
        return new SecretClient(getClientImpl(), vaultUrl);
    }

    /**
     * Creates a {@link SecretAsyncClient} based on options set in the builder.
     * Every time {@code buildAsyncClient()} is called, a new instance of {@link SecretAsyncClient} is created.
     *
     * <p>If {@link SecretClientBuilder#pipeline(HttpPipeline) pipeline} is set, then the {@code pipeline} and
     * {@link SecretClientBuilder#vaultUrl(String) serviceEndpoint} are used to create the
     * {@link SecretClientBuilder client}. All other builder settings are ignored. If {@code pipeline} is not set,
     * then {@link SecretClientBuilder#credential(TokenCredential) key vault credential}, and
     * {@link SecretClientBuilder#vaultUrl(String)} key vault url are required to build the {@link
     * SecretAsyncClient client}.</p>
     *
     * @return A {@link SecretAsyncClient} with the options set from the builder.
     *
     * @throws IllegalStateException If {@link SecretClientBuilder#credential(TokenCredential)} or
     * {@link SecretClientBuilder#vaultUrl(String)} have not been set.
     * @throws IllegalStateException If both {@link #retryOptions(RetryOptions)}
     * and {@link #retryPolicy(RetryPolicy)} have been set.
     */
    public SecretAsyncClient buildAsyncClient() {
        return new SecretAsyncClient(getClientImpl(), vaultUrl);
    }

<<<<<<< HEAD
    private SecretClientImpl getClientImpl() {
        Configuration buildConfiguration =
            (configuration == null) ? Configuration.getGlobalConfiguration().clone() : configuration;
=======
    private SecretClientImpl buildInnerClient() {
        Configuration buildConfiguration
            = (configuration == null) ? Configuration.getGlobalConfiguration().clone() : configuration;
>>>>>>> a28385cb
        String buildEndpoint = getBuildEndpoint(buildConfiguration);

        if (buildEndpoint == null) {
            throw LOGGER
                .logExceptionAsError(new IllegalStateException(KeyVaultErrorCodeStrings.VAULT_END_POINT_REQUIRED));
        }

        if (version == null) {
            version = SecretServiceVersion.getLatest();
        }

        if (pipeline != null) {
            return new SecretClientImpl(pipeline, vaultUrl, version);
        }

        if (credential == null) {
            throw LOGGER.logExceptionAsError(new IllegalStateException(KeyVaultErrorCodeStrings.CREDENTIALS_REQUIRED));
        }

        // Closest to API goes first, closest to wire goes last.
        final List<HttpPipelinePolicy> policies = new ArrayList<>();

        String clientName = properties.getOrDefault(SDK_NAME, "UnknownName");
        String clientVersion = properties.getOrDefault(SDK_VERSION, "UnknownVersion");

        httpLogOptions = (httpLogOptions == null) ? new HttpLogOptions() : httpLogOptions;

        ClientOptions localClientOptions = clientOptions != null ? clientOptions : DEFAULT_CLIENT_OPTIONS;

        policies.add(new UserAgentPolicy(CoreUtils.getApplicationId(localClientOptions, httpLogOptions), clientName,
            clientVersion, buildConfiguration));

        List<HttpHeader> httpHeaderList = new ArrayList<>();
        localClientOptions.getHeaders()
            .forEach(header -> httpHeaderList.add(new HttpHeader(header.getName(), header.getValue())));
        policies.add(new AddHeadersPolicy(new HttpHeaders(httpHeaderList)));

        // Add per call additional policies.
        policies.addAll(perCallPolicies);
        HttpPolicyProviders.addBeforeRetryPolicies(policies);

        // Add retry policy.
        policies.add(ClientBuilderUtil.validateAndGetRetryPolicy(retryPolicy, retryOptions));

        policies.add(new KeyVaultCredentialPolicy(credential, disableChallengeResourceVerification));

        // Add per retry additional policies.
        policies.addAll(perRetryPolicies);

        HttpPolicyProviders.addAfterRetryPolicies(policies);
        policies.add(new HttpLoggingPolicy(httpLogOptions));

        TracingOptions tracingOptions = localClientOptions.getTracingOptions();
        Tracer tracer = TracerProvider.getDefaultProvider()
            .createTracer(clientName, clientVersion, KEYVAULT_TRACING_NAMESPACE_VALUE, tracingOptions);

<<<<<<< HEAD
        builtPipeline = new HttpPipelineBuilder()
            .policies(policies.toArray(new HttpPipelinePolicy[0]))
=======
        HttpPipeline pipeline = new HttpPipelineBuilder().policies(policies.toArray(new HttpPipelinePolicy[0]))
>>>>>>> a28385cb
            .httpClient(httpClient)
            .clientOptions(localClientOptions)
            .tracer(tracer)
            .build();

        return new SecretClientImpl(builtPipeline, vaultUrl, version);
    }

    /**
     * Sets the vault endpoint URL to send HTTP requests to. You should validate that this URL references a valid Key
     * Vault resource. Refer to the following <a href=https://aka.ms/azsdk/blog/vault-uri>documentation</a> for details.
     *
     * @param vaultUrl The vault url is used as destination on Azure to send requests to. If you have a secret
     * identifier, create a new {@link KeyVaultSecretIdentifier} to parse it and obtain the {@code vaultUrl} and
     * other information.
     *
     * @return The updated {@link SecretClientBuilder} object.
     *
     * @throws IllegalArgumentException If {@code vaultUrl} is null or it cannot be parsed into a valid URL.
     * @throws NullPointerException If {@code vaultUrl} is {@code null}.
     */
    public SecretClientBuilder vaultUrl(String vaultUrl) {
        if (vaultUrl == null) {
            throw LOGGER.logExceptionAsError(new NullPointerException("'vaultUrl' cannot be null."));
        }

        try {
            URL url = new URL(vaultUrl);
            this.vaultUrl = url.toString();
        } catch (MalformedURLException e) {
            throw LOGGER.logExceptionAsError(new IllegalArgumentException("The Azure Key Vault url is malformed.", e));
        }

        return this;
    }

    /**
     * Sets the {@link TokenCredential} used to authorize requests sent to the service. Refer to the Azure SDK for Java
     * <a href="https://aka.ms/azsdk/java/docs/identity">identity and authentication</a>
     * documentation for more details on proper usage of the {@link TokenCredential} type.
     *
     * @param credential {@link TokenCredential} used to authorize requests sent to the service.
     *
     * @return The updated {@link SecretClientBuilder} object.
     *
     * @throws NullPointerException If {@code credential} is {@code null}.
     */
    @Override
    public SecretClientBuilder credential(TokenCredential credential) {
        if (credential == null) {
            throw LOGGER.logExceptionAsError(new NullPointerException("'credential' cannot be null."));
        }

        this.credential = credential;

        return this;
    }

    /**
     * Sets the {@link HttpLogOptions logging configuration} to use when sending and receiving requests to and from
     * the service. If a {@code logLevel} is not provided, default value of {@link HttpLogDetailLevel#NONE} is set.
     *
     * <p><strong>Note:</strong> It is important to understand the precedence order of the HttpTrait APIs. In
     * particular, if a {@link HttpPipeline} is specified, this takes precedence over all other APIs in the trait, and
     * they will be ignored. If no {@link HttpPipeline} is specified, a HTTP pipeline will be constructed internally
     * based on the settings provided to this trait. Additionally, there may be other APIs in types that implement this
     * trait that are also ignored if an {@link HttpPipeline} is specified, so please be sure to refer to the
     * documentation of types that implement this trait to understand the full set of implications.</p>
     *
     * @param logOptions The {@link HttpLogOptions logging configuration} to use when sending and receiving requests to
     * and from the service.
     * @return The updated {@link SecretClientBuilder} object.
     */
    @Override
    public SecretClientBuilder httpLogOptions(HttpLogOptions logOptions) {
        httpLogOptions = logOptions;

        return this;
    }

    /**
     * Adds a {@link HttpPipelinePolicy pipeline policy} to apply on each request sent.
     *
     * <p><strong>Note:</strong> It is important to understand the precedence order of the HttpTrait APIs. In
     * particular, if a {@link HttpPipeline} is specified, this takes precedence over all other APIs in the trait, and
     * they will be ignored. If no {@link HttpPipeline} is specified, a HTTP pipeline will be constructed internally
     * based on the settings provided to this trait. Additionally, there may be other APIs in types that implement this
     * trait that are also ignored if an {@link HttpPipeline} is specified, so please be sure to refer to the
     * documentation of types that implement this trait to understand the full set of implications.</p>
     *
     * @param policy A {@link HttpPipelinePolicy pipeline policy}.
     * @return The updated {@link SecretClientBuilder} object.
     *
     * @throws NullPointerException If {@code policy} is {@code null}.
     */
    @Override
    public SecretClientBuilder addPolicy(HttpPipelinePolicy policy) {
        if (policy == null) {
            throw LOGGER.logExceptionAsError(new NullPointerException("'policy' cannot be null."));
        }

        if (policy.getPipelinePosition() == HttpPipelinePosition.PER_CALL) {
            perCallPolicies.add(policy);
        } else {
            perRetryPolicies.add(policy);
        }

        return this;
    }

    /**
     * Sets the {@link HttpClient} to use for sending and receiving requests to and from the service.
     *
     * <p><strong>Note:</strong> It is important to understand the precedence order of the HttpTrait APIs. In
     * particular, if a {@link HttpPipeline} is specified, this takes precedence over all other APIs in the trait, and
     * they will be ignored. If no {@link HttpPipeline} is specified, a HTTP pipeline will be constructed internally
     * based on the settings provided to this trait. Additionally, there may be other APIs in types that implement this
     * trait that are also ignored if an {@link HttpPipeline} is specified, so please be sure to refer to the
     * documentation of types that implement this trait to understand the full set of implications.</p>
     *
     * @param client The {@link HttpClient} to use for requests.
     * @return The updated {@link SecretClientBuilder} object.
     */
    @Override
    public SecretClientBuilder httpClient(HttpClient client) {
        this.httpClient = client;

        return this;
    }

    /**
     * Sets the {@link HttpPipeline} to use for the service client.
     *
     * <p><strong>Note:</strong> It is important to understand the precedence order of the HttpTrait APIs. In
     * particular, if a {@link HttpPipeline} is specified, this takes precedence over all other APIs in the trait, and
     * they will be ignored. If no {@link HttpPipeline} is specified, a HTTP pipeline will be constructed internally
     * based on the settings provided to this trait. Additionally, there may be other APIs in types that implement this
     * trait that are also ignored if an {@link HttpPipeline} is specified, so please be sure to refer to the
     * documentation of types that implement this trait to understand the full set of implications.</p>
     * <p>
     * The {@link #vaultUrl(String) vaultUrl} is not ignored when
     * {@code pipeline} is set.
     *
     * @param pipeline {@link HttpPipeline} to use for sending service requests and receiving responses.
     * @return The updated {@link SecretClientBuilder} object.
     */
    @Override
    public SecretClientBuilder pipeline(HttpPipeline pipeline) {
        this.pipeline = pipeline;

        return this;
    }

    /**
     * Sets the configuration store that is used during construction of the service client.
     *
     * The default configuration store is a clone of the {@link Configuration#getGlobalConfiguration() global
     * configuration store}, use {@link Configuration#NONE} to bypass using configuration settings during construction.
     *
     * @param configuration The configuration store used to
     *
     * @return The updated {@link SecretClientBuilder} object.
     */
    @Override
    public SecretClientBuilder configuration(Configuration configuration) {
        this.configuration = configuration;

        return this;
    }

    /**
     * Sets the {@link SecretServiceVersion} that is used when making API requests.
     * <p>
     * If a service version is not provided, the service version that will be used will be the latest known service
     * version based on the version of the client library being used. If no service version is specified, updating to a
     * newer version the client library will have the result of potentially moving to a newer service version.
     *
     * @param version {@link SecretServiceVersion} of the service API used when making requests.
     *
     * @return The updated {@link SecretClientBuilder} object.
     */
    public SecretClientBuilder serviceVersion(SecretServiceVersion version) {
        this.version = version;

        return this;
    }

    /**
     * Sets the {@link RetryPolicy} that is used when each request is sent.
     * Setting this is mutually exclusive with using {@link #retryOptions(RetryOptions)}.
     *
     * The default retry policy will be used in the pipeline, if not provided.
     *
     * @param retryPolicy user's retry policy applied to each request.
     *
     * @return The updated {@link SecretClientBuilder} object.
     */
    public SecretClientBuilder retryPolicy(RetryPolicy retryPolicy) {
        this.retryPolicy = retryPolicy;

        return this;
    }

    /**
     * Sets the {@link RetryOptions} for all the requests made through the client.
     *
     * <p><strong>Note:</strong> It is important to understand the precedence order of the HttpTrait APIs. In
     * particular, if a {@link HttpPipeline} is specified, this takes precedence over all other APIs in the trait, and
     * they will be ignored. If no {@link HttpPipeline} is specified, a HTTP pipeline will be constructed internally
     * based on the settings provided to this trait. Additionally, there may be other APIs in types that implement this
     * trait that are also ignored if an {@link HttpPipeline} is specified, so please be sure to refer to the
     * documentation of types that implement this trait to understand the full set of implications.</p>
     * <p>
     * Setting this is mutually exclusive with using {@link #retryPolicy(RetryPolicy)}.
     *
     * @param retryOptions The {@link RetryOptions} to use for all the requests made through the client.
     * @return The updated {@link SecretClientBuilder} object.
     */
    @Override
    public SecretClientBuilder retryOptions(RetryOptions retryOptions) {
        this.retryOptions = retryOptions;
        return this;
    }

    /**
     * Allows for setting common properties such as application ID, headers, proxy configuration, etc. Note that it is
     * recommended that this method be called with an instance of the {@link HttpClientOptions}
     * class (a subclass of the {@link ClientOptions} base class). The HttpClientOptions subclass provides more
     * configuration options suitable for HTTP clients, which is applicable for any class that implements this HttpTrait
     * interface.
     *
     * <p><strong>Note:</strong> It is important to understand the precedence order of the HttpTrait APIs. In
     * particular, if a {@link HttpPipeline} is specified, this takes precedence over all other APIs in the trait, and
     * they will be ignored. If no {@link HttpPipeline} is specified, a HTTP pipeline will be constructed internally
     * based on the settings provided to this trait. Additionally, there may be other APIs in types that implement this
     * trait that are also ignored if an {@link HttpPipeline} is specified, so please be sure to refer to the
     * documentation of types that implement this trait to understand the full set of implications.</p>
     *
     * @param clientOptions A configured instance of {@link HttpClientOptions}.
     * @see HttpClientOptions
     * @return The updated {@link SecretClientBuilder} object.
     */
    @Override
    public SecretClientBuilder clientOptions(ClientOptions clientOptions) {
        this.clientOptions = clientOptions;

        return this;
    }

    /**
     * Disables verifying if the authentication challenge resource matches the Key Vault domain. This verification is
     * performed by default.
     *
     * @return The updated {@link SecretClientBuilder} object.
     */
    public SecretClientBuilder disableChallengeResourceVerification() {
        this.disableChallengeResourceVerification = true;

        return this;
    }

    private String getBuildEndpoint(Configuration configuration) {
        if (vaultUrl != null) {
            return vaultUrl;
        }

        String configEndpoint = configuration.get("AZURE_KEYVAULT_ENDPOINT");
        if (CoreUtils.isNullOrEmpty(configEndpoint)) {
            return null;
        }

        try {
            URL url = new URL(configEndpoint);
            return url.toString();
        } catch (MalformedURLException ex) {
            return null;
        }
    }

    // For testing purposes
    HttpPipeline getPipelineForTest() {
        return pipeline != null ? pipeline : builtPipeline;
    }
}<|MERGE_RESOLUTION|>--- conflicted
+++ resolved
@@ -179,15 +179,9 @@
         return new SecretAsyncClient(getClientImpl(), vaultUrl);
     }
 
-<<<<<<< HEAD
     private SecretClientImpl getClientImpl() {
         Configuration buildConfiguration =
             (configuration == null) ? Configuration.getGlobalConfiguration().clone() : configuration;
-=======
-    private SecretClientImpl buildInnerClient() {
-        Configuration buildConfiguration
-            = (configuration == null) ? Configuration.getGlobalConfiguration().clone() : configuration;
->>>>>>> a28385cb
         String buildEndpoint = getBuildEndpoint(buildConfiguration);
 
         if (buildEndpoint == null) {
@@ -244,12 +238,8 @@
         Tracer tracer = TracerProvider.getDefaultProvider()
             .createTracer(clientName, clientVersion, KEYVAULT_TRACING_NAMESPACE_VALUE, tracingOptions);
 
-<<<<<<< HEAD
         builtPipeline = new HttpPipelineBuilder()
             .policies(policies.toArray(new HttpPipelinePolicy[0]))
-=======
-        HttpPipeline pipeline = new HttpPipelineBuilder().policies(policies.toArray(new HttpPipelinePolicy[0]))
->>>>>>> a28385cb
             .httpClient(httpClient)
             .clientOptions(localClientOptions)
             .tracer(tracer)
