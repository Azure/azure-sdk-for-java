--- conflicted
+++ resolved
@@ -103,16 +103,10 @@
     private OffsetDateTime deletedOn;
 
     /**
-<<<<<<< HEAD
-     * Creates an instance of DeletedSecret.
+     * Creates a new instance of {@link DeletedSecret}.
      */
     public DeletedSecret() {
         super();
-=======
-     * Creates a new instance of {@link DeletedSecret}.
-     */
-    public DeletedSecret() {
->>>>>>> a28385cb
     }
 
     /**
