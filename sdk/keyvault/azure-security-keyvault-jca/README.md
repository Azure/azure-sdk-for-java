--- conflicted
+++ resolved
@@ -19,11 +19,7 @@
 If you are looking to integrate the JCA provider to create an SSLServerSocket
 see the example below.
 
-<<<<<<< HEAD
-<!-- embedme src/samples/java/sample/ServerSSLSample.java#L20-L38 -->
-=======
 <!-- embedme src/samples/java/sample/ServerSSLSample.java#L21-L39 -->
->>>>>>> 853a45f8
 
 ```java
 KeyVaultJcaProvider provider = new KeyVaultJcaProvider();
@@ -55,11 +51,7 @@
 If you are looking to integrate the JCA provider for client side socket 
 connections, see the Apache HTTP client example below.
 
-<<<<<<< HEAD
-<!-- embedme src/samples/java/sample/ClientSSLSample.java#L29-L73 -->
-=======
 <!-- embedme src/samples/java/sample/ClientSSLSample.java#L30-L74 -->
->>>>>>> 853a45f8
 
 ```java
 KeyVaultJcaProvider provider = new KeyVaultJcaProvider();
