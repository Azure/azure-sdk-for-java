--- conflicted
+++ resolved
@@ -1,13 +1,11 @@
 # Release History
 
-<<<<<<< HEAD
 ## 1.1.0-beta.1 (Unreleased)
 ### New Features
 - Support key less certificate. ([#22105](https://github.com/Azure/azure-sdk-for-java/issues/22105))
-=======
+
 ## 1.1.0 (2021-07-20)
 No changes from 1.0.1.
->>>>>>> b0a2f2ee
 
 ## 1.0.1 (2021-07-01)
 ### Bug Fixes
