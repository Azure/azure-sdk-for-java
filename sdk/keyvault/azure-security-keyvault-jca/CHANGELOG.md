# Release History

<<<<<<< HEAD
## 1.1.0-beta.1 (Unreleased)
### New Features
- Support key less certificate. ([#22105](https://github.com/Azure/azure-sdk-for-java/issues/22105))
=======
## 2.0.0-beta.1 (Unreleased)

>>>>>>> 95fc2afd

## 1.0.1 (2021-07-01)
### Bug Fixes
- Fixed bug: Not get certificates from Key Vault when `azure.keyvault.jca.certificates-refresh-interval` is not set. [#22666](https://github.com/Azure/azure-sdk-for-java/pull/22666)

## 1.0.0 (2021-06-23)
### New Features
- Load JRE key store certificates to AzureKeyVault key store. ([#21845](https://github.com/Azure/azure-sdk-for-java/pull/21845))
- Support properties of azure.cert-path.well-known and azure.cert-path.custom to support load cert from file system. ([#21947](https://github.com/Azure/azure-sdk-for-java/pull/21947))

## 1.0.0-beta.7 (2021-05-24)
### New Features
- Add "module-info.java".


## 1.0.0-beta.6 (2021-04-19)
### Breaking Changes
 - Remove configurable property of azure.keyvault.aad-authentication-url which is configured according to azure.keyvault.uri automatically [#20530](https://github.com/Azure/azure-sdk-for-java/pull/20530)

## 1.0.0-beta.5 (2021-03-22)


## 1.0.0-beta.4 (2021-03-03)


## 1.0.0-beta.3 (2021-01-20)

### Key Bug Fixes
 - Fix NullPointerException in KeyVaultKeyManagerFactory.

### New Features
 - Support properties named in hyphens style, like "azure.keyvault.tenant-id".


## 1.0.0-beta.2 (2020-11-17)

### New Features
- Add support for PEM based certificates.


## 1.0.0-beta.1 (2020-10-21)
 - First release.<|MERGE_RESOLUTION|>--- conflicted
+++ resolved
@@ -1,13 +1,8 @@
 # Release History
 
-<<<<<<< HEAD
-## 1.1.0-beta.1 (Unreleased)
+## 2.0.0-beta.1 (Unreleased)
 ### New Features
 - Support key less certificate. ([#22105](https://github.com/Azure/azure-sdk-for-java/issues/22105))
-=======
-## 2.0.0-beta.1 (Unreleased)
-
->>>>>>> 95fc2afd
 
 ## 1.0.1 (2021-07-01)
 ### Bug Fixes
