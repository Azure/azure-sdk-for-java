// Copyright (c) Microsoft Corporation. All rights reserved.
// Licensed under the MIT License.

package com.azure.security.keyvault.jca;

import java.security.Key;
import java.security.cert.Certificate;
import java.util.ArrayList;
import java.util.Collections;
import java.util.Date;
import java.util.HashMap;
import java.util.List;
import java.util.Map;
import java.util.Objects;
import java.util.Optional;

/**
 * Store certificates loaded from KeyVault.
 */
public class KeyVaultCertificates implements AzureCertificates {

    /**
     * Stores the list of aliases.
     */
    private List<String> aliases = new ArrayList<>();

    /**
     * Stores the certificates by alias.
     */
    private final Map<String, Certificate> certificates = new HashMap<>();

    /**
     * Stores the certificate keys by alias.
     */
    private final Map<String, Key> certificateKeys = new HashMap<>();

    /**
     * Stores the last time refresh certificates and alias
     */
    private Date lastRefreshTime;

    /**
     * Stores the last force refresh time.
     */
    private static volatile Date forceRefreshTime = new Date();

    private KeyVaultClient keyVaultClient;

    private final long refreshInterval;

    KeyVaultCertificates(long refreshInterval,
                         String keyVaultUri,
                         String tenantId,
                         String clientId,
                         String clientSecret,
                         String managedIdentity) {
        this.refreshInterval = refreshInterval;
        updateKeyVaultClient(keyVaultUri, tenantId, clientId, clientSecret, managedIdentity);
    }

    KeyVaultCertificates(long refreshInterval, KeyVaultClient keyVaultClient) {
        this.refreshInterval = refreshInterval;
        this.keyVaultClient = keyVaultClient;
    }

    /**
     * Update KeyVaultClient
     *
     * @param keyVaultUri keyVault uri
     * @param tenantId tenant id
     * @param clientId client id
     * @param clientSecret client secret
     * @param managedIdentity managed identity
     */
    public void updateKeyVaultClient(String keyVaultUri,
                                     String tenantId,
                                     String clientId,
                                     String clientSecret,
                                     String managedIdentity) {
        if (keyVaultUri != null) {
            keyVaultClient = new KeyVaultClient(keyVaultUri, tenantId, clientId, clientSecret, managedIdentity);
        } else {
            keyVaultClient = null;
        }
    }

    boolean certificatesNeedRefresh() {
<<<<<<< HEAD
        if (lastRefreshTime == null || forceRefreshTime.after(lastRefreshTime)) {
=======
        if (keyVaultClient == null) {
            return false;
        }
        if (lastRefreshTime == null || lastForceRefreshTime.after(lastRefreshTime)) {
>>>>>>> 532d4276
            return true;
        }
        if (refreshInterval > 0) {
            return lastRefreshTime.getTime() + refreshInterval < new Date().getTime();
        }
        return false;
    }

    /**
     * Get certificate aliases.
     *
     * @return certificate aliases
     */
    @Override
    public List<String> getAliases() {
        refreshCertificatesIfNeeded();
        return aliases;
    }

    /**
     * Get certificates.
     *
     * @return certificates
     */
    @Override
    public Map<String, Certificate> getCertificates() {
        refreshCertificatesIfNeeded();
        return certificates;
    }

    /**
     * Get certificates.
     *
     * @return certificate keys
     */
    @Override
    public Map<String, Key> getCertificateKeys() {
        refreshCertificatesIfNeeded();
        return certificateKeys;
    }

    private void refreshCertificatesIfNeeded() {
        if (certificatesNeedRefresh()) {
            refreshCertificates();
        }
    }

    private void refreshCertificates() {
        aliases = keyVaultClient.getAliases();
        certificateKeys.clear();
        certificates.clear();
        Optional.ofNullable(aliases)
                .orElse(Collections.emptyList())
                .forEach(alias -> {
                    Key key = keyVaultClient.getKey(alias, null);
                    if (!Objects.isNull(key)) {
                        certificateKeys.put(alias, key);
                    }
                    Certificate certificate = keyVaultClient.getCertificate(alias);
                    if (!Objects.isNull(certificate)) {
                        certificates.put(alias, certificate);
                    }
                });
        lastRefreshTime = new Date();
    }

    /**
     * Get latest alias by certificate which in portal
     *
     * @param certificate certificate got
     * @return certificate' alias if exist.
     */
    String refreshAndGetAliasByCertificate(Certificate certificate) {
        updateForceRefreshTime();
        return getCertificates().entrySet()
                                .stream()
                                .filter(entry -> certificate.equals(entry.getValue()))
                                .findFirst()
                                .map(Map.Entry::getKey)
                                .orElse(null);

    }

    /**
     * Delete certificate info by alias if exits
     *
     * @param alias deleted certificate
     */
    @Override
    public void deleteEntry(String alias) {
        if (aliases != null) {
            aliases.remove(alias);
        }
        certificates.remove(alias);
        certificateKeys.remove(alias);
    }

    /**
     * Overall refresh certificates' info
     */
    public static void updateForceRefreshTime() {
        forceRefreshTime = new Date();
    }

}<|MERGE_RESOLUTION|>--- conflicted
+++ resolved
@@ -85,14 +85,10 @@
     }
 
     boolean certificatesNeedRefresh() {
-<<<<<<< HEAD
-        if (lastRefreshTime == null || forceRefreshTime.after(lastRefreshTime)) {
-=======
         if (keyVaultClient == null) {
             return false;
         }
-        if (lastRefreshTime == null || lastForceRefreshTime.after(lastRefreshTime)) {
->>>>>>> 532d4276
+        if (lastRefreshTime == null || forceRefreshTime.after(lastRefreshTime)) {
             return true;
         }
         if (refreshInterval > 0) {
