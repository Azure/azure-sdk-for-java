--- conflicted
+++ resolved
@@ -119,10 +119,7 @@
      * Constructor.
      *
      * @param keyVaultUri the Azure Key Vault URI.
-<<<<<<< HEAD
      * @param aadAuthenticationUrl the Azure AD authentication URL.
-=======
->>>>>>> c2dc73c5
      * @param tenantId the tenant ID.
      * @param clientId the client ID.
      * @param clientSecret the client secret.
@@ -307,16 +304,8 @@
      * @throws IOException when an I/O error occurs.
      * @throws NoSuchAlgorithmException when algorithm is unavailable.
      * @throws InvalidKeySpecException when the private key cannot be generated.
-     */
-<<<<<<< HEAD
-    private PrivateKey createPrivateKeyFromPem(String pemString)
-            throws IOException, NoSuchAlgorithmException, InvalidKeySpecException {
-
-=======
     private PrivateKey createPrivateKeyFromPem(String pemString) 
             throws IOException, NoSuchAlgorithmException, InvalidKeySpecException {
-        
->>>>>>> c2dc73c5
         StringBuilder builder = new StringBuilder();
         try (BufferedReader reader = new BufferedReader(new StringReader(pemString))) {
             String line = reader.readLine();
