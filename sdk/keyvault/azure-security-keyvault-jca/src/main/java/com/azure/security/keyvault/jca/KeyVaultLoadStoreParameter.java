// Copyright (c) Microsoft Corporation. All rights reserved.
// Licensed under the MIT License.

package com.azure.security.keyvault.jca;

import java.security.KeyStore;

/**
 * The Azure Key Vault LoadStoreParameter of the KeyStoreSpi.
 */
public class KeyVaultLoadStoreParameter implements KeyStore.LoadStoreParameter {

    /**
     * Stores the URI.
     */
    private final String uri;
    
    /**
     * Stores the Azure AD authentication URL.
     */
    private final String aadAuthenticationUrl;

    /**
     * Stores the tenant id.
     */
    private final String tenantId;

    /**
     * Stores the client ID.
     */
    private final String clientId;

    /**
     * Stores the client secret.
     */
    private final String clientSecret;
    
    /**
     * Stores the user-assigned identity.
     */
<<<<<<< HEAD
    private final String managedIdentity;
=======
    private final String userAssignedIdentity;
>>>>>>> c2dc73c5

    /**
     * Constructor.
     *
     * @param uri the Azure Key Vault URI.
     * @param aadAuthenticationUrl the Azure AD authentication URL.
     * @param tenantId the tenant ID.
     * @param clientId the client ID.
     * @param clientSecret the client secret.
     */
    public KeyVaultLoadStoreParameter(String uri, String aadAuthenticationUrl, 
            String tenantId, String clientId, String clientSecret) {
        this.uri = uri;
        this.aadAuthenticationUrl = aadAuthenticationUrl;
        this.tenantId = tenantId;
        this.clientId = clientId;
        this.clientSecret = clientSecret;
<<<<<<< HEAD
        this.managedIdentity = null;
    }

    /**
     * Constructor.
     *
     * @param uri the Azure Key Vault URI.
     * @param managedIdentity the managed identity.
     */
    public KeyVaultLoadStoreParameter(String uri, String managedIdentity) {
        this.uri = uri;
        this.aadAuthenticationUrl = null;
        this.tenantId = null;
        this.clientId = null;
        this.clientSecret = null;
        this.managedIdentity = managedIdentity;
=======
        this.userAssignedIdentity = null;
>>>>>>> c2dc73c5
    }

    /**
     * Constructor.
     *
     * @param uri the Azure Key Vault URI.
<<<<<<< HEAD
     */
    public KeyVaultLoadStoreParameter(String uri) {
        this.uri = uri;
        this.aadAuthenticationUrl = null;
        this.tenantId = null;
        this.clientId = null;
        this.clientSecret = null;
        this.managedIdentity = null;
=======
     * @param userAssignedIdentity the user-assigned identity.
     */
    public KeyVaultLoadStoreParameter(String uri, String userAssignedIdentity) {
        this.uri = uri;
        this.tenantId = null;
        this.clientId = null;
        this.clientSecret = null;
        this.userAssignedIdentity = userAssignedIdentity;
    }

    /**
     * Constructor.
     *
     * @param uri the Azure Key Vault URI.
     */
    public KeyVaultLoadStoreParameter(String uri) {
        this.uri = uri;
        this.tenantId = null;
        this.clientId = null;
        this.clientSecret = null;
        this.userAssignedIdentity = null;
>>>>>>> c2dc73c5
    }
    
    /**
     * Get the protection parameter.
     *
     * @return null
     */
    @Override
    public KeyStore.ProtectionParameter getProtectionParameter() {
        return null;
    }

    /**
     * Get the Azure AD authentication URL.
     * 
     * @return the Azure AD authentication URL.
     */
    public String getAadAuthenticationUrl() {
        return aadAuthenticationUrl;
    }

    /**
     * Get the client id.
     *
     * @return the client id.
     */
    public String getClientId() {
        return clientId;
    }

    /**
     * Get the client secret.
     *
     * @return the client secret.
     */
    public String getClientSecret() {
        return clientSecret;
    }

    /**
     * Get the managed identity.
     * 
     * @return the managed identity.
     */
    public String getManagedIdentity() {
        return managedIdentity;
    }

    /**
     * Get the tenant id.
     *
     * @return the tenant id.
     */
    public String getTenantId() {
        return tenantId;
    }

    /**
     * Get the uri.
     *
     * @return the URI.
     */
    public String getUri() {
        return uri;
    }

    /**
     * Get the user-assigned identity.
     * 
     * @return the user-assign identity.
     */
    public String getUserAssignedIdentity() {
        return userAssignedIdentity;
    }
}<|MERGE_RESOLUTION|>--- conflicted
+++ resolved
@@ -38,11 +38,7 @@
     /**
      * Stores the user-assigned identity.
      */
-<<<<<<< HEAD
     private final String managedIdentity;
-=======
-    private final String userAssignedIdentity;
->>>>>>> c2dc73c5
 
     /**
      * Constructor.
@@ -60,7 +56,6 @@
         this.tenantId = tenantId;
         this.clientId = clientId;
         this.clientSecret = clientSecret;
-<<<<<<< HEAD
         this.managedIdentity = null;
     }
 
@@ -77,33 +72,6 @@
         this.clientId = null;
         this.clientSecret = null;
         this.managedIdentity = managedIdentity;
-=======
-        this.userAssignedIdentity = null;
->>>>>>> c2dc73c5
-    }
-
-    /**
-     * Constructor.
-     *
-     * @param uri the Azure Key Vault URI.
-<<<<<<< HEAD
-     */
-    public KeyVaultLoadStoreParameter(String uri) {
-        this.uri = uri;
-        this.aadAuthenticationUrl = null;
-        this.tenantId = null;
-        this.clientId = null;
-        this.clientSecret = null;
-        this.managedIdentity = null;
-=======
-     * @param userAssignedIdentity the user-assigned identity.
-     */
-    public KeyVaultLoadStoreParameter(String uri, String userAssignedIdentity) {
-        this.uri = uri;
-        this.tenantId = null;
-        this.clientId = null;
-        this.clientSecret = null;
-        this.userAssignedIdentity = userAssignedIdentity;
     }
 
     /**
@@ -113,11 +81,11 @@
      */
     public KeyVaultLoadStoreParameter(String uri) {
         this.uri = uri;
+        this.aadAuthenticationUrl = null;
         this.tenantId = null;
         this.clientId = null;
         this.clientSecret = null;
-        this.userAssignedIdentity = null;
->>>>>>> c2dc73c5
+        this.managedIdentity = null;
     }
     
     /**
