<?xml version="1.0" encoding="UTF-8"?>

<project xmlns="http://maven.apache.org/POM/4.0.0"
         xmlns:xsi="http://www.w3.org/2001/XMLSchema-instance"
         xsi:schemaLocation="http://maven.apache.org/POM/4.0.0 http://maven.apache.org/xsd/maven-4.0.0.xsd">
  <modelVersion>4.0.0</modelVersion>

  <parent>
    <artifactId>azure-client-sdk-parent</artifactId>
    <groupId>com.azure</groupId>
    <version>1.7.0</version> <!-- {x-version-update;com.azure:azure-client-sdk-parent;current} -->
    <relativePath>../../parents/azure-client-sdk-parent</relativePath>
  </parent>

  <groupId>com.azure</groupId>
  <artifactId>azure-security-keyvault-jca</artifactId>
  <version>2.9.0-beta.2</version> <!-- {x-version-update;com.azure:azure-security-keyvault-jca;current} -->
  <name>JCA Provider for Azure Key Vault</name>
  <description>The Java Crypto Architecture (JCA) Provider for Azure Key Vault</description>

  <properties>
    <project.build.sourceEncoding>UTF-8</project.build.sourceEncoding>
    <jacoco.min.branchcoverage>0</jacoco.min.branchcoverage>
    <jacoco.min.linecoverage>0.05</jacoco.min.linecoverage>
    <codesnippet.skip>false</codesnippet.skip>
    <javadocDoclet></javadocDoclet>
    <javadocDocletOptions></javadocDocletOptions>
    <createSourcesJar>true</createSourcesJar>
  </properties>

  <dependencies>
    <!-- Apache HttpClient -->
    <dependency>
      <groupId>org.apache.httpcomponents</groupId>
      <artifactId>httpclient</artifactId>
      <version>4.5.14</version> <!-- {x-version-update;org.apache.httpcomponents:httpclient;external_dependency} -->
    </dependency>
    <!-- Conscrypt -->
    <dependency>
      <groupId>org.conscrypt</groupId>
      <artifactId>conscrypt-openjdk-uber</artifactId>
      <scope>provided</scope>
      <version>2.5.2</version> <!-- {x-version-update;org.conscrypt:conscrypt-openjdk-uber;external_dependency} -->
    </dependency>
    <!-- Jackson Databind -->
    <dependency>
      <groupId>com.fasterxml.jackson.core</groupId>
      <artifactId>jackson-databind</artifactId>
      <version>2.15.4</version> <!-- {x-version-update;com.fasterxml.jackson.core:jackson-databind;external_dependency} -->
      <optional>true</optional>
    </dependency>
    <!-- SLF4j -->
    <dependency>
      <groupId>org.slf4j</groupId>
      <artifactId>slf4j-nop</artifactId>
      <version>2.0.13</version> <!-- {x-version-update;org.slf4j:slf4j-nop;external_dependency} -->
    </dependency>
    <!-- Tests -->
    <dependency>
      <groupId>org.mockito</groupId>
      <artifactId>mockito-inline</artifactId>
      <version>4.11.0</version> <!-- {x-version-update;org.mockito:mockito-inline;external_dependency} -->
      <scope>test</scope>
    </dependency>
    <!-- bytebuddy dependencies are required for mockito 4.11.0 to work with Java 21. Mockito 4.11.0 is the last release -->
    <!-- of Mockito supporting Java 8 as a baseline. -->
    <dependency>
      <groupId>net.bytebuddy</groupId>
      <artifactId>byte-buddy</artifactId>
      <version>1.14.12</version> <!-- {x-version-update;testdep_net.bytebuddy:byte-buddy;external_dependency} -->
      <scope>test</scope>
    </dependency>
    <dependency>
      <groupId>net.bytebuddy</groupId>
      <artifactId>byte-buddy-agent</artifactId>
      <version>1.14.12</version> <!-- {x-version-update;testdep_net.bytebuddy:byte-buddy-agent;external_dependency} -->
      <scope>test</scope>
    </dependency>
    <!-- For some reason upgrading past Mockito 4.6.1 requires this to be added. -->
    <dependency>
      <groupId>com.github.spotbugs</groupId>
      <artifactId>spotbugs-annotations</artifactId>
      <version>4.8.3</version> <!-- {x-version-update;com.github.spotbugs:spotbugs-annotations;external_dependency} -->
      <scope>test</scope>
    </dependency>
    <dependency>
      <groupId>com.azure</groupId>
      <artifactId>azure-core</artifactId>
      <version>1.49.0</version> <!-- {x-version-update;com.azure:azure-core;dependency} -->
      <scope>test</scope>
    </dependency>
    <!-- JUnit -->
    <dependency>
      <groupId>org.junit.jupiter</groupId>
      <artifactId>junit-jupiter-api</artifactId>
      <version>5.10.2</version> <!-- {x-version-update;org.junit.jupiter:junit-jupiter-api;external_dependency} -->
      <scope>test</scope>
    </dependency>
    <dependency>
      <groupId>org.junit.jupiter</groupId>
      <artifactId>junit-jupiter-params</artifactId>
      <version>5.10.2</version> <!-- {x-version-update;org.junit.jupiter:junit-jupiter-params;external_dependency} -->
      <scope>test</scope>
    </dependency>
    <dependency>
      <groupId>org.junit.jupiter</groupId>
      <artifactId>junit-jupiter-engine</artifactId>
      <version>5.10.2</version> <!-- {x-version-update;org.junit.jupiter:junit-jupiter-engine;external_dependency} -->
      <scope>test</scope>
    </dependency>
  </dependencies>

  <build>
    <plugins>
      <plugin>
        <groupId>org.apache.maven.plugins</groupId>
        <artifactId>maven-jar-plugin</artifactId>
        <version>3.3.0</version> <!-- {x-version-update;org.apache.maven.plugins:maven-jar-plugin;external_dependency} -->
        <configuration>
          <excludes>
            <exclude>module-info.java</exclude>
          </excludes>
        </configuration>
      </plugin>
      <plugin>
        <groupId>org.apache.maven.plugins</groupId>
        <artifactId>maven-shade-plugin</artifactId>
        <version>3.5.2</version> <!-- {x-version-update;org.apache.maven.plugins:maven-shade-plugin;external_dependency} -->
        <executions>
          <execution>
            <goals>
              <goal>shade</goal>
            </goals>
            <configuration>
              <shadeTestJar>false</shadeTestJar>
              <createSourcesJar>${createSourcesJar}</createSourcesJar>
              <shadeSourcesContent>true</shadeSourcesContent>
              <relocations>
                <relocation>
                  <pattern>com.fasterxml.jackson</pattern>
                  <shadedPattern>com.azure.security.keyvault.jca.implementation.shaded.com.fasterxml.jackson</shadedPattern>
                  <excludes>
                    <exclude>com/fasterxml/jackson/databind/jsonFormatVisitors/**</exclude> <!-- Avoid upper case in package name-->
                  </excludes>
                </relocation>
                <relocation>
                  <pattern>com.fasterxml.jackson.databind.jsonFormatVisitors</pattern>
                  <shadedPattern>com.azure.security.keyvault.jca.implementation.shaded.com.fasterxml.jackson.databind.json.format.visitors</shadedPattern> <!-- Avoid upper case in package name-->
                </relocation>
                <relocation>
                  <pattern>org.apache.commons</pattern>
                  <shadedPattern>com.azure.security.keyvault.jca.implementation.shaded.org.apache.commons</shadedPattern>
                </relocation>
                <relocation>
                  <pattern>org.apache.http</pattern>
                  <shadedPattern>com.azure.security.keyvault.jca.implementation.shaded.org.apache.http</shadedPattern>
                </relocation>
                <relocation>
                  <pattern>mozilla</pattern>
                  <shadedPattern>com.azure.security.keyvault.jca.implementation.shaded.mozilla</shadedPattern>
                </relocation>
                <relocation>
                  <pattern>org.slf4j</pattern>
                  <shadedPattern>com.azure.security.keyvault.jca.implementation.shaded.org.slf4j</shadedPattern>
                </relocation>
              </relocations>
              <transformers>
                <transformer implementation="org.apache.maven.plugins.shade.resource.ServicesResourceTransformer"/>
              </transformers>
            </configuration>
          </execution>
        </executions>
      </plugin>
      <plugin>
        <groupId>org.moditect</groupId>
        <artifactId>moditect-maven-plugin</artifactId>
        <version>1.0.0.RC1</version>  <!-- {x-version-update;org.moditect:moditect-maven-plugin;external_dependency} -->
        <executions>
          <execution>
            <id>add-module-info</id>
            <phase>package</phase>
            <goals>
              <goal>add-module-info</goal>
            </goals>
            <configuration>
              <overwriteExistingFiles>true</overwriteExistingFiles>
              <module>
                <moduleInfoFile>
                  src/main/resources/module-info.java
                </moduleInfoFile>
              </module>
            </configuration>
          </execution>
        </executions>
      </plugin>
      <plugin>
        <groupId>org.jacoco</groupId>
        <artifactId>jacoco-maven-plugin</artifactId>
        <version>0.8.12</version> <!-- {x-version-update;org.jacoco:jacoco-maven-plugin;external_dependency} -->
        <executions>
          <execution>
            <id>default-prepare-agent</id>
            <goals>
              <goal>prepare-agent</goal>
            </goals>
          </execution>
          <execution>
            <id>default-report</id>
            <phase>prepare-package</phase>
            <goals>
              <goal>report</goal>
            </goals>
          </execution>
        </executions>
      </plugin>
      <plugin>
        <groupId>org.apache.maven.plugins</groupId>
        <artifactId>maven-enforcer-plugin</artifactId>
        <version>3.4.1</version> <!-- {x-version-update;org.apache.maven.plugins:maven-enforcer-plugin;external_dependency} -->
        <configuration>
          <rules>
            <bannedDependencies>
              <includes>
<<<<<<< HEAD
                <include>com.fasterxml.jackson.core:jackson-databind:[2.15.4]</include> <!-- {x-include-update;com.fasterxml.jackson.core:jackson-databind;external_dependency} -->
                <include>org.conscrypt:conscrypt-openjdk-uber:[2.2.1]</include> <!-- {x-include-update;org.conscrypt:conscrypt-openjdk-uber;external_dependency} -->
=======
                <include>com.fasterxml.jackson.core:jackson-databind:[2.13.5]</include> <!-- {x-include-update;com.fasterxml.jackson.core:jackson-databind;external_dependency} -->
                <include>org.conscrypt:conscrypt-openjdk-uber:[2.5.2]</include> <!-- {x-include-update;org.conscrypt:conscrypt-openjdk-uber;external_dependency} -->
>>>>>>> f6896116
                <include>org.apache.httpcomponents:httpclient:[4.5.14]</include> <!-- {x-include-update;org.apache.httpcomponents:httpclient;external_dependency} -->
                <include>org.slf4j:slf4j-nop:[2.0.13]</include> <!-- {x-include-update;org.slf4j:slf4j-nop;external_dependency} -->
              </includes>
            </bannedDependencies>
          </rules>
        </configuration>
      </plugin>
    </plugins>
  </build>
</project><|MERGE_RESOLUTION|>--- conflicted
+++ resolved
@@ -221,13 +221,8 @@
           <rules>
             <bannedDependencies>
               <includes>
-<<<<<<< HEAD
                 <include>com.fasterxml.jackson.core:jackson-databind:[2.15.4]</include> <!-- {x-include-update;com.fasterxml.jackson.core:jackson-databind;external_dependency} -->
-                <include>org.conscrypt:conscrypt-openjdk-uber:[2.2.1]</include> <!-- {x-include-update;org.conscrypt:conscrypt-openjdk-uber;external_dependency} -->
-=======
-                <include>com.fasterxml.jackson.core:jackson-databind:[2.13.5]</include> <!-- {x-include-update;com.fasterxml.jackson.core:jackson-databind;external_dependency} -->
                 <include>org.conscrypt:conscrypt-openjdk-uber:[2.5.2]</include> <!-- {x-include-update;org.conscrypt:conscrypt-openjdk-uber;external_dependency} -->
->>>>>>> f6896116
                 <include>org.apache.httpcomponents:httpclient:[4.5.14]</include> <!-- {x-include-update;org.apache.httpcomponents:httpclient;external_dependency} -->
                 <include>org.slf4j:slf4j-nop:[2.0.13]</include> <!-- {x-include-update;org.slf4j:slf4j-nop;external_dependency} -->
               </includes>
