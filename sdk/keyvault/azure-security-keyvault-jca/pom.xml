--- conflicted
+++ resolved
@@ -113,12 +113,8 @@
                     <rules>
                         <bannedDependencies>
                             <includes>
-<<<<<<< HEAD
+                                <include>com.fasterxml.jackson.core:jackson-databind:[2.11.2]</include> <!-- {x-include-update;com.fasterxml.jackson.core:jackson-databind;external_dependency} -->
                                 <include>org.apache.httpcomponents.client5:httpclient5:[5.0.3]</include> <!-- {x-include-update;org.apache.httpcomponents.client5:httpclient5;external_dependency} -->
-=======
->>>>>>> 28d3937f
-                                <include>com.fasterxml.jackson.core:jackson-databind:[2.11.2]</include> <!-- {x-include-update;com.fasterxml.jackson.core:jackson-databind;external_dependency} -->
-                                <include>org.apache.httpcomponents.client5:httpclient5:[5.0.1]</include> <!-- {x-include-update;org.apache.httpcomponents.client5:httpclient5;external_dependency} -->
                                 <include>org.conscrypt:conscrypt-openjdk-uber:[2.2.1]</include> <!-- {x-include-update;org.conscrypt:conscrypt-openjdk-uber;external_dependency} -->
                                 <include>org.slf4j:slf4j-nop:[1.7.30]</include> <!-- {x-include-update;org.slf4j:slf4j-nop;external_dependency} -->
                             </includes>
@@ -196,14 +192,14 @@
         <profile>
             <id>it</id>
             <!--
-      
+
               To run the integration tests pass in the following system properties
-      
+
               - azure.keyvault.uri    - the Azure Key Vault URI
               - azure.tenant.id       - your tenant ID
               - azure.client.id       - the (application) client ID
               - azure.client.secret   - the (application) client secret
-      
+
             -->
             <activation>
                 <property>
