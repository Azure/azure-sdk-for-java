<?xml version="1.0" encoding="UTF-8"?>

<project xmlns="http://maven.apache.org/POM/4.0.0"
         xmlns:xsi="http://www.w3.org/2001/XMLSchema-instance"
         xsi:schemaLocation="http://maven.apache.org/POM/4.0.0 http://maven.apache.org/xsd/maven-4.0.0.xsd">
    <modelVersion>4.0.0</modelVersion>

    <parent>
        <artifactId>azure-client-sdk-parent</artifactId>
        <groupId>com.azure</groupId>
        <version>1.7.0</version> <!-- {x-version-update;com.azure:azure-client-sdk-parent;current} -->
        <relativePath>../../parents/azure-client-sdk-parent</relativePath>
    </parent>

    <groupId>com.azure</groupId>
    <artifactId>azure-security-keyvault-jca</artifactId>
    <version>2.8.0-beta.1</version> <!-- {x-version-update;com.azure:azure-security-keyvault-jca;current} -->
    <name>JCA Provider for Azure Key Vault</name>
    <description>The Java Crypto Architecture (JCA) Provider for Azure Key Vault</description>

    <properties>
        <project.build.sourceEncoding>UTF-8</project.build.sourceEncoding>
        <jacoco.min.branchcoverage>0</jacoco.min.branchcoverage>
        <jacoco.min.linecoverage>0.05</jacoco.min.linecoverage>
        <codesnippet.skip>false</codesnippet.skip>
        <javadocDoclet></javadocDoclet>
        <javadocDocletOptions></javadocDocletOptions>
        <createSourcesJar>true</createSourcesJar>
    </properties>

    <dependencies>
        <!-- Apache HttpClient -->
        <dependency>
            <groupId>org.apache.httpcomponents</groupId>
            <artifactId>httpclient</artifactId>
            <version>4.5.14</version> <!-- {x-version-update;org.apache.httpcomponents:httpclient;external_dependency} -->
        </dependency>
        <!-- Conscrypt -->
        <dependency>
            <groupId>org.conscrypt</groupId>
            <artifactId>conscrypt-openjdk-uber</artifactId>
            <scope>provided</scope>
            <version>2.2.1</version> <!-- {x-version-update;org.conscrypt:conscrypt-openjdk-uber;external_dependency} -->
        </dependency>
        <!-- Jackson Databind -->
        <dependency>
            <groupId>com.fasterxml.jackson.core</groupId>
            <artifactId>jackson-databind</artifactId>
            <version>2.14.1</version> <!-- {x-version-update;com.fasterxml.jackson.core:jackson-databind;external_dependency} -->
            <optional>true</optional>
        </dependency>
        <!-- SLF4j -->
        <dependency>
            <groupId>org.slf4j</groupId>
            <artifactId>slf4j-nop</artifactId>
            <version>2.0.6</version> <!-- {x-version-update;org.slf4j:slf4j-nop;external_dependency} -->
        </dependency>
        <!-- Tests -->
        <dependency>
            <groupId>org.mockito</groupId>
            <artifactId>mockito-inline</artifactId>
            <version>4.8.1</version> <!-- {x-version-update;org.mockito:mockito-inline;external_dependency} -->
            <scope>test</scope>
        </dependency>
        <dependency>
            <groupId>com.azure</groupId>
            <artifactId>azure-core</artifactId>
            <version>1.34.0</version> <!-- {x-version-update;com.azure:azure-core;dependency} -->
            <scope>test</scope>
        </dependency>
        <!-- JUnit -->
        <dependency>
            <groupId>org.junit.jupiter</groupId>
            <artifactId>junit-jupiter-api</artifactId>
            <version>5.9.1</version> <!-- {x-version-update;org.junit.jupiter:junit-jupiter-api;external_dependency} -->
            <scope>test</scope>
        </dependency>
        <dependency>
            <groupId>org.junit.jupiter</groupId>
            <artifactId>junit-jupiter-params</artifactId>
            <version>5.9.1</version> <!-- {x-version-update;org.junit.jupiter:junit-jupiter-params;external_dependency} -->
            <scope>test</scope>
        </dependency>
        <dependency>
            <groupId>org.junit.jupiter</groupId>
            <artifactId>junit-jupiter-engine</artifactId>
            <version>5.9.1</version> <!-- {x-version-update;org.junit.jupiter:junit-jupiter-engine;external_dependency} -->
            <scope>test</scope>
        </dependency>
    </dependencies>

    <build>
        <plugins>
            <plugin>
                <groupId>org.apache.maven.plugins</groupId>
                <artifactId>maven-jar-plugin</artifactId>
                <version>3.1.2</version> <!-- {x-version-update;org.apache.maven.plugins:maven-jar-plugin;external_dependency} -->
                <configuration>
                    <excludes>
                        <exclude>module-info.java</exclude>
                    </excludes>
                </configuration>
            </plugin>
            <plugin>
                <groupId>org.apache.maven.plugins</groupId>
                <artifactId>maven-shade-plugin</artifactId>
                <version>3.3.0</version> <!-- {x-version-update;org.apache.maven.plugins:maven-shade-plugin;external_dependency} -->
                <executions>
                    <execution>
                        <goals>
                            <goal>shade</goal>
                        </goals>
                        <configuration>
                            <shadeTestJar>false</shadeTestJar>
                            <createSourcesJar>${createSourcesJar}</createSourcesJar>
                            <shadeSourcesContent>true</shadeSourcesContent>
                            <relocations>
                                <relocation>
                                    <pattern>com.fasterxml.jackson</pattern>
                                    <shadedPattern>com.azure.security.keyvault.jca.implementation.shaded.com.fasterxml.jackson</shadedPattern>
                                    <excludes>
                                        <exclude>com/fasterxml/jackson/databind/jsonFormatVisitors/**</exclude> <!-- Avoid upper case in package name-->
                                    </excludes>
                                </relocation>
                                <relocation>
                                  <pattern>com.fasterxml.jackson.databind.jsonFormatVisitors</pattern>
                                  <shadedPattern>com.azure.security.keyvault.jca.implementation.shaded.com.fasterxml.jackson.databind.json.format.visitors</shadedPattern> <!-- Avoid upper case in package name-->
                                </relocation>
                                <relocation>
                                    <pattern>org.apache.commons</pattern>
                                    <shadedPattern>com.azure.security.keyvault.jca.implementation.shaded.org.apache.commons</shadedPattern>
                                </relocation>
                              <relocation>
                                <pattern>org.apache.http</pattern>
                                <shadedPattern>com.azure.security.keyvault.jca.implementation.shaded.org.apache.http</shadedPattern>
                              </relocation>
                                <relocation>
                                    <pattern>mozilla</pattern>
                                    <shadedPattern>com.azure.security.keyvault.jca.implementation.shaded.mozilla</shadedPattern>
                                </relocation>
                                <relocation>
                                    <pattern>org.slf4j</pattern>
                                    <shadedPattern>com.azure.security.keyvault.jca.implementation.shaded.org.slf4j</shadedPattern>
                                </relocation>
                            </relocations>
                            <transformers>
                                <transformer implementation="org.apache.maven.plugins.shade.resource.ServicesResourceTransformer"/>
                            </transformers>
                        </configuration>
                    </execution>
                </executions>
            </plugin>
            <plugin>
              <groupId>org.moditect</groupId>
              <artifactId>moditect-maven-plugin</artifactId>
              <version>1.0.0.RC1</version>  <!-- {x-version-update;org.moditect:moditect-maven-plugin;external_dependency} -->
              <executions>
                <execution>
                  <id>add-module-info</id>
                  <phase>package</phase>
                  <goals>
                    <goal>add-module-info</goal>
                  </goals>
                  <configuration>
                    <overwriteExistingFiles>true</overwriteExistingFiles>
                    <module>
                      <moduleInfoFile>
                        src/main/resources/module-info.java
                      </moduleInfoFile>
                    </module>
                  </configuration>
                </execution>
              </executions>
            </plugin>
            <plugin>
                <groupId>org.apache.maven.plugins</groupId>
                <artifactId>maven-surefire-plugin</artifactId>
                <version>3.0.0-M7</version> <!-- {x-version-update;org.apache.maven.plugins:maven-surefire-plugin;external_dependency} -->
            </plugin>
            <plugin>
                <groupId>org.jacoco</groupId>
                <artifactId>jacoco-maven-plugin</artifactId>
                <version>0.8.8</version> <!-- {x-version-update;org.jacoco:jacoco-maven-plugin;external_dependency} -->
                <executions>
                    <execution>
                        <id>default-prepare-agent</id>
                        <goals>
                            <goal>prepare-agent</goal>
                        </goals>
                    </execution>
                    <execution>
                        <id>default-report</id>
                        <phase>prepare-package</phase>
                        <goals>
                            <goal>report</goal>
                        </goals>
                    </execution>
                </executions>
            </plugin>
            <plugin>
                <groupId>org.apache.maven.plugins</groupId>
                <artifactId>maven-enforcer-plugin</artifactId>
                <version>3.0.0-M3</version> <!-- {x-version-update;org.apache.maven.plugins:maven-enforcer-plugin;external_dependency} -->
                <configuration>
                    <rules>
                        <bannedDependencies>
                            <includes>
                                <include>com.fasterxml.jackson.core:jackson-databind:[2.14.1]</include> <!-- {x-include-update;com.fasterxml.jackson.core:jackson-databind;external_dependency} -->
                                <include>org.conscrypt:conscrypt-openjdk-uber:[2.2.1]</include> <!-- {x-include-update;org.conscrypt:conscrypt-openjdk-uber;external_dependency} -->
                                <include>org.apache.httpcomponents:httpclient:[4.5.14]</include> <!-- {x-include-update;org.apache.httpcomponents:httpclient;external_dependency} -->
<<<<<<< HEAD
                                <include>org.slf4j:slf4j-nop:[2.0.6]</include> <!-- {x-include-update;org.slf4j:slf4j-nop;external_dependency} -->
=======
                                <include>org.slf4j:slf4j-nop:[1.7.36]</include> <!-- {x-include-update;org.slf4j:slf4j-nop;external_dependency} -->
>>>>>>> bdb9613a
                            </includes>
                        </bannedDependencies>
                    </rules>
                </configuration>
            </plugin>
        </plugins>
    </build>
</project><|MERGE_RESOLUTION|>--- conflicted
+++ resolved
@@ -46,20 +46,20 @@
         <dependency>
             <groupId>com.fasterxml.jackson.core</groupId>
             <artifactId>jackson-databind</artifactId>
-            <version>2.14.1</version> <!-- {x-version-update;com.fasterxml.jackson.core:jackson-databind;external_dependency} -->
+            <version>2.13.4.2</version> <!-- {x-version-update;com.fasterxml.jackson.core:jackson-databind;external_dependency} -->
             <optional>true</optional>
         </dependency>
         <!-- SLF4j -->
         <dependency>
             <groupId>org.slf4j</groupId>
             <artifactId>slf4j-nop</artifactId>
-            <version>2.0.6</version> <!-- {x-version-update;org.slf4j:slf4j-nop;external_dependency} -->
+            <version>1.7.36</version> <!-- {x-version-update;org.slf4j:slf4j-nop;external_dependency} -->
         </dependency>
         <!-- Tests -->
         <dependency>
             <groupId>org.mockito</groupId>
             <artifactId>mockito-inline</artifactId>
-            <version>4.8.1</version> <!-- {x-version-update;org.mockito:mockito-inline;external_dependency} -->
+            <version>4.5.1</version> <!-- {x-version-update;org.mockito:mockito-inline;external_dependency} -->
             <scope>test</scope>
         </dependency>
         <dependency>
@@ -205,14 +205,10 @@
                     <rules>
                         <bannedDependencies>
                             <includes>
-                                <include>com.fasterxml.jackson.core:jackson-databind:[2.14.1]</include> <!-- {x-include-update;com.fasterxml.jackson.core:jackson-databind;external_dependency} -->
+                                <include>com.fasterxml.jackson.core:jackson-databind:[2.13.4.2]</include> <!-- {x-include-update;com.fasterxml.jackson.core:jackson-databind;external_dependency} -->
                                 <include>org.conscrypt:conscrypt-openjdk-uber:[2.2.1]</include> <!-- {x-include-update;org.conscrypt:conscrypt-openjdk-uber;external_dependency} -->
                                 <include>org.apache.httpcomponents:httpclient:[4.5.14]</include> <!-- {x-include-update;org.apache.httpcomponents:httpclient;external_dependency} -->
-<<<<<<< HEAD
-                                <include>org.slf4j:slf4j-nop:[2.0.6]</include> <!-- {x-include-update;org.slf4j:slf4j-nop;external_dependency} -->
-=======
                                 <include>org.slf4j:slf4j-nop:[1.7.36]</include> <!-- {x-include-update;org.slf4j:slf4j-nop;external_dependency} -->
->>>>>>> bdb9613a
                             </includes>
                         </bannedDependencies>
                     </rules>
