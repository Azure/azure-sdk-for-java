--- conflicted
+++ resolved
@@ -46,14 +46,14 @@
     <dependency>
       <groupId>com.fasterxml.jackson.core</groupId>
       <artifactId>jackson-databind</artifactId>
-      <version>2.14.2</version> <!-- {x-version-update;com.fasterxml.jackson.core:jackson-databind;external_dependency} -->
+      <version>2.13.5</version> <!-- {x-version-update;com.fasterxml.jackson.core:jackson-databind;external_dependency} -->
       <optional>true</optional>
     </dependency>
     <!-- SLF4j -->
     <dependency>
       <groupId>org.slf4j</groupId>
       <artifactId>slf4j-nop</artifactId>
-      <version>2.0.7</version> <!-- {x-version-update;org.slf4j:slf4j-nop;external_dependency} -->
+      <version>1.7.36</version> <!-- {x-version-update;org.slf4j:slf4j-nop;external_dependency} -->
     </dependency>
     <!-- Tests -->
     <dependency>
@@ -79,31 +79,19 @@
     <dependency>
       <groupId>org.junit.jupiter</groupId>
       <artifactId>junit-jupiter-api</artifactId>
-<<<<<<< HEAD
-      <version>5.9.2</version> <!-- {x-version-update;org.junit.jupiter:junit-jupiter-api;external_dependency} -->
-=======
       <version>5.9.3</version> <!-- {x-version-update;org.junit.jupiter:junit-jupiter-api;external_dependency} -->
->>>>>>> e1c2b572
       <scope>test</scope>
     </dependency>
     <dependency>
       <groupId>org.junit.jupiter</groupId>
       <artifactId>junit-jupiter-params</artifactId>
-<<<<<<< HEAD
-      <version>5.9.2</version> <!-- {x-version-update;org.junit.jupiter:junit-jupiter-params;external_dependency} -->
-=======
       <version>5.9.3</version> <!-- {x-version-update;org.junit.jupiter:junit-jupiter-params;external_dependency} -->
->>>>>>> e1c2b572
       <scope>test</scope>
     </dependency>
     <dependency>
       <groupId>org.junit.jupiter</groupId>
       <artifactId>junit-jupiter-engine</artifactId>
-<<<<<<< HEAD
-      <version>5.9.2</version> <!-- {x-version-update;org.junit.jupiter:junit-jupiter-engine;external_dependency} -->
-=======
       <version>5.9.3</version> <!-- {x-version-update;org.junit.jupiter:junit-jupiter-engine;external_dependency} -->
->>>>>>> e1c2b572
       <scope>test</scope>
     </dependency>
   </dependencies>
@@ -219,10 +207,10 @@
           <rules>
             <bannedDependencies>
               <includes>
-                <include>com.fasterxml.jackson.core:jackson-databind:[2.14.2]</include> <!-- {x-include-update;com.fasterxml.jackson.core:jackson-databind;external_dependency} -->
+                <include>com.fasterxml.jackson.core:jackson-databind:[2.13.5]</include> <!-- {x-include-update;com.fasterxml.jackson.core:jackson-databind;external_dependency} -->
                 <include>org.conscrypt:conscrypt-openjdk-uber:[2.2.1]</include> <!-- {x-include-update;org.conscrypt:conscrypt-openjdk-uber;external_dependency} -->
                 <include>org.apache.httpcomponents:httpclient:[4.5.14]</include> <!-- {x-include-update;org.apache.httpcomponents:httpclient;external_dependency} -->
-                <include>org.slf4j:slf4j-nop:[2.0.7]</include> <!-- {x-include-update;org.slf4j:slf4j-nop;external_dependency} -->
+                <include>org.slf4j:slf4j-nop:[1.7.36]</include> <!-- {x-include-update;org.slf4j:slf4j-nop;external_dependency} -->
               </includes>
             </bannedDependencies>
           </rules>
