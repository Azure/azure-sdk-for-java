--- conflicted
+++ resolved
@@ -179,11 +179,7 @@
      * cryptography operations.</p>
      *
      * @param keyId The jsonWebKey identifier representing the jsonWebKey stored in jsonWebKey vault.
-<<<<<<< HEAD
-     * @return the getUpdated {@link CryptographyClientBuilder} object.
-=======
-     * @return the updated builder object.
->>>>>>> 44750cdf
+     * @return the updated builder object.
      */
     public CryptographyClientBuilder keyIdentifier(String keyId) {
         this.keyId = keyId;
@@ -197,11 +193,7 @@
      * operations.</p>
      *
      * @param jsonWebKey The Json web jsonWebKey to be used for cryptography operations.
-<<<<<<< HEAD
-     * @return the getUpdated {@link CryptographyClientBuilder} object.
-=======
-     * @return the updated builder object.
->>>>>>> 44750cdf
+     * @return the updated builder object.
      */
     public CryptographyClientBuilder jsonWebKey(JsonWebKey jsonWebKey) {
         this.jsonWebKey = jsonWebKey;
@@ -212,11 +204,7 @@
      * Sets the credential to use when authenticating HTTP requests.
      *
      * @param credential The credential to use for authenticating HTTP requests.
-<<<<<<< HEAD
-     * @return the getUpdated {@link CryptographyClientBuilder} object.
-=======
-     * @return the updated builder object.
->>>>>>> 44750cdf
+     * @return the updated builder object.
      * @throws NullPointerException if {@code credential} is {@code null}.
      */
     public CryptographyClientBuilder credential(TokenCredential credential) {
@@ -231,11 +219,7 @@
      * <p>logLevel is optional. If not provided, default value of {@link HttpLogDetailLevel#NONE} is set.</p>
      *
      * @param logLevel The amount of logging output when sending and receiving HTTP requests/responses.
-<<<<<<< HEAD
-     * @return the getUpdated {@link CryptographyClientBuilder} object.
-=======
-     * @return the updated builder object.
->>>>>>> 44750cdf
+     * @return the updated builder object.
      * @throws NullPointerException if {@code logLevel} is {@code null}.
      */
     public CryptographyClientBuilder httpLogDetailLevel(HttpLogDetailLevel logLevel) {
@@ -248,11 +232,7 @@
      * Adds a policy to the set of existing policies that are executed after the client required policies.
      *
      * @param policy The {@link HttpPipelinePolicy policy} to be added.
-<<<<<<< HEAD
-     * @return the getUpdated {@link CryptographyClientBuilder} object.
-=======
-     * @return the updated builder object.
->>>>>>> 44750cdf
+     * @return the updated builder object.
      * @throws NullPointerException if {@code policy} is {@code null}.
      */
     public CryptographyClientBuilder addPolicy(HttpPipelinePolicy policy) {
@@ -265,11 +245,7 @@
      * Sets the HTTP client to use for sending and receiving requests to and from the service.
      *
      * @param client The HTTP client to use for requests.
-<<<<<<< HEAD
-     * @return the getUpdated {@link CryptographyClientBuilder} object.
-=======
-     * @return the updated builder object.
->>>>>>> 44750cdf
+     * @return the updated builder object.
      * @throws NullPointerException If {@code client} is {@code null}.
      */
     public CryptographyClientBuilder httpClient(HttpClient client) {
@@ -285,11 +261,7 @@
      * or jsonWebKey to build the clients.
      *
      * @param pipeline The HTTP pipeline to use for sending service requests and receiving responses.
-<<<<<<< HEAD
-     * @return the getUpdated {@link CryptographyClientBuilder} object.
-=======
-     * @return the updated builder object.
->>>>>>> 44750cdf
+     * @return the updated builder object.
      */
     public CryptographyClientBuilder pipeline(HttpPipeline pipeline) {
         Objects.requireNonNull(pipeline);
@@ -304,11 +276,7 @@
      * configuration store}, use {@link Configuration#NONE} to bypass using configuration settings during construction.
      *
      * @param configuration The configuration store used to
-<<<<<<< HEAD
-     * @return The getUpdated CryptographyClientBuilder object.
-=======
-     * @return the updated builder object.
->>>>>>> 44750cdf
+     * @return the updated builder object.
      */
     public CryptographyClientBuilder configuration(Configuration configuration) {
         this.configuration = configuration;
