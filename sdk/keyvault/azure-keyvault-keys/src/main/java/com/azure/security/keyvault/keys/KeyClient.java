// Copyright (c) Microsoft Corporation. All rights reserved.
// Licensed under the MIT License.

package com.azure.security.keyvault.keys;

import com.azure.core.exception.HttpRequestException;
import com.azure.core.exception.ResourceModifiedException;
import com.azure.core.exception.ResourceNotFoundException;
import com.azure.core.http.rest.PagedIterable;
import com.azure.core.http.rest.Response;
import com.azure.core.annotation.ServiceClient;
import com.azure.core.util.Context;
import com.azure.security.keyvault.keys.models.DeletedKey;
import com.azure.security.keyvault.keys.models.EcKeyCreateOptions;
import com.azure.security.keyvault.keys.models.Key;
<<<<<<< HEAD
import com.azure.security.keyvault.keys.models.KeyBase;
=======
import com.azure.security.keyvault.keys.models.KeyProperties;
>>>>>>> f9b68898
import com.azure.security.keyvault.keys.models.KeyCreateOptions;
import com.azure.security.keyvault.keys.models.KeyImportOptions;
import com.azure.security.keyvault.keys.models.RsaKeyCreateOptions;
import com.azure.security.keyvault.keys.models.webkey.JsonWebKey;
import com.azure.security.keyvault.keys.models.webkey.KeyCurveName;
import com.azure.security.keyvault.keys.models.webkey.KeyOperation;
import com.azure.security.keyvault.keys.models.webkey.KeyType;

import java.util.List;
import java.util.Objects;

/**
 * The KeyClient provides synchronous methods to manage {@link Key keys} in the Azure Key Vault. The client supports
 * creating, retrieving, updating, deleting, purging, backing up, restoring and listing the {@link Key keys}. The client
 * also supports listing {@link DeletedKey deleted keys} for a soft-delete enabled Azure Key Vault.
 *
 * <p><strong>Samples to construct the sync client</strong></p>
 * {@codesnippet com.azure.security.keyvault.keys.keyclient.instantiation}
 *
 * @see KeyClientBuilder
 * @see PagedIterable
 */
@ServiceClient(builder = KeyClientBuilder.class, serviceInterfaces = KeyService.class)
public final class KeyClient {
    private final KeyAsyncClient client;

    /**
     * Creates a KeyClient that uses {@code pipeline} to service requests
     *
     * @param client The {@link KeyAsyncClient} that the client routes its request through.
     */
    KeyClient(KeyAsyncClient client) {
        this.client = client;
    }

    /**
     * Creates a new key and stores it in the key vault. The create key operation can be used to create any key type in
     * key vault. If the named key already exists, Azure Key Vault creates a new version of the key. It requires the
     * {@code keys/create} permission.
     *
     * <p>The {@link KeyType keyType} indicates the type of key to create. Possible values include: {@link KeyType#EC
     * EC}, {@link KeyType#EC_HSM EC-HSM}, {@link KeyType#RSA RSA}, {@link KeyType#RSA_HSM RSA-HSM} and {@link
     * KeyType#OCT OCT}.</p>
     *
     * <p><strong>Code Samples</strong></p>
     * <p>Creates a new EC key. Prints out the details of the created key.</p>
     * {@codesnippet com.azure.keyvault.keys.keyclient.createKey#string-keyType}
     *
     * @param name The name of the key being created.
     * @param keyType The type of key to create. For valid values, see {@link KeyType KeyType}.
     * @return The {@link Key created key}.
     * @throws ResourceModifiedException if {@code name} or {@code keyType} is null.
     * @throws HttpRequestException if {@code name} is empty string.
     */
    public Key createKey(String name, KeyType keyType) {
        return createKeyWithResponse(new KeyCreateOptions(name, keyType), Context.NONE).getValue();
    }

    /**
     * Creates a new key and stores it in the key vault. The create key operation can be used to create any key type in
     * key vault. If the named key already exists, Azure Key Vault creates a new version of the key. It requires the
     * {@code keys/create} permission.
     *
<<<<<<< HEAD
     * <p>The {@link KeyCreateOptions} is required. The {@link KeyCreateOptions#expires() expires} and {@link
     * KeyCreateOptions#notBefore() notBefore} values are optional. The {@link KeyCreateOptions#enabled() enabled} field
     * is set to true by Azure Key Vault, if not specified.</p>
     *
     * <p>The {@link KeyCreateOptions#keyType() keyType} indicates the type of key to create. Possible values include:
=======
     * <p>The {@link KeyCreateOptions} is required. The {@link KeyCreateOptions#getExpires() expires} and {@link
     * KeyCreateOptions#getNotBefore() notBefore} values are optional. The {@link KeyCreateOptions#isEnabled()} enabled} field
     * is set to true by Azure Key Vault, if not specified.</p>
     *
     * <p>The {@link KeyCreateOptions#getKeyType() keyType} indicates the type of key to create. Possible values include:
>>>>>>> f9b68898
     * {@link KeyType#EC EC}, {@link KeyType#EC_HSM EC-HSM}, {@link KeyType#RSA RSA}, {@link KeyType#RSA_HSM RSA-HSM}
     * and {@link KeyType#OCT OCT}.</p>
     *
     * <p><strong>Code Samples</strong></p>
     * <p>Creates a new RSA key which activates in one day and expires in one year. Prints out the details of the
     * created key.</p> {@codesnippet com.azure.keyvault.keys.keyclient.createKey#keyOptions}
     *
     * @param keyCreateOptions The key options object containing information about the key being created.
     * @return The {@link Key created key}.
     * @throws NullPointerException if {@code keyCreateOptions} is {@code null}.
     * @throws ResourceModifiedException if {@code keyCreateOptions} is malformed.
<<<<<<< HEAD
     * @throws HttpRequestException if {@code name} is empty string.
=======
>>>>>>> f9b68898
     */
    public Key createKey(KeyCreateOptions keyCreateOptions) {
        return createKeyWithResponse(keyCreateOptions, Context.NONE).getValue();
    }

    /**
     * Creates a new key and stores it in the key vault. The create key operation can be used to create any key type in
     * key vault. If the named key already exists, Azure Key Vault creates a new version of the key. It requires the
     * {@code keys/create} permission.
     *
<<<<<<< HEAD
     * <p>The {@link KeyCreateOptions} is required. The {@link KeyCreateOptions#expires() expires} and {@link
     * KeyCreateOptions#notBefore() notBefore} values are optional. The {@link KeyCreateOptions#enabled() enabled} field
     * is set to true by Azure Key Vault, if not specified.</p>
     *
     * <p>The {@link KeyCreateOptions#keyType() keyType} indicates the type of key to create. Possible values include:
=======
     * <p>The {@link KeyCreateOptions} is required. The {@link KeyCreateOptions#getExpires() expires} and {@link
     * KeyCreateOptions#getNotBefore() notBefore} values are optional. The {@link KeyCreateOptions#isEnabled() enabled} field
     * is set to true by Azure Key Vault, if not specified.</p>
     *
     * <p>The {@link KeyCreateOptions#getKeyType() keyType} indicates the type of key to create. Possible values include:
>>>>>>> f9b68898
     * {@link KeyType#EC EC}, {@link KeyType#EC_HSM EC-HSM}, {@link KeyType#RSA RSA}, {@link KeyType#RSA_HSM RSA-HSM}
     * and {@link KeyType#OCT OCT}.</p>
     *
     * <p><strong>Code Samples</strong></p>
     * <p>Creates a new RSA key which activates in one day and expires in one year. Prints out the details of the
     * created key.</p> {@codesnippet com.azure.keyvault.keys.keyclient.createKeyWithResponse#keyCreateOptions-Context}
     *
     * @param keyCreateOptions The key options object containing information about the key being created.
     * @param context Additional context that is passed through the Http pipeline during the service call.
<<<<<<< HEAD
     * @return A {@link Response} whose {@link Response#value() value} contains the {@link Key created key}.
     * @throws NullPointerException if {@code keyCreateOptions} is {@code null}.
     * @throws ResourceModifiedException if {@code keyCreateOptions} is malformed.
     * @throws HttpRequestException if {@code name} is empty string.
=======
     * @return A {@link Response} whose {@link Response#getValue() value} contains the {@link Key created key}.
     * @throws NullPointerException if {@code keyCreateOptions} is {@code null}.
     * @throws ResourceModifiedException if {@code keyCreateOptions} is malformed.
>>>>>>> f9b68898
     */
    public Response<Key> createKeyWithResponse(KeyCreateOptions keyCreateOptions, Context context) {
        return client.createKeyWithResponse(keyCreateOptions, context).block();
    }

    /**
     * Creates a new Rsa key and stores it in the key vault. The create Rsa key operation can be used to create any Rsa
     * key type in key vault. If the named key already exists, Azure Key Vault creates a new version of the key. It
     * requires the {@code keys/create} permission.
     *
<<<<<<< HEAD
     * <p>The {@link RsaKeyCreateOptions} is required. The {@link RsaKeyCreateOptions#keySize() keySize} can be
     * optionally specified. The {@link RsaKeyCreateOptions#expires() expires} and {@link
     * RsaKeyCreateOptions#notBefore() notBefore} values are optional. The {@link RsaKeyCreateOptions#enabled() enabled}
     * field is set to true by Azure Key Vault, if not specified.</p>
     *
     * <p>The {@link RsaKeyCreateOptions#keyType() keyType} indicates the type of key to create. Possible values
=======
     * <p>The {@link RsaKeyCreateOptions} is required. The {@link RsaKeyCreateOptions#getKeySize() keySize} can be
     * optionally specified. The {@link RsaKeyCreateOptions#getExpires() expires} and {@link
     * RsaKeyCreateOptions#getNotBefore() notBefore} values are optional. The {@link RsaKeyCreateOptions#isEnabled() enabled}
     * field is set to true by Azure Key Vault, if not specified.</p>
     *
     * <p>The {@link RsaKeyCreateOptions#getKeyType() keyType} indicates the type of key to create. Possible values
>>>>>>> f9b68898
     * include: {@link KeyType#RSA RSA} and {@link KeyType#RSA_HSM RSA-HSM}.</p>
     *
     * <p><strong>Code Samples</strong></p>
     * <p>Creates a new RSA key with size 2048 which activates in one day and expires in one year. Prints out the
     * details of the created key.</p>
     * {@codesnippet com.azure.keyvault.keys.keyclient.createRsaKey#keyOptions}
     *
     * @param rsaKeyCreateOptions The key options object containing information about the rsa key being created.
     * @return The {@link Key created key}.
     * @throws NullPointerException if {@code rsaKeyCreateOptions} is {@code null}.
     * @throws ResourceModifiedException if {@code rsaKeyCreateOptions} is malformed.
     * @throws HttpRequestException if {@code name} is empty string.
     */
    public Key createRsaKey(RsaKeyCreateOptions rsaKeyCreateOptions) {
        return createRsaKeyWithResponse(rsaKeyCreateOptions, Context.NONE).getValue();
    }

    /**
     * Creates a new Rsa key and stores it in the key vault. The create Rsa key operation can be used to create any Rsa
     * key type in key vault. If the named key already exists, Azure Key Vault creates a new version of the key. It
     * requires the {@code keys/create} permission.
     *
<<<<<<< HEAD
     * <p>The {@link RsaKeyCreateOptions} is required. The {@link RsaKeyCreateOptions#keySize() keySize} can be
     * optionally specified. The {@link RsaKeyCreateOptions#expires() expires} and {@link
     * RsaKeyCreateOptions#notBefore() notBefore} values are optional. The {@link RsaKeyCreateOptions#enabled() enabled}
     * field is set to true by Azure Key Vault, if not specified.</p>
     *
     * <p>The {@link RsaKeyCreateOptions#keyType() keyType} indicates the type of key to create. Possible values
=======
     * <p>The {@link RsaKeyCreateOptions} is required. The {@link RsaKeyCreateOptions#getKeySize() keySize} can be
     * optionally specified. The {@link RsaKeyCreateOptions#getExpires() expires} and {@link
     * RsaKeyCreateOptions#getNotBefore() notBefore} values are optional. The {@link RsaKeyCreateOptions#isEnabled() enabled}
     * field is set to true by Azure Key Vault, if not specified.</p>
     *
     * <p>The {@link RsaKeyCreateOptions#getKeyType() keyType} indicates the type of key to create. Possible values
>>>>>>> f9b68898
     * include: {@link KeyType#RSA RSA} and {@link KeyType#RSA_HSM RSA-HSM}.</p>
     *
     * <p><strong>Code Samples</strong></p>
     * <p>Creates a new RSA key with size 2048 which activates in one day and expires in one year. Prints out the
     * details of the created key.</p>
     * {@codesnippet com.azure.keyvault.keys.keyclient.createRsaKeyWithResponse#keyOptions-Context}
     *
     * @param rsaKeyCreateOptions The key options object containing information about the rsa key being created.
     * @param context Additional context that is passed through the Http pipeline during the service call.
<<<<<<< HEAD
     * @return A {@link Response} whose {@link Response#value() value} contains the {@link Key created key}.
     * @throws NullPointerException if {@code rsaKeyCreateOptions} is {@code null}.
     * @throws ResourceModifiedException if {@code rsaKeyCreateOptions} is malformed.
     * @throws HttpRequestException if {@code name} is empty string.
=======
     * @return A {@link Response} whose {@link Response#getValue() value} contains the {@link Key created key}.
     * @throws NullPointerException if {@code rsaKeyCreateOptions} is {@code null}.
     * @throws ResourceModifiedException if {@code rsaKeyCreateOptions} is malformed.
>>>>>>> f9b68898
     */
    public Response<Key> createRsaKeyWithResponse(RsaKeyCreateOptions rsaKeyCreateOptions, Context context) {
        return client.createRsaKeyWithResponse(rsaKeyCreateOptions, context).block();
    }

    /**
     * Creates a new Ec key and  stores it in the key vault. The create Ec key operation can be used to create any Ec
     * key type in key vault. If the named key already exists, Azure Key Vault creates a new version of the key. It
     * requires the {@code keys/create} permission.
     *
<<<<<<< HEAD
     * <p>The {@link EcKeyCreateOptions} parameter is required. The {@link EcKeyCreateOptions#curve() key curve} can be
     * optionally specified. If not specified, default value of {@link KeyCurveName#P_256 P-256} is used by Azure Key
     * Vault. The {@link EcKeyCreateOptions#expires() expires} and {@link EcKeyCreateOptions#notBefore() notBefore}
     * values are optional. The {@link EcKeyCreateOptions#enabled() enabled} field is set to true by Azure Key Vault, if
     * not specified.</p>
     *
     * <p>The {@link EcKeyCreateOptions#keyType() keyType} indicates the type of key to create. Possible values
=======
     * <p>The {@link EcKeyCreateOptions} parameter is required. The {@link EcKeyCreateOptions#getCurve() key curve} can be
     * optionally specified. If not specified, default value of {@link KeyCurveName#P_256 P-256} is used by Azure Key
     * Vault. The {@link EcKeyCreateOptions#getExpires() expires} and {@link EcKeyCreateOptions#getNotBefore() notBefore}
     * values are optional. The {@link EcKeyCreateOptions#isEnabled() enabled} field is set to true by Azure Key Vault, if
     * not specified.</p>
     *
     * <p>The {@link EcKeyCreateOptions#getKeyType() keyType} indicates the type of key to create. Possible values
>>>>>>> f9b68898
     * include: {@link KeyType#EC EC} and {@link KeyType#EC_HSM EC-HSM}.</p>
     *
     * <p><strong>Code Samples</strong></p>
     * <p>Creates a new EC key with P-384 web key curve. The key activates in one day and expires in one year. Prints
     * out the details of the created key.</p>
     * {@codesnippet com.azure.keyvault.keys.keyclient.createEcKey#keyOptions}
     *
     * @param ecKeyCreateOptions The key options object containing information about the ec key being created.
     * @return The {@link Key created key}.
     * @throws NullPointerException if {@code ecKeyCreateOptions} is {@code null}.
     * @throws ResourceModifiedException if {@code ecKeyCreateOptions} is malformed.
<<<<<<< HEAD
     * @throws HttpRequestException if {@code name} is empty string.
=======
>>>>>>> f9b68898
     */
    public Key createEcKey(EcKeyCreateOptions ecKeyCreateOptions) {
        return createEcKeyWithResponse(ecKeyCreateOptions, Context.NONE).getValue();
    }

    /**
     * Creates a new Ec key and  stores it in the key vault. The create Ec key operation can be used to create any Ec
     * key type in key vault. If the named key already exists, Azure Key Vault creates a new version of the key. It
     * requires the {@code keys/create} permission.
     *
<<<<<<< HEAD
     * <p>The {@link EcKeyCreateOptions} parameter is required. The {@link EcKeyCreateOptions#curve() key curve} can be
     * optionally specified. If not specified, default value of {@link KeyCurveName#P_256 P-256} is used by Azure Key
     * Vault. The {@link EcKeyCreateOptions#expires() expires} and {@link EcKeyCreateOptions#notBefore() notBefore}
     * values are optional. The {@link EcKeyCreateOptions#enabled() enabled} field is set to true by Azure Key Vault, if
     * not specified.</p>
     *
     * <p>The {@link EcKeyCreateOptions#keyType() keyType} indicates the type of key to create. Possible values
=======
     * <p>The {@link EcKeyCreateOptions} parameter is required. The {@link EcKeyCreateOptions#getCurve() key curve} can be
     * optionally specified. If not specified, default value of {@link KeyCurveName#P_256 P-256} is used by Azure Key
     * Vault. The {@link EcKeyCreateOptions#getExpires() expires} and {@link EcKeyCreateOptions#getNotBefore() notBefore}
     * values are optional. The {@link EcKeyCreateOptions#isEnabled()} enabled} field is set to true by Azure Key Vault, if
     * not specified.</p>
     *
     * <p>The {@link EcKeyCreateOptions#getKeyType() keyType} indicates the type of key to create. Possible values
>>>>>>> f9b68898
     * include:
     * {@link KeyType#EC EC} and {@link KeyType#EC_HSM EC-HSM}.</p>
     *
     * <p><strong>Code Samples</strong></p>
     * <p>Creates a new EC key with P-384 web key curve. The key activates in one day and expires in one year. Prints
     * out the details of the created key.</p>
     * {@codesnippet com.azure.keyvault.keys.keyclient.createEcKeyWithResponse#keyOptions-Context}
     *
     * @param ecKeyCreateOptions The key options object containing information about the ec key being created.
     * @param context Additional context that is passed through the Http pipeline during the service call.
<<<<<<< HEAD
     * @return A {@link Response} whose {@link Response#value() value} contains the {@link Key created key}.
     * @throws NullPointerException if {@code ecKeyCreateOptions} is {@code null}.
     * @throws ResourceModifiedException if {@code ecKeyCreateOptions} is malformed.
     * @throws HttpRequestException if {@code name} is empty string.
=======
     * @return A {@link Response} whose {@link Response#getValue() value} contains the {@link Key created key}.
     * @throws NullPointerException if {@code ecKeyCreateOptions} is {@code null}.
     * @throws ResourceModifiedException if {@code ecKeyCreateOptions} is malformed.
>>>>>>> f9b68898
     */
    public Response<Key> createEcKeyWithResponse(EcKeyCreateOptions ecKeyCreateOptions, Context context) {
        return client.createEcKeyWithResponse(ecKeyCreateOptions, context).block();
    }

    /**
     * Imports an externally created key and stores it in key vault. The import key operation may be used to import any
     * key type into the Azure Key Vault. If the named key already exists, Azure Key Vault creates a new version of the
     * key. This operation requires the {@code keys/import} permission.
     *
     * <p><strong>Code Samples</strong></p>
     * <p>Imports a new key into key vault. Prints out the details of the imported key.</p>
     * <pre>
     * Key importedKey = keyClient.importKey("keyName", jsonWebKeyToImport);
     * System.out.printf("Key is imported with name %s and id %s \n", importedKey.getName(), importedKey.getId());
     * </pre>
     *
     * @param name The name for the imported key.
     * @param keyMaterial The Json web key being imported.
     * @return The {@link Key imported key}.
     * @throws HttpRequestException if {@code name} is empty string.
     */
    public Key importKey(String name, JsonWebKey keyMaterial) {
        return importKeyWithResponse(new KeyImportOptions(name, keyMaterial), Context.NONE).getValue();
    }

    /**
     * Imports an externally created key and stores it in key vault. The import key operation may be used to import any
     * key type into the Azure Key Vault. If the named key already exists, Azure Key Vault creates a new version of the
     * key. This operation requires the {@code keys/import} permission.
     *
<<<<<<< HEAD
     * <p>The {@code keyImportOptions} is required and its fields {@link KeyImportOptions#name() name} and {@link
     * KeyImportOptions#keyMaterial() key material} cannot be null. The {@link KeyImportOptions#expires() expires} and
     * {@link KeyImportOptions#notBefore() notBefore} values in {@code keyImportOptions} are optional. If not specified,
     * no values are set for the fields. The {@link KeyImportOptions#enabled() enabled} field is set to true and the
     * {@link KeyImportOptions#hsm() hsm} field is set to false by Azure Key Vault, if they are not specified.</p>
=======
     * <p>The {@code keyImportOptions} is required and its fields {@link KeyImportOptions#getName() name} and {@link
     * KeyImportOptions#getKeyMaterial() key material} cannot be null. The {@link KeyImportOptions#getExpires() expires} and
     * {@link KeyImportOptions#getNotBefore() notBefore} values in {@code keyImportOptions} are optional. If not specified,
     * no values are set for the fields. The {@link KeyImportOptions#isEnabled() enabled} field is set to true and the
     * {@link KeyImportOptions#isHsm() hsm} field is set to false by Azure Key Vault, if they are not specified.</p>
>>>>>>> f9b68898
     *
     * <p><strong>Code Samples</strong></p>
     * <p>Imports a new key into key vault. Prints out the details of the imported key.</p>
     * <pre>
     * KeyImportOptions keyImportOptions = new KeyImportOptions("keyName", jsonWebKeyToImport)
     *   .hsm(true)
     *   .setExpires(OffsetDateTime.now().plusDays(60));
     *
     * Key importedKey = keyClient.importKey(keyImportOptions);
     * System.out.printf("Key is imported with name %s and id %s \n", importedKey.getName(), importedKey.getId());
     * </pre>
     *
     * @param keyImportOptions The key import configuration object containing information about the json web key
     *     being imported.
     * @return The {@link Key imported key}.
     * @throws NullPointerException if {@code keyImportOptions} is {@code null}.
     * @throws HttpRequestException if {@code name} is empty string.
     */
    public Key importKey(KeyImportOptions keyImportOptions) {
        return importKeyWithResponse(keyImportOptions, Context.NONE).getValue();
    }

    /**
     * Imports an externally created key and stores it in key vault. The import key operation may be used to import any
     * key type into the Azure Key Vault. If the named key already exists, Azure Key Vault creates a new version of the
     * key. This operation requires the {@code keys/import} permission.
     *
<<<<<<< HEAD
     * <p>The {@code keyImportOptions} is required and its fields {@link KeyImportOptions#name() name} and {@link
     * KeyImportOptions#keyMaterial() key material} cannot be null. The {@link KeyImportOptions#expires() expires} and
     * {@link KeyImportOptions#notBefore() notBefore} values in {@code keyImportOptions} are optional. If not specified,
     * no values are set for the fields. The {@link KeyImportOptions#enabled() enabled} field is set to true and the
     * {@link KeyImportOptions#hsm() hsm} field is set to false by Azure Key Vault, if they are not specified.</p>
=======
     * <p>The {@code keyImportOptions} is required and its fields {@link KeyImportOptions#getName() name} and {@link
     * KeyImportOptions#getKeyMaterial() key material} cannot be null. The {@link KeyImportOptions#getExpires() expires} and
     * {@link KeyImportOptions#getNotBefore() notBefore} values in {@code keyImportOptions} are optional. If not specified,
     * no values are set for the fields. The {@link KeyImportOptions#isEnabled() enabled} field is set to true and the
     * {@link KeyImportOptions#isHsm() hsm} field is set to false by Azure Key Vault, if they are not specified.</p>
>>>>>>> f9b68898
     *
     * <p><strong>Code Samples</strong></p>
     * <p>Imports a new key into key vault. Prints out the details of the imported key.</p>
     * <pre>
     * KeyImportOptions keyImportOptions = new KeyImportOptions("keyName", jsonWebKeyToImport)
     *   .hsm(true)
     *   .setExpires(OffsetDateTime.now().plusDays(60));
     *
     * Key importedKey = keyClient.importKey(keyImportOptions, new Context(key1, value1)).value();
     * System.out.printf("Key is imported with name %s and id %s \n", importedKey.getName(), importedKey.getId());
     * </pre>
     *
     * @param keyImportOptions The key import configuration object containing information about the json web key
     *     being imported.
     * @param context Additional context that is passed through the Http pipeline during the service call.
<<<<<<< HEAD
     * @return A {@link Response} whose {@link Response#value() value} contains the {@link Key imported key}.
=======
     * @return A {@link Response} whose {@link Response#getValue() value} contains the {@link Key imported key}.
>>>>>>> f9b68898
     * @throws NullPointerException if {@code keyImportOptions} is {@code null}.
     * @throws HttpRequestException if {@code name} is empty string.
     */
    public Response<Key> importKeyWithResponse(KeyImportOptions keyImportOptions, Context context) {
        return client.importKeyWithResponse(keyImportOptions, context).block();
    }

    /**
     * Gets the public part of the specified key and key version. The get key operation is applicable to all key types
     * and it requires the {@code keys/get} permission.
     *
     * <p><strong>Code Samples</strong></p>
     * <p>Gets a specific version of the key in the key vault. Prints out the details of the returned key.</p>
     * {@codesnippet com.azure.keyvault.keys.keyclient.getKey#string-string}
     *
     * @param name The name of the key, cannot be null
     * @param version The version of the key to retrieve. If this is an empty String or null, this call is
     *     equivalent to calling {@link KeyClient#getKey(String)}, with the latest version being retrieved.
     * @return The requested {@link Key key}.
     * @throws ResourceNotFoundException when a key with {@code name} and {@code version} doesn't exist in the key
     *     vault.
     * @throws HttpRequestException if {@code name} or {@code version} is empty string.
     */
    public Key getKey(String name, String version) {
        return getKeyWithResponse(name, version, Context.NONE).getValue();
    }

    /**
     * Gets the public part of the specified key and key version. The get key operation is applicable to all key types
     * and it requires the {@code keys/get} permission.
     *
     * <p><strong>Code Samples</strong></p>
     * <p>Gets a specific version of the key in the key vault. Prints out the details of the returned key.</p>
     * {@codesnippet com.azure.keyvault.keys.keyclient.getKeyWithResponse#string-string-Context}
     *
     * @param name The name of the key, cannot be null
     * @param context Additional context that is passed through the Http pipeline during the service call.
     * @param version The version of the key to retrieve. If this is an empty String or null, this call is
     *     equivalent to calling {@link KeyClient#getKey(String)}, with the latest version being retrieved.
<<<<<<< HEAD
     * @return A {@link Response} whose {@link Response#value() value} contains the requested {@link Key key}.
=======
     * @return A {@link Response} whose {@link Response#getValue() value} contains the requested {@link Key key}.
>>>>>>> f9b68898
     * @throws ResourceNotFoundException when a key with {@code name} and {@code version} doesn't exist in the key
     *     vault.
     * @throws HttpRequestException if {@code name} or {@code version} is empty string.
     */
    public Response<Key> getKeyWithResponse(String name, String version, Context context) {
        return client.getKeyWithResponse(name, version, context).block();
    }

    /**
     * Get the public part of the latest version of the specified key from the key vault. The get key operation is
     * applicable to all key types and it requires the {@code keys/get} permission.
     *
     * <p><strong>Code Samples</strong></p>
     * <p>Gets the latest version of the key in the key vault. Prints out the details of the returned key.</p>
     * {@codesnippet com.azure.keyvault.keys.keyclient.getKey#string}
     *
     * @param name The name of the key.
     * @return The requested {@link Key key}.
     * @throws ResourceNotFoundException when a key with {@code name} doesn't exist in the key vault.
     * @throws HttpRequestException if {@code name} is empty string.
     */
    public Key getKey(String name) {
        return getKeyWithResponse(name, "", Context.NONE).getValue();
    }

    /**
<<<<<<< HEAD
     * Get public part of the key which represents {@link KeyBase keyBase} from the key vault. The get key operation is
     * applicable to all key types and it requires the {@code keys/get} permission.
     *
     * <p>The list operations {@link KeyClient#listKeys()} and {@link KeyClient#listKeyVersions(String)} return
     * the {@link List} containing {@link KeyBase base key} as output excluding the key material of the key. This
     * operation can then be used to get the full key with its key material from {@code keyBase}. </p>
     * {@codesnippet com.azure.keyvault.keys.keyclient.getKey#KeyBase}
     *
     * @param keyBase The {@link KeyBase base key} holding attributes of the key being requested.
     * @return The requested {@link Key key}.
     * @throws ResourceNotFoundException when a key with {@link KeyBase#name() name} and {@link KeyBase#version()
     *     version} doesn't exist in the key vault.
     * @throws HttpRequestException if {@link KeyBase#name()}  name} or {@link KeyBase#version() version} is empty
=======
     * Get public part of the key which represents {@link KeyProperties keyProperties} from the key vault. The get key operation is
     * applicable to all key types and it requires the {@code keys/get} permission.
     *
     * <p>The list operations {@link KeyClient#listKeys()} and {@link KeyClient#listKeyVersions(String)} return
     * the {@link List} containing {@link KeyProperties key properties} as output excluding the key material of the key. This
     * operation can then be used to get the full key with its key material from {@code keyProperties}. </p>
     * {@codesnippet com.azure.keyvault.keys.keyclient.getKey#KeyProperties}
     *
     * @param keyProperties The {@link KeyProperties key properties} holding attributes of the key being requested.
     * @return The requested {@link Key key}.
     * @throws ResourceNotFoundException when a key with {@link KeyProperties#getName() name} and {@link KeyProperties#getVersion()
     *     version} doesn't exist in the key vault.
     * @throws HttpRequestException if {@link KeyProperties#getName()}  name} or {@link KeyProperties#getVersion() version} is empty
>>>>>>> f9b68898
     *     string.
     */
    public Key getKey(KeyProperties keyProperties) {
        return getKeyWithResponse(keyProperties, Context.NONE).getValue();
    }

    /**
<<<<<<< HEAD
     * Get public part of the key which represents {@link KeyBase keyBase} from the key vault. The get key operation is
     * applicable to all key types and it requires the {@code keys/get} permission.
     *
     * <p>The list operations {@link KeyClient#listKeys()} and {@link KeyClient#listKeyVersions(String)} return
     * the {@link List} containing {@link KeyBase base key} as output excluding the key material of the key. This
     * operation can then be used to get the full key with its key material from {@code keyBase}. </p>
     * {@codesnippet com.azure.keyvault.keys.keyclient.getKeyWithResponse#KeyBase-Context}
=======
     * Get public part of the key which represents {@link KeyProperties keyProperties} from the key vault. The get key operation is
     * applicable to all key types and it requires the {@code keys/get} permission.
     *
     * <p>The list operations {@link KeyClient#listKeys()} and {@link KeyClient#listKeyVersions(String)} return
     * the {@link List} containing {@link KeyProperties key properties} as output excluding the key material of the key. This
     * operation can then be used to get the full key with its key material from {@code keyProperties}. </p>
     * {@codesnippet com.azure.keyvault.keys.keyclient.getKeyWithResponse#KeyProperties-Context}
>>>>>>> f9b68898
     *
     * @param keyProperties The {@link KeyProperties key properties} holding attributes of the key being requested.
     * @param context Additional context that is passed through the Http pipeline during the service call.
<<<<<<< HEAD
     * @return A {@link Response} whose {@link Response#value() value} contains the requested {@link Key key}.
     * @throws ResourceNotFoundException when a key with {@link KeyBase#name() name} and {@link KeyBase#version()
     *     version} doesn't exist in the key vault.
     * @throws HttpRequestException if {@link KeyBase#name()}  name} or {@link KeyBase#version() version} is empty
     *     string.
     */
    public Response<Key> getKeyWithResponse(KeyBase keyBase, Context context) {
        Objects.requireNonNull(keyBase, "The Key Base parameter cannot be null.");
        return client
            .getKeyWithResponse(keyBase.name(), keyBase.version() == null ? "" : keyBase.version(), context).block();
    }

    /**
     * Updates the attributes associated with the specified key, but not the cryptographic key material of the specified
     * key in the key vault. The update operation changes specified attributes of an existing stored key and attributes
     * that are not specified in the request are left unchanged. The cryptographic key material of a key itself cannot
     * be changed. This operation requires the {@code keys/set} permission.
     *
     * <p><strong>Code Samples</strong></p>
     * <p>Gets the latest version of the key, changes its expiry time and the updates the key in the key vault.</p>
     * {@codesnippet com.azure.keyvault.keys.keyclient.updateKey#KeyBase}
     *
     * @param key The {@link KeyBase base key} object with updated properties.
     * @return The {@link KeyBase updated key}.
     * @throws NullPointerException if {@code key} is {@code null}.
     * @throws ResourceNotFoundException when a key with {@link KeyBase#name() name} and {@link KeyBase#version()
     *     version} doesn't exist in the key vault.
     * @throws HttpRequestException if {@link KeyBase#name() name} or {@link KeyBase#version() version} is empty
=======
     * @return A {@link Response} whose {@link Response#getValue() value} contains the requested {@link Key key}.
     * @throws ResourceNotFoundException when a key with {@link KeyProperties#getName() name} and {@link KeyProperties#getVersion()
     *     version} doesn't exist in the key vault.
     * @throws HttpRequestException if {@link KeyProperties#getName() name} or {@link KeyProperties#getVersion() version} is empty
>>>>>>> f9b68898
     *     string.
     */
    public Response<Key> getKeyWithResponse(KeyProperties keyProperties, Context context) {
        Objects.requireNonNull(keyProperties, "The Key properties parameter cannot be null.");
        return client
            .getKeyWithResponse(keyProperties.getName(), keyProperties.getVersion() == null ? "" : keyProperties.getVersion(), context).block();
    }

    /**
     * Updates the attributes and key operations associated with the specified key, but not the cryptographic key
     * material of the specified key in the key vault. The update operation changes specified attributes of an existing
     * stored key and attributes that are not specified in the request are left unchanged. The cryptographic key
     * material of a key itself cannot be changed. This operation requires the {@code keys/set} permission.
     *
     * <p><strong>Code Samples</strong></p>
     * <p>Gets the latest version of the key, changes its expiry time and key operations and the updates the key in the
     * key vault.</p>
<<<<<<< HEAD
     * {@codesnippet com.azure.keyvault.keys.keyclient.updateKey#KeyBase-keyOperations}
=======
     * {@codesnippet com.azure.keyvault.keys.keyclient.updateKeyProperties#KeyProperties-keyOperations}
>>>>>>> f9b68898
     *
     * @param keyProperties The {@link KeyProperties key properties} object with updated properties.
     * @param keyOperations The updated key operations to associate with the key.
<<<<<<< HEAD
     * @return A {@link Response} whose {@link Response#value() value} contains the {@link KeyBase updated key}.
     * @throws NullPointerException if {@code key} is {@code null}.
     * @throws ResourceNotFoundException when a key with {@link KeyBase#name() name} and {@link KeyBase#version()
     *     version} doesn't exist in the key vault.
     * @throws HttpRequestException if {@link KeyBase#name() name} or {@link KeyBase#version() version} is empty
=======
     * @return A {@link Response} whose {@link Response#getValue() value} contains the {@link Key updated key}.
     * @throws NullPointerException if {@code key} is {@code null}.
     * @throws ResourceNotFoundException when a key with {@link KeyProperties#getName() name} and {@link KeyProperties#getVersion()
     *     version} doesn't exist in the key vault.
     * @throws HttpRequestException if {@link KeyProperties#getName() name} or {@link KeyProperties#getVersion() version} is empty
>>>>>>> f9b68898
     *     string.
     */
    public Key updateKeyProperties(KeyProperties keyProperties, KeyOperation... keyOperations) {
        return updateKeyPropertiesWithResponse(keyProperties, Context.NONE, keyOperations).getValue();
    }

    /**
     * Updates the attributes and key operations associated with the specified key, but not the cryptographic key
     * material of the specified key in the key vault. The update operation changes specified attributes of an existing
     * stored key and attributes that are not specified in the request are left unchanged. The cryptographic key
     * material of a key itself cannot be changed. This operation requires the {@code keys/set} permission.
     *
     * <p><strong>Code Samples</strong></p>
     * <p>Gets the latest version of the key, changes its expiry time and key operations and the updates the key in the
     * key vault.</p>
<<<<<<< HEAD
     * {@codesnippet com.azure.keyvault.keys.keyclient.updateKeyWithResponse#KeyBase-keyOperations-Context}
=======
     * {@codesnippet com.azure.keyvault.keys.keyclient.updateKeyPropertiesWithResponse#KeyProperties-keyOperations-Context}
>>>>>>> f9b68898
     *
     * @param keyProperties The {@link KeyProperties key properties} object with updated properties.
     * @param context Additional context that is passed through the Http pipeline during the service call.
     * @param keyOperations The updated key operations to associate with the key.
<<<<<<< HEAD
     * @return A {@link Response} whose {@link Response#value() value} contains the {@link KeyBase updated key}.
     * @throws NullPointerException if {@code key} is {@code null}.
     * @throws ResourceNotFoundException when a key with {@link KeyBase#name() name} and {@link KeyBase#version()
     *     version} doesn't exist in the key vault.
     * @throws HttpRequestException if {@link KeyBase#name() name} or {@link KeyBase#version() version} is empty
     *     string.
     */
    public Response<Key> updateKeyWithResponse(KeyBase key, Context context, KeyOperation... keyOperations) {
        return client.updateKeyWithResponse(key, context, keyOperations).block();
=======
     * @return A {@link Response} whose {@link Response#getValue() value} contains the {@link Key updated key}.
     * @throws NullPointerException if {@code key} is {@code null}.
     * @throws ResourceNotFoundException when a key with {@link KeyProperties#getName() name} and {@link KeyProperties#getVersion()
     *     version} doesn't exist in the key vault.
     * @throws HttpRequestException if {@link KeyProperties#getName() name} or {@link KeyProperties#getVersion() version} is empty
     *     string.
     */
    public Response<Key> updateKeyPropertiesWithResponse(KeyProperties keyProperties, Context context, KeyOperation... keyOperations) {
        return client.updateKeyPropertiesWithResponse(keyProperties, context, keyOperations).block();
>>>>>>> f9b68898
    }

    /**
     * Deletes a key of any type from the key vault. If soft-delete is enabled on the key vault then the key is placed
     * in the deleted state and requires to be purged for permanent deletion else the key is permanently deleted. The
     * delete operation applies to any key stored in Azure Key Vault but it cannot be applied to an individual version
     * of a key. This operation removes the cryptographic material associated with the key, which means the key is not
     * usable for Sign/Verify, Wrap/Unwrap or Encrypt/Decrypt operations. This operation requires the {@code
     * keys/delete} permission.
     *
     * <p><strong>Code Samples</strong></p>
     * <p>Deletes the key from the keyvault. Prints out the recovery id of the deleted key returned in the
     * response.</p>
     * {@codesnippet com.azure.keyvault.keys.keyclient.deleteKey#string}
     *
     * @param name The name of the key to be deleted.
     * @return The {@link DeletedKey deleted key}.
     * @throws ResourceNotFoundException when a key with {@code name} doesn't exist in the key vault.
     * @throws HttpRequestException when a key with {@code name} is empty string.
     */
    public DeletedKey deleteKey(String name) {
        return deleteKeyWithResponse(name, Context.NONE).getValue();
    }

    /**
     * Deletes a key of any type from the key vault. If soft-delete is enabled on the key vault then the key is placed
     * in the deleted state and requires to be purged for permanent deletion else the key is permanently deleted. The
     * delete operation applies to any key stored in Azure Key Vault but it cannot be applied to an individual version
     * of a key. This operation removes the cryptographic material associated with the key, which means the key is not
     * usable for Sign/Verify, Wrap/Unwrap or Encrypt/Decrypt operations. This operation requires the {@code
     * keys/delete} permission.
     *
     * <p><strong>Code Samples</strong></p>
     * <p>Deletes the key from the keyvault. Prints out the recovery id of the deleted key returned in the
     * response.</p>
     * {@codesnippet com.azure.keyvault.keys.keyclient.deleteKeyWithResponse#string-Context}
     *
     * @param name The name of the key to be deleted.
     * @param context Additional context that is passed through the Http pipeline during the service call.
<<<<<<< HEAD
     * @return A {@link Response} whose {@link Response#value() value} contains the {@link DeletedKey deleted key}.
=======
     * @return A {@link Response} whose {@link Response#getValue() value} contains the {@link DeletedKey deleted key}.
>>>>>>> f9b68898
     * @throws ResourceNotFoundException when a key with {@code name} doesn't exist in the key vault.
     * @throws HttpRequestException when a key with {@code name} is empty string.
     */
    public Response<DeletedKey> deleteKeyWithResponse(String name, Context context) {
        return client.deleteKeyWithResponse(name, context).block();
    }

    /**
     * Gets the public part of a deleted key. The Get Deleted Key operation is applicable for soft-delete enabled
     * vaults. This operation requires the {@code keys/get} permission.
     *
     * <p><strong>Code Samples</strong></p>
     * <p>Gets the deleted key from the key vault enabled for soft-delete. Prints out the details of the deleted key
     * returned in the response.</p>
     * //Assuming key is deleted on a soft-delete enabled key vault.
     * {@codesnippet com.azure.keyvault.keys.keyclient.getDeletedKey#string}
     *
     * @param name The name of the deleted key.
     * @return The {@link DeletedKey deleted key}.
     * @throws ResourceNotFoundException when a key with {@code name} doesn't exist in the key vault.
     * @throws HttpRequestException when a key with {@code name} is empty string.
     */
    public DeletedKey getDeletedKey(String name) {
        return getDeletedKeyWithResponse(name, Context.NONE).getValue();
    }

    /**
     * Gets the public part of a deleted key. The Get Deleted Key operation is applicable for soft-delete enabled
     * vaults. This operation requires the {@code keys/get} permission.
     *
     * <p><strong>Code Samples</strong></p>
     * <p>Gets the deleted key from the key vault enabled for soft-delete. Prints out the details of the deleted key
     * returned in the response.</p>
     * //Assuming key is deleted on a soft-delete enabled key vault.
     * {@codesnippet com.azure.keyvault.keys.keyclient.getDeletedKeyWithResponse#string-Context}
     *
     * @param name The name of the deleted key.
     * @param context Additional context that is passed through the Http pipeline during the service call.
<<<<<<< HEAD
     * @return A {@link Response} whose {@link Response#value() value} contains the {@link DeletedKey deleted key}.
=======
     * @return A {@link Response} whose {@link Response#getValue() value} contains the {@link DeletedKey deleted key}.
>>>>>>> f9b68898
     * @throws ResourceNotFoundException when a key with {@code name} doesn't exist in the key vault.
     * @throws HttpRequestException when a key with {@code name} is empty string.
     */
    public Response<DeletedKey> getDeletedKeyWithResponse(String name, Context context) {
        return client.getDeletedKeyWithResponse(name, context).block();
    }

    /**
     * Permanently deletes the specified key without the possibility of recovery. The Purge Deleted Key operation is
     * applicable for soft-delete enabled vaults. This operation requires the {@code keys/purge} permission.
     *
     * <p><strong>Code Samples</strong></p>
     * <p>Purges the deleted key from the key vault enabled for soft-delete. Prints out the status code from the server
     * response.</p>
     * //Assuming key is deleted on a soft-delete enabled key vault.
     * {@codesnippet com.azure.keyvault.keys.keyclient.purgeDeletedKey#string}
     *
     * @param name The name of the deleted key.
     * @return A {@link VoidResponse}.
     * @throws ResourceNotFoundException when a key with {@code name} doesn't exist in the key vault.
     * @throws HttpRequestException when a key with {@code name} is empty string.
     */
    public void purgeDeletedKey(String name) {
        purgeDeletedKeyWithResponse(name, Context.NONE);
    }

    /**
     * Permanently deletes the specified key without the possibility of recovery. The Purge Deleted Key operation is
     * applicable for soft-delete enabled vaults. This operation requires the {@code keys/purge} permission.
     *
     * <p><strong>Code Samples</strong></p>
     * <p>Purges the deleted key from the key vault enabled for soft-delete. Prints out the status code from the server
     * response.</p>
     * //Assuming key is deleted on a soft-delete enabled key vault.
     * {@codesnippet com.azure.keyvault.keys.keyclient.purgeDeletedKeyWithResponse#string-Context}
     *
     * @param name The name of the deleted key.
     * @param context Additional context that is passed through the Http pipeline during the service call.
<<<<<<< HEAD
     * @return A {@link VoidResponse}.
=======
     * @return A response containing status code and HTTP headers.
>>>>>>> f9b68898
     * @throws ResourceNotFoundException when a key with {@code name} doesn't exist in the key vault.
     * @throws HttpRequestException when a key with {@code name} is empty string.
     */
    public Response<Void> purgeDeletedKeyWithResponse(String name, Context context) {
        return client.purgeDeletedKeyWithResponse(name, context).block();
    }

    /**
     * Recovers the deleted key in the key vault to its latest version and can only be performed on a soft-delete
     * enabled vault. An attempt to recover an non-deleted key will return an error. Consider this the inverse of the
     * delete operation on soft-delete enabled vaults. This operation requires the {@code keys/recover} permission.
     *
     * <p><strong>Code Samples</strong></p>
     * <p>Recovers the deleted key from the key vault enabled for soft-delete.</p>
     * //Assuming key is deleted on a soft-delete enabled key vault.
     * {@codesnippet com.azure.keyvault.keys.keyclient.recoverDeletedKey#string}
     *
     * @param name The name of the deleted key to be recovered.
     * @return The {@link Key recovered key}.
     * @throws ResourceNotFoundException when a key with {@code name} doesn't exist in the key vault.
     * @throws HttpRequestException when a key with {@code name} is empty string.
     */
    public Key recoverDeletedKey(String name) {
        return recoverDeletedKeyWithResponse(name, Context.NONE).getValue();
    }

    /**
     * Recovers the deleted key in the key vault to its latest version and can only be performed on a soft-delete
     * enabled vault. An attempt to recover an non-deleted key will return an error. Consider this the inverse of the
     * delete operation on soft-delete enabled vaults. This operation requires the {@code keys/recover} permission.
     *
     * <p><strong>Code Samples</strong></p>
     * <p>Recovers the deleted key from the key vault enabled for soft-delete.</p>
     * //Assuming key is deleted on a soft-delete enabled key vault.
     * {@codesnippet com.azure.keyvault.keys.keyclient.recoverDeletedKeyWithResponse#string-Context}
     *
     * @param name The name of the deleted key to be recovered.
     * @param context Additional context that is passed through the Http pipeline during the service call.
<<<<<<< HEAD
     * @return A {@link Response} whose {@link Response#value() value} contains the {@link Key recovered key}.
=======
     * @return A {@link Response} whose {@link Response#getValue() value} contains the {@link Key recovered key}.
>>>>>>> f9b68898
     * @throws ResourceNotFoundException when a key with {@code name} doesn't exist in the key vault.
     * @throws HttpRequestException when a key with {@code name} is empty string.
     */
    public Response<Key> recoverDeletedKeyWithResponse(String name, Context context) {
        return client.recoverDeletedKeyWithResponse(name, context).block();
    }

    /**
     * Requests a backup of the specified key be downloaded to the client. The Key Backup operation exports a key from
     * Azure Key Vault in a protected form. Note that this operation does not return key material in a form that can be
     * used outside the Azure Key Vault system, the returned key material is either protected to a Azure Key Vault HSM
     * or to Azure Key Vault itself. The intent of this operation is to allow a client to generate a key in one Azure
     * Key Vault instance, backup the key, and then restore it into another Azure Key Vault instance. The backup
     * operation may be used to export, in protected form, any key type from Azure Key Vault. Individual versions of a
     * key cannot be backed up. Backup / Restore can be performed within geographical boundaries only; meaning that a
     * backup from one geographical area cannot be restored to another geographical area. For example, a backup from the
     * US geographical area cannot be restored in an EU geographical area. This operation requires the {@code
     * key/backup} permission.
     *
     * <p><strong>Code Samples</strong></p>
     * <p>Backs up the key from the key vault and prints out the length of the key's backup byte array returned in the
     * response</p>
     * {@codesnippet com.azure.keyvault.keys.keyclient.backupKey#string}
     *
     * @param name The name of the key.
     * @return The backed up key blob.
     * @throws ResourceNotFoundException when a key with {@code name} doesn't exist in the key vault.
     * @throws HttpRequestException when a key with {@code name} is empty string.
     */
    public byte[] backupKey(String name) {
        return backupKeyWithResponse(name, Context.NONE).getValue();
    }

    /**
     * Requests a backup of the specified key be downloaded to the client. The Key Backup operation exports a key from
     * Azure Key Vault in a protected form. Note that this operation does not return key material in a form that can be
     * used outside the Azure Key Vault system, the returned key material is either protected to a Azure Key Vault HSM
     * or to Azure Key Vault itself. The intent of this operation is to allow a client to generate a key in one Azure
     * Key Vault instance, backup the key, and then restore it into another Azure Key Vault instance. The backup
     * operation may be used to export, in protected form, any key type from Azure Key Vault. Individual versions of a
     * key cannot be backed up. Backup / Restore can be performed within geographical boundaries only; meaning that a
     * backup from one geographical area cannot be restored to another geographical area. For example, a backup from the
     * US geographical area cannot be restored in an EU geographical area. This operation requires the {@code
     * key/backup} permission.
     *
     * <p><strong>Code Samples</strong></p>
     * <p>Backs up the key from the key vault and prints out the length of the key's backup byte array returned in the
     * response</p>
     * {@codesnippet com.azure.keyvault.keys.keyclient.backupKeyWithResponse#string-Context}
     *
     * @param name The name of the key.
     * @param context Additional context that is passed through the Http pipeline during the service call.
<<<<<<< HEAD
     * @return A {@link Response} whose {@link Response#value() value} contains the backed up key blob.
=======
     * @return A {@link Response} whose {@link Response#getValue() value} contains the backed up key blob.
>>>>>>> f9b68898
     * @throws ResourceNotFoundException when a key with {@code name} doesn't exist in the key vault.
     * @throws HttpRequestException when a key with {@code name} is empty string.
     */
    public Response<byte[]> backupKeyWithResponse(String name, Context context) {
        return client.backupKeyWithResponse(name, context).block();
    }

    /**
     * Restores a backed up key to a vault. Imports a previously backed up key into Azure Key Vault, restoring the key,
     * its key identifier, attributes and access control policies. The restore operation may be used to import a
     * previously backed up key. Individual versions of a key cannot be restored. The key is restored in its entirety
     * with the same key name as it had when it was backed up. If the key name is not available in the target Key Vault,
     * the restore operation will be rejected. While the key name is retained during restore, the final key identifier
     * will change if the key is restored to a different vault. Restore will restore all versions and preserve version
     * identifiers. The restore operation is subject to security constraints: The target Key Vault must be owned by the
     * same Microsoft Azure Subscription as the source Key Vault The user must have restore permission in the target Key
     * Vault. This operation requires the {@code keys/restore} permission.
     *
     * <p><strong>Code Samples</strong></p>
     * <p>Restores the key in the key vault from its backup. Prints out the details of the restored key returned in the
     * response.</p>
     * //Pass the Key Backup Byte array to the restore operation.
     * {@codesnippet com.azure.keyvault.keys.keyclient.restoreKey#byte}
     *
     * @param backup The backup blob associated with the key.
     * @return The {@link Key restored key}.
     * @throws ResourceModifiedException when {@code backup} blob is malformed.
     */
    public Key restoreKey(byte[] backup) {
        return restoreKeyWithResponse(backup, Context.NONE).getValue();
    }

    /**
     * Restores a backed up key to a vault. Imports a previously backed up key into Azure Key Vault, restoring the key,
     * its key identifier, attributes and access control policies. The restore operation may be used to import a
     * previously backed up key. Individual versions of a key cannot be restored. The key is restored in its entirety
     * with the same key name as it had when it was backed up. If the key name is not available in the target Key Vault,
     * the restore operation will be rejected. While the key name is retained during restore, the final key identifier
     * will change if the key is restored to a different vault. Restore will restore all versions and preserve version
     * identifiers. The restore operation is subject to security constraints: The target Key Vault must be owned by the
     * same Microsoft Azure Subscription as the source Key Vault The user must have restore permission in the target Key
     * Vault. This operation requires the {@code keys/restore} permission.
     *
     * <p><strong>Code Samples</strong></p>
     * <p>Restores the key in the key vault from its backup. Prints out the details of the restored key returned in the
     * response.</p>
     * //Pass the Key Backup Byte array to the restore operation.
     * {@codesnippet com.azure.keyvault.keys.keyclient.restoreKeyWithResponse#byte-Context}
     *
     * @param backup The backup blob associated with the key.
     * @param context Additional context that is passed through the Http pipeline during the service call.
<<<<<<< HEAD
     * @return A {@link Response} whose {@link Response#value() value} contains the {@link Key restored key}.
=======
     * @return A {@link Response} whose {@link Response#getValue() value} contains the {@link Key restored key}.
>>>>>>> f9b68898
     * @throws ResourceModifiedException when {@code backup} blob is malformed.
     */
    public Response<Key> restoreKeyWithResponse(byte[] backup, Context context) {
        return client.restoreKeyWithResponse(backup, context).block();
    }

    /**
     * List keys in the key vault. Retrieves a list of the keys in the Key Vault as JSON Web Key structures that contain
     * the public part of a stored key. The List operation is applicable to all key types and the individual key
<<<<<<< HEAD
     * response in the list is represented by {@link KeyBase} as only the base key identifier, attributes and tags are
     * provided in the response. The key material and individual key versions are not listed in the response. This
     * operation requires the {@code keys/list} permission.
     *
     * <p>It is possible to get full keys with key material from this information. Loop over the {@link KeyBase key}
     * and call {@link KeyClient#getKey(KeyBase baseKey)}. This will return the {@link Key key} with key material
=======
     * response in the list is represented by {@link KeyProperties} as only the key identifier, attributes and tags are
     * provided in the response. The key material and individual key versions are not listed in the response. This
     * operation requires the {@code keys/list} permission.
     *
     * <p>It is possible to get full keys with key material from this information. Loop over the {@link KeyProperties key}
     * and call {@link KeyClient#getKey(KeyProperties key properties)}. This will return the {@link Key key} with key material
>>>>>>> f9b68898
     * included of its latest version.</p>
     * {@codesnippet com.azure.keyvault.keys.keyclient.listKeys}
     *
     * <p><strong>Code Samples to iterate keys by page</strong></p>
<<<<<<< HEAD
     * <p>It is possible to get full keys with key material from this information. Iterate over all the {@link KeyBase
     * key} by page and call {@link KeyClient#getKey(KeyBase baseKey)}. This will return the {@link Key key} with key
     * material included of its latest version.</p>
     * {@codesnippet com.azure.keyvault.keys.keyclient.listKeys.iterableByPage}
     *
     * @return {@link PagedIterable} of {@link KeyBase key} of all the keys in the vault.
     */
    public PagedIterable<KeyBase> listKeys() {
=======
     * <p>It is possible to get full keys with key material from this information. Iterate over all the {@link KeyProperties
     * key} by page and call {@link KeyClient#getKey(KeyProperties key properties)}. This will return the {@link Key key} with key
     * material included of its latest version.</p>
     * {@codesnippet com.azure.keyvault.keys.keyclient.listKeys.iterableByPage}
     *
     * @return {@link PagedIterable} of {@link KeyProperties key} of all the keys in the vault.
     */
    public PagedIterable<KeyProperties> listKeys() {
>>>>>>> f9b68898
        return listKeys(Context.NONE);
    }

    /**
     * List keys in the key vault. Retrieves a list of the keys in the Key Vault as JSON Web Key structures that contain
     * the public part of a stored key. The List operation is applicable to all key types and the individual key
<<<<<<< HEAD
     * response in the list is represented by {@link KeyBase} as only the base key identifier, attributes and tags are
     * provided in the response. The key material and individual key versions are not listed in the response. This
     * operation requires the {@code keys/list} permission.
     *
     * <p>It is possible to get full keys with key material from this information. Loop over the {@link KeyBase key}
     * and call {@link KeyClient#getKey(KeyBase baseKey)}. This will return the {@link Key key} with key material
=======
     * response in the list is represented by {@link KeyProperties} as only the key identifier, attributes and tags are
     * provided in the response. The key material and individual key versions are not listed in the response. This
     * operation requires the {@code keys/list} permission.
     *
     * <p>It is possible to get full keys with key material from this information. Loop over the {@link KeyProperties key}
     * and call {@link KeyClient#getKey(KeyProperties key properties)}. This will return the {@link Key key} with key material
>>>>>>> f9b68898
     * included of its latest version.</p>
     * {@codesnippet com.azure.keyvault.keys.keyclient.listKeys#Context}
     *
     * <p><strong>Code Samples to iterate keys by page</strong></p>
<<<<<<< HEAD
     * <p>It is possible to get full keys with key material from this information. Iterate over all the {@link KeyBase
     * key} by page and call {@link KeyClient#getKey(KeyBase baseKey)}. This will return the {@link Key key} with key
=======
     * <p>It is possible to get full keys with key material from this information. Iterate over all the {@link KeyProperties
     * key} by page and call {@link KeyClient#getKey(KeyProperties key properties)}. This will return the {@link Key key} with key
>>>>>>> f9b68898
     * material included of its latest version.</p>
     * {@codesnippet com.azure.keyvault.keys.keyclient.listKeys.iterableByPage}
     *
     * @param context Additional context that is passed through the Http pipeline during the service call.
<<<<<<< HEAD
     * @return {@link PagedIterable} of {@link KeyBase key} of all the keys in the vault.
     */
    public PagedIterable<KeyBase> listKeys(Context context) {
=======
     * @return {@link PagedIterable} of {@link KeyProperties key} of all the keys in the vault.
     */
    public PagedIterable<KeyProperties> listKeys(Context context) {
>>>>>>> f9b68898
        return new PagedIterable<>(client.listKeys(context));
    }

    /**
     * Lists {@link DeletedKey deleted keys} of the key vault. The deleted keys are retrieved as JSON Web Key structures
     * that contain the public part of a deleted key. The Get Deleted Keys operation is applicable for vaults enabled
     * for soft-delete. This operation requires the {@code keys/list} permission.
     *
     * <p><strong>Code Samples</strong></p>
     * <p>Lists the deleted keys in the key vault and for each deleted key prints out its recovery id.</p>
     * {@codesnippet com.azure.keyvault.keys.keyclient.listDeletedKeys}
     *
     * <p><strong>Code Samples to iterate over deleted keys by page</strong></p>
     * <p>Iterate over the lists the deleted keys by each page in the key vault and for each deleted key prints out its
     * recovery id.</p>
     * {@codesnippet com.azure.keyvault.keys.keyclient.listDeletedKeys.iterableByPage}
     *
     * @return {@link PagedIterable} of all of the {@link DeletedKey deleted keys} in the vault.
     */
    public PagedIterable<DeletedKey> listDeletedKeys() {
        return listDeletedKeys(Context.NONE);
    }

    /**
     * Lists {@link DeletedKey deleted keys} of the key vault. The deleted keys are retrieved as JSON Web Key structures
     * that contain the public part of a deleted key. The Get Deleted Keys operation is applicable for vaults enabled
     * for soft-delete. This operation requires the {@code keys/list} permission.
     *
     * <p><strong>Code Samples</strong></p>
     * <p>Lists the deleted keys in the key vault and for each deleted key prints out its recovery id.</p>
     * {@codesnippet com.azure.keyvault.keys.keyclient.listDeletedKeys#Context}
     *
     * <p><strong>Code Samples to iterate over deleted keys by page</strong></p>
     * <p>Iterate over the lists the deleted keys by each page in the key vault and for each deleted key prints out its
     * recovery id.</p>
     * {@codesnippet com.azure.keyvault.keys.keyclient.listDeletedKeys.iterableByPage}
     *
     * @param context Additional context that is passed through the Http pipeline during the service call.
     * @return {@link PagedIterable} of all of the {@link DeletedKey deleted keys} in the vault.
     */
    public PagedIterable<DeletedKey> listDeletedKeys(Context context) {
        return new PagedIterable<>(client.listDeletedKeys(context));
    }

    /**
     * List all versions of the specified key. The individual key response in the flux is represented by {@link KeyProperties}
     * as only the key identifier, attributes and tags are provided in the response. The key material values are
     * not provided in the response. This operation requires the {@code keys/list} permission.
     *
     * <p>It is possible to get full keys with key material for each version from this information. Loop over the
<<<<<<< HEAD
     * {@link KeyBase key} and call {@link KeyClient#getKey(KeyBase baseKey)}. This will return the {@link Key keys}
=======
     * {@link KeyProperties key} and call {@link KeyClient#getKey(KeyProperties key properties)}. This will return the {@link Key keys}
>>>>>>> f9b68898
     * with key material included of the specified versions.</p>
     * {@codesnippet com.azure.keyvault.keys.keyclient.listKeyVersions}
     *
     * <p><strong>Code Samples to iterate over key versions by page</strong></p>
     * <p>It is possible to get full keys with key material for each version from this information. Iterate over all
<<<<<<< HEAD
     * the {@link KeyBase key} by page and call {@link KeyClient#getKey(KeyBase baseKey)}. This will return the {@link
=======
     * the {@link KeyProperties key} by page and call {@link KeyClient#getKey(KeyProperties key properties)}. This will return the {@link
>>>>>>> f9b68898
     * Key keys} with key material included of the specified versions.</p>
     * {@codesnippet com.azure.keyvault.keys.keyclient.listKeyVersions.iterableByPage}
     *
     * @param name The name of the key.
<<<<<<< HEAD
     * @return {@link PagedIterable} of {@link KeyBase key} of all the versions of the specified key in the vault. List
=======
     * @return {@link PagedIterable} of {@link KeyProperties key} of all the versions of the specified key in the vault. List
>>>>>>> f9b68898
     *     is empty if key with {@code name} does not exist in key vault.
     * @throws ResourceNotFoundException when a key with {@code name} doesn't exist in the key vault.
     * @throws HttpRequestException when a key with {@code name} is empty string.
     */
<<<<<<< HEAD
    public PagedIterable<KeyBase> listKeyVersions(String name) {
=======
    public PagedIterable<KeyProperties> listKeyVersions(String name) {
>>>>>>> f9b68898
        return listKeyVersions(name, Context.NONE);
    }

    /**
     * List all versions of the specified key. The individual key response in the flux is represented by {@link KeyProperties}
     * as only the key identifier, attributes and tags are provided in the response. The key material values are
     * not provided in the response. This operation requires the {@code keys/list} permission.
     *
     * <p>It is possible to get full keys with key material for each version from this information. Loop over the
<<<<<<< HEAD
     * {@link KeyBase key} and call {@link KeyClient#getKey(KeyBase baseKey)}. This will return the {@link Key keys}
=======
     * {@link KeyProperties key} and call {@link KeyClient#getKey(KeyProperties key properties)}. This will return the {@link Key keys}
>>>>>>> f9b68898
     * with key material included of the specified versions.</p>
     * {@codesnippet com.azure.keyvault.keys.keyclient.listKeyVersions}
     *
     * <p><strong>Code Samples to iterate over key versions by page</strong></p>
     * <p>It is possible to get full keys with key material for each version from this information. Iterate over all
<<<<<<< HEAD
     * the {@link KeyBase key} by page and call {@link KeyClient#getKey(KeyBase baseKey)}. This will return the
=======
     * the {@link KeyProperties key} by page and call {@link KeyClient#getKey(KeyProperties key properties)}. This will return the
>>>>>>> f9b68898
     * {@link Key keys} with key material included of the specified versions.</p>
     *
     * {@codesnippet com.azure.keyvault.keys.keyclient.listKeyVersions.iterableByPage}
     *
     * @param name The name of the key.
     * @param context Additional context that is passed through the Http pipeline during the service call.
<<<<<<< HEAD
     * @return {@link PagedIterable} of {@link KeyBase key} of all the versions of the specified key in the vault. List
=======
     * @return {@link PagedIterable} of {@link KeyProperties key} of all the versions of the specified key in the vault. List
>>>>>>> f9b68898
     *     is empty if key with {@code name} does not exist in key vault.
     * @throws ResourceNotFoundException when a key with {@code name} doesn't exist in the key vault.
     * @throws HttpRequestException when a key with {@code name} is empty string.
     */
<<<<<<< HEAD
    public PagedIterable<KeyBase> listKeyVersions(String name, Context context) {
=======
    public PagedIterable<KeyProperties> listKeyVersions(String name, Context context) {
>>>>>>> f9b68898
        return new PagedIterable<>(client.listKeyVersions(name, context));
    }
}<|MERGE_RESOLUTION|>--- conflicted
+++ resolved
@@ -13,11 +13,7 @@
 import com.azure.security.keyvault.keys.models.DeletedKey;
 import com.azure.security.keyvault.keys.models.EcKeyCreateOptions;
 import com.azure.security.keyvault.keys.models.Key;
-<<<<<<< HEAD
-import com.azure.security.keyvault.keys.models.KeyBase;
-=======
 import com.azure.security.keyvault.keys.models.KeyProperties;
->>>>>>> f9b68898
 import com.azure.security.keyvault.keys.models.KeyCreateOptions;
 import com.azure.security.keyvault.keys.models.KeyImportOptions;
 import com.azure.security.keyvault.keys.models.RsaKeyCreateOptions;
@@ -81,19 +77,11 @@
      * key vault. If the named key already exists, Azure Key Vault creates a new version of the key. It requires the
      * {@code keys/create} permission.
      *
-<<<<<<< HEAD
-     * <p>The {@link KeyCreateOptions} is required. The {@link KeyCreateOptions#expires() expires} and {@link
-     * KeyCreateOptions#notBefore() notBefore} values are optional. The {@link KeyCreateOptions#enabled() enabled} field
-     * is set to true by Azure Key Vault, if not specified.</p>
-     *
-     * <p>The {@link KeyCreateOptions#keyType() keyType} indicates the type of key to create. Possible values include:
-=======
      * <p>The {@link KeyCreateOptions} is required. The {@link KeyCreateOptions#getExpires() expires} and {@link
      * KeyCreateOptions#getNotBefore() notBefore} values are optional. The {@link KeyCreateOptions#isEnabled()} enabled} field
      * is set to true by Azure Key Vault, if not specified.</p>
      *
      * <p>The {@link KeyCreateOptions#getKeyType() keyType} indicates the type of key to create. Possible values include:
->>>>>>> f9b68898
      * {@link KeyType#EC EC}, {@link KeyType#EC_HSM EC-HSM}, {@link KeyType#RSA RSA}, {@link KeyType#RSA_HSM RSA-HSM}
      * and {@link KeyType#OCT OCT}.</p>
      *
@@ -105,10 +93,6 @@
      * @return The {@link Key created key}.
      * @throws NullPointerException if {@code keyCreateOptions} is {@code null}.
      * @throws ResourceModifiedException if {@code keyCreateOptions} is malformed.
-<<<<<<< HEAD
-     * @throws HttpRequestException if {@code name} is empty string.
-=======
->>>>>>> f9b68898
      */
     public Key createKey(KeyCreateOptions keyCreateOptions) {
         return createKeyWithResponse(keyCreateOptions, Context.NONE).getValue();
@@ -119,19 +103,11 @@
      * key vault. If the named key already exists, Azure Key Vault creates a new version of the key. It requires the
      * {@code keys/create} permission.
      *
-<<<<<<< HEAD
-     * <p>The {@link KeyCreateOptions} is required. The {@link KeyCreateOptions#expires() expires} and {@link
-     * KeyCreateOptions#notBefore() notBefore} values are optional. The {@link KeyCreateOptions#enabled() enabled} field
-     * is set to true by Azure Key Vault, if not specified.</p>
-     *
-     * <p>The {@link KeyCreateOptions#keyType() keyType} indicates the type of key to create. Possible values include:
-=======
      * <p>The {@link KeyCreateOptions} is required. The {@link KeyCreateOptions#getExpires() expires} and {@link
      * KeyCreateOptions#getNotBefore() notBefore} values are optional. The {@link KeyCreateOptions#isEnabled() enabled} field
      * is set to true by Azure Key Vault, if not specified.</p>
      *
      * <p>The {@link KeyCreateOptions#getKeyType() keyType} indicates the type of key to create. Possible values include:
->>>>>>> f9b68898
      * {@link KeyType#EC EC}, {@link KeyType#EC_HSM EC-HSM}, {@link KeyType#RSA RSA}, {@link KeyType#RSA_HSM RSA-HSM}
      * and {@link KeyType#OCT OCT}.</p>
      *
@@ -141,16 +117,9 @@
      *
      * @param keyCreateOptions The key options object containing information about the key being created.
      * @param context Additional context that is passed through the Http pipeline during the service call.
-<<<<<<< HEAD
-     * @return A {@link Response} whose {@link Response#value() value} contains the {@link Key created key}.
-     * @throws NullPointerException if {@code keyCreateOptions} is {@code null}.
-     * @throws ResourceModifiedException if {@code keyCreateOptions} is malformed.
-     * @throws HttpRequestException if {@code name} is empty string.
-=======
      * @return A {@link Response} whose {@link Response#getValue() value} contains the {@link Key created key}.
      * @throws NullPointerException if {@code keyCreateOptions} is {@code null}.
      * @throws ResourceModifiedException if {@code keyCreateOptions} is malformed.
->>>>>>> f9b68898
      */
     public Response<Key> createKeyWithResponse(KeyCreateOptions keyCreateOptions, Context context) {
         return client.createKeyWithResponse(keyCreateOptions, context).block();
@@ -161,21 +130,12 @@
      * key type in key vault. If the named key already exists, Azure Key Vault creates a new version of the key. It
      * requires the {@code keys/create} permission.
      *
-<<<<<<< HEAD
-     * <p>The {@link RsaKeyCreateOptions} is required. The {@link RsaKeyCreateOptions#keySize() keySize} can be
-     * optionally specified. The {@link RsaKeyCreateOptions#expires() expires} and {@link
-     * RsaKeyCreateOptions#notBefore() notBefore} values are optional. The {@link RsaKeyCreateOptions#enabled() enabled}
-     * field is set to true by Azure Key Vault, if not specified.</p>
-     *
-     * <p>The {@link RsaKeyCreateOptions#keyType() keyType} indicates the type of key to create. Possible values
-=======
      * <p>The {@link RsaKeyCreateOptions} is required. The {@link RsaKeyCreateOptions#getKeySize() keySize} can be
      * optionally specified. The {@link RsaKeyCreateOptions#getExpires() expires} and {@link
      * RsaKeyCreateOptions#getNotBefore() notBefore} values are optional. The {@link RsaKeyCreateOptions#isEnabled() enabled}
      * field is set to true by Azure Key Vault, if not specified.</p>
      *
      * <p>The {@link RsaKeyCreateOptions#getKeyType() keyType} indicates the type of key to create. Possible values
->>>>>>> f9b68898
      * include: {@link KeyType#RSA RSA} and {@link KeyType#RSA_HSM RSA-HSM}.</p>
      *
      * <p><strong>Code Samples</strong></p>
@@ -198,21 +158,12 @@
      * key type in key vault. If the named key already exists, Azure Key Vault creates a new version of the key. It
      * requires the {@code keys/create} permission.
      *
-<<<<<<< HEAD
-     * <p>The {@link RsaKeyCreateOptions} is required. The {@link RsaKeyCreateOptions#keySize() keySize} can be
-     * optionally specified. The {@link RsaKeyCreateOptions#expires() expires} and {@link
-     * RsaKeyCreateOptions#notBefore() notBefore} values are optional. The {@link RsaKeyCreateOptions#enabled() enabled}
-     * field is set to true by Azure Key Vault, if not specified.</p>
-     *
-     * <p>The {@link RsaKeyCreateOptions#keyType() keyType} indicates the type of key to create. Possible values
-=======
      * <p>The {@link RsaKeyCreateOptions} is required. The {@link RsaKeyCreateOptions#getKeySize() keySize} can be
      * optionally specified. The {@link RsaKeyCreateOptions#getExpires() expires} and {@link
      * RsaKeyCreateOptions#getNotBefore() notBefore} values are optional. The {@link RsaKeyCreateOptions#isEnabled() enabled}
      * field is set to true by Azure Key Vault, if not specified.</p>
      *
      * <p>The {@link RsaKeyCreateOptions#getKeyType() keyType} indicates the type of key to create. Possible values
->>>>>>> f9b68898
      * include: {@link KeyType#RSA RSA} and {@link KeyType#RSA_HSM RSA-HSM}.</p>
      *
      * <p><strong>Code Samples</strong></p>
@@ -222,16 +173,9 @@
      *
      * @param rsaKeyCreateOptions The key options object containing information about the rsa key being created.
      * @param context Additional context that is passed through the Http pipeline during the service call.
-<<<<<<< HEAD
-     * @return A {@link Response} whose {@link Response#value() value} contains the {@link Key created key}.
-     * @throws NullPointerException if {@code rsaKeyCreateOptions} is {@code null}.
-     * @throws ResourceModifiedException if {@code rsaKeyCreateOptions} is malformed.
-     * @throws HttpRequestException if {@code name} is empty string.
-=======
      * @return A {@link Response} whose {@link Response#getValue() value} contains the {@link Key created key}.
      * @throws NullPointerException if {@code rsaKeyCreateOptions} is {@code null}.
      * @throws ResourceModifiedException if {@code rsaKeyCreateOptions} is malformed.
->>>>>>> f9b68898
      */
     public Response<Key> createRsaKeyWithResponse(RsaKeyCreateOptions rsaKeyCreateOptions, Context context) {
         return client.createRsaKeyWithResponse(rsaKeyCreateOptions, context).block();
@@ -242,15 +186,6 @@
      * key type in key vault. If the named key already exists, Azure Key Vault creates a new version of the key. It
      * requires the {@code keys/create} permission.
      *
-<<<<<<< HEAD
-     * <p>The {@link EcKeyCreateOptions} parameter is required. The {@link EcKeyCreateOptions#curve() key curve} can be
-     * optionally specified. If not specified, default value of {@link KeyCurveName#P_256 P-256} is used by Azure Key
-     * Vault. The {@link EcKeyCreateOptions#expires() expires} and {@link EcKeyCreateOptions#notBefore() notBefore}
-     * values are optional. The {@link EcKeyCreateOptions#enabled() enabled} field is set to true by Azure Key Vault, if
-     * not specified.</p>
-     *
-     * <p>The {@link EcKeyCreateOptions#keyType() keyType} indicates the type of key to create. Possible values
-=======
      * <p>The {@link EcKeyCreateOptions} parameter is required. The {@link EcKeyCreateOptions#getCurve() key curve} can be
      * optionally specified. If not specified, default value of {@link KeyCurveName#P_256 P-256} is used by Azure Key
      * Vault. The {@link EcKeyCreateOptions#getExpires() expires} and {@link EcKeyCreateOptions#getNotBefore() notBefore}
@@ -258,7 +193,6 @@
      * not specified.</p>
      *
      * <p>The {@link EcKeyCreateOptions#getKeyType() keyType} indicates the type of key to create. Possible values
->>>>>>> f9b68898
      * include: {@link KeyType#EC EC} and {@link KeyType#EC_HSM EC-HSM}.</p>
      *
      * <p><strong>Code Samples</strong></p>
@@ -270,10 +204,6 @@
      * @return The {@link Key created key}.
      * @throws NullPointerException if {@code ecKeyCreateOptions} is {@code null}.
      * @throws ResourceModifiedException if {@code ecKeyCreateOptions} is malformed.
-<<<<<<< HEAD
-     * @throws HttpRequestException if {@code name} is empty string.
-=======
->>>>>>> f9b68898
      */
     public Key createEcKey(EcKeyCreateOptions ecKeyCreateOptions) {
         return createEcKeyWithResponse(ecKeyCreateOptions, Context.NONE).getValue();
@@ -284,15 +214,6 @@
      * key type in key vault. If the named key already exists, Azure Key Vault creates a new version of the key. It
      * requires the {@code keys/create} permission.
      *
-<<<<<<< HEAD
-     * <p>The {@link EcKeyCreateOptions} parameter is required. The {@link EcKeyCreateOptions#curve() key curve} can be
-     * optionally specified. If not specified, default value of {@link KeyCurveName#P_256 P-256} is used by Azure Key
-     * Vault. The {@link EcKeyCreateOptions#expires() expires} and {@link EcKeyCreateOptions#notBefore() notBefore}
-     * values are optional. The {@link EcKeyCreateOptions#enabled() enabled} field is set to true by Azure Key Vault, if
-     * not specified.</p>
-     *
-     * <p>The {@link EcKeyCreateOptions#keyType() keyType} indicates the type of key to create. Possible values
-=======
      * <p>The {@link EcKeyCreateOptions} parameter is required. The {@link EcKeyCreateOptions#getCurve() key curve} can be
      * optionally specified. If not specified, default value of {@link KeyCurveName#P_256 P-256} is used by Azure Key
      * Vault. The {@link EcKeyCreateOptions#getExpires() expires} and {@link EcKeyCreateOptions#getNotBefore() notBefore}
@@ -300,7 +221,6 @@
      * not specified.</p>
      *
      * <p>The {@link EcKeyCreateOptions#getKeyType() keyType} indicates the type of key to create. Possible values
->>>>>>> f9b68898
      * include:
      * {@link KeyType#EC EC} and {@link KeyType#EC_HSM EC-HSM}.</p>
      *
@@ -311,16 +231,9 @@
      *
      * @param ecKeyCreateOptions The key options object containing information about the ec key being created.
      * @param context Additional context that is passed through the Http pipeline during the service call.
-<<<<<<< HEAD
-     * @return A {@link Response} whose {@link Response#value() value} contains the {@link Key created key}.
-     * @throws NullPointerException if {@code ecKeyCreateOptions} is {@code null}.
-     * @throws ResourceModifiedException if {@code ecKeyCreateOptions} is malformed.
-     * @throws HttpRequestException if {@code name} is empty string.
-=======
      * @return A {@link Response} whose {@link Response#getValue() value} contains the {@link Key created key}.
      * @throws NullPointerException if {@code ecKeyCreateOptions} is {@code null}.
      * @throws ResourceModifiedException if {@code ecKeyCreateOptions} is malformed.
->>>>>>> f9b68898
      */
     public Response<Key> createEcKeyWithResponse(EcKeyCreateOptions ecKeyCreateOptions, Context context) {
         return client.createEcKeyWithResponse(ecKeyCreateOptions, context).block();
@@ -352,19 +265,11 @@
      * key type into the Azure Key Vault. If the named key already exists, Azure Key Vault creates a new version of the
      * key. This operation requires the {@code keys/import} permission.
      *
-<<<<<<< HEAD
-     * <p>The {@code keyImportOptions} is required and its fields {@link KeyImportOptions#name() name} and {@link
-     * KeyImportOptions#keyMaterial() key material} cannot be null. The {@link KeyImportOptions#expires() expires} and
-     * {@link KeyImportOptions#notBefore() notBefore} values in {@code keyImportOptions} are optional. If not specified,
-     * no values are set for the fields. The {@link KeyImportOptions#enabled() enabled} field is set to true and the
-     * {@link KeyImportOptions#hsm() hsm} field is set to false by Azure Key Vault, if they are not specified.</p>
-=======
      * <p>The {@code keyImportOptions} is required and its fields {@link KeyImportOptions#getName() name} and {@link
      * KeyImportOptions#getKeyMaterial() key material} cannot be null. The {@link KeyImportOptions#getExpires() expires} and
      * {@link KeyImportOptions#getNotBefore() notBefore} values in {@code keyImportOptions} are optional. If not specified,
      * no values are set for the fields. The {@link KeyImportOptions#isEnabled() enabled} field is set to true and the
      * {@link KeyImportOptions#isHsm() hsm} field is set to false by Azure Key Vault, if they are not specified.</p>
->>>>>>> f9b68898
      *
      * <p><strong>Code Samples</strong></p>
      * <p>Imports a new key into key vault. Prints out the details of the imported key.</p>
@@ -392,19 +297,11 @@
      * key type into the Azure Key Vault. If the named key already exists, Azure Key Vault creates a new version of the
      * key. This operation requires the {@code keys/import} permission.
      *
-<<<<<<< HEAD
-     * <p>The {@code keyImportOptions} is required and its fields {@link KeyImportOptions#name() name} and {@link
-     * KeyImportOptions#keyMaterial() key material} cannot be null. The {@link KeyImportOptions#expires() expires} and
-     * {@link KeyImportOptions#notBefore() notBefore} values in {@code keyImportOptions} are optional. If not specified,
-     * no values are set for the fields. The {@link KeyImportOptions#enabled() enabled} field is set to true and the
-     * {@link KeyImportOptions#hsm() hsm} field is set to false by Azure Key Vault, if they are not specified.</p>
-=======
      * <p>The {@code keyImportOptions} is required and its fields {@link KeyImportOptions#getName() name} and {@link
      * KeyImportOptions#getKeyMaterial() key material} cannot be null. The {@link KeyImportOptions#getExpires() expires} and
      * {@link KeyImportOptions#getNotBefore() notBefore} values in {@code keyImportOptions} are optional. If not specified,
      * no values are set for the fields. The {@link KeyImportOptions#isEnabled() enabled} field is set to true and the
      * {@link KeyImportOptions#isHsm() hsm} field is set to false by Azure Key Vault, if they are not specified.</p>
->>>>>>> f9b68898
      *
      * <p><strong>Code Samples</strong></p>
      * <p>Imports a new key into key vault. Prints out the details of the imported key.</p>
@@ -420,11 +317,7 @@
      * @param keyImportOptions The key import configuration object containing information about the json web key
      *     being imported.
      * @param context Additional context that is passed through the Http pipeline during the service call.
-<<<<<<< HEAD
-     * @return A {@link Response} whose {@link Response#value() value} contains the {@link Key imported key}.
-=======
      * @return A {@link Response} whose {@link Response#getValue() value} contains the {@link Key imported key}.
->>>>>>> f9b68898
      * @throws NullPointerException if {@code keyImportOptions} is {@code null}.
      * @throws HttpRequestException if {@code name} is empty string.
      */
@@ -464,11 +357,7 @@
      * @param context Additional context that is passed through the Http pipeline during the service call.
      * @param version The version of the key to retrieve. If this is an empty String or null, this call is
      *     equivalent to calling {@link KeyClient#getKey(String)}, with the latest version being retrieved.
-<<<<<<< HEAD
-     * @return A {@link Response} whose {@link Response#value() value} contains the requested {@link Key key}.
-=======
      * @return A {@link Response} whose {@link Response#getValue() value} contains the requested {@link Key key}.
->>>>>>> f9b68898
      * @throws ResourceNotFoundException when a key with {@code name} and {@code version} doesn't exist in the key
      *     vault.
      * @throws HttpRequestException if {@code name} or {@code version} is empty string.
@@ -495,21 +384,6 @@
     }
 
     /**
-<<<<<<< HEAD
-     * Get public part of the key which represents {@link KeyBase keyBase} from the key vault. The get key operation is
-     * applicable to all key types and it requires the {@code keys/get} permission.
-     *
-     * <p>The list operations {@link KeyClient#listKeys()} and {@link KeyClient#listKeyVersions(String)} return
-     * the {@link List} containing {@link KeyBase base key} as output excluding the key material of the key. This
-     * operation can then be used to get the full key with its key material from {@code keyBase}. </p>
-     * {@codesnippet com.azure.keyvault.keys.keyclient.getKey#KeyBase}
-     *
-     * @param keyBase The {@link KeyBase base key} holding attributes of the key being requested.
-     * @return The requested {@link Key key}.
-     * @throws ResourceNotFoundException when a key with {@link KeyBase#name() name} and {@link KeyBase#version()
-     *     version} doesn't exist in the key vault.
-     * @throws HttpRequestException if {@link KeyBase#name()}  name} or {@link KeyBase#version() version} is empty
-=======
      * Get public part of the key which represents {@link KeyProperties keyProperties} from the key vault. The get key operation is
      * applicable to all key types and it requires the {@code keys/get} permission.
      *
@@ -523,7 +397,6 @@
      * @throws ResourceNotFoundException when a key with {@link KeyProperties#getName() name} and {@link KeyProperties#getVersion()
      *     version} doesn't exist in the key vault.
      * @throws HttpRequestException if {@link KeyProperties#getName()}  name} or {@link KeyProperties#getVersion() version} is empty
->>>>>>> f9b68898
      *     string.
      */
     public Key getKey(KeyProperties keyProperties) {
@@ -531,15 +404,6 @@
     }
 
     /**
-<<<<<<< HEAD
-     * Get public part of the key which represents {@link KeyBase keyBase} from the key vault. The get key operation is
-     * applicable to all key types and it requires the {@code keys/get} permission.
-     *
-     * <p>The list operations {@link KeyClient#listKeys()} and {@link KeyClient#listKeyVersions(String)} return
-     * the {@link List} containing {@link KeyBase base key} as output excluding the key material of the key. This
-     * operation can then be used to get the full key with its key material from {@code keyBase}. </p>
-     * {@codesnippet com.azure.keyvault.keys.keyclient.getKeyWithResponse#KeyBase-Context}
-=======
      * Get public part of the key which represents {@link KeyProperties keyProperties} from the key vault. The get key operation is
      * applicable to all key types and it requires the {@code keys/get} permission.
      *
@@ -547,45 +411,13 @@
      * the {@link List} containing {@link KeyProperties key properties} as output excluding the key material of the key. This
      * operation can then be used to get the full key with its key material from {@code keyProperties}. </p>
      * {@codesnippet com.azure.keyvault.keys.keyclient.getKeyWithResponse#KeyProperties-Context}
->>>>>>> f9b68898
      *
      * @param keyProperties The {@link KeyProperties key properties} holding attributes of the key being requested.
      * @param context Additional context that is passed through the Http pipeline during the service call.
-<<<<<<< HEAD
-     * @return A {@link Response} whose {@link Response#value() value} contains the requested {@link Key key}.
-     * @throws ResourceNotFoundException when a key with {@link KeyBase#name() name} and {@link KeyBase#version()
-     *     version} doesn't exist in the key vault.
-     * @throws HttpRequestException if {@link KeyBase#name()}  name} or {@link KeyBase#version() version} is empty
-     *     string.
-     */
-    public Response<Key> getKeyWithResponse(KeyBase keyBase, Context context) {
-        Objects.requireNonNull(keyBase, "The Key Base parameter cannot be null.");
-        return client
-            .getKeyWithResponse(keyBase.name(), keyBase.version() == null ? "" : keyBase.version(), context).block();
-    }
-
-    /**
-     * Updates the attributes associated with the specified key, but not the cryptographic key material of the specified
-     * key in the key vault. The update operation changes specified attributes of an existing stored key and attributes
-     * that are not specified in the request are left unchanged. The cryptographic key material of a key itself cannot
-     * be changed. This operation requires the {@code keys/set} permission.
-     *
-     * <p><strong>Code Samples</strong></p>
-     * <p>Gets the latest version of the key, changes its expiry time and the updates the key in the key vault.</p>
-     * {@codesnippet com.azure.keyvault.keys.keyclient.updateKey#KeyBase}
-     *
-     * @param key The {@link KeyBase base key} object with updated properties.
-     * @return The {@link KeyBase updated key}.
-     * @throws NullPointerException if {@code key} is {@code null}.
-     * @throws ResourceNotFoundException when a key with {@link KeyBase#name() name} and {@link KeyBase#version()
-     *     version} doesn't exist in the key vault.
-     * @throws HttpRequestException if {@link KeyBase#name() name} or {@link KeyBase#version() version} is empty
-=======
      * @return A {@link Response} whose {@link Response#getValue() value} contains the requested {@link Key key}.
      * @throws ResourceNotFoundException when a key with {@link KeyProperties#getName() name} and {@link KeyProperties#getVersion()
      *     version} doesn't exist in the key vault.
      * @throws HttpRequestException if {@link KeyProperties#getName() name} or {@link KeyProperties#getVersion() version} is empty
->>>>>>> f9b68898
      *     string.
      */
     public Response<Key> getKeyWithResponse(KeyProperties keyProperties, Context context) {
@@ -603,62 +435,10 @@
      * <p><strong>Code Samples</strong></p>
      * <p>Gets the latest version of the key, changes its expiry time and key operations and the updates the key in the
      * key vault.</p>
-<<<<<<< HEAD
-     * {@codesnippet com.azure.keyvault.keys.keyclient.updateKey#KeyBase-keyOperations}
-=======
      * {@codesnippet com.azure.keyvault.keys.keyclient.updateKeyProperties#KeyProperties-keyOperations}
->>>>>>> f9b68898
      *
      * @param keyProperties The {@link KeyProperties key properties} object with updated properties.
      * @param keyOperations The updated key operations to associate with the key.
-<<<<<<< HEAD
-     * @return A {@link Response} whose {@link Response#value() value} contains the {@link KeyBase updated key}.
-     * @throws NullPointerException if {@code key} is {@code null}.
-     * @throws ResourceNotFoundException when a key with {@link KeyBase#name() name} and {@link KeyBase#version()
-     *     version} doesn't exist in the key vault.
-     * @throws HttpRequestException if {@link KeyBase#name() name} or {@link KeyBase#version() version} is empty
-=======
-     * @return A {@link Response} whose {@link Response#getValue() value} contains the {@link Key updated key}.
-     * @throws NullPointerException if {@code key} is {@code null}.
-     * @throws ResourceNotFoundException when a key with {@link KeyProperties#getName() name} and {@link KeyProperties#getVersion()
-     *     version} doesn't exist in the key vault.
-     * @throws HttpRequestException if {@link KeyProperties#getName() name} or {@link KeyProperties#getVersion() version} is empty
->>>>>>> f9b68898
-     *     string.
-     */
-    public Key updateKeyProperties(KeyProperties keyProperties, KeyOperation... keyOperations) {
-        return updateKeyPropertiesWithResponse(keyProperties, Context.NONE, keyOperations).getValue();
-    }
-
-    /**
-     * Updates the attributes and key operations associated with the specified key, but not the cryptographic key
-     * material of the specified key in the key vault. The update operation changes specified attributes of an existing
-     * stored key and attributes that are not specified in the request are left unchanged. The cryptographic key
-     * material of a key itself cannot be changed. This operation requires the {@code keys/set} permission.
-     *
-     * <p><strong>Code Samples</strong></p>
-     * <p>Gets the latest version of the key, changes its expiry time and key operations and the updates the key in the
-     * key vault.</p>
-<<<<<<< HEAD
-     * {@codesnippet com.azure.keyvault.keys.keyclient.updateKeyWithResponse#KeyBase-keyOperations-Context}
-=======
-     * {@codesnippet com.azure.keyvault.keys.keyclient.updateKeyPropertiesWithResponse#KeyProperties-keyOperations-Context}
->>>>>>> f9b68898
-     *
-     * @param keyProperties The {@link KeyProperties key properties} object with updated properties.
-     * @param context Additional context that is passed through the Http pipeline during the service call.
-     * @param keyOperations The updated key operations to associate with the key.
-<<<<<<< HEAD
-     * @return A {@link Response} whose {@link Response#value() value} contains the {@link KeyBase updated key}.
-     * @throws NullPointerException if {@code key} is {@code null}.
-     * @throws ResourceNotFoundException when a key with {@link KeyBase#name() name} and {@link KeyBase#version()
-     *     version} doesn't exist in the key vault.
-     * @throws HttpRequestException if {@link KeyBase#name() name} or {@link KeyBase#version() version} is empty
-     *     string.
-     */
-    public Response<Key> updateKeyWithResponse(KeyBase key, Context context, KeyOperation... keyOperations) {
-        return client.updateKeyWithResponse(key, context, keyOperations).block();
-=======
      * @return A {@link Response} whose {@link Response#getValue() value} contains the {@link Key updated key}.
      * @throws NullPointerException if {@code key} is {@code null}.
      * @throws ResourceNotFoundException when a key with {@link KeyProperties#getName() name} and {@link KeyProperties#getVersion()
@@ -666,9 +446,33 @@
      * @throws HttpRequestException if {@link KeyProperties#getName() name} or {@link KeyProperties#getVersion() version} is empty
      *     string.
      */
+    public Key updateKeyProperties(KeyProperties keyProperties, KeyOperation... keyOperations) {
+        return updateKeyPropertiesWithResponse(keyProperties, Context.NONE, keyOperations).getValue();
+    }
+
+    /**
+     * Updates the attributes and key operations associated with the specified key, but not the cryptographic key
+     * material of the specified key in the key vault. The update operation changes specified attributes of an existing
+     * stored key and attributes that are not specified in the request are left unchanged. The cryptographic key
+     * material of a key itself cannot be changed. This operation requires the {@code keys/set} permission.
+     *
+     * <p><strong>Code Samples</strong></p>
+     * <p>Gets the latest version of the key, changes its expiry time and key operations and the updates the key in the
+     * key vault.</p>
+     * {@codesnippet com.azure.keyvault.keys.keyclient.updateKeyPropertiesWithResponse#KeyProperties-keyOperations-Context}
+     *
+     * @param keyProperties The {@link KeyProperties key properties} object with updated properties.
+     * @param context Additional context that is passed through the Http pipeline during the service call.
+     * @param keyOperations The updated key operations to associate with the key.
+     * @return A {@link Response} whose {@link Response#getValue() value} contains the {@link Key updated key}.
+     * @throws NullPointerException if {@code key} is {@code null}.
+     * @throws ResourceNotFoundException when a key with {@link KeyProperties#getName() name} and {@link KeyProperties#getVersion()
+     *     version} doesn't exist in the key vault.
+     * @throws HttpRequestException if {@link KeyProperties#getName() name} or {@link KeyProperties#getVersion() version} is empty
+     *     string.
+     */
     public Response<Key> updateKeyPropertiesWithResponse(KeyProperties keyProperties, Context context, KeyOperation... keyOperations) {
         return client.updateKeyPropertiesWithResponse(keyProperties, context, keyOperations).block();
->>>>>>> f9b68898
     }
 
     /**
@@ -708,11 +512,7 @@
      *
      * @param name The name of the key to be deleted.
      * @param context Additional context that is passed through the Http pipeline during the service call.
-<<<<<<< HEAD
-     * @return A {@link Response} whose {@link Response#value() value} contains the {@link DeletedKey deleted key}.
-=======
      * @return A {@link Response} whose {@link Response#getValue() value} contains the {@link DeletedKey deleted key}.
->>>>>>> f9b68898
      * @throws ResourceNotFoundException when a key with {@code name} doesn't exist in the key vault.
      * @throws HttpRequestException when a key with {@code name} is empty string.
      */
@@ -751,11 +551,7 @@
      *
      * @param name The name of the deleted key.
      * @param context Additional context that is passed through the Http pipeline during the service call.
-<<<<<<< HEAD
-     * @return A {@link Response} whose {@link Response#value() value} contains the {@link DeletedKey deleted key}.
-=======
      * @return A {@link Response} whose {@link Response#getValue() value} contains the {@link DeletedKey deleted key}.
->>>>>>> f9b68898
      * @throws ResourceNotFoundException when a key with {@code name} doesn't exist in the key vault.
      * @throws HttpRequestException when a key with {@code name} is empty string.
      */
@@ -774,7 +570,6 @@
      * {@codesnippet com.azure.keyvault.keys.keyclient.purgeDeletedKey#string}
      *
      * @param name The name of the deleted key.
-     * @return A {@link VoidResponse}.
      * @throws ResourceNotFoundException when a key with {@code name} doesn't exist in the key vault.
      * @throws HttpRequestException when a key with {@code name} is empty string.
      */
@@ -794,11 +589,7 @@
      *
      * @param name The name of the deleted key.
      * @param context Additional context that is passed through the Http pipeline during the service call.
-<<<<<<< HEAD
-     * @return A {@link VoidResponse}.
-=======
      * @return A response containing status code and HTTP headers.
->>>>>>> f9b68898
      * @throws ResourceNotFoundException when a key with {@code name} doesn't exist in the key vault.
      * @throws HttpRequestException when a key with {@code name} is empty string.
      */
@@ -837,11 +628,7 @@
      *
      * @param name The name of the deleted key to be recovered.
      * @param context Additional context that is passed through the Http pipeline during the service call.
-<<<<<<< HEAD
-     * @return A {@link Response} whose {@link Response#value() value} contains the {@link Key recovered key}.
-=======
      * @return A {@link Response} whose {@link Response#getValue() value} contains the {@link Key recovered key}.
->>>>>>> f9b68898
      * @throws ResourceNotFoundException when a key with {@code name} doesn't exist in the key vault.
      * @throws HttpRequestException when a key with {@code name} is empty string.
      */
@@ -894,11 +681,7 @@
      *
      * @param name The name of the key.
      * @param context Additional context that is passed through the Http pipeline during the service call.
-<<<<<<< HEAD
-     * @return A {@link Response} whose {@link Response#value() value} contains the backed up key blob.
-=======
      * @return A {@link Response} whose {@link Response#getValue() value} contains the backed up key blob.
->>>>>>> f9b68898
      * @throws ResourceNotFoundException when a key with {@code name} doesn't exist in the key vault.
      * @throws HttpRequestException when a key with {@code name} is empty string.
      */
@@ -950,11 +733,7 @@
      *
      * @param backup The backup blob associated with the key.
      * @param context Additional context that is passed through the Http pipeline during the service call.
-<<<<<<< HEAD
-     * @return A {@link Response} whose {@link Response#value() value} contains the {@link Key restored key}.
-=======
      * @return A {@link Response} whose {@link Response#getValue() value} contains the {@link Key restored key}.
->>>>>>> f9b68898
      * @throws ResourceModifiedException when {@code backup} blob is malformed.
      */
     public Response<Key> restoreKeyWithResponse(byte[] backup, Context context) {
@@ -964,35 +743,16 @@
     /**
      * List keys in the key vault. Retrieves a list of the keys in the Key Vault as JSON Web Key structures that contain
      * the public part of a stored key. The List operation is applicable to all key types and the individual key
-<<<<<<< HEAD
-     * response in the list is represented by {@link KeyBase} as only the base key identifier, attributes and tags are
-     * provided in the response. The key material and individual key versions are not listed in the response. This
-     * operation requires the {@code keys/list} permission.
-     *
-     * <p>It is possible to get full keys with key material from this information. Loop over the {@link KeyBase key}
-     * and call {@link KeyClient#getKey(KeyBase baseKey)}. This will return the {@link Key key} with key material
-=======
      * response in the list is represented by {@link KeyProperties} as only the key identifier, attributes and tags are
      * provided in the response. The key material and individual key versions are not listed in the response. This
      * operation requires the {@code keys/list} permission.
      *
      * <p>It is possible to get full keys with key material from this information. Loop over the {@link KeyProperties key}
      * and call {@link KeyClient#getKey(KeyProperties key properties)}. This will return the {@link Key key} with key material
->>>>>>> f9b68898
      * included of its latest version.</p>
      * {@codesnippet com.azure.keyvault.keys.keyclient.listKeys}
      *
      * <p><strong>Code Samples to iterate keys by page</strong></p>
-<<<<<<< HEAD
-     * <p>It is possible to get full keys with key material from this information. Iterate over all the {@link KeyBase
-     * key} by page and call {@link KeyClient#getKey(KeyBase baseKey)}. This will return the {@link Key key} with key
-     * material included of its latest version.</p>
-     * {@codesnippet com.azure.keyvault.keys.keyclient.listKeys.iterableByPage}
-     *
-     * @return {@link PagedIterable} of {@link KeyBase key} of all the keys in the vault.
-     */
-    public PagedIterable<KeyBase> listKeys() {
-=======
      * <p>It is possible to get full keys with key material from this information. Iterate over all the {@link KeyProperties
      * key} by page and call {@link KeyClient#getKey(KeyProperties key properties)}. This will return the {@link Key key} with key
      * material included of its latest version.</p>
@@ -1001,52 +761,31 @@
      * @return {@link PagedIterable} of {@link KeyProperties key} of all the keys in the vault.
      */
     public PagedIterable<KeyProperties> listKeys() {
->>>>>>> f9b68898
         return listKeys(Context.NONE);
     }
 
     /**
      * List keys in the key vault. Retrieves a list of the keys in the Key Vault as JSON Web Key structures that contain
      * the public part of a stored key. The List operation is applicable to all key types and the individual key
-<<<<<<< HEAD
-     * response in the list is represented by {@link KeyBase} as only the base key identifier, attributes and tags are
-     * provided in the response. The key material and individual key versions are not listed in the response. This
-     * operation requires the {@code keys/list} permission.
-     *
-     * <p>It is possible to get full keys with key material from this information. Loop over the {@link KeyBase key}
-     * and call {@link KeyClient#getKey(KeyBase baseKey)}. This will return the {@link Key key} with key material
-=======
      * response in the list is represented by {@link KeyProperties} as only the key identifier, attributes and tags are
      * provided in the response. The key material and individual key versions are not listed in the response. This
      * operation requires the {@code keys/list} permission.
      *
      * <p>It is possible to get full keys with key material from this information. Loop over the {@link KeyProperties key}
      * and call {@link KeyClient#getKey(KeyProperties key properties)}. This will return the {@link Key key} with key material
->>>>>>> f9b68898
      * included of its latest version.</p>
      * {@codesnippet com.azure.keyvault.keys.keyclient.listKeys#Context}
      *
      * <p><strong>Code Samples to iterate keys by page</strong></p>
-<<<<<<< HEAD
-     * <p>It is possible to get full keys with key material from this information. Iterate over all the {@link KeyBase
-     * key} by page and call {@link KeyClient#getKey(KeyBase baseKey)}. This will return the {@link Key key} with key
-=======
      * <p>It is possible to get full keys with key material from this information. Iterate over all the {@link KeyProperties
      * key} by page and call {@link KeyClient#getKey(KeyProperties key properties)}. This will return the {@link Key key} with key
->>>>>>> f9b68898
      * material included of its latest version.</p>
      * {@codesnippet com.azure.keyvault.keys.keyclient.listKeys.iterableByPage}
      *
      * @param context Additional context that is passed through the Http pipeline during the service call.
-<<<<<<< HEAD
-     * @return {@link PagedIterable} of {@link KeyBase key} of all the keys in the vault.
-     */
-    public PagedIterable<KeyBase> listKeys(Context context) {
-=======
      * @return {@link PagedIterable} of {@link KeyProperties key} of all the keys in the vault.
      */
     public PagedIterable<KeyProperties> listKeys(Context context) {
->>>>>>> f9b68898
         return new PagedIterable<>(client.listKeys(context));
     }
 
@@ -1097,39 +836,23 @@
      * not provided in the response. This operation requires the {@code keys/list} permission.
      *
      * <p>It is possible to get full keys with key material for each version from this information. Loop over the
-<<<<<<< HEAD
-     * {@link KeyBase key} and call {@link KeyClient#getKey(KeyBase baseKey)}. This will return the {@link Key keys}
-=======
      * {@link KeyProperties key} and call {@link KeyClient#getKey(KeyProperties key properties)}. This will return the {@link Key keys}
->>>>>>> f9b68898
      * with key material included of the specified versions.</p>
      * {@codesnippet com.azure.keyvault.keys.keyclient.listKeyVersions}
      *
      * <p><strong>Code Samples to iterate over key versions by page</strong></p>
      * <p>It is possible to get full keys with key material for each version from this information. Iterate over all
-<<<<<<< HEAD
-     * the {@link KeyBase key} by page and call {@link KeyClient#getKey(KeyBase baseKey)}. This will return the {@link
-=======
      * the {@link KeyProperties key} by page and call {@link KeyClient#getKey(KeyProperties key properties)}. This will return the {@link
->>>>>>> f9b68898
      * Key keys} with key material included of the specified versions.</p>
      * {@codesnippet com.azure.keyvault.keys.keyclient.listKeyVersions.iterableByPage}
      *
      * @param name The name of the key.
-<<<<<<< HEAD
-     * @return {@link PagedIterable} of {@link KeyBase key} of all the versions of the specified key in the vault. List
-=======
      * @return {@link PagedIterable} of {@link KeyProperties key} of all the versions of the specified key in the vault. List
->>>>>>> f9b68898
      *     is empty if key with {@code name} does not exist in key vault.
      * @throws ResourceNotFoundException when a key with {@code name} doesn't exist in the key vault.
      * @throws HttpRequestException when a key with {@code name} is empty string.
      */
-<<<<<<< HEAD
-    public PagedIterable<KeyBase> listKeyVersions(String name) {
-=======
     public PagedIterable<KeyProperties> listKeyVersions(String name) {
->>>>>>> f9b68898
         return listKeyVersions(name, Context.NONE);
     }
 
@@ -1139,41 +862,25 @@
      * not provided in the response. This operation requires the {@code keys/list} permission.
      *
      * <p>It is possible to get full keys with key material for each version from this information. Loop over the
-<<<<<<< HEAD
-     * {@link KeyBase key} and call {@link KeyClient#getKey(KeyBase baseKey)}. This will return the {@link Key keys}
-=======
      * {@link KeyProperties key} and call {@link KeyClient#getKey(KeyProperties key properties)}. This will return the {@link Key keys}
->>>>>>> f9b68898
      * with key material included of the specified versions.</p>
      * {@codesnippet com.azure.keyvault.keys.keyclient.listKeyVersions}
      *
      * <p><strong>Code Samples to iterate over key versions by page</strong></p>
      * <p>It is possible to get full keys with key material for each version from this information. Iterate over all
-<<<<<<< HEAD
-     * the {@link KeyBase key} by page and call {@link KeyClient#getKey(KeyBase baseKey)}. This will return the
-=======
      * the {@link KeyProperties key} by page and call {@link KeyClient#getKey(KeyProperties key properties)}. This will return the
->>>>>>> f9b68898
      * {@link Key keys} with key material included of the specified versions.</p>
      *
      * {@codesnippet com.azure.keyvault.keys.keyclient.listKeyVersions.iterableByPage}
      *
      * @param name The name of the key.
      * @param context Additional context that is passed through the Http pipeline during the service call.
-<<<<<<< HEAD
-     * @return {@link PagedIterable} of {@link KeyBase key} of all the versions of the specified key in the vault. List
-=======
      * @return {@link PagedIterable} of {@link KeyProperties key} of all the versions of the specified key in the vault. List
->>>>>>> f9b68898
      *     is empty if key with {@code name} does not exist in key vault.
      * @throws ResourceNotFoundException when a key with {@code name} doesn't exist in the key vault.
      * @throws HttpRequestException when a key with {@code name} is empty string.
      */
-<<<<<<< HEAD
-    public PagedIterable<KeyBase> listKeyVersions(String name, Context context) {
-=======
     public PagedIterable<KeyProperties> listKeyVersions(String name, Context context) {
->>>>>>> f9b68898
         return new PagedIterable<>(client.listKeyVersions(name, context));
     }
 }