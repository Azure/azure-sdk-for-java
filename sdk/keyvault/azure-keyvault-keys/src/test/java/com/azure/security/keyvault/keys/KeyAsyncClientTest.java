--- conflicted
+++ resolved
@@ -10,11 +10,7 @@
 import com.azure.security.keyvault.keys.models.KeyBase;
 import com.azure.security.keyvault.keys.models.KeyCreateOptions;
 import com.azure.security.keyvault.keys.models.webkey.KeyType;
-<<<<<<< HEAD
-=======
-import io.netty.handler.codec.http.HttpResponseStatus;
 import org.junit.Assert;
->>>>>>> 73f9a0f0
 import reactor.test.StepVerifier;
 
 import java.net.HttpURLConnection;
@@ -60,30 +56,19 @@
      */
     public void setKeyEmptyName() {
         StepVerifier.create(client.createKey("", KeyType.RSA))
-<<<<<<< HEAD
                 .verifyErrorSatisfies(ex -> assertRestException(ex, ResourceModifiedException.class, HttpURLConnection.HTTP_BAD_REQUEST));
-=======
-            .verifyErrorSatisfies(ex -> assertRestException(ex, ResourceModifiedException.class,
-                HttpResponseStatus.BAD_REQUEST.code()));
->>>>>>> 73f9a0f0
     }
 
     /**
      * Tests that we can create keys when value is not null or an empty string.
      */
     public void setKeyNullType() {
-<<<<<<< HEAD
         setKeyEmptyValueRunner((key) -> {
 
             StepVerifier.create(client.createKey(key))
                     .verifyErrorSatisfies(ex -> assertRestException(ex, ResourceModifiedException.class, HttpURLConnection.HTTP_BAD_REQUEST));
 
         });
-=======
-        setKeyEmptyValueRunner((key) -> StepVerifier.create(client.createKey(key))
-            .verifyErrorSatisfies(ex -> assertRestException(ex, ResourceModifiedException.class,
-                HttpResponseStatus.BAD_REQUEST.code())));
->>>>>>> 73f9a0f0
     }
 
     /**
@@ -173,11 +158,7 @@
      */
     public void getKeyNotFound() {
         StepVerifier.create(client.getKey("non-existing"))
-<<<<<<< HEAD
                 .verifyErrorSatisfies(ex -> assertRestException(ex, ResourceNotFoundException.class, HttpURLConnection.HTTP_NOT_FOUND));
-=======
-            .verifyErrorSatisfies(ex -> assertRestException(ex, ResourceNotFoundException.class, HttpResponseStatus.NOT_FOUND.code()));
->>>>>>> 73f9a0f0
     }
 
 
@@ -199,25 +180,16 @@
             sleepInRecordMode(30000);
 
             StepVerifier.create(client.purgeDeletedKey(keyToDelete.name()))
-<<<<<<< HEAD
                     .assertNext(voidResponse -> {
                         assertEquals(HttpURLConnection.HTTP_NO_CONTENT, voidResponse.statusCode());
                     }).verifyComplete();
-=======
-                .assertNext(voidResponse -> assertEquals(HttpResponseStatus.NO_CONTENT.code(),
-                    voidResponse.statusCode())).verifyComplete();
->>>>>>> 73f9a0f0
             sleepInRecordMode(15000);
         });
     }
 
     public void deleteKeyNotFound() {
         StepVerifier.create(client.deleteKey("non-existing"))
-<<<<<<< HEAD
                 .verifyErrorSatisfies(ex -> assertRestException(ex, ResourceNotFoundException.class, HttpURLConnection.HTTP_NOT_FOUND));
-=======
-            .verifyErrorSatisfies(ex -> assertRestException(ex, ResourceNotFoundException.class, HttpResponseStatus.NOT_FOUND.code()));
->>>>>>> 73f9a0f0
     }
 
     /**
@@ -225,11 +197,7 @@
      */
     public void getDeletedKeyNotFound() {
         StepVerifier.create(client.getDeletedKey("non-existing"))
-<<<<<<< HEAD
                 .verifyErrorSatisfies(ex -> assertRestException(ex, ResourceNotFoundException.class, HttpURLConnection.HTTP_NOT_FOUND));
-=======
-            .verifyErrorSatisfies(ex -> assertRestException(ex, ResourceNotFoundException.class, HttpResponseStatus.NOT_FOUND.code()));
->>>>>>> 73f9a0f0
     }
 
     /**
@@ -258,11 +226,7 @@
      */
     public void recoverDeletedKeyNotFound() {
         StepVerifier.create(client.recoverDeletedKey("non-existing"))
-<<<<<<< HEAD
                 .verifyErrorSatisfies(ex -> assertRestException(ex, ResourceNotFoundException.class, HttpURLConnection.HTTP_NOT_FOUND));
-=======
-            .verifyErrorSatisfies(ex -> assertRestException(ex, ResourceNotFoundException.class, HttpResponseStatus.NOT_FOUND.code()));
->>>>>>> 73f9a0f0
     }
 
     /**
@@ -286,11 +250,7 @@
      */
     public void backupKeyNotFound() {
         StepVerifier.create(client.backupKey("non-existing"))
-<<<<<<< HEAD
                 .verifyErrorSatisfies(ex -> assertRestException(ex, ResourceNotFoundException.class, HttpURLConnection.HTTP_NOT_FOUND));
-=======
-            .verifyErrorSatisfies(ex -> assertRestException(ex, ResourceNotFoundException.class, HttpResponseStatus.NOT_FOUND.code()));
->>>>>>> 73f9a0f0
     }
 
     /**
@@ -307,14 +267,9 @@
             pollOnKeyDeletion(keyToBackupAndRestore.name());
 
             StepVerifier.create(client.purgeDeletedKey(keyToBackupAndRestore.name()))
-<<<<<<< HEAD
                     .assertNext(voidResponse -> {
                         assertEquals(HttpURLConnection.HTTP_NO_CONTENT, voidResponse.statusCode());
                     }).verifyComplete();
-=======
-                .assertNext(voidResponse -> assertEquals(HttpResponseStatus.NO_CONTENT.code(),
-                    voidResponse.statusCode())).verifyComplete();
->>>>>>> 73f9a0f0
             pollOnKeyPurge(keyToBackupAndRestore.name());
 
             sleepInRecordMode(60000);
@@ -334,11 +289,7 @@
     public void restoreKeyFromMalformedBackup() {
         byte[] keyBackupBytes = "non-existing".getBytes();
         StepVerifier.create(client.restoreKey(keyBackupBytes))
-<<<<<<< HEAD
                 .verifyErrorSatisfies(ex -> assertRestException(ex, ResourceModifiedException.class, HttpURLConnection.HTTP_BAD_REQUEST));
-=======
-            .verifyErrorSatisfies(ex -> assertRestException(ex, ResourceModifiedException.class, HttpResponseStatus.BAD_REQUEST.code()));
->>>>>>> 73f9a0f0
     }
 
     /**
@@ -364,14 +315,9 @@
                 }).verifyComplete();
 
             StepVerifier.create(client.purgeDeletedKey(keyToDeleteAndGet.name()))
-<<<<<<< HEAD
                     .assertNext(voidResponse -> {
                         assertEquals(HttpURLConnection.HTTP_NO_CONTENT, voidResponse.statusCode());
                     }).verifyComplete();
-=======
-                .assertNext(voidResponse -> assertEquals(HttpResponseStatus.NO_CONTENT.code(),
-                    voidResponse.statusCode())).verifyComplete();
->>>>>>> 73f9a0f0
             pollOnKeyPurge(keyToDeleteAndGet.name());
             sleepInRecordMode(15000);
         });
@@ -413,14 +359,9 @@
 
             for (DeletedKey deletedKey : deletedKeys) {
                 StepVerifier.create(client.purgeDeletedKey(deletedKey.name()))
-<<<<<<< HEAD
                         .assertNext(voidResponse -> {
                             assertEquals(HttpURLConnection.HTTP_NO_CONTENT, voidResponse.statusCode());
                         }).verifyComplete();
-=======
-                    .assertNext(voidResponse -> assertEquals(HttpResponseStatus.NO_CONTENT.code(),
-                        voidResponse.statusCode())).verifyComplete();
->>>>>>> 73f9a0f0
                 pollOnKeyPurge(deletedKey.name());
             }
         });
@@ -451,14 +392,9 @@
 
 
             StepVerifier.create(client.purgeDeletedKey(keyName))
-<<<<<<< HEAD
                     .assertNext(voidResponse -> {
                         assertEquals(HttpURLConnection.HTTP_NO_CONTENT, voidResponse.statusCode());
                     }).verifyComplete();
-=======
-                .assertNext(voidResponse -> assertEquals(HttpResponseStatus.NO_CONTENT.code(),
-                    voidResponse.statusCode())).verifyComplete();
->>>>>>> 73f9a0f0
             pollOnKeyPurge(keyName);
         });
 
