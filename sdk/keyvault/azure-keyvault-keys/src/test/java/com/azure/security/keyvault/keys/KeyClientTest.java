--- conflicted
+++ resolved
@@ -60,11 +60,7 @@
      */
     public void setKeyNullType() {
         setKeyEmptyValueRunner((key) -> {
-<<<<<<< HEAD
-            assertRestException(() -> client.createKey(key.name(), key.keyType()), ResourceModifiedException.class, HttpURLConnection.HTTP_BAD_REQUEST);
-=======
             assertRestException(() -> client.createKey(key.getName(), key.getKeyType()), ResourceModifiedException.class, HttpURLConnection.HTTP_BAD_REQUEST);
->>>>>>> f9b68898
         });
     }
 
