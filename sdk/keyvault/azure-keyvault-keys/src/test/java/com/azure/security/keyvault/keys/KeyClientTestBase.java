--- conflicted
+++ resolved
@@ -12,15 +12,9 @@
 import com.azure.core.http.netty.NettyAsyncHttpClientBuilder;
 import com.azure.core.http.policy.*;
 import com.azure.core.http.rest.Response;
-<<<<<<< HEAD
-import com.azure.core.implementation.http.policy.spi.HttpPolicyProviders;
-import com.azure.core.test.TestBase;
-import com.azure.core.util.configuration.ConfigurationManager;
-=======
 import com.azure.core.http.policy.HttpPolicyProviders;
 import com.azure.core.test.TestBase;
 import com.azure.core.util.Configuration;
->>>>>>> f9b68898
 import com.azure.security.keyvault.keys.implementation.AzureKeyVaultConfiguration;
 import com.azure.identity.credential.DefaultAzureCredentialBuilder;
 import com.azure.security.keyvault.keys.models.Key;
@@ -78,31 +72,19 @@
         HttpClient httpClient;
         // Closest to API goes first, closest to wire goes last.
         final List<HttpPipelinePolicy> policies = new ArrayList<>();
-<<<<<<< HEAD
-        policies.add(new UserAgentPolicy(AzureKeyVaultConfiguration.SDK_NAME, AzureKeyVaultConfiguration.SDK_VERSION,  ConfigurationManager.getConfiguration().clone()));
-=======
         policies.add(new UserAgentPolicy(AzureKeyVaultConfiguration.SDK_NAME, AzureKeyVaultConfiguration.SDK_VERSION,  Configuration.getGlobalConfiguration().clone()));
->>>>>>> f9b68898
         HttpPolicyProviders.addBeforeRetryPolicies(policies);
         policies.add(new RetryPolicy());
         policies.add(new BearerTokenAuthenticationPolicy(credential, KeyAsyncClient.KEY_VAULT_SCOPE));
         policies.addAll(policies);
         HttpPolicyProviders.addAfterRetryPolicies(policies);
-<<<<<<< HEAD
-        policies.add(new HttpLoggingPolicy(HttpLogDetailLevel.BODY_AND_HEADERS));
-=======
         policies.add(new HttpLoggingPolicy(new HttpLogOptions().setLogLevel(HttpLogDetailLevel.BODY_AND_HEADERS)));
->>>>>>> f9b68898
 
         if (interceptorManager.isPlaybackMode()) {
             httpClient = interceptorManager.getPlaybackClient();
             policies.add(interceptorManager.getRecordPolicy());
         } else {
-<<<<<<< HEAD
-            httpClient = new NettyAsyncHttpClientBuilder().setWiretap(true).build();
-=======
             httpClient = new NettyAsyncHttpClientBuilder().wiretap(true).build();
->>>>>>> f9b68898
             policies.add(interceptorManager.getRecordPolicy());
         }
 
