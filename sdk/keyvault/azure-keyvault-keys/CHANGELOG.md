# Release History

<<<<<<< HEAD
=======
## 4.0.0-preview.4 (2019-10-08)
For details on the Azure SDK for Java (September 2019 Preview) release refer to the [release announcement](https://aka.ms/azure-sdk-preview4-java).

- Updated to be fully compliant with the Java 9 Platform Module System.

### Breaking changes
- `KeyBase` has been renamed to `KeyProperties`.
- `Key` and `DeletedKey` no longer extend `KeyProperties`, but instead contain a `KeyProperties` property named `Properties`.
- `updateKey` method has been renamed to `updateKeyProperties` in `KeyClient` and `KeyAsyncClient`.
- Getters and setters were updated to use Java Bean notation.
- Changed VoidResponse to Response<Void> on sync API, and Mono<VoidResponse> to Mono<Response<Void>> on async API.
- Enumerations including `KeyCurveName`, `KeyOperation`, and `KeyType` are now structures that define well-known, supported static fields.

## 4.0.0-preview.3 (2019-09-10)
For details on the Azure SDK for Java (August 2019 Preview) release refer to the [release announcement](https://aka.ms/azure-sdk-preview3-java).

>>>>>>> f9b68898
## 4.0.0-preview.2 (2019-08-06)
For details on the Azure SDK for Java (August 2019 Preview) release refer to the [release announcement](https://aka.ms/azure-sdk-preview2-java).

- Added service side Cryptography Operations support for asymmetric keys (sign, un/wrap, verify, encrypt and decrypt)
- Added client side Cryptography Operations support both asymmetric and symmetric keys.
- Added Cryptography clients to `azure-keyvault-keys` package.
    - `azure-keyvault-keys` contains a `CryptographyClient` and `CryptographyAsyncClient` for cryptography operations and  `KeyClient` and `KeyAsyncClient` for key operations.
    - see this package's
  [documentation](https://github.com/Azure/azure-sdk-for-java/tree/master/keyvault/client/keys/README.md) and
  [samples](https://github.com/Azure/azure-sdk-for-java/tree/master/sdk/keyvault/azure-keyvault-keys/src/samples/java/com/azure/security/keyvault/keys) for more information.
- Added support for HTTP challenge based authentication, allowing clients to interact with vaults in sovereign clouds.
- Combined KeyClientBuilder, KeyAsyncClientBuilder into KeyClientBuilder. Methods to create both sync and async clients type were added.
- Removed static builder method from clients. Builders are now instantiable.

## 4.0.0-preview.1 (2019-06-28)
Version 4.0.0-preview.1 is a preview of our efforts in creating a client library that is developer-friendly, idiomatic to the Java ecosystem, and as consistent across different languages and platforms as possible. The principles that guide our efforts can be found in the [Azure SDK Design Guidelines for Java](https://azuresdkspecs.z5.web.core.windows.net/JavaSpec.html).

For details on the Azure SDK for Java (July 2019 Preview) release, you can refer to the [release announcement](https://aka.ms/azure-sdk-preview1-java).

This library is not a direct replacement for keys management operations from [microsoft-azure-keyvault](https://github.com/Azure/azure-sdk-for-java/tree/master/sdk/keyvault/microsoft-azure-keyvault). Applications using that library would require code changes to use `azure-keyvault-keys`.
This package's
[documentation](https://github.com/Azure/azure-sdk-for-java/tree/master/keyvault/client/keys/README.md)
and
[samples](https://github.com/Azure/azure-sdk-for-java/tree/master/keyvault/client/keys/src/samples/java)
demonstrate the new API.


### Major changes from `azure-keyvault`
- Packages scoped by functionality
    - `azure-keyvault-keys` contains a `KeyClient` and `KeyAsyncClient` for key operations, 
    `azure-keyvault-secrets` contains a `SecretClient` and `SecretAsyncClient` for secret operations
- Client instances are scoped to vaults (an instance interacts with one vault
only)
- Reactive streams support using [Project Reactor](https://projectreactor.io/).
- Authentication using `azure-identity` credentials
  - see this package's
  [documentation](https://github.com/Azure/azure-sdk-for-java/tree/master/keyvault/client/keys/README.md)
  , and the
  [Azure Identity documentation](https://github.com/Azure/azure-sdk-for-java/tree/master/sdk/identity/azure-identity/README.md)
  for more information
  
### `azure-keyvault` features not implemented in this library
- Certificate management APIs
- Cryptographic operations, e.g. sign, un/wrap, verify, encrypt and decrypt
- National cloud support. This release supports public global cloud vaults,
    e.g. https://{vault-name}.vault.azure.net<|MERGE_RESOLUTION|>--- conflicted
+++ resolved
@@ -1,7 +1,5 @@
 # Release History
 
-<<<<<<< HEAD
-=======
 ## 4.0.0-preview.4 (2019-10-08)
 For details on the Azure SDK for Java (September 2019 Preview) release refer to the [release announcement](https://aka.ms/azure-sdk-preview4-java).
 
@@ -18,7 +16,6 @@
 ## 4.0.0-preview.3 (2019-09-10)
 For details on the Azure SDK for Java (August 2019 Preview) release refer to the [release announcement](https://aka.ms/azure-sdk-preview3-java).
 
->>>>>>> f9b68898
 ## 4.0.0-preview.2 (2019-08-06)
 For details on the Azure SDK for Java (August 2019 Preview) release refer to the [release announcement](https://aka.ms/azure-sdk-preview2-java).
 
