--- conflicted
+++ resolved
@@ -14,11 +14,7 @@
 <dependency>
     <groupId>com.azure</groupId>
     <artifactId>azure-keyvault-keys</artifactId>
-<<<<<<< HEAD
-    <version>4.0.0-preview.2</version>
-=======
     <version>4.0.0-preview.4</version>
->>>>>>> f9b68898
 </dependency>
 ```
 
@@ -195,16 +191,6 @@
         .buildClient();
 
 Key rsaKey = keyClient.createRsaKey(new RsaKeyCreateOptions("CloudRsaKey")
-<<<<<<< HEAD
-                .expires(OffsetDateTime.now().plusYears(1))
-                .keySize(2048));
-System.out.printf("Key is created with name %s and id %s \n", rsaKey.name(), rsaKey.id());
-
-Key ecKey = keyClient.createEcKey(new EcKeyCreateOptions("CloudEcKey")
-                .curve(KeyCurveName.P_256)
-                .expires(OffsetDateTime.now().plusYears(1)));
-System.out.printf("Key is created with name %s and id %s \n", ecKey.name(), ecKey.id());
-=======
                 .setExpires(OffsetDateTime.now().plusYears(1))
                 .setKeySize(2048));
 System.out.printf("Key is created with name %s and id %s \n", rsaKey.getName(), rsaKey.getId());
@@ -213,7 +199,6 @@
                 .setCurve(KeyCurveName.P_256)
                 .setExpires(OffsetDateTime.now().plusYears(1)));
 System.out.printf("Key is created with name %s and id %s \n", ecKey.getName(), ecKey.getId());
->>>>>>> f9b68898
 ```
 
 ### Retrieve a Key
@@ -221,11 +206,7 @@
 Retrieve a previously stored Key by calling `getKey`.
 ```Java
 Key key = keyClient.getKey("key_name");
-<<<<<<< HEAD
-System.out.printf("Key is returned with name %s and id %s \n", key.name(), key.id());
-=======
 System.out.printf("Key is returned with name %s and id %s \n", key.getName(), key.getId());
->>>>>>> f9b68898
 ```
 
 ### Update an existing Key
@@ -235,15 +216,9 @@
 // Get the key to update.
 Key key = keyClient.getKey("key_name");
 // Update the expiry time of the key.
-<<<<<<< HEAD
-key.expires(OffsetDateTime.now().plusDays(30));
-Key updatedKey = keyClient.updateKey(key);
-System.out.printf("Key's updated expiry time %s \n", updatedKey.expires().toString());
-=======
 key.getProperties().setExpires(OffsetDateTime.now().plusDays(30));
 Key updatedKey = keyClient.updateKeyProperties(key.getProperties());
 System.out.printf("Key's updated expiry time %s \n", updatedKey.getProperties().getExpires().toString());
->>>>>>> f9b68898
 ```
 
 ### Delete a Key
@@ -251,11 +226,7 @@
 Delete an existing Key by calling `deleteKey`.
 ```Java
 DeletedKey deletedKey = client.deleteKey("key_name");
-<<<<<<< HEAD
-System.out.printf("Deleted Key's deletion date %s", deletedKey.deletedDate().toString());
-=======
 System.out.printf("Deleted Key's deletion date %s", deletedKey.getDeletedDate().toString());
->>>>>>> f9b68898
 ```
 
 ### List Keys
@@ -263,15 +234,9 @@
 List the keys in the key vault by calling `listKeys`.
 ```java
 // List operations don't return the keys with key material information. So, for each returned key we call getKey to get the key with its key material information.
-<<<<<<< HEAD
-for (KeyBase key : keyClient.listKeys()) {
-    Key keyWithMaterial = keyClient.getKey(key);
-    System.out.printf("Received key with name %s and type %s", keyWithMaterial.name(), keyWithMaterial.keyMaterial().kty());
-=======
 for (KeyProperties keyProperties : keyClient.listKeys()) {
     Key keyWithMaterial = keyClient.getKey(keyProperties);
     System.out.printf("Received key with name %s and type %s", keyWithMaterial.getName(),   keyWithMaterial.getKeyMaterial().getKty());
->>>>>>> f9b68898
 }
 
 ```
@@ -305,37 +270,6 @@
 //Let's decrypt the encrypted result.
 DecryptResult decryptResult = cryptoClient.decrypt(EncryptionAlgorithm.RSA_OAEP, encryptResult.getCipherText());
 System.out.printf("Returned plainText size is %d bytes \n", decryptResult.getPlainText().length);
-```
-
-### Encrypt
-
-Encrypt plain text by calling `encrypt`.
-```java
-CryptographyClient cryptoClient = new CryptographyClientBuilder()
-    .credential(new DefaultAzureCredentialBuilder().build())
-    .keyIdentifier("<Your-Key-Id-From-Keyvault")
-    .buildClient();
-
-byte[] plainText = new byte[100];
-new Random(0x1234567L).nextBytes(plainText);
-
-// Let's encrypt a simple plain text of size 100 bytes.
-EncryptResult encryptResult = cryptoClient.encrypt(EncryptionAlgorithm.RSA_OAEP, plainText);
-System.out.printf("Returned cipherText size is %d bytes with algorithm %s \n", encryptResult.cipherText().length, encryptResult.algorithm().toString());
-```
-
-### Decrypt
-
-Decrypt encrypted content by calling `decrypt`.
-
-```java
-byte[] plainText = new byte[100];
-new Random(0x1234567L).nextBytes(plainText);
-EncryptResult encryptResult = cryptoClient.encrypt(EncryptionAlgorithm.RSA_OAEP, plainText);
-
-//Let's decrypt the encrypted result.
-DecryptResult decryptResult = cryptoClient.decrypt(EncryptionAlgorithm.RSA_OAEP, encryptResult.cipherText());
-System.out.printf("Returned plainText size is %d bytes \n", decryptResult.plainText().length);
 ```
 
 ### Async API
@@ -364,17 +298,6 @@
         .buildAsyncClient();
 
 keyAsyncClient.createRsaKey(new RsaKeyCreateOptions("CloudRsaKey")
-<<<<<<< HEAD
-    .expires(OffsetDateTime.now().plusYears(1))
-    .keySize(2048))
-    .subscribe(key ->
-       System.out.printf("Key is created with name %s and id %s \n", key.name(), key.id()));
-
-keyAsyncClient.createEcKey(new EcKeyCreateOptions("CloudEcKey")
-    .expires(OffsetDateTime.now().plusYears(1)))
-    .subscribe(key ->
-      System.out.printf("Key is created with name %s and id %s \n", key.name(), key.id()));
-=======
     .setExpires(OffsetDateTime.now().plusYears(1))
     .setKeySize(2048))
     .subscribe(key ->
@@ -384,7 +307,6 @@
     .setExpires(OffsetDateTime.now().plusYears(1)))
     .subscribe(key ->
       System.out.printf("Key is created with name %s and id %s \n", key.getName(), key.getId()));
->>>>>>> f9b68898
 ```
 
 ### Retrieve a Key Asynchronously
@@ -392,11 +314,7 @@
 Retrieve a previously stored Key by calling `getKey`.
 ```Java
 keyAsyncClient.getKey("keyName").subscribe(key ->
-<<<<<<< HEAD
-  System.out.printf("Key is returned with name %s and id %s \n", key.name(), key.id()));
-=======
   System.out.printf("Key is returned with name %s and id %s \n", key.getName(), key.getId()));
->>>>>>> f9b68898
 ```
 
 ### Update an existing Key Asynchronously
@@ -407,15 +325,9 @@
      // Get the Key
      Key key = keyResponse;
      // Update the expiry time of the key.
-<<<<<<< HEAD
-     key.expires(OffsetDateTime.now().plusDays(50));
-     keyAsyncClient.updateKey(key).subscribe(updatedKey ->
-         System.out.printf("Key's updated expiry time %s \n", updatedKey.expires().toString()));
-=======
      key.getProperties().setExpires(OffsetDateTime.now().plusDays(50));
      keyAsyncClient.updateKeyProperties(key.getProperties()).subscribe(updatedKey ->
          System.out.printf("Key's updated expiry time %s \n", updatedKey.getProperties().getExpires().toString()));
->>>>>>> f9b68898
    });
 ```
 
@@ -424,11 +336,7 @@
 Delete an existing Key by calling `deleteKey`.
 ```java
 keyAsyncClient.deleteKey("keyName").subscribe(deletedKey ->
-<<<<<<< HEAD
-   System.out.printf("Deleted Key's deletion time %s \n", deletedKey.deletedDate().toString()));
-=======
    System.out.printf("Deleted Key's deletion time %s \n", deletedKey.getDeletedDate().toString()));
->>>>>>> f9b68898
 ```
 
 ### List Keys Asynchronously
@@ -438,11 +346,7 @@
 // The List Keys operation returns keys without their value, so for each key returned we call `getKey` to get its // value as well.
 keyAsyncClient.listKeys()
   .flatMap(keyAsyncClient::getKey).subscribe(key ->
-<<<<<<< HEAD
-    System.out.printf("Key returned with name %s and id %s \n", key.name(), key.id()));
-=======
     System.out.printf("Key returned with name %s and id %s \n", key.getName(), key.getId()));
->>>>>>> f9b68898
 ```
 
 ### Encrypt Asynchronously
@@ -460,11 +364,7 @@
 // Let's encrypt a simple plain text of size 100 bytes.
 cryptoAsyncClient.encrypt(EncryptionAlgorithm.RSA_OAEP, plainText)
     .subscribe(encryptResult -> {
-<<<<<<< HEAD
-        System.out.printf("Returned cipherText size is %d bytes with algorithm %s\n", encryptResult.cipherText().length, encryptResult.algorithm().toString());
-=======
         System.out.printf("Returned cipherText size is %d bytes with algorithm %s\n", encryptResult.getCipherText().length, encryptResult.getAlgorithm().toString());
->>>>>>> f9b68898
     });
 ```
 
@@ -478,20 +378,11 @@
 // Let's encrypt a simple plain text of size 100 bytes.
 cryptoAsyncClient.encrypt(EncryptionAlgorithm.RSA_OAEP, plainText)
     .subscribe(encryptResult -> {
-<<<<<<< HEAD
-        System.out.printf("Returned cipherText size is %d bytes with algorithm %s\n", encryptResult.cipherText().length, encryptResult.algorithm().toString());
-        //Let's decrypt the encrypted response.
-        cryptoAsyncClient.decrypt(EncryptionAlgorithm.RSA_OAEP, encryptResult.cipherText())
-            .subscribe(decryptResult -> System.out.printf("Returned plainText size is %d bytes\n", decryptResult.plainText().length));
-    });
-
-=======
         System.out.printf("Returned cipherText size is %d bytes with algorithm %s\n", encryptResult.getCipherText().length, encryptResult.getAlgorithm().toString());
         //Let's decrypt the encrypted response.
         cryptoAsyncClient.decrypt(EncryptionAlgorithm.RSA_OAEP, encryptResult.getCipherText())
             .subscribe(decryptResult -> System.out.printf("Returned plainText size is %d bytes\n", decryptResult.getPlainText().length));
     });
->>>>>>> f9b68898
 ```
 
 ## Troubleshooting
