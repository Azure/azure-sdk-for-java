# Azure Key Vault Key client library for Java
Azure Key Vault allows you to create and store keys in the Key Vault. Azure Key Vault client supports RSA keys and elliptic curve keys, each with corresponding support in hardware security modules (HSM).

 Multiple keys, and multiple versions of the same key, can be kept in the Key Vault. Cryptographic keys in Key Vault are represented as [JSON Web Key [JWK]](https://tools.ietf.org/html/rfc7517) objects. This library offers operations to create, retrieve, update, delete, purge, backup, restore and list the keys and its versions.


[Source code][source_code] | [API reference documentation][api_documentation] | [Product documentation][azkeyvault_docs] | [Samples][keys_samples]

## Getting started
### Adding the package to your project

Maven dependency for Azure Key Client library. Add it to your project's pom file.
[//]: # ({x-version-update-start;com.azure:azure-security-keyvault-keys;current})
```xml
<dependency>
    <groupId>com.azure</groupId>
<<<<<<< HEAD
    <artifactId>azure-security-keyvault-keys</artifactId>
    <version>4.0.0-preview.5</version>
=======
    <artifactId>azure-keyvault-keys</artifactId>
    <version>4.0.0-preview.6</version>
>>>>>>> a1010302
</dependency>
```
[//]: # ({x-version-update-end})

### Default HTTP Client
All client libraries, by default, use Netty HTTP client. Adding the above dependency will automatically configure 
KeyVault Keys to use Netty HTTP client. 

### Alternate HTTP client
If, instead of Netty it is preferable to use OkHTTP, there is a HTTP client available for that too. Exclude the default
Netty and include OkHTTP client in your pom.xml.

[//]: # ({x-version-update-start;com.azure:azure-security-keyvault-keys;current})
```xml
<!-- Add KeyVault Keys dependency without Netty HTTP client -->
<dependency>
    <groupId>com.azure</groupId>
<<<<<<< HEAD
    <artifactId>azure-security-keyvault-keys</artifactId>
    <version>4.0.0-preview.5</version>
=======
    <artifactId>azure-keyvault-keys</artifactId>
    <version>4.0.0-preview.6</version>
>>>>>>> a1010302
    <exclusions>
      <exclusion>
        <groupId>com.azure</groupId>
        <artifactId>azure-core-http-netty</artifactId>
      </exclusion>
    </exclusions>
</dependency>
```
[//]: # ({x-version-update-end})
[//]: # ({x-version-update-start;com.azure:azure-core-http-okhttp;current})
```xml
<!-- Add OkHTTP client to use with KeyVault Keys -->
<dependency>
  <groupId>com.azure</groupId>
  <artifactId>azure-core-http-okhttp</artifactId>
  <version>1.0.0-preview.7</version>
</dependency>
```
[//]: # ({x-version-update-end})

### Configuring HTTP Clients
When an HTTP client is included on the classpath, as shown above, it is not necessary to specify it in the client library [builders](#create-key-client), unless you want to customize the HTTP client in some fashion. If this is desired, the `httpClient` builder method is often available to achieve just this, by allowing users to provide a custom (or customized) `com.azure.core.http.HttpClient` instances.

For starters, by having the Netty or OkHTTP dependencies on your classpath, as shown above, you can create new instances of these `HttpClient` types using their builder APIs. For example, here is how you would create a Netty HttpClient instance:

```java
HttpClient client = new NettyAsyncHttpClientBuilder()
    .port(8080)
    .wiretap(true)
    .build();
```

### Prerequisites

- Java Development Kit (JDK) with version 8 or above
- [Azure Subscription][azure_subscription]
- An existing [Azure Key Vault][azure_keyvault]. If you need to create a Key Vault, you can use the [Azure Cloud Shell](https://shell.azure.com/bash) to create one with this Azure CLI command. Replace `<your-resource-group-name>` and `<your-key-vault-name>` with your own, unique names:

    ```Bash
    az keyvault create --resource-group <your-resource-group-name> --name <your-key-vault-name>
    ```

### Authenticate the client
In order to interact with the Key Vault service, you'll need to create an instance of the [KeyClient](#create-key-client) class. You would need a **vault url** and **client secret credentials (client id, client key, tenant id)** to instantiate a client object using the default `AzureCredential` examples shown in this document.

The `DefaultAzureCredential` way of authentication by providing client secret credentials is being used in this getting started section but you can find more ways to authenticate with [azure-identity][azure_identity].

 #### Create/Get credentials
To create/get client key credentials you can use the [Azure Portal][azure_create_application_in_portal], [Azure CLI][azure_keyvault_cli_full] or [Azure Cloud Shell](https://shell.azure.com/bash)

Here is [Azure Cloud Shell](https://shell.azure.com/bash) snippet below to

 * Create a service principal and configure its access to Azure resources:
    ```Bash
    az ad sp create-for-rbac -n <your-application-name> --skip-assignment
    ```
    Output:
    ```json
    {
        "appId": "generated-app-ID",
        "displayName": "dummy-app-name",
        "name": "http://dummy-app-name",
        "password": "random-password",
        "tenant": "tenant-ID"
    }
    ```
* Use the above returned credentials information to set **AZURE_CLIENT_ID**(appId), **AZURE_CLIENT_SECRET**(password) and **AZURE_TENANT_ID**(tenant) environment variables. The following example shows a way to do this in Bash:
  ```Bash
    export AZURE_CLIENT_ID="generated-app-ID"
    export AZURE_CLIENT_SECRET="random-password"
    export AZURE_TENANT_ID="tenant-ID"
  ```

* Grant the above mentioned application authorization to perform key operations on the keyvault:
    ```Bash
    az keyvault set-policy --name <your-key-vault-name> --spn $AZURE_CLIENT_ID --key-permissions backup delete get list set
    ```
    > --key-permissions:
    > Accepted values: backup, delete, get, list, purge, recover, restore, create

* Use the above mentioned Key Vault name to retreive details of your Vault which also contains your Key Vault URL:
    ```Bash
    az keyvault show --name <your-key-vault-name>
    ```

#### Create Key client
Once you've populated the **AZURE_CLIENT_ID**, **AZURE_CLIENT_SECRET** and **AZURE_TENANT_ID** environment variables and replaced **your-vault-url** with the above returned URI, you can create the KeyClient:

```Java
import com.azure.identity.credential.DefaultAzureCredentialBuilder;
import com.azure.security.keyvault.keys.KeyClient;

KeyClient client = new KeyClientBuilder()
        .endpoint(<your-vault-url>)
        .credential(new DefaultAzureCredentialBuilder().build())
        .buildClient();
```
> NOTE: For using Asynchronous client use KeyAsyncClient instead of KeyClient and call buildAsyncClient()


#### Create Cryptography Client
Once you've populated the **AZURE_CLIENT_ID**, **AZURE_CLIENT_SECRET** and **AZURE_TENANT_ID** environment variables and replaced **your-vault-url** with the above returned URI, you can create the CryptographyClient:

```Java
import com.azure.identity.credential.DefaultAzureCredentialBuilder;
import com.azure.security.keyvault.keys.cryptography.CryptographyClient;

// 1. Create client with json web key.
CryptographyClient cryptoClient = new CryptographyClientBuilder()
    .credential(new DefaultAzureCredentialBuilder().build())
    .jsonWebKey("<My-JWK>")
    .buildClient();
  
// 2. Create client with key identifier from key vault.
cryptoClient = new CryptographyClientBuilder()
    .credential(new DefaultAzureCredentialBuilder().build())
    .keyIdentifier("<Your-Key-Id-From-Keyvault>")
    .buildClient();
```
> NOTE: For using Asynchronous client use CryptographyAsyncClient instead of CryptographyClient and call buildAsyncClient()

## Key concepts
### Key
  Azure Key Vault supports multiple key types(`RSA` & `EC`) and algorithms, and enables the use of Hardware Security Modules (HSM) for high value keys. In addition to the key material, the following attributes may be specified:
* enabled: Specifies whether the key is enabled and useable for cryptographic operations.
* not_before: Identifies the time before which the key must not be used for cryptographic operations.
* expires: Identifies the expiration time on or after which the key MUST NOT be used for cryptographic operation.
* created: Indicates when this version of the key was created.
* updated: Indicates when this version of the key was updated.

### Key Client:
The Key client performs the interactions with the Azure Key Vault service for getting, setting, updating, deleting, and listing keys and its versions. An asynchronous and synchronous, KeyClient, client exists in the SDK allowing for selection of a client based on an application's use case. Once you've initialized a Key, you can interact with the primary resource types in Key Vault.

### Cryptography Client:
The Cryptography client performs the cryptographic operations locally or calls the Azure Key Vault service depending on how much key information is available locally. It supports encrypting, decrypting, signing, verifying, key wrapping, key unwrapping and retrieving the configured key. An asynchronous and synchronous, CryptographyClient, client exists in the SDK allowing for selection of a client based on an application's use case.


## Examples
### Sync API
The following sections provide several code snippets covering some of the most common Azure Key Vault Key Service tasks, including:
- [Create a Key](#create-a-key)
- [Retrieve a Key](#retrieve-a-key)
- [Update an existing Key](#update-an-existing-key)
- [Delete a Key](#delete-a-key)
- [List Keys](#list-keys)
- [Encrypt](#encrypt)
- [Decrypt](#decrypt)

### Create a Key

Create a Key to be stored in the Azure Key Vault.
- `setKey` creates a new key in the key vault. if the key with name already exists then a new version of the key is created.
```Java
import com.azure.identity.credential.DefaultAzureCredentialBuilder;
import com.azure.security.keyvault.keys.models.Key;
import com.azure.security.keyvault.keys.KeyClient;

KeyClient keyClient = new KeyClientBuilder()
        .endpoint(<your-vault-url>)
        .credential(new DefaultAzureCredentialBuilder().build())
        .buildClient();

Key rsaKey = keyClient.createRsaKey(new RsaKeyCreateOptions("CloudRsaKey")
                .setExpires(OffsetDateTime.now().plusYears(1))
                .setKeySize(2048));
System.out.printf("Key is created with name %s and id %s \n", rsaKey.getName(), rsaKey.getId());

Key ecKey = keyClient.createEcKey(new EcKeyCreateOptions("CloudEcKey")
                .setCurve(KeyCurveName.P_256)
                .setExpires(OffsetDateTime.now().plusYears(1)));
System.out.printf("Key is created with name %s and id %s \n", ecKey.getName(), ecKey.getId());
```

### Retrieve a Key

Retrieve a previously stored Key by calling `getKey`.
```Java
Key key = keyClient.getKey("key_name");
System.out.printf("Key is returned with name %s and id %s \n", key.getName(), key.getId());
```

### Update an existing Key

Update an existing Key by calling `updateKey`.
```Java
// Get the key to update.
Key key = keyClient.getKey("key_name");
// Update the expiry time of the key.
key.getProperties().setExpires(OffsetDateTime.now().plusDays(30));
Key updatedKey = keyClient.updateKeyProperties(key.getProperties());
System.out.printf("Key's updated expiry time %s \n", updatedKey.getProperties().getExpires().toString());
```

### Delete a Key

Delete an existing Key by calling `deleteKey`.
```Java
DeletedKey deletedKey = client.deleteKey("key_name");
System.out.printf("Deleted Key's deletion date %s", deletedKey.getDeletedDate().toString());
```

### List Keys

List the keys in the key vault by calling `listKeys`.
```java
// List operations don't return the keys with key material information. So, for each returned key we call getKey to get the key with its key material information.
for (KeyProperties keyProperties : keyClient.listKeys()) {
    Key keyWithMaterial = keyClient.getKey(keyProperties);
    System.out.printf("Received key with name %s and type %s", keyWithMaterial.getName(),   keyWithMaterial.getKeyMaterial().getKty());
}

```

### Encrypt

Encrypt plain text by calling `encrypt`.
```java
CryptographyClient cryptoClient = new CryptographyClientBuilder()
    .credential(new DefaultAzureCredentialBuilder().build())
    .keyIdentifier("<Your-Key-Id-From-Keyvault")
    .buildClient();

byte[] plainText = new byte[100];
new Random(0x1234567L).nextBytes(plainText);

// Let's encrypt a simple plain text of size 100 bytes.
EncryptResult encryptResult = cryptoClient.encrypt(EncryptionAlgorithm.RSA_OAEP, plainText);
System.out.printf("Returned cipherText size is %d bytes with algorithm %s \n", encryptResult.getCipherText().length, encryptResult.getAlgorithm().toString());
```

### Decrypt

Decrypt encrypted content by calling `decrypt`.

```java
byte[] plainText = new byte[100];
new Random(0x1234567L).nextBytes(plainText);
EncryptResult encryptResult = cryptoClient.encrypt(EncryptionAlgorithm.RSA_OAEP, plainText);

//Let's decrypt the encrypted result.
DecryptResult decryptResult = cryptoClient.decrypt(EncryptionAlgorithm.RSA_OAEP, encryptResult.getCipherText());
System.out.printf("Returned plainText size is %d bytes \n", decryptResult.getPlainText().length);
```

### Async API
The following sections provide several code snippets covering some of the most common asynchronous Azure Key Vault Key Service tasks, including:
- [Create a Key Asynchronously](#create-a-key-asynchronously)
- [Retrieve a Key Asynchronously](#retrieve-a-key-asynchronously)
- [Update an existing Key Asynchronously](#update-an-existing-key-asynchronously)
- [Delete a Key Asynchronously](#delete-a-key-asynchronously)
- [List Keys Asynchronously](#list-keys-asynchronously)
- [Encrypt Asynchronously](#encryp-asynchronously)
- [Decrypt Asynchronously](#decrypt-asynchronously)


### Create a Key Asynchronously

Create a Key to be stored in the Azure Key Vault.
- `setKey` creates a new key in the key vault. if the key with name already exists then a new version of the key is created.
```Java
import com.azure.identity.credential.DefaultAzureCredentialBuilder;
import com.azure.security.keyvault.keys.models.Key;
import com.azure.security.keyvault.keys.KeyAsyncClient;

KeyAsyncClient keyAsyncClient = new KeyClientBuilder()
        .endpoint(<your-vault-url>)
        .credential(new DefaultAzureCredentialBuilder().build())
        .buildAsyncClient();

keyAsyncClient.createRsaKey(new RsaKeyCreateOptions("CloudRsaKey")
    .setExpires(OffsetDateTime.now().plusYears(1))
    .setKeySize(2048))
    .subscribe(key ->
       System.out.printf("Key is created with name %s and id %s \n", key.getName(), key.getId()));

keyAsyncClient.createEcKey(new EcKeyCreateOptions("CloudEcKey")
    .setExpires(OffsetDateTime.now().plusYears(1)))
    .subscribe(key ->
      System.out.printf("Key is created with name %s and id %s \n", key.getName(), key.getId()));
```

### Retrieve a Key Asynchronously

Retrieve a previously stored Key by calling `getKey`.
```Java
keyAsyncClient.getKey("keyName").subscribe(key ->
  System.out.printf("Key is returned with name %s and id %s \n", key.getName(), key.getId()));
```

### Update an existing Key Asynchronously

Update an existing Key by calling `updateKey`.
```Java
keyAsyncClient.getKey("keyName").subscribe(keyResponse -> {
     // Get the Key
     Key key = keyResponse;
     // Update the expiry time of the key.
     key.getProperties().setExpires(OffsetDateTime.now().plusDays(50));
     keyAsyncClient.updateKeyProperties(key.getProperties()).subscribe(updatedKey ->
         System.out.printf("Key's updated expiry time %s \n", updatedKey.getProperties().getExpires().toString()));
   });
```

### Delete a Key Asynchronously

Delete an existing Key by calling `deleteKey`.
```java
keyAsyncClient.deleteKey("keyName").subscribe(deletedKey ->
   System.out.printf("Deleted Key's deletion time %s \n", deletedKey.getDeletedDate().toString()));
```

### List Keys Asynchronously

List the keys in the key vault by calling `listKeys`.
```Java
// The List Keys operation returns keys without their value, so for each key returned we call `getKey` to get its // value as well.
keyAsyncClient.listKeys()
  .flatMap(keyAsyncClient::getKey).subscribe(key ->
    System.out.printf("Key returned with name %s and id %s \n", key.getName(), key.getId()));
```

### Encrypt Asynchronously

Encrypt plain text by calling `encrypt`.
```java
CryptographyAsyncClient cryptoAsyncClient = new CryptographyClientBuilder()
    .credential(new DefaultAzureCredentialBuilder().build())
    .keyIdentifier("<Your-Key-Id-From-Keyvault>")
    .buildAsyncClient();

byte[] plainText = new byte[100];
new Random(0x1234567L).nextBytes(plainText);

// Let's encrypt a simple plain text of size 100 bytes.
cryptoAsyncClient.encrypt(EncryptionAlgorithm.RSA_OAEP, plainText)
    .subscribe(encryptResult -> {
        System.out.printf("Returned cipherText size is %d bytes with algorithm %s\n", encryptResult.getCipherText().length, encryptResult.getAlgorithm().toString());
    });
```

### Decrypt Asynchronously

Decrypt encrypted content by calling `decrypt`.
```java
byte[] plainText = new byte[100];
new Random(0x1234567L).nextBytes(plainText);

// Let's encrypt a simple plain text of size 100 bytes.
cryptoAsyncClient.encrypt(EncryptionAlgorithm.RSA_OAEP, plainText)
    .subscribe(encryptResult -> {
        System.out.printf("Returned cipherText size is %d bytes with algorithm %s\n", encryptResult.getCipherText().length, encryptResult.getAlgorithm().toString());
        //Let's decrypt the encrypted response.
        cryptoAsyncClient.decrypt(EncryptionAlgorithm.RSA_OAEP, encryptResult.getCipherText())
            .subscribe(decryptResult -> System.out.printf("Returned plainText size is %d bytes\n", decryptResult.getPlainText().length));
    });
```

## Troubleshooting
### General
Key Vault clients raise exceptions. For example, if you try to retrieve a key after it is deleted a `404` error is returned, indicating resource not found. In the following snippet, the error is handled gracefully by catching the exception and displaying additional information about the error.
```java
try {
    keyClient.getKey("deletedKey")
} catch (ResourceNotFoundException e) {
    System.out.println(e.getMessage());
}
```

## Next steps
Several KeyVault Java SDK samples are available to you in the SDK's GitHub repository. These samples provide example code for additional scenarios commonly encountered while working with Key Vault:

### Hello World Samples
* [HelloWorld.java][sample_helloWorld] - and [HelloWorldAsync.java][sample_helloWorldAsync] - Contains samples for following scenarios:
    * Create a Key
    * Retrieve a Key
    * Update a Key
    * Delete a Key

### List Operations Samples
* [ListOperations.java][sample_list] and [ListOperationsAsync.java][sample_listAsync] - Contains samples for following scenarios:
    * Create a Key
    * List Keys
    * Create new version of existing key.
    * List versions of an existing key.

### Backup And Restore Operations Samples
* [BackupAndRestoreOperations.java][sample_BackupRestore] and [BackupAndRestoreOperationsAsync.java][sample_BackupRestoreAsync] - Contains samples for following scenarios:
    * Create a Key
    * Backup a Key -- Write it to a file.
    * Delete a key
    * Restore a key

### Managing Deleted Keys Samples:
* [ManagingDeletedKeys.java][sample_ManageDeleted] and [ManagingDeletedKeysAsync.java][sample_ManageDeletedAsync] - Contains samples for following scenarios:
    * Create a Key
    * Delete a key
    * List deleted keys
    * Recover a deleted key
    * Purge Deleted key
    
### Encrypt And Decrypt Operations Samples:
* [EncryptAndDecryptOperations.java][sample_encryptDecrypt] and [EncryptAndDecryptOperationsAsync.java][sample_encryptDecryptAsync] - Contains samples for following scenarios:
    * Encrypting plain text with asymmetric key
    * Decrypting plain text with asymmetric key
    * Encrypting plain text with symmetric key
    * Decrypting plain text with symmetric key
    
### Sign And Verify Operations Samples:
* [SignAndVerifyOperations.java][sample_signVerify] and [SignAndVerifyOperationsAsync.java][sample_signVerifyAsync] - Contains samples for following scenarios:
    * Signing a digest
    * Verifying signature against a digest
    * Signing raw data content
    * Verifyng signature against raw data content
    
### Key Wrap And Unwrap Operations Samples:
* [KeyWrapUnwrapOperations.java][sample_wrapUnwrap] and [KeyWrapUnwrapOperationsAsync.java][sample_wrapUnwrapAsync] - Contains samples for following scenarios:
    * Wrapping a key with asymmetric key
    * Unwrapping a key with asymmetric key
    * Wrapping a key with symmetric key
    * Unwrapping a key with symmetric key

###  Additional Documentation
For more extensive documentation on Azure Key Vault, see the [API reference documentation][azkeyvault_rest].

## Contributing
This project welcomes contributions and suggestions. Most contributions require you to agree to a Contributor License Agreement (CLA) declaring that you have the right to, and actually do, grant us the rights to use your contribution. For details, visit https://cla.microsoft.com.

When you submit a pull request, a CLA-bot will automatically determine whether you need to provide a CLA and decorate the PR appropriately (e.g., label, comment). Simply follow the instructions provided by the bot. You will only need to do this once across all repos using our CLA.

This project has adopted the [Microsoft Open Source Code of Conduct](https://opensource.microsoft.com/codeofconduct/). For more information see the Code of Conduct FAQ or contact opencode@microsoft.com with any additional questions or comments.

<!-- LINKS -->
[source_code]:  src
[api_documentation]: https://azure.github.io/azure-sdk-for-java/track2reports/index.html
[azkeyvault_docs]: https://docs.microsoft.com/azure/key-vault/
[azure_identity]: https://github.com/Azure/azure-sdk-for-java/tree/master/identity/client
[maven]: https://maven.apache.org/
[azure_subscription]: https://azure.microsoft.com/
[azure_keyvault]: https://docs.microsoft.com/azure/key-vault/quick-create-portal
[azure_cli]: https://docs.microsoft.com/cli/azure
[rest_api]: https://docs.microsoft.com/rest/api/keyvault/
[azkeyvault_rest]: https://docs.microsoft.com/rest/api/keyvault/
[azure_create_application_in_portal]:https://docs.microsoft.com/azure/active-directory/develop/howto-create-service-principal-portal
[azure_keyvault_cli]:https://docs.microsoft.com/azure/key-vault/quick-create-cli
[azure_keyvault_cli_full]:https://docs.microsoft.com/cli/azure/keyvault?view=azure-cli-latest
[keys_samples]: src/samples/java/com/azure/security/keyvault/keys
[sample_helloWorld]: src/samples/java/com/azure/security/keyvault/keys/HelloWorld.java
[sample_helloWorldAsync]: src/samples/java/com/azure/security/keyvault/keys/HelloWorldAsync.java
[sample_list]: src/samples/java/com/azure/security/keyvault/keys/ListOperations.java
[sample_listAsync]: src/samples/java/com/azure/security/keyvault/keys/ListOperationsAsync.java
[sample_BackupRestore]: src/samples/java/com/azure/security/keyvault/keys/BackupAndRestoreOperations.java
[sample_BackupRestoreAsync]: src/samples/java/com/azure/security/keyvault/keys/BackupAndRestoreOperationsAsync.java
[sample_ManageDeleted]: src/samples/java/com/azure/security/keyvault/keys/ManagingDeletedKeys.java
[sample_ManageDeletedAsync]: src/samples/java/com/azure/security/keyvault/keys/ManagingDeletedKeysAsync.java
[sample_encryptDecrypt]: src/samples/java/com/azure/security/keyvault/keys/cryptography/EncryptDecryptOperations.java
[sample_encryptDecryptAsync]: src/samples/java/com/azure/security/keyvault/keys/cryptography/EncryptDecryptOperationsAsync.java
[sample_signVerify]: src/samples/java/com/azure/security/keyvault/keys/cryptography/SignVerifyOperations.java
[sample_signVerifyAsync]: src/samples/java/com/azure/security/keyvault/keys/cryptography/SignVerifyOperationsAsync.java
[sample_wrapUnwrap]: src/samples/java/com/azure/security/keyvault/keys/cryptography/KeyWrapUnwrapOperations.java
[sample_wrapUnwrapAsync]: src/samples/java/com/azure/security/keyvault/keys/cryptography/KeyWrapUnwrapOperationsAsync.java

![Impressions](https://azure-sdk-impressions.azurewebsites.net/api/impressions/azure-sdk-for-java/sdk/keyvault/azure-security-keyvault-keys/README.png)<|MERGE_RESOLUTION|>--- conflicted
+++ resolved
@@ -14,13 +14,8 @@
 ```xml
 <dependency>
     <groupId>com.azure</groupId>
-<<<<<<< HEAD
     <artifactId>azure-security-keyvault-keys</artifactId>
     <version>4.0.0-preview.5</version>
-=======
-    <artifactId>azure-keyvault-keys</artifactId>
-    <version>4.0.0-preview.6</version>
->>>>>>> a1010302
 </dependency>
 ```
 [//]: # ({x-version-update-end})
@@ -38,13 +33,8 @@
 <!-- Add KeyVault Keys dependency without Netty HTTP client -->
 <dependency>
     <groupId>com.azure</groupId>
-<<<<<<< HEAD
     <artifactId>azure-security-keyvault-keys</artifactId>
     <version>4.0.0-preview.5</version>
-=======
-    <artifactId>azure-keyvault-keys</artifactId>
-    <version>4.0.0-preview.6</version>
->>>>>>> a1010302
     <exclusions>
       <exclusion>
         <groupId>com.azure</groupId>
