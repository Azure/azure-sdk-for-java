--- conflicted
+++ resolved
@@ -51,13 +51,9 @@
     private Boolean enabled;
 
     /**
-<<<<<<< HEAD
-     * Creates instance of KeyCreateOptions with {@code name} as key name and {@code keyType} as type of the key.
-=======
      * Creates instance of {@link CreateKeyOptions} with {@code name} as key name and {@code keyType} as type of the
      * key.
      *
->>>>>>> 078fd233
      * @param name The name of the key to create.
      * @param keyType The type of the key to create.
      */
@@ -177,8 +173,6 @@
     }
 
     /**
-<<<<<<< HEAD
-=======
      * Set a value that indicates if the key is enabled.
      *
      * @param enabled The enabled value to set.
@@ -192,7 +186,6 @@
     }
 
     /**
->>>>>>> 078fd233
      * Get the key name.
      *
      * @return The name of the key.
