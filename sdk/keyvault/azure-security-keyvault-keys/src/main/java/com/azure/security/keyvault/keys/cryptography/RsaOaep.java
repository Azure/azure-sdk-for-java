--- conflicted
+++ resolved
@@ -32,10 +32,6 @@
 
         @Override
         public byte[] doFinal(byte[] plaintext) throws IllegalBlockSizeException, BadPaddingException {
-<<<<<<< HEAD
-
-=======
->>>>>>> 078fd233
             return cipher.doFinal(plaintext);
         }
 
@@ -60,10 +56,6 @@
 
         @Override
         public byte[] doFinal(byte[] plaintext) throws IllegalBlockSizeException, BadPaddingException {
-<<<<<<< HEAD
-
-=======
->>>>>>> 078fd233
             return cipher.doFinal(plaintext);
         }
 
