--- conflicted
+++ resolved
@@ -29,6 +29,7 @@
  * configured key.
  *
  * <p><strong>Samples to construct the sync client</strong></p>
+ *
  * {@codesnippet com.azure.security.keyvault.keys.cryptography.CryptographyClient.instantiation}
  * {@codesnippet com.azure.security.keyvault.keys.cryptography.CryptographyClient.withJsonWebKey.instantiation}
  *
@@ -96,7 +97,7 @@
      * for non-local operations.
      *
      * <p>The {@link EncryptionAlgorithm encryption algorithm} indicates the type of algorithm to use for encrypting
-     * the specified {@code plainText}. Possible values for asymmetric keys include:
+     * the specified {@code plaintext}. Possible values for asymmetric keys include:
      * {@link EncryptionAlgorithm#RSA1_5 RSA1_5}, {@link EncryptionAlgorithm#RSA_OAEP RSA_OAEP} and
      * {@link EncryptionAlgorithm#RSA_OAEP_256 RSA_OAEP_256}.
      *
@@ -111,33 +112,21 @@
      * <p><strong>Code Samples</strong></p>
      * <p>Encrypts the content. Subscribes to the call asynchronously and prints out the encrypted content details when
      * a response has been received.</p>
+     *
      * {@codesnippet com.azure.security.keyvault.keys.cryptography.CryptographyClient.encrypt#EncryptionAlgorithm-byte}
      *
      * @param algorithm The algorithm to be used for encryption.
-<<<<<<< HEAD
-     * @param plainText The content to be encrypted.
+     * @param plaintext The content to be encrypted.
      *
      * @return The {@link EncryptResult} whose {@link EncryptResult#getCipherText() cipher text} contains the encrypted
-=======
-     * @param plaintext The content to be encrypted.
-     * @param context Additional context that is passed through the Http pipeline during the service call.
-     * @return A {@link EncryptResult} whose {@link EncryptResult#getCipherText() cipher text} contains the encrypted
->>>>>>> 79260d13
      * content.
      *
-     * @throws NullPointerException If {@code algorithm} or {@code plainText} are {@code null}.
+     * @throws NullPointerException If {@code algorithm} or {@code plaintext} are {@code null}.
      * @throws ResourceNotFoundException If the key cannot be found for encryption.
      * @throws UnsupportedOperationException If the encrypt operation is not supported or configured on the key.
-<<<<<<< HEAD
-     */
-    public EncryptResult encrypt(EncryptionAlgorithm algorithm, byte[] plainText) {
-        return encrypt(algorithm, plainText, Context.NONE);
-=======
-     * @throws NullPointerException If {@code algorithm} or {@code plaintext} are {@code null}.
-     */
-    public EncryptResult encrypt(EncryptionAlgorithm algorithm, byte[] plaintext, Context context) {
-        return encrypt(new EncryptParameters(algorithm, plaintext, null, null), context);
->>>>>>> 79260d13
+     */
+    public EncryptResult encrypt(EncryptionAlgorithm algorithm, byte[] plaintext) {
+        return encrypt(algorithm, plaintext, Context.NONE);
     }
 
     /**
@@ -148,7 +137,7 @@
      * for non-local operations.
      *
      * <p>The {@link EncryptionAlgorithm encryption algorithm} indicates the type of algorithm to use for encrypting
-     * the specified {@code plainText}. Possible values for asymmetric keys include:
+     * the specified {@code plaintext}. Possible values for asymmetric keys include:
      * {@link EncryptionAlgorithm#RSA1_5 RSA1_5}, {@link EncryptionAlgorithm#RSA_OAEP RSA_OAEP} and
      * {@link EncryptionAlgorithm#RSA_OAEP_256 RSA_OAEP_256}.
      *
@@ -163,32 +152,22 @@
      * <p><strong>Code Samples</strong></p>
      * <p>Encrypts the content. Subscribes to the call asynchronously and prints out the encrypted content details when
      * a response has been received.</p>
+     *
      * {@codesnippet com.azure.security.keyvault.keys.cryptography.CryptographyClient.encrypt#EncryptionAlgorithm-byte-Context}
      *
      * @param algorithm The algorithm to be used for encryption.
-<<<<<<< HEAD
-     * @param plainText The content to be encrypted.
-     * @param context Additional context that is passed through the {@link HttpPipeline} during the service call.
-     *
-=======
      * @param plaintext The content to be encrypted.
->>>>>>> 79260d13
+     * @param context Additional context that is passed through the {@link HttpPipeline} during the service call.
+     *
      * @return The {@link EncryptResult} whose {@link EncryptResult#getCipherText() cipher text} contains the encrypted
      * content.
      *
-     * @throws NullPointerException If {@code algorithm} or {@code plainText} are {@code null}.
+     * @throws NullPointerException If {@code algorithm} or {@code plaintext} are {@code null}.
      * @throws ResourceNotFoundException If the key cannot be found for encryption.
      * @throws UnsupportedOperationException If the encrypt operation is not supported or configured on the key.
-<<<<<<< HEAD
-     */
-    public EncryptResult encrypt(EncryptionAlgorithm algorithm, byte[] plainText, Context context) {
-        return encrypt(new EncryptOptions(algorithm, plainText, null, null), context);
-=======
-     * @throws NullPointerException If {@code algorithm} or {@code plaintext} are {@code null}.
-     */
-    public EncryptResult encrypt(EncryptionAlgorithm algorithm, byte[] plaintext) {
-        return encrypt(algorithm, plaintext, Context.NONE);
->>>>>>> 79260d13
+     */
+    public EncryptResult encrypt(EncryptionAlgorithm algorithm, byte[] plaintext, Context context) {
+        return encrypt(new EncryptParameters(algorithm, plaintext, null, null), context);
     }
 
     /**
@@ -199,7 +178,7 @@
      * for non-local operations.
      *
      * <p>The {@link EncryptionAlgorithm encryption algorithm} indicates the type of algorithm to use for encrypting
-     * the specified {@code plainText}. Possible values for asymmetric keys include:
+     * the specified {@code plaintext}. Possible values for asymmetric keys include:
      * {@link EncryptionAlgorithm#RSA1_5 RSA1_5}, {@link EncryptionAlgorithm#RSA_OAEP RSA_OAEP} and
      * {@link EncryptionAlgorithm#RSA_OAEP_256 RSA_OAEP_256}.
      *
@@ -214,26 +193,18 @@
      * <p><strong>Code Samples</strong></p>
      * <p>Encrypts the content. Subscribes to the call asynchronously and prints out the encrypted content details when
      * a response has been received.</p>
+     *
      * {@codesnippet com.azure.security.keyvault.keys.cryptography.CryptographyClient.encrypt#EncryptParameters-Context}
      *
-<<<<<<< HEAD
-     * @param encryptOptions The parameters to use in the encryption operation.
-     * @param context Additional context that is passed through the {@link HttpPipeline} during the service call.
-     *
-=======
      * @param encryptParameters The parameters to use in the encryption operation.
-     * @param context Additional context that is passed through the Http pipeline during the service call.
->>>>>>> 79260d13
+     * @param context Additional context that is passed through the {@link HttpPipeline} during the service call.
+     *
      * @return The {@link EncryptResult} whose {@link EncryptResult#getCipherText() cipher text} contains the encrypted
      * content.
      *
-     * @throws NullPointerException If {@code algorithm} or {@code plainText} are {@code null}.
+     * @throws NullPointerException If {@code algorithm} or {@code plaintext} are {@code null}.
      * @throws ResourceNotFoundException If the key cannot be found for encryption.
      * @throws UnsupportedOperationException If the encrypt operation is not supported or configured on the key.
-<<<<<<< HEAD
-=======
-     * @throws NullPointerException If {@code encryptParameters} is {@code null}.
->>>>>>> 79260d13
      */
     public EncryptResult encrypt(EncryptParameters encryptParameters, Context context) {
         return client.encrypt(encryptParameters, context).block();
@@ -265,29 +236,17 @@
      * {@codesnippet com.azure.security.keyvault.keys.cryptography.CryptographyClient.decrypt#EncryptionAlgorithm-byte}
      *
      * @param algorithm The algorithm to be used for decryption.
-<<<<<<< HEAD
-     * @param cipherText The content to be decrypted.
+     * @param ciphertext The content to be decrypted.
      *
      * @return The {@link DecryptResult} whose {@link DecryptResult#getPlainText() plain text} contains the decrypted
      * content.
      *
-     * @throws NullPointerException If {@code algorithm} or {@code cipherText} are {@code null}.
+     * @throws NullPointerException If {@code algorithm} or {@code ciphertext} are {@code null}.
      * @throws ResourceNotFoundException If the key cannot be found for decryption.
      * @throws UnsupportedOperationException If the decrypt operation is not supported or configured on the key.
      */
-    public DecryptResult decrypt(EncryptionAlgorithm algorithm, byte[] cipherText) {
-        return decrypt(new DecryptOptions(algorithm, cipherText, null, null, null), Context.NONE);
-=======
-     * @param ciphertext The content to be decrypted.
-     * @param context Additional context that is passed through the Http pipeline during the service call.
-     * @return The decrypted blob.
-     * @throws ResourceNotFoundException If the key cannot be found for encryption.
-     * @throws UnsupportedOperationException If the decrypt operation is not supported or configured on the key.
-     * @throws NullPointerException If {@code algorithm} or {@code ciphertext} are {@code null}.
-     */
-    public DecryptResult decrypt(EncryptionAlgorithm algorithm, byte[] ciphertext, Context context) {
-        return decrypt(new DecryptParameters(algorithm, ciphertext, null, null, null), context);
->>>>>>> 79260d13
+    public DecryptResult decrypt(EncryptionAlgorithm algorithm, byte[] ciphertext) {
+        return decrypt(new DecryptParameters(algorithm, ciphertext, null, null, null), Context.NONE);
     }
 
     /**
@@ -316,29 +275,18 @@
      * {@codesnippet com.azure.security.keyvault.keys.cryptography.CryptographyClient.decrypt#EncryptionAlgorithm-byte-Context}
      *
      * @param algorithm The algorithm to be used for decryption.
-<<<<<<< HEAD
-     * @param cipherText The content to be decrypted.
+     * @param ciphertext The content to be decrypted.
      * @param context Additional context that is passed through the {@link HttpPipeline} during the service call.
      *
      * @return The {@link DecryptResult} whose {@link DecryptResult#getPlainText() plain text} contains the decrypted
      * content.
      *
-     * @throws NullPointerException If {@code algorithm} or {@code cipherText} are {@code null}.
+     * @throws NullPointerException If {@code algorithm} or {@code ciphertext} are {@code null}.
      * @throws ResourceNotFoundException If the key cannot be found for decryption.
      * @throws UnsupportedOperationException If the decrypt operation is not supported or configured on the key.
      */
-    public DecryptResult decrypt(EncryptionAlgorithm algorithm, byte[] cipherText, Context context) {
-        return decrypt(new DecryptOptions(algorithm, cipherText, null, null, null), context);
-=======
-     * @param ciphertext The content to be decrypted.
-     * @return The decrypted blob.
-     * @throws ResourceNotFoundException If the key cannot be found for encryption.
-     * @throws UnsupportedOperationException If the decrypt operation is not supported or configured on the key.
-     * @throws NullPointerException If {@code algorithm} or {@code ciphertext} are {@code null}.
-     */
-    public DecryptResult decrypt(EncryptionAlgorithm algorithm, byte[] ciphertext) {
-        return decrypt(new DecryptParameters(algorithm, ciphertext, null, null, null), Context.NONE);
->>>>>>> 79260d13
+    public DecryptResult decrypt(EncryptionAlgorithm algorithm, byte[] ciphertext, Context context) {
+        return decrypt(new DecryptParameters(algorithm, ciphertext, null, null, null), context);
     }
 
     /**
@@ -363,29 +311,18 @@
      * <p><strong>Code Samples</strong></p>
      * <p>Decrypts the encrypted content. Subscribes to the call asynchronously and prints out the decrypted content
      * details when a response has been received.</p>
-<<<<<<< HEAD
-     *
-     * {@codesnippet com.azure.security.keyvault.keys.cryptography.CryptographyClient.decrypt#DecryptOptions-Context}
-     *
-     * @param decryptOptions The parameters to use in the decryption operation.
+     *
+     * {@codesnippet com.azure.security.keyvault.keys.cryptography.CryptographyClient.decrypt#DecryptParameters-Context}
+     *
+     * @param decryptParameters The parameters to use in the decryption operation.
      * @param context Additional context that is passed through the {@link HttpPipeline} during the service call.
      *
      * @return The {@link DecryptResult} whose {@link DecryptResult#getPlainText() plain text} contains the decrypted
      * content.
      *
-     * @throws NullPointerException If {@code algorithm} or {@code cipherText} are {@code null}.
+     * @throws NullPointerException If {@code algorithm} or {@code ciphertext} are {@code null}.
      * @throws ResourceNotFoundException If the key cannot be found for decryption.
      * @throws UnsupportedOperationException If the decrypt operation is not supported or configured on the key.
-=======
-     * {@codesnippet com.azure.security.keyvault.keys.cryptography.CryptographyClient.decrypt#DecryptParameters-Context}
-     *
-     * @param decryptParameters The parameters to use in the decryption operation.
-     * @param context Additional context that is passed through the Http pipeline during the service call.
-     * @return The decrypted blob.
-     * @throws ResourceNotFoundException If the key cannot be found for encryption.
-     * @throws UnsupportedOperationException If the decrypt operation is not supported or configured on the key.
-     * @throws NullPointerException If {@code decryptParameters} is {@code null}.
->>>>>>> 79260d13
      */
     public DecryptResult decrypt(DecryptParameters decryptParameters, Context context) {
         return client.decrypt(decryptParameters, context).block();
