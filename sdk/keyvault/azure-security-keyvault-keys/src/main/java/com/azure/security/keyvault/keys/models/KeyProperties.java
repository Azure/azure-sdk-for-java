// Copyright (c) Microsoft Corporation. All rights reserved.
// Licensed under the MIT License.

package com.azure.security.keyvault.keys.models;

import com.azure.core.annotation.Fluent;
import com.azure.json.JsonReader;
import com.azure.json.JsonSerializable;
import com.azure.json.JsonToken;
import com.azure.json.JsonWriter;
import com.azure.security.keyvault.keys.KeyAsyncClient;
import com.azure.security.keyvault.keys.KeyClient;
import com.azure.security.keyvault.keys.implementation.KeyPropertiesHelper;
import com.azure.security.keyvault.keys.implementation.KeyVaultKeysUtils;

import java.io.IOException;
import java.time.OffsetDateTime;
import java.util.Map;

/**
 * {@link KeyProperties} is the resource containing all the properties of the key except its {@link JsonWebKey}
 * material. It is managed by the Key Service.
 *
 * @see KeyClient
 * @see KeyAsyncClient
 */
@Fluent
public class KeyProperties implements JsonSerializable<KeyProperties> {
    static {
        KeyPropertiesHelper.setAccessor(new KeyPropertiesHelper.KeyPropertiesAccessor() {
            @Override
            public void setCreatedOn(KeyProperties keyProperties, OffsetDateTime createdOn) {
                keyProperties.createdOn = createdOn;
            }

            @Override
            public void setUpdatedOn(KeyProperties keyProperties, OffsetDateTime updatedOn) {
                keyProperties.updatedOn = updatedOn;
            }

            @Override
            public void setRecoveryLevel(KeyProperties keyProperties, String recoveryLevel) {
                keyProperties.recoveryLevel = recoveryLevel;
            }

            @Override
            public void setName(KeyProperties keyProperties, String name) {
                keyProperties.name = name;
            }

            @Override
            public void setVersion(KeyProperties keyProperties, String version) {
                keyProperties.version = version;
            }

            @Override
            public void setId(KeyProperties keyProperties, String id) {
                keyProperties.id = id;
            }

            @Override
            public void setManaged(KeyProperties keyProperties, Boolean managed) {
                keyProperties.managed = managed;
            }

            @Override
            public void setRecoverableDays(KeyProperties keyProperties, Integer recoverableDays) {
                keyProperties.recoverableDays = recoverableDays;
            }
        });
    }
    /**
     * Determines whether the object is enabled.
     */
    Boolean enabled;

    /*
     * Indicates if the private key can be exported.
     */
    Boolean exportable;

    /**
     * Not before date in UTC.
     */
    OffsetDateTime notBefore;

    /**
     * The key version.
     */
    String version;

    /**
     * Expiry date in UTC.
     */
    OffsetDateTime expiresOn;

    /**
     * Creation time in UTC.
     */
    OffsetDateTime createdOn;

    /**
     * Last updated time in UTC.
     */
    OffsetDateTime updatedOn;

    /**
     * Reflects the deletion recovery level currently in effect for keys in the current vault. If it contains
     * 'Purgeable', the key can be permanently deleted by a privileged user; otherwise, only the system can purge the
     * key, at the end of the retention interval. Possible values include: 'Purgeable', 'Recoverable+Purgeable',
     * 'Recoverable', 'Recoverable+ProtectedSubscription'.
     */
    String recoveryLevel;

    /**
     * The key name.
     */
    String name;

    /**
     * Key identifier.
     */
    String id;

    /**
     * Application specific metadata in the form of key-value pairs.
     */
    private Map<String, String> tags;

    /**
     * True if the key's lifetime is managed by key vault. If this is a key backing a certificate, then managed will
     * be true.
     */
    Boolean managed;

    /**
     * The number of days a key is retained before being deleted for a soft delete-enabled Key Vault.
     */
    Integer recoverableDays;

    /*
     * The policy rules under which the key can be exported.
     */
<<<<<<< HEAD
    @JsonProperty(value = "release_policy")
    private KeyReleasePolicy releasePolicy;

    /**
=======
    KeyReleasePolicy releasePolicy;

    /**
     * The underlying HSM Platform the key was generated with.
     */
    private String hsmPlatform;

    /**
     * Creates a new instance of {@link KeyProperties}.
     */
    public KeyProperties() {
    }

    /**
>>>>>>> 94e3cac5
     * Gets the number of days a key is retained before being deleted for a soft delete-enabled Key Vault.
     *
     * @return The recoverable days.
     */
    public Integer getRecoverableDays() {
        return recoverableDays;
    }

    /**
     * Get the policy rules under which the key can be exported.
     *
     * @return The policy rules under which the key can be exported.
     */
    public KeyReleasePolicy getReleasePolicy() {
        return this.releasePolicy;
    }

    /**
     * Set the policy rules under which the key can be exported.
     *
     * @param releasePolicy The policy rules to set.
     *
     * @return The updated {@link KeyProperties} object.
     */
    public KeyProperties setReleasePolicy(KeyReleasePolicy releasePolicy) {
        this.releasePolicy = releasePolicy;

        return this;
    }

    /**
     * Get the key recovery level.
     *
     * @return The key recovery level.
     */
    public String getRecoveryLevel() {
        return this.recoveryLevel;
    }

    /**
     * Get the key name.
     *
     * @return The name of the key.
     */
    public String getName() {
        return this.name;
    }


    /**
     * Get the enabled value.
     *
     * @return The enabled value.
     */
    public Boolean isEnabled() {
        return this.enabled;
    }

    /**
     * Set a value that indicates if the key is enabled.
     *
     * @param enabled The enabled value to set.
     *
     * @return The updated {@link KeyProperties} object.
     */
    public KeyProperties setEnabled(Boolean enabled) {
        this.enabled = enabled;

        return this;
    }

    /**
     * Get a flag that indicates if the private key can be exported.
     *
     * @return A flag that indicates if the private key can be exported.
     */
    public Boolean isExportable() {
        return this.exportable;
    }

    /**
     * Set a flag that indicates if the private key can be exported.
     *
     * @param exportable A flag that indicates if the private key can be exported.
     *
     * @return The updated {@link KeyProperties} object.
     */
    public KeyProperties setExportable(Boolean exportable) {
        this.exportable = exportable;

        return this;
    }

    /**
     * Get the {@link OffsetDateTime key's notBefore time} in UTC.
     *
     * @return The {@link OffsetDateTime key's notBefore time} in UTC.
     */
    public OffsetDateTime getNotBefore() {
        return notBefore;
    }

    /**
     * Set the {@link OffsetDateTime key's notBefore time} in UTC.
     *
     * @param notBefore The {@link OffsetDateTime key's notBefore time} in UTC.
     *
     * @return The updated {@link KeyProperties} object.
     */
    public KeyProperties setNotBefore(OffsetDateTime notBefore) {
        this.notBefore = notBefore;

        return this;
    }

    /**
     * Get the {@link OffsetDateTime key expiration time} in UTC.
     *
     * @return The {@link OffsetDateTime key expiration time} in UTC.
     */
    public OffsetDateTime getExpiresOn() {
        return this.expiresOn;
    }

    /**
     * Set the {@link OffsetDateTime key expiration time} in UTC.
     *
     * @param expiresOn The {@link OffsetDateTime key expiration time} in UTC.
     *
     * @return The updated {@link KeyProperties} object.
     */
    public KeyProperties setExpiresOn(OffsetDateTime expiresOn) {
        this.expiresOn = expiresOn;

        return this;
    }

    /**
     * Get the {@link OffsetDateTime time at which key was created} in UTC.
     *
     * @return The {@link OffsetDateTime time at which key was created} in UTC.
     */
    public OffsetDateTime getCreatedOn() {
        return createdOn;
    }

    /**
     * Get the {@link OffsetDateTime time at which key was last updated} in UTC.
     *
     * @return The {@link OffsetDateTime time at which key was last updated} in UTC.
     */
    public OffsetDateTime getUpdatedOn() {
        return updatedOn;
    }

    /**
     * Get the key identifier.
     *
     * @return The key identifier.
     */
    public String getId() {
        return this.id;
    }


    /**
     * Get the tags associated with the key.
     *
     * @return The tag names and values.
     */
    public Map<String, String> getTags() {
        return this.tags;
    }

    /**
     * Set the tags to be associated with the key.
     *
     * @param tags The tags to set.
     *
     * @return The updated {@link KeyProperties} object.
     */
    public KeyProperties setTags(Map<String, String> tags) {
        this.tags = tags;

        return this;
    }

    /**
     * Get the managed value.
     *
     * @return The managed value.
     */
    public Boolean isManaged() {
        return this.managed;
    }

    /**
     * Get the version of the key.
     *
     * @return The version of the key.
     */
    public String getVersion() {
        return this.version;
    }

    /**
<<<<<<< HEAD
     * Unpacks the attributes JSON response and updates the variables in the Key Attributes object. Uses Lazy Update to
     * set values for variables id, contentType, and id as these variables are part of main JSON body and not attributes
     * JSON body when the key response comes from list keys operations.
     *
     * @param attributes The key value mapping of the key attributes
     */
    @JsonProperty("attributes")
    @SuppressWarnings("unchecked")
    void unpackAttributes(Map<String, Object> attributes) {
        this.enabled = (Boolean) attributes.get("enabled");
        this.exportable = (Boolean) attributes.get("exportable");
        this.notBefore = epochToOffsetDateTime(attributes.get("nbf"));
        this.expiresOn = epochToOffsetDateTime(attributes.get("exp"));
        this.createdOn = epochToOffsetDateTime(attributes.get("created"));
        this.updatedOn = epochToOffsetDateTime(attributes.get("updated"));
        this.recoveryLevel = (String) attributes.get("recoveryLevel");
        this.recoverableDays = (Integer) attributes.get("recoverableDays");
    }

    private OffsetDateTime epochToOffsetDateTime(Object epochValue) {
        if (epochValue != null) {
            Instant instant = Instant.ofEpochMilli(((Number) epochValue).longValue() * 1000L);

            return OffsetDateTime.ofInstant(instant, ZoneOffset.UTC);
        }

        return null;
=======
     * Get the underlying HSM Platform the key was generated with.
     *
     * @return The key's underlying HSM Platform.
     */
    public String getHsmPlatform() {
        return hsmPlatform;
    }

    @Override
    public JsonWriter toJson(JsonWriter jsonWriter) throws IOException {
        return jsonWriter.writeStartObject()
            .writeStringField("kid", id)
            .writeMapField("tags", tags, JsonWriter::writeString)
            .writeJsonField("release_policy", releasePolicy)
            .writeEndObject();
>>>>>>> 94e3cac5
    }

    /**
     * Reads a JSON stream into a {@link KeyProperties}.
    *
    * @param jsonReader The {@link JsonReader} being read.
    * @return An instance of {@link KeyProperties} that the JSON stream represented, may return null.
    * @throws IOException If a {@link KeyProperties} fails to be read from the {@code jsonReader}.
    */
    public static KeyProperties fromJson(JsonReader jsonReader) throws IOException {
        return jsonReader.readObject(reader -> {
            KeyProperties properties = new KeyProperties();

            while (reader.nextToken() != JsonToken.END_OBJECT) {
                String fieldName = reader.getFieldName();
                reader.nextToken();

                if ("kid".equals(fieldName)) {
                    properties.id = reader.getString();
                    KeyVaultKeysUtils.unpackId(properties.id, name -> properties.name = name,
                        version -> properties.version = version);
                } else if ("tags".equals(fieldName)) {
                    properties.tags = reader.readMap(JsonReader::getString);
                } else if ("immutable".equals(fieldName)) {
                    properties.managed = reader.getNullable(JsonReader::getBoolean);
                } else if ("recoverableDays".equals(fieldName)) {
                    properties.recoverableDays = reader.getNullable(JsonReader::getInt);
                } else if ("release_policy".equals(fieldName)) {
                    properties.releasePolicy = KeyReleasePolicy.fromJson(reader);
                } else if ("attributes".equals(fieldName) && reader.currentToken() == JsonToken.START_OBJECT) {
                    while (reader.nextToken() != JsonToken.END_OBJECT) {
                        fieldName = reader.getFieldName();
                        reader.nextToken();

                        if ("enabled".equals(fieldName)) {
                            properties.enabled = reader.getNullable(JsonReader::getBoolean);
                        } else if ("exportable".equals(fieldName)) {
                            properties.exportable = reader.getNullable(JsonReader::getBoolean);
                        } else if ("nbf".equals(fieldName)) {
                            properties.notBefore = reader.getNullable(KeyVaultKeysUtils::epochToOffsetDateTime);
                        } else if ("exp".equals(fieldName)) {
                            properties.expiresOn = reader.getNullable(KeyVaultKeysUtils::epochToOffsetDateTime);
                        } else if ("created".equals(fieldName)) {
                            properties.createdOn = reader.getNullable(KeyVaultKeysUtils::epochToOffsetDateTime);
                        } else if ("updated".equals(fieldName)) {
                            properties.updatedOn = reader.getNullable(KeyVaultKeysUtils::epochToOffsetDateTime);
                        } else if ("recoveryLevel".equals(fieldName)) {
                            properties.recoveryLevel = reader.getString();
                        } else if ("recoverableDays".equals(fieldName)) {
                            properties.recoverableDays = reader.getNullable(JsonReader::getInt);
                        } else if ("hsmPlatform".equals(fieldName)) {
                            properties.hsmPlatform = reader.getString();
                        } else {
                            reader.skipChildren();
                        }
                    }
                } else {
                    reader.skipChildren();
                }
            }

            return properties;
        });
    }
}<|MERGE_RESOLUTION|>--- conflicted
+++ resolved
@@ -74,7 +74,7 @@
      */
     Boolean enabled;
 
-    /*
+    /**
      * Indicates if the private key can be exported.
      */
     Boolean exportable;
@@ -138,15 +138,9 @@
      */
     Integer recoverableDays;
 
-    /*
+    /**
      * The policy rules under which the key can be exported.
      */
-<<<<<<< HEAD
-    @JsonProperty(value = "release_policy")
-    private KeyReleasePolicy releasePolicy;
-
-    /**
-=======
     KeyReleasePolicy releasePolicy;
 
     /**
@@ -161,7 +155,6 @@
     }
 
     /**
->>>>>>> 94e3cac5
      * Gets the number of days a key is retained before being deleted for a soft delete-enabled Key Vault.
      *
      * @return The recoverable days.
@@ -368,35 +361,6 @@
     }
 
     /**
-<<<<<<< HEAD
-     * Unpacks the attributes JSON response and updates the variables in the Key Attributes object. Uses Lazy Update to
-     * set values for variables id, contentType, and id as these variables are part of main JSON body and not attributes
-     * JSON body when the key response comes from list keys operations.
-     *
-     * @param attributes The key value mapping of the key attributes
-     */
-    @JsonProperty("attributes")
-    @SuppressWarnings("unchecked")
-    void unpackAttributes(Map<String, Object> attributes) {
-        this.enabled = (Boolean) attributes.get("enabled");
-        this.exportable = (Boolean) attributes.get("exportable");
-        this.notBefore = epochToOffsetDateTime(attributes.get("nbf"));
-        this.expiresOn = epochToOffsetDateTime(attributes.get("exp"));
-        this.createdOn = epochToOffsetDateTime(attributes.get("created"));
-        this.updatedOn = epochToOffsetDateTime(attributes.get("updated"));
-        this.recoveryLevel = (String) attributes.get("recoveryLevel");
-        this.recoverableDays = (Integer) attributes.get("recoverableDays");
-    }
-
-    private OffsetDateTime epochToOffsetDateTime(Object epochValue) {
-        if (epochValue != null) {
-            Instant instant = Instant.ofEpochMilli(((Number) epochValue).longValue() * 1000L);
-
-            return OffsetDateTime.ofInstant(instant, ZoneOffset.UTC);
-        }
-
-        return null;
-=======
      * Get the underlying HSM Platform the key was generated with.
      *
      * @return The key's underlying HSM Platform.
@@ -412,7 +376,6 @@
             .writeMapField("tags", tags, JsonWriter::writeString)
             .writeJsonField("release_policy", releasePolicy)
             .writeEndObject();
->>>>>>> 94e3cac5
     }
 
     /**
