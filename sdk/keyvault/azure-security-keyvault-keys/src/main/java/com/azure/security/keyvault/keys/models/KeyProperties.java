--- conflicted
+++ resolved
@@ -141,24 +141,18 @@
     /**
      * The policy rules under which the key can be exported.
      */
-<<<<<<< HEAD
     KeyReleasePolicy releasePolicy;
 
     /**
+     * The underlying HSM Platform the key was generated with.
+     */
+    private String hsmPlatform;
+
+    /**
      * Creates a new instance of {@link KeyProperties}.
      */
     public KeyProperties() {
     }
-=======
-    @JsonProperty(value = "release_policy", access = JsonProperty.Access.WRITE_ONLY)
-    private KeyReleasePolicy releasePolicy;
->>>>>>> 6b04bc47
-
-    /**
-     * The underlying HSM Platform the key was generated with.
-     */
-    @JsonProperty(value = "hsmPlatform")
-    private String hsmPlatform;
 
     /**
      * Gets the number of days a key is retained before being deleted for a soft delete-enabled Key Vault.
@@ -366,7 +360,15 @@
         return this.version;
     }
 
-<<<<<<< HEAD
+    /**
+     * Get the underlying HSM Platform the key was generated with.
+     *
+     * @return The key's underlying HSM Platform.
+     */
+    public String getHsmPlatform() {
+        return hsmPlatform;
+    }
+
     @Override
     public JsonWriter toJson(JsonWriter jsonWriter) throws IOException {
         return jsonWriter.writeStartObject()
@@ -374,55 +376,15 @@
             .writeMapField("tags", tags, JsonWriter::writeString)
             .writeJsonField("release_policy", releasePolicy)
             .writeEndObject();
-=======
-    /**
-     * Get the underlying HSM Platform the key was generated with.
-     *
-     * @return The key's underlying HSM Platform.
-     */
-    public String getHsmPlatform() {
-        return hsmPlatform;
-    }
-
-    /**
-     * Unpacks the attributes JSON response and updates the variables in the Key Attributes object. Uses Lazy Update to
-     * set values for variables id, contentType, and id as these variables are part of main JSON body and not attributes
-     * JSON body when the key response comes from list keys operations.
-     *
-     * @param attributes The key value mapping of the key attributes.
-     */
-    @JsonProperty("attributes")
-    @SuppressWarnings("unchecked")
-    void unpackAttributes(Map<String, Object> attributes) {
-        this.enabled = (Boolean) attributes.get("enabled");
-        this.exportable = (Boolean) attributes.get("exportable");
-        this.notBefore = epochToOffsetDateTime(attributes.get("nbf"));
-        this.expiresOn = epochToOffsetDateTime(attributes.get("exp"));
-        this.createdOn = epochToOffsetDateTime(attributes.get("created"));
-        this.updatedOn = epochToOffsetDateTime(attributes.get("updated"));
-        this.recoveryLevel = (String) attributes.get("recoveryLevel");
-        this.recoverableDays = (Integer) attributes.get("recoverableDays");
-        this.hsmPlatform = (String) attributes.get("hsmPlatform");
-    }
-
-    private OffsetDateTime epochToOffsetDateTime(Object epochValue) {
-        if (epochValue != null) {
-            Instant instant = Instant.ofEpochMilli(((Number) epochValue).longValue() * 1000L);
-
-            return OffsetDateTime.ofInstant(instant, ZoneOffset.UTC);
-        }
-
-        return null;
->>>>>>> 6b04bc47
     }
 
     /**
      * Reads a JSON stream into a {@link KeyProperties}.
-     *
-     * @param jsonReader The {@link JsonReader} being read.
-     * @return An instance of {@link KeyProperties} that the JSON stream represented, may return null.
-     * @throws IOException If a {@link KeyProperties} fails to be read from the {@code jsonReader}.
-     */
+    *
+    * @param jsonReader The {@link JsonReader} being read.
+    * @return An instance of {@link KeyProperties} that the JSON stream represented, may return null.
+    * @throws IOException If a {@link KeyProperties} fails to be read from the {@code jsonReader}.
+    */
     public static KeyProperties fromJson(JsonReader jsonReader) throws IOException {
         return jsonReader.readObject(reader -> {
             KeyProperties properties = new KeyProperties();
@@ -464,6 +426,8 @@
                             properties.recoveryLevel = reader.getString();
                         } else if ("recoverableDays".equals(fieldName)) {
                             properties.recoverableDays = reader.getNullable(JsonReader::getInt);
+                        } else if ("hsmPlatform".equals(fieldName)) {
+                            properties.hsmPlatform = reader.getString();
                         } else {
                             reader.skipChildren();
                         }
