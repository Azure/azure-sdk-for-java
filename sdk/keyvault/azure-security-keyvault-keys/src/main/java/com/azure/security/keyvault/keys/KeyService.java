// Copyright (c) Microsoft Corporation. All rights reserved.
// Licensed under the MIT License.

package com.azure.security.keyvault.keys;

import com.azure.core.annotation.BodyParam;
import com.azure.core.annotation.Delete;
import com.azure.core.annotation.ExpectedResponses;
import com.azure.core.annotation.Get;
import com.azure.core.annotation.HeaderParam;
import com.azure.core.annotation.Host;
import com.azure.core.annotation.HostParam;
import com.azure.core.annotation.Patch;
import com.azure.core.annotation.Post;
import com.azure.core.annotation.Put;
import com.azure.core.annotation.PathParam;
import com.azure.core.annotation.QueryParam;
import com.azure.core.annotation.ReturnValueWireType;
import com.azure.core.annotation.ServiceInterface;
import com.azure.core.annotation.UnexpectedResponseExceptionType;
import com.azure.core.exception.HttpResponseException;
import com.azure.core.exception.ResourceModifiedException;
import com.azure.core.exception.ResourceNotFoundException;
import com.azure.core.http.rest.PagedResponse;
import com.azure.core.http.rest.Response;
import com.azure.core.util.Context;
<<<<<<< HEAD
import com.azure.security.keyvault.keys.implementation.DeletedKeyPage;
import com.azure.security.keyvault.keys.implementation.KeyPropertiesPage;
=======
import com.azure.security.keyvault.keys.implementation.models.DeletedKeyPage;
import com.azure.security.keyvault.keys.implementation.models.KeyPropertiesPage;
import com.azure.security.keyvault.keys.implementation.models.KeyRotationPolicy;
import com.azure.security.keyvault.keys.implementation.models.GetRandomBytesRequest;
import com.azure.security.keyvault.keys.implementation.models.RandomBytes;
>>>>>>> a9ae08ca
import com.azure.security.keyvault.keys.models.DeletedKey;
import com.azure.security.keyvault.keys.models.KeyVaultKey;
import com.azure.security.keyvault.keys.models.KeyProperties;
import reactor.core.publisher.Mono;

/**
 * The interface defining all the services for {@link KeyAsyncClient} to be used
 * by the proxy service to perform REST calls.
 *
 * This is package-private so that these REST calls are transparent to the user.
 */
@Host("{url}")
@ServiceInterface(name = "KeyVault")
interface KeyService {

    @Post("keys/{key-name}/create")
    @ExpectedResponses({200})
    @UnexpectedResponseExceptionType(code = {400}, value = ResourceModifiedException.class)
    @UnexpectedResponseExceptionType(HttpResponseException.class)
    Mono<Response<KeyVaultKey>> createKey(@HostParam("url") String url,
                                          @PathParam("key-name") String keyName,
                                          @QueryParam("api-version") String apiVersion,
                                          @HeaderParam("accept-language") String acceptLanguage,
                                          @BodyParam("application/json") KeyRequestParameters parameters,
                                          @HeaderParam("Content-Type") String type,
                                          Context context);

    @Get("keys/{key-name}/{key-version}")
    @ExpectedResponses({200})
    @UnexpectedResponseExceptionType(code = {404}, value = ResourceNotFoundException.class)
    @UnexpectedResponseExceptionType(code = {403}, value = ResourceModifiedException.class)
    @UnexpectedResponseExceptionType(HttpResponseException.class)
    Mono<Response<KeyVaultKey>> getKey(@HostParam("url") String url,
                                       @PathParam("key-name") String keyName,
                                       @PathParam("key-version") String keyVersion,
                                       @QueryParam("api-version") String apiVersion,
                                       @HeaderParam("accept-language") String acceptLanguage,
                                       @HeaderParam("Content-Type") String type,
                                       Context context);

    @Get("keys/{key-name}/{key-version}")
    @ExpectedResponses({200, 404})
    @UnexpectedResponseExceptionType(code = {403}, value = ResourceModifiedException.class)
    @UnexpectedResponseExceptionType(HttpResponseException.class)
    Mono<Response<KeyVaultKey>> getKeyPoller(@HostParam("url") String url,
                                       @PathParam("key-name") String keyName,
                                       @PathParam("key-version") String keyVersion,
                                       @QueryParam("api-version") String apiVersion,
                                       @HeaderParam("accept-language") String acceptLanguage,
                                       @HeaderParam("Content-Type") String type,
                                       Context context);

    @Put("keys/{key-name}")
    @ExpectedResponses({200})
    @UnexpectedResponseExceptionType(HttpResponseException.class)
    Mono<Response<KeyVaultKey>> importKey(@HostParam("url") String url,
                                          @PathParam("key-name") String keyName,
                                          @QueryParam("api-version") String apiVersion,
                                          @HeaderParam("accept-language") String acceptLanguage,
                                          @BodyParam("application/json") KeyImportRequestParameters parameters,
                                          @HeaderParam("Content-Type") String type,
                                          Context context);

    @Delete("keys/{key-name}")
    @ExpectedResponses({200})
    @UnexpectedResponseExceptionType(code = {404}, value = ResourceNotFoundException.class)
    @UnexpectedResponseExceptionType(HttpResponseException.class)
    Mono<Response<DeletedKey>> deleteKey(@HostParam("url") String url,
                                         @PathParam("key-name") String keyName,
                                         @QueryParam("api-version") String apiVersion,
                                         @HeaderParam("accept-language") String acceptLanguage,
                                         @HeaderParam("Content-Type") String type,
                                         Context context);

    @Patch("keys/{key-name}/{key-version}")
    @ExpectedResponses({200})
    @UnexpectedResponseExceptionType(HttpResponseException.class)
    Mono<Response<KeyVaultKey>> updateKey(@HostParam("url") String url,
                                          @PathParam("key-name") String keyName,
                                          @PathParam("key-version") String keyVersion,
                                          @QueryParam("api-version") String apiVersion,
                                          @HeaderParam("accept-language") String acceptLanguage,
                                          @BodyParam("application/json") KeyRequestParameters parameters,
                                          @HeaderParam("Content-Type") String type,
                                          Context context);

    @Get("keys/{key-name}/versions")
    @ExpectedResponses({200})
    @UnexpectedResponseExceptionType(code = {404}, value = ResourceNotFoundException.class)
    @UnexpectedResponseExceptionType(HttpResponseException.class)
    @ReturnValueWireType(KeyPropertiesPage.class)
    Mono<PagedResponse<KeyProperties>> getKeyVersions(@HostParam("url") String url,
                                                      @PathParam("key-name") String keyName,
                                                      @QueryParam("maxresults") Integer maxresults,
                                                      @QueryParam("api-version") String apiVersion,
                                                      @HeaderParam("accept-language") String acceptLanguage,
                                                      @HeaderParam("Content-Type") String type,
                                                      Context context);

    @Post("keys/{key-name}/backup")
    @ExpectedResponses({200})
    @UnexpectedResponseExceptionType(code = {404}, value = ResourceNotFoundException.class)
    @UnexpectedResponseExceptionType(HttpResponseException.class)
    Mono<Response<KeyBackup>> backupKey(@HostParam("url") String url,
                                         @PathParam("key-name") String keyName,
                                         @QueryParam("api-version") String apiVersion,
                                         @HeaderParam("accept-language") String acceptLanguage,
                                         @HeaderParam("Content-Type") String type,
                                         Context context);


    @Post("keys/restore")
    @ExpectedResponses({200})
    @UnexpectedResponseExceptionType(code = {400}, value = ResourceModifiedException.class)
    @UnexpectedResponseExceptionType(HttpResponseException.class)
    Mono<Response<KeyVaultKey>> restoreKey(@HostParam("url") String url,
                                           @QueryParam("api-version") String apiVersion,
                                           @BodyParam("application/json") KeyRestoreRequestParameters parameters,
                                           @HeaderParam("accept-language") String acceptLanguage,
                                           @HeaderParam("Content-Type") String type,
                                           Context context);


    @Get("keys")
    @ExpectedResponses({200})
    @UnexpectedResponseExceptionType(HttpResponseException.class)
    @ReturnValueWireType(KeyPropertiesPage.class)
    Mono<PagedResponse<KeyProperties>> getKeys(@HostParam("url") String url,
                                               @QueryParam("maxresults") Integer maxresults,
                                               @QueryParam("api-version") String apiVersion,
                                               @HeaderParam("accept-language") String acceptLanguage,
                                               @HeaderParam("Content-Type") String type,
                                               Context context);


    @Get("{nextUrl}")
    @ExpectedResponses({200})
    @UnexpectedResponseExceptionType(HttpResponseException.class)
    @ReturnValueWireType(KeyPropertiesPage.class)
    Mono<PagedResponse<KeyProperties>> getKeys(@HostParam("url") String url,
                                               @PathParam(value = "nextUrl", encoded = true) String nextUrl,
                                               @HeaderParam("accept-language") String acceptLanguage,
                                               @HeaderParam("Content-Type") String type,
                                               Context context);


    @Get("deletedkeys")
    @ExpectedResponses({200})
    @UnexpectedResponseExceptionType(HttpResponseException.class)
    @ReturnValueWireType(DeletedKeyPage.class)
    Mono<PagedResponse<DeletedKey>> getDeletedKeys(@HostParam("url") String url,
                                                   @QueryParam("maxresults") Integer maxresults,
                                                   @QueryParam("api-version") String apiVersion,
                                                   @HeaderParam("accept-language") String acceptLanguage,
                                                   @HeaderParam("Content-Type") String type,
                                                   Context context);

    @Get("{nextUrl}")
    @ExpectedResponses({200})
    @UnexpectedResponseExceptionType(HttpResponseException.class)
    @ReturnValueWireType(DeletedKeyPage.class)
    Mono<PagedResponse<DeletedKey>> getDeletedKeys(@HostParam("url") String url,
                                                   @PathParam(value = "nextUrl", encoded = true) String nextUrl,
                                                   @HeaderParam("accept-language") String acceptLanguage,
                                                   @HeaderParam("Content-Type") String type,
                                                   Context context);

    @Get("deletedkeys/{key-name}")
    @ExpectedResponses({200})
    @UnexpectedResponseExceptionType(code = {404}, value = ResourceNotFoundException.class)
    @UnexpectedResponseExceptionType(HttpResponseException.class)
    Mono<Response<DeletedKey>> getDeletedKey(@HostParam("url") String url,
                                             @PathParam("key-name") String keyName,
                                             @QueryParam("api-version") String apiVersion,
                                             @HeaderParam("accept-language") String acceptLanguage,
                                             @HeaderParam("Content-Type") String type,
                                             Context context);


    @Get("deletedkeys/{key-name}")
    @ExpectedResponses({200, 404})
    @UnexpectedResponseExceptionType(HttpResponseException.class)
    Mono<Response<DeletedKey>> getDeletedKeyPoller(@HostParam("url") String url,
                                             @PathParam("key-name") String keyName,
                                             @QueryParam("api-version") String apiVersion,
                                             @HeaderParam("accept-language") String acceptLanguage,
                                             @HeaderParam("Content-Type") String type,
                                             Context context);


    @Delete("deletedkeys/{key-name}")
    @ExpectedResponses({204})
    @UnexpectedResponseExceptionType(code = {404}, value = ResourceNotFoundException.class)
    @UnexpectedResponseExceptionType(HttpResponseException.class)
    Mono<Response<Void>> purgeDeletedKey(@HostParam("url") String url,
                                       @PathParam("key-name") String keyName,
                                       @QueryParam("api-version") String apiVersion,
                                       @HeaderParam("accept-language") String acceptLanguage,
                                       @HeaderParam("Content-Type") String type,
                                       Context context);


    @Post("deletedkeys/{key-name}/recover")
    @ExpectedResponses({200})
    @UnexpectedResponseExceptionType(code = {404}, value = ResourceNotFoundException.class)
    @UnexpectedResponseExceptionType(HttpResponseException.class)
    Mono<Response<KeyVaultKey>> recoverDeletedKey(@HostParam("url") String url,
                                                  @PathParam("key-name") String keyName,
                                                  @QueryParam("api-version") String apiVersion,
                                                  @HeaderParam("accept-language") String acceptLanguage,
                                                  @HeaderParam("Content-Type") String type,
                                                  Context context);
<<<<<<< HEAD
=======

    @Post("rng")
    @ExpectedResponses({200})
    @UnexpectedResponseExceptionType(HttpResponseException.class)
    Mono<Response<RandomBytes>> getRandomBytes(@HostParam("url") String url,
                                               @QueryParam("api-version") String apiVersion,
                                               @BodyParam("application/json") GetRandomBytesRequest parameters,
                                               @HeaderParam("Accept") String accept,
                                               Context context);

    @Post("keys/{key-name}/{key-version}/release")
    @ExpectedResponses({200})
    @UnexpectedResponseExceptionType(code = {404}, value = ResourceNotFoundException.class)
    @UnexpectedResponseExceptionType(HttpResponseException.class)
    Mono<Response<ReleaseKeyResult>> release(@HostParam("url") String url,
                                             @PathParam("key-name") String keyName,
                                             @PathParam("key-version") String keyVersion,
                                             @QueryParam("api-version") String apiVersion,
                                             @BodyParam("application/json") KeyReleaseParameters parameters,
                                             @HeaderParam("Accept") String accept,
                                             Context context);

    @Post("/keys/{key-name}/rotate")
    @ExpectedResponses({200})
    @UnexpectedResponseExceptionType(code = {404}, value = ResourceNotFoundException.class)
    @UnexpectedResponseExceptionType(HttpResponseException.class)
    Mono<Response<KeyVaultKey>> rotateKey(@HostParam("url") String url,
                                          @PathParam("key-name") String keyName,
                                          @QueryParam("api-version") String apiVersion,
                                          @HeaderParam("Accept") String accept,
                                          Context context);

    @Get("/keys/{key-name}/rotationpolicy")
    @ExpectedResponses({200})
    @UnexpectedResponseExceptionType(code = {404}, value = ResourceNotFoundException.class)
    @UnexpectedResponseExceptionType(HttpResponseException.class)
    Mono<Response<KeyRotationPolicy>> getKeyRotationPolicy(@HostParam("url") String url,
                                                           @PathParam("key-name") String keyName,
                                                           @QueryParam("api-version") String apiVersion,
                                                           @HeaderParam("Accept") String accept,
                                                           Context context);

    @Put("/keys/{key-name}/rotationpolicy")
    @ExpectedResponses({200})
    @UnexpectedResponseExceptionType(code = {404}, value = ResourceNotFoundException.class)
    @UnexpectedResponseExceptionType(HttpResponseException.class)
    Mono<Response<KeyRotationPolicy>> updateKeyRotationPolicy(@HostParam("url") String url,
                                                              @PathParam("key-name") String keyName,
                                                              @QueryParam("api-version") String apiVersion,
                                                              @BodyParam("application/json") KeyRotationPolicy keyRotationPolicy,
                                                              @HeaderParam("Accept") String accept,
                                                              Context context);
>>>>>>> a9ae08ca
}<|MERGE_RESOLUTION|>--- conflicted
+++ resolved
@@ -11,9 +11,9 @@
 import com.azure.core.annotation.Host;
 import com.azure.core.annotation.HostParam;
 import com.azure.core.annotation.Patch;
+import com.azure.core.annotation.PathParam;
 import com.azure.core.annotation.Post;
 import com.azure.core.annotation.Put;
-import com.azure.core.annotation.PathParam;
 import com.azure.core.annotation.QueryParam;
 import com.azure.core.annotation.ReturnValueWireType;
 import com.azure.core.annotation.ServiceInterface;
@@ -24,19 +24,11 @@
 import com.azure.core.http.rest.PagedResponse;
 import com.azure.core.http.rest.Response;
 import com.azure.core.util.Context;
-<<<<<<< HEAD
 import com.azure.security.keyvault.keys.implementation.DeletedKeyPage;
 import com.azure.security.keyvault.keys.implementation.KeyPropertiesPage;
-=======
-import com.azure.security.keyvault.keys.implementation.models.DeletedKeyPage;
-import com.azure.security.keyvault.keys.implementation.models.KeyPropertiesPage;
-import com.azure.security.keyvault.keys.implementation.models.KeyRotationPolicy;
-import com.azure.security.keyvault.keys.implementation.models.GetRandomBytesRequest;
-import com.azure.security.keyvault.keys.implementation.models.RandomBytes;
->>>>>>> a9ae08ca
 import com.azure.security.keyvault.keys.models.DeletedKey;
+import com.azure.security.keyvault.keys.models.KeyProperties;
 import com.azure.security.keyvault.keys.models.KeyVaultKey;
-import com.azure.security.keyvault.keys.models.KeyProperties;
 import reactor.core.publisher.Mono;
 
 /**
@@ -79,12 +71,12 @@
     @UnexpectedResponseExceptionType(code = {403}, value = ResourceModifiedException.class)
     @UnexpectedResponseExceptionType(HttpResponseException.class)
     Mono<Response<KeyVaultKey>> getKeyPoller(@HostParam("url") String url,
-                                       @PathParam("key-name") String keyName,
-                                       @PathParam("key-version") String keyVersion,
-                                       @QueryParam("api-version") String apiVersion,
-                                       @HeaderParam("accept-language") String acceptLanguage,
-                                       @HeaderParam("Content-Type") String type,
-                                       Context context);
+                                             @PathParam("key-name") String keyName,
+                                             @PathParam("key-version") String keyVersion,
+                                             @QueryParam("api-version") String apiVersion,
+                                             @HeaderParam("accept-language") String acceptLanguage,
+                                             @HeaderParam("Content-Type") String type,
+                                             Context context);
 
     @Put("keys/{key-name}")
     @ExpectedResponses({200})
@@ -138,11 +130,11 @@
     @UnexpectedResponseExceptionType(code = {404}, value = ResourceNotFoundException.class)
     @UnexpectedResponseExceptionType(HttpResponseException.class)
     Mono<Response<KeyBackup>> backupKey(@HostParam("url") String url,
-                                         @PathParam("key-name") String keyName,
-                                         @QueryParam("api-version") String apiVersion,
-                                         @HeaderParam("accept-language") String acceptLanguage,
-                                         @HeaderParam("Content-Type") String type,
-                                         Context context);
+                                        @PathParam("key-name") String keyName,
+                                        @QueryParam("api-version") String apiVersion,
+                                        @HeaderParam("accept-language") String acceptLanguage,
+                                        @HeaderParam("Content-Type") String type,
+                                        Context context);
 
 
     @Post("keys/restore")
@@ -217,11 +209,11 @@
     @ExpectedResponses({200, 404})
     @UnexpectedResponseExceptionType(HttpResponseException.class)
     Mono<Response<DeletedKey>> getDeletedKeyPoller(@HostParam("url") String url,
-                                             @PathParam("key-name") String keyName,
-                                             @QueryParam("api-version") String apiVersion,
-                                             @HeaderParam("accept-language") String acceptLanguage,
-                                             @HeaderParam("Content-Type") String type,
-                                             Context context);
+                                                   @PathParam("key-name") String keyName,
+                                                   @QueryParam("api-version") String apiVersion,
+                                                   @HeaderParam("accept-language") String acceptLanguage,
+                                                   @HeaderParam("Content-Type") String type,
+                                                   Context context);
 
 
     @Delete("deletedkeys/{key-name}")
@@ -229,11 +221,11 @@
     @UnexpectedResponseExceptionType(code = {404}, value = ResourceNotFoundException.class)
     @UnexpectedResponseExceptionType(HttpResponseException.class)
     Mono<Response<Void>> purgeDeletedKey(@HostParam("url") String url,
-                                       @PathParam("key-name") String keyName,
-                                       @QueryParam("api-version") String apiVersion,
-                                       @HeaderParam("accept-language") String acceptLanguage,
-                                       @HeaderParam("Content-Type") String type,
-                                       Context context);
+                                         @PathParam("key-name") String keyName,
+                                         @QueryParam("api-version") String apiVersion,
+                                         @HeaderParam("accept-language") String acceptLanguage,
+                                         @HeaderParam("Content-Type") String type,
+                                         Context context);
 
 
     @Post("deletedkeys/{key-name}/recover")
@@ -246,59 +238,4 @@
                                                   @HeaderParam("accept-language") String acceptLanguage,
                                                   @HeaderParam("Content-Type") String type,
                                                   Context context);
-<<<<<<< HEAD
-=======
-
-    @Post("rng")
-    @ExpectedResponses({200})
-    @UnexpectedResponseExceptionType(HttpResponseException.class)
-    Mono<Response<RandomBytes>> getRandomBytes(@HostParam("url") String url,
-                                               @QueryParam("api-version") String apiVersion,
-                                               @BodyParam("application/json") GetRandomBytesRequest parameters,
-                                               @HeaderParam("Accept") String accept,
-                                               Context context);
-
-    @Post("keys/{key-name}/{key-version}/release")
-    @ExpectedResponses({200})
-    @UnexpectedResponseExceptionType(code = {404}, value = ResourceNotFoundException.class)
-    @UnexpectedResponseExceptionType(HttpResponseException.class)
-    Mono<Response<ReleaseKeyResult>> release(@HostParam("url") String url,
-                                             @PathParam("key-name") String keyName,
-                                             @PathParam("key-version") String keyVersion,
-                                             @QueryParam("api-version") String apiVersion,
-                                             @BodyParam("application/json") KeyReleaseParameters parameters,
-                                             @HeaderParam("Accept") String accept,
-                                             Context context);
-
-    @Post("/keys/{key-name}/rotate")
-    @ExpectedResponses({200})
-    @UnexpectedResponseExceptionType(code = {404}, value = ResourceNotFoundException.class)
-    @UnexpectedResponseExceptionType(HttpResponseException.class)
-    Mono<Response<KeyVaultKey>> rotateKey(@HostParam("url") String url,
-                                          @PathParam("key-name") String keyName,
-                                          @QueryParam("api-version") String apiVersion,
-                                          @HeaderParam("Accept") String accept,
-                                          Context context);
-
-    @Get("/keys/{key-name}/rotationpolicy")
-    @ExpectedResponses({200})
-    @UnexpectedResponseExceptionType(code = {404}, value = ResourceNotFoundException.class)
-    @UnexpectedResponseExceptionType(HttpResponseException.class)
-    Mono<Response<KeyRotationPolicy>> getKeyRotationPolicy(@HostParam("url") String url,
-                                                           @PathParam("key-name") String keyName,
-                                                           @QueryParam("api-version") String apiVersion,
-                                                           @HeaderParam("Accept") String accept,
-                                                           Context context);
-
-    @Put("/keys/{key-name}/rotationpolicy")
-    @ExpectedResponses({200})
-    @UnexpectedResponseExceptionType(code = {404}, value = ResourceNotFoundException.class)
-    @UnexpectedResponseExceptionType(HttpResponseException.class)
-    Mono<Response<KeyRotationPolicy>> updateKeyRotationPolicy(@HostParam("url") String url,
-                                                              @PathParam("key-name") String keyName,
-                                                              @QueryParam("api-version") String apiVersion,
-                                                              @BodyParam("application/json") KeyRotationPolicy keyRotationPolicy,
-                                                              @HeaderParam("Accept") String accept,
-                                                              Context context);
->>>>>>> a9ae08ca
 }