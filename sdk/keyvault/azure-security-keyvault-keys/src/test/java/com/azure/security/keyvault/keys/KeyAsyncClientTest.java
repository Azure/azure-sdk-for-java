--- conflicted
+++ resolved
@@ -2,10 +2,6 @@
 // Licensed under the MIT License.
 
 package com.azure.security.keyvault.keys;
-
-import static org.junit.jupiter.api.Assertions.assertEquals;
-import static org.junit.jupiter.api.Assertions.assertNotNull;
-import static org.junit.jupiter.api.Assertions.assertTrue;
 
 import com.azure.core.exception.ResourceModifiedException;
 import com.azure.core.exception.ResourceNotFoundException;
@@ -16,24 +12,18 @@
 import com.azure.security.keyvault.keys.models.DeletedKey;
 import com.azure.security.keyvault.keys.models.KeyProperties;
 import com.azure.security.keyvault.keys.models.KeyType;
-<<<<<<< HEAD
 import com.azure.security.keyvault.keys.models.KeyVaultKey;
-=======
 import org.junit.jupiter.api.Test;
->>>>>>> 174bb3eb
 import reactor.test.StepVerifier;
 
 import java.net.HttpURLConnection;
 import java.util.ArrayList;
 import java.util.List;
 
-<<<<<<< HEAD
-import static org.junit.Assert.assertEquals;
-import static org.junit.Assert.assertNotNull;
-import static org.junit.Assert.assertTrue;
-
-=======
->>>>>>> 174bb3eb
+import static org.junit.jupiter.api.Assertions.assertEquals;
+import static org.junit.jupiter.api.Assertions.assertNotNull;
+import static org.junit.jupiter.api.Assertions.assertTrue;
+
 public class KeyAsyncClientTest extends KeyClientTestBase {
 
     private KeyAsyncClient client;
@@ -467,7 +457,7 @@
             DeletedKey deletedKey = null;
             try {
                 deletedKey = client.getDeletedKeyWithResponse(keyName).block().getValue();
-            } catch (ResourceNotFoundException e) {
+            } catch (ResourceNotFoundException ignored) {
             }
             if (deletedKey == null) {
                 sleepInRecordMode(2000);
@@ -485,7 +475,7 @@
             DeletedKey deletedKey = null;
             try {
                 deletedKey = client.getDeletedKeyWithResponse(keyName).block().getValue();
-            } catch (ResourceNotFoundException e) {
+            } catch (ResourceNotFoundException ignored) {
             }
             if (deletedKey != null) {
                 sleepInRecordMode(2000);
