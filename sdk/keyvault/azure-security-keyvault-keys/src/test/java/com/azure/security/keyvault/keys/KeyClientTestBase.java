--- conflicted
+++ resolved
@@ -2,10 +2,6 @@
 // Licensed under the MIT License.
 
 package com.azure.security.keyvault.keys;
-
-import static org.junit.jupiter.api.Assertions.assertEquals;
-import static org.junit.jupiter.api.Assertions.assertNotNull;
-import static org.junit.jupiter.api.Assertions.fail;
 
 import com.azure.core.credential.AccessToken;
 import com.azure.core.credential.TokenCredential;
@@ -14,17 +10,12 @@
 import com.azure.core.http.rest.Response;
 import com.azure.core.test.TestBase;
 import com.azure.core.test.TestMode;
+import com.azure.core.util.Configuration;
 import com.azure.identity.DefaultAzureCredentialBuilder;
 import com.azure.security.keyvault.keys.models.CreateKeyOptions;
 import com.azure.security.keyvault.keys.models.KeyType;
-<<<<<<< HEAD
 import com.azure.security.keyvault.keys.models.KeyVaultKey;
-import org.junit.Rule;
-import org.junit.Test;
-import org.junit.rules.TestName;
-=======
 import org.junit.jupiter.api.Test;
->>>>>>> 174bb3eb
 import reactor.core.publisher.Mono;
 
 import java.time.Duration;
@@ -38,27 +29,18 @@
 import java.util.function.BiConsumer;
 import java.util.function.Consumer;
 
-<<<<<<< HEAD
-import static org.junit.Assert.assertEquals;
-import static org.junit.Assert.assertNotNull;
-import static org.junit.Assert.fail;
-
-=======
->>>>>>> 174bb3eb
+import static org.junit.jupiter.api.Assertions.assertEquals;
+import static org.junit.jupiter.api.Assertions.assertNotNull;
+import static org.junit.jupiter.api.Assertions.fail;
+
 public abstract class KeyClientTestBase extends TestBase {
 
     private static final String KEY_NAME = "javaKeyTemp";
     private static final KeyType RSA_KEY_TYPE = KeyType.RSA;
     private static final KeyType EC_KEY_TYPE = KeyType.EC;
 
-<<<<<<< HEAD
     KeyClientBuilder clientBuilder;
 
-    @Rule
-    public TestName testName = new TestName();
-
-=======
->>>>>>> 174bb3eb
     @Override
     protected String getTestName() {
         return "";
@@ -76,7 +58,7 @@
                 Mono.just(new AccessToken("Some fake token", OffsetDateTime.now(ZoneOffset.UTC)
                     .plus(Duration.ofMinutes(30))));
         } else {
-            endpoint = System.getenv("AZURE_KEYVAULT_ENDPOINT");
+            endpoint = Configuration.getGlobalConfiguration().get("AZURE_KEYVAULT_ENDPOINT");
             credential = new DefaultAzureCredentialBuilder().build();
         }
 
@@ -87,10 +69,10 @@
             .vaultUrl(endpoint)
             .credential(credential);
 
-        if (testMode == TestMode.PLAYBACK) {
+        if (testMode == TestMode.RECORD) {
             clientBuilder.addPolicy(interceptorManager.getRecordPolicy())
                 .httpClient(new NettyAsyncHttpClientBuilder().wiretap(true).build());
-        } else if (testMode == TestMode.RECORD) {
+        } else if (testMode == TestMode.PLAYBACK) {
             clientBuilder.httpClient(interceptorManager.getPlaybackClient());
         }
     }
@@ -150,9 +132,6 @@
     public abstract void updateDisabledKey();
 
     void updateDisabledKeyRunner(BiConsumer<CreateKeyOptions, CreateKeyOptions> testRunner) {
-
-        final Map<String, String> tags = new HashMap<>();
-
         final CreateKeyOptions originalKey = new CreateKeyOptions("testKey2", EC_KEY_TYPE)
             .setExpiresOn(OffsetDateTime.of(2050, 5, 25, 0, 0, 0, 0, ZoneOffset.UTC))
             .setEnabled(false);
