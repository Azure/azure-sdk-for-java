// Copyright (c) Microsoft Corporation. All rights reserved.
// Licensed under the MIT License.

package com.azure.security.keyvault.keys.cryptography;

import static org.junit.jupiter.api.Assertions.assertEquals;
import static org.junit.jupiter.api.Assertions.assertNotNull;
import static org.junit.jupiter.api.Assertions.fail;

import com.azure.core.credential.AccessToken;
import com.azure.core.credential.TokenCredential;
import com.azure.core.exception.HttpResponseException;
import com.azure.core.http.HttpClient;
import com.azure.core.http.HttpPipeline;
import com.azure.core.http.HttpPipelineBuilder;
import com.azure.core.http.netty.NettyAsyncHttpClientBuilder;
import com.azure.core.http.policy.BearerTokenAuthenticationPolicy;
import com.azure.core.http.policy.HttpLogDetailLevel;
import com.azure.core.http.policy.HttpLogOptions;
import com.azure.core.http.policy.HttpLoggingPolicy;
import com.azure.core.http.policy.HttpPipelinePolicy;
import com.azure.core.http.policy.HttpPolicyProviders;
import com.azure.core.http.policy.RetryPolicy;
import com.azure.core.http.policy.UserAgentPolicy;
import com.azure.core.test.TestBase;
import com.azure.core.test.TestMode;
import com.azure.core.util.Configuration;
import com.azure.identity.DefaultAzureCredentialBuilder;
import com.azure.security.keyvault.keys.KeyClientBuilder;
import com.azure.security.keyvault.keys.implementation.AzureKeyVaultConfiguration;
import org.junit.jupiter.api.Test;
import reactor.core.publisher.Mono;

import java.math.BigInteger;
import java.security.InvalidAlgorithmParameterException;
import java.security.KeyFactory;
import java.security.KeyPair;
import java.security.NoSuchAlgorithmException;
import java.security.spec.KeySpec;
import java.security.spec.RSAPrivateCrtKeySpec;
import java.security.spec.RSAPublicKeySpec;
import java.time.Duration;
import java.time.OffsetDateTime;
import java.time.ZoneOffset;
import java.util.ArrayList;
import java.util.HashMap;
import java.util.List;
import java.util.Map;
import java.util.Objects;
import java.util.function.Consumer;

<<<<<<< HEAD
import static org.junit.Assert.assertEquals;
import static org.junit.Assert.fail;

public abstract class CryptographyClientTestBase extends TestBase {

    KeyClientBuilder clientBuilder;
    HttpPipeline httpPipeline;

    @Rule
    public TestName testName = new TestName();
=======

public abstract class CryptographyClientTestBase extends TestBase {
>>>>>>> 174bb3eb

    @Override
    protected String getTestName() {
        return "";
    }

    void beforeTestSetup() {
        TestMode testMode = getTestMode();

        String endpoint;
        TokenCredential credential;

        if (testMode == TestMode.PLAYBACK) {
            endpoint = "http://localhost:8080";
            credential = resource -> Mono.just(new AccessToken("Some fake token", OffsetDateTime.now(ZoneOffset.UTC)
                .plus(Duration.ofMinutes(30))));
        } else {
            endpoint = System.getenv("AZURE_KEYVAULT_ENDPOINT");
            credential = new DefaultAzureCredentialBuilder().build();
        }

        Objects.requireNonNull(endpoint);
        Objects.requireNonNull(credential);

        List<HttpPipelinePolicy> policies = new ArrayList<>();
        policies.add(new UserAgentPolicy(AzureKeyVaultConfiguration.SDK_NAME, AzureKeyVaultConfiguration.SDK_VERSION,
            Configuration.getGlobalConfiguration().clone(), CryptographyServiceVersion.getLatest()));
        HttpPolicyProviders.addBeforeRetryPolicies(policies);
        policies.add(new RetryPolicy());
        policies.add(new BearerTokenAuthenticationPolicy(credential, CryptographyAsyncClient.KEY_VAULT_SCOPE));

        if (testMode == TestMode.RECORD) {
            policies.add(interceptorManager.getRecordPolicy());
        }

        HttpPolicyProviders.addAfterRetryPolicies(policies);
        policies.add(new HttpLoggingPolicy(new HttpLogOptions().setLogLevel(HttpLogDetailLevel.BODY_AND_HEADERS)));

        HttpClient httpClient;

        if (testMode == TestMode.RECORD) {
            httpClient = new NettyAsyncHttpClientBuilder().wiretap(true).build();
        } else if (testMode == TestMode.PLAYBACK) {
            httpClient = interceptorManager.getPlaybackClient();
        } else {
            httpClient = new NettyAsyncHttpClientBuilder().build();
        }

        httpPipeline = new HttpPipelineBuilder()
            .policies(policies.toArray(new HttpPipelinePolicy[0]))
            .httpClient(httpClient)
            .build();

        clientBuilder = new KeyClientBuilder()
            .vaultUrl(endpoint)
            .pipeline(httpPipeline);
    }

    @Test
    public abstract void encryptDecryptRsa() throws Exception;

    void encryptDecryptRsaRunner(Consumer<KeyPair> testRunner) throws Exception {
        final Map<String, String> tags = new HashMap<>();

        testRunner.accept(getWellKnownKey());
    }

    @Test
    public abstract void signVerifyEc() throws NoSuchAlgorithmException, InvalidAlgorithmParameterException;

    @Test
    public abstract void wrapUnwraptRsa() throws Exception;

    @Test
    public abstract void signVerifyRsa() throws Exception;

    private static KeyPair getWellKnownKey() throws Exception {
        BigInteger modulus = new BigInteger("27266783713040163753473734334021230592631652450892850648620119914958066181400432364213298181846462385257448168605902438305568194683691563208578540343969522651422088760509452879461613852042845039552547834002168737350264189810815735922734447830725099163869215360401162450008673869707774119785881115044406101346450911054819448375712432746968301739007624952483347278954755460152795801894283389540036131881712321193750961817346255102052653789197325341350920441746054233522546543768770643593655942246891652634114922277138937273034902434321431672058220631825053788262810480543541597284376261438324665363067125951152574540779");
        BigInteger publicExponent = new BigInteger("65537");
        BigInteger privateExponent = new BigInteger("10466613941269075477152428927796086150095892102279802916937552172064636326433780566497000814207416485739683286961848843255766652023400959086290344987308562817062506476465756840999981989957456897020361717197805192876094362315496459535960304928171129585813477132331538577519084006595335055487028872410579127692209642938724850603554885478763205394868103298473476811627231543504190652483290944218004086457805431824328448422034887148115990501701345535825110962804471270499590234116100216841170344686381902328362376624405803648588830575558058257742073963036264273582756620469659464278207233345784355220317478103481872995809");
        BigInteger primeP = new BigInteger("175002941104568842715096339107566771592009112128184231961529953978142750732317724951747797764638217287618769007295505214923187971350518217670604044004381362495186864051394404165602744235299100790551775147322153206730562450301874236875459336154569893255570576967036237661594595803204808064127845257496057219227");
        BigInteger primeQ = new BigInteger("155807574095269324897144428622185380283967159190626345335083690114147315509962698765044950001909553861571493035240542031420213144237033208612132704562174772894369053916729901982420535940939821673277140180113593951522522222348910536202664252481405241042414183668723338300649954708432681241621374644926879028977");
        BigInteger primeExponentP = new BigInteger("79745606804504995938838168837578376593737280079895233277372027184693457251170125851946171360348440134236338520742068873132216695552312068793428432338173016914968041076503997528137698610601222912385953171485249299873377130717231063522112968474603281996190849604705284061306758152904594168593526874435238915345");
        BigInteger primeExponentQ = new BigInteger("80619964983821018303966686284189517841976445905569830731617605558094658227540855971763115484608005874540349730961777634427740786642996065386667564038755340092176159839025706183161615488856833433976243963682074011475658804676349317075370362785860401437192843468423594688700132964854367053490737073471709030801");
        BigInteger crtCoefficient = new BigInteger("2157818511040667226980891229484210846757728661751992467240662009652654684725325675037512595031058612950802328971801913498711880111052682274056041470625863586779333188842602381844572406517251106159327934511268610438516820278066686225397795046020275055545005189953702783748235257613991379770525910232674719428");

        KeySpec publicKeySpec = new RSAPublicKeySpec(modulus, publicExponent);
        KeySpec privateKeySpec = new RSAPrivateCrtKeySpec(modulus, publicExponent, privateExponent, primeP, primeQ, primeExponentP, primeExponentQ, crtCoefficient);
        KeyFactory keyFactory = KeyFactory.getInstance("RSA");

        return new KeyPair(keyFactory.generatePublic(publicKeySpec), keyFactory.generatePrivate(privateKeySpec));
    }


    public String getEndpoint() {
        final String endpoint = interceptorManager.isPlaybackMode()
            ? "http://localhost:8080"
            : "https://cameravault.vault.azure.net";
        //    : System.getenv("AZURE_KEYVAULT_ENDPOINT");
        Objects.requireNonNull(endpoint);
        return endpoint;
    }

    static void assertRestException(Runnable exceptionThrower, int expectedStatusCode) {
        assertRestException(exceptionThrower, HttpResponseException.class, expectedStatusCode);
    }

    static void assertRestException(Runnable exceptionThrower, Class<? extends HttpResponseException> expectedExceptionType, int expectedStatusCode) {
        try {
            exceptionThrower.run();
            fail();
        } catch (Throwable ex) {
            assertRestException(ex, expectedExceptionType, expectedStatusCode);
        }
    }

    /**
     * Helper method to verify the error was a HttpRequestException and it has a specific HTTP response code.
     *
     * @param exception Expected error thrown during the test
     * @param expectedStatusCode Expected HTTP status code contained in the error response
     */
    static void assertRestException(Throwable exception, int expectedStatusCode) {
        assertRestException(exception, HttpResponseException.class, expectedStatusCode);
    }

    static void assertRestException(Throwable exception, Class<? extends HttpResponseException> expectedExceptionType, int expectedStatusCode) {
        assertEquals(expectedExceptionType, exception.getClass());
        assertEquals(expectedStatusCode, ((HttpResponseException) exception).getResponse().getStatusCode());
    }

    /**
     * Helper method to verify that a command throws an IllegalArgumentException.
     *
     * @param exceptionThrower Command that should throw the exception
     */
    static <T> void assertRunnableThrowsException(Runnable exceptionThrower, Class<T> exception) {
        try {
            exceptionThrower.run();
            fail();
        } catch (Exception ex) {
            assertEquals(exception, ex.getClass());
        }
    }

    public void sleepInRecordMode(long millis) {
        if (interceptorManager.isPlaybackMode()) {
            return;
        }
        try {
            Thread.sleep(millis);
        } catch (InterruptedException e) {
            e.printStackTrace();
        }
    }

    public void sleep(long millis) {
        try {
            Thread.sleep(millis);
        } catch (InterruptedException e) {
            e.printStackTrace();
        }
    }
}<|MERGE_RESOLUTION|>--- conflicted
+++ resolved
@@ -2,10 +2,6 @@
 // Licensed under the MIT License.
 
 package com.azure.security.keyvault.keys.cryptography;
-
-import static org.junit.jupiter.api.Assertions.assertEquals;
-import static org.junit.jupiter.api.Assertions.assertNotNull;
-import static org.junit.jupiter.api.Assertions.fail;
 
 import com.azure.core.credential.AccessToken;
 import com.azure.core.credential.TokenCredential;
@@ -43,27 +39,16 @@
 import java.time.OffsetDateTime;
 import java.time.ZoneOffset;
 import java.util.ArrayList;
-import java.util.HashMap;
 import java.util.List;
-import java.util.Map;
 import java.util.Objects;
 import java.util.function.Consumer;
 
-<<<<<<< HEAD
-import static org.junit.Assert.assertEquals;
-import static org.junit.Assert.fail;
+import static org.junit.jupiter.api.Assertions.assertEquals;
+import static org.junit.jupiter.api.Assertions.fail;
 
 public abstract class CryptographyClientTestBase extends TestBase {
-
     KeyClientBuilder clientBuilder;
     HttpPipeline httpPipeline;
-
-    @Rule
-    public TestName testName = new TestName();
-=======
-
-public abstract class CryptographyClientTestBase extends TestBase {
->>>>>>> 174bb3eb
 
     @Override
     protected String getTestName() {
@@ -126,8 +111,6 @@
     public abstract void encryptDecryptRsa() throws Exception;
 
     void encryptDecryptRsaRunner(Consumer<KeyPair> testRunner) throws Exception {
-        final Map<String, String> tags = new HashMap<>();
-
         testRunner.accept(getWellKnownKey());
     }
 
