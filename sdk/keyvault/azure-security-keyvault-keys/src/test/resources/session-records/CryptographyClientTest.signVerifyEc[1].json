{
  "networkCallRecords" : [ {
    "Method" : "PUT",
<<<<<<< HEAD
    "Uri" : "https://REDACTED.vault.azure.net/keys/testEcKeyP-256?api-version=7.2",
=======
    "Uri" : "https://REDACTED.vault.azure.net/keys/testEcKeyP-25615a235?api-version=7.3-preview",
>>>>>>> a9ae08ca
    "Headers" : {
      "User-Agent" : "azsdk-java-client_name/client_version (11.0.6; Windows 10; 10.0)",
      "Content-Type" : "application/json"
    },
    "Response" : {
      "content-length" : "434",
      "X-Content-Type-Options" : "nosniff",
      "Pragma" : "no-cache",
      "retry-after" : "0",
      "StatusCode" : "200",
      "Date" : "Fri, 23 Apr 2021 07:48:38 GMT",
      "Strict-Transport-Security" : "max-age=31536000;includeSubDomains",
      "Cache-Control" : "no-cache",
      "x-ms-keyvault-region" : "westus",
      "x-ms-keyvault-network-info" : "conn_type=Ipv4;addr=174.127.169.154;act_addr_fam=InterNetwork;",
      "Expires" : "-1",
      "x-ms-request-id" : "c9d03ce2-70e0-4349-abbb-425d0de70c48",
      "x-ms-keyvault-service-version" : "1.2.236.0",
      "Body" : "{\"key\":{\"kid\":\"https://azure-kv-tests2.vault.azure.net/keys/testEcKeyP-25615a235/b7da792e4005405996fe98ff57617671\",\"kty\":\"EC\",\"key_ops\":[\"sign\",\"verify\"],\"crv\":\"P-256\",\"x\":\"VnPlk92MCAZNN2vLtLesu--f59QKD78Rd5gI3IQzCag\",\"y\":\"AJyLaez4r9RP2BP28zfAXmZgT0guiHCVrKAKyxnYAbEY\"},\"attributes\":{\"enabled\":true,\"created\":1619164119,\"updated\":1619164119,\"recoveryLevel\":\"Recoverable+Purgeable\",\"recoverableDays\":90}}",
      "Content-Type" : "application/json; charset=utf-8",
      "X-Powered-By" : "ASP.NET"
    },
    "Exception" : null
  }, {
    "Method" : "GET",
<<<<<<< HEAD
    "Uri" : "https://REDACTED.vault.azure.net/keys/testEcKeyP-256/b7da792e4005405996fe98ff57617671?api-version=7.2",
=======
    "Uri" : "https://REDACTED.vault.azure.net/keys/testEcKeyP-25615a235/b7da792e4005405996fe98ff57617671?api-version=7.3-preview",
>>>>>>> a9ae08ca
    "Headers" : {
      "User-Agent" : "azsdk-java-client_name/client_version (11.0.6; Windows 10; 10.0)",
      "Content-Type" : "application/json"
    },
    "Response" : {
      "content-length" : "434",
      "X-Content-Type-Options" : "nosniff",
      "Pragma" : "no-cache",
      "retry-after" : "0",
      "StatusCode" : "200",
      "Date" : "Fri, 23 Apr 2021 07:48:39 GMT",
      "Strict-Transport-Security" : "max-age=31536000;includeSubDomains",
      "Cache-Control" : "no-cache",
      "x-ms-keyvault-region" : "westus",
      "x-ms-keyvault-network-info" : "conn_type=Ipv4;addr=174.127.169.154;act_addr_fam=InterNetwork;",
      "Expires" : "-1",
      "x-ms-request-id" : "2037a1e0-4adf-4d76-ae70-d7096eed3023",
      "x-ms-keyvault-service-version" : "1.2.236.0",
      "Body" : "{\"key\":{\"kid\":\"https://azure-kv-tests2.vault.azure.net/keys/testEcKeyP-25615a235/b7da792e4005405996fe98ff57617671\",\"kty\":\"EC\",\"key_ops\":[\"sign\",\"verify\"],\"crv\":\"P-256\",\"x\":\"VnPlk92MCAZNN2vLtLesu--f59QKD78Rd5gI3IQzCag\",\"y\":\"AJyLaez4r9RP2BP28zfAXmZgT0guiHCVrKAKyxnYAbEY\"},\"attributes\":{\"enabled\":true,\"created\":1619164119,\"updated\":1619164119,\"recoveryLevel\":\"Recoverable+Purgeable\",\"recoverableDays\":90}}",
      "Content-Type" : "application/json; charset=utf-8",
      "X-Powered-By" : "ASP.NET"
    },
    "Exception" : null
  }, {
    "Method" : "POST",
<<<<<<< HEAD
    "Uri" : "https://REDACTED.vault.azure.net/keys/testEcKeyP-256/b7da792e4005405996fe98ff57617671/sign?api-version=7.2",
=======
    "Uri" : "https://REDACTED.vault.azure.net/keys/testEcKeyP-25615a235/b7da792e4005405996fe98ff57617671/sign?api-version=7.3-preview",
>>>>>>> a9ae08ca
    "Headers" : {
      "User-Agent" : "azsdk-java-client_name/client_version (11.0.6; Windows 10; 10.0)",
      "Content-Type" : "application/json"
    },
    "Response" : {
      "content-length" : "236",
      "X-Content-Type-Options" : "nosniff",
      "Pragma" : "no-cache",
      "retry-after" : "0",
      "StatusCode" : "200",
      "Date" : "Fri, 23 Apr 2021 07:48:39 GMT",
      "Strict-Transport-Security" : "max-age=31536000;includeSubDomains",
      "Cache-Control" : "no-cache",
      "x-ms-keyvault-region" : "westus",
      "x-ms-keyvault-network-info" : "conn_type=Ipv4;addr=174.127.169.154;act_addr_fam=InterNetwork;",
      "Expires" : "-1",
      "x-ms-request-id" : "b7982c19-679e-46c3-8438-c94be7859b22",
      "x-ms-keyvault-service-version" : "1.2.236.0",
      "Body" : "{\"kid\":\"https://azure-kv-tests2.vault.azure.net/keys/testEcKeyP-25615a235/b7da792e4005405996fe98ff57617671\",\"value\":\"1ylNFHrWxLNZmuua4Ho99bV2Wg9S2SLl-odIfDPdpJdkCf3HEllxO5U1B63LbmyMDLKEr02cgkS1kIfAY6vYpA\"}",
      "Content-Type" : "application/json; charset=utf-8",
      "X-Powered-By" : "ASP.NET"
    },
    "Exception" : null
  }, {
    "Method" : "POST",
<<<<<<< HEAD
    "Uri" : "https://REDACTED.vault.azure.net/keys/testEcKeyP-256/b7da792e4005405996fe98ff57617671/verify?api-version=7.2",
=======
    "Uri" : "https://REDACTED.vault.azure.net/keys/testEcKeyP-25615a235/b7da792e4005405996fe98ff57617671/verify?api-version=7.3-preview",
>>>>>>> a9ae08ca
    "Headers" : {
      "User-Agent" : "azsdk-java-client_name/client_version (11.0.6; Windows 10; 10.0)",
      "Content-Type" : "application/json"
    },
    "Response" : {
      "content-length" : "14",
      "X-Content-Type-Options" : "nosniff",
      "Pragma" : "no-cache",
      "retry-after" : "0",
      "StatusCode" : "200",
      "Date" : "Fri, 23 Apr 2021 07:48:39 GMT",
      "Strict-Transport-Security" : "max-age=31536000;includeSubDomains",
      "Cache-Control" : "no-cache",
      "x-ms-keyvault-region" : "westus",
      "x-ms-keyvault-network-info" : "conn_type=Ipv4;addr=174.127.169.154;act_addr_fam=InterNetwork;",
      "Expires" : "-1",
      "x-ms-request-id" : "827641d4-c6c3-4e0e-9655-a86f33a89989",
      "x-ms-keyvault-service-version" : "1.2.236.0",
      "Body" : "{\"value\":true}",
      "Content-Type" : "application/json; charset=utf-8",
      "X-Powered-By" : "ASP.NET"
    },
    "Exception" : null
  }, {
    "Method" : "POST",
<<<<<<< HEAD
    "Uri" : "https://REDACTED.vault.azure.net/keys/testEcKeyP-256/b7da792e4005405996fe98ff57617671/sign?api-version=7.2",
=======
    "Uri" : "https://REDACTED.vault.azure.net/keys/testEcKeyP-25615a235/b7da792e4005405996fe98ff57617671/sign?api-version=7.3-preview",
>>>>>>> a9ae08ca
    "Headers" : {
      "User-Agent" : "azsdk-java-client_name/client_version (11.0.6; Windows 10; 10.0)",
      "Content-Type" : "application/json"
    },
    "Response" : {
      "content-length" : "236",
      "X-Content-Type-Options" : "nosniff",
      "Pragma" : "no-cache",
      "retry-after" : "0",
      "StatusCode" : "200",
      "Date" : "Fri, 23 Apr 2021 07:48:39 GMT",
      "Strict-Transport-Security" : "max-age=31536000;includeSubDomains",
      "Cache-Control" : "no-cache",
      "x-ms-keyvault-region" : "westus",
      "x-ms-keyvault-network-info" : "conn_type=Ipv4;addr=174.127.169.154;act_addr_fam=InterNetwork;",
      "Expires" : "-1",
      "x-ms-request-id" : "20055637-b5d8-41f5-8dca-ef1b338331f5",
      "x-ms-keyvault-service-version" : "1.2.236.0",
      "Body" : "{\"kid\":\"https://azure-kv-tests2.vault.azure.net/keys/testEcKeyP-25615a235/b7da792e4005405996fe98ff57617671\",\"value\":\"zAzWX027JwprnIm4vbjwXnsKqrOxu-2G6jZea6MDNiEMWOwyyeqI_s5jhq0f5mkHfJBc5JECmQ1ccoeAC04_ag\"}",
      "Content-Type" : "application/json; charset=utf-8",
      "X-Powered-By" : "ASP.NET"
    },
    "Exception" : null
  }, {
    "Method" : "PUT",
<<<<<<< HEAD
    "Uri" : "https://REDACTED.vault.azure.net/keys/testEcKeyP-384?api-version=7.2",
=======
    "Uri" : "https://REDACTED.vault.azure.net/keys/testEcKeyP-3842a53a4?api-version=7.3-preview",
>>>>>>> a9ae08ca
    "Headers" : {
      "User-Agent" : "azsdk-java-client_name/client_version (11.0.6; Windows 10; 10.0)",
      "Content-Type" : "application/json"
    },
    "Response" : {
      "content-length" : "477",
      "X-Content-Type-Options" : "nosniff",
      "Pragma" : "no-cache",
      "retry-after" : "0",
      "StatusCode" : "200",
      "Date" : "Fri, 23 Apr 2021 07:48:39 GMT",
      "Strict-Transport-Security" : "max-age=31536000;includeSubDomains",
      "Cache-Control" : "no-cache",
      "x-ms-keyvault-region" : "westus",
      "x-ms-keyvault-network-info" : "conn_type=Ipv4;addr=174.127.169.154;act_addr_fam=InterNetwork;",
      "Expires" : "-1",
      "x-ms-request-id" : "c3ef6aff-8011-4f48-a339-9356e2176c97",
      "x-ms-keyvault-service-version" : "1.2.236.0",
      "Body" : "{\"key\":{\"kid\":\"https://azure-kv-tests2.vault.azure.net/keys/testEcKeyP-3842a53a4/3056d6176cab4a37acf54612c2bc6d7e\",\"kty\":\"EC\",\"key_ops\":[\"sign\",\"verify\"],\"crv\":\"P-384\",\"x\":\"DblCBhcZaQEfuB7lg-fgKoGsKkyaIT_MpQA-NDytBiMO4-lu_JBbewU0TuXwMvoj\",\"y\":\"AN5uFKMdTSA3nBUXNVMGiT5L6EQyu7e9B6b0J6Cc8ZwQxOEvk_alPwabZNJBlOeuMg\"},\"attributes\":{\"enabled\":true,\"created\":1619164119,\"updated\":1619164119,\"recoveryLevel\":\"Recoverable+Purgeable\",\"recoverableDays\":90}}",
      "Content-Type" : "application/json; charset=utf-8",
      "X-Powered-By" : "ASP.NET"
    },
    "Exception" : null
  }, {
    "Method" : "GET",
<<<<<<< HEAD
    "Uri" : "https://REDACTED.vault.azure.net/keys/testEcKeyP-384/3056d6176cab4a37acf54612c2bc6d7e?api-version=7.2",
=======
    "Uri" : "https://REDACTED.vault.azure.net/keys/testEcKeyP-3842a53a4/3056d6176cab4a37acf54612c2bc6d7e?api-version=7.3-preview",
>>>>>>> a9ae08ca
    "Headers" : {
      "User-Agent" : "azsdk-java-client_name/client_version (11.0.6; Windows 10; 10.0)",
      "Content-Type" : "application/json"
    },
    "Response" : {
      "content-length" : "477",
      "X-Content-Type-Options" : "nosniff",
      "Pragma" : "no-cache",
      "retry-after" : "0",
      "StatusCode" : "200",
      "Date" : "Fri, 23 Apr 2021 07:48:39 GMT",
      "Strict-Transport-Security" : "max-age=31536000;includeSubDomains",
      "Cache-Control" : "no-cache",
      "x-ms-keyvault-region" : "westus",
      "x-ms-keyvault-network-info" : "conn_type=Ipv4;addr=174.127.169.154;act_addr_fam=InterNetwork;",
      "Expires" : "-1",
      "x-ms-request-id" : "58da9991-7fbe-4036-a1c4-57edcc3d46c8",
      "x-ms-keyvault-service-version" : "1.2.236.0",
      "Body" : "{\"key\":{\"kid\":\"https://azure-kv-tests2.vault.azure.net/keys/testEcKeyP-3842a53a4/3056d6176cab4a37acf54612c2bc6d7e\",\"kty\":\"EC\",\"key_ops\":[\"sign\",\"verify\"],\"crv\":\"P-384\",\"x\":\"DblCBhcZaQEfuB7lg-fgKoGsKkyaIT_MpQA-NDytBiMO4-lu_JBbewU0TuXwMvoj\",\"y\":\"AN5uFKMdTSA3nBUXNVMGiT5L6EQyu7e9B6b0J6Cc8ZwQxOEvk_alPwabZNJBlOeuMg\"},\"attributes\":{\"enabled\":true,\"created\":1619164119,\"updated\":1619164119,\"recoveryLevel\":\"Recoverable+Purgeable\",\"recoverableDays\":90}}",
      "Content-Type" : "application/json; charset=utf-8",
      "X-Powered-By" : "ASP.NET"
    },
    "Exception" : null
  }, {
    "Method" : "POST",
<<<<<<< HEAD
    "Uri" : "https://REDACTED.vault.azure.net/keys/testEcKeyP-384/3056d6176cab4a37acf54612c2bc6d7e/sign?api-version=7.2",
=======
    "Uri" : "https://REDACTED.vault.azure.net/keys/testEcKeyP-3842a53a4/3056d6176cab4a37acf54612c2bc6d7e/sign?api-version=7.3-preview",
>>>>>>> a9ae08ca
    "Headers" : {
      "User-Agent" : "azsdk-java-client_name/client_version (11.0.6; Windows 10; 10.0)",
      "Content-Type" : "application/json"
    },
    "Response" : {
      "content-length" : "278",
      "X-Content-Type-Options" : "nosniff",
      "Pragma" : "no-cache",
      "retry-after" : "0",
      "StatusCode" : "200",
      "Date" : "Fri, 23 Apr 2021 07:48:39 GMT",
      "Strict-Transport-Security" : "max-age=31536000;includeSubDomains",
      "Cache-Control" : "no-cache",
      "x-ms-keyvault-region" : "westus",
      "x-ms-keyvault-network-info" : "conn_type=Ipv4;addr=174.127.169.154;act_addr_fam=InterNetwork;",
      "Expires" : "-1",
      "x-ms-request-id" : "d623976d-121f-43d4-93b2-ba09b988b7e8",
      "x-ms-keyvault-service-version" : "1.2.236.0",
      "Body" : "{\"kid\":\"https://azure-kv-tests2.vault.azure.net/keys/testEcKeyP-3842a53a4/3056d6176cab4a37acf54612c2bc6d7e\",\"value\":\"Mz-hKF3-fjtSKR7eapvEIUDQWMxjs9xoQvWUEZKmndIU-M3HNS6tKJQzRKu7D3Bqxt-sM9Y6E2Fw6Zzwvi6UZHh-A7k7vYQtPMysAkCD0n86hbAClL_6h_J2Ht3fBf2h\"}",
      "Content-Type" : "application/json; charset=utf-8",
      "X-Powered-By" : "ASP.NET"
    },
    "Exception" : null
  }, {
    "Method" : "POST",
<<<<<<< HEAD
    "Uri" : "https://REDACTED.vault.azure.net/keys/testEcKeyP-384/3056d6176cab4a37acf54612c2bc6d7e/verify?api-version=7.2",
=======
    "Uri" : "https://REDACTED.vault.azure.net/keys/testEcKeyP-3842a53a4/3056d6176cab4a37acf54612c2bc6d7e/verify?api-version=7.3-preview",
>>>>>>> a9ae08ca
    "Headers" : {
      "User-Agent" : "azsdk-java-client_name/client_version (11.0.6; Windows 10; 10.0)",
      "Content-Type" : "application/json"
    },
    "Response" : {
      "content-length" : "14",
      "X-Content-Type-Options" : "nosniff",
      "Pragma" : "no-cache",
      "retry-after" : "0",
      "StatusCode" : "200",
      "Date" : "Fri, 23 Apr 2021 07:48:39 GMT",
      "Strict-Transport-Security" : "max-age=31536000;includeSubDomains",
      "Cache-Control" : "no-cache",
      "x-ms-keyvault-region" : "westus",
      "x-ms-keyvault-network-info" : "conn_type=Ipv4;addr=174.127.169.154;act_addr_fam=InterNetwork;",
      "Expires" : "-1",
      "x-ms-request-id" : "318e5966-f3b5-4628-98d4-42a0ab1eba79",
      "x-ms-keyvault-service-version" : "1.2.236.0",
      "Body" : "{\"value\":true}",
      "Content-Type" : "application/json; charset=utf-8",
      "X-Powered-By" : "ASP.NET"
    },
    "Exception" : null
  }, {
    "Method" : "POST",
<<<<<<< HEAD
    "Uri" : "https://REDACTED.vault.azure.net/keys/testEcKeyP-384/3056d6176cab4a37acf54612c2bc6d7e/sign?api-version=7.2",
=======
    "Uri" : "https://REDACTED.vault.azure.net/keys/testEcKeyP-3842a53a4/3056d6176cab4a37acf54612c2bc6d7e/sign?api-version=7.3-preview",
>>>>>>> a9ae08ca
    "Headers" : {
      "User-Agent" : "azsdk-java-client_name/client_version (11.0.6; Windows 10; 10.0)",
      "Content-Type" : "application/json"
    },
    "Response" : {
      "content-length" : "278",
      "X-Content-Type-Options" : "nosniff",
      "Pragma" : "no-cache",
      "retry-after" : "0",
      "StatusCode" : "200",
      "Date" : "Fri, 23 Apr 2021 07:48:39 GMT",
      "Strict-Transport-Security" : "max-age=31536000;includeSubDomains",
      "Cache-Control" : "no-cache",
      "x-ms-keyvault-region" : "westus",
      "x-ms-keyvault-network-info" : "conn_type=Ipv4;addr=174.127.169.154;act_addr_fam=InterNetwork;",
      "Expires" : "-1",
      "x-ms-request-id" : "393cc032-4454-410f-bcec-c11af778f5a9",
      "x-ms-keyvault-service-version" : "1.2.236.0",
      "Body" : "{\"kid\":\"https://azure-kv-tests2.vault.azure.net/keys/testEcKeyP-3842a53a4/3056d6176cab4a37acf54612c2bc6d7e\",\"value\":\"hTDE7X8etNfQ5x61q8rDtdJe5zzB97DXINpG_yJEjMDSwV9sYZV39pC8TnNTRbo6RKFO_jYrciTHV-QfsqvVJq7KzIC1CloekpUmVIYNn3qbJOCURv4WVGt7tkn6ygBr\"}",
      "Content-Type" : "application/json; charset=utf-8",
      "X-Powered-By" : "ASP.NET"
    },
    "Exception" : null
  }, {
    "Method" : "PUT",
<<<<<<< HEAD
    "Uri" : "https://REDACTED.vault.azure.net/keys/testEcKeyP-521?api-version=7.2",
=======
    "Uri" : "https://REDACTED.vault.azure.net/keys/testEcKeyP-5211a524s?api-version=7.3-preview",
>>>>>>> a9ae08ca
    "Headers" : {
      "User-Agent" : "azsdk-java-client_name/client_version (11.0.6; Windows 10; 10.0)",
      "Content-Type" : "application/json"
    },
    "Response" : {
      "content-length" : "522",
      "X-Content-Type-Options" : "nosniff",
      "Pragma" : "no-cache",
      "retry-after" : "0",
      "StatusCode" : "200",
      "Date" : "Fri, 23 Apr 2021 07:48:39 GMT",
      "Strict-Transport-Security" : "max-age=31536000;includeSubDomains",
      "Cache-Control" : "no-cache",
      "x-ms-keyvault-region" : "westus",
      "x-ms-keyvault-network-info" : "conn_type=Ipv4;addr=174.127.169.154;act_addr_fam=InterNetwork;",
      "Expires" : "-1",
      "x-ms-request-id" : "c5e37fcb-eb8f-42b1-82d8-17f57e7961fa",
      "x-ms-keyvault-service-version" : "1.2.236.0",
      "Body" : "{\"key\":{\"kid\":\"https://azure-kv-tests2.vault.azure.net/keys/testEcKeyP-5211a524s/5a6d8301de43444194c4fa180d12ae4d\",\"kty\":\"EC\",\"key_ops\":[\"sign\",\"verify\"],\"crv\":\"P-521\",\"x\":\"AQHdTcTqFfytXTabJ87_nq2s-K3tl_f2C-v0FDJWlYFEk81ZnNJxD0bEy1bB3lEtfQ9D9xg4hbDbLwwMK0gwrpUa\",\"y\":\"LtOIRRjavAnogJz8vky2_Oc20D9WFD69Eu4hGK395VdOR7sOnh0KL7TzU4ergNrlu3I9f1DuCcV9wEXHvG8csXA\"},\"attributes\":{\"enabled\":true,\"created\":1619164120,\"updated\":1619164120,\"recoveryLevel\":\"Recoverable+Purgeable\",\"recoverableDays\":90}}",
      "Content-Type" : "application/json; charset=utf-8",
      "X-Powered-By" : "ASP.NET"
    },
    "Exception" : null
  }, {
    "Method" : "GET",
<<<<<<< HEAD
    "Uri" : "https://REDACTED.vault.azure.net/keys/testEcKeyP-521/5a6d8301de43444194c4fa180d12ae4d?api-version=7.2",
=======
    "Uri" : "https://REDACTED.vault.azure.net/keys/testEcKeyP-5211a524s/5a6d8301de43444194c4fa180d12ae4d?api-version=7.3-preview",
>>>>>>> a9ae08ca
    "Headers" : {
      "User-Agent" : "azsdk-java-client_name/client_version (11.0.6; Windows 10; 10.0)",
      "Content-Type" : "application/json"
    },
    "Response" : {
      "content-length" : "522",
      "X-Content-Type-Options" : "nosniff",
      "Pragma" : "no-cache",
      "retry-after" : "0",
      "StatusCode" : "200",
      "Date" : "Fri, 23 Apr 2021 07:48:40 GMT",
      "Strict-Transport-Security" : "max-age=31536000;includeSubDomains",
      "Cache-Control" : "no-cache",
      "x-ms-keyvault-region" : "westus",
      "x-ms-keyvault-network-info" : "conn_type=Ipv4;addr=174.127.169.154;act_addr_fam=InterNetwork;",
      "Expires" : "-1",
      "x-ms-request-id" : "4e0caf55-2927-4eb1-9448-abebf39ccd88",
      "x-ms-keyvault-service-version" : "1.2.236.0",
      "Body" : "{\"key\":{\"kid\":\"https://azure-kv-tests2.vault.azure.net/keys/testEcKeyP-5211a524s/5a6d8301de43444194c4fa180d12ae4d\",\"kty\":\"EC\",\"key_ops\":[\"sign\",\"verify\"],\"crv\":\"P-521\",\"x\":\"AQHdTcTqFfytXTabJ87_nq2s-K3tl_f2C-v0FDJWlYFEk81ZnNJxD0bEy1bB3lEtfQ9D9xg4hbDbLwwMK0gwrpUa\",\"y\":\"LtOIRRjavAnogJz8vky2_Oc20D9WFD69Eu4hGK395VdOR7sOnh0KL7TzU4ergNrlu3I9f1DuCcV9wEXHvG8csXA\"},\"attributes\":{\"enabled\":true,\"created\":1619164120,\"updated\":1619164120,\"recoveryLevel\":\"Recoverable+Purgeable\",\"recoverableDays\":90}}",
      "Content-Type" : "application/json; charset=utf-8",
      "X-Powered-By" : "ASP.NET"
    },
    "Exception" : null
  }, {
    "Method" : "POST",
<<<<<<< HEAD
    "Uri" : "https://REDACTED.vault.azure.net/keys/testEcKeyP-521/5a6d8301de43444194c4fa180d12ae4d/sign?api-version=7.2",
=======
    "Uri" : "https://REDACTED.vault.azure.net/keys/testEcKeyP-5211a524s/5a6d8301de43444194c4fa180d12ae4d/sign?api-version=7.3-preview",
>>>>>>> a9ae08ca
    "Headers" : {
      "User-Agent" : "azsdk-java-client_name/client_version (11.0.6; Windows 10; 10.0)",
      "Content-Type" : "application/json"
    },
    "Response" : {
      "content-length" : "326",
      "X-Content-Type-Options" : "nosniff",
      "Pragma" : "no-cache",
      "retry-after" : "0",
      "StatusCode" : "200",
      "Date" : "Fri, 23 Apr 2021 07:48:40 GMT",
      "Strict-Transport-Security" : "max-age=31536000;includeSubDomains",
      "Cache-Control" : "no-cache",
      "x-ms-keyvault-region" : "westus",
      "x-ms-keyvault-network-info" : "conn_type=Ipv4;addr=174.127.169.154;act_addr_fam=InterNetwork;",
      "Expires" : "-1",
      "x-ms-request-id" : "6c84fbe6-671d-47ac-ac63-be083c8d97c8",
      "x-ms-keyvault-service-version" : "1.2.236.0",
      "Body" : "{\"kid\":\"https://azure-kv-tests2.vault.azure.net/keys/testEcKeyP-5211a524s/5a6d8301de43444194c4fa180d12ae4d\",\"value\":\"AcvWdDfx90V4rWnDeUZw_y7NS1nsk7t0tmqmLtu8CyrlxCfvEMES1i0OSOO98ZggBdc4CM0LlWeD8qH0p29zrU1bATDcnsgPni_HSLbo53bmZUOa4kp2E1TXkZTv15kv0b4GQVhC7nRPdNoaEamczroqQLFDAzqxTbpu3fNZEhY6GVrO\"}",
      "Content-Type" : "application/json; charset=utf-8",
      "X-Powered-By" : "ASP.NET"
    },
    "Exception" : null
  }, {
    "Method" : "POST",
<<<<<<< HEAD
    "Uri" : "https://REDACTED.vault.azure.net/keys/testEcKeyP-521/5a6d8301de43444194c4fa180d12ae4d/verify?api-version=7.2",
=======
    "Uri" : "https://REDACTED.vault.azure.net/keys/testEcKeyP-5211a524s/5a6d8301de43444194c4fa180d12ae4d/verify?api-version=7.3-preview",
>>>>>>> a9ae08ca
    "Headers" : {
      "User-Agent" : "azsdk-java-client_name/client_version (11.0.6; Windows 10; 10.0)",
      "Content-Type" : "application/json"
    },
    "Response" : {
      "content-length" : "14",
      "X-Content-Type-Options" : "nosniff",
      "Pragma" : "no-cache",
      "retry-after" : "0",
      "StatusCode" : "200",
      "Date" : "Fri, 23 Apr 2021 07:48:40 GMT",
      "Strict-Transport-Security" : "max-age=31536000;includeSubDomains",
      "Cache-Control" : "no-cache",
      "x-ms-keyvault-region" : "westus",
      "x-ms-keyvault-network-info" : "conn_type=Ipv4;addr=174.127.169.154;act_addr_fam=InterNetwork;",
      "Expires" : "-1",
      "x-ms-request-id" : "649fa055-2fdb-458d-8a01-eabc3300519b",
      "x-ms-keyvault-service-version" : "1.2.236.0",
      "Body" : "{\"value\":true}",
      "Content-Type" : "application/json; charset=utf-8",
      "X-Powered-By" : "ASP.NET"
    },
    "Exception" : null
  }, {
    "Method" : "POST",
<<<<<<< HEAD
    "Uri" : "https://REDACTED.vault.azure.net/keys/testEcKeyP-521/5a6d8301de43444194c4fa180d12ae4d/sign?api-version=7.2",
=======
    "Uri" : "https://REDACTED.vault.azure.net/keys/testEcKeyP-5211a524s/5a6d8301de43444194c4fa180d12ae4d/sign?api-version=7.3-preview",
>>>>>>> a9ae08ca
    "Headers" : {
      "User-Agent" : "azsdk-java-client_name/client_version (11.0.6; Windows 10; 10.0)",
      "Content-Type" : "application/json"
    },
    "Response" : {
      "content-length" : "326",
      "X-Content-Type-Options" : "nosniff",
      "Pragma" : "no-cache",
      "retry-after" : "0",
      "StatusCode" : "200",
      "Date" : "Fri, 23 Apr 2021 07:48:40 GMT",
      "Strict-Transport-Security" : "max-age=31536000;includeSubDomains",
      "Cache-Control" : "no-cache",
      "x-ms-keyvault-region" : "westus",
      "x-ms-keyvault-network-info" : "conn_type=Ipv4;addr=174.127.169.154;act_addr_fam=InterNetwork;",
      "Expires" : "-1",
      "x-ms-request-id" : "dff23ccd-c47b-48bf-9e12-3fdf2f948e08",
      "x-ms-keyvault-service-version" : "1.2.236.0",
      "Body" : "{\"kid\":\"https://azure-kv-tests2.vault.azure.net/keys/testEcKeyP-5211a524s/5a6d8301de43444194c4fa180d12ae4d\",\"value\":\"AA1qXFqYR33rXTtyp8WAnDF12F08YvPgWdptL_dTFVXjGQY-pQz4lkw6TZQWDjU_MNs-tY8f_ivNVSgnDiu5plxiANMrKbPHFC7NYIMSbq5d4r6K-X0ueBS4UDDBpmJtwg-1huEu-nC_1I-XhY3ofr9dCeN2UOPSbEVGykNKNQdw0x6E\"}",
      "Content-Type" : "application/json; charset=utf-8",
      "X-Powered-By" : "ASP.NET"
    },
    "Exception" : null
  }, {
    "Method" : "PUT",
<<<<<<< HEAD
    "Uri" : "https://REDACTED.vault.azure.net/keys/testEcKeyP-256K?api-version=7.2",
=======
    "Uri" : "https://REDACTED.vault.azure.net/keys/testEcKeyP-256K2a525?api-version=7.3-preview",
>>>>>>> a9ae08ca
    "Headers" : {
      "User-Agent" : "azsdk-java-client_name/client_version (11.0.6; Windows 10; 10.0)",
      "Content-Type" : "application/json"
    },
    "Response" : {
      "content-length" : "435",
      "X-Content-Type-Options" : "nosniff",
      "Pragma" : "no-cache",
      "retry-after" : "0",
      "StatusCode" : "200",
      "Date" : "Fri, 23 Apr 2021 07:48:40 GMT",
      "Strict-Transport-Security" : "max-age=31536000;includeSubDomains",
      "Cache-Control" : "no-cache",
      "x-ms-keyvault-region" : "westus",
      "x-ms-keyvault-network-info" : "conn_type=Ipv4;addr=174.127.169.154;act_addr_fam=InterNetwork;",
      "Expires" : "-1",
      "x-ms-request-id" : "55d0d4ec-6056-44ca-9eb5-6af341ae2156",
      "x-ms-keyvault-service-version" : "1.2.236.0",
      "Body" : "{\"key\":{\"kid\":\"https://azure-kv-tests2.vault.azure.net/keys/testEcKeyP-256K2a525/12cab7c4cc8b4edbb98101bdb1a52d5f\",\"kty\":\"EC\",\"key_ops\":[\"sign\",\"verify\"],\"crv\":\"P-256K\",\"x\":\"SFFb3HNwzk5fK1azuF7OkefvlpIkE5VH_QRaBaXKuXI\",\"y\":\"S0XUmhl9nqd8vsl8WzUxlFNaNlt2ODSw2fGC6Qv4lCE\"},\"attributes\":{\"enabled\":true,\"created\":1619164120,\"updated\":1619164120,\"recoveryLevel\":\"Recoverable+Purgeable\",\"recoverableDays\":90}}",
      "Content-Type" : "application/json; charset=utf-8",
      "X-Powered-By" : "ASP.NET"
    },
    "Exception" : null
  }, {
    "Method" : "GET",
<<<<<<< HEAD
    "Uri" : "https://REDACTED.vault.azure.net/keys/testEcKeyP-256K/12cab7c4cc8b4edbb98101bdb1a52d5f?api-version=7.2",
=======
    "Uri" : "https://REDACTED.vault.azure.net/keys/testEcKeyP-256K2a525/12cab7c4cc8b4edbb98101bdb1a52d5f?api-version=7.3-preview",
>>>>>>> a9ae08ca
    "Headers" : {
      "User-Agent" : "azsdk-java-client_name/client_version (11.0.6; Windows 10; 10.0)",
      "Content-Type" : "application/json"
    },
    "Response" : {
      "content-length" : "435",
      "X-Content-Type-Options" : "nosniff",
      "Pragma" : "no-cache",
      "retry-after" : "0",
      "StatusCode" : "200",
      "Date" : "Fri, 23 Apr 2021 07:48:40 GMT",
      "Strict-Transport-Security" : "max-age=31536000;includeSubDomains",
      "Cache-Control" : "no-cache",
      "x-ms-keyvault-region" : "westus",
      "x-ms-keyvault-network-info" : "conn_type=Ipv4;addr=174.127.169.154;act_addr_fam=InterNetwork;",
      "Expires" : "-1",
      "x-ms-request-id" : "2cfd54c9-1e1b-49cf-9f5a-59a72f19ec78",
      "x-ms-keyvault-service-version" : "1.2.236.0",
      "Body" : "{\"key\":{\"kid\":\"https://azure-kv-tests2.vault.azure.net/keys/testEcKeyP-256K2a525/12cab7c4cc8b4edbb98101bdb1a52d5f\",\"kty\":\"EC\",\"key_ops\":[\"sign\",\"verify\"],\"crv\":\"P-256K\",\"x\":\"SFFb3HNwzk5fK1azuF7OkefvlpIkE5VH_QRaBaXKuXI\",\"y\":\"S0XUmhl9nqd8vsl8WzUxlFNaNlt2ODSw2fGC6Qv4lCE\"},\"attributes\":{\"enabled\":true,\"created\":1619164120,\"updated\":1619164120,\"recoveryLevel\":\"Recoverable+Purgeable\",\"recoverableDays\":90}}",
      "Content-Type" : "application/json; charset=utf-8",
      "X-Powered-By" : "ASP.NET"
    },
    "Exception" : null
  }, {
    "Method" : "POST",
<<<<<<< HEAD
    "Uri" : "https://REDACTED.vault.azure.net/keys/testEcKeyP-256K/12cab7c4cc8b4edbb98101bdb1a52d5f/sign?api-version=7.2",
=======
    "Uri" : "https://REDACTED.vault.azure.net/keys/testEcKeyP-256K2a525/12cab7c4cc8b4edbb98101bdb1a52d5f/sign?api-version=7.3-preview",
>>>>>>> a9ae08ca
    "Headers" : {
      "User-Agent" : "azsdk-java-client_name/client_version (11.0.6; Windows 10; 10.0)",
      "Content-Type" : "application/json"
    },
    "Response" : {
      "content-length" : "237",
      "X-Content-Type-Options" : "nosniff",
      "Pragma" : "no-cache",
      "retry-after" : "0",
      "StatusCode" : "200",
      "Date" : "Fri, 23 Apr 2021 07:48:41 GMT",
      "Strict-Transport-Security" : "max-age=31536000;includeSubDomains",
      "Cache-Control" : "no-cache",
      "x-ms-keyvault-region" : "westus",
      "x-ms-keyvault-network-info" : "conn_type=Ipv4;addr=174.127.169.154;act_addr_fam=InterNetwork;",
      "Expires" : "-1",
      "x-ms-request-id" : "f16f1d27-a92a-493e-be39-c134d237c340",
      "x-ms-keyvault-service-version" : "1.2.236.0",
      "Body" : "{\"kid\":\"https://azure-kv-tests2.vault.azure.net/keys/testEcKeyP-256K2a525/12cab7c4cc8b4edbb98101bdb1a52d5f\",\"value\":\"JV9d2pece6D2Ur37m7m921zzCpx6ufwSVTSNj7piTnUoXJ-cyZLiOk9KBC1oB9e7L3YNRQa_O9n-wpWr1mEwWw\"}",
      "Content-Type" : "application/json; charset=utf-8",
      "X-Powered-By" : "ASP.NET"
    },
    "Exception" : null
  }, {
    "Method" : "POST",
<<<<<<< HEAD
    "Uri" : "https://REDACTED.vault.azure.net/keys/testEcKeyP-256K/12cab7c4cc8b4edbb98101bdb1a52d5f/verify?api-version=7.2",
=======
    "Uri" : "https://REDACTED.vault.azure.net/keys/testEcKeyP-256K2a525/12cab7c4cc8b4edbb98101bdb1a52d5f/verify?api-version=7.3-preview",
>>>>>>> a9ae08ca
    "Headers" : {
      "User-Agent" : "azsdk-java-client_name/client_version (11.0.6; Windows 10; 10.0)",
      "Content-Type" : "application/json"
    },
    "Response" : {
      "content-length" : "14",
      "X-Content-Type-Options" : "nosniff",
      "Pragma" : "no-cache",
      "retry-after" : "0",
      "StatusCode" : "200",
      "Date" : "Fri, 23 Apr 2021 07:48:41 GMT",
      "Strict-Transport-Security" : "max-age=31536000;includeSubDomains",
      "Cache-Control" : "no-cache",
      "x-ms-keyvault-region" : "westus",
      "x-ms-keyvault-network-info" : "conn_type=Ipv4;addr=174.127.169.154;act_addr_fam=InterNetwork;",
      "Expires" : "-1",
      "x-ms-request-id" : "0dced019-28de-4bc4-acb3-58406d32b7ef",
      "x-ms-keyvault-service-version" : "1.2.236.0",
      "Body" : "{\"value\":true}",
      "Content-Type" : "application/json; charset=utf-8",
      "X-Powered-By" : "ASP.NET"
    },
    "Exception" : null
  }, {
    "Method" : "POST",
<<<<<<< HEAD
    "Uri" : "https://REDACTED.vault.azure.net/keys/testEcKeyP-256K/12cab7c4cc8b4edbb98101bdb1a52d5f/sign?api-version=7.2",
=======
    "Uri" : "https://REDACTED.vault.azure.net/keys/testEcKeyP-256K2a525/12cab7c4cc8b4edbb98101bdb1a52d5f/sign?api-version=7.3-preview",
>>>>>>> a9ae08ca
    "Headers" : {
      "User-Agent" : "azsdk-java-client_name/client_version (11.0.6; Windows 10; 10.0)",
      "Content-Type" : "application/json"
    },
    "Response" : {
      "content-length" : "237",
      "X-Content-Type-Options" : "nosniff",
      "Pragma" : "no-cache",
      "retry-after" : "0",
      "StatusCode" : "200",
      "Date" : "Fri, 23 Apr 2021 07:48:40 GMT",
      "Strict-Transport-Security" : "max-age=31536000;includeSubDomains",
      "Cache-Control" : "no-cache",
      "x-ms-keyvault-region" : "westus",
      "x-ms-keyvault-network-info" : "conn_type=Ipv4;addr=174.127.169.154;act_addr_fam=InterNetwork;",
      "Expires" : "-1",
      "x-ms-request-id" : "e6d2f914-c2c4-4351-a662-8a2dbc319288",
      "x-ms-keyvault-service-version" : "1.2.236.0",
      "Body" : "{\"kid\":\"https://azure-kv-tests2.vault.azure.net/keys/testEcKeyP-256K2a525/12cab7c4cc8b4edbb98101bdb1a52d5f\",\"value\":\"aIhoM3x918gKbIY7diZHJ1E_QEtS-cw1ALUUslPHayUFt3QQDFg2dtNpB9zWYK4e_NcA-GtcRaCNTnZfYI9r5A\"}",
      "Content-Type" : "application/json; charset=utf-8",
      "X-Powered-By" : "ASP.NET"
    },
    "Exception" : null
  } ],
  "variables" : [ "testEcKeyP-25615a235", "testEcKeyP-3842a53a4" , "testEcKeyP-5211a524s", "testEcKeyP-256K2a525" ]
}<|MERGE_RESOLUTION|>--- conflicted
+++ resolved
@@ -1,11 +1,7 @@
 {
   "networkCallRecords" : [ {
     "Method" : "PUT",
-<<<<<<< HEAD
-    "Uri" : "https://REDACTED.vault.azure.net/keys/testEcKeyP-256?api-version=7.2",
-=======
-    "Uri" : "https://REDACTED.vault.azure.net/keys/testEcKeyP-25615a235?api-version=7.3-preview",
->>>>>>> a9ae08ca
+    "Uri" : "https://REDACTED.vault.azure.net/keys/testEcKeyP-25615a235?api-version=7.2",
     "Headers" : {
       "User-Agent" : "azsdk-java-client_name/client_version (11.0.6; Windows 10; 10.0)",
       "Content-Type" : "application/json"
@@ -31,11 +27,7 @@
     "Exception" : null
   }, {
     "Method" : "GET",
-<<<<<<< HEAD
-    "Uri" : "https://REDACTED.vault.azure.net/keys/testEcKeyP-256/b7da792e4005405996fe98ff57617671?api-version=7.2",
-=======
-    "Uri" : "https://REDACTED.vault.azure.net/keys/testEcKeyP-25615a235/b7da792e4005405996fe98ff57617671?api-version=7.3-preview",
->>>>>>> a9ae08ca
+    "Uri" : "https://REDACTED.vault.azure.net/keys/testEcKeyP-25615a235/b7da792e4005405996fe98ff57617671?api-version=7.2",
     "Headers" : {
       "User-Agent" : "azsdk-java-client_name/client_version (11.0.6; Windows 10; 10.0)",
       "Content-Type" : "application/json"
@@ -61,11 +53,7 @@
     "Exception" : null
   }, {
     "Method" : "POST",
-<<<<<<< HEAD
-    "Uri" : "https://REDACTED.vault.azure.net/keys/testEcKeyP-256/b7da792e4005405996fe98ff57617671/sign?api-version=7.2",
-=======
-    "Uri" : "https://REDACTED.vault.azure.net/keys/testEcKeyP-25615a235/b7da792e4005405996fe98ff57617671/sign?api-version=7.3-preview",
->>>>>>> a9ae08ca
+    "Uri" : "https://REDACTED.vault.azure.net/keys/testEcKeyP-25615a235/b7da792e4005405996fe98ff57617671/sign?api-version=7.2",
     "Headers" : {
       "User-Agent" : "azsdk-java-client_name/client_version (11.0.6; Windows 10; 10.0)",
       "Content-Type" : "application/json"
@@ -91,11 +79,7 @@
     "Exception" : null
   }, {
     "Method" : "POST",
-<<<<<<< HEAD
-    "Uri" : "https://REDACTED.vault.azure.net/keys/testEcKeyP-256/b7da792e4005405996fe98ff57617671/verify?api-version=7.2",
-=======
-    "Uri" : "https://REDACTED.vault.azure.net/keys/testEcKeyP-25615a235/b7da792e4005405996fe98ff57617671/verify?api-version=7.3-preview",
->>>>>>> a9ae08ca
+    "Uri" : "https://REDACTED.vault.azure.net/keys/testEcKeyP-25615a235/b7da792e4005405996fe98ff57617671/verify?api-version=7.2",
     "Headers" : {
       "User-Agent" : "azsdk-java-client_name/client_version (11.0.6; Windows 10; 10.0)",
       "Content-Type" : "application/json"
@@ -121,11 +105,7 @@
     "Exception" : null
   }, {
     "Method" : "POST",
-<<<<<<< HEAD
-    "Uri" : "https://REDACTED.vault.azure.net/keys/testEcKeyP-256/b7da792e4005405996fe98ff57617671/sign?api-version=7.2",
-=======
-    "Uri" : "https://REDACTED.vault.azure.net/keys/testEcKeyP-25615a235/b7da792e4005405996fe98ff57617671/sign?api-version=7.3-preview",
->>>>>>> a9ae08ca
+    "Uri" : "https://REDACTED.vault.azure.net/keys/testEcKeyP-25615a235/b7da792e4005405996fe98ff57617671/sign?api-version=7.2",
     "Headers" : {
       "User-Agent" : "azsdk-java-client_name/client_version (11.0.6; Windows 10; 10.0)",
       "Content-Type" : "application/json"
@@ -151,11 +131,7 @@
     "Exception" : null
   }, {
     "Method" : "PUT",
-<<<<<<< HEAD
-    "Uri" : "https://REDACTED.vault.azure.net/keys/testEcKeyP-384?api-version=7.2",
-=======
-    "Uri" : "https://REDACTED.vault.azure.net/keys/testEcKeyP-3842a53a4?api-version=7.3-preview",
->>>>>>> a9ae08ca
+    "Uri" : "https://REDACTED.vault.azure.net/keys/testEcKeyP-3842a53a4?api-version=7.2",
     "Headers" : {
       "User-Agent" : "azsdk-java-client_name/client_version (11.0.6; Windows 10; 10.0)",
       "Content-Type" : "application/json"
@@ -181,11 +157,7 @@
     "Exception" : null
   }, {
     "Method" : "GET",
-<<<<<<< HEAD
-    "Uri" : "https://REDACTED.vault.azure.net/keys/testEcKeyP-384/3056d6176cab4a37acf54612c2bc6d7e?api-version=7.2",
-=======
-    "Uri" : "https://REDACTED.vault.azure.net/keys/testEcKeyP-3842a53a4/3056d6176cab4a37acf54612c2bc6d7e?api-version=7.3-preview",
->>>>>>> a9ae08ca
+    "Uri" : "https://REDACTED.vault.azure.net/keys/testEcKeyP-3842a53a4/3056d6176cab4a37acf54612c2bc6d7e?api-version=7.2",
     "Headers" : {
       "User-Agent" : "azsdk-java-client_name/client_version (11.0.6; Windows 10; 10.0)",
       "Content-Type" : "application/json"
@@ -211,11 +183,7 @@
     "Exception" : null
   }, {
     "Method" : "POST",
-<<<<<<< HEAD
-    "Uri" : "https://REDACTED.vault.azure.net/keys/testEcKeyP-384/3056d6176cab4a37acf54612c2bc6d7e/sign?api-version=7.2",
-=======
-    "Uri" : "https://REDACTED.vault.azure.net/keys/testEcKeyP-3842a53a4/3056d6176cab4a37acf54612c2bc6d7e/sign?api-version=7.3-preview",
->>>>>>> a9ae08ca
+    "Uri" : "https://REDACTED.vault.azure.net/keys/testEcKeyP-3842a53a4/3056d6176cab4a37acf54612c2bc6d7e/sign?api-version=7.2",
     "Headers" : {
       "User-Agent" : "azsdk-java-client_name/client_version (11.0.6; Windows 10; 10.0)",
       "Content-Type" : "application/json"
@@ -241,11 +209,7 @@
     "Exception" : null
   }, {
     "Method" : "POST",
-<<<<<<< HEAD
-    "Uri" : "https://REDACTED.vault.azure.net/keys/testEcKeyP-384/3056d6176cab4a37acf54612c2bc6d7e/verify?api-version=7.2",
-=======
-    "Uri" : "https://REDACTED.vault.azure.net/keys/testEcKeyP-3842a53a4/3056d6176cab4a37acf54612c2bc6d7e/verify?api-version=7.3-preview",
->>>>>>> a9ae08ca
+    "Uri" : "https://REDACTED.vault.azure.net/keys/testEcKeyP-3842a53a4/3056d6176cab4a37acf54612c2bc6d7e/verify?api-version=7.2",
     "Headers" : {
       "User-Agent" : "azsdk-java-client_name/client_version (11.0.6; Windows 10; 10.0)",
       "Content-Type" : "application/json"
@@ -271,11 +235,7 @@
     "Exception" : null
   }, {
     "Method" : "POST",
-<<<<<<< HEAD
-    "Uri" : "https://REDACTED.vault.azure.net/keys/testEcKeyP-384/3056d6176cab4a37acf54612c2bc6d7e/sign?api-version=7.2",
-=======
-    "Uri" : "https://REDACTED.vault.azure.net/keys/testEcKeyP-3842a53a4/3056d6176cab4a37acf54612c2bc6d7e/sign?api-version=7.3-preview",
->>>>>>> a9ae08ca
+    "Uri" : "https://REDACTED.vault.azure.net/keys/testEcKeyP-3842a53a4/3056d6176cab4a37acf54612c2bc6d7e/sign?api-version=7.2",
     "Headers" : {
       "User-Agent" : "azsdk-java-client_name/client_version (11.0.6; Windows 10; 10.0)",
       "Content-Type" : "application/json"
@@ -301,11 +261,7 @@
     "Exception" : null
   }, {
     "Method" : "PUT",
-<<<<<<< HEAD
-    "Uri" : "https://REDACTED.vault.azure.net/keys/testEcKeyP-521?api-version=7.2",
-=======
-    "Uri" : "https://REDACTED.vault.azure.net/keys/testEcKeyP-5211a524s?api-version=7.3-preview",
->>>>>>> a9ae08ca
+    "Uri" : "https://REDACTED.vault.azure.net/keys/testEcKeyP-5211a524s?api-version=7.2",
     "Headers" : {
       "User-Agent" : "azsdk-java-client_name/client_version (11.0.6; Windows 10; 10.0)",
       "Content-Type" : "application/json"
@@ -331,11 +287,7 @@
     "Exception" : null
   }, {
     "Method" : "GET",
-<<<<<<< HEAD
-    "Uri" : "https://REDACTED.vault.azure.net/keys/testEcKeyP-521/5a6d8301de43444194c4fa180d12ae4d?api-version=7.2",
-=======
-    "Uri" : "https://REDACTED.vault.azure.net/keys/testEcKeyP-5211a524s/5a6d8301de43444194c4fa180d12ae4d?api-version=7.3-preview",
->>>>>>> a9ae08ca
+    "Uri" : "https://REDACTED.vault.azure.net/keys/testEcKeyP-5211a524s/5a6d8301de43444194c4fa180d12ae4d?api-version=7.2",
     "Headers" : {
       "User-Agent" : "azsdk-java-client_name/client_version (11.0.6; Windows 10; 10.0)",
       "Content-Type" : "application/json"
@@ -361,11 +313,7 @@
     "Exception" : null
   }, {
     "Method" : "POST",
-<<<<<<< HEAD
-    "Uri" : "https://REDACTED.vault.azure.net/keys/testEcKeyP-521/5a6d8301de43444194c4fa180d12ae4d/sign?api-version=7.2",
-=======
-    "Uri" : "https://REDACTED.vault.azure.net/keys/testEcKeyP-5211a524s/5a6d8301de43444194c4fa180d12ae4d/sign?api-version=7.3-preview",
->>>>>>> a9ae08ca
+    "Uri" : "https://REDACTED.vault.azure.net/keys/testEcKeyP-5211a524s/5a6d8301de43444194c4fa180d12ae4d/sign?api-version=7.2",
     "Headers" : {
       "User-Agent" : "azsdk-java-client_name/client_version (11.0.6; Windows 10; 10.0)",
       "Content-Type" : "application/json"
@@ -391,11 +339,7 @@
     "Exception" : null
   }, {
     "Method" : "POST",
-<<<<<<< HEAD
-    "Uri" : "https://REDACTED.vault.azure.net/keys/testEcKeyP-521/5a6d8301de43444194c4fa180d12ae4d/verify?api-version=7.2",
-=======
-    "Uri" : "https://REDACTED.vault.azure.net/keys/testEcKeyP-5211a524s/5a6d8301de43444194c4fa180d12ae4d/verify?api-version=7.3-preview",
->>>>>>> a9ae08ca
+    "Uri" : "https://REDACTED.vault.azure.net/keys/testEcKeyP-5211a524s/5a6d8301de43444194c4fa180d12ae4d/verify?api-version=7.2",
     "Headers" : {
       "User-Agent" : "azsdk-java-client_name/client_version (11.0.6; Windows 10; 10.0)",
       "Content-Type" : "application/json"
@@ -421,11 +365,7 @@
     "Exception" : null
   }, {
     "Method" : "POST",
-<<<<<<< HEAD
-    "Uri" : "https://REDACTED.vault.azure.net/keys/testEcKeyP-521/5a6d8301de43444194c4fa180d12ae4d/sign?api-version=7.2",
-=======
-    "Uri" : "https://REDACTED.vault.azure.net/keys/testEcKeyP-5211a524s/5a6d8301de43444194c4fa180d12ae4d/sign?api-version=7.3-preview",
->>>>>>> a9ae08ca
+    "Uri" : "https://REDACTED.vault.azure.net/keys/testEcKeyP-5211a524s/5a6d8301de43444194c4fa180d12ae4d/sign?api-version=7.2",
     "Headers" : {
       "User-Agent" : "azsdk-java-client_name/client_version (11.0.6; Windows 10; 10.0)",
       "Content-Type" : "application/json"
@@ -451,11 +391,7 @@
     "Exception" : null
   }, {
     "Method" : "PUT",
-<<<<<<< HEAD
-    "Uri" : "https://REDACTED.vault.azure.net/keys/testEcKeyP-256K?api-version=7.2",
-=======
-    "Uri" : "https://REDACTED.vault.azure.net/keys/testEcKeyP-256K2a525?api-version=7.3-preview",
->>>>>>> a9ae08ca
+    "Uri" : "https://REDACTED.vault.azure.net/keys/testEcKeyP-256K2a525?api-version=7.2",
     "Headers" : {
       "User-Agent" : "azsdk-java-client_name/client_version (11.0.6; Windows 10; 10.0)",
       "Content-Type" : "application/json"
@@ -481,11 +417,7 @@
     "Exception" : null
   }, {
     "Method" : "GET",
-<<<<<<< HEAD
-    "Uri" : "https://REDACTED.vault.azure.net/keys/testEcKeyP-256K/12cab7c4cc8b4edbb98101bdb1a52d5f?api-version=7.2",
-=======
-    "Uri" : "https://REDACTED.vault.azure.net/keys/testEcKeyP-256K2a525/12cab7c4cc8b4edbb98101bdb1a52d5f?api-version=7.3-preview",
->>>>>>> a9ae08ca
+    "Uri" : "https://REDACTED.vault.azure.net/keys/testEcKeyP-256K2a525/12cab7c4cc8b4edbb98101bdb1a52d5f?api-version=7.2",
     "Headers" : {
       "User-Agent" : "azsdk-java-client_name/client_version (11.0.6; Windows 10; 10.0)",
       "Content-Type" : "application/json"
@@ -511,11 +443,7 @@
     "Exception" : null
   }, {
     "Method" : "POST",
-<<<<<<< HEAD
-    "Uri" : "https://REDACTED.vault.azure.net/keys/testEcKeyP-256K/12cab7c4cc8b4edbb98101bdb1a52d5f/sign?api-version=7.2",
-=======
-    "Uri" : "https://REDACTED.vault.azure.net/keys/testEcKeyP-256K2a525/12cab7c4cc8b4edbb98101bdb1a52d5f/sign?api-version=7.3-preview",
->>>>>>> a9ae08ca
+    "Uri" : "https://REDACTED.vault.azure.net/keys/testEcKeyP-256K2a525/12cab7c4cc8b4edbb98101bdb1a52d5f/sign?api-version=7.2",
     "Headers" : {
       "User-Agent" : "azsdk-java-client_name/client_version (11.0.6; Windows 10; 10.0)",
       "Content-Type" : "application/json"
@@ -541,11 +469,7 @@
     "Exception" : null
   }, {
     "Method" : "POST",
-<<<<<<< HEAD
-    "Uri" : "https://REDACTED.vault.azure.net/keys/testEcKeyP-256K/12cab7c4cc8b4edbb98101bdb1a52d5f/verify?api-version=7.2",
-=======
-    "Uri" : "https://REDACTED.vault.azure.net/keys/testEcKeyP-256K2a525/12cab7c4cc8b4edbb98101bdb1a52d5f/verify?api-version=7.3-preview",
->>>>>>> a9ae08ca
+    "Uri" : "https://REDACTED.vault.azure.net/keys/testEcKeyP-256K2a525/12cab7c4cc8b4edbb98101bdb1a52d5f/verify?api-version=7.2",
     "Headers" : {
       "User-Agent" : "azsdk-java-client_name/client_version (11.0.6; Windows 10; 10.0)",
       "Content-Type" : "application/json"
@@ -571,11 +495,7 @@
     "Exception" : null
   }, {
     "Method" : "POST",
-<<<<<<< HEAD
-    "Uri" : "https://REDACTED.vault.azure.net/keys/testEcKeyP-256K/12cab7c4cc8b4edbb98101bdb1a52d5f/sign?api-version=7.2",
-=======
-    "Uri" : "https://REDACTED.vault.azure.net/keys/testEcKeyP-256K2a525/12cab7c4cc8b4edbb98101bdb1a52d5f/sign?api-version=7.3-preview",
->>>>>>> a9ae08ca
+    "Uri" : "https://REDACTED.vault.azure.net/keys/testEcKeyP-256K2a525/12cab7c4cc8b4edbb98101bdb1a52d5f/sign?api-version=7.2",
     "Headers" : {
       "User-Agent" : "azsdk-java-client_name/client_version (11.0.6; Windows 10; 10.0)",
       "Content-Type" : "application/json"
