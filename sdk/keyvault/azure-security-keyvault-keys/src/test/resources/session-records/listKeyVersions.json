--- conflicted
+++ resolved
@@ -1,35 +1,15 @@
 {
   "networkCallRecords" : [ {
     "Method" : "POST",
-<<<<<<< HEAD
-    "Uri" : "https://cameravault.vault.azure.net/keys/listKeyVersion/create?api-version=7.0",
-    "Headers" : {
-      "User-Agent" : "azsdk-java-Azure-Keyvault/4.0.0-preview.5 1.8.0_211; Windows 10 10.0",
-=======
     "Uri" : "https://REDACTED.vault.azure.net/keys/listKeyVersion/create?api-version=7.1",
     "Headers" : {
       "User-Agent" : "azsdk-java-client_name/client_version (11.0.6; Windows 10; 10.0)",
->>>>>>> d795fdaf
       "Content-Type" : "application/json"
     },
     "Response" : {
       "X-Content-Type-Options" : "nosniff",
       "Pragma" : "no-cache",
       "retry-after" : "0",
-<<<<<<< HEAD
-      "StatusCode" : "200",
-      "Date" : "Thu, 24 Oct 2019 03:02:32 GMT",
-      "Strict-Transport-Security" : "max-age=31536000;includeSubDomains",
-      "Cache-Control" : "no-cache",
-      "X-AspNet-Version" : "4.0.30319",
-      "x-ms-keyvault-region" : "centralus",
-      "x-ms-keyvault-network-info" : "addr=51.143.0.73;act_addr_fam=InterNetwork;",
-      "Expires" : "-1",
-      "Content-Length" : "677",
-      "x-ms-request-id" : "46f31d4e-5c76-4676-9a82-9be87779eed6",
-      "x-ms-keyvault-service-version" : "1.1.0.879",
-      "Body" : "{\"key\":{\"kid\":\"https://cameravault.vault.azure.net/keys/listKeyVersion/da966191d70a4c95a22b48d75456767b\",\"kty\":\"RSA\",\"key_ops\":[\"encrypt\",\"decrypt\",\"sign\",\"verify\",\"wrapKey\",\"unwrapKey\"],\"n\":\"qr9Jh_J718XXRC292yiGR8Fr1Toy56AVjOQtJKpILhMCmMFwPx-fAxXeglaPMKaxeLsBPyUqqHubzt7jns-LouMbJUmlX5L9V_bscWw-a4PkbpK1uRMfg4QzA_w4RaSuxFSrj0ewyG6s-VzdH-eVdspWEbQWoRLekLh0zbOqqkvRI2KKkO4T5XeVTeQb2YF-t4O018dwtl2E6vxRMBxjQPDOE13OoFSD-WomNOq9aPZ9yaAj_tPlJNyNFXw3yQs788nYLSrcxpQph-eJ93DVyct9l-_j41_fbNEhHOLDeAjYaI58qWT2ZdZF90AuPNXvpPc1JLrs_xU5lyla1Kux3w\",\"e\":\"AQAB\"},\"attributes\":{\"enabled\":true,\"exp\":3797280000,\"created\":1571886152,\"updated\":1571886152,\"recoveryLevel\":\"Recoverable+Purgeable\"}}",
-=======
       "StatusCode" : "429",
       "Date" : "Tue, 04 Aug 2020 02:49:22 GMT",
       "Strict-Transport-Security" : "max-age=31536000;includeSubDomains",
@@ -42,42 +22,21 @@
       "x-ms-request-id" : "3e0c0056-3e66-41c9-97c4-0beecdc33e1f",
       "x-ms-keyvault-service-version" : "1.1.10.0",
       "Body" : "{\"error\":{\"code\":\"Throttled\",\"message\":\"Request was not processed because too many requests were received. Reason: VaultRequestTypeLimitReached\"}}",
->>>>>>> d795fdaf
       "X-Powered-By" : "ASP.NET",
       "Content-Type" : "application/json; charset=utf-8"
     },
     "Exception" : null
   }, {
     "Method" : "POST",
-<<<<<<< HEAD
-    "Uri" : "https://cameravault.vault.azure.net/keys/listKeyVersion/create?api-version=7.0",
-    "Headers" : {
-      "User-Agent" : "azsdk-java-Azure-Keyvault/4.0.0-preview.5 1.8.0_211; Windows 10 10.0",
-=======
     "Uri" : "https://REDACTED.vault.azure.net/keys/listKeyVersion/create?api-version=7.1",
     "Headers" : {
       "User-Agent" : "azsdk-java-client_name/client_version (11.0.6; Windows 10; 10.0)",
->>>>>>> d795fdaf
       "Content-Type" : "application/json"
     },
     "Response" : {
       "X-Content-Type-Options" : "nosniff",
       "Pragma" : "no-cache",
       "retry-after" : "0",
-<<<<<<< HEAD
-      "StatusCode" : "200",
-      "Date" : "Thu, 24 Oct 2019 03:02:31 GMT",
-      "Strict-Transport-Security" : "max-age=31536000;includeSubDomains",
-      "Cache-Control" : "no-cache",
-      "X-AspNet-Version" : "4.0.30319",
-      "x-ms-keyvault-region" : "centralus",
-      "x-ms-keyvault-network-info" : "addr=51.143.0.73;act_addr_fam=InterNetwork;",
-      "Expires" : "-1",
-      "Content-Length" : "677",
-      "x-ms-request-id" : "835dcd3e-2470-4766-b727-3a94d2941c4c",
-      "x-ms-keyvault-service-version" : "1.1.0.879",
-      "Body" : "{\"key\":{\"kid\":\"https://cameravault.vault.azure.net/keys/listKeyVersion/6eaf2d6aced641be8f3333b1cb12dc56\",\"kty\":\"RSA\",\"key_ops\":[\"encrypt\",\"decrypt\",\"sign\",\"verify\",\"wrapKey\",\"unwrapKey\"],\"n\":\"i3Gj2EqF_zj8rZ7d_GkqNRgNTsklUQXVz-8C9KwAMYFxgMQOd6lYRyZ6NuS8akv0iGQhPHh9yLXUV56UL3ZAHNYSEvAjob4eo1nAFstLfUKIsixLYBnr94POD1uSDc0mOdq9gbafqs7VT2aKCnfbPIA06y-pllsnOP-G91MlBeIDUwj7EaWgtSr-8Rrem-pRjwDPe5K4lleYOXzZ9p16qH-GbgYnd7BR4AEpFMzxde6yuSRcHGSPpA2X28wfouhFGuQp9-uYLQ9OG198ZxX-w26U8JVPf13sniRvQwcD37Ri_oWFVOyUuhVfdRh06pTtPQ_vSAxSk2reUshYwWINqQ\",\"e\":\"AQAB\"},\"attributes\":{\"enabled\":true,\"exp\":3797366400,\"created\":1571886152,\"updated\":1571886152,\"recoveryLevel\":\"Recoverable+Purgeable\"}}",
-=======
       "StatusCode" : "429",
       "Date" : "Tue, 04 Aug 2020 02:49:25 GMT",
       "Strict-Transport-Security" : "max-age=31536000;includeSubDomains",
@@ -90,22 +49,15 @@
       "x-ms-request-id" : "fb76b021-bd6b-4508-8aad-e3af58beb6ea",
       "x-ms-keyvault-service-version" : "1.1.10.0",
       "Body" : "{\"error\":{\"code\":\"Throttled\",\"message\":\"Request was not processed because too many requests were received. Reason: VaultRequestTypeLimitReached\"}}",
->>>>>>> d795fdaf
       "X-Powered-By" : "ASP.NET",
       "Content-Type" : "application/json; charset=utf-8"
     },
     "Exception" : null
   }, {
     "Method" : "POST",
-<<<<<<< HEAD
-    "Uri" : "https://cameravault.vault.azure.net/keys/listKeyVersion/create?api-version=7.0",
-    "Headers" : {
-      "User-Agent" : "azsdk-java-Azure-Keyvault/4.0.0-preview.5 1.8.0_211; Windows 10 10.0",
-=======
     "Uri" : "https://REDACTED.vault.azure.net/keys/listKeyVersion/create?api-version=7.1",
     "Headers" : {
       "User-Agent" : "azsdk-java-client_name/client_version (11.0.6; Windows 10; 10.0)",
->>>>>>> d795fdaf
       "Content-Type" : "application/json"
     },
     "Response" : {
@@ -113,19 +65,6 @@
       "Pragma" : "no-cache",
       "retry-after" : "0",
       "StatusCode" : "200",
-<<<<<<< HEAD
-      "Date" : "Thu, 24 Oct 2019 03:02:32 GMT",
-      "Strict-Transport-Security" : "max-age=31536000;includeSubDomains",
-      "Cache-Control" : "no-cache",
-      "X-AspNet-Version" : "4.0.30319",
-      "x-ms-keyvault-region" : "centralus",
-      "x-ms-keyvault-network-info" : "addr=51.143.0.73;act_addr_fam=InterNetwork;",
-      "Expires" : "-1",
-      "Content-Length" : "677",
-      "x-ms-request-id" : "43adba6e-d03d-47af-bfc3-0574ffebe6d1",
-      "x-ms-keyvault-service-version" : "1.1.0.879",
-      "Body" : "{\"key\":{\"kid\":\"https://cameravault.vault.azure.net/keys/listKeyVersion/6fe79aeda53c46c88890bcca38cb3e56\",\"kty\":\"RSA\",\"key_ops\":[\"encrypt\",\"decrypt\",\"sign\",\"verify\",\"wrapKey\",\"unwrapKey\"],\"n\":\"vWsCD1WalQVUjFmCD2qJDS7mPFpWV-8w7DZliHaIM5tNJiRm9mkIohVeyMMkII_O0vdGT1H3I7eJhzKNOlL-8W57pX90SaFXOEwaNb_iZzTjVrF-5nrK370RWCduLiEjOFRXoa7qzaBLTFD69uNhOpsJpJXg5jdmj-YIgmLlEkzYsej2Qkk6l5DxvrTR3psMsGNMc29w4ZIPhl8FNOqKQgckLlWNi_fkiFQhBpj51aUwvmDBwevCohYWpjf3bSa1Lxnin7Igd-neCduQayEPwacCPHNXhuRY3lhPfaiuShbnClaDK68SBnqOx8_UHcHLgbPsq9bAXEBOhC-ntu04AQ\",\"e\":\"AQAB\"},\"attributes\":{\"enabled\":true,\"exp\":3797452800,\"created\":1571886152,\"updated\":1571886152,\"recoveryLevel\":\"Recoverable+Purgeable\"}}",
-=======
       "Date" : "Tue, 04 Aug 2020 02:49:29 GMT",
       "Strict-Transport-Security" : "max-age=31536000;includeSubDomains",
       "Cache-Control" : "no-cache",
@@ -137,22 +76,15 @@
       "x-ms-request-id" : "719ec4da-0ad5-435c-820c-3be450a859c5",
       "x-ms-keyvault-service-version" : "1.1.10.0",
       "Body" : "{\"key\":{\"kid\":\"https://azure-kv-tests2.vault.azure.net/keys/listKeyVersion/252339d15cfd4b83aa20a62ab7803d2a\",\"kty\":\"RSA\",\"key_ops\":[\"encrypt\",\"decrypt\",\"sign\",\"verify\",\"wrapKey\",\"unwrapKey\"],\"n\":\"idfqCIFxilhlQ7l1TefXdnGok0UzuNfLKf8uuHf73Jhaxoh18QZOEoqnpPsnzdO3V2V3jjcG77p_Us7lDeRCY4sDBS_XOgTSoJd3G2cbXDqBYq2u_K7weCMj4-3oXJNKW2DoxinwzfziJsPekiy4sZ0MbDSYQf42WcvTSBKuhywrKTovDZ9gsgPPdYGrU1KXa8AfLsvU0owVvEGQenduK_Q05d0sr4TDyW2oR_G6-Z8GEAaZePjR_wxuV-EFgIasUfJdoUzx3vJ5DNrdNiCTQsTPXRSGKtQTf6WSgyTcLpagf1TYiY5BSHLAF1tg9fewU5PFCHlPW34mddQxPtjlOQ\",\"e\":\"AQAB\"},\"attributes\":{\"enabled\":true,\"exp\":3797280000,\"created\":1596509369,\"updated\":1596509369,\"recoveryLevel\":\"Recoverable+Purgeable\",\"recoverableDays\":90}}",
->>>>>>> d795fdaf
       "X-Powered-By" : "ASP.NET",
       "Content-Type" : "application/json; charset=utf-8"
     },
     "Exception" : null
   }, {
     "Method" : "POST",
-<<<<<<< HEAD
-    "Uri" : "https://cameravault.vault.azure.net/keys/listKeyVersion/create?api-version=7.0",
-    "Headers" : {
-      "User-Agent" : "azsdk-java-Azure-Keyvault/4.0.0-preview.5 1.8.0_211; Windows 10 10.0",
-=======
     "Uri" : "https://REDACTED.vault.azure.net/keys/listKeyVersion/create?api-version=7.1",
     "Headers" : {
       "User-Agent" : "azsdk-java-client_name/client_version (11.0.6; Windows 10; 10.0)",
->>>>>>> d795fdaf
       "Content-Type" : "application/json"
     },
     "Response" : {
@@ -160,19 +92,6 @@
       "Pragma" : "no-cache",
       "retry-after" : "0",
       "StatusCode" : "200",
-<<<<<<< HEAD
-      "Date" : "Thu, 24 Oct 2019 03:02:32 GMT",
-      "Strict-Transport-Security" : "max-age=31536000;includeSubDomains",
-      "Cache-Control" : "no-cache",
-      "X-AspNet-Version" : "4.0.30319",
-      "x-ms-keyvault-region" : "centralus",
-      "x-ms-keyvault-network-info" : "addr=51.143.0.73;act_addr_fam=InterNetwork;",
-      "Expires" : "-1",
-      "Content-Length" : "677",
-      "x-ms-request-id" : "a57a29df-a015-48e2-b9d5-d70053046dae",
-      "x-ms-keyvault-service-version" : "1.1.0.879",
-      "Body" : "{\"key\":{\"kid\":\"https://cameravault.vault.azure.net/keys/listKeyVersion/2c5e9c9a342743c093b6533cc640fe51\",\"kty\":\"RSA\",\"key_ops\":[\"encrypt\",\"decrypt\",\"sign\",\"verify\",\"wrapKey\",\"unwrapKey\"],\"n\":\"pms90W5Sb-arnt-KxwlmKYzwDGl6khLrhxuudjKHWjGZhYWOBb2pmmnnkVzH7xXMySQRzH8M5-gZc4_U1ieo5s2ibK4IKfJ61jjWSJ0io8a2dnm7Izrg1uUEgD7XBVYdEYfabXUehesC4zJfApO4S_Dk58L8X2elLM94BWasH6-YMx17QXmpYeaNycy8wslGtMSya13bPyzhXFBMgeqzWEiYXsMI3zdHdIAUCwWtkvCnc2ipsFBa66kui1l4gFOIFXVBFgw8YOrRh3Sz-UNLMNHWM-rZJ94gyxIKkX-mE0HpjjbqVhODA0ZlDc--0RFwL2gXGfRlFsKsESLWrN51Tw\",\"e\":\"AQAB\"},\"attributes\":{\"enabled\":true,\"exp\":3797539200,\"created\":1571886152,\"updated\":1571886152,\"recoveryLevel\":\"Recoverable+Purgeable\"}}",
-=======
       "Date" : "Tue, 04 Aug 2020 02:49:33 GMT",
       "Strict-Transport-Security" : "max-age=31536000;includeSubDomains",
       "Cache-Control" : "no-cache",
@@ -184,23 +103,15 @@
       "x-ms-request-id" : "0e8d0dde-b062-4a63-bfba-3c3393b6a448",
       "x-ms-keyvault-service-version" : "1.1.10.0",
       "Body" : "{\"key\":{\"kid\":\"https://azure-kv-tests2.vault.azure.net/keys/listKeyVersion/97b78afa547047ddbf495e4fe40f8802\",\"kty\":\"RSA\",\"key_ops\":[\"encrypt\",\"decrypt\",\"sign\",\"verify\",\"wrapKey\",\"unwrapKey\"],\"n\":\"yu9Z8lcRNVUJLQ4os2yLnmNL3tXoDoDe5-0jvuzW81feFFBwuRevgGLgejg-I01LvwmDD10jiNV-3B6mdLitvvBtI-Ffw6jYVlg85ywZOM_6pNu0qHh-B3lXmtjS0SzE-HUwpS_3BG5iXRMdeIeRSGVokOkQLuejL72T2kKCFVZY8KRoNfJCE2RdA4lY-GAkU52atyGgdtLu_Vj7UelCdVId6SL-CxAu5pRBDFDIOQmSSlZ_WDkuh4kQ0M8x7ZecZAm2NctoYxvqbzhVD-Qo36tOnf1V9Tp21Xb99KZz6M9chsMzJZat13YeEN-l4BoQgj3qWMjrKBVPqJoEpEIfuQ\",\"e\":\"AQAB\"},\"attributes\":{\"enabled\":true,\"exp\":3797366400,\"created\":1596509373,\"updated\":1596509373,\"recoveryLevel\":\"Recoverable+Purgeable\",\"recoverableDays\":90}}",
->>>>>>> d795fdaf
       "X-Powered-By" : "ASP.NET",
       "Content-Type" : "application/json; charset=utf-8"
     },
     "Exception" : null
   }, {
-<<<<<<< HEAD
-    "Method" : "GET",
-    "Uri" : "https://cameravault.vault.azure.net/keys/listKeyVersion/versions?maxresults=25&api-version=7.0",
-    "Headers" : {
-      "User-Agent" : "azsdk-java-Azure-Keyvault/4.0.0-preview.5 1.8.0_211; Windows 10 10.0",
-=======
     "Method" : "POST",
     "Uri" : "https://REDACTED.vault.azure.net/keys/listKeyVersion/create?api-version=7.1",
     "Headers" : {
       "User-Agent" : "azsdk-java-client_name/client_version (11.0.6; Windows 10; 10.0)",
->>>>>>> d795fdaf
       "Content-Type" : "application/json"
     },
     "Response" : {
@@ -208,19 +119,6 @@
       "Pragma" : "no-cache",
       "retry-after" : "0",
       "StatusCode" : "200",
-<<<<<<< HEAD
-      "Date" : "Thu, 24 Oct 2019 03:02:32 GMT",
-      "Strict-Transport-Security" : "max-age=31536000;includeSubDomains",
-      "Cache-Control" : "no-cache",
-      "X-AspNet-Version" : "4.0.30319",
-      "x-ms-keyvault-region" : "centralus",
-      "x-ms-keyvault-network-info" : "addr=51.143.0.73;act_addr_fam=InterNetwork;",
-      "Expires" : "-1",
-      "Content-Length" : "939",
-      "x-ms-request-id" : "0b46151c-d1a9-4fcf-baeb-99e97b369360",
-      "x-ms-keyvault-service-version" : "1.1.0.879",
-      "Body" : "{\"value\":[{\"kid\":\"https://cameravault.vault.azure.net/keys/listKeyVersion/2c5e9c9a342743c093b6533cc640fe51\",\"attributes\":{\"enabled\":true,\"exp\":3797539200,\"created\":1571886152,\"updated\":1571886152,\"recoveryLevel\":\"Recoverable+Purgeable\"}},{\"kid\":\"https://cameravault.vault.azure.net/keys/listKeyVersion/6eaf2d6aced641be8f3333b1cb12dc56\",\"attributes\":{\"enabled\":true,\"exp\":3797366400,\"created\":1571886152,\"updated\":1571886152,\"recoveryLevel\":\"Recoverable+Purgeable\"}},{\"kid\":\"https://cameravault.vault.azure.net/keys/listKeyVersion/6fe79aeda53c46c88890bcca38cb3e56\",\"attributes\":{\"enabled\":true,\"exp\":3797452800,\"created\":1571886152,\"updated\":1571886152,\"recoveryLevel\":\"Recoverable+Purgeable\"}},{\"kid\":\"https://cameravault.vault.azure.net/keys/listKeyVersion/da966191d70a4c95a22b48d75456767b\",\"attributes\":{\"enabled\":true,\"exp\":3797280000,\"created\":1571886152,\"updated\":1571886152,\"recoveryLevel\":\"Recoverable+Purgeable\"}}],\"nextLink\":null}",
-=======
       "Date" : "Tue, 04 Aug 2020 02:49:38 GMT",
       "Strict-Transport-Security" : "max-age=31536000;includeSubDomains",
       "Cache-Control" : "no-cache",
@@ -232,23 +130,15 @@
       "x-ms-request-id" : "c3df10c1-246d-4e76-b4aa-1caca39707c4",
       "x-ms-keyvault-service-version" : "1.1.10.0",
       "Body" : "{\"key\":{\"kid\":\"https://azure-kv-tests2.vault.azure.net/keys/listKeyVersion/12af9466de014f9eb7397af493c4ae2f\",\"kty\":\"RSA\",\"key_ops\":[\"encrypt\",\"decrypt\",\"sign\",\"verify\",\"wrapKey\",\"unwrapKey\"],\"n\":\"p_LI-TxMUZADuBQ4eJOUZlenBVyHSui5Y1GfpHWavBY_7YKbJPpSibtBcVIuriznyHS2NO7CU_uqxfC5ye0uBYGdRdojM95XJLdTtx_L5G_MnmZZpTfaPZ-dgYxu5z9-cvY9XfjvjdBopFU7ERGP2PRxMf1P66_WoY3576gbekru0DqVmEkBSTYqRDI4syVG7cfnTXmAK4ip1PTX4_riHU-Ndqum8cJvA3ErkeRs4CzOlA_-jCi5CE7NBnmlctXTbp1XsT2BU3cFsvG_g0V_I2C3DPGCrlQuDV1RUIlNREriwJEJLeL9VLM7EsmTeyngsQXamC8Nish03iqH5tKXXw\",\"e\":\"AQAB\"},\"attributes\":{\"enabled\":true,\"exp\":3797452800,\"created\":1596509378,\"updated\":1596509378,\"recoveryLevel\":\"Recoverable+Purgeable\",\"recoverableDays\":90}}",
->>>>>>> d795fdaf
       "X-Powered-By" : "ASP.NET",
       "Content-Type" : "application/json; charset=utf-8"
     },
     "Exception" : null
   }, {
-<<<<<<< HEAD
-    "Method" : "DELETE",
-    "Uri" : "https://cameravault.vault.azure.net/keys/listKeyVersion?api-version=7.0",
-    "Headers" : {
-      "User-Agent" : "azsdk-java-Azure-Keyvault/4.0.0-preview.5 1.8.0_211; Windows 10 10.0",
-=======
     "Method" : "POST",
     "Uri" : "https://REDACTED.vault.azure.net/keys/listKeyVersion/create?api-version=7.1",
     "Headers" : {
       "User-Agent" : "azsdk-java-client_name/client_version (11.0.6; Windows 10; 10.0)",
->>>>>>> d795fdaf
       "Content-Type" : "application/json"
     },
     "Response" : {
@@ -256,19 +146,6 @@
       "Pragma" : "no-cache",
       "retry-after" : "0",
       "StatusCode" : "200",
-<<<<<<< HEAD
-      "Date" : "Thu, 24 Oct 2019 03:02:32 GMT",
-      "Strict-Transport-Security" : "max-age=31536000;includeSubDomains",
-      "Cache-Control" : "no-cache",
-      "X-AspNet-Version" : "4.0.30319",
-      "x-ms-keyvault-region" : "centralus",
-      "x-ms-keyvault-network-info" : "addr=51.143.0.73;act_addr_fam=InterNetwork;",
-      "Expires" : "-1",
-      "Content-Length" : "812",
-      "x-ms-request-id" : "704d5137-985a-4414-86ec-ddba8a766b0a",
-      "x-ms-keyvault-service-version" : "1.1.0.879",
-      "Body" : "{\"recoveryId\":\"https://cameravault.vault.azure.net/deletedkeys/listKeyVersion\",\"deletedDate\":1571886152,\"scheduledPurgeDate\":1579662152,\"key\":{\"kid\":\"https://cameravault.vault.azure.net/keys/listKeyVersion/2c5e9c9a342743c093b6533cc640fe51\",\"kty\":\"RSA\",\"key_ops\":[\"encrypt\",\"decrypt\",\"sign\",\"verify\",\"wrapKey\",\"unwrapKey\"],\"n\":\"pms90W5Sb-arnt-KxwlmKYzwDGl6khLrhxuudjKHWjGZhYWOBb2pmmnnkVzH7xXMySQRzH8M5-gZc4_U1ieo5s2ibK4IKfJ61jjWSJ0io8a2dnm7Izrg1uUEgD7XBVYdEYfabXUehesC4zJfApO4S_Dk58L8X2elLM94BWasH6-YMx17QXmpYeaNycy8wslGtMSya13bPyzhXFBMgeqzWEiYXsMI3zdHdIAUCwWtkvCnc2ipsFBa66kui1l4gFOIFXVBFgw8YOrRh3Sz-UNLMNHWM-rZJ94gyxIKkX-mE0HpjjbqVhODA0ZlDc--0RFwL2gXGfRlFsKsESLWrN51Tw\",\"e\":\"AQAB\"},\"attributes\":{\"enabled\":true,\"exp\":3797539200,\"created\":1571886152,\"updated\":1571886152,\"recoveryLevel\":\"Recoverable+Purgeable\"}}",
-=======
       "Date" : "Tue, 04 Aug 2020 02:49:41 GMT",
       "Strict-Transport-Security" : "max-age=31536000;includeSubDomains",
       "Cache-Control" : "no-cache",
@@ -280,435 +157,22 @@
       "x-ms-request-id" : "1234b5d1-535b-472c-bcf8-351a015d0e5e",
       "x-ms-keyvault-service-version" : "1.1.10.0",
       "Body" : "{\"key\":{\"kid\":\"https://azure-kv-tests2.vault.azure.net/keys/listKeyVersion/0b42e1b47d4547ce9696d2aecdfaecc3\",\"kty\":\"RSA\",\"key_ops\":[\"encrypt\",\"decrypt\",\"sign\",\"verify\",\"wrapKey\",\"unwrapKey\"],\"n\":\"jEPS9d-6DdOQI9sE5REX64-GEsiRB8QjVDSYr0bUDzWuobaPBOs94doJe6heCArotHRHw17P5kyodOSoz0QF4ROXlj7nRGpxnLk5ZV2hhogvUTpin0UcZeSsvn1MZHBtxECcZMOfYzCPztyNU9EVaxSDjQzmEIgt7IzcqU0MM7r5bNb0LSBNwCb0CJELSnTVgshnW2EdpHaqN66rHfTGYmodjcZH-MLlp4NznyP9WH4xY7nunURBhGqJuU4rvO76xwgyJ0oNB765pkbX47oFL82vlfnD5n4cAYW95KDfo67EypFetjOqoH2-Pxm0quG4Hle2KdWmPjYkFKxwyM7S-Q\",\"e\":\"AQAB\"},\"attributes\":{\"enabled\":true,\"exp\":3797539200,\"created\":1596509382,\"updated\":1596509382,\"recoveryLevel\":\"Recoverable+Purgeable\",\"recoverableDays\":90}}",
->>>>>>> d795fdaf
       "X-Powered-By" : "ASP.NET",
       "Content-Type" : "application/json; charset=utf-8"
     },
     "Exception" : null
   }, {
     "Method" : "GET",
-<<<<<<< HEAD
-    "Uri" : "https://cameravault.vault.azure.net/deletedkeys/listKeyVersion?api-version=7.0",
-    "Headers" : {
-      "User-Agent" : "azsdk-java-Azure-Keyvault/4.0.0-preview.5 1.8.0_211; Windows 10 10.0",
-      "Content-Type" : "application/json"
-    },
-    "Response" : {
-      "Server" : "Microsoft-IIS/10.0",
-      "X-Content-Type-Options" : "nosniff",
-      "Pragma" : "no-cache",
-      "retry-after" : "0",
-      "StatusCode" : "404",
-      "Date" : "Thu, 24 Oct 2019 03:02:33 GMT",
-      "Strict-Transport-Security" : "max-age=31536000;includeSubDomains",
-      "Cache-Control" : "no-cache",
-      "X-AspNet-Version" : "4.0.30319",
-      "x-ms-keyvault-region" : "centralus",
-      "x-ms-keyvault-network-info" : "addr=51.143.0.73;act_addr_fam=InterNetwork;",
-      "Expires" : "-1",
-      "Content-Length" : "82",
-      "x-ms-request-id" : "ed4b9f2f-6a72-4a1c-8c77-3e3fa2c3dd06",
-      "x-ms-keyvault-service-version" : "1.1.0.879",
-      "Body" : "{\"error\":{\"code\":\"KeyNotFound\",\"message\":\"Deleted Key not found: listKeyVersion\"}}",
-      "X-Powered-By" : "ASP.NET",
-      "Content-Type" : "application/json; charset=utf-8"
-    },
-    "Exception" : null
-  }, {
-    "Method" : "GET",
-    "Uri" : "https://cameravault.vault.azure.net/deletedkeys/listKeyVersion?api-version=7.0",
-    "Headers" : {
-      "User-Agent" : "azsdk-java-Azure-Keyvault/4.0.0-preview.5 1.8.0_211; Windows 10 10.0",
-      "Content-Type" : "application/json"
-    },
-    "Response" : {
-      "Server" : "Microsoft-IIS/10.0",
-      "X-Content-Type-Options" : "nosniff",
-      "Pragma" : "no-cache",
-      "retry-after" : "0",
-      "StatusCode" : "404",
-      "Date" : "Thu, 24 Oct 2019 03:02:34 GMT",
-      "Strict-Transport-Security" : "max-age=31536000;includeSubDomains",
-      "Cache-Control" : "no-cache",
-      "X-AspNet-Version" : "4.0.30319",
-      "x-ms-keyvault-region" : "centralus",
-      "x-ms-keyvault-network-info" : "addr=51.143.0.73;act_addr_fam=InterNetwork;",
-      "Expires" : "-1",
-      "Content-Length" : "82",
-      "x-ms-request-id" : "00d51bf5-d202-4b28-ab1e-bf2d4f9ec745",
-      "x-ms-keyvault-service-version" : "1.1.0.879",
-      "Body" : "{\"error\":{\"code\":\"KeyNotFound\",\"message\":\"Deleted Key not found: listKeyVersion\"}}",
-      "X-Powered-By" : "ASP.NET",
-      "Content-Type" : "application/json; charset=utf-8"
-    },
-    "Exception" : null
-  }, {
-    "Method" : "GET",
-    "Uri" : "https://cameravault.vault.azure.net/deletedkeys/listKeyVersion?api-version=7.0",
-    "Headers" : {
-      "User-Agent" : "azsdk-java-Azure-Keyvault/4.0.0-preview.5 1.8.0_211; Windows 10 10.0",
-      "Content-Type" : "application/json"
-    },
-    "Response" : {
-      "Server" : "Microsoft-IIS/10.0",
-      "X-Content-Type-Options" : "nosniff",
-      "Pragma" : "no-cache",
-      "retry-after" : "0",
-      "StatusCode" : "404",
-      "Date" : "Thu, 24 Oct 2019 03:02:35 GMT",
-      "Strict-Transport-Security" : "max-age=31536000;includeSubDomains",
-      "Cache-Control" : "no-cache",
-      "X-AspNet-Version" : "4.0.30319",
-      "x-ms-keyvault-region" : "centralus",
-      "x-ms-keyvault-network-info" : "addr=51.143.0.73;act_addr_fam=InterNetwork;",
-      "Expires" : "-1",
-      "Content-Length" : "82",
-      "x-ms-request-id" : "e62d26a1-e286-4624-951a-2961eef9dfec",
-      "x-ms-keyvault-service-version" : "1.1.0.879",
-      "Body" : "{\"error\":{\"code\":\"KeyNotFound\",\"message\":\"Deleted Key not found: listKeyVersion\"}}",
-      "X-Powered-By" : "ASP.NET",
-      "Content-Type" : "application/json; charset=utf-8"
-    },
-    "Exception" : null
-  }, {
-    "Method" : "GET",
-    "Uri" : "https://cameravault.vault.azure.net/deletedkeys/listKeyVersion?api-version=7.0",
-    "Headers" : {
-      "User-Agent" : "azsdk-java-Azure-Keyvault/4.0.0-preview.5 1.8.0_211; Windows 10 10.0",
-      "Content-Type" : "application/json"
-    },
-    "Response" : {
-      "Server" : "Microsoft-IIS/10.0",
-      "X-Content-Type-Options" : "nosniff",
-      "Pragma" : "no-cache",
-      "retry-after" : "0",
-      "StatusCode" : "404",
-      "Date" : "Thu, 24 Oct 2019 03:02:36 GMT",
-      "Strict-Transport-Security" : "max-age=31536000;includeSubDomains",
-      "Cache-Control" : "no-cache",
-      "X-AspNet-Version" : "4.0.30319",
-      "x-ms-keyvault-region" : "centralus",
-      "x-ms-keyvault-network-info" : "addr=51.143.0.73;act_addr_fam=InterNetwork;",
-      "Expires" : "-1",
-      "Content-Length" : "82",
-      "x-ms-request-id" : "2e73718d-1b1f-4e85-8441-393403566994",
-      "x-ms-keyvault-service-version" : "1.1.0.879",
-      "Body" : "{\"error\":{\"code\":\"KeyNotFound\",\"message\":\"Deleted Key not found: listKeyVersion\"}}",
-      "X-Powered-By" : "ASP.NET",
-      "Content-Type" : "application/json; charset=utf-8"
-    },
-    "Exception" : null
-  }, {
-    "Method" : "GET",
-    "Uri" : "https://cameravault.vault.azure.net/deletedkeys/listKeyVersion?api-version=7.0",
-    "Headers" : {
-      "User-Agent" : "azsdk-java-Azure-Keyvault/4.0.0-preview.5 1.8.0_211; Windows 10 10.0",
-      "Content-Type" : "application/json"
-    },
-    "Response" : {
-      "Server" : "Microsoft-IIS/10.0",
-      "X-Content-Type-Options" : "nosniff",
-      "Pragma" : "no-cache",
-      "retry-after" : "0",
-      "StatusCode" : "404",
-      "Date" : "Thu, 24 Oct 2019 03:02:37 GMT",
-      "Strict-Transport-Security" : "max-age=31536000;includeSubDomains",
-      "Cache-Control" : "no-cache",
-      "X-AspNet-Version" : "4.0.30319",
-      "x-ms-keyvault-region" : "centralus",
-      "x-ms-keyvault-network-info" : "addr=51.143.0.73;act_addr_fam=InterNetwork;",
-      "Expires" : "-1",
-      "Content-Length" : "82",
-      "x-ms-request-id" : "a96779db-597d-4a4c-820d-796758e0a133",
-      "x-ms-keyvault-service-version" : "1.1.0.879",
-      "Body" : "{\"error\":{\"code\":\"KeyNotFound\",\"message\":\"Deleted Key not found: listKeyVersion\"}}",
-      "X-Powered-By" : "ASP.NET",
-      "Content-Type" : "application/json; charset=utf-8"
-    },
-    "Exception" : null
-  }, {
-    "Method" : "GET",
-    "Uri" : "https://cameravault.vault.azure.net/deletedkeys/listKeyVersion?api-version=7.0",
-    "Headers" : {
-      "User-Agent" : "azsdk-java-Azure-Keyvault/4.0.0-preview.5 1.8.0_211; Windows 10 10.0",
-      "Content-Type" : "application/json"
-    },
-    "Response" : {
-      "Server" : "Microsoft-IIS/10.0",
-      "X-Content-Type-Options" : "nosniff",
-      "Pragma" : "no-cache",
-      "retry-after" : "0",
-      "StatusCode" : "404",
-      "Date" : "Thu, 24 Oct 2019 03:02:38 GMT",
-      "Strict-Transport-Security" : "max-age=31536000;includeSubDomains",
-      "Cache-Control" : "no-cache",
-      "X-AspNet-Version" : "4.0.30319",
-      "x-ms-keyvault-region" : "centralus",
-      "x-ms-keyvault-network-info" : "addr=51.143.0.73;act_addr_fam=InterNetwork;",
-      "Expires" : "-1",
-      "Content-Length" : "82",
-      "x-ms-request-id" : "e985e066-edb8-4151-8fd7-d40bbe151a59",
-      "x-ms-keyvault-service-version" : "1.1.0.879",
-      "Body" : "{\"error\":{\"code\":\"KeyNotFound\",\"message\":\"Deleted Key not found: listKeyVersion\"}}",
-      "X-Powered-By" : "ASP.NET",
-      "Content-Type" : "application/json; charset=utf-8"
-    },
-    "Exception" : null
-  }, {
-    "Method" : "GET",
-    "Uri" : "https://cameravault.vault.azure.net/deletedkeys/listKeyVersion?api-version=7.0",
-    "Headers" : {
-      "User-Agent" : "azsdk-java-Azure-Keyvault/4.0.0-preview.5 1.8.0_211; Windows 10 10.0",
-      "Content-Type" : "application/json"
-    },
-    "Response" : {
-      "Server" : "Microsoft-IIS/10.0",
-      "X-Content-Type-Options" : "nosniff",
-      "Pragma" : "no-cache",
-      "retry-after" : "0",
-      "StatusCode" : "404",
-      "Date" : "Thu, 24 Oct 2019 03:02:39 GMT",
-      "Strict-Transport-Security" : "max-age=31536000;includeSubDomains",
-      "Cache-Control" : "no-cache",
-      "X-AspNet-Version" : "4.0.30319",
-      "x-ms-keyvault-region" : "centralus",
-      "x-ms-keyvault-network-info" : "addr=51.143.0.73;act_addr_fam=InterNetwork;",
-      "Expires" : "-1",
-      "Content-Length" : "82",
-      "x-ms-request-id" : "c284a70e-b56b-4bf7-8419-cf5b3e8a3c3d",
-      "x-ms-keyvault-service-version" : "1.1.0.879",
-      "Body" : "{\"error\":{\"code\":\"KeyNotFound\",\"message\":\"Deleted Key not found: listKeyVersion\"}}",
-      "X-Powered-By" : "ASP.NET",
-      "Content-Type" : "application/json; charset=utf-8"
-    },
-    "Exception" : null
-  }, {
-    "Method" : "GET",
-    "Uri" : "https://cameravault.vault.azure.net/deletedkeys/listKeyVersion?api-version=7.0",
-    "Headers" : {
-      "User-Agent" : "azsdk-java-Azure-Keyvault/4.0.0-preview.5 1.8.0_211; Windows 10 10.0",
-      "Content-Type" : "application/json"
-    },
-    "Response" : {
-      "Server" : "Microsoft-IIS/10.0",
-      "X-Content-Type-Options" : "nosniff",
-      "Pragma" : "no-cache",
-      "retry-after" : "0",
-      "StatusCode" : "404",
-      "Date" : "Thu, 24 Oct 2019 03:02:40 GMT",
-      "Strict-Transport-Security" : "max-age=31536000;includeSubDomains",
-      "Cache-Control" : "no-cache",
-      "X-AspNet-Version" : "4.0.30319",
-      "x-ms-keyvault-region" : "centralus",
-      "x-ms-keyvault-network-info" : "addr=51.143.0.73;act_addr_fam=InterNetwork;",
-      "Expires" : "-1",
-      "Content-Length" : "82",
-      "x-ms-request-id" : "ad461212-516f-45fb-ac3b-b81731981c19",
-      "x-ms-keyvault-service-version" : "1.1.0.879",
-      "Body" : "{\"error\":{\"code\":\"KeyNotFound\",\"message\":\"Deleted Key not found: listKeyVersion\"}}",
-      "X-Powered-By" : "ASP.NET",
-      "Content-Type" : "application/json; charset=utf-8"
-    },
-    "Exception" : null
-  }, {
-    "Method" : "GET",
-    "Uri" : "https://cameravault.vault.azure.net/deletedkeys/listKeyVersion?api-version=7.0",
-    "Headers" : {
-      "User-Agent" : "azsdk-java-Azure-Keyvault/4.0.0-preview.5 1.8.0_211; Windows 10 10.0",
-      "Content-Type" : "application/json"
-    },
-    "Response" : {
-      "Server" : "Microsoft-IIS/10.0",
-      "X-Content-Type-Options" : "nosniff",
-      "Pragma" : "no-cache",
-      "retry-after" : "0",
-      "StatusCode" : "404",
-      "Date" : "Thu, 24 Oct 2019 03:02:41 GMT",
-      "Strict-Transport-Security" : "max-age=31536000;includeSubDomains",
-      "Cache-Control" : "no-cache",
-      "X-AspNet-Version" : "4.0.30319",
-      "x-ms-keyvault-region" : "centralus",
-      "x-ms-keyvault-network-info" : "addr=51.143.0.73;act_addr_fam=InterNetwork;",
-      "Expires" : "-1",
-      "Content-Length" : "82",
-      "x-ms-request-id" : "ac443a71-8902-47b1-841c-6c2aac251a41",
-      "x-ms-keyvault-service-version" : "1.1.0.879",
-      "Body" : "{\"error\":{\"code\":\"KeyNotFound\",\"message\":\"Deleted Key not found: listKeyVersion\"}}",
-      "X-Powered-By" : "ASP.NET",
-      "Content-Type" : "application/json; charset=utf-8"
-    },
-    "Exception" : null
-  }, {
-    "Method" : "GET",
-    "Uri" : "https://cameravault.vault.azure.net/deletedkeys/listKeyVersion?api-version=7.0",
-    "Headers" : {
-      "User-Agent" : "azsdk-java-Azure-Keyvault/4.0.0-preview.5 1.8.0_211; Windows 10 10.0",
-      "Content-Type" : "application/json"
-    },
-    "Response" : {
-      "Server" : "Microsoft-IIS/10.0",
-      "X-Content-Type-Options" : "nosniff",
-      "Pragma" : "no-cache",
-      "retry-after" : "0",
-      "StatusCode" : "404",
-      "Date" : "Thu, 24 Oct 2019 03:02:42 GMT",
-      "Strict-Transport-Security" : "max-age=31536000;includeSubDomains",
-      "Cache-Control" : "no-cache",
-      "X-AspNet-Version" : "4.0.30319",
-      "x-ms-keyvault-region" : "centralus",
-      "x-ms-keyvault-network-info" : "addr=51.143.0.73;act_addr_fam=InterNetwork;",
-      "Expires" : "-1",
-      "Content-Length" : "82",
-      "x-ms-request-id" : "b17f8d6f-49b6-425a-a3b2-3559604a2fb3",
-      "x-ms-keyvault-service-version" : "1.1.0.879",
-      "Body" : "{\"error\":{\"code\":\"KeyNotFound\",\"message\":\"Deleted Key not found: listKeyVersion\"}}",
-      "X-Powered-By" : "ASP.NET",
-      "Content-Type" : "application/json; charset=utf-8"
-    },
-    "Exception" : null
-  }, {
-    "Method" : "GET",
-    "Uri" : "https://cameravault.vault.azure.net/deletedkeys/listKeyVersion?api-version=7.0",
-    "Headers" : {
-      "User-Agent" : "azsdk-java-Azure-Keyvault/4.0.0-preview.5 1.8.0_211; Windows 10 10.0",
-      "Content-Type" : "application/json"
-    },
-    "Response" : {
-      "Server" : "Microsoft-IIS/10.0",
-      "X-Content-Type-Options" : "nosniff",
-      "Pragma" : "no-cache",
-      "retry-after" : "0",
-      "StatusCode" : "404",
-      "Date" : "Thu, 24 Oct 2019 03:02:43 GMT",
-      "Strict-Transport-Security" : "max-age=31536000;includeSubDomains",
-      "Cache-Control" : "no-cache",
-      "X-AspNet-Version" : "4.0.30319",
-      "x-ms-keyvault-region" : "centralus",
-      "x-ms-keyvault-network-info" : "addr=51.143.0.73;act_addr_fam=InterNetwork;",
-      "Expires" : "-1",
-      "Content-Length" : "82",
-      "x-ms-request-id" : "566ee09c-eb96-4a81-a953-b1cc3c123d6b",
-      "x-ms-keyvault-service-version" : "1.1.0.879",
-      "Body" : "{\"error\":{\"code\":\"KeyNotFound\",\"message\":\"Deleted Key not found: listKeyVersion\"}}",
-      "X-Powered-By" : "ASP.NET",
-      "Content-Type" : "application/json; charset=utf-8"
-    },
-    "Exception" : null
-  }, {
-    "Method" : "GET",
-    "Uri" : "https://cameravault.vault.azure.net/deletedkeys/listKeyVersion?api-version=7.0",
-    "Headers" : {
-      "User-Agent" : "azsdk-java-Azure-Keyvault/4.0.0-preview.5 1.8.0_211; Windows 10 10.0",
-      "Content-Type" : "application/json"
-    },
-    "Response" : {
-      "Server" : "Microsoft-IIS/10.0",
-      "X-Content-Type-Options" : "nosniff",
-      "Pragma" : "no-cache",
-      "retry-after" : "0",
-      "StatusCode" : "404",
-      "Date" : "Thu, 24 Oct 2019 03:02:44 GMT",
-      "Strict-Transport-Security" : "max-age=31536000;includeSubDomains",
-      "Cache-Control" : "no-cache",
-      "X-AspNet-Version" : "4.0.30319",
-      "x-ms-keyvault-region" : "centralus",
-      "x-ms-keyvault-network-info" : "addr=51.143.0.73;act_addr_fam=InterNetwork;",
-      "Expires" : "-1",
-      "Content-Length" : "82",
-      "x-ms-request-id" : "23f3a71e-ce3c-4b47-ba0e-ef8201412168",
-      "x-ms-keyvault-service-version" : "1.1.0.879",
-      "Body" : "{\"error\":{\"code\":\"KeyNotFound\",\"message\":\"Deleted Key not found: listKeyVersion\"}}",
-      "X-Powered-By" : "ASP.NET",
-      "Content-Type" : "application/json; charset=utf-8"
-    },
-    "Exception" : null
-  }, {
-    "Method" : "GET",
-    "Uri" : "https://cameravault.vault.azure.net/deletedkeys/listKeyVersion?api-version=7.0",
-    "Headers" : {
-      "User-Agent" : "azsdk-java-Azure-Keyvault/4.0.0-preview.5 1.8.0_211; Windows 10 10.0",
-      "Content-Type" : "application/json"
-    },
-    "Response" : {
-      "Server" : "Microsoft-IIS/10.0",
-=======
     "Uri" : "https://REDACTED.vault.azure.net/keys/listKeyVersion/versions?maxresults=25&api-version=7.1",
     "Headers" : {
       "User-Agent" : "azsdk-java-client_name/client_version (11.0.6; Windows 10; 10.0)",
       "Content-Type" : "application/json"
     },
     "Response" : {
->>>>>>> d795fdaf
       "X-Content-Type-Options" : "nosniff",
       "Pragma" : "no-cache",
       "retry-after" : "0",
       "StatusCode" : "200",
-<<<<<<< HEAD
-      "Date" : "Thu, 24 Oct 2019 03:02:46 GMT",
-      "Strict-Transport-Security" : "max-age=31536000;includeSubDomains",
-      "Cache-Control" : "no-cache",
-      "X-AspNet-Version" : "4.0.30319",
-      "x-ms-keyvault-region" : "centralus",
-      "x-ms-keyvault-network-info" : "addr=51.143.0.73;act_addr_fam=InterNetwork;",
-      "Expires" : "-1",
-      "Content-Length" : "812",
-      "x-ms-request-id" : "f8b62fac-ea68-43dd-8dbf-5edda8fc3df2",
-      "x-ms-keyvault-service-version" : "1.1.0.879",
-      "Body" : "{\"recoveryId\":\"https://cameravault.vault.azure.net/deletedkeys/listKeyVersion\",\"deletedDate\":1571886152,\"scheduledPurgeDate\":1579662152,\"key\":{\"kid\":\"https://cameravault.vault.azure.net/keys/listKeyVersion/2c5e9c9a342743c093b6533cc640fe51\",\"kty\":\"RSA\",\"key_ops\":[\"encrypt\",\"decrypt\",\"sign\",\"verify\",\"wrapKey\",\"unwrapKey\"],\"n\":\"pms90W5Sb-arnt-KxwlmKYzwDGl6khLrhxuudjKHWjGZhYWOBb2pmmnnkVzH7xXMySQRzH8M5-gZc4_U1ieo5s2ibK4IKfJ61jjWSJ0io8a2dnm7Izrg1uUEgD7XBVYdEYfabXUehesC4zJfApO4S_Dk58L8X2elLM94BWasH6-YMx17QXmpYeaNycy8wslGtMSya13bPyzhXFBMgeqzWEiYXsMI3zdHdIAUCwWtkvCnc2ipsFBa66kui1l4gFOIFXVBFgw8YOrRh3Sz-UNLMNHWM-rZJ94gyxIKkX-mE0HpjjbqVhODA0ZlDc--0RFwL2gXGfRlFsKsESLWrN51Tw\",\"e\":\"AQAB\"},\"attributes\":{\"enabled\":true,\"exp\":3797539200,\"created\":1571886152,\"updated\":1571886152,\"recoveryLevel\":\"Recoverable+Purgeable\"}}",
-      "X-Powered-By" : "ASP.NET",
-      "Content-Type" : "application/json; charset=utf-8"
-    },
-    "Exception" : null
-  }, {
-    "Method" : "DELETE",
-    "Uri" : "https://cameravault.vault.azure.net/deletedkeys/listKeyVersion?api-version=7.0",
-    "Headers" : {
-      "User-Agent" : "azsdk-java-Azure-Keyvault/4.0.0-preview.5 1.8.0_211; Windows 10 10.0",
-      "Content-Type" : "application/json"
-    },
-    "Response" : {
-      "Server" : "Microsoft-IIS/10.0",
-      "X-Content-Type-Options" : "nosniff",
-      "Pragma" : "no-cache",
-      "retry-after" : "0",
-      "StatusCode" : "204",
-      "Date" : "Thu, 24 Oct 2019 03:02:46 GMT",
-      "Strict-Transport-Security" : "max-age=31536000;includeSubDomains",
-      "Cache-Control" : "no-cache",
-      "X-AspNet-Version" : "4.0.30319",
-      "x-ms-keyvault-region" : "centralus",
-      "x-ms-keyvault-network-info" : "addr=51.143.0.73;act_addr_fam=InterNetwork;",
-      "Expires" : "-1",
-      "x-ms-request-id" : "cb0e9aca-6f80-4fee-b275-be8e678ae390",
-      "x-ms-keyvault-service-version" : "1.1.0.879",
-      "X-Powered-By" : "ASP.NET"
-    },
-    "Exception" : null
-  }, {
-    "Method" : "GET",
-    "Uri" : "https://cameravault.vault.azure.net/deletedkeys/listKeyVersion?api-version=7.0",
-    "Headers" : {
-      "User-Agent" : "azsdk-java-Azure-Keyvault/4.0.0-preview.5 1.8.0_211; Windows 10 10.0",
-      "Content-Type" : "application/json"
-    },
-    "Response" : {
-      "Server" : "Microsoft-IIS/10.0",
-      "X-Content-Type-Options" : "nosniff",
-      "Pragma" : "no-cache",
-      "retry-after" : "0",
-      "StatusCode" : "404",
-      "Date" : "Thu, 24 Oct 2019 03:02:46 GMT",
-      "Strict-Transport-Security" : "max-age=31536000;includeSubDomains",
-      "Cache-Control" : "no-cache",
-      "X-AspNet-Version" : "4.0.30319",
-      "x-ms-keyvault-region" : "centralus",
-      "x-ms-keyvault-network-info" : "addr=51.143.0.73;act_addr_fam=InterNetwork;",
-      "Expires" : "-1",
-      "Content-Length" : "82",
-      "x-ms-request-id" : "a62bc33d-2c79-443f-987f-d8044f337627",
-      "x-ms-keyvault-service-version" : "1.1.0.879",
-      "Body" : "{\"error\":{\"code\":\"KeyNotFound\",\"message\":\"Deleted Key not found: listKeyVersion\"}}",
-=======
       "Date" : "Tue, 04 Aug 2020 02:49:42 GMT",
       "Strict-Transport-Security" : "max-age=31536000;includeSubDomains",
       "Cache-Control" : "no-cache",
@@ -720,7 +184,6 @@
       "x-ms-request-id" : "d3236a25-ba78-4549-aa5f-2abc6fa0fb9a",
       "x-ms-keyvault-service-version" : "1.1.10.0",
       "Body" : "{\"value\":[{\"kid\":\"https://azure-kv-tests2.vault.azure.net/keys/listKeyVersion/0b42e1b47d4547ce9696d2aecdfaecc3\",\"attributes\":{\"enabled\":true,\"exp\":3797539200,\"created\":1596509382,\"updated\":1596509382,\"recoveryLevel\":\"Recoverable+Purgeable\",\"recoverableDays\":90}},{\"kid\":\"https://azure-kv-tests2.vault.azure.net/keys/listKeyVersion/12af9466de014f9eb7397af493c4ae2f\",\"attributes\":{\"enabled\":true,\"exp\":3797452800,\"created\":1596509378,\"updated\":1596509378,\"recoveryLevel\":\"Recoverable+Purgeable\",\"recoverableDays\":90}},{\"kid\":\"https://azure-kv-tests2.vault.azure.net/keys/listKeyVersion/252339d15cfd4b83aa20a62ab7803d2a\",\"attributes\":{\"enabled\":true,\"exp\":3797280000,\"created\":1596509369,\"updated\":1596509369,\"recoveryLevel\":\"Recoverable+Purgeable\",\"recoverableDays\":90}},{\"kid\":\"https://azure-kv-tests2.vault.azure.net/keys/listKeyVersion/97b78afa547047ddbf495e4fe40f8802\",\"attributes\":{\"enabled\":true,\"exp\":3797366400,\"created\":1596509373,\"updated\":1596509373,\"recoveryLevel\":\"Recoverable+Purgeable\",\"recoverableDays\":90}}],\"nextLink\":null}",
->>>>>>> d795fdaf
       "X-Powered-By" : "ASP.NET",
       "Content-Type" : "application/json; charset=utf-8"
     },
