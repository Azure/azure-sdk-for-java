// Copyright (c) Microsoft Corporation. All rights reserved.
// Licensed under the MIT License.

package com.azure.security.keyvault.keys;

import com.azure.core.http.HttpClient;
import com.azure.core.http.HttpPipeline;
import com.azure.core.http.HttpPipelineBuilder;
import com.azure.core.http.policy.HttpLogDetailLevel;
import com.azure.core.http.policy.HttpLogOptions;
import com.azure.core.http.policy.RetryPolicy;
import com.azure.identity.DefaultAzureCredentialBuilder;
import com.azure.security.keyvault.keys.implementation.KeyVaultCredentialPolicy;
import com.azure.security.keyvault.keys.models.CreateEcKeyOptions;
import com.azure.security.keyvault.keys.models.CreateKeyOptions;
import com.azure.security.keyvault.keys.models.CreateOctKeyOptions;
import com.azure.security.keyvault.keys.models.CreateRsaKeyOptions;
import com.azure.security.keyvault.keys.models.ImportKeyOptions;
import com.azure.security.keyvault.keys.models.JsonWebKey;
import com.azure.security.keyvault.keys.models.KeyCurveName;
import com.azure.security.keyvault.keys.models.KeyExportEncryptionAlgorithm;
import com.azure.security.keyvault.keys.models.KeyOperation;
import com.azure.security.keyvault.keys.models.KeyProperties;
import com.azure.security.keyvault.keys.models.KeyRotationLifetimeAction;
import com.azure.security.keyvault.keys.models.KeyRotationPolicyAction;
import com.azure.security.keyvault.keys.models.KeyRotationPolicyProperties;
import com.azure.security.keyvault.keys.models.KeyType;
import com.azure.security.keyvault.keys.models.ReleaseKeyOptions;
import reactor.util.context.Context;

import java.time.OffsetDateTime;
<<<<<<< HEAD
=======
import java.util.ArrayList;
import java.util.Arrays;
import java.util.List;
>>>>>>> a9ae08ca

/**
 * This class contains code samples for generating javadocs through doclets for {@link KeyAsyncClient}.
 */
public final class KeyAsyncClientJavaDocCodeSnippets {
    /**
     * Generates code sample for creating a {@link KeyAsyncClient}.
     *
     * @return An instance of {@link KeyAsyncClient}.
     */
    public KeyAsyncClient createAsyncClient() {
        // BEGIN: com.azure.security.keyvault.keys.KeyAsyncClient.instantiation
        KeyAsyncClient keyAsyncClient = new KeyClientBuilder()
            .vaultUrl("https://myvault.azure.net/")
            .credential(new DefaultAzureCredentialBuilder().build())
            .buildAsyncClient();
        // END: com.azure.security.keyvault.keys.KeyAsyncClient.instantiation
        return keyAsyncClient;
    }

    /**
     * Generates code sample for creating a {@link KeyAsyncClient} using a custom {@link HttpClient}.
     *
     * @return An instance of {@link KeyAsyncClient}.
     */
    public KeyAsyncClient createAsyncClientWithHttpClient() {
        // BEGIN: com.azure.security.keyvault.keys.KeyAsyncClient.instantiation.withHttpClient
        KeyAsyncClient keyAsyncClient = new KeyClientBuilder()
            .vaultUrl("https://myvault.azure.net/")
            .credential(new DefaultAzureCredentialBuilder().build())
            .httpLogOptions(new HttpLogOptions().setLogLevel(HttpLogDetailLevel.BODY_AND_HEADERS))
            .httpClient(HttpClient.createDefault())
            .buildAsyncClient();
        // END: com.azure.security.keyvault.keys.KeyAsyncClient.instantiation.withHttpClient
        return keyAsyncClient;
    }

    /**
     * Generates code sample for creating a {@link KeyAsyncClient}
     * @return An instance of {@link KeyAsyncClient}
     */
    public KeyAsyncClient createAsyncClientWithPipeline() {
        // BEGIN: com.azure.security.keyvault.keys.KeyAsyncClient.instantiation.withHttpPipeline
        HttpPipeline pipeline = new HttpPipelineBuilder()
            .policies(new KeyVaultCredentialPolicy(new DefaultAzureCredentialBuilder().build()), new RetryPolicy())
            .build();
        KeyAsyncClient keyAsyncClient = new KeyClientBuilder()
            .pipeline(pipeline)
            .vaultUrl("https://myvault.azure.net/")
            .buildAsyncClient();
        // END: com.azure.security.keyvault.keys.KeyAsyncClient.instantiation.withHttpPipeline
        return keyAsyncClient;
    }

    /**
     * Generates code samples for using {@link KeyAsyncClient#createKey(String, KeyType)},
     * {@link KeyAsyncClient#createKey(CreateKeyOptions)},
     * {@link KeyAsyncClient#createRsaKey(CreateRsaKeyOptions)},
     * {@link KeyAsyncClient#createEcKey(CreateEcKeyOptions)} and
     * {@link KeyAsyncClient#createOctKey(CreateOctKeyOptions)}.
     */
    public void createKey() {
        KeyAsyncClient keyAsyncClient = createAsyncClient();
        // BEGIN: com.azure.security.keyvault.keys.KeyAsyncClient.createKey#String-KeyType
        keyAsyncClient.createKey("keyName", KeyType.EC)
            .contextWrite(Context.of("key1", "value1", "key2", "value2"))
            .subscribe(key ->
                System.out.printf("Created key with name: %s and id: %s %n", key.getName(),
                    key.getId()));
        // END: com.azure.security.keyvault.keys.KeyAsyncClient.createKey#String-KeyType

        // BEGIN: com.azure.security.keyvault.keys.KeyAsyncClient.createKey#CreateKeyOptions
        CreateKeyOptions createKeyOptions = new CreateKeyOptions("keyName", KeyType.RSA)
            .setNotBefore(OffsetDateTime.now().plusDays(1))
            .setExpiresOn(OffsetDateTime.now().plusYears(1));

        keyAsyncClient.createKey(createKeyOptions)
            .contextWrite(Context.of("key1", "value1", "key2", "value2"))
            .subscribe(key ->
                System.out.printf("Created key with name: %s and id: %s %n", key.getName(),
                    key.getId()));
        // END: com.azure.security.keyvault.keys.KeyAsyncClient.createKey#CreateKeyOptions

        // BEGIN: com.azure.security.keyvault.keys.KeyAsyncClient.createRsaKey#CreateRsaKeyOptions
        CreateRsaKeyOptions createRsaKeyOptions = new CreateRsaKeyOptions("keyName")
            .setKeySize(2048)
            .setNotBefore(OffsetDateTime.now().plusDays(1))
            .setExpiresOn(OffsetDateTime.now().plusYears(1));

        keyAsyncClient.createRsaKey(createRsaKeyOptions)
            .contextWrite(Context.of("key1", "value1", "key2", "value2"))
            .subscribe(rsaKey ->
                System.out.printf("Created key with name: %s and id: %s %n", rsaKey.getName(),
                    rsaKey.getId()));
        // END: com.azure.security.keyvault.keys.KeyAsyncClient.createRsaKey#CreateRsaKeyOptions

        // BEGIN: com.azure.security.keyvault.keys.KeyAsyncClient.createEcKey#CreateEcKeyOptions
        CreateEcKeyOptions createEcKeyOptions = new CreateEcKeyOptions("keyName")
            .setCurveName(KeyCurveName.P_384)
            .setNotBefore(OffsetDateTime.now().plusDays(1))
            .setExpiresOn(OffsetDateTime.now().plusYears(1));

        keyAsyncClient.createEcKey(createEcKeyOptions)
            .contextWrite(Context.of("key1", "value1", "key2", "value2"))
            .subscribe(ecKey ->
                System.out.printf("Created key with name: %s and id: %s %n", ecKey.getName(),
                    ecKey.getId()));
        // END: com.azure.security.keyvault.keys.KeyAsyncClient.createEcKey#CreateEcKeyOptions

        // BEGIN: com.azure.security.keyvault.keys.KeyAsyncClient.createOctKey#CreateOctKeyOptions
        CreateOctKeyOptions createOctKeyOptions = new CreateOctKeyOptions("keyName")
            .setNotBefore(OffsetDateTime.now().plusDays(1))
            .setExpiresOn(OffsetDateTime.now().plusYears(1));

        keyAsyncClient.createOctKey(createOctKeyOptions)
            .contextWrite(Context.of("key1", "value1", "key2", "value2"))
            .subscribe(octKey ->
                System.out.printf("Created key with name: %s and id: %s %n", octKey.getName(),
                    octKey.getId()));
        // END: com.azure.security.keyvault.keys.KeyAsyncClient.createOctKey#CreateOctKeyOptions
    }

    /**
     * Generates code samples for using {@link KeyAsyncClient#importKey(String, JsonWebKey)},
     * {@link KeyAsyncClient#importKey(ImportKeyOptions)} and
     * {@link KeyAsyncClient#importKeyWithResponse(ImportKeyOptions)}.
     */
    public void importKey() {
        KeyAsyncClient keyAsyncClient = createAsyncClient();
        JsonWebKey jsonWebKeyToImport = new JsonWebKey();
        // BEGIN: com.azure.security.keyvault.keys.KeyAsyncClient.importKey#String-JsonWebKey
        keyAsyncClient.importKey("keyName", jsonWebKeyToImport)
            .subscribe(keyVaultKey ->
                System.out.printf("Imported key with name: %s and id: %s%n", keyVaultKey.getName(),
                    keyVaultKey.getId()));
        // END: com.azure.security.keyvault.keys.KeyAsyncClient.importKey#String-JsonWebKey

        // BEGIN: com.azure.security.keyvault.keys.KeyAsyncClient.importKey#ImportKeyOptions
        ImportKeyOptions options = new ImportKeyOptions("keyName", jsonWebKeyToImport)
            .setHardwareProtected(false);

        keyAsyncClient.importKey(options).subscribe(keyVaultKey ->
            System.out.printf("Imported key with name: %s and id: %s%n", keyVaultKey.getName(), keyVaultKey.getId()));
        // END: com.azure.security.keyvault.keys.KeyAsyncClient.importKey#ImportKeyOptions

        // BEGIN: com.azure.security.keyvault.keys.KeyAsyncClient.importKeyWithResponse#ImportKeyOptions
        ImportKeyOptions importKeyOptions = new ImportKeyOptions("keyName", jsonWebKeyToImport)
            .setHardwareProtected(false);

        keyAsyncClient.importKeyWithResponse(importKeyOptions).subscribe(response ->
            System.out.printf("Imported key with name: %s and id: %s%n", response.getValue().getName(),
                response.getValue().getId()));
        // END: com.azure.security.keyvault.keys.KeyAsyncClient.importKeyWithResponse#ImportKeyOptions
    }

    /**
     * Generates a code sample for using {@link KeyAsyncClient#beginDeleteKey(String)}.
     */
    public void beginDeleteKey() {
        KeyAsyncClient keyAsyncClient = createAsyncClient();
        // BEGIN: com.azure.security.keyvault.keys.KeyAsyncClient.deleteKey#String
        keyAsyncClient.beginDeleteKey("keyName")
            .subscribe(pollResponse -> {
                System.out.printf("Deletion status: %s%n", pollResponse.getStatus());
                System.out.printf("Key name: %s%n", pollResponse.getValue().getName());
                System.out.printf("Key delete date: %s%n", pollResponse.getValue().getDeletedOn());
            });
        // END: com.azure.security.keyvault.keys.KeyAsyncClient.deleteKey#String
    }

    /**
     * Generates a code sample for using {@link KeyAsyncClient#getDeletedKey(String)}.
     */
    public void getDeletedKey() {
        KeyAsyncClient keyAsyncClient = createAsyncClient();
        // BEGIN: com.azure.security.keyvault.keys.KeyAsyncClient.getDeletedKey#String
        keyAsyncClient.getDeletedKey("keyName")
            .contextWrite(Context.of("key1", "value1", "key2", "value2"))
            .subscribe(deletedKey ->
                System.out.printf("Deleted key's recovery id:%s%n", deletedKey.getRecoveryId()));
        // END: com.azure.security.keyvault.keys.KeyAsyncClient.getDeletedKey#String
    }

    /**
     * Generates a code sample for using {@link KeyAsyncClient#createKeyWithResponse(CreateKeyOptions)},
     * {@link KeyAsyncClient#createRsaKeyWithResponse(CreateRsaKeyOptions)},
     * {@link KeyAsyncClient#createEcKeyWithResponse(CreateEcKeyOptions)} and
     * {@link KeyAsyncClient#createOctKeyWithResponse(CreateOctKeyOptions)}.
     */
    public void createKeyWithResponse() {
        KeyAsyncClient keyAsyncClient = createAsyncClient();
        // BEGIN: com.azure.security.keyvault.keys.KeyAsyncClient.createKeyWithResponse#CreateKeyOptions
        CreateKeyOptions createKeyOptions = new CreateKeyOptions("keyName", KeyType.RSA)
            .setNotBefore(OffsetDateTime.now().plusDays(1))
            .setExpiresOn(OffsetDateTime.now().plusYears(1));

        keyAsyncClient.createKeyWithResponse(createKeyOptions)
            .contextWrite(Context.of("key1", "value1", "key2", "value2"))
            .subscribe(createKeyResponse ->
                System.out.printf("Created key with name: %s and: id %s%n", createKeyResponse.getValue().getName(),
                    createKeyResponse.getValue().getId()));
        // END: com.azure.security.keyvault.keys.KeyAsyncClient.createKeyWithResponse#CreateKeyOptions

        // BEGIN: com.azure.security.keyvault.keys.KeyAsyncClient.createRsaKeyWithResponse#CreateRsaKeyOptions
        CreateRsaKeyOptions createRsaKeyOptions = new CreateRsaKeyOptions("keyName")
            .setKeySize(2048)
            .setNotBefore(OffsetDateTime.now().plusDays(1))
            .setExpiresOn(OffsetDateTime.now().plusYears(1));

        keyAsyncClient.createRsaKeyWithResponse(createRsaKeyOptions)
            .contextWrite(Context.of("key1", "value1", "key2", "value2"))
            .subscribe(createRsaKeyResponse ->
                System.out.printf("Created key with name: %s and: id %s%n", createRsaKeyResponse.getValue().getName(),
                    createRsaKeyResponse.getValue().getId()));
        // END: com.azure.security.keyvault.keys.KeyAsyncClient.createRsaKeyWithResponse#CreateRsaKeyOptions

        // BEGIN: com.azure.security.keyvault.keys.KeyAsyncClient.createEcKeyWithResponse#CreateEcKeyOptions
        CreateEcKeyOptions createEcKeyOptions = new CreateEcKeyOptions("keyName")
            .setCurveName(KeyCurveName.P_384)
            .setNotBefore(OffsetDateTime.now().plusDays(1))
            .setExpiresOn(OffsetDateTime.now().plusYears(1));

        keyAsyncClient.createEcKeyWithResponse(createEcKeyOptions)
            .contextWrite(Context.of("key1", "value1", "key2", "value2"))
            .subscribe(createEcKeyResponse ->
                System.out.printf("Created key with name: %s and: id %s%n", createEcKeyResponse.getValue().getName(),
                    createEcKeyResponse.getValue().getId()));
        // END: com.azure.security.keyvault.keys.KeyAsyncClient.createEcKeyWithResponse#CreateEcKeyOptions

        // BEGIN: com.azure.security.keyvault.keys.KeyAsyncClient.createOctKeyWithResponse#CreateOctKeyOptions
        CreateOctKeyOptions createOctKeyOptions = new CreateOctKeyOptions("keyName")
            .setNotBefore(OffsetDateTime.now().plusDays(1))
            .setExpiresOn(OffsetDateTime.now().plusYears(1));

        keyAsyncClient.createOctKeyWithResponse(createOctKeyOptions)
            .contextWrite(Context.of("key1", "value1", "key2", "value2"))
            .subscribe(createOctKeyResponse ->
                System.out.printf("Created key with name: %s and: id %s%n", createOctKeyResponse.getValue().getName(),
                    createOctKeyResponse.getValue().getId()));
        // END: com.azure.security.keyvault.keys.KeyAsyncClient.createOctKeyWithResponse#CreateOctKeyOptions
    }

    /**
     * Generates a code sample for using {@link KeyAsyncClient#getKeyWithResponse(String, String)}.
     */
    public void getKeyWithResponse() {
        KeyAsyncClient keyAsyncClient = createAsyncClient();
        // BEGIN: com.azure.security.keyvault.keys.KeyAsyncClient.getKeyWithResponse#String-String
        String keyVersion = "6A385B124DEF4096AF1361A85B16C204";

        keyAsyncClient.getKeyWithResponse("keyName", keyVersion)
            .contextWrite(Context.of("key1", "value1", "key2", "value2"))
            .subscribe(getKeyResponse ->
                System.out.printf("Created key with name: %s and: id %s%n",
                    getKeyResponse.getValue().getName(), getKeyResponse.getValue().getId()));
        // END: com.azure.security.keyvault.keys.KeyAsyncClient.getKeyWithResponse#String-String
    }

    /**
     * Generates a code sample for using {@link KeyAsyncClient#getKey(String, String)}.
     */
    public void getKey() {
        KeyAsyncClient keyAsyncClient = createAsyncClient();
        // BEGIN: com.azure.security.keyvault.keys.KeyAsyncClient.getKey#String
        keyAsyncClient.getKey("keyName")
            .contextWrite(Context.of("key1", "value1", "key2", "value2"))
            .subscribe(key ->
                System.out.printf("Created key with name: %s and: id %s%n", key.getName(),
                    key.getId()));
        // END: com.azure.security.keyvault.keys.KeyAsyncClient.getKey#String

        // BEGIN: com.azure.security.keyvault.keys.KeyAsyncClient.getKey#String-String
        String keyVersion = "6A385B124DEF4096AF1361A85B16C204";

        keyAsyncClient.getKey("keyName", keyVersion)
            .contextWrite(Context.of("key1", "value1", "key2", "value2"))
            .subscribe(key ->
                System.out.printf("Created key with name: %s and: id %s%n", key.getName(),
                    key.getId()));
        // END: com.azure.security.keyvault.keys.KeyAsyncClient.getKey#String-String
    }

    /**
     * Generates a code sample for using
     * {@link KeyAsyncClient#updateKeyPropertiesWithResponse(KeyProperties, KeyOperation...)}.
     */
    public void updateKeyPropertiesWithResponse() {
        KeyAsyncClient keyAsyncClient = createAsyncClient();
        // BEGIN: com.azure.security.keyvault.keys.KeyAsyncClient.updateKeyPropertiesWithResponse#KeyProperties-KeyOperation
        keyAsyncClient.getKey("keyName")
            .subscribe(getKeyResponse -> {
                //Update the not before time of the key.
                getKeyResponse.getProperties().setNotBefore(OffsetDateTime.now().plusDays(50));
                keyAsyncClient.updateKeyPropertiesWithResponse(getKeyResponse.getProperties(), KeyOperation.ENCRYPT,
                        KeyOperation.DECRYPT)
                    .contextWrite(Context.of("key1", "value1", "key2", "value2"))
                    .subscribe(updateKeyResponse ->
                        System.out.printf("Updated key's \"not before time\": %s%n",
                            updateKeyResponse.getValue().getProperties().getNotBefore().toString()));
            });
        // END: com.azure.security.keyvault.keys.KeyAsyncClient.updateKeyPropertiesWithResponse#KeyProperties-KeyOperation
    }

    /**
     * Generates a code sample for using {@link KeyAsyncClient#updateKeyProperties(KeyProperties, KeyOperation...)}.
     */
    public void updateKeyProperties() {
        KeyAsyncClient keyAsyncClient = createAsyncClient();
        // BEGIN: com.azure.security.keyvault.keys.KeyAsyncClient.updateKeyProperties#KeyProperties-KeyOperation
        keyAsyncClient.getKey("keyName")
            .subscribe(key -> {
                //Update the not before time of the key.
                key.getProperties().setNotBefore(OffsetDateTime.now().plusDays(50));
                keyAsyncClient.updateKeyProperties(key.getProperties(), KeyOperation.ENCRYPT,
                        KeyOperation.DECRYPT)
                    .contextWrite(Context.of("key1", "value1", "key2", "value2"))
                    .subscribe(updatedKey ->
                        System.out.printf("Updated key's \"not before time\": %s%n",
                            updatedKey.getProperties().getNotBefore().toString()));
            });
        // END: com.azure.security.keyvault.keys.KeyAsyncClient.updateKeyProperties#KeyProperties-KeyOperation
    }

    /**
     * Generates a code sample for using {@link KeyAsyncClient#getDeletedKeyWithResponse(String)}.
     */
    public void getDeletedKeyWithResponse() {
        KeyAsyncClient keyAsyncClient = createAsyncClient();
        // BEGIN: com.azure.security.keyvault.keys.KeyAsyncClient.getDeletedKeyWithResponse#String
        keyAsyncClient.getDeletedKeyWithResponse("keyName")
            .contextWrite(Context.of("key1", "value1", "key2", "value2"))
            .subscribe(getDeletedKeyResponse ->
                System.out.printf("Deleted key's recovery id: %s%n", getDeletedKeyResponse.getValue().getRecoveryId()));
        // END: com.azure.security.keyvault.keys.KeyAsyncClient.getDeletedKeyWithResponse#String
    }

    /**
     * Generates a code sample for using {@link KeyAsyncClient#purgeDeletedKey(String)}.
     */
    public void purgeDeletedKey() {
        KeyAsyncClient keyAsyncClient = createAsyncClient();
        // BEGIN: com.azure.security.keyvault.keys.KeyAsyncClient.purgeDeletedKey#String
        keyAsyncClient.purgeDeletedKey("deletedKeyName")
            .subscribe(ignored ->
                System.out.println("Successfully purged deleted key"));
        // END: com.azure.security.keyvault.keys.KeyAsyncClient.purgeDeletedKey#String
    }

    /**
     * Generates a code sample for using {@link KeyAsyncClient#purgeDeletedKeyWithResponse(String)}.
     */
    public void purgeDeletedKeyWithResponse() {
        KeyAsyncClient keyAsyncClient = createAsyncClient();
        // BEGIN: com.azure.security.keyvault.keys.KeyAsyncClient.purgeDeletedKeyWithResponse#String
        keyAsyncClient.purgeDeletedKeyWithResponse("deletedKeyName")
            .contextWrite(Context.of("key1", "value1", "key2", "value2"))
            .subscribe(purgeDeletedKeyResponse ->
                System.out.printf("Purge response status code: %d%n", purgeDeletedKeyResponse.getStatusCode()));
        // END: com.azure.security.keyvault.keys.KeyAsyncClient.purgeDeletedKeyWithResponse#String
    }

    /**
     * Generates a code sample for using {@link KeyAsyncClient#beginRecoverDeletedKey(String)}.
     */
    public void beginRecoverDeletedKey() {
        KeyAsyncClient keyAsyncClient = createAsyncClient();
        // BEGIN: com.azure.security.keyvault.keys.KeyAsyncClient.recoverDeletedKey#String
        keyAsyncClient.beginRecoverDeletedKey("deletedKeyName")
            .subscribe(pollResponse -> {
                System.out.printf("Recovery status: %s%n", pollResponse.getStatus());
                System.out.printf("Key name: %s%n", pollResponse.getValue().getName());
                System.out.printf("Key type: %s%n", pollResponse.getValue().getKeyType());
            });
        // END: com.azure.security.keyvault.keys.KeyAsyncClient.recoverDeletedKey#String
    }

    /**
     * Generates a code sample for using {@link KeyAsyncClient#backupKey(String)}.
     */
    public void backupKey() {
        KeyAsyncClient keyAsyncClient = createAsyncClient();
        // BEGIN: com.azure.security.keyvault.keys.KeyAsyncClient.backupKey#String
        keyAsyncClient.backupKey("keyName")
            .contextWrite(Context.of("key1", "value1", "key2", "value2"))
            .subscribe(bytes ->
                System.out.printf("Key backup byte array length: %s%n", bytes.length));
        // END: com.azure.security.keyvault.keys.KeyAsyncClient.backupKey#String
    }

    /**
     * Generates a code sample for using {@link KeyAsyncClient#backupKeyWithResponse(String)}.
     */
    public void backupKeyWithResponse() {
        KeyAsyncClient keyAsyncClient = createAsyncClient();
        // BEGIN: com.azure.security.keyvault.keys.KeyAsyncClient.backupKeyWithResponse#String
        keyAsyncClient.backupKeyWithResponse("keyName")
            .contextWrite(Context.of("key1", "value1", "key2", "value2"))
            .subscribe(backupKeyResponse ->
                System.out.printf("Key backup byte array length: %s%n", backupKeyResponse.getValue().length));
        // END: com.azure.security.keyvault.keys.KeyAsyncClient.backupKeyWithResponse#String
    }

    /**
     * Generates a code sample for using {@link KeyAsyncClient#restoreKeyBackup}.
     */
    public void restoreKeyBackup() {
        KeyAsyncClient keyAsyncClient = createAsyncClient();
        byte[] keyBackupByteArray = {};
        // BEGIN: com.azure.security.keyvault.keys.KeyAsyncClient.restoreKeyBackup#byte
        keyAsyncClient.restoreKeyBackup(keyBackupByteArray)
            .contextWrite(Context.of("key1", "value1", "key2", "value2"))
            .subscribe(restoreKeyResponse ->
                System.out.printf("Restored key with name: %s and: id %s%n", restoreKeyResponse.getName(),
                    restoreKeyResponse.getId()));
        // END: com.azure.security.keyvault.keys.KeyAsyncClient.restoreKeyBackup#byte
    }

    /**
     * Generates a code sample for using {@link KeyAsyncClient#restoreKeyBackupWithResponse(byte[])}.
     */
    public void restoreKeyBackupWithResponse() {
        KeyAsyncClient keyAsyncClient = createAsyncClient();
        byte[] keyBackupByteArray = {};
        // BEGIN: com.azure.security.keyvault.keys.KeyAsyncClient.restoreKeyBackupWithResponse#byte
        keyAsyncClient.restoreKeyBackupWithResponse(keyBackupByteArray)
            .contextWrite(Context.of("key1", "value1", "key2", "value2"))
            .subscribe(restoreKeyBackupResponse ->
                System.out.printf("Restored key with name: %s and: id %s%n",
                    restoreKeyBackupResponse.getValue().getName(), restoreKeyBackupResponse.getValue().getId()));
        // END: com.azure.security.keyvault.keys.KeyAsyncClient.restoreKeyBackupWithResponse#byte
    }

    /**
     * Generates a code sample for using {@link KeyAsyncClient#listPropertiesOfKeys}.
     */
    public void listPropertiesOfKeys() {
        KeyAsyncClient keyAsyncClient = createAsyncClient();
        // BEGIN: com.azure.security.keyvault.keys.KeyAsyncClient.listPropertiesOfKeys
        keyAsyncClient.listPropertiesOfKeys()
            .contextWrite(Context.of("key1", "value1", "key2", "value2"))
            .flatMap(keyProperties -> keyAsyncClient.getKey(keyProperties.getName(), keyProperties.getVersion()))
            .subscribe(key -> System.out.printf("Retrieved key with name: %s and type: %s%n",
                key.getName(),
                key.getKeyType()));
        // END: com.azure.security.keyvault.keys.KeyAsyncClient.listPropertiesOfKeys
    }

    /**
     * Generates a code sample for using {@link KeyAsyncClient#listDeletedKeys()}.
     */
    public void listDeletedKeys() {
        KeyAsyncClient keyAsyncClient = createAsyncClient();
        // BEGIN: com.azure.security.keyvault.keys.KeyAsyncClient.listDeletedKeys
        keyAsyncClient.listDeletedKeys()
            .contextWrite(Context.of("key1", "value1", "key2", "value2"))
            .subscribe(deletedKey ->
                System.out.printf("Deleted key's recovery id:%s%n", deletedKey.getRecoveryId()));
        // END: com.azure.security.keyvault.keys.KeyAsyncClient.listDeletedKeys
    }

    /**
     * Generates code sample for using {@link KeyAsyncClient#listPropertiesOfKeyVersions(String)}.
     */
    public void listPropertiesOfKeyVersions() {
        KeyAsyncClient keyAsyncClient = createAsyncClient();
        // BEGIN: com.azure.security.keyvault.keys.KeyAsyncClient.listKeyVersions
        keyAsyncClient.listPropertiesOfKeyVersions("keyName")
            .contextWrite(Context.of("key1", "value1", "key2", "value2"))
            .flatMap(keyProperties -> keyAsyncClient.getKey(keyProperties.getName(), keyProperties.getVersion()))
            .subscribe(key ->
                System.out.printf("Retrieved key version: %s with name: %s and type: %s%n",
                    key.getProperties().getVersion(), key.getName(), key.getKeyType()));
        // END: com.azure.security.keyvault.keys.KeyAsyncClient.listKeyVersions
    }

    /**
<<<<<<< HEAD
     * Implementation not provided for this method
     * @return {@code null}
=======
     * Generates code samples for using {@link KeyAsyncClient#getRandomBytes(int)} and
     * {@link KeyAsyncClient#getRandomBytesWithResponse(int)}.
     */
    public void getRandomBytes() {
        KeyAsyncClient keyAsyncClient = createAsyncClient();
        // BEGIN: com.azure.security.keyvault.keys.KeyAsyncClient.getRandomBytes#int
        int amount = 16;
        keyAsyncClient.getRandomBytes(amount)
            .subscribe(randomBytes ->
                System.out.printf("Retrieved %d random bytes: %s%n", amount, Arrays.toString(randomBytes.getBytes())));
        // END: com.azure.security.keyvault.keys.KeyAsyncClient.getRandomBytes#int

        // BEGIN: com.azure.security.keyvault.keys.KeyAsyncClient.getRandomBytesWithResponse#int
        int amountOfBytes = 16;
        keyAsyncClient.getRandomBytesWithResponse(amountOfBytes).subscribe(response ->
            System.out.printf("Response received successfully with status code: %d. Retrieved %d random bytes: %s%n",
                response.getStatusCode(), amountOfBytes, Arrays.toString(response.getValue().getBytes())));
        // END: com.azure.security.keyvault.keys.KeyAsyncClient.getRandomBytesWithResponse#int
    }

    /**
     * Generates code samples for using {@link KeyAsyncClient#releaseKey(String, String)},
     * {@link KeyAsyncClient#releaseKey(String, String, String)} and
     * {@link KeyAsyncClient#releaseKeyWithResponse(String, String, String, ReleaseKeyOptions)}.
     */
    public void releaseKey() {
        KeyAsyncClient keyAsyncClient = createAsyncClient();
        // BEGIN: com.azure.security.keyvault.keys.KeyAsyncClient.releaseKey#String-String
        String target = "someAttestationToken";

        keyAsyncClient.releaseKey("keyName", target)
            .subscribe(releaseKeyResult ->
                System.out.printf("Signed object containing released key: %s%n", releaseKeyResult.getValue()));
        // END: com.azure.security.keyvault.keys.KeyAsyncClient.releaseKey#String-String

        // BEGIN: com.azure.security.keyvault.keys.KeyAsyncClient.releaseKey#String-String-String
        String myKeyVersion = "6A385B124DEF4096AF1361A85B16C204";
        String myTarget = "someAttestationToken";

        keyAsyncClient.releaseKey("keyName", myKeyVersion, myTarget)
            .subscribe(releaseKeyResult ->
                System.out.printf("Signed object containing released key: %s%n", releaseKeyResult.getValue()));
        // END: com.azure.security.keyvault.keys.KeyAsyncClient.releaseKey#String-String-String

        // BEGIN: com.azure.security.keyvault.keys.KeyAsyncClient.releaseKeyWithResponse#String-String-String-ReleaseKeyOptions
        String releaseKeyVersion = "6A385B124DEF4096AF1361A85B16C204";
        String releaseTarget = "someAttestationToken";
        ReleaseKeyOptions releaseKeyOptions = new ReleaseKeyOptions()
            .setAlgorithm(KeyExportEncryptionAlgorithm.RSA_AES_KEY_WRAP_256)
            .setNonce("someNonce");

        keyAsyncClient.releaseKeyWithResponse("keyName", releaseKeyVersion, releaseTarget, releaseKeyOptions)
            .subscribe(releaseKeyResponse ->
                System.out.printf("Response received successfully with status code: %d. Signed object containing"
                        + "released key: %s%n", releaseKeyResponse.getStatusCode(),
                    releaseKeyResponse.getValue().getValue()));
        // END: com.azure.security.keyvault.keys.KeyAsyncClient.releaseKeyWithResponse#String-String-String-ReleaseKeyOptions
    }

    /**
     * Generates code samples for using {@link KeyAsyncClient#rotateKey(String)} and
     * {@link KeyAsyncClient#rotateKeyWithResponse(String)}.
     */
    public void rotateKey() {
        KeyAsyncClient keyAsyncClient = createAsyncClient();
        // BEGIN: com.azure.security.keyvault.keys.KeyAsyncClient.rotateKey#String
        keyAsyncClient.rotateKey("keyName")
            .subscribe(key ->
                System.out.printf("Rotated key with name: %s and version:%s%n", key.getName(),
                    key.getProperties().getVersion()));
        // END: com.azure.security.keyvault.keys.KeyAsyncClient.rotateKey#String

        // BEGIN: com.azure.security.keyvault.keys.KeyAsyncClient.rotateKeyWithResponse#String
        keyAsyncClient.rotateKeyWithResponse("keyName")
            .subscribe(rotateKeyResponse ->
                System.out.printf("Response received successfully with status code: %d. Rotated key with name: %s and"
                        + "version: %s%n", rotateKeyResponse.getStatusCode(), rotateKeyResponse.getValue().getName(),
                    rotateKeyResponse.getValue().getProperties().getVersion()));
        // END: com.azure.security.keyvault.keys.KeyAsyncClient.rotateKeyWithResponse#String
    }

    /**
     * Generates code samples for using {@link KeyAsyncClient#getKeyRotationPolicy(String)} and
     * {@link KeyAsyncClient#getKeyRotationPolicyWithResponse(String)}.
>>>>>>> a9ae08ca
     */
    public void getKeyRotationPolicy() {
        KeyAsyncClient keyAsyncClient = createAsyncClient();
        // BEGIN: com.azure.security.keyvault.keys.KeyAsyncClient.getKeyRotationPolicy#String
        keyAsyncClient.getKeyRotationPolicy("keyName")
            .subscribe(keyRotationPolicy ->
                System.out.printf("Retrieved key rotation policy with id: %s%n", keyRotationPolicy.getId()));
        // END: com.azure.security.keyvault.keys.KeyAsyncClient.getKeyRotationPolicy#String

        // BEGIN: com.azure.security.keyvault.keys.KeyAsyncClient.getKeyRotationPolicyWithResponse#String
        keyAsyncClient.getKeyRotationPolicyWithResponse("keyName")
            .subscribe(getKeyRotationPolicyResponse ->
                System.out.printf("Response received successfully with status code: %d. Retrieved key rotation policy"
                    + "with id: %s%n", getKeyRotationPolicyResponse.getStatusCode(),
                    getKeyRotationPolicyResponse.getValue().getId()));
        // END: com.azure.security.keyvault.keys.KeyAsyncClient.getKeyRotationPolicyWithResponse#String
    }

    /**
     * Generates code samples for using
     * {@link KeyAsyncClient#updateKeyRotationPolicy(String, KeyRotationPolicyProperties)} and
     * {@link KeyAsyncClient#updateKeyRotationPolicyWithResponse(String, KeyRotationPolicyProperties)}.
     */
    public void updateKeyRotationPolicy() {
        KeyAsyncClient keyAsyncClient = createAsyncClient();
        // BEGIN: com.azure.security.keyvault.keys.KeyAsyncClient.updateKeyRotationPolicy#String-KeyRotationPolicyProperties
        List<KeyRotationLifetimeAction> lifetimeActions = new ArrayList<>();
        KeyRotationLifetimeAction rotateLifetimeAction = new KeyRotationLifetimeAction(KeyRotationPolicyAction.ROTATE)
            .setTimeAfterCreate("P90D");
        KeyRotationLifetimeAction notifyLifetimeAction = new KeyRotationLifetimeAction(KeyRotationPolicyAction.NOTIFY)
            .setTimeBeforeExpiry("P45D");

        lifetimeActions.add(rotateLifetimeAction);
        lifetimeActions.add(notifyLifetimeAction);

        KeyRotationPolicyProperties policyProperties = new KeyRotationPolicyProperties()
            .setLifetimeActions(lifetimeActions)
            .setExpiryTime("P6M");

        keyAsyncClient.updateKeyRotationPolicy("keyName", policyProperties)
            .subscribe(keyRotationPolicy ->
                System.out.printf("Updated key rotation policy with id: %s%n", keyRotationPolicy.getId()));
        // END: com.azure.security.keyvault.keys.KeyAsyncClient.updateKeyRotationPolicy#String-KeyRotationPolicyProperties

        // BEGIN: com.azure.security.keyvault.keys.KeyAsyncClient.updateKeyRotationPolicyWithResponse#String-KeyRotationPolicyProperties
        List<KeyRotationLifetimeAction> myLifetimeActions = new ArrayList<>();
        KeyRotationLifetimeAction myRotateLifetimeAction = new KeyRotationLifetimeAction(KeyRotationPolicyAction.ROTATE)
            .setTimeAfterCreate("P90D");
        KeyRotationLifetimeAction myNotifyLifetimeAction = new KeyRotationLifetimeAction(KeyRotationPolicyAction.NOTIFY)
            .setTimeBeforeExpiry("P45D");

        myLifetimeActions.add(myRotateLifetimeAction);
        myLifetimeActions.add(myNotifyLifetimeAction);

        KeyRotationPolicyProperties myPolicyProperties = new KeyRotationPolicyProperties()
            .setLifetimeActions(myLifetimeActions)
            .setExpiryTime("P6M");

        keyAsyncClient.updateKeyRotationPolicyWithResponse("keyName", myPolicyProperties)
            .subscribe(updateKeyRotationPolicyResponse ->
                System.out.printf("Response received successfully with status code: %d. Updated key rotation policy"
                    + "with id: %s%n", updateKeyRotationPolicyResponse.getStatusCode(),
                    updateKeyRotationPolicyResponse.getValue().getId()));
        // END: com.azure.security.keyvault.keys.KeyAsyncClient.updateKeyRotationPolicyWithResponse#String-KeyRotationPolicyProperties
    }
}<|MERGE_RESOLUTION|>--- conflicted
+++ resolved
@@ -18,23 +18,12 @@
 import com.azure.security.keyvault.keys.models.ImportKeyOptions;
 import com.azure.security.keyvault.keys.models.JsonWebKey;
 import com.azure.security.keyvault.keys.models.KeyCurveName;
-import com.azure.security.keyvault.keys.models.KeyExportEncryptionAlgorithm;
 import com.azure.security.keyvault.keys.models.KeyOperation;
 import com.azure.security.keyvault.keys.models.KeyProperties;
-import com.azure.security.keyvault.keys.models.KeyRotationLifetimeAction;
-import com.azure.security.keyvault.keys.models.KeyRotationPolicyAction;
-import com.azure.security.keyvault.keys.models.KeyRotationPolicyProperties;
 import com.azure.security.keyvault.keys.models.KeyType;
-import com.azure.security.keyvault.keys.models.ReleaseKeyOptions;
 import reactor.util.context.Context;
 
 import java.time.OffsetDateTime;
-<<<<<<< HEAD
-=======
-import java.util.ArrayList;
-import java.util.Arrays;
-import java.util.List;
->>>>>>> a9ae08ca
 
 /**
  * This class contains code samples for generating javadocs through doclets for {@link KeyAsyncClient}.
@@ -509,160 +498,4 @@
                     key.getProperties().getVersion(), key.getName(), key.getKeyType()));
         // END: com.azure.security.keyvault.keys.KeyAsyncClient.listKeyVersions
     }
-
-    /**
-<<<<<<< HEAD
-     * Implementation not provided for this method
-     * @return {@code null}
-=======
-     * Generates code samples for using {@link KeyAsyncClient#getRandomBytes(int)} and
-     * {@link KeyAsyncClient#getRandomBytesWithResponse(int)}.
-     */
-    public void getRandomBytes() {
-        KeyAsyncClient keyAsyncClient = createAsyncClient();
-        // BEGIN: com.azure.security.keyvault.keys.KeyAsyncClient.getRandomBytes#int
-        int amount = 16;
-        keyAsyncClient.getRandomBytes(amount)
-            .subscribe(randomBytes ->
-                System.out.printf("Retrieved %d random bytes: %s%n", amount, Arrays.toString(randomBytes.getBytes())));
-        // END: com.azure.security.keyvault.keys.KeyAsyncClient.getRandomBytes#int
-
-        // BEGIN: com.azure.security.keyvault.keys.KeyAsyncClient.getRandomBytesWithResponse#int
-        int amountOfBytes = 16;
-        keyAsyncClient.getRandomBytesWithResponse(amountOfBytes).subscribe(response ->
-            System.out.printf("Response received successfully with status code: %d. Retrieved %d random bytes: %s%n",
-                response.getStatusCode(), amountOfBytes, Arrays.toString(response.getValue().getBytes())));
-        // END: com.azure.security.keyvault.keys.KeyAsyncClient.getRandomBytesWithResponse#int
-    }
-
-    /**
-     * Generates code samples for using {@link KeyAsyncClient#releaseKey(String, String)},
-     * {@link KeyAsyncClient#releaseKey(String, String, String)} and
-     * {@link KeyAsyncClient#releaseKeyWithResponse(String, String, String, ReleaseKeyOptions)}.
-     */
-    public void releaseKey() {
-        KeyAsyncClient keyAsyncClient = createAsyncClient();
-        // BEGIN: com.azure.security.keyvault.keys.KeyAsyncClient.releaseKey#String-String
-        String target = "someAttestationToken";
-
-        keyAsyncClient.releaseKey("keyName", target)
-            .subscribe(releaseKeyResult ->
-                System.out.printf("Signed object containing released key: %s%n", releaseKeyResult.getValue()));
-        // END: com.azure.security.keyvault.keys.KeyAsyncClient.releaseKey#String-String
-
-        // BEGIN: com.azure.security.keyvault.keys.KeyAsyncClient.releaseKey#String-String-String
-        String myKeyVersion = "6A385B124DEF4096AF1361A85B16C204";
-        String myTarget = "someAttestationToken";
-
-        keyAsyncClient.releaseKey("keyName", myKeyVersion, myTarget)
-            .subscribe(releaseKeyResult ->
-                System.out.printf("Signed object containing released key: %s%n", releaseKeyResult.getValue()));
-        // END: com.azure.security.keyvault.keys.KeyAsyncClient.releaseKey#String-String-String
-
-        // BEGIN: com.azure.security.keyvault.keys.KeyAsyncClient.releaseKeyWithResponse#String-String-String-ReleaseKeyOptions
-        String releaseKeyVersion = "6A385B124DEF4096AF1361A85B16C204";
-        String releaseTarget = "someAttestationToken";
-        ReleaseKeyOptions releaseKeyOptions = new ReleaseKeyOptions()
-            .setAlgorithm(KeyExportEncryptionAlgorithm.RSA_AES_KEY_WRAP_256)
-            .setNonce("someNonce");
-
-        keyAsyncClient.releaseKeyWithResponse("keyName", releaseKeyVersion, releaseTarget, releaseKeyOptions)
-            .subscribe(releaseKeyResponse ->
-                System.out.printf("Response received successfully with status code: %d. Signed object containing"
-                        + "released key: %s%n", releaseKeyResponse.getStatusCode(),
-                    releaseKeyResponse.getValue().getValue()));
-        // END: com.azure.security.keyvault.keys.KeyAsyncClient.releaseKeyWithResponse#String-String-String-ReleaseKeyOptions
-    }
-
-    /**
-     * Generates code samples for using {@link KeyAsyncClient#rotateKey(String)} and
-     * {@link KeyAsyncClient#rotateKeyWithResponse(String)}.
-     */
-    public void rotateKey() {
-        KeyAsyncClient keyAsyncClient = createAsyncClient();
-        // BEGIN: com.azure.security.keyvault.keys.KeyAsyncClient.rotateKey#String
-        keyAsyncClient.rotateKey("keyName")
-            .subscribe(key ->
-                System.out.printf("Rotated key with name: %s and version:%s%n", key.getName(),
-                    key.getProperties().getVersion()));
-        // END: com.azure.security.keyvault.keys.KeyAsyncClient.rotateKey#String
-
-        // BEGIN: com.azure.security.keyvault.keys.KeyAsyncClient.rotateKeyWithResponse#String
-        keyAsyncClient.rotateKeyWithResponse("keyName")
-            .subscribe(rotateKeyResponse ->
-                System.out.printf("Response received successfully with status code: %d. Rotated key with name: %s and"
-                        + "version: %s%n", rotateKeyResponse.getStatusCode(), rotateKeyResponse.getValue().getName(),
-                    rotateKeyResponse.getValue().getProperties().getVersion()));
-        // END: com.azure.security.keyvault.keys.KeyAsyncClient.rotateKeyWithResponse#String
-    }
-
-    /**
-     * Generates code samples for using {@link KeyAsyncClient#getKeyRotationPolicy(String)} and
-     * {@link KeyAsyncClient#getKeyRotationPolicyWithResponse(String)}.
->>>>>>> a9ae08ca
-     */
-    public void getKeyRotationPolicy() {
-        KeyAsyncClient keyAsyncClient = createAsyncClient();
-        // BEGIN: com.azure.security.keyvault.keys.KeyAsyncClient.getKeyRotationPolicy#String
-        keyAsyncClient.getKeyRotationPolicy("keyName")
-            .subscribe(keyRotationPolicy ->
-                System.out.printf("Retrieved key rotation policy with id: %s%n", keyRotationPolicy.getId()));
-        // END: com.azure.security.keyvault.keys.KeyAsyncClient.getKeyRotationPolicy#String
-
-        // BEGIN: com.azure.security.keyvault.keys.KeyAsyncClient.getKeyRotationPolicyWithResponse#String
-        keyAsyncClient.getKeyRotationPolicyWithResponse("keyName")
-            .subscribe(getKeyRotationPolicyResponse ->
-                System.out.printf("Response received successfully with status code: %d. Retrieved key rotation policy"
-                    + "with id: %s%n", getKeyRotationPolicyResponse.getStatusCode(),
-                    getKeyRotationPolicyResponse.getValue().getId()));
-        // END: com.azure.security.keyvault.keys.KeyAsyncClient.getKeyRotationPolicyWithResponse#String
-    }
-
-    /**
-     * Generates code samples for using
-     * {@link KeyAsyncClient#updateKeyRotationPolicy(String, KeyRotationPolicyProperties)} and
-     * {@link KeyAsyncClient#updateKeyRotationPolicyWithResponse(String, KeyRotationPolicyProperties)}.
-     */
-    public void updateKeyRotationPolicy() {
-        KeyAsyncClient keyAsyncClient = createAsyncClient();
-        // BEGIN: com.azure.security.keyvault.keys.KeyAsyncClient.updateKeyRotationPolicy#String-KeyRotationPolicyProperties
-        List<KeyRotationLifetimeAction> lifetimeActions = new ArrayList<>();
-        KeyRotationLifetimeAction rotateLifetimeAction = new KeyRotationLifetimeAction(KeyRotationPolicyAction.ROTATE)
-            .setTimeAfterCreate("P90D");
-        KeyRotationLifetimeAction notifyLifetimeAction = new KeyRotationLifetimeAction(KeyRotationPolicyAction.NOTIFY)
-            .setTimeBeforeExpiry("P45D");
-
-        lifetimeActions.add(rotateLifetimeAction);
-        lifetimeActions.add(notifyLifetimeAction);
-
-        KeyRotationPolicyProperties policyProperties = new KeyRotationPolicyProperties()
-            .setLifetimeActions(lifetimeActions)
-            .setExpiryTime("P6M");
-
-        keyAsyncClient.updateKeyRotationPolicy("keyName", policyProperties)
-            .subscribe(keyRotationPolicy ->
-                System.out.printf("Updated key rotation policy with id: %s%n", keyRotationPolicy.getId()));
-        // END: com.azure.security.keyvault.keys.KeyAsyncClient.updateKeyRotationPolicy#String-KeyRotationPolicyProperties
-
-        // BEGIN: com.azure.security.keyvault.keys.KeyAsyncClient.updateKeyRotationPolicyWithResponse#String-KeyRotationPolicyProperties
-        List<KeyRotationLifetimeAction> myLifetimeActions = new ArrayList<>();
-        KeyRotationLifetimeAction myRotateLifetimeAction = new KeyRotationLifetimeAction(KeyRotationPolicyAction.ROTATE)
-            .setTimeAfterCreate("P90D");
-        KeyRotationLifetimeAction myNotifyLifetimeAction = new KeyRotationLifetimeAction(KeyRotationPolicyAction.NOTIFY)
-            .setTimeBeforeExpiry("P45D");
-
-        myLifetimeActions.add(myRotateLifetimeAction);
-        myLifetimeActions.add(myNotifyLifetimeAction);
-
-        KeyRotationPolicyProperties myPolicyProperties = new KeyRotationPolicyProperties()
-            .setLifetimeActions(myLifetimeActions)
-            .setExpiryTime("P6M");
-
-        keyAsyncClient.updateKeyRotationPolicyWithResponse("keyName", myPolicyProperties)
-            .subscribe(updateKeyRotationPolicyResponse ->
-                System.out.printf("Response received successfully with status code: %d. Updated key rotation policy"
-                    + "with id: %s%n", updateKeyRotationPolicyResponse.getStatusCode(),
-                    updateKeyRotationPolicyResponse.getValue().getId()));
-        // END: com.azure.security.keyvault.keys.KeyAsyncClient.updateKeyRotationPolicyWithResponse#String-KeyRotationPolicyProperties
-    }
 }