<?xml version="1.0" encoding="UTF-8"?>
<project xmlns="http://maven.apache.org/POM/4.0.0"
         xmlns:xsi="http://www.w3.org/2001/XMLSchema-instance"
         xsi:schemaLocation="http://maven.apache.org/POM/4.0.0 http://maven.apache.org/xsd/maven-4.0.0.xsd">

  <parent>
    <groupId>com.azure</groupId>
    <artifactId>azure-client-sdk-parent</artifactId>
    <version>1.7.0</version> <!-- {x-version-update;com.azure:azure-client-sdk-parent;current} -->
    <relativePath>../../parents/azure-client-sdk-parent</relativePath>
  </parent>

  <modelVersion>4.0.0</modelVersion>

  <groupId>com.azure</groupId>
  <artifactId>azure-security-keyvault-keys</artifactId>
  <version>4.9.0-beta.1</version> <!-- {x-version-update;com.azure:azure-security-keyvault-keys;current} -->

  <name>Microsoft Azure client library for KeyVault Keys</name>
  <description>This module contains client library for Microsoft Azure KeyVault Keys.</description>
  <url>https://github.com/Azure/azure-sdk-for-java</url>

  <distributionManagement>
    <site>
      <id>azure-java-build-docs</id>
      <url>${site.url}/site/${project.artifactId}</url>
    </site>
  </distributionManagement>

  <scm>
    <url>scm:git:https://github.com/Azure/azure-sdk-for-java</url>
    <connection>scm:git:git@github.com:Azure/azure-sdk-for-java.git</connection>
    <tag>HEAD</tag>
  </scm>

  <properties>
    <!-- Configures the Java 9+ run to perform the required module exports, opens, and reads that are necessary for testing but shouldn't be part of the module-info. -->
    <javaModulesSurefireArgLine>
      --add-exports com.azure.core/com.azure.core.implementation.http=ALL-UNNAMED
      --add-exports com.azure.core/com.azure.core.implementation.util=ALL-UNNAMED

      --add-opens com.azure.security.keyvault.keys/com.azure.security.keyvault.keys=ALL-UNNAMED
      --add-opens com.azure.security.keyvault.keys/com.azure.security.keyvault.keys.cryptography=ALL-UNNAMED
      --add-opens com.azure.security.keyvault.keys/com.azure.security.keyvault.keys.implementation=ALL-UNNAMED
      --add-opens com.azure.security.keyvault.keys/com.azure.security.keyvault.keys.models=ALL-UNNAMED
    </javaModulesSurefireArgLine>
  </properties>

  <dependencies>
    <dependency>
      <groupId>com.azure</groupId>
      <artifactId>azure-core</artifactId>
      <version>1.49.1</version> <!-- {x-version-update;com.azure:azure-core;dependency} -->
    </dependency>

    <dependency>
      <groupId>com.azure</groupId>
      <artifactId>azure-json</artifactId>
      <version>1.1.0</version> <!-- {x-version-update;com.azure:azure-json;dependency} -->
    </dependency>

    <dependency>
      <groupId>com.azure</groupId>
      <artifactId>azure-core-http-netty</artifactId>
      <version>1.15.1</version> <!-- {x-version-update;com.azure:azure-core-http-netty;dependency} -->
    </dependency>

    <!-- Test dependencies -->
    <dependency>
      <groupId>org.junit.jupiter</groupId>
      <artifactId>junit-jupiter-api</artifactId>
      <version>5.9.3</version> <!-- {x-version-update;org.junit.jupiter:junit-jupiter-api;external_dependency} -->
      <scope>test</scope>
    </dependency>
    <dependency>
      <groupId>org.junit.jupiter</groupId>
      <artifactId>junit-jupiter-engine</artifactId>
      <version>5.9.3</version> <!-- {x-version-update;org.junit.jupiter:junit-jupiter-engine;external_dependency} -->
      <scope>test</scope>
    </dependency>
    <dependency>
      <groupId>org.junit.jupiter</groupId>
      <artifactId>junit-jupiter-params</artifactId>
      <version>5.9.3</version> <!-- {x-version-update;org.junit.jupiter:junit-jupiter-params;external_dependency} -->
      <scope>test</scope>
    </dependency>
    <dependency>
      <groupId>io.projectreactor</groupId>
      <artifactId>reactor-test</artifactId>
      <version>3.4.38</version> <!-- {x-version-update;io.projectreactor:reactor-test;external_dependency} -->
      <scope>test</scope>
    </dependency>
    <dependency>
      <groupId>com.azure</groupId>
      <artifactId>azure-core-test</artifactId>
      <version>1.26.0</version> <!-- {x-version-update;com.azure:azure-core-test;dependency} -->
      <scope>test</scope>
    </dependency>
    <dependency>
      <groupId>com.azure</groupId>
      <artifactId>azure-core-http-okhttp</artifactId>
      <version>1.12.0</version> <!-- {x-version-update;com.azure:azure-core-http-okhttp;dependency} -->
      <scope>test</scope>
    </dependency>
    <dependency>
      <groupId>com.azure</groupId>
      <artifactId>azure-core-http-vertx</artifactId>
      <version>1.0.0-beta.19</version> <!-- {x-version-update;com.azure:azure-core-http-vertx;dependency} -->
      <scope>test</scope>
    </dependency>
    <dependency>
      <groupId>com.azure</groupId>
      <artifactId>azure-identity</artifactId>
<<<<<<< HEAD
      <version>1.13.0-beta.2</version> <!-- {x-version-update;beta_com.azure:azure-identity;dependency} -->
=======
      <version>1.13.0</version> <!-- {x-version-update;com.azure:azure-identity;dependency} -->
>>>>>>> 3afdb70a
      <scope>test</scope>
    </dependency>
    <!-- bytebuddy dependencies are required for mockito 4.11.0 to work with Java 21. Mockito 4.11.0 is the last release -->
    <!-- of Mockito supporting Java 8 as a baseline. -->
    <dependency>
      <groupId>net.bytebuddy</groupId>
      <artifactId>byte-buddy</artifactId>
      <version>1.14.12</version> <!-- {x-version-update;testdep_net.bytebuddy:byte-buddy;external_dependency} -->
      <scope>test</scope>
    </dependency>
    <dependency>
      <groupId>net.bytebuddy</groupId>
      <artifactId>byte-buddy-agent</artifactId>
      <version>1.14.12</version> <!-- {x-version-update;testdep_net.bytebuddy:byte-buddy-agent;external_dependency} -->
      <scope>test</scope>
    </dependency>
  </dependencies>

  <profiles>
    <profile>
      <id>java12plus</id>
      <activation>
        <jdk>[12,)</jdk>
      </activation>
      <dependencies>
        <dependency>
          <groupId>com.azure</groupId>
          <artifactId>azure-core-http-jdk-httpclient</artifactId>
          <version>1.0.0-beta.14</version> <!-- {x-version-update;com.azure:azure-core-http-jdk-httpclient;dependency} -->
          <scope>test</scope>
        </dependency>
      </dependencies>
    </profile>
  </profiles>
</project><|MERGE_RESOLUTION|>--- conflicted
+++ resolved
@@ -111,11 +111,7 @@
     <dependency>
       <groupId>com.azure</groupId>
       <artifactId>azure-identity</artifactId>
-<<<<<<< HEAD
-      <version>1.13.0-beta.2</version> <!-- {x-version-update;beta_com.azure:azure-identity;dependency} -->
-=======
       <version>1.13.0</version> <!-- {x-version-update;com.azure:azure-identity;dependency} -->
->>>>>>> 3afdb70a
       <scope>test</scope>
     </dependency>
     <!-- bytebuddy dependencies are required for mockito 4.11.0 to work with Java 21. Mockito 4.11.0 is the last release -->
