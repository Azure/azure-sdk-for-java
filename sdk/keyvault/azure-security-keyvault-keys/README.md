# Azure Key Vault Key client library for Java
Azure Key Vault allows you to create and store keys in the Key Vault. Azure Key Vault Keys client Library supports RSA keys and elliptic curve keys, each with corresponding support in hardware security modules (HSM).

 Multiple keys, and multiple versions of the same key, can be kept in the Key Vault. Cryptographic keys in Key Vault are represented as [JSON Web Key [JWK]](https://tools.ietf.org/html/rfc7517) objects. This library offers operations to create, retrieve, update, delete, purge, backup, restore and list the keys and its versions.


[Source code][source_code] | [API reference documentation][api_documentation] | [Product documentation][azkeyvault_docs] | [Samples][keys_samples]

## Getting started
### Adding the package to your project

Maven dependency for Azure Key Client library. Add it to your project's pom file.

[//]: # ({x-version-update-start;com.azure:azure-security-keyvault-keys;current})
```xml
<dependency>
    <groupId>com.azure</groupId>
    <artifactId>azure-security-keyvault-keys</artifactId>
    <version>4.2.0-beta.1</version>
</dependency>
```
[//]: # ({x-version-update-end})

### Prerequisites

- Java Development Kit (JDK) with version 8 or above
- [Azure Subscription][azure_subscription]
- An existing [Azure Key Vault][azure_keyvault]. If you need to create a Key Vault, you can use the [Azure Cloud Shell](https://shell.azure.com/bash) to create one with this Azure CLI command. Replace `<your-resource-group-name>` and `<your-key-vault-name>` with your own, unique names:

    ```Bash
    az keyvault create --resource-group <your-resource-group-name> --name <your-key-vault-name>
    ```

### Authenticate the client
In order to interact with the Key Vault service, you'll need to create an instance of the [KeyClient](#create-key-client) class. You would need a **vault url** and **client secret credentials (client id, client secret, tenant id)** to instantiate a client object using the default `AzureCredential` examples shown in this document.

The `DefaultAzureCredential` way of authentication by providing client secret credentials is being used in this getting started section but you can find more ways to authenticate with [azure-identity][azure_identity].

 #### Create/Get credentials
To create/get client secret credentials you can use the [Azure Portal][azure_create_application_in_portal], [Azure CLI][azure_keyvault_cli_full] or [Azure Cloud Shell](https://shell.azure.com/bash)

Here is [Azure Cloud Shell](https://shell.azure.com/bash) snippet below to

 * Create a service principal and configure its access to Azure resources:

    ```Bash
    az ad sp create-for-rbac -n <your-application-name> --skip-assignment
    ```

    Output:

    ```json
    {
        "appId": "generated-app-ID",
        "displayName": "dummy-app-name",
        "name": "http://dummy-app-name",
        "password": "random-password",
        "tenant": "tenant-ID"
    }
    ```

<<<<<<< HEAD
* Use the above returned credentials information to set **AZURE_CLIENT_ID**(appId), **AZURE_CLIENT_SECRET**(password), and **AZURE_TENANT_ID**(tenant) environment variables. The following example shows a way to do this in Bash:
=======
* Use the above returned credentials information to set **AZURE_CLIENT_ID** (appId), **AZURE_CLIENT_SECRET** (password) and **AZURE_TENANT_ID** (tenantId) environment variables. The following example shows a way to do this in Bash:
>>>>>>> b48fd3bf

  ```Bash
    export AZURE_CLIENT_ID="generated-app-ID"
    export AZURE_CLIENT_SECRET="random-password"
    export AZURE_TENANT_ID="tenant-ID"
  ```

* Grant the above mentioned application authorization to perform key operations on the keyvault:

    ```Bash
    az keyvault set-policy --name <your-key-vault-name> --spn $AZURE_CLIENT_ID --key-permissions backup delete get list create update encrypt decrypt
    ```

    > --key-permissions:
    > Accepted values: backup, delete, get, list, purge, recover, restore, create, update, encrypt, decrypt, import, wrapkey, unwrapkey, verify, sign

* Use the above mentioned Key Vault name to retreive details of your Vault which also contains your Key Vault URL:

    ```Bash
    az keyvault show --name <your-key-vault-name>
    ```

#### Create Key client
Once you've populated the **AZURE_CLIENT_ID**, **AZURE_CLIENT_SECRET** and **AZURE_TENANT_ID** environment variables and replaced **your-vault-url** with the above returned URI, you can create the KeyClient:

```Java
import com.azure.identity.DefaultAzureCredentialBuilder;
import com.azure.security.keyvault.keys.KeyClient;
import com.azure.security.keyvault.keys.KeyClientBuilder;

KeyClient client = new KeyClientBuilder()
        .vaultUrl(<your-vault-url>)
        .credential(new DefaultAzureCredentialBuilder().build())
        .buildClient();
```

> NOTE: For using Asynchronous client use KeyAsyncClient instead of KeyClient and call buildAsyncClient()


#### Create Cryptography Client
Once you've populated the **AZURE_CLIENT_ID**, **AZURE_CLIENT_SECRET** and **AZURE_TENANT_ID** environment variables and replaced **your-vault-url** with the above returned URI, you can create the CryptographyClient:

```Java
import com.azure.identity.DefaultAzureCredentialBuilder;
import com.azure.security.keyvault.keys.cryptography.CryptographyClient;
import com.azure.security.keyvault.keys.cryptography.CryptographyClientBuilder;

// Create client with key identifier from key vault.
CryptographyClient cryptoClient = new CryptographyClientBuilder()
    .credential(new DefaultAzureCredentialBuilder().build())
    .keyIdentifier("<Your-Key-Id-From-Keyvault>")
    .buildClient();
```

> NOTE: For using Asynchronous client use CryptographyAsyncClient instead of CryptographyClient and call buildAsyncClient()

## Key concepts
### Key
  Azure Key Vault supports multiple key types(`RSA` & `EC`) and algorithms, and enables the use of Hardware Security Modules (HSM) for high value keys. In addition to the key material, the following attributes may be specified:
* enabled: Specifies whether the key is enabled and useable for cryptographic operations.
* not_before: Identifies the time before which the key must not be used for cryptographic operations.
* expires: Identifies the expiration time on or after which the key MUST NOT be used for cryptographic operation.
* created: Indicates when this version of the key was created.
* updated: Indicates when this version of the key was updated.

### Key Client:
The Key client performs the interactions with the Azure Key Vault service for getting, setting, updating, deleting, and listing keys and its versions. An asynchronous and synchronous, KeyClient, client exists in the SDK allowing for selection of a client based on an application's use case. Once you've initialized a Key, you can interact with the primary resource types in Key Vault.

### Cryptography Client:
The Cryptography client performs the cryptographic operations locally or calls the Azure Key Vault service depending on how much key information is available locally. It supports encrypting, decrypting, signing, verifying, key wrapping, key unwrapping and retrieving the configured key. An asynchronous and synchronous, CryptographyClient, client exists in the SDK allowing for selection of a client based on an application's use case.

## Examples
### Sync API
The following sections provide several code snippets covering some of the most common Azure Key Vault Key Service tasks, including:
- [Create a Key](#create-a-key)
- [Retrieve a Key](#retrieve-a-key)
- [Update an existing Key](#update-an-existing-key)
- [Delete a Key](#delete-a-key)
- [List Keys](#list-keys)
- [Encrypt](#encrypt)
- [Decrypt](#decrypt)

### Create a Key

Create a Key to be stored in the Azure Key Vault.
- `setKey` creates a new key in the key vault. if the key with name already exists then a new version of the key is created.

```Java
import com.azure.identity.DefaultAzureCredentialBuilder;
import com.azure.security.keyvault.keys.KeyClient;
import com.azure.security.keyvault.keys.models.CreateEcKeyOptions;
import com.azure.security.keyvault.keys.models.CreateRsaKeyOptions;
import com.azure.security.keyvault.keys.models.KeyCurveName;
import com.azure.security.keyvault.keys.models.KeyVaultKey;
import com.azure.security.keyvault.keys.KeyClientBuilder;

KeyClient keyClient = new KeyClientBuilder()
        .vaultUrl(<your-vault-url>)
        .credential(new DefaultAzureCredentialBuilder().build())
        .buildClient();

KeyVaultKey rsaKey = keyClient.createRsaKey(new CreateRsaKeyOptions("CloudRsaKey")
    .setExpiresOn(OffsetDateTime.now().plusYears(1))
    .setKeySize(2048));
System.out.printf("Key is created with name %s and id %s \n", rsaKey.getName(), rsaKey.getId());

KeyVaultKey ecKey = keyClient.createEcKey(new CreateEcKeyOptions("CloudEcKey")
    .setCurveName(KeyCurveName.P_256)
    .setExpiresOn(OffsetDateTime.now().plusYears(1)));
System.out.printf("Key is created with name %s and id %s \n", ecKey.getName(), ecKey.getId());
```

### Retrieve a Key

Retrieve a previously stored Key by calling `getKey`.

```Java
KeyVaultKey key = keyClient.getKey("key_name");
System.out.printf("Key is returned with name %s and id %s \n", key.getName(), key.getId());
```

### Update an existing Key

Update an existing Key by calling `updateKeyProperties`.

```Java
// Get the key to update.
KeyVaultKey key = keyClient.getKey("key_name");
// Update the expiry time of the key.
key.getProperties().setExpiresOn(OffsetDateTime.now().plusDays(30));
KeyVaultKey updatedKey = keyClient.updateKeyProperties(key.getProperties());
System.out.printf("Key's updated expiry time %s \n", updatedKey.getProperties().getExpiresOn().toString());
```

### Delete a Key

Delete an existing Key by calling `beginDeleteKey`.

```Java
SyncPoller<DeletedKey, Void> deletedKeyPoller = keyClient.beginDeleteKey("keyName");

PollResponse<DeletedKey> deletedKeyPollResponse = deletedKeyPoller.poll();

// Deleted key is accessible as soon as polling begins
// Deleted date only works for SoftDelete Enabled Key Vault.
DeletedKey deletedKey = deletedKeyPollResponse.getValue();
System.out.println("Deleted Date  %s" + deletedKey.getDeletedOn().toString());

// Key is being deleted on server.
deletedKeyPoller.waitForCompletion();
```

### List Keys

List the keys in the key vault by calling `listPropertiesOfKeys`.

```java
// List operations don't return the keys with key material information. So, for each returned key we call getKey to get the key with its key material information.
for (KeyProperties keyProperties : keyClient.listPropertiesOfKeys()) {
    KeyVaultKey keyWithMaterial = keyClient.getKey(keyProperties.getName(), keyProperties.getVersion());
    System.out.printf("Received key with name %s and type %s %n", keyWithMaterial.getName(), keyWithMaterial.getKey().getKeyType());
}
```

### Encrypt

Encrypt plain text by calling `encrypt`.

```java
CryptographyClient cryptoClient = new CryptographyClientBuilder()
    .credential(new DefaultAzureCredentialBuilder().build())
    .keyIdentifier("<Your-Key-Id-From-Keyvault")
    .buildClient();

byte[] plainText = new byte[100];
new Random(0x1234567L).nextBytes(plainText);

// Let's encrypt a simple plain text of size 100 bytes.
EncryptResult encryptResult = cryptoClient.encrypt(EncryptionAlgorithm.RSA_OAEP, plainText);
System.out.printf("Returned cipherText size is %d bytes with algorithm %s \n", encryptResult.getCipherText().length, encryptResult.getAlgorithm().toString());
```

### Decrypt

Decrypt encrypted content by calling `decrypt`.

```java
byte[] plainText = new byte[100];
new Random(0x1234567L).nextBytes(plainText);
EncryptResult encryptResult = cryptoClient.encrypt(EncryptionAlgorithm.RSA_OAEP, plainText);

//Let's decrypt the encrypted result.
DecryptResult decryptResult = cryptoClient.decrypt(EncryptionAlgorithm.RSA_OAEP, encryptResult.getCipherText());
System.out.printf("Returned plainText size is %d bytes \n", decryptResult.getPlainText().length);
```

### Async API
The following sections provide several code snippets covering some of the most common asynchronous Azure Key Vault Key Service tasks, including:
- [Create a Key Asynchronously](#create-a-key-asynchronously)
- [Retrieve a Key Asynchronously](#retrieve-a-key-asynchronously)
- [Update an existing Key Asynchronously](#update-an-existing-key-asynchronously)
- [Delete a Key Asynchronously](#delete-a-key-asynchronously)
- [List Keys Asynchronously](#list-keys-asynchronously)
- [Encrypt Asynchronously](#encryp-asynchronously)
- [Decrypt Asynchronously](#decrypt-asynchronously)

> Note : You should add "System.in.read()" or "Thread.Sleep()" after the function calls in the main class/thread to allow Async functions/operations to execute and finish before the main application/thread exits.

### Create a Key Asynchronously

Create a Key to be stored in the Azure Key Vault.
- `setKey` creates a new key in the key vault. if the key with name already exists then a new version of the key is created.

```Java
import com.azure.identity.DefaultAzureCredentialBuilder;
import com.azure.security.keyvault.keys.KeyAsyncClient;
import com.azure.security.keyvault.keys.KeyClientBuilder;
import com.azure.security.keyvault.keys.models.CreateEcKeyOptions;
import com.azure.security.keyvault.keys.models.CreateRsaKeyOptions;

KeyAsyncClient keyAsyncClient = new KeyClientBuilder()
        .vaultUrl(<your-vault-url>)
        .credential(new DefaultAzureCredentialBuilder().build())
        .buildAsyncClient();

keyAsyncClient.createRsaKey(new CreateRsaKeyOptions("CloudRsaKey")
    .setExpiresOn(OffsetDateTime.now().plusYears(1))
    .setKeySize(2048))
    .subscribe(key ->
        System.out.printf("Key is created with name %s and id %s \n", key.getName(), key.getId()));

keyAsyncClient.createEcKey(new CreateEcKeyOptions("CloudEcKey")
    .setExpiresOn(OffsetDateTime.now().plusYears(1)))
    .subscribe(key ->
        System.out.printf("Key is created with name %s and id %s \n", key.getName(), key.getId()));
```

### Retrieve a Key Asynchronously

Retrieve a previously stored Key by calling `getKey`.

```Java
keyAsyncClient.getKey("keyName").subscribe(key ->
  System.out.printf("Key is returned with name %s and id %s \n", key.getName(), key.getId()));
```

### Update an existing Key Asynchronously

Update an existing Key by calling `updateKeyProperties`.

```Java
keyAsyncClient.getKey("keyName").subscribe(keyResponse -> {
     // Get the Key
     KeyVaultKey key = keyResponse;
     // Update the expiry time of the key.
     key.getProperties().setExpiresOn(OffsetDateTime.now().plusDays(50));
     keyAsyncClient.updateKeyProperties(key.getProperties()).subscribe(updatedKey ->
         System.out.printf("Key's updated expiry time %s \n", updatedKey.getProperties().getExpiresOn().toString()));
   });
```

### Delete a Key Asynchronously

Delete an existing Key by calling `beginDeleteKey`.

```java
keyAsyncClient.beginDeleteKey("keyName")
    .subscribe(pollResponse -> {
        System.out.println("Delete Status: " + pollResponse.getStatus().toString());
        System.out.println("Delete Key Name: " + pollResponse.getValue().getName());
        System.out.println("Key Delete Date: " + pollResponse.getValue().getDeletedOn().toString());
    });
```

### List Keys Asynchronously

List the keys in the key vault by calling `listPropertiesOfKeys`.

```Java
// The List Keys operation returns keys without their value, so for each key returned we call `getKey` to get its // value as well.
keyAsyncClient.listPropertiesOfKeys()
    .subscribe(keyProperties -> keyAsyncClient.getKey(keyProperties.getName(), keyProperties.getVersion())
        .subscribe(keyResponse -> System.out.printf("Received key with name %s and type %s",
            keyResponse.getName(),
             keyResponse.getKeyType())));
```

### Encrypt Asynchronously

Encrypt plain text by calling `encrypt`.

```java
CryptographyAsyncClient cryptoAsyncClient = new CryptographyClientBuilder()
    .credential(new DefaultAzureCredentialBuilder().build())
    .keyIdentifier("<Your-Key-Id-From-Keyvault>")
    .buildAsyncClient();

byte[] plainText = new byte[100];
new Random(0x1234567L).nextBytes(plainText);

// Let's encrypt a simple plain text of size 100 bytes.
cryptoAsyncClient.encrypt(EncryptionAlgorithm.RSA_OAEP, plainText)
    .subscribe(encryptResult -> {
        System.out.printf("Returned cipherText size is %d bytes with algorithm %s\n", encryptResult.getCipherText().length, encryptResult.getAlgorithm().toString());
    });
```

### Decrypt Asynchronously

Decrypt encrypted content by calling `decrypt`.

```java
byte[] plainText = new byte[100];
new Random(0x1234567L).nextBytes(plainText);

// Let's encrypt a simple plain text of size 100 bytes.
cryptoAsyncClient.encrypt(EncryptionAlgorithm.RSA_OAEP, plainText)
    .subscribe(encryptResult -> {
        System.out.printf("Returned cipherText size is %d bytes with algorithm %s\n", encryptResult.getCipherText().length, encryptResult.getAlgorithm().toString());
        //Let's decrypt the encrypted response.
        cryptoAsyncClient.decrypt(EncryptionAlgorithm.RSA_OAEP, encryptResult.getCipherText())
            .subscribe(decryptResult -> System.out.printf("Returned plainText size is %d bytes\n", decryptResult.getPlainText().length));
    });
```

## Troubleshooting
### General
Key Vault clients raise exceptions. For example, if you try to retrieve a key after it is deleted a `404` error is returned, indicating resource not found. In the following snippet, the error is handled gracefully by catching the exception and displaying additional information about the error.

```java
try {
    keyClient.getKey("deletedKey")
} catch (ResourceNotFoundException e) {
    System.out.println(e.getMessage());
}
```

### Default HTTP Client
All client libraries by default use the Netty HTTP client. Adding the above dependency will automatically configure 
the client library to use the Netty HTTP client. Configuring or changing the HTTP client is detailed in the
 [HTTP clients wiki](https://github.com/Azure/azure-sdk-for-java/wiki/HTTP-clients).

### Default SSL library
All client libraries, by default, use the Tomcat-native Boring SSL library to enable native-level performance for SSL
operations. The Boring SSL library is an uber jar containing native libraries for Linux / macOS / Windows, and provides
better performance compared to the default SSL implementation within the JDK. For more information, including how to
reduce the dependency size, refer to the [performance tuning][performance_tuning] section of the wiki.

## Next steps
Several KeyVault Java SDK samples are available to you in the SDK's GitHub repository. These samples provide example code for additional scenarios commonly encountered while working with Key Vault:

## Next steps Samples
Samples are explained in detail [here][samples_readme].

###  Additional Documentation
For more extensive documentation on Azure Key Vault, see the [API reference documentation][azkeyvault_rest].

## Contributing
This project welcomes contributions and suggestions. Most contributions require you to agree to a Contributor License Agreement (CLA) declaring that you have the right to, and actually do, grant us the rights to use your contribution. For details, visit https://cla.microsoft.com.

When you submit a pull request, a CLA-bot will automatically determine whether you need to provide a CLA and decorate the PR appropriately (e.g., label, comment). Simply follow the instructions provided by the bot. You will only need to do this once across all repos using our CLA.

This project has adopted the [Microsoft Open Source Code of Conduct](https://opensource.microsoft.com/codeofconduct/). For more information see the Code of Conduct FAQ or contact opencode@microsoft.com with any additional questions or comments.

<!-- LINKS -->
[source_code]:  src
[api_documentation]: https://azure.github.io/azure-sdk-for-java
[azkeyvault_docs]: https://docs.microsoft.com/azure/key-vault/
[azure_identity]: https://github.com/Azure/azure-sdk-for-java/tree/master/sdk/identity/azure-identity
[maven]: https://maven.apache.org/
[azure_subscription]: https://azure.microsoft.com/
[azure_keyvault]: https://docs.microsoft.com/azure/key-vault/quick-create-portal
[azure_cli]: https://docs.microsoft.com/cli/azure
[rest_api]: https://docs.microsoft.com/rest/api/keyvault/
[azkeyvault_rest]: https://docs.microsoft.com/rest/api/keyvault/
[azure_create_application_in_portal]:https://docs.microsoft.com/azure/active-directory/develop/howto-create-service-principal-portal
[azure_keyvault_cli]:https://docs.microsoft.com/azure/key-vault/quick-create-cli
[azure_keyvault_cli_full]:https://docs.microsoft.com/cli/azure/keyvault?view=azure-cli-latest
[keys_samples]: src/samples/java/com/azure/security/keyvault/keys
[samples_readme]: src/samples/README.md
[performance_tuning]: https://github.com/Azure/azure-sdk-for-java/wiki/Performance-Tuning

![Impressions](https://azure-sdk-impressions.azurewebsites.net/api/impressions/azure-sdk-for-java%2Fsdk%2Fkeyvault%2Fazure-security-keyvault-keys%2FREADME.png)<|MERGE_RESOLUTION|>--- conflicted
+++ resolved
@@ -59,11 +59,7 @@
     }
     ```
 
-<<<<<<< HEAD
-* Use the above returned credentials information to set **AZURE_CLIENT_ID**(appId), **AZURE_CLIENT_SECRET**(password), and **AZURE_TENANT_ID**(tenant) environment variables. The following example shows a way to do this in Bash:
-=======
 * Use the above returned credentials information to set **AZURE_CLIENT_ID** (appId), **AZURE_CLIENT_SECRET** (password) and **AZURE_TENANT_ID** (tenantId) environment variables. The following example shows a way to do this in Bash:
->>>>>>> b48fd3bf
 
   ```Bash
     export AZURE_CLIENT_ID="generated-app-ID"
