# Azure Key Vault Key client library for Java
Azure Key Vault allows you to create, manage and store keys in the Key Vault. The Azure Key Vault Keys client library supports RSA keys and elliptic curve keys, each with corresponding support in hardware security modules (HSM).

Multiple keys and multiple versions of the same key can be kept in the Key Vault. Cryptographic keys in Key Vault are represented as [JSON Web Key [JWK]][jwk_specification] objects. This library offers operations to create, retrieve, update, delete, purge, backup, restore and list the keys, as well as its versions.

[Source code][source_code] | [API reference documentation][api_documentation] | [Product documentation][azkeyvault_docs] | [Samples][keys_samples]

## Getting started
### Adding the package to your project
Maven dependency for the Azure Key Vault Key client library. Add it to your project's POM file.

[//]: # ({x-version-update-start;com.azure:azure-security-keyvault-keys;current})
```xml
<dependency>
    <groupId>com.azure</groupId>
    <artifactId>azure-security-keyvault-keys</artifactId>
<<<<<<< HEAD
    <version>4.3.0-beta.2</version>
=======
    <version>4.3.0-beta.3</version>
>>>>>>> e2018a87
</dependency>
```
[//]: # ({x-version-update-end})

### Prerequisites
- A [Java Development Kit (JDK)][jdk_link], version 8 or later.
- [Azure Subscription][azure_subscription]
- An existing [Azure Key Vault][azure_keyvault]. If you need to create a Key Vault, you can use the [Azure Cloud Shell][azure_cloud_shell] to create one with this Azure CLI command. Replace `<your-resource-group-name>` and `<your-key-vault-name>` with your own, unique names:

    ```Bash
    az keyvault create --resource-group <your-resource-group-name> --name <your-key-vault-name>
    ```

### Authenticate the client
In order to interact with the Azure Key Vault service, you'll need to create an instance of the [KeyClient](#create-key-client) class. You would need a **vault url** and **client secret credentials (client id, client secret, tenant id)** to instantiate a client object using the default `DefaultAzureCredential` examples shown in this document.

The `DefaultAzureCredential` way of authentication by providing client secret credentials is being used in this getting started section but you can find more ways to authenticate with [azure-identity][azure_identity].

#### Create/Get credentials
To create/get client secret credentials you can use the [Azure Portal][azure_create_application_in_portal], [Azure CLI][azure_keyvault_cli_full] or [Azure Cloud Shell][azure_cloud_shell]

Here is an [Azure Cloud Shell][azure_cloud_shell] snippet below to

 * Create a service principal and configure its access to Azure resources:

    ```Bash
    az ad sp create-for-rbac -n <your-application-name> --skip-assignment
    ```

    Output:

    ```json
    {
        "appId": "generated-app-ID",
        "displayName": "dummy-app-name",
        "name": "http://dummy-app-name",
        "password": "random-password",
        "tenant": "tenant-ID"
    }
    ```

* Use the above returned credentials information to set the **AZURE_CLIENT_ID** (appId), **AZURE_CLIENT_SECRET** (password), and **AZURE_TENANT_ID** (tenantId) environment variables. The following example shows a way to do this in Bash:

    ```Bash
    export AZURE_CLIENT_ID="generated-app-ID"
    export AZURE_CLIENT_SECRET="random-password"
    export AZURE_TENANT_ID="tenant-ID"
    ```

* Grant the aforementioned application authorization to perform key operations on the Key Vault:

    ```Bash
    az keyvault set-policy --name <your-key-vault-name> --spn $AZURE_CLIENT_ID --key-permissions backup delete get list create update encrypt decrypt
    ```

    > --key-permissions:
    > Accepted values: backup, delete, get, list, purge, recover, restore, create, update, encrypt, decrypt, import, wrapkey, unwrapkey, verify, sign

* Use the aforementioned Key Vault name to retrieve details of your Key Vault, which also contain your Key Vault URL:

    ```Bash
    az keyvault show --name <your-key-vault-name>
    ```

#### Create Key client
Once you've populated the **AZURE_CLIENT_ID**, **AZURE_CLIENT_SECRET**, and **AZURE_TENANT_ID** environment variables and replaced **your-key-vault-url** with the URI returned above, you can create the KeyClient:

```Java
import com.azure.identity.DefaultAzureCredentialBuilder;
import com.azure.security.keyvault.keys.KeyClient;
import com.azure.security.keyvault.keys.KeyClientBuilder;

KeyClient keyClient = new KeyClientBuilder()
    .vaultUrl("<your-key-vault-url>")
    .credential(new DefaultAzureCredentialBuilder().build())
    .buildClient();
```

> NOTE: For using an asynchronous client use KeyAsyncClient instead of KeyClient and call `buildAsyncClient()`

#### Create Cryptography client
Once you've populated the **AZURE_CLIENT_ID**, **AZURE_CLIENT_SECRET**, and **AZURE_TENANT_ID** environment variables and replaced **your-vault-url** with the URI returned above, you can create the CryptographyClient:

```Java
import com.azure.identity.DefaultAzureCredentialBuilder;
import com.azure.security.keyvault.keys.cryptography.CryptographyClient;
import com.azure.security.keyvault.keys.cryptography.CryptographyClientBuilder;

// Create client with key identifier from key vault.
CryptographyClient cryptoClient = new CryptographyClientBuilder()
    .credential(new DefaultAzureCredentialBuilder().build())
    .keyIdentifier("<your-key-id-from-key-vault>")
    .buildClient();
```

> NOTE: For using an asynchronous client use CryptographyAsyncClient instead of CryptographyClient and call `buildAsyncClient()`

## Key concepts
### Key
Azure Key Vault supports multiple key types (`RSA` & `EC`) and algorithms, and enables the use of Hardware Security Modules (HSM) for high value keys. In addition to the key material, the following attributes may be specified:
* enabled: Specifies whether the key is enabled and usable for cryptographic operations.
* not_before: Identifies the time before which the key must not be used for cryptographic operations.
* expires: Identifies the expiration time on or after which the key MUST NOT be used for cryptographic operations.
* created: Indicates when this version of the key was created.
* updated: Indicates when this version of the key was updated.

### Key client:
The key client performs the interactions with the Azure Key Vault service for getting, setting, updating, deleting, and listing keys and its versions. Asynchronous (KeyAsyncClient) and synchronous (KeyClient) clients exist in the SDK allowing for the selection of a client based on an application's use case. Once you've initialized a key, you can interact with the primary resource types in Key Vault.

### Cryptography client:
The cryptography client performs the cryptographic operations locally or calls the Azure Key Vault service depending on how much key information is available locally. It supports encrypting, decrypting, signing, verifying, key wrapping, key unwrapping, and retrieving the configured key. Asynchronous (CryptographyAsyncClient) and synchronous (CryptographyClient) clients exist in the SDK allowing for the selection of a client based on an application's use case.

## Examples
### Sync API
The following sections provide several code snippets covering some of the most common Azure Key Vault Key service tasks, including:
- [Create a key](#create-a-key)
- [Retrieve a key](#retrieve-a-key)
- [Update an existing key](#update-an-existing-key)
- [Delete a key](#delete-a-key)
- [List keys](#list-keys)
- [Encrypt](#encrypt)
- [Decrypt](#decrypt)

### Create a key
Create a key to be stored in the Azure Key Vault.
- `createKey` creates a new key in the key vault. If a key with the same name already exists then a new version of the key is created.

```Java
import com.azure.identity.DefaultAzureCredentialBuilder;
import com.azure.security.keyvault.keys.KeyClient;
import com.azure.security.keyvault.keys.models.CreateEcKeyOptions;
import com.azure.security.keyvault.keys.models.CreateRsaKeyOptions;
import com.azure.security.keyvault.keys.models.KeyCurveName;
import com.azure.security.keyvault.keys.models.KeyVaultKey;
import com.azure.security.keyvault.keys.KeyClientBuilder;

KeyClient keyClient = new KeyClientBuilder()
    .vaultUrl("<your-key-vault-url>")
    .credential(new DefaultAzureCredentialBuilder().build())
    .buildClient();

KeyVaultKey rsaKey = keyClient.createRsaKey(new CreateRsaKeyOptions("CloudRsaKey")
    .setExpiresOn(OffsetDateTime.now().plusYears(1))
    .setKeySize(2048));
System.out.printf("Key created with name \"%s\" and id %s%n", rsaKey.getName(), rsaKey.getId());

KeyVaultKey ecKey = keyClient.createEcKey(new CreateEcKeyOptions("CloudEcKey")
    .setCurveName(KeyCurveName.P_256)
    .setExpiresOn(OffsetDateTime.now().plusYears(1)));
System.out.printf("Key created with name \"%s\" and id %s%n", ecKey.getName(), ecKey.getId());
```

### Retrieve a key
Retrieve a previously stored key by calling `getKey`.

```Java
KeyVaultKey key = keyClient.getKey("<key-name>");
System.out.printf("A key was returned with name \"%s\" and id %s%n", key.getName(), key.getId());
```

### Update an existing key
Update an existing key by calling `updateKeyProperties`.

```Java
// Get the key to update.
KeyVaultKey key = keyClient.getKey("<key-name>");
// Update the expiry time of the key.
key.getProperties().setExpiresOn(OffsetDateTime.now().plusDays(30));
KeyVaultKey updatedKey = keyClient.updateKeyProperties(key.getProperties());
System.out.printf("Key's updated expiry time: %s%n", updatedKey.getProperties().getExpiresOn());
```

### Delete a key
Delete an existing key by calling `beginDeleteKey`.

```Java
SyncPoller<DeletedKey, Void> deletedKeyPoller = keyClient.beginDeleteKey("<key-name>");

PollResponse<DeletedKey> deletedKeyPollResponse = deletedKeyPoller.poll();

// Deleted key is accessible as soon as polling begins.
DeletedKey deletedKey = deletedKeyPollResponse.getValue();
// Deletion date only works for a SoftDelete-enabled Key Vault.
System.out.printf("Deletion date: %s%n", deletedKey.getDeletedOn());

// Key is being deleted on server.
deletedKeyPoller.waitForCompletion();
```

### List keys
List the keys in the key vault by calling `listPropertiesOfKeys`.

```java
// List operations don't return the keys with key material information. So, for each returned key we call getKey to
// get the key with its key material information.
for (KeyProperties keyProperties : keyClient.listPropertiesOfKeys()) {
    KeyVaultKey keyWithMaterial = keyClient.getKey(keyProperties.getName(), keyProperties.getVersion());
    System.out.printf("Received key with name \"%s\" and type \"%s\"%n", keyWithMaterial.getName(),
        keyWithMaterial.getKey().getKeyType());
}
```

### Encrypt
Encrypt plain text by calling `encrypt`.

```java
CryptographyClient cryptoClient = new CryptographyClientBuilder()
    .credential(new DefaultAzureCredentialBuilder().build())
    .keyIdentifier("<your-key-id-from-key-vault")
    .buildClient();

byte[] plainText = new byte[100];
new Random(0x1234567L).nextBytes(plainText);

// Let's encrypt a simple plain text of size 100 bytes.
EncryptResult encryptionResult = cryptoClient.encrypt(EncryptionAlgorithm.RSA_OAEP, plainText);
System.out.printf("Returned cipherText size is %d bytes with algorithm \"%s\"%n",
    encryptionResult.getCipherText().length, encryptionResult.getAlgorithm());
```

### Decrypt
Decrypt encrypted content by calling `decrypt`.

```java
byte[] plainText = new byte[100];
new Random(0x1234567L).nextBytes(plainText);
EncryptResult encryptionResult = cryptoClient.encrypt(EncryptionAlgorithm.RSA_OAEP, plainText);

//Let's decrypt the encrypted result.
DecryptResult decryptionResult = cryptoClient.decrypt(EncryptionAlgorithm.RSA_OAEP, encryptionResult.getCipherText());
System.out.printf("Returned plainText size is %d bytes%n", decryptionResult.getPlainText().length);
```

### Async API
The following sections provide several code snippets covering some of the most common asynchronous Azure Key Vault Key service tasks, including:
- [Create a key asynchronously](#create-a-key-asynchronously)
- [Retrieve a key asynchronously](#retrieve-a-key-asynchronously)
- [Update an existing key asynchronously](#update-an-existing-key-asynchronously)
- [Delete a key asynchronously](#delete-a-key-asynchronously)
- [List keys asynchronously](#list-keys-asynchronously)
- [Encrypt asynchronously](#encrypt-asynchronously)
- [Decrypt asynchronously](#decrypt-asynchronously)

> Note : You should add `System.in.read()` or `Thread.sleep()` after the function calls in the main class/thread to allow async functions/operations to execute and finish before the main application/thread exits.

### Create a key asynchronously
Create a key to be stored in the Azure Key Vault.
- `createKey` creates a new key in the key vault. If a key with the same name already exists then a new version of the key is created.

```Java
import com.azure.identity.DefaultAzureCredentialBuilder;
import com.azure.security.keyvault.keys.KeyAsyncClient;
import com.azure.security.keyvault.keys.KeyClientBuilder;
import com.azure.security.keyvault.keys.models.CreateEcKeyOptions;
import com.azure.security.keyvault.keys.models.CreateRsaKeyOptions;

KeyAsyncClient keyAsyncClient = new KeyClientBuilder()
    .vaultUrl("<your-key-vault-url>")
    .credential(new DefaultAzureCredentialBuilder().build())
    .buildAsyncClient();

keyAsyncClient.createRsaKey(new CreateRsaKeyOptions("CloudRsaKey")
    .setExpiresOn(OffsetDateTime.now().plusYears(1))
    .setKeySize(2048))
    .subscribe(key ->
        System.out.printf("Key created with name \"%s\" and id %s%n", key.getName(), key.getId()));

keyAsyncClient.createEcKey(new CreateEcKeyOptions("CloudEcKey")
    .setExpiresOn(OffsetDateTime.now().plusYears(1)))
    .subscribe(key ->
        System.out.printf("Key created with name \"%s\" and id %s%n", key.getName(), key.getId()));
```

### Retrieve a key asynchronously
Retrieve a previously stored key by calling `getKey`.

```Java
keyAsyncClient.getKey("<key-name>")
    .subscribe(key ->
        System.out.printf("Key was returned with name \"%s\" and id %s%n", key.getName(), key.getId()));
```

### Update an existing key asynchronously
Update an existing key by calling `updateKeyProperties`.

```Java
// Get the key.
keyAsyncClient.getKey("<key-name>")
    .subscribe(key -> {
        // Update the expiry time of the key.
        key.getProperties().setExpiresOn(OffsetDateTime.now().plusDays(50));
        keyAsyncClient.updateKeyProperties(key.getProperties())
            .subscribe(updatedKey ->
                System.out.printf("Key's updated expiry time: %s%n", updatedKey.getProperties().getExpiresOn()));
   });
```

### Delete a key asynchronously
Delete an existing key by calling `beginDeleteKey`.

```java
keyAsyncClient.beginDeleteKey("<key-name>")
    .subscribe(pollResponse -> {
        System.out.printf("Deletetion status: %s%n", pollResponse.getStatus());
        System.out.printf("Deleted key name: %s%n", pollResponse.getValue().getName());
        System.out.printf("Key deletion date: %s%n", pollResponse.getValue().getDeletedOn());
    });
```

### List keys asynchronously
List the keys in the Azure Key Vault by calling `listPropertiesOfKeys`.

```Java
// The List Keys operation returns keys without their value, so for each key returned we call `getKey` to get its value
// as well.
keyAsyncClient.listPropertiesOfKeys()
    .subscribe(keyProperties ->
        keyAsyncClient.getKey(keyProperties.getName(), keyProperties.getVersion())
            .subscribe(key ->
                System.out.printf("Received key with name \"%s\" and type \"%s\"", key.getName(), key.getKeyType())));
```

### Encrypt asynchronously
Encrypt plain text by calling `encrypt`.

```java
CryptographyAsyncClient cryptoAsyncClient = new CryptographyClientBuilder()
    .credential(new DefaultAzureCredentialBuilder().build())
    .keyIdentifier("<your-key-id-from-key-vault>")
    .buildAsyncClient();

byte[] plainText = new byte[100];
new Random(0x1234567L).nextBytes(plainText);

// Let's encrypt a simple plain text of size 100 bytes.
cryptoAsyncClient.encrypt(EncryptionAlgorithm.RSA_OAEP, plainText)
    .subscribe(encryptionResult -> {
        System.out.printf("Returned cipherText size is %d bytes with algorithm \"%s\"%n",
            encryptionResult.getCipherText().length, encryptionResult.getAlgorithm());
    });
```

### Decrypt asynchronously
Decrypt encrypted content by calling `decrypt`.

```java
byte[] plainText = new byte[100];
new Random(0x1234567L).nextBytes(plainText);

// Let's encrypt a simple plain text of size 100 bytes.
cryptoAsyncClient.encrypt(EncryptionAlgorithm.RSA_OAEP, plainText)
    .subscribe(encryptionResult -> {
        System.out.printf("Returned cipherText size is %d bytes with algorithm \"%s\"%n",
            encryptionResult.getCipherText().length, encryptionResult.getAlgorithm());
        //Let's decrypt the encrypted response.
        cryptoAsyncClient.decrypt(EncryptionAlgorithm.RSA_OAEP, encryptionResult.getCipherText())
            .subscribe(decryptionResult ->
                System.out.printf("Returned plainText size is %d bytes%n", decryptionResult.getPlainText().length));
    });
```

## Troubleshooting
### General
Azure Key Vault Key clients raise exceptions. For example, if you try to retrieve a key after it is deleted a `404` error is returned, indicating the resource was not found. In the following snippet, the error is handled gracefully by catching the exception and displaying additional information about the error.

```java
try {
    keyClient.getKey("<deleted-key-name>")
} catch (ResourceNotFoundException e) {
    System.out.println(e.getMessage());
}
```

### Default HTTP client
All client libraries by default use the Netty HTTP client. Adding the above dependency will automatically configure the client library to use the Netty HTTP client. Configuring or changing the HTTP client is detailed in the [HTTP clients wiki][http_clients_wiki].

### Default SSL library
All client libraries, by default, use the Tomcat-native Boring SSL library to enable native-level performance for SSL operations. The Boring SSL library is an Uber JAR containing native libraries for Linux / macOS / Windows, and provides better performance compared to the default SSL implementation within the JDK. For more information, including how to reduce the dependency size, refer to the [performance tuning][performance_tuning] section of the wiki.

## Next steps
Several Key Vault Java SDK samples are available to you in the SDK's GitHub repository. These samples provide example code for additional scenarios commonly encountered while working with Azure Key Vault.

## Next steps samples
Samples are explained in detail [here][samples_readme].

### Additional documentation
For more extensive documentation on Azure Key Vault, see the [API reference documentation][azkeyvault_rest].

## Contributing
This project welcomes contributions and suggestions. Most contributions require you to agree to a Contributor License Agreement (CLA) declaring that you have the right to, and actually do, grant us the rights to use your contribution. For details, visit https://cla.microsoft.com.

When you submit a pull request, a CLA-bot will automatically determine whether you need to provide a CLA and decorate the PR appropriately (e.g., label, comment). Simply follow the instructions provided by the bot. You will only need to do this once across all repos using our CLA.

This project has adopted the [Microsoft Open Source Code of Conduct][microsoft_code_of_conduct]. For more information see the Code of Conduct FAQ or contact <opencode@microsoft.com> with any additional questions or comments.

<!-- LINKS -->
[source_code]: https://github.com/Azure/azure-sdk-for-java/blob/master/sdk/keyvault/azure-security-keyvault-keys/src
[api_documentation]: https://azure.github.io/azure-sdk-for-java
[azkeyvault_docs]: https://docs.microsoft.com/azure/key-vault/
[azure_identity]: https://github.com/Azure/azure-sdk-for-java/tree/master/sdk/identity/azure-identity
[maven]: https://maven.apache.org/
[azure_subscription]: https://azure.microsoft.com/
[azure_keyvault]: https://docs.microsoft.com/azure/key-vault/keys/quick-create-portal
[azure_cli]: https://docs.microsoft.com/cli/azure
[rest_api]: https://docs.microsoft.com/rest/api/keyvault/
[azkeyvault_rest]: https://docs.microsoft.com/rest/api/keyvault/
[azure_create_application_in_portal]: https://docs.microsoft.com/azure/active-directory/develop/howto-create-service-principal-portal
[azure_keyvault_cli]: https://docs.microsoft.com/azure/key-vault/quick-create-cli
[azure_keyvault_cli_full]: https://docs.microsoft.com/cli/azure/keyvault?view=azure-cli-latest
[keys_samples]: https://github.com/Azure/azure-sdk-for-java/blob/master/sdk/keyvault/azure-security-keyvault-keys/src/samples/java/com/azure/security/keyvault/keys
[samples_readme]: https://github.com/Azure/azure-sdk-for-java/blob/master/sdk/keyvault/azure-security-keyvault-keys/src/samples/README.md
[performance_tuning]: https://github.com/Azure/azure-sdk-for-java/wiki/Performance-Tuning
[jdk_link]: https://docs.microsoft.com/java/azure/jdk/?view=azure-java-stable
[azure_cloud_shell]: https://shell.azure.com/bash
[jwk_specification]: https://tools.ietf.org/html/rfc7517
[http_clients_wiki]: https://github.com/Azure/azure-sdk-for-java/wiki/HTTP-clients
[microsoft_code_of_conduct]: https://opensource.microsoft.com/codeofconduct/

![Impressions](https://azure-sdk-impressions.azurewebsites.net/api/impressions/azure-sdk-for-java%2Fsdk%2Fkeyvault%2Fazure-security-keyvault-keys%2FREADME.png)<|MERGE_RESOLUTION|>--- conflicted
+++ resolved
@@ -14,11 +14,7 @@
 <dependency>
     <groupId>com.azure</groupId>
     <artifactId>azure-security-keyvault-keys</artifactId>
-<<<<<<< HEAD
-    <version>4.3.0-beta.2</version>
-=======
     <version>4.3.0-beta.3</version>
->>>>>>> e2018a87
 </dependency>
 ```
 [//]: # ({x-version-update-end})
