# Release History

<<<<<<< HEAD
## 4.1.0-beta.1 (Unreleased)
=======
## 4.1.0 (2020-01-07)
- Fixes the logic of `getKeyId()` method in `KeyEncryptionKeyClient` and `KeyEncryptionKeyAsyncClient` to ensure key id is available in all scenarios.
- Update azure-core dependency to version 1.2.0.
>>>>>>> 0f276126

## 4.0.1 (2019-12-06)

### Major changes
- `KeyEncryptionKeyClientBuilder.buildKeyEncryptionKey` and `KeyEncryptionKeyClientBuilder.buildAsyncKeyEncryptionKey`supports consumption of a secret id representing the symmetric key stored in the Key Vault as a secret.
- Dropped third party dependency on apache commons codec library.


### Breaking changes
- Key has been renamed to KeyVaultKey to avoid ambiguity with other libraries and to yield better search results.
- Key.keyMaterial has been renamed to KeyVaultKey.key.
- The setters of JsonWebKey properties have been removed.
- JsonWebKey methods fromRsa, fromEc and fromAes now take an optional collection of key operations.
- JsonWebKey.keyOps is now read-only. You must pass a list of key operations at construction time.
- endpoint method on KeyClientBuilder has been renamed to vaultUrl.
- hsm properties and parameters have been renamed to hardwareProtected.
- On KeyProperties, expires, created, and updated have been renamed to expiresOn, createdOn, and updatedOn respectively.
- On DeletedKey, deletedDate has been renamed to DeletedOn.
- listKeys and listKeyVersions methods have been renamed to listPropertiesOfKeys and listPropertiesOfKeyVersions respectively in `KeyClient` and `KeyAsyncClient`.
- restoreKey method has been renamed to restoreKeyBackup in `KeyClient` and `KeyAsyncClient` to better associate it with KeyClient.backupKey.
- deleteKey method has been renamed to beginDeleteKey and now returns a SyncPoller in `KeyClient` and PollerFlux in `KeyAsyncClient` to track this long-running operation.
- recoverDeletedKey method has been renamed to beginRecoverDeletedKey and now returns a SyncPoller in `KeyClient` and PollerFlux in `KeyAsyncClient` to track this long-running operation.
- KeyCreateOptions has been renamed to CreateKeyOptions.
- EcCreateKeyOptions has been renamed to CreateEcKeyOptions.
- CreateEcKeyOptions.curve has been renamed to curveName to be consistent.
- RsaKeyCreateOptions has been renamed to CreateRsaKeyOptions.
- KeyImportOptions has been renamed to ImportKeyOptions.

### Major changes
- JsonWebKey.keyType and JsonWebKey.keyOps have been exposed as KeyVaultKey.keyType and KeyVaultKey.keyOperations respectively.
- KeyClient.vaultUrl has been added with the original value pass to KeyClient.

## 4.0.0-preview.4 (2019-10-08)
For details on the Azure SDK for Java (September 2019 Preview) release refer to the [release announcement](https://aka.ms/azure-sdk-preview4-java).

- Updated to be fully compliant with the Java 9 Platform Module System.

### Breaking changes
- `KeyBase` has been renamed to `KeyProperties`.
- `Key` and `DeletedKey` no longer extend `KeyProperties`, but instead contain a `KeyProperties` property named `Properties`.
- `updateKey` method has been renamed to `updateKeyProperties` in `KeyClient` and `KeyAsyncClient`.
- Getters and setters were updated to use Java Bean notation.
- Changed VoidResponse to Response<Void> on sync API, and Mono<VoidResponse> to Mono<Response<Void>> on async API.
- Enumerations including `KeyCurveName`, `KeyOperation`, and `KeyType` are now structures that define well-known, supported static fields.

## 4.0.0-preview.3 (2019-09-10)
For details on the Azure SDK for Java (August 2019 Preview) release refer to the [release announcement](https://aka.ms/azure-sdk-preview3-java).

## 4.0.0-preview.2 (2019-08-06)
For details on the Azure SDK for Java (August 2019 Preview) release refer to the [release announcement](https://aka.ms/azure-sdk-preview2-java).

- Added service side Cryptography Operations support for asymmetric keys (sign, un/wrap, verify, encrypt and decrypt)
- Added client side Cryptography Operations support both asymmetric and symmetric keys.
- Added Cryptography clients to `azure-keyvault-keys` package.
    - `azure-keyvault-keys` contains a `CryptographyClient` and `CryptographyAsyncClient` for cryptography operations and  `KeyClient` and `KeyAsyncClient` for key operations.
    - see this package's
  [documentation](https://github.com/Azure/azure-sdk-for-java/tree/master/keyvault/client/keys/README.md) and
  [samples](https://github.com/Azure/azure-sdk-for-java/tree/master/sdk/keyvault/azure-keyvault-keys/src/samples/java/com/azure/security/keyvault/keys) for more information.
- Added support for HTTP challenge based authentication, allowing clients to interact with vaults in sovereign clouds.
- Combined KeyClientBuilder, KeyAsyncClientBuilder into KeyClientBuilder. Methods to create both sync and async clients type were added.
- Removed static builder method from clients. Builders are now instantiable.

## 4.0.0-preview.1 (2019-06-28)
Version 4.0.0-preview.1 is a preview of our efforts in creating a client library that is developer-friendly, idiomatic to the Java ecosystem, and as consistent across different languages and platforms as possible. The principles that guide our efforts can be found in the [Azure SDK Design Guidelines for Java](https://azuresdkspecs.z5.web.core.windows.net/JavaSpec.html).

For details on the Azure SDK for Java (July 2019 Preview) release, you can refer to the [release announcement](https://aka.ms/azure-sdk-preview1-java).

This library is not a direct replacement for keys management operations from [microsoft-azure-keyvault](https://github.com/Azure/azure-sdk-for-java/tree/master/sdk/keyvault/microsoft-azure-keyvault). Applications using that library would require code changes to use `azure-keyvault-keys`.
This package's
[documentation](https://github.com/Azure/azure-sdk-for-java/tree/master/keyvault/client/keys/README.md)
and
[samples](https://github.com/Azure/azure-sdk-for-java/tree/master/keyvault/client/keys/src/samples/java)
demonstrate the new API.


### Major changes from `azure-keyvault`
- Packages scoped by functionality
    - `azure-keyvault-keys` contains a `KeyClient` and `KeyAsyncClient` for key operations, 
    `azure-keyvault-secrets` contains a `SecretClient` and `SecretAsyncClient` for secret operations
- Client instances are scoped to vaults (an instance interacts with one vault
only)
- Reactive streams support using [Project Reactor](https://projectreactor.io/).
- Authentication using `azure-identity` credentials
  - see this package's
  [documentation](https://github.com/Azure/azure-sdk-for-java/tree/master/keyvault/client/keys/README.md)
  , and the
  [Azure Identity documentation](https://github.com/Azure/azure-sdk-for-java/tree/master/sdk/identity/azure-identity/README.md)
  for more information
  
### `azure-keyvault` features not implemented in this library
- Certificate management APIs
- Cryptographic operations, e.g. sign, un/wrap, verify, encrypt and decrypt
- National cloud support. This release supports public global cloud vaults,
    e.g. https://{vault-name}.vault.azure.net<|MERGE_RESOLUTION|>--- conflicted
+++ resolved
@@ -1,12 +1,8 @@
 # Release History
 
-<<<<<<< HEAD
-## 4.1.0-beta.1 (Unreleased)
-=======
 ## 4.1.0 (2020-01-07)
 - Fixes the logic of `getKeyId()` method in `KeyEncryptionKeyClient` and `KeyEncryptionKeyAsyncClient` to ensure key id is available in all scenarios.
 - Update azure-core dependency to version 1.2.0.
->>>>>>> 0f276126
 
 ## 4.0.1 (2019-12-06)
 
