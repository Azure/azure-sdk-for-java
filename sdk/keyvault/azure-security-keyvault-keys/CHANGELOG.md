--- conflicted
+++ resolved
@@ -7,7 +7,11 @@
 
 ### Other Changes
 
-<<<<<<< HEAD
+#### Dependency Updates
+
+- Upgraded `azure-core` from `1.49.1` to version `1.50.0`.
+- Upgraded `azure-core-http-netty` from `1.15.1` to version `1.15.2`.
+
 ## 4.8.6 (2024-07-29)
 
 ### Other Changes
@@ -17,13 +21,6 @@
 - Upgraded `azure-core-http-netty` from `1.15.1` to version `1.15.2`.
 - Upgraded `azure-json` from `1.1.0` to version `1.2.0`.
 - Upgraded `azure-core` from `1.49.1` to version `1.50.0`.
-
-=======
-#### Dependency Updates
-
-- Upgraded `azure-core` from `1.49.1` to version `1.50.0`.
-- Upgraded `azure-core-http-netty` from `1.15.1` to version `1.15.2`.
->>>>>>> 44edb703
 
 ## 4.8.5 (2024-06-27)
 
