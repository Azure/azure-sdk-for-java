--- conflicted
+++ resolved
@@ -13,11 +13,7 @@
 
     <groupId>com.microsoft.azure</groupId>
     <artifactId>azure-keyvault-cryptography</artifactId>
-<<<<<<< HEAD
-    <version>1.2.2</version>
-=======
     <version>1.2.3</version>
->>>>>>> f9b68898
 	<packaging>jar</packaging>
 
 	<name>Microsoft Azure SDK for Key Vault Cryptography</name>
@@ -45,20 +41,12 @@
       <dependency>
         <groupId>com.microsoft.azure</groupId>
         <artifactId>azure-keyvault-webkey</artifactId>
-<<<<<<< HEAD
-        <version>1.2.2</version>
-=======
         <version>1.2.3</version>
->>>>>>> f9b68898
       </dependency>
       <dependency>
         <groupId>com.microsoft.azure</groupId>
         <artifactId>azure-keyvault-core</artifactId>
-<<<<<<< HEAD
-        <version>1.2.2</version>
-=======
         <version>1.2.3</version>
->>>>>>> f9b68898
       </dependency>
       
       <!-- Jackson dependencies -->
