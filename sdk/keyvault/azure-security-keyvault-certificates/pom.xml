--- conflicted
+++ resolved
@@ -36,21 +36,13 @@
     <dependency>
       <groupId>com.azure</groupId>
       <artifactId>azure-core</artifactId>
-<<<<<<< HEAD
-      <version>1.10.0</version> <!-- {x-version-update;com.azure:azure-core;dependency} -->
-=======
       <version>1.12.0</version> <!-- {x-version-update;com.azure:azure-core;dependency} -->
->>>>>>> 6f033d77
     </dependency>
 
     <dependency>
       <groupId>com.azure</groupId>
       <artifactId>azure-core-http-netty</artifactId>
-<<<<<<< HEAD
-      <version>1.6.3</version> <!-- {x-version-update;com.azure:azure-core-http-netty;dependency} -->
-=======
       <version>1.7.1</version> <!-- {x-version-update;com.azure:azure-core-http-netty;dependency} -->
->>>>>>> 6f033d77
     </dependency>
 
     <!-- Test dependencies -->
@@ -85,44 +77,28 @@
     <dependency>
       <groupId>io.projectreactor</groupId>
       <artifactId>reactor-test</artifactId>
-<<<<<<< HEAD
-      <version>3.3.10.RELEASE</version> <!-- {x-version-update;io.projectreactor:reactor-test;external_dependency} -->
-=======
       <version>3.3.12.RELEASE</version> <!-- {x-version-update;io.projectreactor:reactor-test;external_dependency} -->
->>>>>>> 6f033d77
       <scope>test</scope>
     </dependency>
 
     <dependency>
       <groupId>com.azure</groupId>
       <artifactId>azure-core-test</artifactId>
-<<<<<<< HEAD
-      <version>1.5.1</version> <!-- {x-version-update;com.azure:azure-core-test;dependency} -->
-=======
       <version>1.5.2</version> <!-- {x-version-update;com.azure:azure-core-test;dependency} -->
->>>>>>> 6f033d77
       <scope>test</scope>
     </dependency>
 
     <dependency>
       <groupId>com.azure</groupId>
       <artifactId>azure-core-http-okhttp</artifactId>
-<<<<<<< HEAD
-      <version>1.3.3</version> <!-- {x-version-update;com.azure:azure-core-http-okhttp;dependency} -->
-=======
       <version>1.4.1</version> <!-- {x-version-update;com.azure:azure-core-http-okhttp;dependency} -->
->>>>>>> 6f033d77
       <scope>test</scope>
     </dependency>
 
     <dependency>
       <groupId>com.azure</groupId>
       <artifactId>azure-identity</artifactId>
-<<<<<<< HEAD
-      <version>1.1.3</version> <!-- {x-version-update;com.azure:azure-identity;dependency} -->
-=======
       <version>1.2.2</version> <!-- {x-version-update;com.azure:azure-identity;dependency} -->
->>>>>>> 6f033d77
       <scope>test</scope>
     </dependency>
     <dependency>
