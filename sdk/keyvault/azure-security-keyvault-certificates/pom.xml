<?xml version="1.0" encoding="UTF-8"?>
<project xmlns="http://maven.apache.org/POM/4.0.0"
    xmlns:xsi="http://www.w3.org/2001/XMLSchema-instance"
    xsi:schemaLocation="http://maven.apache.org/POM/4.0.0 http://maven.apache.org/xsd/maven-4.0.0.xsd">
  <modelVersion>4.0.0</modelVersion>
  <parent>
    <artifactId>azure-client-sdk-parent</artifactId>
    <groupId>com.azure</groupId>
    <version>1.7.0</version> <!-- {x-version-update;com.azure:azure-client-sdk-parent;current} -->
    <relativePath>../../../pom.client.xml</relativePath>
  </parent>

  <groupId>com.azure</groupId>
  <artifactId>azure-security-keyvault-certificates</artifactId>
  <version>4.0.0</version> <!-- {x-version-update;com.azure:azure-security-keyvault-certificates;current} -->

  <name>Microsoft Azure client library for KeyVault Certificates</name>
  <description>This module contains client library for Microsoft Azure KeyVault Certificates.</description>
  <url>https://github.com/Azure/azure-sdk-for-java</url>

  <distributionManagement>
    <site>
      <id>azure-java-build-docs</id>
      <url>${site.url}/site/${project.artifactId}</url>
    </site>
  </distributionManagement>

  <scm>
    <url>scm:git:https://github.com/Azure/azure-sdk-for-java</url>
    <connection>scm:git:git@github.com:Azure/azure-sdk-for-java.git</connection>
    <tag>HEAD</tag>
  </scm>

  <dependencies>

    <dependency>
      <groupId>com.azure</groupId>
      <artifactId>azure-core</artifactId>
<<<<<<< HEAD
      <version>1.2.0</version> <!-- {x-version-update;com.azure:azure-core;dependency} -->
=======
      <version>1.3.0-beta.1</version> <!-- {x-version-update;unreleased_com.azure:azure-core;dependency} -->
>>>>>>> 174756db
    </dependency>

    <dependency>
      <groupId>com.azure</groupId>
      <artifactId>azure-core-http-netty</artifactId>
      <version>1.2.0</version> <!-- {x-version-update;com.azure:azure-core-http-netty;dependency} -->
    </dependency>

    <!-- Test dependencies -->
    <dependency>
      <groupId>org.junit.jupiter</groupId>
      <artifactId>junit-jupiter-api</artifactId>
      <version>5.4.2</version> <!-- {x-version-update;org.junit.jupiter:junit-jupiter-api;external_dependency} -->
      <scope>test</scope>
    </dependency>

    <dependency>
      <groupId>org.junit.jupiter</groupId>
      <artifactId>junit-jupiter-engine</artifactId>
      <version>5.4.2</version> <!-- {x-version-update;org.junit.jupiter:junit-jupiter-engine;external_dependency} -->
      <scope>test</scope>
    </dependency>

    <dependency>
      <groupId>org.junit.jupiter</groupId>
      <artifactId>junit-jupiter-params</artifactId>
      <version>5.4.2</version> <!-- {x-version-update;org.junit.jupiter:junit-jupiter-params;external_dependency} -->
      <scope>test</scope>
    </dependency>

    <dependency>
      <groupId>org.hamcrest</groupId>
      <artifactId>hamcrest-library</artifactId>
      <version>2.2</version> <!-- {x-version-update;org.hamcrest:hamcrest-library;external_dependency} -->
      <scope>test</scope>
    </dependency>

    <dependency>
      <groupId>io.projectreactor</groupId>
      <artifactId>reactor-test</artifactId>
      <version>3.3.0.RELEASE</version> <!-- {x-version-update;io.projectreactor:reactor-test;external_dependency} -->
      <scope>test</scope>
    </dependency>

    <dependency>
      <groupId>com.azure</groupId>
      <artifactId>azure-core-test</artifactId>
      <version>1.1.0</version> <!-- {x-version-update;com.azure:azure-core-test;dependency} -->
      <scope>test</scope>
    </dependency>

    <dependency>
      <groupId>com.azure</groupId>
      <artifactId>azure-identity</artifactId>
<<<<<<< HEAD
      <version>1.0.2</version> <!-- {x-version-update;com.azure:azure-identity;dependency} -->
=======
      <version>1.0.3</version> <!-- {x-version-update;com.azure:azure-identity;dependency} -->
>>>>>>> 174756db
      <scope>test</scope>
    </dependency>

  </dependencies>
</project><|MERGE_RESOLUTION|>--- conflicted
+++ resolved
@@ -36,11 +36,7 @@
     <dependency>
       <groupId>com.azure</groupId>
       <artifactId>azure-core</artifactId>
-<<<<<<< HEAD
-      <version>1.2.0</version> <!-- {x-version-update;com.azure:azure-core;dependency} -->
-=======
       <version>1.3.0-beta.1</version> <!-- {x-version-update;unreleased_com.azure:azure-core;dependency} -->
->>>>>>> 174756db
     </dependency>
 
     <dependency>
@@ -95,11 +91,7 @@
     <dependency>
       <groupId>com.azure</groupId>
       <artifactId>azure-identity</artifactId>
-<<<<<<< HEAD
-      <version>1.0.2</version> <!-- {x-version-update;com.azure:azure-identity;dependency} -->
-=======
       <version>1.0.3</version> <!-- {x-version-update;com.azure:azure-identity;dependency} -->
->>>>>>> 174756db
       <scope>test</scope>
     </dependency>
 
