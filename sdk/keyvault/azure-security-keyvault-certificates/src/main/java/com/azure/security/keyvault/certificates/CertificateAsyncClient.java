// Copyright (c) Microsoft Corporation. All rights reserved.
// Licensed under the MIT License.

package com.azure.security.keyvault.certificates;

import static com.azure.core.util.FluxUtil.monoError;
import static com.azure.core.util.FluxUtil.withContext;

import com.azure.core.annotation.ReturnType;
import com.azure.core.annotation.ServiceClient;
import com.azure.core.annotation.ServiceMethod;
import com.azure.core.exception.HttpRequestException;
import com.azure.core.exception.ResourceModifiedException;
import com.azure.core.exception.ResourceNotFoundException;
import com.azure.core.http.HttpPipeline;
import com.azure.core.http.rest.PagedFlux;
import com.azure.core.http.rest.PagedResponse;
import com.azure.core.http.rest.Response;
import com.azure.core.http.rest.SimpleResponse;
import com.azure.core.http.rest.RestProxy;
import com.azure.core.util.FluxUtil;
import com.azure.core.util.Base64Url;
import com.azure.core.util.Context;
import com.azure.core.util.logging.ClientLogger;
import com.azure.core.util.polling.LongRunningOperationStatus;
import com.azure.core.util.polling.PollResponse;
import com.azure.core.util.polling.PollerFlux;
import com.azure.core.util.polling.PollingContext;
import com.azure.security.keyvault.certificates.models.CertificateOperation;
import com.azure.security.keyvault.certificates.models.CertificatePolicy;
import com.azure.security.keyvault.certificates.models.DeletedCertificate;
import com.azure.security.keyvault.certificates.models.CertificateContact;
import com.azure.security.keyvault.certificates.models.CertificateIssuer;
import com.azure.security.keyvault.certificates.models.IssuerProperties;
import com.azure.security.keyvault.certificates.models.MergeCertificateOptions;
import com.azure.security.keyvault.certificates.models.CertificateProperties;
import com.azure.security.keyvault.certificates.models.KeyVaultCertificate;
import com.azure.security.keyvault.certificates.models.KeyVaultCertificateWithPolicy;
import com.azure.security.keyvault.certificates.models.CertificatePolicyAction;
import com.azure.security.keyvault.certificates.models.LifeTimeAction;
import com.azure.security.keyvault.certificates.models.ImportCertificateOptions;

import java.net.HttpURLConnection;
import java.net.URL;
import java.time.Duration;
import java.util.List;
import java.util.Map;
import java.util.Objects;
import java.util.function.BiFunction;
import java.util.function.Function;

import reactor.core.publisher.Flux;
import reactor.core.publisher.Mono;

/**
 * The CertificateAsyncClient provides asynchronous methods to manage {@link KeyVaultCertificate certifcates} in the Azure Key Vault. The client
 * supports creating, retrieving, updating, merging, deleting, purging, backing up, restoring and listing the
 * {@link KeyVaultCertificate certificates}. The client also supports listing {@link DeletedCertificate deleted certificates} for
 * a soft-delete enabled Azure Key Vault.
 *
 * <p>The client further allows creating, retrieving, updating, deleting and listing the {@link CertificateIssuer certificate issuers}. The client also supports
 * creating, listing and deleting {@link CertificateContact certificate contacts}</p>
 *
 * <p><strong>Samples to construct the async client</strong></p>
 *
 * {@codesnippet com.azure.security.keyvault.certificates.CertificateAsyncClient.instantiation}
 *
 * @see CertificateClientBuilder
 * @see PagedFlux
 */
@ServiceClient(builder = CertificateClientBuilder.class, isAsync = true, serviceInterfaces = CertificateService.class)
public class CertificateAsyncClient {
    static final String API_VERSION = "7.0";
    static final String ACCEPT_LANGUAGE = "en-US";
    static final int DEFAULT_MAX_PAGE_RESULTS = 25;
    static final String CONTENT_TYPE_HEADER_VALUE = "application/json";
    static final String KEY_VAULT_SCOPE = "https://vault.azure.net/.default";
    private final String vaultUrl;
    private final CertificateService service;
    private final ClientLogger logger = new ClientLogger(CertificateAsyncClient.class);

    /**
     * Creates a CertificateAsyncClient that uses {@code pipeline} to service requests
     *
     * @param vaultUrl URL for the Azure KeyVault service.
     * @param pipeline HttpPipeline that the HTTP requests and responses flow through.
     * @param version {@link CertificateServiceVersion} of the service to be used when making requests.
     */
    CertificateAsyncClient(URL vaultUrl, HttpPipeline pipeline, CertificateServiceVersion version) {
        Objects.requireNonNull(vaultUrl, KeyVaultErrorCodeStrings.getErrorString(KeyVaultErrorCodeStrings.VAULT_END_POINT_REQUIRED));
        this.vaultUrl = vaultUrl.toString();
        this.service = RestProxy.create(CertificateService.class, pipeline);
    }

    /**
     * Get the vault endpoint url to which service requests are sent to.
     * @return the vault endpoint url
     */
    public String getVaultUrl() {
        return vaultUrl;
    }

    /**
     * Creates a new certificate. If this is the first version, the certificate resource is created. This operation requires
     * the certificates/create permission.
     *
     * <p><strong>Code Samples</strong></p>
     * <p>Create certificate is a long running operation. The {@link PollerFlux poller} allows users to automatically poll on the create certificate
     * operation status. It is possible to monitor each intermediate poll response during the poll operation.</p>
     *
     * {@codesnippet com.azure.security.keyvault.certificates.CertificateAsyncClient.beginCreateCertificate#String-CertificatePolicy-Boolean-Map}
     *
     * @param certificateName The name of the certificate to be created.
     * @param policy The policy of the certificate to be created.
     * @param isEnabled The enabled status for the certificate.
     * @param tags The application specific metadata to set.
     * @throws ResourceModifiedException when invalid certificate policy configuration is provided.
     * @return A {@link PollerFlux} polling on the create certificate operation status.
     */
    public PollerFlux<CertificateOperation, KeyVaultCertificate> beginCreateCertificate(String certificateName, CertificatePolicy policy, boolean isEnabled, Map<String, String> tags) {
        return new PollerFlux<>(Duration.ofSeconds(1),
                activationOperation(certificateName, policy, isEnabled, tags),
                createPollOperation(certificateName),
                cancelOperation(certificateName),
                fetchResultOperation(certificateName));
    }

    private BiFunction<PollingContext<CertificateOperation>,
            PollResponse<CertificateOperation>,
            Mono<CertificateOperation>> cancelOperation(String certificateName) {
        return (pollingContext, firstResponse) -> withContext(context
            -> cancelCertificateOperationWithResponse(certificateName, context)).flatMap(FluxUtil::toMono);
    }

    private Function<PollingContext<CertificateOperation>, Mono<CertificateOperation>> activationOperation(String certificateName,
                                                                                      CertificatePolicy policy,
                                                                                      boolean enabled,
                                                                                      Map<String, String> tags) {
        return (pollingContext) -> withContext(context -> createCertificateWithResponse(certificateName,
                policy,
                enabled,
                tags,
                context)
            .flatMap(certificateOperationResponse -> Mono.just(certificateOperationResponse.getValue())));
    }

    private Function<PollingContext<CertificateOperation>,
            Mono<KeyVaultCertificate>> fetchResultOperation(String certificateName) {
        return (pollingContext) -> withContext(context
            -> getCertificateWithResponse(certificateName, "", context)
                        .flatMap(certificateResponse -> Mono.just(certificateResponse.getValue())));
    }

    /**
     * Creates a new certificate. If this is the first version, the certificate resource is created. This operation requires
     * the certificates/create permission.
     *
     * <p><strong>Code Samples</strong></p>
     * <p>Create certificate is a long running operation. The {@link PollerFlux poller} allows users to automatically poll on the create certificate
     * operation status. It is possible to monitor each intermediate poll response during the poll operation.</p>
     *
     * {@codesnippet com.azure.security.keyvault.certificates.CertificateAsyncClient.beginCreateCertificate#String-CertificatePolicy}
     *
     * @param certificateName The name of the certificate to be created.
     * @param policy The policy of the certificate to be created.
     * @throws ResourceModifiedException when invalid certificate policy configuration is provided.
     * @return A {@link PollerFlux} polling on the create certificate operation status.
     */
    public PollerFlux<CertificateOperation, KeyVaultCertificate> beginCreateCertificate(String certificateName, CertificatePolicy policy) {
        return beginCreateCertificate(certificateName, policy, true, null);
    }

    /*
       Polling operation to poll on create certificate operation status.
     */
    private Function<PollingContext<CertificateOperation>, Mono<PollResponse<CertificateOperation>>> createPollOperation(String certificateName) {
        return (pollingContext) -> {

            try {
                return withContext(context -> service.getCertificateOperation(vaultUrl, certificateName, API_VERSION, ACCEPT_LANGUAGE, CONTENT_TYPE_HEADER_VALUE, context)
                    .flatMap(this::processCertificateOperationResponse));
            } catch (HttpRequestException e) {
                logger.logExceptionAsError(e);
                return Mono.just(new PollResponse<>(LongRunningOperationStatus.FAILED, null));
            }
        };
    }

    private Mono<PollResponse<CertificateOperation>> processCertificateOperationResponse(Response<CertificateOperation> certificateOperationResponse) {
        LongRunningOperationStatus status = null;
        switch (certificateOperationResponse.getValue().getStatus()) {
            case "inProgress":
                status = LongRunningOperationStatus.IN_PROGRESS;
                break;
            case "completed":
                status = LongRunningOperationStatus.SUCCESSFULLY_COMPLETED;
                break;
            case "failed":
                status = LongRunningOperationStatus.FAILED;
                break;
            default:
                status = LongRunningOperationStatus.fromString(certificateOperationResponse.getValue().getStatus(), true);
                //should not reach here
                status = LongRunningOperationStatus.fromString(certificateOperationResponse.getValue().getStatus(), true);
                break;
        }
        return Mono.just(new PollResponse<>(status, certificateOperationResponse.getValue()));
    }

    Mono<Response<CertificateOperation>> createCertificateWithResponse(String certificateName, CertificatePolicy certificatePolicy, boolean enabled, Map<String, String> tags, Context context) {
        CertificateRequestParameters certificateRequestParameters = new CertificateRequestParameters()
            .certificatePolicy(new CertificatePolicyRequest(certificatePolicy))
            .certificateAttributes(new CertificateRequestAttributes().enabled(enabled))
            .tags(tags);
        return service.createCertificate(vaultUrl, certificateName, API_VERSION, ACCEPT_LANGUAGE, certificateRequestParameters, CONTENT_TYPE_HEADER_VALUE, context);
    }


    /**
     * Gets a pending {@link CertificateOperation} from the key vault. This operation requires the certificates/get permission.
     *
     * <p><strong>Code Samples</strong></p>
     * <p>Get a pending certificate operation. The {@link PollerFlux poller} allows users to automatically poll on the certificate
     * operation status. It is possible to monitor each intermediate poll response during the poll operation.</p>
     *
     * {@codesnippet com.azure.security.keyvault.certificates.CertificateAsyncClient.getCertificateOperation#String}
     *
     * @param certificateName The name of the certificate.
     * @throws ResourceNotFoundException when a certificate operation for a certificate with {@code certificateName} doesn't exist.
     * @return A {@link PollerFlux} polling on the certificate operation status.
     */
    public PollerFlux<CertificateOperation, KeyVaultCertificate> getCertificateOperation(String certificateName) {
        return new PollerFlux<>(Duration.ofSeconds(1),
            (pollingContext) -> Mono.empty(),
            createPollOperation(certificateName),
            cancelOperation(certificateName),
            fetchResultOperation(certificateName));
    }


    /**
     * Gets a pending {@link CertificateOperation} from the key vault. This operation requires the certificates/get permission.
     *
     * <p><strong>Code Samples</strong></p>
     * <p>Get a pending certificate operation. The {@link PollerFlux poller} allows users to automatically poll on the certificate
     * operation status. It is possible to monitor each intermediate poll response during the poll operation.</p>
     *
     * {@codesnippet com.azure.security.keyvault.certificates.CertificateAsyncClient.getCertificateOperation#String}
     *
     * @param name The name of the certificate.
     * @throws ResourceNotFoundException when a certificate operation for a certificate with {@code name} doesn't exist.
     * @return A {@link PollerFlux} polling on the certificate operation status.
     */
    public PollerFlux<CertificateOperation, KeyVaultCertificate> getCertificateOperation(String name) {
        return new PollerFlux<>(Duration.ofSeconds(1),
            (pollingContext) -> Mono.empty(),
            createPollOperation(name),
            cancelOperation(name),
            fetchResultOperation(name));
    }

    /**
     * Gets information about the latest version of the specified certificate. This operation requires the certificates/get permission.
     *
     * <p><strong>Code Samples</strong></p>
     * <p>Gets a specific version of the certificate in the key vault. Prints out the
     * returned certificate details when a response has been received.</p>
     *
     * {@codesnippet com.azure.security.keyvault.certificates.CertificateAsyncClient.getCertificate#String}
     *
     * @param certificateName The name of the certificate to retrieve, cannot be null
     * @throws ResourceNotFoundException when a certificate with {@code certificateName} doesn't exist in the key vault.
     * @throws HttpRequestException if {@code certificateName} is empty string.
     * @return A {@link Mono} containing the requested {@link KeyVaultCertificateWithPolicy certificate}.
     */
    @ServiceMethod(returns = ReturnType.SINGLE)
    public Mono<KeyVaultCertificateWithPolicy> getCertificate(String certificateName) {
        try {
            return withContext(context -> getCertificateWithResponse(certificateName, "", context)).flatMap(FluxUtil::toMono);
        } catch (RuntimeException ex) {
            return monoError(logger, ex);
        }
    }

    /**
     * Gets information about the latest version of the specified certificate. This operation requires the certificates/get permission.
     *
     * <p><strong>Code Samples</strong></p>
     * <p>Gets a specific version of the certificate in the key vault. Prints out the
     * returned certificate details when a response has been received.</p>
     *
     * {@codesnippet com.azure.security.keyvault.certificates.CertificateAsyncClient.getCertificateWithResponse#String}
     *
     * @param certificateName The name of the certificate to retrieve, cannot be null
     * @throws ResourceNotFoundException when a certificate with {@code certificateName} doesn't exist in the key vault.
     * @throws HttpRequestException if {@code certificateName} is empty string.
     * @return A {@link Mono} containing a {@link Response} whose {@link Response#getValue() value} contains the requested {@link KeyVaultCertificateWithPolicy certificate}.
     */
    @ServiceMethod(returns = ReturnType.SINGLE)
    public Mono<Response<KeyVaultCertificateWithPolicy>> getCertificateWithResponse(String certificateName) {
        try {
            return withContext(context -> getCertificateWithResponse(certificateName, "", context));
        } catch (RuntimeException ex) {
            return monoError(logger, ex);
        }
    }

    Mono<Response<KeyVaultCertificateWithPolicy>> getCertificateWithResponse(String certificateName, String version, Context context) {
        return service.getCertificateWithPolicy(vaultUrl, certificateName, version, API_VERSION, ACCEPT_LANGUAGE, CONTENT_TYPE_HEADER_VALUE, context)
            .doOnRequest(ignored -> logger.info("Retrieving certificate - {}",  certificateName))
            .doOnSuccess(response -> logger.info("Retrieved the certificate - {}", response.getValue().getProperties().getName()))
            .doOnError(error -> logger.warning("Failed to Retrieve the certificate - {}", certificateName, error));
    }

    Mono<Response<KeyVaultCertificate>> getCertificateVersionWithResponse(String certificateName, String version, Context context) {
        return service.getCertificate(vaultUrl, certificateName, version, API_VERSION, ACCEPT_LANGUAGE, CONTENT_TYPE_HEADER_VALUE, context)
            .doOnRequest(ignored -> logger.info("Retrieving certificate - {}",  certificateName))
            .doOnSuccess(response -> logger.info("Retrieved the certificate - {}", response.getValue().getProperties().getName()))
            .doOnError(error -> logger.warning("Failed to Retrieve the certificate - {}", certificateName, error));
    }

    /**
     * Gets information about the latest version of the specified certificate. This operation requires the certificates/get permission.
     *
     * <p><strong>Code Samples</strong></p>
     * <p>Gets a specific version of the certificate in the key vault. Prints out the
     * returned certificate details when a response has been received.</p>
     *
     * {@codesnippet com.azure.security.keyvault.certificates.CertificateAsyncClient.getCertificateVersionWithResponse#string-string}
     *
     * @param certificateName The name of the certificate to retrieve, cannot be null
     * @param version The version of the certificate to retrieve. If this is an empty String or null then latest version of the certificate is retrieved.
     * @throws ResourceNotFoundException when a certificate with {@code certificateName} doesn't exist in the key vault.
     * @throws HttpRequestException if {@code certificateName} is empty string.
     * @return A {@link Mono} containing a {@link Response} whose {@link Response#getValue() value} contains the requested {@link KeyVaultCertificate certificate}.
     */
    @ServiceMethod(returns = ReturnType.SINGLE)
    public Mono<Response<KeyVaultCertificate>> getCertificateVersionWithResponse(String certificateName, String version) {
        try {
            return withContext(context -> getCertificateVersionWithResponse(certificateName, version == null ? "" : version, context));
        } catch (RuntimeException ex) {
            return monoError(logger, ex);
        }
    }

    /**
     * Gets information about the specified version of the specified certificate. This operation requires the certificates/get permission.
     *
     * <p><strong>Code Samples</strong></p>
     * <p>Gets a specific version of the certificate in the key vault. Prints out the
     * returned certificate details when a response has been received.</p>
     *
     * {@codesnippet com.azure.security.keyvault.certificates.CertificateAsyncClient.getCertificateVersion#String-String}
     *
     * @param certificateName The name of the certificate to retrieve, cannot be null
     * @param version The version of the certificate to retrieve. If this is an empty String or null then latest version of the certificate is retrieved.
     * @throws ResourceNotFoundException when a certificate with {@code certificateName} doesn't exist in the key vault.
     * @throws HttpRequestException if {@code certificateName} is empty string.
     * @return A {@link Mono} containing the requested {@link KeyVaultCertificate certificate}.
     */
    @ServiceMethod(returns = ReturnType.SINGLE)
    public Mono<KeyVaultCertificate> getCertificateVersion(String certificateName, String version) {
        try {
            return withContext(context -> getCertificateVersionWithResponse(certificateName, version == null ? "" : version, context)).flatMap(FluxUtil::toMono);
        } catch (RuntimeException ex) {
            return monoError(logger, ex);
        }
    }

    /**
     * Updates the specified attributes associated with the specified certificate. The update operation changes specified attributes of an existing
     * stored certificate and attributes that are not specified in the request are left unchanged. This operation requires the certificates/update permission.
     *
     * <p><strong>Code Samples</strong></p>
     * <p>Gets latest version of the certificate, changes its tags and enabled status and then updates it in the Azure Key Vault. Prints out the
     * returned certificate details when a response has been received.</p>
     *
     * {@codesnippet com.azure.security.keyvault.certificates.CertificateAsyncClient.updateCertificateProperties#CertificateProperties}
     *
     * @param certificateProperties The {@link CertificateProperties} object with updated properties.
     * @throws NullPointerException if {@code certificate} is {@code null}.
     * @throws ResourceNotFoundException when a certificate with {@link CertificateProperties#getName() name} and {@link CertificateProperties#getVersion() version} doesn't exist in the key vault.
     * @throws HttpRequestException if {@link CertificateProperties#getName() name} or {@link CertificateProperties#getVersion() version} is empty string.
     * @return A {@link Mono} containing the {@link CertificateProperties updated certificate}.
     */
    @ServiceMethod(returns = ReturnType.SINGLE)
    public Mono<KeyVaultCertificate> updateCertificateProperties(CertificateProperties certificateProperties) {
        try {
            return withContext(context -> updateCertificatePropertiesWithResponse(certificateProperties, context)).flatMap(FluxUtil::toMono);
        } catch (RuntimeException ex) {
            return monoError(logger, ex);
        }
    }

    /**
     * Updates the specified attributes associated with the specified certificate. The update operation changes specified attributes of an existing
     * stored certificate and attributes that are not specified in the request are left unchanged. This operation requires the certificates/update permission.
     *
     * <p><strong>Code Samples</strong></p>
     * <p>Gets latest version of the certificate, changes its enabled status and then updates it in the Azure Key Vault. Prints out the
     * returned certificate details when a response has been received.</p>
     *
     * {@codesnippet com.azure.security.keyvault.certificates.CertificateAsyncClient.updateCertificatePropertiesWithResponse#CertificateProperties}
     *
     * @param certificateProperties The {@link CertificateProperties} object with updated properties.
     * @throws NullPointerException if {@code certificate} is {@code null}.
     * @throws ResourceNotFoundException when a certificate with {@link CertificateProperties#getName() name} and {@link CertificateProperties#getVersion() version} doesn't exist in the key vault.
     * @throws HttpRequestException if {@link CertificateProperties#getName() name} or {@link CertificateProperties#getVersion() version} is empty string.
     * @return A {@link Mono} containing a {@link Response} whose {@link Response#getValue() value} contains the {@link CertificateProperties updated certificate}.
     */
    @ServiceMethod(returns = ReturnType.SINGLE)
    public Mono<Response<KeyVaultCertificate>> updateCertificatePropertiesWithResponse(CertificateProperties certificateProperties) {
        try {
            return withContext(context -> updateCertificatePropertiesWithResponse(certificateProperties, context));
        } catch (RuntimeException ex) {
            return monoError(logger, ex);
        }
    }

    Mono<Response<KeyVaultCertificate>> updateCertificatePropertiesWithResponse(CertificateProperties certificateProperties, Context context) {
        Objects.requireNonNull(certificateProperties, "certificateProperties' cannot be null.");
        CertificateUpdateParameters parameters = new CertificateUpdateParameters()
            .tags(certificateProperties.getTags())
            .certificateAttributes(new CertificateRequestAttributes(certificateProperties));
        return service.updateCertificate(vaultUrl, certificateProperties.getName(), API_VERSION, ACCEPT_LANGUAGE, parameters, CONTENT_TYPE_HEADER_VALUE, context)
            .doOnRequest(ignored -> logger.info("Updating certificate - {}",  certificateProperties.getName()))
            .doOnSuccess(response -> logger.info("Updated the certificate - {}", certificateProperties.getName()))
            .doOnError(error -> logger.warning("Failed to update the certificate - {}", certificateProperties.getName(), error));
    }

    /**
     * Deletes a certificate from a specified key vault. All the versions of the certificate along with its associated policy
     * get deleted. If soft-delete is enabled on the key vault then the certificate is placed in the deleted state and requires to be
     * purged for permanent deletion else the certificate is permanently deleted. The delete operation applies to any certificate stored in
     * Azure Key Vault but it cannot be applied to an individual version of a certificate. This operation requires the certificates/delete permission.
     *
     * <p><strong>Code Samples</strong></p>
     * <p>Deletes the certificate in the Azure Key Vault. Prints out the deleted certificate details when a response has been received.</p>
     *
     * {@codesnippet com.azure.security.keyvault.certificates.CertificateAsyncClient.beginDeleteCertificate#string}
     *
<<<<<<< HEAD
     * @param certificateName The name of the certificate to be deleted.
     * @throws ResourceNotFoundException when a certificate with {@code certificateName} doesn't exist in the key vault.
     * @throws HttpRequestException when a certificate with {@code certificateName} is empty string.
     * @return A {@link PollerFlux} to poll on the {@link DeletedCertificate deleted certificate}.
     */
    @ServiceMethod(returns = ReturnType.SINGLE)
    public PollerFlux<DeletedCertificate, Void> beginDeleteCertificate(String certificateName) {
        return new PollerFlux<>(Duration.ofSeconds(1),
            activationOperation(certificateName),
            createDeletePollOperation(certificateName),
=======
     * @param name The name of the certificate to be deleted.
     * @throws ResourceNotFoundException when a certificate with {@code name} doesn't exist in the key vault.
     * @throws HttpRequestException when a certificate with {@code name} is empty string.
     * @return A {@link PollerFlux} to poll on the {@link DeletedCertificate deleted certificate}.
     */
    @ServiceMethod(returns = ReturnType.SINGLE)
    public PollerFlux<DeletedCertificate, Void> beginDeleteCertificate(String name) {
        return new PollerFlux<>(Duration.ofSeconds(1),
            activationOperation(name),
            createDeletePollOperation(name),
>>>>>>> bdaa8899
            (context, firstResponse) -> Mono.empty(),
            (context) -> Mono.empty());
    }

<<<<<<< HEAD
    private Function<PollingContext<DeletedCertificate>, Mono<DeletedCertificate>> activationOperation(String certificateName) {
        return (pollingContext) -> withContext(context -> deleteCertificateWithResponse(certificateName, context)
            .flatMap(deletedCertificateResponse -> Mono.just(deletedCertificateResponse.getValue())));
=======
    private Function<PollingContext<DeletedCertificate>, Mono<DeletedCertificate>> activationOperation(String name) {
        return (pollingContext) -> withContext(context -> deleteCertificateWithResponse(name, context)
            .flatMap(deletedCertificateResponse -> Mono.just(deletedCertificateResponse.getValue())));
    }

    /*
    Polling operation to poll on create delete certificate operation status.
    */
    private Function<PollingContext<DeletedCertificate>, Mono<PollResponse<DeletedCertificate>>> createDeletePollOperation(String keyName) {
        return pollingContext ->
            withContext(context -> service.getDeletedCertificatePoller(vaultUrl, keyName, API_VERSION, ACCEPT_LANGUAGE, CONTENT_TYPE_HEADER_VALUE, context)
                .flatMap(deletedCertificateResponse -> {
                    if (deletedCertificateResponse.getStatusCode() == HttpURLConnection.HTTP_NOT_FOUND) {
                        return Mono.defer(() -> Mono.just(new PollResponse<>(LongRunningOperationStatus.IN_PROGRESS,
                            pollingContext.getLatestResponse().getValue())));
                    }
                    return Mono.defer(() -> Mono.just(new PollResponse<>(LongRunningOperationStatus.SUCCESSFULLY_COMPLETED, deletedCertificateResponse.getValue())));
                }))
                // This means either vault has soft-delete disabled or permission is not granted for the get deleted certificate operation.
                // In both cases deletion operation was successful when activation operation succeeded before reaching here.
                .onErrorReturn(new PollResponse<>(LongRunningOperationStatus.SUCCESSFULLY_COMPLETED, pollingContext.getLatestResponse().getValue()));
>>>>>>> bdaa8899
    }

    /*
    Polling operation to poll on create delete certificate operation status.
    */
    private Function<PollingContext<DeletedCertificate>, Mono<PollResponse<DeletedCertificate>>> createDeletePollOperation(String keyName) {
        return pollingContext ->
            withContext(context -> service.getDeletedCertificatePoller(vaultUrl, keyName, API_VERSION, ACCEPT_LANGUAGE, CONTENT_TYPE_HEADER_VALUE, context)
                .flatMap(deletedCertificateResponse -> {
                    if (deletedCertificateResponse.getStatusCode() == HttpURLConnection.HTTP_NOT_FOUND) {
                        return Mono.defer(() -> Mono.just(new PollResponse<>(LongRunningOperationStatus.IN_PROGRESS,
                            pollingContext.getLatestResponse().getValue())));
                    }
                    return Mono.defer(() -> Mono.just(new PollResponse<>(LongRunningOperationStatus.SUCCESSFULLY_COMPLETED, deletedCertificateResponse.getValue())));
                }))
                // This means either vault has soft-delete disabled or permission is not granted for the get deleted certificate operation.
                // In both cases deletion operation was successful when activation operation succeeded before reaching here.
                .onErrorReturn(new PollResponse<>(LongRunningOperationStatus.SUCCESSFULLY_COMPLETED, pollingContext.getLatestResponse().getValue()));
    }

    Mono<Response<DeletedCertificate>> deleteCertificateWithResponse(String certificateName, Context context) {
        return service.deleteCertificate(vaultUrl, certificateName, API_VERSION, ACCEPT_LANGUAGE, CONTENT_TYPE_HEADER_VALUE, context)
            .doOnRequest(ignored -> logger.info("Deleting certificate - {}",  certificateName))
            .doOnSuccess(response -> logger.info("Deleted the certificate - {}", response.getValue().getProperties().getName()))
            .doOnError(error -> logger.warning("Failed to delete the certificate - {}", certificateName, error));
    }

    /**
     * Retrieves information about the specified deleted certificate. The GetDeletedCertificate operation  is applicable for soft-delete
     * enabled vaults and additionally retrieves deleted certificate's attributes, such as retention interval, scheduled permanent deletion and the current deletion recovery level. This operation
     * requires the certificates/get permission.
     *
     * <p><strong>Code Samples</strong></p>
     * <p> Gets the deleted certificate from the key vault enabled for soft-delete. Prints out the
     * deleted certificate details when a response has been received.</p>
     *
     * {@codesnippet com.azure.security.keyvault.certificates.CertificateAsyncClient.getDeletedCertificate#string}
     *
     * @param certificateName The name of the deleted certificate.
     * @throws ResourceNotFoundException when a certificate with {@code certificateName} doesn't exist in the key vault.
     * @throws HttpRequestException when a certificate with {@code certificateName} is empty string.
     * @return A {@link Mono} containing the {@link DeletedCertificate deleted certificate}.
     */
    @ServiceMethod(returns = ReturnType.SINGLE)
    public Mono<DeletedCertificate> getDeletedCertificate(String certificateName) {
        try {
            return withContext(context -> getDeletedCertificateWithResponse(certificateName, context)).flatMap(FluxUtil::toMono);
        } catch (RuntimeException ex) {
            return monoError(logger, ex);
        }
    }

    /**
     * Retrieves information about the specified deleted certificate. The GetDeletedCertificate operation  is applicable for soft-delete
     * enabled vaults and additionally retrieves deleted certificate's attributes, such as retention interval, scheduled permanent deletion and the current deletion recovery level. This operation
     * requires the certificates/get permission.
     *
     * <p><strong>Code Samples</strong></p>
     * <p> Gets the deleted certificate from the key vault enabled for soft-delete. Prints out the
     * deleted certificate details when a response has been received.</p>
     *
     * {@codesnippet com.azure.security.keyvault.certificates.CertificateAsyncClient.getDeletedCertificateWithResponse#string}
     *
     * @param certificateName The name of the deleted certificate.
     * @throws ResourceNotFoundException when a certificate with {@code certificateName} doesn't exist in the key vault.
     * @throws HttpRequestException when a certificate with {@code certificateName} is empty string.
     * @return A {@link Mono} containing a {@link Response} whose {@link Response#getValue() value} contains the {@link DeletedCertificate deleted certificate}.
     */
    @ServiceMethod(returns = ReturnType.SINGLE)
    public Mono<Response<DeletedCertificate>> getDeletedCertificateWithResponse(String certificateName) {
        try {
            return withContext(context -> getDeletedCertificateWithResponse(certificateName, context));
        } catch (RuntimeException ex) {
            return monoError(logger, ex);
        }
    }

    Mono<Response<DeletedCertificate>> getDeletedCertificateWithResponse(String certificateName, Context context) {
        return service.getDeletedCertificate(vaultUrl, certificateName, API_VERSION, ACCEPT_LANGUAGE, CONTENT_TYPE_HEADER_VALUE, context)
            .doOnRequest(ignored -> logger.info("Retrieving deleted certificate - {}",  certificateName))
            .doOnSuccess(response -> logger.info("Retrieved the deleted certificate - {}", response.getValue().getProperties().getName()))
            .doOnError(error -> logger.warning("Failed to Retrieve the deleted certificate - {}", certificateName, error));
    }

    /**
     * Permanently deletes the specified deleted certificate without possibility for recovery. The Purge Deleted Certificate operation is applicable for
     * soft-delete enabled vaults and is not available if the recovery level does not specify 'Purgeable'. This operation requires the certificate/purge permission.
     *
     * <p><strong>Code Samples</strong></p>
     * <p>Purges the deleted certificate from the key vault enabled for soft-delete. Prints out the
     * status code from the server response when a response has been received.</p>
     *
     * {@codesnippet com.azure.security.keyvault.certificates.CertificateAsyncClient.purgeDeletedCertificateWithResponse#string}
     *
     * @param certificateName The name of the deleted certificate.
     * @throws ResourceNotFoundException when a certificate with {@code certificateName} doesn't exist in the key vault.
     * @throws HttpRequestException when a certificate with {@code certificateName} is empty string.
     * @return An empty {@link Mono}.
     */
    @ServiceMethod(returns = ReturnType.SINGLE)
    public Mono<Void> purgeDeletedCertificate(String certificateName) {
        try {
            return purgeDeletedCertificateWithResponse(certificateName).flatMap(FluxUtil::toMono);
        } catch (RuntimeException ex) {
            return monoError(logger, ex);
        }
    }

    /**
     * Permanently deletes the specified deleted certificate without possibility for recovery. The Purge Deleted Certificate operation is applicable for
     * soft-delete enabled vaults and is not available if the recovery level does not specify 'Purgeable'. This operation requires the certificate/purge permission.
     *
     * <p><strong>Code Samples</strong></p>
     * <p>Purges the deleted certificate from the key vault enabled for soft-delete. Prints out the
     * status code from the server response when a response has been received.</p>
     *
     * {@codesnippet com.azure.security.keyvault.certificates.CertificateAsyncClient.purgeDeletedCertificateWithResponse#string}
     *
     * @param certificateName The name of the deleted certificate.
     * @throws ResourceNotFoundException when a certificate with {@code certificateName} doesn't exist in the key vault.
     * @throws HttpRequestException when a certificate with {@code certificateName} is empty string.
     * @return A {@link Mono} containing a Void Response}.
     */
    @ServiceMethod(returns = ReturnType.SINGLE)
    public Mono<Response<Void>> purgeDeletedCertificateWithResponse(String certificateName) {
        try {
            return withContext(context -> purgeDeletedCertificateWithResponse(certificateName, context));
        } catch (RuntimeException ex) {
            return monoError(logger, ex);
        }
    }

    Mono<Response<Void>> purgeDeletedCertificateWithResponse(String certificateName, Context context) {
        return service.purgeDeletedcertificate(vaultUrl, certificateName, API_VERSION, ACCEPT_LANGUAGE, CONTENT_TYPE_HEADER_VALUE, context)
            .doOnRequest(ignored -> logger.info("Purging certificate - {}",  certificateName))
            .doOnSuccess(response -> logger.info("Purged the certificate - {}", response.getStatusCode()))
            .doOnError(error -> logger.warning("Failed to purge the certificate - {}", certificateName, error));
    }

    /**
     * Recovers the deleted certificate back to its current version under /certificates and can only be performed on a soft-delete enabled vault.
     * The RecoverDeletedCertificate operation performs the reversal of the Delete operation and must be issued during the retention interval
     * (available in the deleted certificate's attributes). This operation requires the certificates/recover permission.
     *
     * <p><strong>Code Samples</strong></p>
     * <p>Recovers the deleted certificate from the key vault enabled for soft-delete. Prints out the
     * recovered certificate details when a response has been received.</p>

     * {@codesnippet com.azure.security.certificatevault.certificates.CertificateAsyncClient.beginRecoverDeletedCertificate#string}
     *
<<<<<<< HEAD
     * @param certificateName The name of the deleted certificate to be recovered.
     * @throws ResourceNotFoundException when a certificate with {@code certificateName} doesn't exist in the certificate vault.
     * @throws HttpRequestException when a certificate with {@code certificateName} is empty string.
     * @return A {@link PollerFlux} to poll on the {@link KeyVaultCertificate recovered certificate}.
     */
    @ServiceMethod(returns = ReturnType.SINGLE)
    public PollerFlux<KeyVaultCertificate, Void> beginRecoverDeletedCertificate(String certificateName) {
        return new PollerFlux<>(Duration.ofSeconds(1),
            recoverActivationOperation(certificateName),
            createRecoverPollOperation(certificateName),
=======
     * @param name The name of the deleted certificate to be recovered.
     * @throws ResourceNotFoundException when a certificate with {@code name} doesn't exist in the certificate vault.
     * @throws HttpRequestException when a certificate with {@code name} is empty string.
     * @return A {@link PollerFlux} to poll on the {@link KeyVaultCertificate recovered certificate}.
     */
    @ServiceMethod(returns = ReturnType.SINGLE)
    public PollerFlux<KeyVaultCertificate, Void> beginRecoverDeletedCertificate(String name) {
        return new PollerFlux<>(Duration.ofSeconds(1),
            recoverActivationOperation(name),
            createRecoverPollOperation(name),
>>>>>>> bdaa8899
            (context, firstResponse) -> Mono.empty(),
            context -> Mono.empty());
    }

<<<<<<< HEAD
    private Function<PollingContext<KeyVaultCertificate>, Mono<KeyVaultCertificate>> recoverActivationOperation(String certificateName) {
        return (pollingContext) -> withContext(context -> recoverDeletedCertificateWithResponse(certificateName, context)
            .flatMap(certificateResponse -> Mono.just(certificateResponse.getValue())));
=======
    private Function<PollingContext<KeyVaultCertificate>, Mono<KeyVaultCertificate>> recoverActivationOperation(String name) {
        return (pollingContext) -> withContext(context -> recoverDeletedCertificateWithResponse(name, context)
            .flatMap(certificateResponse -> Mono.just(certificateResponse.getValue())));
    }

    /*
    Polling operation to poll on create delete certificate operation status.
    */
    private Function<PollingContext<KeyVaultCertificate>, Mono<PollResponse<KeyVaultCertificate>>> createRecoverPollOperation(String keyName) {
        return pollingContext ->
            withContext(context -> service.getCertificatePoller(vaultUrl, keyName, "", API_VERSION, ACCEPT_LANGUAGE, CONTENT_TYPE_HEADER_VALUE, context)
                .flatMap(certificateResponse -> {
                    if (certificateResponse.getStatusCode() == HttpURLConnection.HTTP_NOT_FOUND) {
                        return Mono.defer(() -> Mono.just(new PollResponse<>(LongRunningOperationStatus.IN_PROGRESS,
                            pollingContext.getLatestResponse().getValue())));
                    }
                    return Mono.defer(() -> Mono.just(new PollResponse<>(LongRunningOperationStatus.SUCCESSFULLY_COMPLETED,
                        certificateResponse.getValue())));
                }))
                // This means permission is not granted for the get deleted key operation.
                // In both cases deletion operation was successful when activation operation succeeded before reaching here.
                .onErrorReturn(new PollResponse<>(LongRunningOperationStatus.SUCCESSFULLY_COMPLETED,
                    pollingContext.getLatestResponse().getValue()));
>>>>>>> bdaa8899
    }

    /*
    Polling operation to poll on create delete certificate operation status.
    */
    private Function<PollingContext<KeyVaultCertificate>, Mono<PollResponse<KeyVaultCertificate>>> createRecoverPollOperation(String keyName) {
        return pollingContext ->
            withContext(context -> service.getCertificatePoller(vaultUrl, keyName, "", API_VERSION, ACCEPT_LANGUAGE, CONTENT_TYPE_HEADER_VALUE, context)
                .flatMap(certificateResponse -> {
                    if (certificateResponse.getStatusCode() == HttpURLConnection.HTTP_NOT_FOUND) {
                        return Mono.defer(() -> Mono.just(new PollResponse<>(LongRunningOperationStatus.IN_PROGRESS,
                            pollingContext.getLatestResponse().getValue())));
                    }
                    return Mono.defer(() -> Mono.just(new PollResponse<>(LongRunningOperationStatus.SUCCESSFULLY_COMPLETED,
                        certificateResponse.getValue())));
                }))
                // This means permission is not granted for the get deleted key operation.
                // In both cases deletion operation was successful when activation operation succeeded before reaching here.
                .onErrorReturn(new PollResponse<>(LongRunningOperationStatus.SUCCESSFULLY_COMPLETED,
                    pollingContext.getLatestResponse().getValue()));
    }

    Mono<Response<KeyVaultCertificate>> recoverDeletedCertificateWithResponse(String certificateName, Context context) {
        return service.recoverDeletedCertificate(vaultUrl, certificateName, API_VERSION, ACCEPT_LANGUAGE, CONTENT_TYPE_HEADER_VALUE, context)
            .doOnRequest(ignored -> logger.info("Recovering deleted certificate - {}",  certificateName))
            .doOnSuccess(response -> logger.info("Recovered the deleted certificate - {}", response.getValue().getProperties().getName()))
            .doOnError(error -> logger.warning("Failed to recover the deleted certificate - {}", certificateName, error));
    }

    /**
     * Requests that a backup of the specified certificate be downloaded to the client. All versions of the certificate will
     * be downloaded. This operation requires the certificates/backup permission.
     *
     * <p><strong>Code Samples</strong></p>
     * <p>Backs up the certificate from the key vault. Prints out the
     * length of the certificate's backup byte array returned in the response.</p>
     *
     * {@codesnippet com.azure.security.keyvault.certificates.CertificateAsyncClient.backupCertificate#string}
     *
     * @param certificateName The name of the certificate.
     * @throws ResourceNotFoundException when a certificate with {@code certificateName} doesn't exist in the key vault.
     * @throws HttpRequestException when a certificate with {@code certificateName} is empty string.
     * @return A {@link Mono} containing the backed up certificate blob.
     */
    @ServiceMethod(returns = ReturnType.SINGLE)
    public Mono<byte[]> backupCertificate(String certificateName) {
        try {
            return withContext(context -> backupCertificateWithResponse(certificateName, context)).flatMap(FluxUtil::toMono);
        } catch (RuntimeException ex) {
            return monoError(logger, ex);
        }
    }

    /**
     * Requests that a backup of the specified certificate be downloaded to the client. All versions of the certificate will
     * be downloaded. This operation requires the certificates/backup permission.
     *
     * <p><strong>Code Samples</strong></p>
     * <p>Backs up the certificate from the key vault. Prints out the
     * length of the certificate's backup byte array returned in the response.</p>
     *
     * {@codesnippet com.azure.security.keyvault.certificates.CertificateAsyncClient.backupCertificateWithResponse#string}
     *
     * @param certificateName The name of the certificate.
     * @throws ResourceNotFoundException when a certificate with {@code certificateName} doesn't exist in the key vault.
     * @throws HttpRequestException when a certificate with {@code certificateName} is empty string.
     * @return A {@link Mono} containing a {@link Response} whose {@link Response#getValue() value} contains the backed up certificate blob.
     */
    @ServiceMethod(returns = ReturnType.SINGLE)
    public Mono<Response<byte[]>> backupCertificateWithResponse(String certificateName) {
        try {
            return withContext(context -> backupCertificateWithResponse(certificateName, context));
        } catch (RuntimeException ex) {
            return monoError(logger, ex);
        }
    }

    Mono<Response<byte[]>> backupCertificateWithResponse(String certificateName, Context context) {
        return service.backupCertificate(vaultUrl, certificateName, API_VERSION, ACCEPT_LANGUAGE, CONTENT_TYPE_HEADER_VALUE, context)
            .doOnRequest(ignored -> logger.info("Backing up certificate - {}",  certificateName))
            .doOnSuccess(response -> logger.info("Backed up the certificate - {}", response.getStatusCode()))
            .doOnError(error -> logger.warning("Failed to back up the certificate - {}", certificateName, error))
            .flatMap(certificateBackupResponse -> Mono.just(new SimpleResponse<>(certificateBackupResponse.getRequest(),
                certificateBackupResponse.getStatusCode(), certificateBackupResponse.getHeaders(), certificateBackupResponse.getValue().getValue())));
    }

    /**
     * Restores a backed up certificate to the vault. All the versions of the certificate are restored to the vault. This operation
     * requires the certificates/restore permission.
     *
     * <p><strong>Code Samples</strong></p>
     * <p>Restores the certificate in the key vault from its backup. Prints out the restored certificate
     * details when a response has been received.</p>
     *
     * {@codesnippet com.azure.security.keyvault.certificates.CertificateAsyncClient.restoreCertificate#byte}
     *
     * @param backup The backup blob associated with the certificate.
     * @throws ResourceModifiedException when {@code backup} blob is malformed.
     * @return A {@link Mono} containing the {@link KeyVaultCertificate restored certificate}.
     */
    @ServiceMethod(returns = ReturnType.SINGLE)
    public Mono<KeyVaultCertificateWithPolicy> restoreCertificateBackup(byte[] backup) {
        try {
            return withContext(context -> restoreCertificateBackupWithResponse(backup, context)).flatMap(FluxUtil::toMono);
        } catch (RuntimeException ex) {
            return monoError(logger, ex);
        }
    }

    /**
     * Restores a backed up certificate to the vault. All the versions of the certificate are restored to the vault. This operation
     * requires the certificates/restore permission.
     *
     * <p><strong>Code Samples</strong></p>
     * <p>Restores the certificate in the key vault from its backup. Prints out the restored certificate
     * details when a response has been received.</p>
     *
     * {@codesnippet com.azure.security.keyvault.certificates.CertificateAsyncClient.restoreCertificateWithResponse#byte}
     *
     * @param backup The backup blob associated with the certificate.
     * @throws ResourceModifiedException when {@code backup} blob is malformed.
     * @return A {@link Mono} containing a {@link Response} whose {@link Response#getValue() value} contains the {@link KeyVaultCertificate restored certificate}.
     */
    @ServiceMethod(returns = ReturnType.SINGLE)
    public Mono<Response<KeyVaultCertificateWithPolicy>> restoreCertificateBackupWithResponse(byte[] backup) {
        try {
            return withContext(context -> restoreCertificateBackupWithResponse(backup, context));
        } catch (RuntimeException ex) {
            return monoError(logger, ex);
        }
    }

    Mono<Response<KeyVaultCertificateWithPolicy>> restoreCertificateBackupWithResponse(byte[] backup, Context context) {
        CertificateRestoreParameters parameters = new CertificateRestoreParameters().certificateBundleBackup(backup);
        return service.restoreCertificate(vaultUrl, API_VERSION, ACCEPT_LANGUAGE, parameters, CONTENT_TYPE_HEADER_VALUE, context)
            .doOnRequest(ignored -> logger.info("Restoring the certificate"))
            .doOnSuccess(response -> logger.info("Restored the certificate - {}", response.getValue().getProperties().getName()))
            .doOnError(error -> logger.warning("Failed to restore the certificate - {}", error));
    }

    /**
     * List certificates in a the key vault. Retrieves the set of certificates resources in the key vault and the individual
     * certificate response in the flux is represented by {@link CertificateProperties} as only the certificate identifier, thumbprint,
     * attributes and tags are provided in the response. The policy and individual certificate versions are not listed in
     * the response. This operation requires the certificates/list permission.
     *
     * <p>It is possible to get certificates with all the properties excluding the policy from this information. Convert the {@link Flux} containing {@link CertificateProperties} to
     * {@link Flux} containing {@link KeyVaultCertificate certificate} using {@link CertificateAsyncClient#getCertificateVersion(String, String)} within {@link Flux#flatMap(Function)}.</p>
     *
     * {@codesnippet com.azure.security.keyvault.certificates.CertificateAsyncClient.listCertificates}
     *
     * @param includePending indicate if pending certificates should be included in the results.
     * @return A {@link PagedFlux} containing {@link CertificateProperties certificate} for all the certificates in the vault.
     */
    @ServiceMethod(returns = ReturnType.COLLECTION)
    public PagedFlux<CertificateProperties> listPropertiesOfCertificates(Boolean includePending) {
        try {
            return new PagedFlux<>(() -> withContext(context -> listCertificatesFirstPage(includePending, context)),
                continuationToken -> withContext(context -> listCertificatesNextPage(continuationToken, context)));
        } catch (RuntimeException ex) {
            return new PagedFlux<>(() -> monoError(logger, ex));
        }
    }

    /**
     * List certificates in a the key vault. Retrieves the set of certificates resources in the key vault and the individual
     * certificate response in the flux is represented by {@link CertificateProperties} as only the certificate identifier, thumbprint,
     * attributes and tags are provided in the response. The policy and individual certificate versions are not listed in
     * the response. This operation requires the certificates/list permission.
     *
     * <p>It is possible to get certificates with all the properties excluding the policy from this information. Convert the {@link Flux} containing {@link CertificateProperties} to
     * {@link Flux} containing {@link KeyVaultCertificate certificate} using {@link CertificateAsyncClient#getCertificateVersion(String, String)} within {@link Flux#flatMap(Function)}.</p>
     *
     * {@codesnippet com.azure.security.keyvault.certificates.CertificateAsyncClient.listCertificates}
     *
     * @return A {@link PagedFlux} containing {@link CertificateProperties certificate} for all the certificates in the vault.
     */
    @ServiceMethod(returns = ReturnType.COLLECTION)
    public PagedFlux<CertificateProperties> listPropertiesOfCertificates() {
        try {
            return new PagedFlux<>(() -> withContext(context -> listCertificatesFirstPage(false, context)),
                continuationToken -> withContext(context -> listCertificatesNextPage(continuationToken, context)));
        } catch (RuntimeException ex) {
            return new PagedFlux<>(() -> monoError(logger, ex));
        }
    }

    PagedFlux<CertificateProperties> listPropertiesOfCertificates(Boolean includePending, Context context) {
        return new PagedFlux<>(
            () -> listCertificatesFirstPage(includePending, context),
            continuationToken -> listCertificatesNextPage(continuationToken, context));
    }

    /*
     * Gets attributes of all the certificates given by the {@code nextPageLink} that was retrieved from a call to
     * {@link CertificateAsyncClient#listCertificates()}.
     *
     * @param continuationToken The {@link PagedResponse#nextLink()} from a previous, successful call to one of the listCertificates operations.
     * @return A {@link Mono} of {@link PagedResponse<KeyBase>} from the next page of results.
     */
    private Mono<PagedResponse<CertificateProperties>> listCertificatesNextPage(String continuationToken, Context context) {
        try {
            return service.getCertificates(vaultUrl, continuationToken, ACCEPT_LANGUAGE, CONTENT_TYPE_HEADER_VALUE, context)
                .doOnRequest(ignored -> logger.info("Listing next certificates page - Page {} ", continuationToken))
                .doOnSuccess(response -> logger.info("Listed next certificates page - Page {} ", continuationToken))
                .doOnError(error -> logger.warning("Failed to list next certificates page - Page {} ", continuationToken, error));
        } catch (RuntimeException ex) {
            return monoError(logger, ex);
        }
    }

    /*
     * Calls the service and retrieve first page result. It makes one call and retrieve {@code DEFAULT_MAX_PAGE_RESULTS} values.
     */
    private Mono<PagedResponse<CertificateProperties>> listCertificatesFirstPage(Boolean includePending, Context context) {
        try {
            return service
                .getCertificates(vaultUrl, DEFAULT_MAX_PAGE_RESULTS, includePending, API_VERSION, ACCEPT_LANGUAGE,
                    CONTENT_TYPE_HEADER_VALUE, context)
                .doOnRequest(ignored -> logger.info("Listing certificates"))
                .doOnSuccess(response -> logger.info("Listed certificates"))
                .doOnError(error -> logger.warning("Failed to list certificates", error));
        } catch (RuntimeException ex) {
            return monoError(logger, ex);
        }
    }


    /**
     * Lists the {@link DeletedCertificate deleted certificates} in the key vault currently available for recovery. This
     * operation includes deletion-specific information and is applicable for vaults enabled for soft-delete. This
     * operation requires the {@code certificates/get/list} permission.
     *
     * <p><strong>Code Samples</strong></p>
     * <p>Lists the deleted certificates in the key vault. Prints out the
     * recovery id of each deleted certificate when a response has been received.</p>
     *
     * {@codesnippet com.azure.security.keyvault.certificates.CertificateAsyncClient.listDeletedCertificates}
     *
     * @return A {@link PagedFlux} containing all of the {@link DeletedCertificate deleted certificates} in the vault.
     */
    @ServiceMethod(returns = ReturnType.COLLECTION)
    public PagedFlux<DeletedCertificate> listDeletedCertificates() {
        try {
            return new PagedFlux<>(
                () -> withContext(context -> listDeletedCertificatesFirstPage(false, context)),
                continuationToken -> withContext(
                    context -> listDeletedCertificatesNextPage(continuationToken, context)));
        } catch (RuntimeException ex) {
            return new PagedFlux<>(() -> monoError(logger, ex));
        }
    }

    /**
     * Lists the {@link DeletedCertificate deleted certificates} in the key vault currently available for recovery. This
     * operation includes deletion-specific information and is applicable for vaults enabled for soft-delete. This
     * operation requires the {@code certificates/get/list} permission.
     *
     * <p><strong>Code Samples</strong></p>
     * <p>Lists the deleted certificates in the key vault. Prints out the
     * recovery id of each deleted certificate when a response has been received.</p>
     *
     * {@codesnippet com.azure.security.keyvault.certificates.CertificateAsyncClient.listDeletedCertificates}
     *
     * @param includePending indicate if pending deleted certificates should be included in the results.
     * @return A {@link PagedFlux} containing all of the {@link DeletedCertificate deleted certificates} in the vault.
     */
    @ServiceMethod(returns = ReturnType.COLLECTION)
    public PagedFlux<DeletedCertificate> listDeletedCertificates(Boolean includePending) {
        try {
            return new PagedFlux<>(
                () -> withContext(context -> listDeletedCertificatesFirstPage(includePending, context)),
                continuationToken -> withContext(
                    context -> listDeletedCertificatesNextPage(continuationToken, context)));
        } catch (RuntimeException ex) {
            return new PagedFlux<>(() -> monoError(logger, ex));
        }
    }

    PagedFlux<DeletedCertificate> listDeletedCertificates(Boolean includePending, Context context) {
        return new PagedFlux<>(
            () -> listDeletedCertificatesFirstPage(includePending, context),
            continuationToken -> listDeletedCertificatesNextPage(continuationToken, context));
    }

    /*
     * Gets attributes of all the certificates given by the {@code nextPageLink}
     *
     * @param continuationToken The {@link PagedResponse#nextLink()} from a previous, successful call to one of the list operations.
     * @return A {@link Mono} of {@link PagedResponse<DeletedCertificate>} from the next page of results.
     */
    private Mono<PagedResponse<DeletedCertificate>> listDeletedCertificatesNextPage(String continuationToken, Context context) {
        try {
            return service
                .getDeletedCertificates(vaultUrl, continuationToken, ACCEPT_LANGUAGE, CONTENT_TYPE_HEADER_VALUE,
                    context)
                .doOnRequest(
                    ignored -> logger.info("Listing next deleted certificates page - Page {} ", continuationToken))
                .doOnSuccess(
                    response -> logger.info("Listed next deleted certificates page - Page {} ", continuationToken))
                .doOnError(error -> logger
                    .warning("Failed to list next deleted certificates page - Page {} ", continuationToken, error));
        } catch (RuntimeException ex) {
            return monoError(logger, ex);
        }
    }

    /*
     * Calls the service and retrieve first page result. It makes one call and retrieve {@code DEFAULT_MAX_PAGE_RESULTS} values.
     */
    private Mono<PagedResponse<DeletedCertificate>> listDeletedCertificatesFirstPage(Boolean includePending, Context context) {
        try {
            return service.getDeletedCertificates(vaultUrl, DEFAULT_MAX_PAGE_RESULTS, includePending, API_VERSION, ACCEPT_LANGUAGE, CONTENT_TYPE_HEADER_VALUE, context)
                .doOnRequest(ignored -> logger.info("Listing deleted certificates"))
                .doOnSuccess(response -> logger.info("Listed deleted certificates"))
                .doOnError(error -> logger.warning("Failed to list deleted certificates", error));
        } catch (RuntimeException ex) {
            return monoError(logger, ex);
        }
    }

    /**
     * List all versions of the specified certificate. The individual certificate response in the flux is represented by {@link CertificateProperties}
     * as only the certificate identifier, thumbprint, attributes and tags are provided in the response. The policy is not listed in
     * the response. This operation requires the certificates/list permission.
     *
     * <p>It is possible to get the certificates with properties excluding the policy for all the versions from this information. Convert the {@link PagedFlux}
     * containing {@link CertificateProperties} to {@link PagedFlux} containing {@link KeyVaultCertificate certificate} using
     * {@link CertificateAsyncClient#getCertificateVersion(String, String)} within {@link Flux#flatMap(Function)}.</p>
     *
     * {@codesnippet com.azure.security.keyvault.certificates.CertificateAsyncClient.listCertificateVersions}
     *
     * @param certificateName The name of the certificate.
     * @throws ResourceNotFoundException when a certificate with {@code certificateName} doesn't exist in the key vault.
     * @throws HttpRequestException when a certificate with {@code certificateName} is empty string.
     * @return A {@link PagedFlux} containing {@link CertificateProperties certificate} of all the versions of the specified certificate in the vault. Flux is empty if certificate with {@code certificateName} does not exist in key vault.
     */
    @ServiceMethod(returns = ReturnType.COLLECTION)
    public PagedFlux<CertificateProperties> listPropertiesOfCertificateVersions(String certificateName) {
        try {
            return new PagedFlux<>(
                () -> withContext(context -> listCertificateVersionsFirstPage(certificateName, context)),
                continuationToken -> withContext(context -> listCertificateVersionsNextPage(continuationToken, context)));
        } catch (RuntimeException ex) {
            return new PagedFlux<>(() -> monoError(logger, ex));
        }
    }

    PagedFlux<CertificateProperties> listPropertiesOfCertificateVersions(String certificateName, Context context) {
        return new PagedFlux<>(
            () -> listCertificateVersionsFirstPage(certificateName, context),
            continuationToken -> listCertificateVersionsNextPage(continuationToken, context));
    }

    private Mono<PagedResponse<CertificateProperties>> listCertificateVersionsFirstPage(String certificateName, Context context) {
        try {
            return service.getCertificateVersions(vaultUrl, certificateName, DEFAULT_MAX_PAGE_RESULTS, API_VERSION, ACCEPT_LANGUAGE, CONTENT_TYPE_HEADER_VALUE, context)
                .doOnRequest(ignored -> logger.info("Listing certificate versions - {}", certificateName))
                .doOnSuccess(response -> logger.info("Listed certificate versions - {}", certificateName))
                .doOnError(error -> logger.warning(String.format("Failed to list certificate versions - {}", certificateName), error));
        } catch (RuntimeException ex) {
            return monoError(logger, ex);
        }
    }

    /*
     * Gets attributes of all the certificates given by the {@code nextPageLink}
     */
    private Mono<PagedResponse<CertificateProperties>> listCertificateVersionsNextPage(String continuationToken, Context context) {
        try {
            return service.getCertificates(vaultUrl, continuationToken, ACCEPT_LANGUAGE, CONTENT_TYPE_HEADER_VALUE, context)
                .doOnRequest(ignored -> logger.info("Listing next certificate versions page - Page {} ", continuationToken))
                .doOnSuccess(response -> logger.info("Listed next certificate versions page - Page {} ", continuationToken))
                .doOnError(error -> logger.warning("Failed to list next certificate versions page - Page {} ", continuationToken, error));
        } catch (RuntimeException ex) {
            return monoError(logger, ex);
        }
    }

    /**
     * Merges a certificate or a certificate chain with a key pair currently available in the service. This operation requires
     * the {@code certificates/create} permission.
     *
     * <p><strong>Code Samples</strong></p>
     * <p> Merges a certificate with a kay pair available in the service.</p>
     *
     * {@codesnippet com.azure.security.keyvault.certificates.CertificateAsyncClient.mergeCertificate#config}
     *
     * @param mergeCertificateOptions the merge certificate options holding the x509 certificates.
     *
     * @throws NullPointerException when {@code mergeCertificateOptions} is null.
     * @throws HttpRequestException if {@code mergeCertificateOptions} is invalid/corrupt.
     * @return A {@link Mono} containing the merged certificate.
     */
    @ServiceMethod(returns = ReturnType.SINGLE)
    public Mono<KeyVaultCertificate> mergeCertificate(MergeCertificateOptions mergeCertificateOptions) {
        try {
            return withContext(context -> mergeCertificateWithResponse(mergeCertificateOptions, context)).flatMap(FluxUtil::toMono);
        } catch (RuntimeException ex) {
            return monoError(logger, ex);
        }
    }

    /**
     * Merges a certificate or a certificate chain with a key pair currently available in the service. This operation requires
     * the {@code certificates/create} permission.
     *
     * <p><strong>Code Samples</strong></p>
     * <p> Merges a certificate with a kay pair available in the service.</p>
     *
     * {@codesnippet com.azure.security.keyvault.certificates.CertificateAsyncClient.mergeCertificateWithResponse#config}
     *
     * @param mergeCertificateOptions the merge certificate options holding the x509 certificates.
     *
     * @throws NullPointerException when {@code mergeCertificateOptions} is null.
     * @throws HttpRequestException if {@code mergeCertificateOptions} is invalid/corrupt.
     * @return A {@link Mono} containing a {@link Response} whose {@link Response#getValue() value} contains the merged certificate.
     */
    @ServiceMethod(returns = ReturnType.SINGLE)
    public Mono<Response<KeyVaultCertificate>> mergeCertificateWithResponse(MergeCertificateOptions mergeCertificateOptions) {
        try {
            Objects.requireNonNull(mergeCertificateOptions, "'mergeCertificateOptions' cannot be null.");
            return withContext(context -> mergeCertificateWithResponse(mergeCertificateOptions, context));
        } catch (RuntimeException ex) {
            return monoError(logger, ex);
        }
    }

    Mono<Response<KeyVaultCertificate>> mergeCertificateWithResponse(MergeCertificateOptions mergeCertificateOptions, Context context) {
        CertificateMergeParameters mergeParameters = new CertificateMergeParameters().x509Certificates(mergeCertificateOptions.getX509Certificates())
            .tags(mergeCertificateOptions.getTags())
            .certificateAttributes(new CertificateRequestAttributes().enabled(mergeCertificateOptions.isEnabled()));
        return service.mergeCertificate(vaultUrl, mergeCertificateOptions.getName(), API_VERSION, ACCEPT_LANGUAGE, mergeParameters, CONTENT_TYPE_HEADER_VALUE, context)
            .doOnRequest(ignored -> logger.info("Merging certificate - {}",  mergeCertificateOptions.getName()))
            .doOnSuccess(response -> logger.info("Merged certificate  - {}", response.getValue().getProperties().getName()))
            .doOnError(error -> logger.warning("Failed to merge certificate - {}", mergeCertificateOptions.getName(), error));
    }

    /**
     * Retrieves the policy of the specified certificate in the key vault. This operation requires the {@code certificates/get} permission.
     *
     * <p><strong>Code Samples</strong></p>
     * <p>Gets the policy of a certirifcate in the key vault. Prints out the
     * returned certificate policy details when a response has been received.</p>
     *
     * {@codesnippet com.azure.security.keyvault.certificates.CertificateAsyncClient.getCertificatePolicy#string}
     *
     * @param certificateName The name of the certificate whose policy is to be retrieved, cannot be null
     * @throws ResourceNotFoundException when a certificate with {@code certificateName} doesn't exist in the key vault.
     * @throws HttpRequestException if {@code certificateName} is empty string.
     * @return A {@link Mono} containing a {@link Response} whose {@link Response#getValue() value} contains the requested {@link CertificatePolicy certificate policy}.
     */
    @ServiceMethod(returns = ReturnType.SINGLE)
    public Mono<CertificatePolicy> getCertificatePolicy(String certificateName) {
        try {
            return withContext(context -> getCertificatePolicyWithResponse(certificateName, context)).flatMap(FluxUtil::toMono);
        } catch (RuntimeException ex) {
            return monoError(logger, ex);
        }
    }

    /**
     * Retrieves the policy of the specified certificate in the key vault. This operation requires the {@code certificates/get} permission.
     *
     * <p><strong>Code Samples</strong></p>
     * <p>Gets the policy of a certirifcate in the key vault. Prints out the
     * returned certificate policy details when a response has been received.</p>
     *
     * {@codesnippet com.azure.security.keyvault.certificates.CertificateAsyncClient.getCertificatePolicyWithResponse#string}
     *
     * @param certificateName The name of the certificate whose policy is to be retrieved, cannot be null
     * @throws ResourceNotFoundException when a certificate with {@code certificateName} doesn't exist in the key vault.
     * @throws HttpRequestException if {@code certificateName} is empty string.
     * @return A {@link Mono} containing the requested {@link CertificatePolicy certificate policy}.
     */
    @ServiceMethod(returns = ReturnType.SINGLE)
    public Mono<Response<CertificatePolicy>> getCertificatePolicyWithResponse(String certificateName) {
        try {
            return withContext(context -> getCertificatePolicyWithResponse(certificateName, context));
        } catch (RuntimeException ex) {
            return monoError(logger, ex);
        }
    }

    Mono<Response<CertificatePolicy>> getCertificatePolicyWithResponse(String certificateName, Context context) {
        return service.getCertificatePolicy(vaultUrl, API_VERSION, ACCEPT_LANGUAGE, certificateName, CONTENT_TYPE_HEADER_VALUE, context)
            .doOnRequest(ignored -> logger.info("Retrieving certificate policy - {}",  certificateName))
            .doOnSuccess(response -> logger.info("Retrieved certificate policy - {}", certificateName))
            .doOnError(error -> logger.warning("Failed to retrieve certificate policy - {}", certificateName, error));
    }

    /**
     * Updates the policy for a certificate. The update operation changes specified attributes of the certificate policy and attributes
     * that are not specified in the request are left unchanged. This operation requires the {@code certificates/update} permission.
     *
     * <p><strong>Code Samples</strong></p>
     * <p>Gets the certificate policy, changes its properties and then updates it in the Azure Key Vault. Prints out the
     * returned policy details when a response has been received.</p>
     *
     * {@codesnippet com.azure.security.keyvault.certificates.CertificateAsyncClient.updateCertificatePolicy#string}
     *
     * @param certificateName The name of the certificate whose policy is to be updated.
     * @param policy The certificate policy to be updated.
     * @throws NullPointerException if {@code policy} is {@code null}.
     * @throws ResourceNotFoundException when a certificate with {@code certificateName} doesn't exist in the key vault.
     * @throws HttpRequestException if {@code certificateName} is empty string or if {@code policy} is invalid.
     * @return A {@link Mono} containing the updated {@link CertificatePolicy certificate policy}.
     */
    @ServiceMethod(returns = ReturnType.SINGLE)
    public Mono<CertificatePolicy> updateCertificatePolicy(String certificateName, CertificatePolicy policy) {
        try {
            return withContext(context -> updateCertificatePolicyWithResponse(certificateName, policy, context)).flatMap(FluxUtil::toMono);
        } catch (RuntimeException ex) {
            return monoError(logger, ex);
        }
    }

    /**
     * Updates the policy for a certificate. The update operation changes specified attributes of the certificate policy and attributes
     * that are not specified in the request are left unchanged. This operation requires the {@code certificates/update} permission.
     *
     * <p><strong>Code Samples</strong></p>
     * <p>Gets the certificate policy, changes its properties and then updates it in the Azure Key Vault. Prints out the
     * returned policy details when a response has been received.</p>
     *
     * {@codesnippet com.azure.security.keyvault.certificates.CertificateAsyncClient.updateCertificatePolicyWithResponse#string}
     *
     * @param certificateName The name of the certificate whose policy is to be updated.
     * @param policy The certificate policy is to be updated.
     * @throws NullPointerException if {@code policy} is {@code null}.
     * @throws ResourceNotFoundException when a certificate with {@code certificateName} doesn't exist in the key vault.
     * @throws HttpRequestException if {@code name} is empty string or if {@code policy} is invalid.
     * @return A {@link Mono} containing a {@link Response} whose {@link Response#getValue() value} contains the updated {@link CertificatePolicy certificate policy}.
     */
    @ServiceMethod(returns = ReturnType.SINGLE)
    public Mono<Response<CertificatePolicy>> updateCertificatePolicyWithResponse(String certificateName, CertificatePolicy policy) {
        try {
            return withContext(context -> updateCertificatePolicyWithResponse(certificateName, policy, context));
        } catch (RuntimeException ex) {
            return monoError(logger, ex);
        }
    }

    Mono<Response<CertificatePolicy>> updateCertificatePolicyWithResponse(String certificateName, CertificatePolicy policy, Context context) {
        CertificatePolicyRequest policyRequest = new CertificatePolicyRequest(policy);
        return service.updateCertificatePolicy(vaultUrl, API_VERSION, ACCEPT_LANGUAGE, certificateName, policyRequest, CONTENT_TYPE_HEADER_VALUE, context)
            .doOnRequest(ignored -> logger.info("Updating certificate policy - {}",  certificateName))
            .doOnSuccess(response -> logger.info("Updated the certificate policy - {}", response.getValue().getUpdatedOn()))
            .doOnError(error -> logger.warning("Failed to update the certificate policy - {}", certificateName, error));
    }

    /**
     * Creates the specified certificate issuer. The SetCertificateIssuer operation updates the specified certificate issuer if it
     * already exists or adds it if doesn't exist. This operation requires the certificates/setissuers permission.
     *
     * <p><strong>Code Samples</strong></p>
     * <p>Creates a new certificate issuer in the key vault. Prints out the created certificate
     * issuer details when a response has been received.</p>
     *
     * {@codesnippet com.azure.security.keyvault.certificates.CertificateAsyncClient.createIssuer#String-String}
     *
     * @param issuerName The name of the certificate issuer to be created.
     * @param provider The provider of the certificate issuer to be created.
     * @throws ResourceModifiedException when invalid certificate issuer {@code issuerName} or {@code provider} configuration is provided.
     * @throws HttpRequestException when a certificate issuer with {@code issuerName} is empty string.
     * @return A {@link Mono} containing the created {@link CertificateIssuer certificate issuer}.
     */
    @ServiceMethod(returns = ReturnType.SINGLE)
    public Mono<CertificateIssuer> createIssuer(String issuerName, String provider) {
        try {
            return withContext(context -> createIssuerWithResponse(issuerName, provider, context)).flatMap(FluxUtil::toMono);
        } catch (RuntimeException ex) {
            return monoError(logger, ex);
        }
    }

    Mono<Response<CertificateIssuer>> createIssuerWithResponse(String issuerName, String provider, Context context) {
        CertificateIssuerSetParameters parameters = new CertificateIssuerSetParameters()
                    .provider(provider);
        return service.setCertificateIssuer(vaultUrl, API_VERSION, ACCEPT_LANGUAGE, issuerName, parameters, CONTENT_TYPE_HEADER_VALUE, context)
            .doOnRequest(ignored -> logger.info("Creating certificate issuer - {}", issuerName))
            .doOnSuccess(response -> logger.info("Created the certificate issuer - {}", response.getValue().getName()))
            .doOnError(error -> logger.warning("Failed to create the certificate issuer - {}", issuerName, error));
    }

    /**
     * Creates the specified certificate issuer. The SetCertificateIssuer operation updates the specified certificate issuer if it
     * already exists or adds it if doesn't exist. This operation requires the certificates/setissuers permission.
     *
     * <p><strong>Code Samples</strong></p>
     * <p>Creates a new certificate issuer in the key vault. Prints out the created certificate
     * issuer details when a response has been received.</p>
     *
     * {@codesnippet com.azure.security.keyvault.certificates.CertificateAsyncClient.createIssuer#CertificateIssuer}
     *
     * @param issuer The configuration of the certificate issuer to be created.
     * @throws ResourceModifiedException when invalid certificate issuer {@code issuer} configuration is provided.
     * @throws HttpRequestException when a certificate issuer with {@code issuerName} is empty string.
     * @return A {@link Mono} containing the created {@link CertificateIssuer certificate issuer}.
     */
    @ServiceMethod(returns = ReturnType.SINGLE)
    public Mono<CertificateIssuer> createIssuer(CertificateIssuer issuer) {
        try {
            return withContext(context -> createIssuerWithResponse(issuer, context)).flatMap(FluxUtil::toMono);
        } catch (RuntimeException ex) {
            return monoError(logger, ex);
        }
    }

    /**
     * Creates the specified certificate issuer. The SetCertificateIssuer operation updates the specified certificate issuer if it
     * already exists or adds it if doesn't exist. This operation requires the certificates/setissuers permission.
     *
     * <p><strong>Code Samples</strong></p>
     * <p>Creates a new certificate issuer in the key vault. Prints out the created certificate
     * issuer details when a response has been received.</p>
     *
     * {@codesnippet com.azure.security.keyvault.certificates.CertificateAsyncClient.createIssuerWithResponse#CertificateIssuer}
     *
     * @param issuer The configuration of the certificate issuer to be created.
     * @throws ResourceModifiedException when invalid certificate issuer {@code issuer} configuration is provided.
     * @throws HttpRequestException when a certificate issuer with {@link CertificateIssuer#getName() name} is empty string.
     * @return A {@link Mono} containing  a {@link Response} whose {@link Response#getValue() value} contains the created {@link CertificateIssuer certificate issuer}.
     */
    @ServiceMethod(returns = ReturnType.SINGLE)
    public Mono<Response<CertificateIssuer>> createIssuerWithResponse(CertificateIssuer issuer) {
        try {
            return withContext(context -> createIssuerWithResponse(issuer, context));
        } catch (RuntimeException ex) {
            return monoError(logger, ex);
        }
    }

    Mono<Response<CertificateIssuer>> createIssuerWithResponse(CertificateIssuer issuer, Context context) {
        CertificateIssuerSetParameters parameters = new CertificateIssuerSetParameters()
            .provider(issuer.getProvider())
            .credentials(new IssuerCredentials().accountId(issuer.getAccountId()).password(issuer.getPassword()))
            .organizationDetails(new OrganizationDetails().adminDetails(issuer.getAdministratorContacts()))
            .credentials(new IssuerCredentials().password(issuer.getPassword()).accountId(issuer.getAccountId()));
        return service.setCertificateIssuer(vaultUrl, API_VERSION, ACCEPT_LANGUAGE, issuer.getName(), parameters, CONTENT_TYPE_HEADER_VALUE, context)
            .doOnRequest(ignored -> logger.info("Creating certificate issuer - {}",  issuer.getName()))
            .doOnSuccess(response -> logger.info("Created the certificate issuer - {}", response.getValue().getName()))
            .doOnError(error -> logger.warning("Failed to create the certificate issuer - {}", issuer.getName(), error));
    }


    /**
     * Retrieves the specified certificate issuer from the key vault. This operation requires the certificates/manageissuers/getissuers permission.
     *
     * <p><strong>Code Samples</strong></p>
     * <p>Gets the specificed certifcate issuer in the key vault. Prints out the
     * returned certificate issuer details when a response has been received.</p>
     *
     * {@codesnippet com.azure.security.keyvault.certificates.CertificateAsyncClient.getIssuerWithResponse#string}
     *
     * @param issuerName The name of the certificate issuer to retrieve, cannot be null
     * @throws ResourceNotFoundException when a certificate issuer with {@code issuerName} doesn't exist in the key vault.
     * @throws HttpRequestException if {@code issuerName} is empty string.
     * @return A {@link Mono} containing a {@link Response} whose {@link Response#getValue() value} contains the requested {@link CertificateIssuer certificate issuer}.
     */
    @ServiceMethod(returns = ReturnType.SINGLE)
    public Mono<Response<CertificateIssuer>> getIssuerWithResponse(String issuerName) {
        try {
            return withContext(context -> getIssuerWithResponse(issuerName, context));
        } catch (RuntimeException ex) {
            return monoError(logger, ex);
        }
    }

    /**
     * Retrieves the specified certificate issuer from the key vault. This operation requires the certificates/manageissuers/getissuers permission.
     *
     * <p><strong>Code Samples</strong></p>
     * <p>Gets the specified certificate issuer in the key vault. Prints out the
     * returned certificate issuer details when a response has been received.</p>
     *
     * {@codesnippet com.azure.security.keyvault.certificates.CertificateAsyncClient.getIssuer#string}
     *
     * @param issuerName The name of the certificate to retrieve, cannot be null
     * @throws ResourceNotFoundException when a certificate issuer with {@code issuerName} doesn't exist in the key vault.
     * @throws HttpRequestException if {@code issuerName} is empty string.
     * @return A {@link Mono} containing the requested {@link CertificateIssuer certificate issuer}.
     */
    @ServiceMethod(returns = ReturnType.SINGLE)
    public Mono<CertificateIssuer> getIssuer(String issuerName) {
        try {
            return withContext(context -> getIssuerWithResponse(issuerName, context)).flatMap(FluxUtil::toMono);
        } catch (RuntimeException ex) {
            return monoError(logger, ex);
        }
    }

    Mono<Response<CertificateIssuer>> getIssuerWithResponse(String issuerName, Context context) {
        return service.getCertificateIssuer(vaultUrl, API_VERSION, ACCEPT_LANGUAGE, issuerName, CONTENT_TYPE_HEADER_VALUE, context)
            .doOnRequest(ignored -> logger.info("Retrieving certificate issuer - {}",  issuerName))
            .doOnSuccess(response -> logger.info("Retrieved the certificate issuer - {}", response.getValue().getName()))
<<<<<<< HEAD
            .doOnError(error -> logger.warning("Failed to retreive the certificate issuer - {}", issuerName, error));
=======
            .doOnError(error -> logger.warning("Failed to retreive the certificate issuer - {}", name, error));
>>>>>>> bdaa8899
    }

    /**
     * Deletes the specified certificate issuer. The DeleteCertificateIssuer operation permanently removes the specified certificate
     * issuer from the key vault. This operation requires the {@code certificates/manageissuers/deleteissuers permission}.
     *
     * <p><strong>Code Samples</strong></p>
     * <p>Deletes the certificate issuer in the Azure Key Vault. Prints out the
     * deleted certificate details when a response has been received.</p>
     *
     * {@codesnippet com.azure.security.keyvault.certificates.CertificateAsyncClient.deleteIssuerWithResponse#string}
     *
     * @param issuerName The name of the certificate issuer to be deleted.
     * @throws ResourceNotFoundException when a certificate issuer with {@code issuerName} doesn't exist in the key vault.
     * @throws HttpRequestException when a certificate issuer with {@code issuerName} is empty string.
     * @return A {@link Mono} containing a {@link Response} whose {@link Response#getValue() value} contains the {@link CertificateIssuer deleted issuer}.
     */
    @ServiceMethod(returns = ReturnType.SINGLE)
    public Mono<Response<CertificateIssuer>> deleteIssuerWithResponse(String issuerName) {
        try {
            return withContext(context -> deleteIssuerWithResponse(issuerName, context));
        } catch (RuntimeException ex) {
            return monoError(logger, ex);
        }
    }

    /**
     * Deletes the specified certificate issuer. The DeleteCertificateIssuer operation permanently removes the specified certificate
     * issuer from the key vault. This operation requires the {@code certificates/manageissuers/deleteissuers permission}.
     *
     * <p><strong>Code Samples</strong></p>
     * <p>Deletes the certificate issuer in the Azure Key Vault. Prints out the
     * deleted certificate details when a response has been received.</p>
     *
     * {@codesnippet com.azure.security.keyvault.certificates.CertificateAsyncClient.deleteIssuer#string}
     *
     * @param issuerName The name of the certificate issuer to be deleted.
     * @throws ResourceNotFoundException when a certificate issuer with {@code issuerName} doesn't exist in the key vault.
     * @throws HttpRequestException when a certificate issuer with {@code issuerName} is empty string.
     * @return A {@link Mono} containing the {@link CertificateIssuer deleted issuer}.
     */
    @ServiceMethod(returns = ReturnType.SINGLE)
    public Mono<CertificateIssuer> deleteIssuer(String issuerName) {
        try {
            return withContext(context -> deleteIssuerWithResponse(issuerName, context)).flatMap(FluxUtil::toMono);
        } catch (RuntimeException ex) {
            return monoError(logger, ex);
        }
    }

    Mono<Response<CertificateIssuer>> deleteIssuerWithResponse(String issuerName, Context context) {
        return service.deleteCertificateIssuer(vaultUrl, issuerName, API_VERSION, ACCEPT_LANGUAGE, CONTENT_TYPE_HEADER_VALUE, context)
            .doOnRequest(ignored -> logger.info("Deleting certificate issuer - {}",  issuerName))
            .doOnSuccess(response -> logger.info("Deleted the certificate issuer - {}", response.getValue().getName()))
            .doOnError(error -> logger.warning("Failed to delete the certificate issuer - {}", issuerName, error));
    }


    /**
     * List all the certificate issuers resources in the key vault. The individual certificate issuer response in the flux is represented by {@link IssuerProperties}
     * as only the certificate issuer identifier and provider are provided in the response. This operation requires the
     * {@code certificates/manageissuers/getissuers} permission.
     *
     * <p>It is possible to get the certificate issuer with all of its properties from this information. Convert the {@link PagedFlux}
     * containing {@link IssuerProperties issuerProperties} to {@link PagedFlux} containing {@link CertificateIssuer issuer} using
     * {@link CertificateAsyncClient#getIssuer(String)}
     * {@codesnippet com.azure.security.keyvault.certificates.CertificateAsyncClient.listPropertiesOfIssuers}
     *
     * @return A {@link PagedFlux} containing all of the {@link IssuerProperties certificate issuers} in the vault.
     */
    @ServiceMethod(returns = ReturnType.COLLECTION)
    public PagedFlux<IssuerProperties> listPropertiesOfIssuers() {
        try {
            return new PagedFlux<>(
                () -> withContext(context -> listPropertiesOfIssuersFirstPage(context)),
                continuationToken -> withContext(context -> listPropertiesOfIssuersNextPage(continuationToken, context)));
        } catch (RuntimeException ex) {
            return new PagedFlux<>(() -> monoError(logger, ex));
        }
    }

    PagedFlux<IssuerProperties> listPropertiesOfIssuers(Context context) {
        return new PagedFlux<>(
            () -> listPropertiesOfIssuersFirstPage(context),
            continuationToken -> listPropertiesOfIssuersNextPage(continuationToken, context));
    }

    private Mono<PagedResponse<IssuerProperties>> listPropertiesOfIssuersFirstPage(Context context) {
        try {
            return service.getCertificateIssuers(vaultUrl, DEFAULT_MAX_PAGE_RESULTS, API_VERSION, ACCEPT_LANGUAGE, CONTENT_TYPE_HEADER_VALUE, context)
                .doOnRequest(ignored -> logger.info("Listing certificate issuers - {}"))
                .doOnSuccess(response -> logger.info("Listed certificate issuers - {}"))
                .doOnError(error -> logger.warning(String.format("Failed to list certificate issuers - {}"), error));
        } catch (RuntimeException ex) {
            return monoError(logger, ex);
        }
    }

    /*
     * Gets attributes of all the certificates given by the {@code nextPageLink} that was retrieved from a call to
     * {@link KeyAsyncClient#listKeyVersions()}.
     *
     * @param continuationToken The {@link PagedResponse#nextLink()} from a previous, successful call to one of the listKeys operations.
     * @return A {@link Mono} of {@link PagedResponse<KeyBase>} from the next page of results.
     */
    private Mono<PagedResponse<IssuerProperties>> listPropertiesOfIssuersNextPage(String continuationToken, Context context) {
        try {
            return service.getCertificateIssuers(vaultUrl, continuationToken, ACCEPT_LANGUAGE, CONTENT_TYPE_HEADER_VALUE, context)
                .doOnRequest(ignored -> logger.info("Listing next certificate issuers page - Page {} ", continuationToken))
                .doOnSuccess(response -> logger.info("Listed next certificate issuers page - Page {} ", continuationToken))
                .doOnError(error -> logger.warning("Failed to list next certificate issuers page - Page {} ", continuationToken, error));
        } catch (RuntimeException ex) {
            return monoError(logger, ex);
        }
    }

    /**
     * Updates the specified certificate issuer. The UpdateCertificateIssuer operation updates the specified attributes of
     * the certificate issuer entity. This operation requires the certificates/setissuers permission.
     *
     * <p><strong>Code Samples</strong></p>
     * <p>Gets the certificate issuer, changes its attributes/properties then updates it in the Azure Key Vault. Prints out the
     * returned certificate issuer details when a response has been received.</p>
     *
     * {@codesnippet com.azure.security.keyvault.certificates.CertificateAsyncClient.updateIssuer#CertificateIssuer}
     *
     * @param issuer The {@link CertificateIssuer issuer} with updated properties.
     * @throws NullPointerException if {@code issuer} is {@code null}.
     * @throws ResourceNotFoundException when a certificate issuer with {@link CertificateIssuer#getName() name} doesn't exist in the key vault.
     * @throws HttpRequestException if {@link CertificateIssuer#getName() name} is empty string.
     * @return A {@link Mono} containing the {@link CertificateIssuer updated issuer}.
     */
    @ServiceMethod(returns = ReturnType.SINGLE)
    public Mono<CertificateIssuer> updateIssuer(CertificateIssuer issuer) {
        try {
            return withContext(context -> updateIssuerWithResponse(issuer, context).flatMap(FluxUtil::toMono));
        } catch (RuntimeException ex) {
            return monoError(logger, ex);
        }
    }

    /**
     * Updates the specified certificate issuer. The UpdateCertificateIssuer operation updates the specified attributes of
     * the certificate issuer entity. This operation requires the certificates/setissuers permission.
     *
     * <p><strong>Code Samples</strong></p>
     * <p>Gets the certificate issuer, changes its attributes/properties then updates it in the Azure Key Vault. Prints out the
     * returned certificate issuer details when a response has been received.</p>
     *
     * {@codesnippet com.azure.security.keyvault.certificates.CertificateAsyncClient.updateIssuer#CertificateIssuer}
     *
     * @param issuer The {@link CertificateIssuer issuer} with updated properties.
     * @throws NullPointerException if {@code issuer} is {@code null}.
     * @throws ResourceNotFoundException when a certificate issuer with {@link CertificateIssuer#getName() name} doesn't exist in the key vault.
     * @throws HttpRequestException if {@link CertificateIssuer#getName() name} is empty string.
     * @return A {@link Mono} containing a {@link Response} whose {@link Response#getValue() value} contains the {@link CertificateIssuer updated issuer}.
     */
    public Mono<Response<CertificateIssuer>> updateIssuerWithResponse(CertificateIssuer issuer) {
        try {
            return withContext(context -> updateIssuerWithResponse(issuer, context));
        } catch (RuntimeException ex) {
            return monoError(logger, ex);
        }
    }

    Mono<Response<CertificateIssuer>> updateIssuerWithResponse(CertificateIssuer issuer, Context context) {
        CertificateIssuerUpdateParameters updateParameters = new CertificateIssuerUpdateParameters()
<<<<<<< HEAD
            .provider(issuer.getProvider())
=======
            .provider(issuer.getProperties().getProvider())
>>>>>>> bdaa8899
            .organizationDetails(new OrganizationDetails().adminDetails(issuer.getAdministratorContacts()))
            .credentials(new IssuerCredentials().password(issuer.getPassword()).accountId(issuer.getAccountId()));
        return service.updateCertificateIssuer(vaultUrl, issuer.getName(), API_VERSION, ACCEPT_LANGUAGE, updateParameters, CONTENT_TYPE_HEADER_VALUE, context)
            .doOnRequest(ignored -> logger.info("Updating certificate issuer - {}",  issuer.getName()))
            .doOnSuccess(response -> logger.info("Updated up the certificate issuer - {}", response.getValue().getName()))
            .doOnError(error -> logger.warning("Failed to updated the certificate issuer - {}", issuer.getName(), error));
    }

    /**
     * Sets the certificate contacts on the key vault. This operation requires the {@code certificates/managecontacts} permission.
     *
     *<p>The {@link LifeTimeAction} of type {@link CertificatePolicyAction#EMAIL_CONTACTS} set on a {@link CertificatePolicy} emails the contacts set on the vault when triggered.</p>
     *
     * <p><strong>Code Samples</strong></p>
     * <p>Sets the certificate contacts in the Azure Key Vault. Prints out the
     * returned contacts details.</p>
     *
     * {@codesnippet com.azure.security.keyvault.certificates.CertificateAsyncClient.setContacts#contacts}
     *
     * @param contacts The list of contacts to set on the vault.
     * @throws HttpRequestException when a contact information provided is invalid/incomplete.
     * @return A {@link PagedFlux} containing all of the {@link CertificateContact certificate contacts} in the vault.
     */
    @ServiceMethod(returns = ReturnType.COLLECTION)
    public PagedFlux<CertificateContact> setContacts(List<CertificateContact> contacts) {
        try {
            return new PagedFlux<>(
                () -> withContext(context -> setCertificateContactsWithResponse(contacts, context)));
        } catch (RuntimeException ex) {
            return new PagedFlux<>(() -> monoError(logger, ex));
        }
    }

    PagedFlux<CertificateContact> setContacts(List<CertificateContact> contacts, Context context) {
        return new PagedFlux<>(
            () -> setCertificateContactsWithResponse(contacts, context));
    }

    private Mono<PagedResponse<CertificateContact>> setCertificateContactsWithResponse(List<CertificateContact> contacts, Context context) {
        Contacts contactsParams = new Contacts().contactList(contacts);
        return service.setCertificateContacts(vaultUrl, API_VERSION, ACCEPT_LANGUAGE, contactsParams, CONTENT_TYPE_HEADER_VALUE, context)
            .doOnRequest(ignored -> logger.info("Listing certificate contacts - {}"))
            .doOnSuccess(response -> logger.info("Listed certificate contacts - {}"))
            .doOnError(error -> logger.warning(String.format("Failed to list certificate contacts - {}"), error));
    }

    /**
     * Lists the certificate contacts in the key vault. This operation requires the certificates/managecontacts permission.
     *
     * <p><strong>Code Samples</strong></p>
     * <p>Lists the certificate contacts in the Azure Key Vault. Prints out the
     * returned contacts details.</p>
     *
     * {@codesnippet com.azure.security.keyvault.certificates.CertificateAsyncClient.listContacts}
     *
     * @return A {@link PagedFlux} containing all of the {@link CertificateContact certificate contacts} in the vault.
     */
    @ServiceMethod(returns = ReturnType.COLLECTION)
    public PagedFlux<CertificateContact> listContacts() {
        try {
            return new PagedFlux<>(
                () -> withContext(context -> listCertificateContactsFirstPage(context)));
        } catch (RuntimeException ex) {
            return new PagedFlux<>(() -> monoError(logger, ex));
        }
    }

    PagedFlux<CertificateContact> listContacts(Context context) {
        return new PagedFlux<>(
            () -> listCertificateContactsFirstPage(context));
    }

    private Mono<PagedResponse<CertificateContact>> listCertificateContactsFirstPage(Context context) {
        try {
            return service.getCertificateContacts(vaultUrl, API_VERSION, ACCEPT_LANGUAGE, CONTENT_TYPE_HEADER_VALUE, context)
                .doOnRequest(ignored -> logger.info("Listing certificate contacts - {}"))
                .doOnSuccess(response -> logger.info("Listed certificate contacts - {}"))
                .doOnError(error -> logger.warning(String.format("Failed to list certificate contacts - {}"), error));
        } catch (RuntimeException ex) {
            return monoError(logger, ex);
        }
    }

    /**
     * Deletes the certificate contacts in the key vault. This operation requires the {@code certificates/managecontacts} permission.
     *
     * <p><strong>Code Samples</strong></p>
     * <p>Deletes the certificate contacts in the Azure Key Vault. Prints out the
     * deleted contacts details.</p>
     *
     * {@codesnippet com.azure.security.keyvault.certificates.CertificateAsyncClient.deleteContacts}
     *
     * @return A {@link PagedFlux} containing all of the {@link CertificateContact deleted certificate contacts} in the vault.
     */
    @ServiceMethod(returns = ReturnType.COLLECTION)
    public PagedFlux<CertificateContact> deleteContacts() {
        try {
            return new PagedFlux<>(
                () -> withContext(context -> deleteCertificateContactsWithResponse(context)));
        } catch (RuntimeException ex) {
            return new PagedFlux<>(() -> monoError(logger, ex));
        }
    }

    PagedFlux<CertificateContact> deleteContacts(Context context) {
        return new PagedFlux<>(
            () -> deleteCertificateContactsWithResponse(context));
    }

    private Mono<PagedResponse<CertificateContact>> deleteCertificateContactsWithResponse(Context context) {
        return service.deleteCertificateContacts(vaultUrl, API_VERSION, ACCEPT_LANGUAGE, CONTENT_TYPE_HEADER_VALUE, context)
            .doOnRequest(ignored -> logger.info("Deleting certificate contacts - {}"))
            .doOnSuccess(response -> logger.info("Deleted certificate contacts - {}"))
            .doOnError(error -> logger.warning(String.format("Failed to delete certificate contacts - {}"), error));
    }

    /**
     * Deletes the creation operation for the specified certificate that is in the process of being created. The certificate is
     * no longer created. This operation requires the {@code certificates/update permission}.
     *
     * <p><strong>Code Samples</strong></p>
     * <p>Triggers certificate creation and then deletes the certificate creation operation in the Azure Key Vault. Prints out the
     * deleted certificate operation details when a response has been received.</p>
     *
     * {@codesnippet com.azure.security.keyvault.certificates.CertificateAsyncClient.deleteCertificateOperation#string}
     *
     * @param certificateName The name of the certificate which is in the process of being created.
     * @throws ResourceNotFoundException when a certificate operation for a certificate with {@code certificateName} doesn't exist in the key vault.
     * @throws HttpRequestException when the {@code certificateName} is empty string.
     * @return A {@link Mono} containing a {@link Response} whose {@link Response#getValue() value} contains the {@link CertificateOperation deleted certificate operation}.
     */
    @ServiceMethod(returns = ReturnType.SINGLE)
    public Mono<CertificateOperation> deleteCertificateOperation(String certificateName) {
        try {
            return withContext(context -> deleteCertificateOperationWithResponse(certificateName, context)).flatMap(FluxUtil::toMono);
        } catch (RuntimeException ex) {
            return monoError(logger, ex);
        }
    }

    /**
     * Deletes the creation operation for the specified certificate that is in the process of being created. The certificate is
     * no longer created. This operation requires the {@code certificates/update permission}.
     *
     * <p><strong>Code Samples</strong></p>
     * <p>Triggers certificate creation and then deletes the certificate creation operation in the Azure Key Vault. Prints out the
     * deleted certificate operation details when a response has been received.</p>
     *
     * {@codesnippet com.azure.security.keyvault.certificates.CertificateAsyncClient.deleteCertificateOperationWithResponse#string}
     *
     * @param certificateName The name of the certificate which is in the process of being created.
     * @throws ResourceNotFoundException when a certificate operation for a certificate with {@code certificateName} doesn't exist in the key vault.
     * @throws HttpRequestException when the {@code certificateName} is empty string.
     * @return A {@link Mono} containing the {@link CertificateOperation deleted certificate operation}.
     */
    @ServiceMethod(returns = ReturnType.SINGLE)
    public Mono<Response<CertificateOperation>> deleteCertificateOperationWithResponse(String certificateName) {
        try {
            return withContext(context -> deleteCertificateOperationWithResponse(certificateName, context));
        } catch (RuntimeException ex) {
            return monoError(logger, ex);
        }
    }

    Mono<Response<CertificateOperation>> deleteCertificateOperationWithResponse(String certificateName, Context context) {
        return service.deletetCertificateOperation(vaultUrl, certificateName, API_VERSION, ACCEPT_LANGUAGE, CONTENT_TYPE_HEADER_VALUE, context)
            .doOnRequest(ignored -> logger.info("Deleting certificate operation - {}",  certificateName))
            .doOnSuccess(response -> logger.info("Deleted the certificate operation - {}", response.getStatusCode()))
            .doOnError(error -> logger.warning("Failed to delete the certificate operation - {}", certificateName, error));
    }

    Mono<Response<CertificateOperation>> cancelCertificateOperationWithResponse(String certificateName, Context context) {
        CertificateOperationUpdateParameter parameter = new CertificateOperationUpdateParameter().cancellationRequested(true);
        return service.updateCertificateOperation(vaultUrl, certificateName, API_VERSION, ACCEPT_LANGUAGE, parameter, CONTENT_TYPE_HEADER_VALUE, context)
            .doOnRequest(ignored -> logger.info("Cancelling certificate operation - {}",  certificateName))
            .doOnSuccess(response -> logger.info("Cancelled the certificate operation - {}", response.getValue().getStatus()))
            .doOnError(error -> logger.warning("Failed to cancel the certificate operation - {}", certificateName, error));
    }

    /**
     * Imports a pre-existing certificate to the key vault. The specified certificate must be in PFX or PEM format,
     * and must contain the private key as well as the x509 certificates. This operation requires the {@code certificates/import} permission.
     *
     * @param importCertificateOptions The details of the certificate to import to the key vault
     * @throws HttpRequestException when the {@code importCertificateOptions} are invalid.
     * @return A {@link Response} whose {@link Response#getValue() value} contains the {@link KeyVaultCertificate imported certificate}.
     */
    @ServiceMethod(returns = ReturnType.SINGLE)
    public Mono<KeyVaultCertificate> importCertificate(ImportCertificateOptions importCertificateOptions) {
        try {
            return withContext(context -> importCertificateWithResponse(importCertificateOptions, context)).flatMap(FluxUtil::toMono);
        } catch (RuntimeException ex) {
            return monoError(logger, ex);
        }
    }

    /**
     * Imports a pre-existing certificate to the key vault. The specified certificate must be in PFX or PEM format,
     * and must contain the private key as well as the x509 certificates. This operation requires the {@code certificates/import} permission.
     *
     * @param importCertificateOptions The details of the certificate to import to the key vault
     * @throws HttpRequestException when the {@code importCertificateOptions} are invalid.
     * @return A {@link Mono} containing a {@link Response} whose {@link Response#getValue() value} contains the {@link KeyVaultCertificate imported certificate}.
     */
    @ServiceMethod(returns = ReturnType.SINGLE)
    public Mono<Response<KeyVaultCertificate>> importCertificateWithResponse(ImportCertificateOptions importCertificateOptions) {
        try {
            return withContext(context -> importCertificateWithResponse(importCertificateOptions, context));
        } catch (RuntimeException ex) {
            return monoError(logger, ex);
        }
    }

    Mono<Response<KeyVaultCertificate>> importCertificateWithResponse(ImportCertificateOptions importCertificateOptions, Context context) {
        CertificateImportParameters parameters = new CertificateImportParameters()
<<<<<<< HEAD
            .base64EncodedCertificate(Base64Url.encode(importCertificateOptions.getCertificate()).toString())
=======
            .base64EncodedCertificate(Base64Url.encode(importCertificateOptions.getValue()).toString())
>>>>>>> bdaa8899
            .certificateAttributes(new CertificateRequestAttributes(importCertificateOptions))
            .certificatePolicy(importCertificateOptions.getCertificatePolicy())
            .password(importCertificateOptions.getPassword())
            .tags(importCertificateOptions.getTags());

        return service.importCertificate(vaultUrl, importCertificateOptions.getName(), API_VERSION, ACCEPT_LANGUAGE, parameters,
            CONTENT_TYPE_HEADER_VALUE, context);
    }

}<|MERGE_RESOLUTION|>--- conflicted
+++ resolved
@@ -439,7 +439,6 @@
      *
      * {@codesnippet com.azure.security.keyvault.certificates.CertificateAsyncClient.beginDeleteCertificate#string}
      *
-<<<<<<< HEAD
      * @param certificateName The name of the certificate to be deleted.
      * @throws ResourceNotFoundException when a certificate with {@code certificateName} doesn't exist in the key vault.
      * @throws HttpRequestException when a certificate with {@code certificateName} is empty string.
@@ -450,29 +449,12 @@
         return new PollerFlux<>(Duration.ofSeconds(1),
             activationOperation(certificateName),
             createDeletePollOperation(certificateName),
-=======
-     * @param name The name of the certificate to be deleted.
-     * @throws ResourceNotFoundException when a certificate with {@code name} doesn't exist in the key vault.
-     * @throws HttpRequestException when a certificate with {@code name} is empty string.
-     * @return A {@link PollerFlux} to poll on the {@link DeletedCertificate deleted certificate}.
-     */
-    @ServiceMethod(returns = ReturnType.SINGLE)
-    public PollerFlux<DeletedCertificate, Void> beginDeleteCertificate(String name) {
-        return new PollerFlux<>(Duration.ofSeconds(1),
-            activationOperation(name),
-            createDeletePollOperation(name),
->>>>>>> bdaa8899
             (context, firstResponse) -> Mono.empty(),
             (context) -> Mono.empty());
     }
 
-<<<<<<< HEAD
     private Function<PollingContext<DeletedCertificate>, Mono<DeletedCertificate>> activationOperation(String certificateName) {
         return (pollingContext) -> withContext(context -> deleteCertificateWithResponse(certificateName, context)
-            .flatMap(deletedCertificateResponse -> Mono.just(deletedCertificateResponse.getValue())));
-=======
-    private Function<PollingContext<DeletedCertificate>, Mono<DeletedCertificate>> activationOperation(String name) {
-        return (pollingContext) -> withContext(context -> deleteCertificateWithResponse(name, context)
             .flatMap(deletedCertificateResponse -> Mono.just(deletedCertificateResponse.getValue())));
     }
 
@@ -492,25 +474,6 @@
                 // This means either vault has soft-delete disabled or permission is not granted for the get deleted certificate operation.
                 // In both cases deletion operation was successful when activation operation succeeded before reaching here.
                 .onErrorReturn(new PollResponse<>(LongRunningOperationStatus.SUCCESSFULLY_COMPLETED, pollingContext.getLatestResponse().getValue()));
->>>>>>> bdaa8899
-    }
-
-    /*
-    Polling operation to poll on create delete certificate operation status.
-    */
-    private Function<PollingContext<DeletedCertificate>, Mono<PollResponse<DeletedCertificate>>> createDeletePollOperation(String keyName) {
-        return pollingContext ->
-            withContext(context -> service.getDeletedCertificatePoller(vaultUrl, keyName, API_VERSION, ACCEPT_LANGUAGE, CONTENT_TYPE_HEADER_VALUE, context)
-                .flatMap(deletedCertificateResponse -> {
-                    if (deletedCertificateResponse.getStatusCode() == HttpURLConnection.HTTP_NOT_FOUND) {
-                        return Mono.defer(() -> Mono.just(new PollResponse<>(LongRunningOperationStatus.IN_PROGRESS,
-                            pollingContext.getLatestResponse().getValue())));
-                    }
-                    return Mono.defer(() -> Mono.just(new PollResponse<>(LongRunningOperationStatus.SUCCESSFULLY_COMPLETED, deletedCertificateResponse.getValue())));
-                }))
-                // This means either vault has soft-delete disabled or permission is not granted for the get deleted certificate operation.
-                // In both cases deletion operation was successful when activation operation succeeded before reaching here.
-                .onErrorReturn(new PollResponse<>(LongRunningOperationStatus.SUCCESSFULLY_COMPLETED, pollingContext.getLatestResponse().getValue()));
     }
 
     Mono<Response<DeletedCertificate>> deleteCertificateWithResponse(String certificateName, Context context) {
@@ -643,7 +606,6 @@
 
      * {@codesnippet com.azure.security.certificatevault.certificates.CertificateAsyncClient.beginRecoverDeletedCertificate#string}
      *
-<<<<<<< HEAD
      * @param certificateName The name of the deleted certificate to be recovered.
      * @throws ResourceNotFoundException when a certificate with {@code certificateName} doesn't exist in the certificate vault.
      * @throws HttpRequestException when a certificate with {@code certificateName} is empty string.
@@ -654,29 +616,12 @@
         return new PollerFlux<>(Duration.ofSeconds(1),
             recoverActivationOperation(certificateName),
             createRecoverPollOperation(certificateName),
-=======
-     * @param name The name of the deleted certificate to be recovered.
-     * @throws ResourceNotFoundException when a certificate with {@code name} doesn't exist in the certificate vault.
-     * @throws HttpRequestException when a certificate with {@code name} is empty string.
-     * @return A {@link PollerFlux} to poll on the {@link KeyVaultCertificate recovered certificate}.
-     */
-    @ServiceMethod(returns = ReturnType.SINGLE)
-    public PollerFlux<KeyVaultCertificate, Void> beginRecoverDeletedCertificate(String name) {
-        return new PollerFlux<>(Duration.ofSeconds(1),
-            recoverActivationOperation(name),
-            createRecoverPollOperation(name),
->>>>>>> bdaa8899
             (context, firstResponse) -> Mono.empty(),
             context -> Mono.empty());
     }
 
-<<<<<<< HEAD
     private Function<PollingContext<KeyVaultCertificate>, Mono<KeyVaultCertificate>> recoverActivationOperation(String certificateName) {
         return (pollingContext) -> withContext(context -> recoverDeletedCertificateWithResponse(certificateName, context)
-            .flatMap(certificateResponse -> Mono.just(certificateResponse.getValue())));
-=======
-    private Function<PollingContext<KeyVaultCertificate>, Mono<KeyVaultCertificate>> recoverActivationOperation(String name) {
-        return (pollingContext) -> withContext(context -> recoverDeletedCertificateWithResponse(name, context)
             .flatMap(certificateResponse -> Mono.just(certificateResponse.getValue())));
     }
 
@@ -698,27 +643,6 @@
                 // In both cases deletion operation was successful when activation operation succeeded before reaching here.
                 .onErrorReturn(new PollResponse<>(LongRunningOperationStatus.SUCCESSFULLY_COMPLETED,
                     pollingContext.getLatestResponse().getValue()));
->>>>>>> bdaa8899
-    }
-
-    /*
-    Polling operation to poll on create delete certificate operation status.
-    */
-    private Function<PollingContext<KeyVaultCertificate>, Mono<PollResponse<KeyVaultCertificate>>> createRecoverPollOperation(String keyName) {
-        return pollingContext ->
-            withContext(context -> service.getCertificatePoller(vaultUrl, keyName, "", API_VERSION, ACCEPT_LANGUAGE, CONTENT_TYPE_HEADER_VALUE, context)
-                .flatMap(certificateResponse -> {
-                    if (certificateResponse.getStatusCode() == HttpURLConnection.HTTP_NOT_FOUND) {
-                        return Mono.defer(() -> Mono.just(new PollResponse<>(LongRunningOperationStatus.IN_PROGRESS,
-                            pollingContext.getLatestResponse().getValue())));
-                    }
-                    return Mono.defer(() -> Mono.just(new PollResponse<>(LongRunningOperationStatus.SUCCESSFULLY_COMPLETED,
-                        certificateResponse.getValue())));
-                }))
-                // This means permission is not granted for the get deleted key operation.
-                // In both cases deletion operation was successful when activation operation succeeded before reaching here.
-                .onErrorReturn(new PollResponse<>(LongRunningOperationStatus.SUCCESSFULLY_COMPLETED,
-                    pollingContext.getLatestResponse().getValue()));
     }
 
     Mono<Response<KeyVaultCertificate>> recoverDeletedCertificateWithResponse(String certificateName, Context context) {
@@ -1395,11 +1319,7 @@
         return service.getCertificateIssuer(vaultUrl, API_VERSION, ACCEPT_LANGUAGE, issuerName, CONTENT_TYPE_HEADER_VALUE, context)
             .doOnRequest(ignored -> logger.info("Retrieving certificate issuer - {}",  issuerName))
             .doOnSuccess(response -> logger.info("Retrieved the certificate issuer - {}", response.getValue().getName()))
-<<<<<<< HEAD
             .doOnError(error -> logger.warning("Failed to retreive the certificate issuer - {}", issuerName, error));
-=======
-            .doOnError(error -> logger.warning("Failed to retreive the certificate issuer - {}", name, error));
->>>>>>> bdaa8899
     }
 
     /**
@@ -1567,11 +1487,7 @@
 
     Mono<Response<CertificateIssuer>> updateIssuerWithResponse(CertificateIssuer issuer, Context context) {
         CertificateIssuerUpdateParameters updateParameters = new CertificateIssuerUpdateParameters()
-<<<<<<< HEAD
             .provider(issuer.getProvider())
-=======
-            .provider(issuer.getProperties().getProvider())
->>>>>>> bdaa8899
             .organizationDetails(new OrganizationDetails().adminDetails(issuer.getAdministratorContacts()))
             .credentials(new IssuerCredentials().password(issuer.getPassword()).accountId(issuer.getAccountId()));
         return service.updateCertificateIssuer(vaultUrl, issuer.getName(), API_VERSION, ACCEPT_LANGUAGE, updateParameters, CONTENT_TYPE_HEADER_VALUE, context)
@@ -1787,11 +1703,7 @@
 
     Mono<Response<KeyVaultCertificate>> importCertificateWithResponse(ImportCertificateOptions importCertificateOptions, Context context) {
         CertificateImportParameters parameters = new CertificateImportParameters()
-<<<<<<< HEAD
             .base64EncodedCertificate(Base64Url.encode(importCertificateOptions.getCertificate()).toString())
-=======
-            .base64EncodedCertificate(Base64Url.encode(importCertificateOptions.getValue()).toString())
->>>>>>> bdaa8899
             .certificateAttributes(new CertificateRequestAttributes(importCertificateOptions))
             .certificatePolicy(importCertificateOptions.getCertificatePolicy())
             .password(importCertificateOptions.getPassword())
