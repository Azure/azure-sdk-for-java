// Copyright (c) Microsoft Corporation. All rights reserved.
// Licensed under the MIT License.

package com.azure.security.keyvault.certificates;

import com.azure.core.annotation.ServiceClientBuilder;
import com.azure.core.client.traits.ConfigurationTrait;
import com.azure.core.client.traits.HttpTrait;
import com.azure.core.client.traits.TokenCredentialTrait;
import com.azure.core.credential.TokenCredential;
import com.azure.core.http.HttpClient;
import com.azure.core.http.HttpHeader;
import com.azure.core.http.HttpHeaders;
import com.azure.core.http.HttpPipeline;
import com.azure.core.http.HttpPipelineBuilder;
import com.azure.core.http.HttpPipelinePosition;
import com.azure.core.http.policy.AddHeadersPolicy;
import com.azure.core.http.policy.HttpLogDetailLevel;
import com.azure.core.http.policy.HttpLogOptions;
import com.azure.core.http.policy.HttpLoggingPolicy;
import com.azure.core.http.policy.HttpPipelinePolicy;
import com.azure.core.http.policy.HttpPolicyProviders;
import com.azure.core.http.policy.RetryOptions;
import com.azure.core.http.policy.RetryPolicy;
import com.azure.core.http.policy.UserAgentPolicy;
import com.azure.core.util.ClientOptions;
import com.azure.core.util.Configuration;
import com.azure.core.util.CoreUtils;
import com.azure.core.util.HttpClientOptions;
import com.azure.core.util.TracingOptions;
import com.azure.core.util.builder.ClientBuilderUtil;
import com.azure.core.util.logging.ClientLogger;
import com.azure.core.util.tracing.Tracer;
import com.azure.core.util.tracing.TracerProvider;
import com.azure.security.keyvault.certificates.implementation.CertificateClientImpl;
import com.azure.security.keyvault.certificates.implementation.KeyVaultCredentialPolicy;
import com.azure.security.keyvault.certificates.implementation.KeyVaultErrorCodeStrings;
import com.azure.security.keyvault.certificates.models.KeyVaultCertificateIdentifier;

import java.net.MalformedURLException;
import java.net.URL;
import java.util.ArrayList;
import java.util.List;
import java.util.Map;

/**
 * This class provides a fluent builder API to help aid the configuration and instantiation of the {@link
 * CertificateAsyncClient certificate async client} and {@link CertificateClient certificate sync client},
 * by calling {@link CertificateClientBuilder#buildAsyncClient() buildAsyncClient} and {@link
 * CertificateClientBuilder#buildClient() buildClient} respectively
 * It constructs an instance of the desired client.
 *
 * <p> The minimal configuration options required by {@link CertificateClientBuilder} to build {@link
 * CertificateAsyncClient}
 * are {@link String vaultUrl} and {@link TokenCredential credential}. </p>
 *
 * <!-- src_embed com.azure.security.keyvault.certificates.CertificateAsyncClient.instantiation -->
 * <pre>
 * CertificateAsyncClient certificateAsyncClient = new CertificateClientBuilder&#40;&#41;
 *     .credential&#40;new DefaultAzureCredentialBuilder&#40;&#41;.build&#40;&#41;&#41;
 *     .vaultUrl&#40;&quot;&lt;your-key-vault-url&gt;&quot;&#41;
 *     .httpLogOptions&#40;new HttpLogOptions&#40;&#41;.setLogLevel&#40;HttpLogDetailLevel.BODY_AND_HEADERS&#41;&#41;
 *     .buildAsyncClient&#40;&#41;;
 * </pre>
 * <!-- end com.azure.security.keyvault.certificates.CertificateAsyncClient.instantiation -->
 *
 * <p>The {@link HttpLogDetailLevel log detail level}, multiple custom {@link HttpLoggingPolicy policies} and custom
 * {@link HttpClient http client} can be optionally configured in the {@link CertificateClientBuilder}.</p>
 *
 * <!-- src_embed com.azure.security.keyvault.certificates.CertificateAsyncClient.instantiation.withHttpClient -->
 * <pre>
 * CertificateAsyncClient certificateAsyncClient = new CertificateClientBuilder&#40;&#41;
 *     .httpLogOptions&#40;new HttpLogOptions&#40;&#41;.setLogLevel&#40;HttpLogDetailLevel.BODY_AND_HEADERS&#41;&#41;
 *     .vaultUrl&#40;&quot;&lt;your-key-vault-url&gt;&quot;&#41;
 *     .credential&#40;new DefaultAzureCredentialBuilder&#40;&#41;.build&#40;&#41;&#41;
 *     .httpClient&#40;HttpClient.createDefault&#40;&#41;&#41;
 *     .buildAsyncClient&#40;&#41;;
 * </pre>
 * <!-- end com.azure.security.keyvault.certificates.CertificateAsyncClient.instantiation.withHttpClient -->
 *
 * <p>Alternatively, custom {@link HttpPipeline http pipeline} with custom {@link HttpPipelinePolicy} policies and
 * {@link String vaultUrl}
 * can be specified. It provides finer control over the construction of {@link CertificateAsyncClient} and {@link
 * CertificateClient}</p>
 *
 * <p> The minimal configuration options required by {@link CertificateClientBuilder certificateClientBuilder} to build
 * {@link CertificateClient}
 * are {@link String vaultUrl} and {@link TokenCredential credential}. </p>
 *
 * <!-- src_embed com.azure.security.keyvault.certificates.CertificateClient.instantiation -->
 * <pre>
 * CertificateClient certificateClient = new CertificateClientBuilder&#40;&#41;
 *     .credential&#40;new DefaultAzureCredentialBuilder&#40;&#41;.build&#40;&#41;&#41;
 *     .vaultUrl&#40;&quot;&lt;your-key-vault-url&gt;&quot;&#41;
 *     .httpLogOptions&#40;new HttpLogOptions&#40;&#41;.setLogLevel&#40;HttpLogDetailLevel.BODY_AND_HEADERS&#41;&#41;
 *     .buildClient&#40;&#41;;
 * </pre>
 * <!-- end com.azure.security.keyvault.certificates.CertificateClient.instantiation -->
 *
 * @see CertificateAsyncClient
 * @see CertificateClient
 */
@ServiceClientBuilder(serviceClients = {CertificateClient.class, CertificateAsyncClient.class})
public final class CertificateClientBuilder implements
    TokenCredentialTrait<CertificateClientBuilder>,
    HttpTrait<CertificateClientBuilder>,
    ConfigurationTrait<CertificateClientBuilder> {
    private static final ClientLogger LOGGER = new ClientLogger(CertificateClientBuilder.class);

    private static final String CLIENT_NAME;
    private static final String CLIENT_VERSION;

    static {
        // This is properties file's name.
        Map<String, String> properties = CoreUtils.getProperties("azure-key-vault-certificates.properties");
        CLIENT_NAME = properties.getOrDefault("name", "UnknownName");
        CLIENT_VERSION = properties.getOrDefault("version", "UnknownVersion");
    }

    // Please see <a href=https://docs.microsoft.com/azure/azure-resource-manager/management/azure-services-resource-providers>here</a>
    // for more information on Azure resource provider namespaces.
    private static final String KEYVAULT_TRACING_NAMESPACE_VALUE = "Microsoft.KeyVault";
    private static final ClientOptions DEFAULT_CLIENT_OPTIONS = new ClientOptions();
    private final List<HttpPipelinePolicy> perCallPolicies;
    private final List<HttpPipelinePolicy> perRetryPolicies;

    private TokenCredential credential;
    private HttpPipeline pipeline;
    private String vaultUrl;
    private HttpClient httpClient;
    private HttpLogOptions httpLogOptions;
    private RetryPolicy retryPolicy;
    private RetryOptions retryOptions;
    private Configuration configuration;
    private CertificateServiceVersion version;
    private ClientOptions clientOptions;
    private boolean disableChallengeResourceVerification = false;

    /**
     * The constructor with defaults.
     */
    public CertificateClientBuilder() {
        httpLogOptions = new HttpLogOptions();
        perCallPolicies = new ArrayList<>();
        perRetryPolicies = new ArrayList<>();
    }

    /**
     * Creates a {@link CertificateClient} based on options set in the builder.
     * Every time {@code buildClient()} is called, a new instance of {@link CertificateClient} is created.
     *
     * <p>If {@link CertificateClientBuilder#pipeline(HttpPipeline) pipeline} is set, then the {@code pipeline} and
     * {@link CertificateClientBuilder#vaultUrl(String) serviceEndpoint} are used to create the
     * {@link CertificateClientBuilder client}. All other builder settings are ignored. If {@code pipeline} is not set,
     * then {@link CertificateClientBuilder#credential(TokenCredential) key vault credential}  and
     * {@link CertificateClientBuilder#vaultUrl(String) key vault url} are required to build the {@link
     * CertificateClient client}.</p>
     *
     * @return A {@link CertificateClient} with the options set from the builder.
     *
     * @throws IllegalStateException If {@link CertificateClientBuilder#credential(TokenCredential)} or
     * {@link CertificateClientBuilder#vaultUrl(String)} have not been set.
     * @throws IllegalStateException If both {@link #retryOptions(RetryOptions)}
     * and {@link #retryPolicy(RetryPolicy)} have been set.
     */
    public CertificateClient buildClient() {
        return new CertificateClient(buildInnerClient(), vaultUrl);
    }

    /**
     * Creates a {@link CertificateAsyncClient} based on options set in the builder. Every time
     * {@code buildAsyncClient()} is called, a new instance of {@link CertificateAsyncClient} is created.
     *
     * <p>If {@link CertificateClientBuilder#pipeline(HttpPipeline) pipeline} is set, then the {@code pipeline} and
     * {@link CertificateClientBuilder#vaultUrl(String) serviceEndpoint} are used to create the {@link
     * CertificateClientBuilder client}. All other builder settings are ignored. If {@code pipeline} is not set, then
     * {@link CertificateClientBuilder#credential(TokenCredential) key vault credential} and {@link
     * CertificateClientBuilder#vaultUrl(String)} key vault url are required to build the {@link CertificateAsyncClient
     * client}.</p>
     *
     * @return A {@link CertificateAsyncClient} with the options set from the builder.
     *
     * @throws IllegalStateException If {@link CertificateClientBuilder#credential(TokenCredential)} or {@link
     * CertificateClientBuilder#vaultUrl(String)} have not been set.
     * @throws IllegalStateException If both {@link #retryOptions(RetryOptions)}
     * and {@link #retryPolicy(RetryPolicy)} have been set.
     */
    public CertificateAsyncClient buildAsyncClient() {
        return new CertificateAsyncClient(buildInnerClient(), vaultUrl);
    }

    private CertificateClientImpl buildInnerClient() {
        Configuration buildConfiguration = (configuration != null) ? configuration
            : Configuration.getGlobalConfiguration().clone();

        String buildEndpoint = getBuildEndpoint(buildConfiguration);

        if (buildEndpoint == null) {
            throw LOGGER.logExceptionAsError(
                new IllegalStateException(KeyVaultErrorCodeStrings.VAULT_END_POINT_REQUIRED));
        }

        CertificateServiceVersion serviceVersion = version != null ? version : CertificateServiceVersion.getLatest();

        if (pipeline != null) {
            return new CertificateClientImpl(pipeline, serviceVersion.getVersion());
        }

        if (credential == null) {
            throw LOGGER.logExceptionAsError(
                new IllegalStateException(KeyVaultErrorCodeStrings.CREDENTIALS_REQUIRED));
        }

        // Closest to API goes first, closest to wire goes last.
        final List<HttpPipelinePolicy> policies = new ArrayList<>();

        httpLogOptions = (httpLogOptions == null) ? new HttpLogOptions() : httpLogOptions;

<<<<<<< HEAD
        policies.add(new UserAgentPolicy(CoreUtils.getApplicationId(clientOptions, httpLogOptions), CLIENT_NAME,
            CLIENT_VERSION, buildConfiguration));
=======
        ClientOptions localClientOptions = clientOptions != null ? clientOptions : DEFAULT_CLIENT_OPTIONS;

        policies.add(new UserAgentPolicy(CoreUtils.getApplicationId(localClientOptions, httpLogOptions), clientName,
            clientVersion, buildConfiguration));
>>>>>>> 152a5dfe

        List<HttpHeader> httpHeaderList = new ArrayList<>();
        localClientOptions.getHeaders().forEach(header ->
            httpHeaderList.add(new HttpHeader(header.getName(), header.getValue())));
        policies.add(new AddHeadersPolicy(new HttpHeaders(httpHeaderList)));

        // Add per call additional policies.
        policies.addAll(perCallPolicies);
        HttpPolicyProviders.addBeforeRetryPolicies(policies);

        // Add retry policy.
        policies.add(ClientBuilderUtil.validateAndGetRetryPolicy(retryPolicy, retryOptions));

        policies.add(new KeyVaultCredentialPolicy(credential, disableChallengeResourceVerification));

        // Add per retry additional policies.
        policies.addAll(perRetryPolicies);

        HttpPolicyProviders.addAfterRetryPolicies(policies);
        policies.add(new HttpLoggingPolicy(httpLogOptions));

        TracingOptions tracingOptions = localClientOptions.getTracingOptions();
        Tracer tracer = TracerProvider.getDefaultProvider()
            .createTracer(CLIENT_NAME, CLIENT_VERSION, KEYVAULT_TRACING_NAMESPACE_VALUE, tracingOptions);

        HttpPipeline pipeline = new HttpPipelineBuilder()
            .policies(policies.toArray(new HttpPipelinePolicy[0]))
            .httpClient(httpClient)
            .tracer(tracer)
            .clientOptions(localClientOptions)
            .build();

        return new CertificateClientImpl(pipeline, serviceVersion.getVersion());
    }

    /**
     * Sets the vault endpoint URL to send HTTP requests to. You should validate that this URL references a valid Key
     * Vault resource. Refer to the following <a href=https://aka.ms/azsdk/blog/vault-uri>documentation</a> for details.
     *
     * @param vaultUrl The vault endpoint url is used as destination on Azure to send requests to. If you have a
     * certificate identifier, create a new {@link KeyVaultCertificateIdentifier} to parse it and obtain the
     * {@code vaultUrl} and other information.
     *
     * @return The updated {@link CertificateClientBuilder} object.
     *
     * @throws IllegalArgumentException if {@code vaultUrl} is null or it cannot be parsed into a valid URL.
     */
    public CertificateClientBuilder vaultUrl(String vaultUrl) {
        if (vaultUrl == null) {
            throw LOGGER.logExceptionAsError(new NullPointerException("'vaultUrl' cannot be null."));
        }

        try {
            URL url = new URL(vaultUrl);
            this.vaultUrl = url.toString();
        } catch (MalformedURLException e) {
            throw LOGGER.logExceptionAsError(new IllegalArgumentException("The Azure Key Vault endpoint url is malformed.", e));
        }

        return this;
    }

    /**
     * Sets the {@link TokenCredential} used to authorize requests sent to the service. Refer to the Azure SDK for Java
     * <a href="https://aka.ms/azsdk/java/docs/identity">identity and authentication</a>
     * documentation for more details on proper usage of the {@link TokenCredential} type.
     *
     * @param credential {@link TokenCredential} used to authorize requests sent to the service.
     *
     * @return The updated {@link CertificateClientBuilder} object.
     *
     * @throws NullPointerException If {@code credential} is {@code null}.
     *
     */
    @Override
    public CertificateClientBuilder credential(TokenCredential credential) {
        if (credential == null) {
            throw LOGGER.logExceptionAsError(new NullPointerException("'credential' cannot be null."));
        }

        this.credential = credential;

        return this;
    }

    /**
     * Sets the {@link HttpLogOptions logging configuration} to use when sending and receiving requests to and from
     * the service. If a {@code logLevel} is not provided, default value of {@link HttpLogDetailLevel#NONE} is set.
     *
     * <p><strong>Note:</strong> It is important to understand the precedence order of the HttpTrait APIs. In
     * particular, if a {@link HttpPipeline} is specified, this takes precedence over all other APIs in the trait, and
     * they will be ignored. If no {@link HttpPipeline} is specified, a HTTP pipeline will be constructed internally
     * based on the settings provided to this trait. Additionally, there may be other APIs in types that implement this
     * trait that are also ignored if an {@link HttpPipeline} is specified, so please be sure to refer to the
     * documentation of types that implement this trait to understand the full set of implications.</p>
     *
     * @param logOptions The {@link HttpLogOptions logging configuration} to use when sending and receiving requests to
     * and from the service.
     * @return The updated {@link CertificateClientBuilder} object.
     */
    @Override
    public CertificateClientBuilder httpLogOptions(HttpLogOptions logOptions) {
        httpLogOptions = logOptions;

        return this;
    }

    /**
     * Adds a {@link HttpPipelinePolicy pipeline policy} to apply on each request sent.
     *
     * <p><strong>Note:</strong> It is important to understand the precedence order of the HttpTrait APIs. In
     * particular, if a {@link HttpPipeline} is specified, this takes precedence over all other APIs in the trait, and
     * they will be ignored. If no {@link HttpPipeline} is specified, a HTTP pipeline will be constructed internally
     * based on the settings provided to this trait. Additionally, there may be other APIs in types that implement this
     * trait that are also ignored if an {@link HttpPipeline} is specified, so please be sure to refer to the
     * documentation of types that implement this trait to understand the full set of implications.</p>
     *
     * @param policy A {@link HttpPipelinePolicy pipeline policy}.
     * @return The updated {@link CertificateClientBuilder} object.
     *
     * @throws NullPointerException If {@code policy} is {@code null}.
     */
    @Override
    public CertificateClientBuilder addPolicy(HttpPipelinePolicy policy) {
        if (policy == null) {
            throw LOGGER.logExceptionAsError(new NullPointerException("'policy' cannot be null."));
        }

        if (policy.getPipelinePosition() == HttpPipelinePosition.PER_CALL) {
            perCallPolicies.add(policy);
        } else {
            perRetryPolicies.add(policy);
        }

        return this;
    }

    /**
     * Sets the {@link HttpClient} to use for sending and receiving requests to and from the service.
     *
     * <p><strong>Note:</strong> It is important to understand the precedence order of the HttpTrait APIs. In
     * particular, if a {@link HttpPipeline} is specified, this takes precedence over all other APIs in the trait, and
     * they will be ignored. If no {@link HttpPipeline} is specified, a HTTP pipeline will be constructed internally
     * based on the settings provided to this trait. Additionally, there may be other APIs in types that implement this
     * trait that are also ignored if an {@link HttpPipeline} is specified, so please be sure to refer to the
     * documentation of types that implement this trait to understand the full set of implications.</p>
     *
     * @param client The {@link HttpClient} to use for requests.
     * @return The updated {@link CertificateClientBuilder} object.
     */
    @Override
    public CertificateClientBuilder httpClient(HttpClient client) {
        this.httpClient = client;

        return this;
    }

    /**
     * Sets the {@link HttpPipeline} to use for the service client.
     *
     * <p><strong>Note:</strong> It is important to understand the precedence order of the HttpTrait APIs. In
     * particular, if a {@link HttpPipeline} is specified, this takes precedence over all other APIs in the trait, and
     * they will be ignored. If no {@link HttpPipeline} is specified, a HTTP pipeline will be constructed internally
     * based on the settings provided to this trait. Additionally, there may be other APIs in types that implement this
     * trait that are also ignored if an {@link HttpPipeline} is specified, so please be sure to refer to the
     * documentation of types that implement this trait to understand the full set of implications.</p>
     * <p>
     * The {@link #vaultUrl(String) vaultUrl} is not ignored when
     * {@code pipeline} is set.
     *
     * @param pipeline {@link HttpPipeline} to use for sending service requests and receiving responses.
     * @return The updated {@link CertificateClientBuilder} object.
     */
    @Override
    public CertificateClientBuilder pipeline(HttpPipeline pipeline) {
        this.pipeline = pipeline;

        return this;
    }

    /**
     * Sets the configuration store that is used during construction of the service client.
     * <p>
     * The default configuration store is a clone of the {@link Configuration#getGlobalConfiguration() global
     * configuration store}, use {@link Configuration#NONE} to bypass using configuration settings during construction.
     *
     * @param configuration The configuration store used to get configuration details.
     *
     * @return The updated {@link CertificateClientBuilder} object.
     */
    @Override
    public CertificateClientBuilder configuration(Configuration configuration) {
        this.configuration = configuration;

        return this;
    }

    /**
     * Sets the {@link CertificateServiceVersion} that is used when making API requests.
     * <p>
     * If a service version is not provided, the service version that will be used will be the latest known service
     * version based on the version of the client library being used. If no service version is specified, updating to a
     * newer version the client library will have the result of potentially moving to a newer service version.
     *
     * @param version {@link CertificateServiceVersion} of the service to be used when making requests.
     *
     * @return The updated {@link CertificateClientBuilder} object.
     */
    public CertificateClientBuilder serviceVersion(CertificateServiceVersion version) {
        this.version = version;

        return this;
    }

    /**
     * Sets the {@link RetryPolicy} that is used when each request is sent.
     * <p>
     * The default retry policy will be used in the pipeline, if not provided.
     * <p>
     * Setting this is mutually exclusive with using {@link #retryOptions(RetryOptions)}.
     *
     * @param retryPolicy user's retry policy applied to each request.
     *
     * @return The updated {@link CertificateClientBuilder} object.
     */
    public CertificateClientBuilder retryPolicy(RetryPolicy retryPolicy) {
        this.retryPolicy = retryPolicy;

        return this;
    }

    /**
     * Sets the {@link RetryOptions} for all the requests made through the client.
     *
     * <p><strong>Note:</strong> It is important to understand the precedence order of the HttpTrait APIs. In
     * particular, if a {@link HttpPipeline} is specified, this takes precedence over all other APIs in the trait, and
     * they will be ignored. If no {@link HttpPipeline} is specified, a HTTP pipeline will be constructed internally
     * based on the settings provided to this trait. Additionally, there may be other APIs in types that implement this
     * trait that are also ignored if an {@link HttpPipeline} is specified, so please be sure to refer to the
     * documentation of types that implement this trait to understand the full set of implications.</p>
     * <p>
     * Setting this is mutually exclusive with using {@link #retryPolicy(RetryPolicy)}.
     *
     * @param retryOptions The {@link RetryOptions} to use for all the requests made through the client.
     * @return The updated {@link CertificateClientBuilder} object.
     */
    @Override
    public CertificateClientBuilder retryOptions(RetryOptions retryOptions) {
        this.retryOptions = retryOptions;
        return this;
    }

    /**
     * Allows for setting common properties such as application ID, headers, proxy configuration, etc. Note that it is
     * recommended that this method be called with an instance of the {@link HttpClientOptions}
     * class (a subclass of the {@link ClientOptions} base class). The HttpClientOptions subclass provides more
     * configuration options suitable for HTTP clients, which is applicable for any class that implements this HttpTrait
     * interface.
     *
     * <p><strong>Note:</strong> It is important to understand the precedence order of the HttpTrait APIs. In
     * particular, if a {@link HttpPipeline} is specified, this takes precedence over all other APIs in the trait, and
     * they will be ignored. If no {@link HttpPipeline} is specified, a HTTP pipeline will be constructed internally
     * based on the settings provided to this trait. Additionally, there may be other APIs in types that implement this
     * trait that are also ignored if an {@link HttpPipeline} is specified, so please be sure to refer to the
     * documentation of types that implement this trait to understand the full set of implications.</p>
     *
     * @param clientOptions A configured instance of {@link HttpClientOptions}.
     * @see HttpClientOptions
     * @return The updated {@link CertificateClientBuilder} object.
     */
    @Override
    public CertificateClientBuilder clientOptions(ClientOptions clientOptions) {
        this.clientOptions = clientOptions;

        return this;
    }

    /**
     * Disables verifying if the authentication challenge resource matches the Key Vault domain. This verification is
     * performed by default.
     *
     * @return The updated {@link CertificateClientBuilder} object.
     */
    public CertificateClientBuilder disableChallengeResourceVerification() {
        this.disableChallengeResourceVerification = true;

        return this;
    }

    private String getBuildEndpoint(Configuration configuration) {
        if (vaultUrl != null) {
            return vaultUrl;
        }

        String configEndpoint = configuration.get("AZURE_KEYVAULT_ENDPOINT");
        if (CoreUtils.isNullOrEmpty(configEndpoint)) {
            return null;
        }

        try {
            URL url = new URL(configEndpoint);
            return url.toString();
        } catch (MalformedURLException ex) {
            return null;
        }
    }
}<|MERGE_RESOLUTION|>--- conflicted
+++ resolved
@@ -9,7 +9,6 @@
 import com.azure.core.client.traits.TokenCredentialTrait;
 import com.azure.core.credential.TokenCredential;
 import com.azure.core.http.HttpClient;
-import com.azure.core.http.HttpHeader;
 import com.azure.core.http.HttpHeaders;
 import com.azure.core.http.HttpPipeline;
 import com.azure.core.http.HttpPipelineBuilder;
@@ -216,20 +215,14 @@
 
         httpLogOptions = (httpLogOptions == null) ? new HttpLogOptions() : httpLogOptions;
 
-<<<<<<< HEAD
-        policies.add(new UserAgentPolicy(CoreUtils.getApplicationId(clientOptions, httpLogOptions), CLIENT_NAME,
+        ClientOptions localClientOptions = clientOptions != null ? clientOptions : DEFAULT_CLIENT_OPTIONS;
+        policies.add(new UserAgentPolicy(CoreUtils.getApplicationId(localClientOptions, httpLogOptions), CLIENT_NAME,
             CLIENT_VERSION, buildConfiguration));
-=======
-        ClientOptions localClientOptions = clientOptions != null ? clientOptions : DEFAULT_CLIENT_OPTIONS;
-
-        policies.add(new UserAgentPolicy(CoreUtils.getApplicationId(localClientOptions, httpLogOptions), clientName,
-            clientVersion, buildConfiguration));
->>>>>>> 152a5dfe
-
-        List<HttpHeader> httpHeaderList = new ArrayList<>();
-        localClientOptions.getHeaders().forEach(header ->
-            httpHeaderList.add(new HttpHeader(header.getName(), header.getValue())));
-        policies.add(new AddHeadersPolicy(new HttpHeaders(httpHeaderList)));
+
+        HttpHeaders headers = CoreUtils.createHttpHeadersFromClientOptions(localClientOptions);
+        if (headers != null) {
+            policies.add(new AddHeadersPolicy(headers));
+        }
 
         // Add per call additional policies.
         policies.addAll(perCallPolicies);
