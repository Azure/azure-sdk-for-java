// Copyright (c) Microsoft Corporation. All rights reserved.
// Licensed under the MIT License.

package com.azure.security.keyvault.certificates;

import com.azure.core.exception.HttpResponseException;
import com.azure.core.exception.ResourceModifiedException;
import com.azure.core.exception.ResourceNotFoundException;
import com.azure.core.http.HttpClient;
import com.azure.core.http.HttpPipeline;
import com.azure.core.http.rest.PagedIterable;
import com.azure.core.util.polling.PollResponse;
import com.azure.core.util.polling.SyncPoller;

import com.azure.security.keyvault.certificates.models.CertificateContact;
import com.azure.security.keyvault.certificates.models.CertificateIssuer;
import com.azure.security.keyvault.certificates.models.CertificateOperation;
import com.azure.security.keyvault.certificates.models.CertificatePolicy;
import com.azure.security.keyvault.certificates.models.CertificateProperties;
import com.azure.security.keyvault.certificates.models.DeletedCertificate;
import com.azure.security.keyvault.certificates.models.IssuerProperties;
import com.azure.security.keyvault.certificates.models.KeyVaultCertificate;
import com.azure.security.keyvault.certificates.models.KeyVaultCertificateWithPolicy;
import com.azure.security.keyvault.certificates.models.MergeCertificateOptions;
import java.io.IOException;
import java.net.HttpURLConnection;
import java.security.cert.CertificateException;
import java.security.cert.X509Certificate;
import java.util.Arrays;
import java.util.HashMap;
import java.util.HashSet;
import java.util.List;
import java.util.Map;
import org.junit.jupiter.params.ParameterizedTest;
import org.junit.jupiter.params.provider.MethodSource;

import static org.junit.jupiter.api.Assertions.assertEquals;
import static org.junit.jupiter.api.Assertions.assertFalse;
import static org.junit.jupiter.api.Assertions.assertNotNull;
import static org.junit.jupiter.api.Assertions.assertTrue;
import static org.junit.jupiter.api.Assertions.fail;

public class CertificateClientTest extends CertificateClientTestBase {
    private CertificateClient client;

    @Override
    protected void beforeTest() {
        beforeTestSetup();
    }

    private void getCertificateClient(HttpClient httpClient,
        CertificateServiceVersion serviceVersion) {
        HttpPipeline httpPipeline = getHttpPipeline(httpClient, serviceVersion);
        client = new CertificateClientBuilder()
            .vaultUrl(getEndpoint())
            .pipeline(httpPipeline)
            .serviceVersion(serviceVersion)
            .buildClient();
    }

    @ParameterizedTest(name = DISPLAY_NAME_WITH_ARGUMENTS)
    @MethodSource("getTestParameters")
    public void createCertificate(HttpClient httpClient, CertificateServiceVersion serviceVersion) {
        getCertificateClient(httpClient, serviceVersion);
        createCertificateRunner((policy) -> {
            getCertificateClient(httpClient, serviceVersion);
            String certName = generateResourceId("testCer");
            SyncPoller<CertificateOperation, KeyVaultCertificateWithPolicy> certPoller = client.beginCreateCertificate(certName,
                policy);
            certPoller.waitForCompletion();
            KeyVaultCertificateWithPolicy expected = certPoller.getFinalResult();
            assertEquals(certName, expected.getName());
            assertNotNull(expected.getProperties().getCreatedOn());
            deleteAndPurgeCertificate(certName);
        });
    }

    private void deleteAndPurgeCertificate(String certName) {
        SyncPoller<DeletedCertificate, Void> deletePoller = client.beginDeleteCertificate(certName);
        deletePoller.poll();
        deletePoller.waitForCompletion();
        client.purgeDeletedCertificate(certName);
        pollOnCertificatePurge(certName);
    }

    @ParameterizedTest(name = DISPLAY_NAME_WITH_ARGUMENTS)
    @MethodSource("getTestParameters")
    public void createCertificateEmptyName(HttpClient httpClient, CertificateServiceVersion serviceVersion) {
        getCertificateClient(httpClient, serviceVersion);
        assertRestException(() -> client.beginCreateCertificate("", CertificatePolicy.getDefault()),
            HttpResponseException.class, HttpURLConnection.HTTP_BAD_METHOD);
    }

    @ParameterizedTest(name = DISPLAY_NAME_WITH_ARGUMENTS)
    @MethodSource("getTestParameters")
    public void createCertificateNullPolicy(HttpClient httpClient, CertificateServiceVersion serviceVersion) {
        getCertificateClient(httpClient, serviceVersion);
        assertRunnableThrowsException(() -> client.beginCreateCertificate(generateResourceId("tempCert"), null),
            NullPointerException.class);
    }

    @ParameterizedTest(name = DISPLAY_NAME_WITH_ARGUMENTS)
    @MethodSource("getTestParameters")
    public void createCertoificateNull(HttpClient httpClient, CertificateServiceVersion serviceVersion) {
        getCertificateClient(httpClient, serviceVersion);
        assertRunnableThrowsException(() -> client.beginCreateCertificate(null, null),
            NullPointerException.class);
    }

    @ParameterizedTest(name = DISPLAY_NAME_WITH_ARGUMENTS)
    @MethodSource("getTestParameters")
    public void updateCertificate(HttpClient httpClient, CertificateServiceVersion serviceVersion) {
        getCertificateClient(httpClient, serviceVersion);
        updateCertificateRunner((tags, updatedTags) -> {
            String certName = generateResourceId("testCertificate2");
            SyncPoller<CertificateOperation, KeyVaultCertificateWithPolicy> certPoller = client.beginCreateCertificate(certName,
                    CertificatePolicy.getDefault(), true, tags);
            certPoller.waitForCompletion();
            KeyVaultCertificateWithPolicy certificate = certPoller.getFinalResult();
            KeyVaultCertificate keyVaultCertificate = client.updateCertificateProperties(certificate.getProperties().setTags(updatedTags));
            Map<String, String> returnedTags = keyVaultCertificate.getProperties().getTags();
            validateMapResponse(updatedTags, returnedTags);
            deleteAndPurgeCertificate(certName);
        });
    }

    private void validateMapResponse(Map<String, String> expected, Map<String, String> returned) {
        for (String key : expected.keySet()) {
            String val = returned.get(key);
            String expectedVal = expected.get(key);
            assertEquals(expectedVal, val);
        }
    }

    @ParameterizedTest(name = DISPLAY_NAME_WITH_ARGUMENTS)
    @MethodSource("getTestParameters")
    public void updateDisabledCertificate(HttpClient httpClient, CertificateServiceVersion serviceVersion) {
        getCertificateClient(httpClient, serviceVersion);
        updateDisabledCertificateRunner((tags, updatedTags) -> {
            String certName = generateResourceId("testCertificate3");
            SyncPoller<CertificateOperation, KeyVaultCertificateWithPolicy> certPoller = client.beginCreateCertificate(certName,
                CertificatePolicy.getDefault(), false, tags);
            certPoller.waitForCompletion();
            KeyVaultCertificateWithPolicy certificate = certPoller.getFinalResult();
            KeyVaultCertificate keyVaultCertificate = client.updateCertificateProperties(certificate.getProperties().setTags(updatedTags));
            Map<String, String> returnedTags = keyVaultCertificate.getProperties().getTags();
            validateMapResponse(updatedTags, returnedTags);
            assertFalse(keyVaultCertificate.getProperties().isEnabled());
            deleteAndPurgeCertificate(certName);
        });
    }

    @ParameterizedTest(name = DISPLAY_NAME_WITH_ARGUMENTS)
    @MethodSource("getTestParameters")
    public void getCertificate(HttpClient httpClient, CertificateServiceVersion serviceVersion) {
        getCertificateClient(httpClient, serviceVersion);
        getCertificateRunner((certificateName) -> {
            CertificatePolicy initialPolicy = setupPolicy();
            SyncPoller<CertificateOperation, KeyVaultCertificateWithPolicy> certPoller = client.beginCreateCertificate(certificateName,
                initialPolicy);
            certPoller.waitForCompletion();
            KeyVaultCertificateWithPolicy certificate = certPoller.getFinalResult();
            KeyVaultCertificateWithPolicy getCertificate = client.getCertificate(certificateName);
            validatePolicy(certificate.getPolicy(), getCertificate.getPolicy());
            deleteAndPurgeCertificate(certificateName);
        });
    }

    @ParameterizedTest(name = DISPLAY_NAME_WITH_ARGUMENTS)
    @MethodSource("getTestParameters")
    public void getCertificateSpecificVersion(HttpClient httpClient, CertificateServiceVersion serviceVersion) {
        getCertificateClient(httpClient, serviceVersion);
        getCertificateSpecificVersionRunner((certificateName) -> {
            CertificatePolicy initialPolicy = setupPolicy();
            SyncPoller<CertificateOperation, KeyVaultCertificateWithPolicy> certPoller = client.beginCreateCertificate(certificateName,
                initialPolicy);
            certPoller.waitForCompletion();
            KeyVaultCertificateWithPolicy certificate = certPoller.getFinalResult();
            KeyVaultCertificate getCertificate = client.getCertificateVersion(certificateName, certificate.getProperties().getVersion());
            validateCertificate(certificate, getCertificate);
            deleteAndPurgeCertificate(certificateName);
        });
    }

    @ParameterizedTest(name = DISPLAY_NAME_WITH_ARGUMENTS)
    @MethodSource("getTestParameters")
    public void getCertificateNotFound(HttpClient httpClient, CertificateServiceVersion serviceVersion) {
        getCertificateClient(httpClient, serviceVersion);
        assertRestException(() -> client.getCertificate("non-existing"),  ResourceNotFoundException.class, HttpURLConnection.HTTP_NOT_FOUND);
    }

    @ParameterizedTest(name = DISPLAY_NAME_WITH_ARGUMENTS)
    @MethodSource("getTestParameters")
    public void deleteCertificate(HttpClient httpClient, CertificateServiceVersion serviceVersion) {
        getCertificateClient(httpClient, serviceVersion);
        deleteCertificateRunner((certificateName) -> {
            CertificatePolicy initialPolicy = setupPolicy();
            SyncPoller<CertificateOperation, KeyVaultCertificateWithPolicy> certPoller = client.beginCreateCertificate(certificateName,
                initialPolicy);
            certPoller.waitForCompletion();
            SyncPoller<DeletedCertificate, Void> deletedKeyPoller = client.beginDeleteCertificate(certificateName);

            PollResponse<DeletedCertificate> pollResponse = deletedKeyPoller.poll();
            DeletedCertificate deletedCertificate = pollResponse.getValue();

            deletedKeyPoller.waitForCompletion();

            assertNotNull(deletedCertificate.getDeletedOn());
            assertNotNull(deletedCertificate.getRecoveryId());
            assertNotNull(deletedCertificate.getScheduledPurgeDate());
            assertEquals(certificateName, deletedCertificate.getName());
            client.purgeDeletedCertificate(certificateName);
            pollOnCertificatePurge(certificateName);
        });
    }

    @ParameterizedTest(name = DISPLAY_NAME_WITH_ARGUMENTS)
    @MethodSource("getTestParameters")
    public void deleteCertificateNotFound(HttpClient httpClient, CertificateServiceVersion serviceVersion) {
        getCertificateClient(httpClient, serviceVersion);
        assertRestException(() -> client.beginDeleteCertificate("non-existing"), ResourceNotFoundException.class, HttpURLConnection.HTTP_NOT_FOUND);
    }

    @ParameterizedTest(name = DISPLAY_NAME_WITH_ARGUMENTS)
    @MethodSource("getTestParameters")
    public void getDeletedCertificate(HttpClient httpClient, CertificateServiceVersion serviceVersion) {
        getCertificateClient(httpClient, serviceVersion);
        getDeletedCertificateRunner((certificateName) -> {
            CertificatePolicy initialPolicy = setupPolicy();
            SyncPoller<CertificateOperation, KeyVaultCertificateWithPolicy> certPoller = client.beginCreateCertificate(certificateName,
                initialPolicy);
            certPoller.waitForCompletion();
            SyncPoller<DeletedCertificate, Void> deletedKeyPoller = client.beginDeleteCertificate(certificateName);

            PollResponse<DeletedCertificate> pollResponse = deletedKeyPoller.poll();
            DeletedCertificate deletedCertificate = pollResponse.getValue();

            deletedKeyPoller.waitForCompletion();
            deletedCertificate = client.getDeletedCertificate(certificateName);
            assertNotNull(deletedCertificate.getDeletedOn());
            assertNotNull(deletedCertificate.getRecoveryId());
            assertNotNull(deletedCertificate.getScheduledPurgeDate());
            assertEquals(certificateName, deletedCertificate.getName());
            client.purgeDeletedCertificate(certificateName);
            pollOnCertificatePurge(certificateName);
        });
    }

    @ParameterizedTest(name = DISPLAY_NAME_WITH_ARGUMENTS)
    @MethodSource("getTestParameters")
    public void getDeletedCertificateNotFound(HttpClient httpClient, CertificateServiceVersion serviceVersion) {
        getCertificateClient(httpClient, serviceVersion);
        assertRestException(() -> client.getDeletedCertificate("non-existing"),  ResourceNotFoundException.class, HttpURLConnection.HTTP_NOT_FOUND);
    }

    @ParameterizedTest(name = DISPLAY_NAME_WITH_ARGUMENTS)
    @MethodSource("getTestParameters")
    public void recoverDeletedCertificate(HttpClient httpClient, CertificateServiceVersion serviceVersion) {
        getCertificateClient(httpClient, serviceVersion);
        recoverDeletedKeyRunner((certificateName) -> {
            CertificatePolicy initialPolicy = setupPolicy();
            SyncPoller<CertificateOperation, KeyVaultCertificateWithPolicy> certPoller = client.beginCreateCertificate(certificateName,
                initialPolicy);
            certPoller.waitForCompletion();

            KeyVaultCertificate createdCertificate = certPoller.getFinalResult();

            SyncPoller<DeletedCertificate, Void> deletedKeyPoller = client.beginDeleteCertificate(certificateName);

            PollResponse<DeletedCertificate> pollResponse = deletedKeyPoller.poll();
            deletedKeyPoller.waitForCompletion();

            SyncPoller<KeyVaultCertificateWithPolicy, Void> recoverPoller = client.beginRecoverDeletedCertificate(certificateName);
            PollResponse<KeyVaultCertificateWithPolicy> recoverPollResponse = recoverPoller.poll();

            KeyVaultCertificate recoveredCert = recoverPollResponse.getValue();
            recoverPoller.waitForCompletion();
            assertEquals(certificateName, recoveredCert.getName());
            validateCertificate(createdCertificate, recoveredCert);
            deleteAndPurgeCertificate(certificateName);
        });
    }

    @ParameterizedTest(name = DISPLAY_NAME_WITH_ARGUMENTS)
    @MethodSource("getTestParameters")
    public void recoverDeletedCertificateNotFound(HttpClient httpClient, CertificateServiceVersion serviceVersion) {
        getCertificateClient(httpClient, serviceVersion);
        assertRestException(() -> client.beginRecoverDeletedCertificate("non-existing"), ResourceNotFoundException.class, HttpURLConnection.HTTP_NOT_FOUND);
    }

    @ParameterizedTest(name = DISPLAY_NAME_WITH_ARGUMENTS)
    @MethodSource("getTestParameters")
    public void backupCertificate(HttpClient httpClient, CertificateServiceVersion serviceVersion) {
        getCertificateClient(httpClient, serviceVersion);
        backupCertificateRunner((certificateName) -> {
            CertificatePolicy initialPolicy = setupPolicy();
            SyncPoller<CertificateOperation, KeyVaultCertificateWithPolicy> certPoller = client.beginCreateCertificate(certificateName,
                initialPolicy);
            certPoller.waitForCompletion();
            byte[] backupBytes = (client.backupCertificate(certificateName));
            assertNotNull(backupBytes);
            assertTrue(backupBytes.length > 0);
        });
    }

    @ParameterizedTest(name = DISPLAY_NAME_WITH_ARGUMENTS)
    @MethodSource("getTestParameters")
    public void backupCertificateNotFound(HttpClient httpClient, CertificateServiceVersion serviceVersion) {
        getCertificateClient(httpClient, serviceVersion);
        assertRestException(() -> client.backupCertificate("non-existing"),  ResourceNotFoundException.class, HttpURLConnection.HTTP_NOT_FOUND);
    }

    @ParameterizedTest(name = DISPLAY_NAME_WITH_ARGUMENTS)
    @MethodSource("getTestParameters")
    public void restoreCertificate(HttpClient httpClient, CertificateServiceVersion serviceVersion) {
        getCertificateClient(httpClient, serviceVersion);
        restoreCertificateRunner((certificateName) -> {
            CertificatePolicy initialPolicy = setupPolicy();
            SyncPoller<CertificateOperation, KeyVaultCertificateWithPolicy> certPoller = client.beginCreateCertificate(certificateName,
                initialPolicy);
            certPoller.waitForCompletion();
            KeyVaultCertificateWithPolicy createdCert = certPoller.getFinalResult();
            byte[] backupBytes = (client.backupCertificate(certificateName));
            assertNotNull(backupBytes);
            assertTrue(backupBytes.length > 0);

            deleteAndPurgeCertificate(certificateName);
            sleepInRecordMode(40000);
            KeyVaultCertificateWithPolicy restoredCertificate = client.restoreCertificateBackup(backupBytes);
            assertEquals(certificateName, restoredCertificate.getName());
            validatePolicy(restoredCertificate.getPolicy(), createdCert.getPolicy());
            deleteAndPurgeCertificate(certificateName);
        });
    }

    @ParameterizedTest(name = DISPLAY_NAME_WITH_ARGUMENTS)
    @MethodSource("getTestParameters")
    public void getCertificateOperation(HttpClient httpClient, CertificateServiceVersion serviceVersion) {
        getCertificateClient(httpClient, serviceVersion);
        getCertificateOperationRunner((certName) -> {
            SyncPoller<CertificateOperation, KeyVaultCertificateWithPolicy> certPoller =
                client.beginCreateCertificate(certName, setupPolicy());
            SyncPoller<CertificateOperation, KeyVaultCertificateWithPolicy> retrievePoller = client.getCertificateOperation(certName);
            retrievePoller.waitForCompletion();
            certPoller.waitForCompletion();
            KeyVaultCertificateWithPolicy reteievedCert = retrievePoller.getFinalResult();
            KeyVaultCertificateWithPolicy expectedCert = certPoller.getFinalResult();
            validateCertificate(expectedCert, reteievedCert);
            validatePolicy(expectedCert.getPolicy(),
                reteievedCert.getPolicy());
            deleteAndPurgeCertificate(certName);
        });
    }

    @ParameterizedTest(name = DISPLAY_NAME_WITH_ARGUMENTS)
    @MethodSource("getTestParameters")
    public void cancelCertificateOperation(HttpClient httpClient, CertificateServiceVersion serviceVersion) {
        getCertificateClient(httpClient, serviceVersion);
        cancelCertificateOperationRunner((certName) -> {
            SyncPoller<CertificateOperation, KeyVaultCertificateWithPolicy> certPoller =
                client.beginCreateCertificate(certName, CertificatePolicy.getDefault());
            certPoller.poll();
            certPoller.cancelOperation();
            certPoller.waitForCompletion();
            KeyVaultCertificateWithPolicy certificate = certPoller.getFinalResult();
            assertEquals(false, certificate.getProperties().isEnabled());
        });
    }

    @ParameterizedTest(name = DISPLAY_NAME_WITH_ARGUMENTS)
    @MethodSource("getTestParameters")
    public void deleteCertificateOperation(HttpClient httpClient, CertificateServiceVersion serviceVersion) {
        getCertificateClient(httpClient, serviceVersion);
        deleteCertificateOperationRunner((certName) -> {
            SyncPoller<CertificateOperation, KeyVaultCertificateWithPolicy> certPoller =
                client.beginCreateCertificate(certName, CertificatePolicy.getDefault());
            certPoller.waitForCompletion();
            CertificateOperation certificateOperation = client.deleteCertificateOperation(certName);
            assertEquals("completed", certificateOperation.getStatus());
            assertRestException(() -> client.deleteCertificateOperation(certName), ResourceNotFoundException.class, HttpURLConnection.HTTP_NOT_FOUND);
        });
    }

    @ParameterizedTest(name = DISPLAY_NAME_WITH_ARGUMENTS)
    @MethodSource("getTestParameters")
    public void getCertificatePolicy(HttpClient httpClient, CertificateServiceVersion serviceVersion) {
        getCertificateClient(httpClient, serviceVersion);
        getCertificatePolicyRunner((certName) -> {
            SyncPoller<CertificateOperation, KeyVaultCertificateWithPolicy> certPoller =
                client.beginCreateCertificate(certName, setupPolicy());
            certPoller.waitForCompletion();
            KeyVaultCertificateWithPolicy certificate = certPoller.getFinalResult();
            validatePolicy(setupPolicy(), certificate.getPolicy());
            deleteAndPurgeCertificate(certName);
        });
    }

    @ParameterizedTest(name = DISPLAY_NAME_WITH_ARGUMENTS)
    @MethodSource("getTestParameters")
    public void updateCertificatePolicy(HttpClient httpClient, CertificateServiceVersion serviceVersion) {
        getCertificateClient(httpClient, serviceVersion);
        updateCertificatePolicyRunner((certName) -> {
            SyncPoller<CertificateOperation, KeyVaultCertificateWithPolicy> certPoller =
                client.beginCreateCertificate(certName, setupPolicy());
            certPoller.waitForCompletion();
            KeyVaultCertificateWithPolicy certificate = certPoller.getFinalResult();
            certificate.getPolicy().setExportable(false);
            CertificatePolicy policy = client.updateCertificatePolicy(certName, certificate.getPolicy());
            validatePolicy(certificate.getPolicy(), policy);
            deleteAndPurgeCertificate(certName);
        });
    }

    @ParameterizedTest(name = DISPLAY_NAME_WITH_ARGUMENTS)
    @MethodSource("getTestParameters")
    public void restoreCertificateFromMalformedBackup(HttpClient httpClient, CertificateServiceVersion serviceVersion) {
        getCertificateClient(httpClient, serviceVersion);
        byte[] keyBackupBytes = "non-existing".getBytes();
        assertRestException(() -> client.restoreCertificateBackup(keyBackupBytes), ResourceModifiedException.class, HttpURLConnection.HTTP_BAD_REQUEST);

    }

    @ParameterizedTest(name = DISPLAY_NAME_WITH_ARGUMENTS)
    @MethodSource("getTestParameters")
    public void listCertificates(HttpClient httpClient, CertificateServiceVersion serviceVersion) {
        getCertificateClient(httpClient, serviceVersion);
        listCertificatesRunner((certificates) -> {
            HashSet<String> certificatesToList = new HashSet<>(certificates);
            for (String certName :  certificatesToList) {
                SyncPoller<CertificateOperation, KeyVaultCertificateWithPolicy> certPoller = client.beginCreateCertificate(certName,
                    CertificatePolicy.getDefault());
                certPoller.waitForCompletion();
            }

            sleepInRecordMode(90000);
            for (CertificateProperties actualKey : client.listPropertiesOfCertificates()) {
                if (certificatesToList.contains(actualKey.getName())) {
                    certificatesToList.remove(actualKey.getName());
                }
            }
            assertEquals(0, certificatesToList.size());
            for (String certName : certificates) {
                deleteAndPurgeCertificate(certName);
            }
        });
    }

    @ParameterizedTest(name = DISPLAY_NAME_WITH_ARGUMENTS)
    @MethodSource("getTestParameters")
    public void createIssuer(HttpClient httpClient, CertificateServiceVersion serviceVersion) {
        getCertificateClient(httpClient, serviceVersion);
        createIssuereRunner((issuer) -> {
            CertificateIssuer createdIssuer = client.createIssuer(issuer);
            validateIssuer(issuer, createdIssuer);
        });
    }

    @ParameterizedTest(name = DISPLAY_NAME_WITH_ARGUMENTS)
    @MethodSource("getTestParameters")
    public void createIssuerEmptyName(HttpClient httpClient, CertificateServiceVersion serviceVersion) {
        getCertificateClient(httpClient, serviceVersion);
        assertRestException(() -> client.createIssuer(new CertificateIssuer("", "")),
            HttpResponseException.class, HttpURLConnection.HTTP_BAD_METHOD);
    }

    @ParameterizedTest(name = DISPLAY_NAME_WITH_ARGUMENTS)
    @MethodSource("getTestParameters")
    public void createIssuerNullProvider(HttpClient httpClient, CertificateServiceVersion serviceVersion) {
        getCertificateClient(httpClient, serviceVersion);
        assertRestException(() -> client.createIssuer(new CertificateIssuer("", null)),
            HttpResponseException.class, HttpURLConnection.HTTP_BAD_METHOD);
    }

    @ParameterizedTest(name = DISPLAY_NAME_WITH_ARGUMENTS)
    @MethodSource("getTestParameters")
    public void createIssuerNull(HttpClient httpClient, CertificateServiceVersion serviceVersion) {
        getCertificateClient(httpClient, serviceVersion);
        assertRunnableThrowsException(() -> client.createIssuer(null), NullPointerException.class);
    }

    @ParameterizedTest(name = DISPLAY_NAME_WITH_ARGUMENTS)
    @MethodSource("getTestParameters")
    public void getCertificateIssuer(HttpClient httpClient, CertificateServiceVersion serviceVersion) {
        getCertificateClient(httpClient, serviceVersion);
        getCertificateIssuerRunner((issuer) -> {
            CertificateIssuer createdIssuer = client.createIssuer(issuer);
            CertificateIssuer retrievedIssuer = client.getIssuer(issuer.getName());
            validateIssuer(issuer, retrievedIssuer);
        });
    }

    @ParameterizedTest(name = DISPLAY_NAME_WITH_ARGUMENTS)
    @MethodSource("getTestParameters")
    public void getCertificateIssuerNotFound(HttpClient httpClient, CertificateServiceVersion serviceVersion) {
        getCertificateClient(httpClient, serviceVersion);
        assertRestException(() -> client.backupCertificate("non-existing"),  ResourceNotFoundException.class, HttpURLConnection.HTTP_NOT_FOUND);
    }

    @ParameterizedTest(name = DISPLAY_NAME_WITH_ARGUMENTS)
    @MethodSource("getTestParameters")
    public void deleteCertificateIssuer(HttpClient httpClient, CertificateServiceVersion serviceVersion) {
        getCertificateClient(httpClient, serviceVersion);
        deleteCertificateIssuerRunner((issuer) -> {
            CertificateIssuer createdIssuer = client.createIssuer(issuer);
            CertificateIssuer deletedIssuer = client.deleteIssuer(issuer.getName());
            validateIssuer(issuer, deletedIssuer);
        });
    }

    @ParameterizedTest(name = DISPLAY_NAME_WITH_ARGUMENTS)
    @MethodSource("getTestParameters")
    public void deleteCertificateIssuerNotFound(HttpClient httpClient, CertificateServiceVersion serviceVersion) {
        getCertificateClient(httpClient, serviceVersion);
        assertRestException(() -> client.backupCertificate("non-existing"),  ResourceNotFoundException.class, HttpURLConnection.HTTP_NOT_FOUND);
    }

    @ParameterizedTest(name = DISPLAY_NAME_WITH_ARGUMENTS)
    @MethodSource("getTestParameters")
    public void listCertificateIssuers(HttpClient httpClient, CertificateServiceVersion serviceVersion) {
        getCertificateClient(httpClient, serviceVersion);
        listCertificateIssuersRunner((certificateIssuers) -> {
            HashMap<String, CertificateIssuer> certificateIssuersToList = new HashMap<>(certificateIssuers);
            for (CertificateIssuer issuer :  certificateIssuersToList.values()) {
                CertificateIssuer certificateIssuer = client.createIssuer(issuer);
                validateIssuer(issuer, certificateIssuer);
            }

            for (IssuerProperties issuerProperties : client.listPropertiesOfIssuers()) {
                if (certificateIssuersToList.containsKey(issuerProperties.getName())) {
                    certificateIssuersToList.remove(issuerProperties.getName());
                }
            }
            assertEquals(0, certificateIssuersToList.size());
            for (CertificateIssuer issuer : certificateIssuers.values()) {
                client.deleteIssuer(issuer.getName());
            }
        });
    }

    @ParameterizedTest(name = DISPLAY_NAME_WITH_ARGUMENTS)
    @MethodSource("getTestParameters")
    public void setContacts(HttpClient httpClient, CertificateServiceVersion serviceVersion) {
        getCertificateClient(httpClient, serviceVersion);
        List<CertificateContact> contacts = Arrays.asList(setupContact());
        client.setContacts(contacts).forEach((retrievedContact) -> validateContact(setupContact(), retrievedContact));
        client.deleteContacts();
    }

    @ParameterizedTest(name = DISPLAY_NAME_WITH_ARGUMENTS)
    @MethodSource("getTestParameters")
    public void listContacts(HttpClient httpClient, CertificateServiceVersion serviceVersion) {
        getCertificateClient(httpClient, serviceVersion);
        List<CertificateContact> contacts = Arrays.asList(setupContact());
        client.setContacts(contacts).forEach((retrievedContact) -> validateContact(setupContact(), retrievedContact));
        sleepInRecordMode(6000);
        client.listContacts().stream().forEach((retrievedContact) -> validateContact(setupContact(), retrievedContact));
    }

    @ParameterizedTest(name = DISPLAY_NAME_WITH_ARGUMENTS)
    @MethodSource("getTestParameters")
    public void deleteContacts(HttpClient httpClient, CertificateServiceVersion serviceVersion) {
        getCertificateClient(httpClient, serviceVersion);
        List<CertificateContact> contacts = Arrays.asList(setupContact());
        client.setContacts(contacts).forEach((retrievedContact) -> validateContact(setupContact(), retrievedContact));
        PagedIterable<CertificateContact> certificateContacts  = client.deleteContacts();
        validateContact(setupContact(), certificateContacts.iterator().next());
    }

    @ParameterizedTest(name = DISPLAY_NAME_WITH_ARGUMENTS)
    @MethodSource("getTestParameters")
    public void getCertificateOperatioNotFound(HttpClient httpClient, CertificateServiceVersion serviceVersion) {
        getCertificateClient(httpClient, serviceVersion);
        assertRestException(() -> client.getCertificateOperation("non-existing").poll(),  ResourceNotFoundException.class, HttpURLConnection.HTTP_NOT_FOUND);
    }

    @ParameterizedTest(name = DISPLAY_NAME_WITH_ARGUMENTS)
    @MethodSource("getTestParameters")
    public void getCertificatePolicyNotFound(HttpClient httpClient, CertificateServiceVersion serviceVersion) {
        getCertificateClient(httpClient, serviceVersion);
        assertRestException(() -> client.getCertificatePolicy("non-existing"),  ResourceNotFoundException.class, HttpURLConnection.HTTP_NOT_FOUND);
    }

    @ParameterizedTest(name = DISPLAY_NAME_WITH_ARGUMENTS)
    @MethodSource("getTestParameters")
    public void listCertificateVersions(HttpClient httpClient, CertificateServiceVersion serviceVersion) {
        getCertificateClient(httpClient, serviceVersion);
        String certName = generateResourceId("testListCertVersion");
        int counter = 5;
        for (int i = 0; i < counter; i++) {
            SyncPoller<CertificateOperation, KeyVaultCertificateWithPolicy> certPoller = client.beginCreateCertificate(certName,
                CertificatePolicy.getDefault());
            certPoller.waitForCompletion();
        }
        int countRecv = 0;
        for (CertificateProperties certificateProperties : client.listPropertiesOfCertificateVersions(certName)) {
            countRecv++;
            assertEquals(certificateProperties.getName(), certName);
        }
        assertEquals(counter, countRecv);
        deleteAndPurgeCertificate(certName);
    }

    @ParameterizedTest(name = DISPLAY_NAME_WITH_ARGUMENTS)
    @MethodSource("getTestParameters")
    public void listDeletedCertificates(HttpClient httpClient, CertificateServiceVersion serviceVersion) {
        getCertificateClient(httpClient, serviceVersion);
        listDeletedCertificatesRunner((certificates) -> {
            HashSet<String> certificatesToDelete = new HashSet<>(certificates);
            for (String certName :  certificatesToDelete) {
                SyncPoller<CertificateOperation, KeyVaultCertificateWithPolicy> certPoller = client.beginCreateCertificate(certName,
                    CertificatePolicy.getDefault());
                PollResponse<CertificateOperation> pollResponse = certPoller.poll();
                while (!pollResponse.getStatus().isComplete()) {
                    sleepInRecordMode(1000);
                    pollResponse = certPoller.poll();
                }
            }

            for (String certName : certificates) {
                SyncPoller<DeletedCertificate, Void> poller = client.beginDeleteCertificate(certName);
                PollResponse<DeletedCertificate> pollResponse = poller.poll();
                while (!pollResponse.getStatus().isComplete()) {
                    sleepInRecordMode(1000);
                    pollResponse = poller.poll();
                }
                assertNotNull(pollResponse.getValue());
            }

            sleepInRecordMode(90000);

            Iterable<DeletedCertificate> deletedCertificates = client.listDeletedCertificates();
            assertTrue(deletedCertificates.iterator().hasNext());
            for (DeletedCertificate deletedCertificate : deletedCertificates) {
                assertNotNull(deletedCertificate.getDeletedOn());
                assertNotNull(deletedCertificate.getRecoveryId());
                certificatesToDelete.remove(deletedCertificate.getName());
            }
        });
    }

    @ParameterizedTest(name = DISPLAY_NAME_WITH_ARGUMENTS)
    @MethodSource("getTestParameters")
    public void importCertificate(HttpClient httpClient, CertificateServiceVersion serviceVersion) {
        getCertificateClient(httpClient, serviceVersion);
        importCertificateRunner((importCertificateOptions) -> {
            KeyVaultCertificateWithPolicy importedCertificate = client.importCertificate(importCertificateOptions);
            assertTrue(toHexString(importedCertificate.getProperties().getX509Thumbprint()).equalsIgnoreCase("7cb8b7539d87ba7215357b9b9049dff2d3fa59ba"));
            assertEquals(importCertificateOptions.isEnabled(), importedCertificate.getProperties().isEnabled());

            // Load the CER part into X509Certificate object
            X509Certificate x509Certificate = null;
            try {
                x509Certificate = loadCerToX509Certificate(importedCertificate);
            } catch (CertificateException e) {
                e.printStackTrace();
                fail();
            } catch (IOException e) {
                e.printStackTrace();
                fail();
            }

            assertTrue(x509Certificate.getSubjectX500Principal().getName().equals("CN=KeyVaultTest"));
            assertTrue(x509Certificate.getIssuerX500Principal().getName().equals("CN=Root Agency"));
            deleteAndPurgeCertificate(importCertificateOptions.getName());
        });
    }

<<<<<<< HEAD
    @ParameterizedTest(name = DISPLAY_NAME_WITH_ARGUMENTS)
    @MethodSource("getTestParameters")
    public void mergeCertificateNotFound(HttpClient httpClient, CertificateServiceVersion serviceVersion) {
        getCertificateClient(httpClient, serviceVersion);
=======
    @Test
    public void importPemCertificate() throws IOException {
        importPemCertificateRunner((importCertificateOptions) -> {
            KeyVaultCertificateWithPolicy importedCertificate = client.importCertificate(importCertificateOptions);
            assertEquals(importCertificateOptions.isEnabled(), importedCertificate.getProperties().isEnabled());
            assertEquals(CertificateContentType.PEM, importedCertificate.getPolicy().getContentType());

            deleteAndPurgeCertificate(importCertificateOptions.getName());
        });
    }

    @Test
    public void mergeCertificateNotFound() {
>>>>>>> f6e896ca
        assertRestException(() -> client.mergeCertificate(new MergeCertificateOptions(generateResourceId("testCert16"), Arrays.asList("test".getBytes()))),
            HttpResponseException.class, HttpURLConnection.HTTP_NOT_FOUND);
    }


    private DeletedCertificate pollOnCertificatePurge(String certificateName) {
        int pendingPollCount = 0;
        while (pendingPollCount < 10) {
            DeletedCertificate deletedCertificate = null;
            try {
                deletedCertificate = client.getDeletedCertificate(certificateName);
            } catch (ResourceNotFoundException e) {
            }
            if (deletedCertificate != null) {
                sleepInRecordMode(2000);
                pendingPollCount += 1;
                continue;
            } else {
                return deletedCertificate;
            }
        }
        System.err.printf("Deleted Key %s was not purged \n", certificateName);
        return null;
    }
}<|MERGE_RESOLUTION|>--- conflicted
+++ resolved
@@ -13,6 +13,7 @@
 import com.azure.core.util.polling.SyncPoller;
 
 import com.azure.security.keyvault.certificates.models.CertificateContact;
+import com.azure.security.keyvault.certificates.models.CertificateContentType;
 import com.azure.security.keyvault.certificates.models.CertificateIssuer;
 import com.azure.security.keyvault.certificates.models.CertificateOperation;
 import com.azure.security.keyvault.certificates.models.CertificatePolicy;
@@ -665,13 +666,16 @@
         });
     }
 
-<<<<<<< HEAD
     @ParameterizedTest(name = DISPLAY_NAME_WITH_ARGUMENTS)
     @MethodSource("getTestParameters")
     public void mergeCertificateNotFound(HttpClient httpClient, CertificateServiceVersion serviceVersion) {
         getCertificateClient(httpClient, serviceVersion);
-=======
-    @Test
+        assertRestException(() -> client.mergeCertificate(new MergeCertificateOptions(generateResourceId("testCert16"), Arrays.asList("test".getBytes()))),
+            HttpResponseException.class, HttpURLConnection.HTTP_NOT_FOUND);
+    }
+
+    @ParameterizedTest(name = DISPLAY_NAME_WITH_ARGUMENTS)
+    @MethodSource("getTestParameters")
     public void importPemCertificate() throws IOException {
         importPemCertificateRunner((importCertificateOptions) -> {
             KeyVaultCertificateWithPolicy importedCertificate = client.importCertificate(importCertificateOptions);
@@ -681,14 +685,6 @@
             deleteAndPurgeCertificate(importCertificateOptions.getName());
         });
     }
-
-    @Test
-    public void mergeCertificateNotFound() {
->>>>>>> f6e896ca
-        assertRestException(() -> client.mergeCertificate(new MergeCertificateOptions(generateResourceId("testCert16"), Arrays.asList("test".getBytes()))),
-            HttpResponseException.class, HttpURLConnection.HTTP_NOT_FOUND);
-    }
-
 
     private DeletedCertificate pollOnCertificatePurge(String certificateName) {
         int pendingPollCount = 0;
