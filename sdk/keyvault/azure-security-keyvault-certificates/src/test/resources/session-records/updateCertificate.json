--- conflicted
+++ resolved
@@ -1,11 +1,7 @@
 {
   "networkCallRecords" : [ {
     "Method" : "POST",
-<<<<<<< HEAD
-    "Uri" : "https://azure-sdk-java-key-vault.vault.azure.net/certificates/94142776-0541-4706-a604-1fed0f0adb4c-testCertificate2/create?api-version=7.1-preview",
-=======
     "Uri" : "https://azure-java-live-test.vault.azure.net/certificates/testCertificate2/create?api-version=7.0",
->>>>>>> 62a0dd42
     "Headers" : {
       "User-Agent" : "azsdk-java-client_name/client_version (12.0.1; Mac OS X 10.14.6)",
       "Content-Type" : "application/json"
@@ -15,27 +11,11 @@
       "X-Content-Type-Options" : "nosniff",
       "Pragma" : "no-cache",
       "StatusCode" : "202",
-<<<<<<< HEAD
-      "Date" : "Mon, 09 Mar 2020 15:01:27 GMT",
-=======
       "Date" : "Tue, 10 Mar 2020 15:50:15 GMT",
->>>>>>> 62a0dd42
-      "Strict-Transport-Security" : "max-age=31536000;includeSubDomains",
-      "Retry-After" : "0",
-      "Cache-Control" : "no-cache",
-      "X-AspNet-Version" : "4.0.30319",
-<<<<<<< HEAD
-      "x-ms-keyvault-region" : "eastus2",
-      "x-ms-keyvault-network-info" : "addr=43.241.70.141;act_addr_fam=InterNetwork;",
-      "Expires" : "-1",
-      "Content-Length" : "1343",
-      "x-ms-request-id" : "11812f10-cf6d-4e74-a57d-7b095405d87a",
-      "x-ms-keyvault-service-version" : "1.1.0.897",
-      "Body" : "{\"id\":\"https://azure-sdk-java-key-vault.vault.azure.net/certificates/94142776-0541-4706-a604-1fed0f0adb4c-testCertificate2/pending\",\"issuer\":{\"name\":\"Self\"},\"csr\":\"MIICqDCCAZACAQAwGDEWMBQGA1UEAxMNRGVmYXVsdFBvbGljeTCCASIwDQYJKoZIhvcNAQEBBQADggEPADCCAQoCggEBALweQzx1lHOTOMZjroGVN2LZcYRcbKq31yyPSyroqkQO0XOWtYmZUrpvhqYodkDxhtODoqML0y3DRfAgM/fl0ZqbTW2UHPxbDnu6VNaQot06ytzHwFhhmGzzcFo/nqg/bIV4mfFzhYENOezXijjG6JROlFQaG02WcYnB3q0AZgmEGUvfU1t3uia0seWW8dMxY3Mqr+amhgdPQ7VgTkyeRlQ6IhO8vv6IcCD8PmZ7MEUCRbncaC759d/BKZN3JNwHQaQDDKLUIdsDdfS9JjSTrVCaJSdMjkPBY9mvNQgLaVNd3rJfO/XGaP2UPrcTacmwDIPFVM1Nm7fLDzxTOQVrq0kCAwEAAaBLMEkGCSqGSIb3DQEJDjE8MDowDgYDVR0PAQH/BAQDAgWgMB0GA1UdJQQWMBQGCCsGAQUFBwMBBggrBgEFBQcDAjAJBgNVHRMEAjAAMA0GCSqGSIb3DQEBCwUAA4IBAQAKtP9gkCOfNugEjtN+7anBZO5WGzHSJDfzaES8kyGhJnILTp1fCooCe0DHRxCF4HNBGZTfUhi2FJknnEoyv3OjnWtL7NExPEORf90qdbBxNcNDGCw5r98ZxZrx+21Tstja0Ixju34ET4jy95avvwaatX1ns3Q493aJ4y2lKtL+KYVzL3wFoeXPY+GpjKYXgAqX3916LURgevMd/AJ7xnGywiXeJpr7zHWCCKKtpSSL25pnPpL8h9kBG41sXnAZZwOCTRQMuPMSWotxmaMDbvhECSZDahl6T9EB1AZS5jVnzxaRf+I16qh497NgZAbnHO7su5JHtutg/Wekz0+OtsEu\",\"cancellation_requested\":false,\"status\":\"inProgress\",\"status_details\":\"Pending certificate created. Certificate request is in progress. This may take some time based on the issuer provider. Please check again later.\",\"request_id\":\"2d4417d5da9e47678e381cb0555a6f46\"}",
-      "X-Powered-By" : "ASP.NET",
-      "Content-Type" : "application/json; charset=utf-8",
-      "Location" : "https://azure-sdk-java-key-vault.vault.azure.net/certificates/94142776-0541-4706-a604-1fed0f0adb4c-testCertificate2/pending?api-version=7.1-preview&request_id=2d4417d5da9e47678e381cb0555a6f46"
-=======
+      "Strict-Transport-Security" : "max-age=31536000;includeSubDomains",
+      "Retry-After" : "0",
+      "Cache-Control" : "no-cache",
+      "X-AspNet-Version" : "4.0.30319",
       "x-ms-keyvault-region" : "westus2",
       "x-ms-keyvault-network-info" : "addr=172.103.233.178;act_addr_fam=InterNetwork;",
       "Expires" : "-1",
@@ -46,43 +26,25 @@
       "X-Powered-By" : "ASP.NET",
       "Content-Type" : "application/json; charset=utf-8",
       "Location" : "https://azure-java-live-test.vault.azure.net/certificates/testCertificate2/pending?api-version=7.0&request_id=fc15cd069c3e4339b98cdaa316c2b53b"
->>>>>>> 62a0dd42
-    },
-    "Exception" : null
-  }, {
-    "Method" : "GET",
-<<<<<<< HEAD
-    "Uri" : "https://azure-sdk-java-key-vault.vault.azure.net/certificates/94142776-0541-4706-a604-1fed0f0adb4c-testCertificate2/pending?api-version=7.1-preview",
-=======
-    "Uri" : "https://azure-java-live-test.vault.azure.net/certificates/testCertificate2/pending?api-version=7.0",
->>>>>>> 62a0dd42
-    "Headers" : {
-      "User-Agent" : "azsdk-java-client_name/client_version (12.0.1; Mac OS X 10.14.6)",
-      "Content-Type" : "application/json"
-    },
-    "Response" : {
-      "Server" : "Microsoft-IIS/10.0",
-      "X-Content-Type-Options" : "nosniff",
-      "Pragma" : "no-cache",
-      "StatusCode" : "200",
-<<<<<<< HEAD
-      "Date" : "Mon, 09 Mar 2020 15:01:29 GMT",
-=======
+    },
+    "Exception" : null
+  }, {
+    "Method" : "GET",
+    "Uri" : "https://azure-java-live-test.vault.azure.net/certificates/testCertificate2/pending?api-version=7.0",
+    "Headers" : {
+      "User-Agent" : "azsdk-java-client_name/client_version (12.0.1; Mac OS X 10.14.6)",
+      "Content-Type" : "application/json"
+    },
+    "Response" : {
+      "Server" : "Microsoft-IIS/10.0",
+      "X-Content-Type-Options" : "nosniff",
+      "Pragma" : "no-cache",
+      "StatusCode" : "200",
       "Date" : "Tue, 10 Mar 2020 15:50:17 GMT",
->>>>>>> 62a0dd42
-      "Strict-Transport-Security" : "max-age=31536000;includeSubDomains",
-      "Retry-After" : "0",
-      "Cache-Control" : "no-cache",
-      "X-AspNet-Version" : "4.0.30319",
-<<<<<<< HEAD
-      "x-ms-keyvault-region" : "eastus2",
-      "x-ms-keyvault-network-info" : "addr=43.241.70.141;act_addr_fam=InterNetwork;",
-      "Expires" : "-1",
-      "Content-Length" : "1343",
-      "x-ms-request-id" : "c761de9c-61b2-4631-9c1e-84865ea803d3",
-      "x-ms-keyvault-service-version" : "1.1.0.897",
-      "Body" : "{\"id\":\"https://azure-sdk-java-key-vault.vault.azure.net/certificates/94142776-0541-4706-a604-1fed0f0adb4c-testCertificate2/pending\",\"issuer\":{\"name\":\"Self\"},\"csr\":\"MIICqDCCAZACAQAwGDEWMBQGA1UEAxMNRGVmYXVsdFBvbGljeTCCASIwDQYJKoZIhvcNAQEBBQADggEPADCCAQoCggEBALweQzx1lHOTOMZjroGVN2LZcYRcbKq31yyPSyroqkQO0XOWtYmZUrpvhqYodkDxhtODoqML0y3DRfAgM/fl0ZqbTW2UHPxbDnu6VNaQot06ytzHwFhhmGzzcFo/nqg/bIV4mfFzhYENOezXijjG6JROlFQaG02WcYnB3q0AZgmEGUvfU1t3uia0seWW8dMxY3Mqr+amhgdPQ7VgTkyeRlQ6IhO8vv6IcCD8PmZ7MEUCRbncaC759d/BKZN3JNwHQaQDDKLUIdsDdfS9JjSTrVCaJSdMjkPBY9mvNQgLaVNd3rJfO/XGaP2UPrcTacmwDIPFVM1Nm7fLDzxTOQVrq0kCAwEAAaBLMEkGCSqGSIb3DQEJDjE8MDowDgYDVR0PAQH/BAQDAgWgMB0GA1UdJQQWMBQGCCsGAQUFBwMBBggrBgEFBQcDAjAJBgNVHRMEAjAAMA0GCSqGSIb3DQEBCwUAA4IBAQAKtP9gkCOfNugEjtN+7anBZO5WGzHSJDfzaES8kyGhJnILTp1fCooCe0DHRxCF4HNBGZTfUhi2FJknnEoyv3OjnWtL7NExPEORf90qdbBxNcNDGCw5r98ZxZrx+21Tstja0Ixju34ET4jy95avvwaatX1ns3Q493aJ4y2lKtL+KYVzL3wFoeXPY+GpjKYXgAqX3916LURgevMd/AJ7xnGywiXeJpr7zHWCCKKtpSSL25pnPpL8h9kBG41sXnAZZwOCTRQMuPMSWotxmaMDbvhECSZDahl6T9EB1AZS5jVnzxaRf+I16qh497NgZAbnHO7su5JHtutg/Wekz0+OtsEu\",\"cancellation_requested\":false,\"status\":\"inProgress\",\"status_details\":\"Pending certificate created. Certificate request is in progress. This may take some time based on the issuer provider. Please check again later.\",\"request_id\":\"2d4417d5da9e47678e381cb0555a6f46\"}",
-=======
+      "Strict-Transport-Security" : "max-age=31536000;includeSubDomains",
+      "Retry-After" : "0",
+      "Cache-Control" : "no-cache",
+      "X-AspNet-Version" : "4.0.30319",
       "x-ms-keyvault-region" : "westus2",
       "x-ms-keyvault-network-info" : "addr=172.103.233.178;act_addr_fam=InterNetwork;",
       "Expires" : "-1",
@@ -90,45 +52,27 @@
       "x-ms-request-id" : "adca7d44-9b55-4419-bc21-6d5bc4f1d980",
       "x-ms-keyvault-service-version" : "1.1.0.897",
       "Body" : "{\"id\":\"https://azure-java-live-test.vault.azure.net/certificates/testCertificate2/pending\",\"issuer\":{\"name\":\"Self\"},\"csr\":\"MIICqDCCAZACAQAwGDEWMBQGA1UEAxMNRGVmYXVsdFBvbGljeTCCASIwDQYJKoZIhvcNAQEBBQADggEPADCCAQoCggEBAL0nHh/FB7w2/fgjhBkxVAMTz9uzleBBysb2koMiWti6T+KCNOCZyQT9Ev3DzPmqL6p7XqvLEo6AOv0TxWwA8FRjMXfq+Bi7nEgO9BiBuhVFHb72xSTJ7VGDYl8N4nCG6I4qnphnzrZQlOJ5CYCvaS+Gh4z7OaKr34kkFahRF0sGwySDSiDFBiF4NOzJeoUTA99nMR8f8GEZONTbfceJgHKN3tShxC5oNUj9SAlKZQajviCo/3/DRnq/sCYvNXpsn2tHtqt4ZuC5WkcSdN+cppIaiBNzSdow5rPXy+0cQGqnuLkGptIyHnRw1Y6lC9fxanLVfYW9eJZDBV10O/LFD/kCAwEAAaBLMEkGCSqGSIb3DQEJDjE8MDowDgYDVR0PAQH/BAQDAgWgMB0GA1UdJQQWMBQGCCsGAQUFBwMBBggrBgEFBQcDAjAJBgNVHRMEAjAAMA0GCSqGSIb3DQEBCwUAA4IBAQBp6gaSdr3M+owx2s9AOA8fa4cVdeysUC+ghJJCKF7xhy6BtxQig2ZcMX09xtgP7pm/EibC0I69mlFhY2+FeOgDFP8JsF5oGt2T6r2Ig2fBfQ6EhGh09N3PAUAPZCifdWHWOm5+9l8BzVYt29iqe5V09F1lz+IaoxXfFpK6mtFKEdLkLZnzCDZTeLRDi/wj2cgoXs40nnsecguQ3yzAVxX0zQ0YIJPVnmwCh7Ko3I2BaixE9WRK4ypBU60Zaeq04VRgm2nKCHpzZvCrodf4sN1bc8FCTbaSLGzDHnXJ0M+k15z6f5COlkwP6Y9cpof9v3RSxR96SJ3RdpJZqbqeUs5x\",\"cancellation_requested\":false,\"status\":\"inProgress\",\"status_details\":\"Pending certificate created. Certificate request is in progress. This may take some time based on the issuer provider. Please check again later.\",\"request_id\":\"fc15cd069c3e4339b98cdaa316c2b53b\"}",
->>>>>>> 62a0dd42
-      "X-Powered-By" : "ASP.NET",
-      "Content-Type" : "application/json; charset=utf-8"
-    },
-    "Exception" : null
-  }, {
-    "Method" : "GET",
-<<<<<<< HEAD
-    "Uri" : "https://azure-sdk-java-key-vault.vault.azure.net/certificates/94142776-0541-4706-a604-1fed0f0adb4c-testCertificate2/pending?api-version=7.1-preview",
-=======
-    "Uri" : "https://azure-java-live-test.vault.azure.net/certificates/testCertificate2/pending?api-version=7.0",
->>>>>>> 62a0dd42
-    "Headers" : {
-      "User-Agent" : "azsdk-java-client_name/client_version (12.0.1; Mac OS X 10.14.6)",
-      "Content-Type" : "application/json"
-    },
-    "Response" : {
-      "Server" : "Microsoft-IIS/10.0",
-      "X-Content-Type-Options" : "nosniff",
-      "Pragma" : "no-cache",
-      "StatusCode" : "200",
-<<<<<<< HEAD
-      "Date" : "Mon, 09 Mar 2020 15:01:30 GMT",
-=======
+      "X-Powered-By" : "ASP.NET",
+      "Content-Type" : "application/json; charset=utf-8"
+    },
+    "Exception" : null
+  }, {
+    "Method" : "GET",
+    "Uri" : "https://azure-java-live-test.vault.azure.net/certificates/testCertificate2/pending?api-version=7.0",
+    "Headers" : {
+      "User-Agent" : "azsdk-java-client_name/client_version (12.0.1; Mac OS X 10.14.6)",
+      "Content-Type" : "application/json"
+    },
+    "Response" : {
+      "Server" : "Microsoft-IIS/10.0",
+      "X-Content-Type-Options" : "nosniff",
+      "Pragma" : "no-cache",
+      "StatusCode" : "200",
       "Date" : "Tue, 10 Mar 2020 15:50:18 GMT",
->>>>>>> 62a0dd42
-      "Strict-Transport-Security" : "max-age=31536000;includeSubDomains",
-      "Retry-After" : "0",
-      "Cache-Control" : "no-cache",
-      "X-AspNet-Version" : "4.0.30319",
-<<<<<<< HEAD
-      "x-ms-keyvault-region" : "eastus2",
-      "x-ms-keyvault-network-info" : "addr=43.241.70.141;act_addr_fam=InterNetwork;",
-      "Expires" : "-1",
-      "Content-Length" : "1343",
-      "x-ms-request-id" : "181c29c3-78e4-4b80-9a43-d2a54de35816",
-      "x-ms-keyvault-service-version" : "1.1.0.897",
-      "Body" : "{\"id\":\"https://azure-sdk-java-key-vault.vault.azure.net/certificates/94142776-0541-4706-a604-1fed0f0adb4c-testCertificate2/pending\",\"issuer\":{\"name\":\"Self\"},\"csr\":\"MIICqDCCAZACAQAwGDEWMBQGA1UEAxMNRGVmYXVsdFBvbGljeTCCASIwDQYJKoZIhvcNAQEBBQADggEPADCCAQoCggEBALweQzx1lHOTOMZjroGVN2LZcYRcbKq31yyPSyroqkQO0XOWtYmZUrpvhqYodkDxhtODoqML0y3DRfAgM/fl0ZqbTW2UHPxbDnu6VNaQot06ytzHwFhhmGzzcFo/nqg/bIV4mfFzhYENOezXijjG6JROlFQaG02WcYnB3q0AZgmEGUvfU1t3uia0seWW8dMxY3Mqr+amhgdPQ7VgTkyeRlQ6IhO8vv6IcCD8PmZ7MEUCRbncaC759d/BKZN3JNwHQaQDDKLUIdsDdfS9JjSTrVCaJSdMjkPBY9mvNQgLaVNd3rJfO/XGaP2UPrcTacmwDIPFVM1Nm7fLDzxTOQVrq0kCAwEAAaBLMEkGCSqGSIb3DQEJDjE8MDowDgYDVR0PAQH/BAQDAgWgMB0GA1UdJQQWMBQGCCsGAQUFBwMBBggrBgEFBQcDAjAJBgNVHRMEAjAAMA0GCSqGSIb3DQEBCwUAA4IBAQAKtP9gkCOfNugEjtN+7anBZO5WGzHSJDfzaES8kyGhJnILTp1fCooCe0DHRxCF4HNBGZTfUhi2FJknnEoyv3OjnWtL7NExPEORf90qdbBxNcNDGCw5r98ZxZrx+21Tstja0Ixju34ET4jy95avvwaatX1ns3Q493aJ4y2lKtL+KYVzL3wFoeXPY+GpjKYXgAqX3916LURgevMd/AJ7xnGywiXeJpr7zHWCCKKtpSSL25pnPpL8h9kBG41sXnAZZwOCTRQMuPMSWotxmaMDbvhECSZDahl6T9EB1AZS5jVnzxaRf+I16qh497NgZAbnHO7su5JHtutg/Wekz0+OtsEu\",\"cancellation_requested\":false,\"status\":\"inProgress\",\"status_details\":\"Pending certificate created. Certificate request is in progress. This may take some time based on the issuer provider. Please check again later.\",\"request_id\":\"2d4417d5da9e47678e381cb0555a6f46\"}",
-=======
+      "Strict-Transport-Security" : "max-age=31536000;includeSubDomains",
+      "Retry-After" : "0",
+      "Cache-Control" : "no-cache",
+      "X-AspNet-Version" : "4.0.30319",
       "x-ms-keyvault-region" : "westus2",
       "x-ms-keyvault-network-info" : "addr=172.103.233.178;act_addr_fam=InterNetwork;",
       "Expires" : "-1",
@@ -136,45 +80,27 @@
       "x-ms-request-id" : "0b5ddd9b-a1a9-4136-9f70-7bbc8243c841",
       "x-ms-keyvault-service-version" : "1.1.0.897",
       "Body" : "{\"id\":\"https://azure-java-live-test.vault.azure.net/certificates/testCertificate2/pending\",\"issuer\":{\"name\":\"Self\"},\"csr\":\"MIICqDCCAZACAQAwGDEWMBQGA1UEAxMNRGVmYXVsdFBvbGljeTCCASIwDQYJKoZIhvcNAQEBBQADggEPADCCAQoCggEBAL0nHh/FB7w2/fgjhBkxVAMTz9uzleBBysb2koMiWti6T+KCNOCZyQT9Ev3DzPmqL6p7XqvLEo6AOv0TxWwA8FRjMXfq+Bi7nEgO9BiBuhVFHb72xSTJ7VGDYl8N4nCG6I4qnphnzrZQlOJ5CYCvaS+Gh4z7OaKr34kkFahRF0sGwySDSiDFBiF4NOzJeoUTA99nMR8f8GEZONTbfceJgHKN3tShxC5oNUj9SAlKZQajviCo/3/DRnq/sCYvNXpsn2tHtqt4ZuC5WkcSdN+cppIaiBNzSdow5rPXy+0cQGqnuLkGptIyHnRw1Y6lC9fxanLVfYW9eJZDBV10O/LFD/kCAwEAAaBLMEkGCSqGSIb3DQEJDjE8MDowDgYDVR0PAQH/BAQDAgWgMB0GA1UdJQQWMBQGCCsGAQUFBwMBBggrBgEFBQcDAjAJBgNVHRMEAjAAMA0GCSqGSIb3DQEBCwUAA4IBAQBp6gaSdr3M+owx2s9AOA8fa4cVdeysUC+ghJJCKF7xhy6BtxQig2ZcMX09xtgP7pm/EibC0I69mlFhY2+FeOgDFP8JsF5oGt2T6r2Ig2fBfQ6EhGh09N3PAUAPZCifdWHWOm5+9l8BzVYt29iqe5V09F1lz+IaoxXfFpK6mtFKEdLkLZnzCDZTeLRDi/wj2cgoXs40nnsecguQ3yzAVxX0zQ0YIJPVnmwCh7Ko3I2BaixE9WRK4ypBU60Zaeq04VRgm2nKCHpzZvCrodf4sN1bc8FCTbaSLGzDHnXJ0M+k15z6f5COlkwP6Y9cpof9v3RSxR96SJ3RdpJZqbqeUs5x\",\"cancellation_requested\":false,\"status\":\"inProgress\",\"status_details\":\"Pending certificate created. Certificate request is in progress. This may take some time based on the issuer provider. Please check again later.\",\"request_id\":\"fc15cd069c3e4339b98cdaa316c2b53b\"}",
->>>>>>> 62a0dd42
-      "X-Powered-By" : "ASP.NET",
-      "Content-Type" : "application/json; charset=utf-8"
-    },
-    "Exception" : null
-  }, {
-    "Method" : "GET",
-<<<<<<< HEAD
-    "Uri" : "https://azure-sdk-java-key-vault.vault.azure.net/certificates/94142776-0541-4706-a604-1fed0f0adb4c-testCertificate2/pending?api-version=7.1-preview",
-=======
-    "Uri" : "https://azure-java-live-test.vault.azure.net/certificates/testCertificate2/pending?api-version=7.0",
->>>>>>> 62a0dd42
-    "Headers" : {
-      "User-Agent" : "azsdk-java-client_name/client_version (12.0.1; Mac OS X 10.14.6)",
-      "Content-Type" : "application/json"
-    },
-    "Response" : {
-      "Server" : "Microsoft-IIS/10.0",
-      "X-Content-Type-Options" : "nosniff",
-      "Pragma" : "no-cache",
-      "StatusCode" : "200",
-<<<<<<< HEAD
-      "Date" : "Mon, 09 Mar 2020 15:01:32 GMT",
-=======
+      "X-Powered-By" : "ASP.NET",
+      "Content-Type" : "application/json; charset=utf-8"
+    },
+    "Exception" : null
+  }, {
+    "Method" : "GET",
+    "Uri" : "https://azure-java-live-test.vault.azure.net/certificates/testCertificate2/pending?api-version=7.0",
+    "Headers" : {
+      "User-Agent" : "azsdk-java-client_name/client_version (12.0.1; Mac OS X 10.14.6)",
+      "Content-Type" : "application/json"
+    },
+    "Response" : {
+      "Server" : "Microsoft-IIS/10.0",
+      "X-Content-Type-Options" : "nosniff",
+      "Pragma" : "no-cache",
+      "StatusCode" : "200",
       "Date" : "Tue, 10 Mar 2020 15:50:19 GMT",
->>>>>>> 62a0dd42
-      "Strict-Transport-Security" : "max-age=31536000;includeSubDomains",
-      "Retry-After" : "0",
-      "Cache-Control" : "no-cache",
-      "X-AspNet-Version" : "4.0.30319",
-<<<<<<< HEAD
-      "x-ms-keyvault-region" : "eastus2",
-      "x-ms-keyvault-network-info" : "addr=43.241.70.141;act_addr_fam=InterNetwork;",
-      "Expires" : "-1",
-      "Content-Length" : "1343",
-      "x-ms-request-id" : "379cdac4-91bf-4552-b7b0-144af6190e03",
-      "x-ms-keyvault-service-version" : "1.1.0.897",
-      "Body" : "{\"id\":\"https://azure-sdk-java-key-vault.vault.azure.net/certificates/94142776-0541-4706-a604-1fed0f0adb4c-testCertificate2/pending\",\"issuer\":{\"name\":\"Self\"},\"csr\":\"MIICqDCCAZACAQAwGDEWMBQGA1UEAxMNRGVmYXVsdFBvbGljeTCCASIwDQYJKoZIhvcNAQEBBQADggEPADCCAQoCggEBALweQzx1lHOTOMZjroGVN2LZcYRcbKq31yyPSyroqkQO0XOWtYmZUrpvhqYodkDxhtODoqML0y3DRfAgM/fl0ZqbTW2UHPxbDnu6VNaQot06ytzHwFhhmGzzcFo/nqg/bIV4mfFzhYENOezXijjG6JROlFQaG02WcYnB3q0AZgmEGUvfU1t3uia0seWW8dMxY3Mqr+amhgdPQ7VgTkyeRlQ6IhO8vv6IcCD8PmZ7MEUCRbncaC759d/BKZN3JNwHQaQDDKLUIdsDdfS9JjSTrVCaJSdMjkPBY9mvNQgLaVNd3rJfO/XGaP2UPrcTacmwDIPFVM1Nm7fLDzxTOQVrq0kCAwEAAaBLMEkGCSqGSIb3DQEJDjE8MDowDgYDVR0PAQH/BAQDAgWgMB0GA1UdJQQWMBQGCCsGAQUFBwMBBggrBgEFBQcDAjAJBgNVHRMEAjAAMA0GCSqGSIb3DQEBCwUAA4IBAQAKtP9gkCOfNugEjtN+7anBZO5WGzHSJDfzaES8kyGhJnILTp1fCooCe0DHRxCF4HNBGZTfUhi2FJknnEoyv3OjnWtL7NExPEORf90qdbBxNcNDGCw5r98ZxZrx+21Tstja0Ixju34ET4jy95avvwaatX1ns3Q493aJ4y2lKtL+KYVzL3wFoeXPY+GpjKYXgAqX3916LURgevMd/AJ7xnGywiXeJpr7zHWCCKKtpSSL25pnPpL8h9kBG41sXnAZZwOCTRQMuPMSWotxmaMDbvhECSZDahl6T9EB1AZS5jVnzxaRf+I16qh497NgZAbnHO7su5JHtutg/Wekz0+OtsEu\",\"cancellation_requested\":false,\"status\":\"inProgress\",\"status_details\":\"Pending certificate created. Certificate request is in progress. This may take some time based on the issuer provider. Please check again later.\",\"request_id\":\"2d4417d5da9e47678e381cb0555a6f46\"}",
-=======
+      "Strict-Transport-Security" : "max-age=31536000;includeSubDomains",
+      "Retry-After" : "0",
+      "Cache-Control" : "no-cache",
+      "X-AspNet-Version" : "4.0.30319",
       "x-ms-keyvault-region" : "westus2",
       "x-ms-keyvault-network-info" : "addr=172.103.233.178;act_addr_fam=InterNetwork;",
       "Expires" : "-1",
@@ -182,45 +108,27 @@
       "x-ms-request-id" : "ecde57f5-a523-4e45-812b-a397ae0598d0",
       "x-ms-keyvault-service-version" : "1.1.0.897",
       "Body" : "{\"id\":\"https://azure-java-live-test.vault.azure.net/certificates/testCertificate2/pending\",\"issuer\":{\"name\":\"Self\"},\"csr\":\"MIICqDCCAZACAQAwGDEWMBQGA1UEAxMNRGVmYXVsdFBvbGljeTCCASIwDQYJKoZIhvcNAQEBBQADggEPADCCAQoCggEBAL0nHh/FB7w2/fgjhBkxVAMTz9uzleBBysb2koMiWti6T+KCNOCZyQT9Ev3DzPmqL6p7XqvLEo6AOv0TxWwA8FRjMXfq+Bi7nEgO9BiBuhVFHb72xSTJ7VGDYl8N4nCG6I4qnphnzrZQlOJ5CYCvaS+Gh4z7OaKr34kkFahRF0sGwySDSiDFBiF4NOzJeoUTA99nMR8f8GEZONTbfceJgHKN3tShxC5oNUj9SAlKZQajviCo/3/DRnq/sCYvNXpsn2tHtqt4ZuC5WkcSdN+cppIaiBNzSdow5rPXy+0cQGqnuLkGptIyHnRw1Y6lC9fxanLVfYW9eJZDBV10O/LFD/kCAwEAAaBLMEkGCSqGSIb3DQEJDjE8MDowDgYDVR0PAQH/BAQDAgWgMB0GA1UdJQQWMBQGCCsGAQUFBwMBBggrBgEFBQcDAjAJBgNVHRMEAjAAMA0GCSqGSIb3DQEBCwUAA4IBAQBp6gaSdr3M+owx2s9AOA8fa4cVdeysUC+ghJJCKF7xhy6BtxQig2ZcMX09xtgP7pm/EibC0I69mlFhY2+FeOgDFP8JsF5oGt2T6r2Ig2fBfQ6EhGh09N3PAUAPZCifdWHWOm5+9l8BzVYt29iqe5V09F1lz+IaoxXfFpK6mtFKEdLkLZnzCDZTeLRDi/wj2cgoXs40nnsecguQ3yzAVxX0zQ0YIJPVnmwCh7Ko3I2BaixE9WRK4ypBU60Zaeq04VRgm2nKCHpzZvCrodf4sN1bc8FCTbaSLGzDHnXJ0M+k15z6f5COlkwP6Y9cpof9v3RSxR96SJ3RdpJZqbqeUs5x\",\"cancellation_requested\":false,\"status\":\"inProgress\",\"status_details\":\"Pending certificate created. Certificate request is in progress. This may take some time based on the issuer provider. Please check again later.\",\"request_id\":\"fc15cd069c3e4339b98cdaa316c2b53b\"}",
->>>>>>> 62a0dd42
-      "X-Powered-By" : "ASP.NET",
-      "Content-Type" : "application/json; charset=utf-8"
-    },
-    "Exception" : null
-  }, {
-    "Method" : "GET",
-<<<<<<< HEAD
-    "Uri" : "https://azure-sdk-java-key-vault.vault.azure.net/certificates/94142776-0541-4706-a604-1fed0f0adb4c-testCertificate2/pending?api-version=7.1-preview",
-=======
-    "Uri" : "https://azure-java-live-test.vault.azure.net/certificates/testCertificate2/pending?api-version=7.0",
->>>>>>> 62a0dd42
-    "Headers" : {
-      "User-Agent" : "azsdk-java-client_name/client_version (12.0.1; Mac OS X 10.14.6)",
-      "Content-Type" : "application/json"
-    },
-    "Response" : {
-      "Server" : "Microsoft-IIS/10.0",
-      "X-Content-Type-Options" : "nosniff",
-      "Pragma" : "no-cache",
-      "StatusCode" : "200",
-<<<<<<< HEAD
-      "Date" : "Mon, 09 Mar 2020 15:01:33 GMT",
-=======
+      "X-Powered-By" : "ASP.NET",
+      "Content-Type" : "application/json; charset=utf-8"
+    },
+    "Exception" : null
+  }, {
+    "Method" : "GET",
+    "Uri" : "https://azure-java-live-test.vault.azure.net/certificates/testCertificate2/pending?api-version=7.0",
+    "Headers" : {
+      "User-Agent" : "azsdk-java-client_name/client_version (12.0.1; Mac OS X 10.14.6)",
+      "Content-Type" : "application/json"
+    },
+    "Response" : {
+      "Server" : "Microsoft-IIS/10.0",
+      "X-Content-Type-Options" : "nosniff",
+      "Pragma" : "no-cache",
+      "StatusCode" : "200",
       "Date" : "Tue, 10 Mar 2020 15:50:20 GMT",
->>>>>>> 62a0dd42
-      "Strict-Transport-Security" : "max-age=31536000;includeSubDomains",
-      "Retry-After" : "0",
-      "Cache-Control" : "no-cache",
-      "X-AspNet-Version" : "4.0.30319",
-<<<<<<< HEAD
-      "x-ms-keyvault-region" : "eastus2",
-      "x-ms-keyvault-network-info" : "addr=43.241.70.141;act_addr_fam=InterNetwork;",
-      "Expires" : "-1",
-      "Content-Length" : "1343",
-      "x-ms-request-id" : "9db748ae-bcf4-4690-a3c7-d0ca4f58a7d1",
-      "x-ms-keyvault-service-version" : "1.1.0.897",
-      "Body" : "{\"id\":\"https://azure-sdk-java-key-vault.vault.azure.net/certificates/94142776-0541-4706-a604-1fed0f0adb4c-testCertificate2/pending\",\"issuer\":{\"name\":\"Self\"},\"csr\":\"MIICqDCCAZACAQAwGDEWMBQGA1UEAxMNRGVmYXVsdFBvbGljeTCCASIwDQYJKoZIhvcNAQEBBQADggEPADCCAQoCggEBALweQzx1lHOTOMZjroGVN2LZcYRcbKq31yyPSyroqkQO0XOWtYmZUrpvhqYodkDxhtODoqML0y3DRfAgM/fl0ZqbTW2UHPxbDnu6VNaQot06ytzHwFhhmGzzcFo/nqg/bIV4mfFzhYENOezXijjG6JROlFQaG02WcYnB3q0AZgmEGUvfU1t3uia0seWW8dMxY3Mqr+amhgdPQ7VgTkyeRlQ6IhO8vv6IcCD8PmZ7MEUCRbncaC759d/BKZN3JNwHQaQDDKLUIdsDdfS9JjSTrVCaJSdMjkPBY9mvNQgLaVNd3rJfO/XGaP2UPrcTacmwDIPFVM1Nm7fLDzxTOQVrq0kCAwEAAaBLMEkGCSqGSIb3DQEJDjE8MDowDgYDVR0PAQH/BAQDAgWgMB0GA1UdJQQWMBQGCCsGAQUFBwMBBggrBgEFBQcDAjAJBgNVHRMEAjAAMA0GCSqGSIb3DQEBCwUAA4IBAQAKtP9gkCOfNugEjtN+7anBZO5WGzHSJDfzaES8kyGhJnILTp1fCooCe0DHRxCF4HNBGZTfUhi2FJknnEoyv3OjnWtL7NExPEORf90qdbBxNcNDGCw5r98ZxZrx+21Tstja0Ixju34ET4jy95avvwaatX1ns3Q493aJ4y2lKtL+KYVzL3wFoeXPY+GpjKYXgAqX3916LURgevMd/AJ7xnGywiXeJpr7zHWCCKKtpSSL25pnPpL8h9kBG41sXnAZZwOCTRQMuPMSWotxmaMDbvhECSZDahl6T9EB1AZS5jVnzxaRf+I16qh497NgZAbnHO7su5JHtutg/Wekz0+OtsEu\",\"cancellation_requested\":false,\"status\":\"inProgress\",\"status_details\":\"Pending certificate created. Certificate request is in progress. This may take some time based on the issuer provider. Please check again later.\",\"request_id\":\"2d4417d5da9e47678e381cb0555a6f46\"}",
-=======
+      "Strict-Transport-Security" : "max-age=31536000;includeSubDomains",
+      "Retry-After" : "0",
+      "Cache-Control" : "no-cache",
+      "X-AspNet-Version" : "4.0.30319",
       "x-ms-keyvault-region" : "westus2",
       "x-ms-keyvault-network-info" : "addr=172.103.233.178;act_addr_fam=InterNetwork;",
       "Expires" : "-1",
@@ -228,45 +136,27 @@
       "x-ms-request-id" : "26da4b14-a507-4e63-9073-313bc01c0bdc",
       "x-ms-keyvault-service-version" : "1.1.0.897",
       "Body" : "{\"id\":\"https://azure-java-live-test.vault.azure.net/certificates/testCertificate2/pending\",\"issuer\":{\"name\":\"Self\"},\"csr\":\"MIICqDCCAZACAQAwGDEWMBQGA1UEAxMNRGVmYXVsdFBvbGljeTCCASIwDQYJKoZIhvcNAQEBBQADggEPADCCAQoCggEBAL0nHh/FB7w2/fgjhBkxVAMTz9uzleBBysb2koMiWti6T+KCNOCZyQT9Ev3DzPmqL6p7XqvLEo6AOv0TxWwA8FRjMXfq+Bi7nEgO9BiBuhVFHb72xSTJ7VGDYl8N4nCG6I4qnphnzrZQlOJ5CYCvaS+Gh4z7OaKr34kkFahRF0sGwySDSiDFBiF4NOzJeoUTA99nMR8f8GEZONTbfceJgHKN3tShxC5oNUj9SAlKZQajviCo/3/DRnq/sCYvNXpsn2tHtqt4ZuC5WkcSdN+cppIaiBNzSdow5rPXy+0cQGqnuLkGptIyHnRw1Y6lC9fxanLVfYW9eJZDBV10O/LFD/kCAwEAAaBLMEkGCSqGSIb3DQEJDjE8MDowDgYDVR0PAQH/BAQDAgWgMB0GA1UdJQQWMBQGCCsGAQUFBwMBBggrBgEFBQcDAjAJBgNVHRMEAjAAMA0GCSqGSIb3DQEBCwUAA4IBAQBp6gaSdr3M+owx2s9AOA8fa4cVdeysUC+ghJJCKF7xhy6BtxQig2ZcMX09xtgP7pm/EibC0I69mlFhY2+FeOgDFP8JsF5oGt2T6r2Ig2fBfQ6EhGh09N3PAUAPZCifdWHWOm5+9l8BzVYt29iqe5V09F1lz+IaoxXfFpK6mtFKEdLkLZnzCDZTeLRDi/wj2cgoXs40nnsecguQ3yzAVxX0zQ0YIJPVnmwCh7Ko3I2BaixE9WRK4ypBU60Zaeq04VRgm2nKCHpzZvCrodf4sN1bc8FCTbaSLGzDHnXJ0M+k15z6f5COlkwP6Y9cpof9v3RSxR96SJ3RdpJZqbqeUs5x\",\"cancellation_requested\":false,\"status\":\"inProgress\",\"status_details\":\"Pending certificate created. Certificate request is in progress. This may take some time based on the issuer provider. Please check again later.\",\"request_id\":\"fc15cd069c3e4339b98cdaa316c2b53b\"}",
->>>>>>> 62a0dd42
-      "X-Powered-By" : "ASP.NET",
-      "Content-Type" : "application/json; charset=utf-8"
-    },
-    "Exception" : null
-  }, {
-    "Method" : "GET",
-<<<<<<< HEAD
-    "Uri" : "https://azure-sdk-java-key-vault.vault.azure.net/certificates/94142776-0541-4706-a604-1fed0f0adb4c-testCertificate2/pending?api-version=7.1-preview",
-=======
-    "Uri" : "https://azure-java-live-test.vault.azure.net/certificates/testCertificate2/pending?api-version=7.0",
->>>>>>> 62a0dd42
-    "Headers" : {
-      "User-Agent" : "azsdk-java-client_name/client_version (12.0.1; Mac OS X 10.14.6)",
-      "Content-Type" : "application/json"
-    },
-    "Response" : {
-      "Server" : "Microsoft-IIS/10.0",
-      "X-Content-Type-Options" : "nosniff",
-      "Pragma" : "no-cache",
-      "StatusCode" : "200",
-<<<<<<< HEAD
-      "Date" : "Mon, 09 Mar 2020 15:01:35 GMT",
-=======
+      "X-Powered-By" : "ASP.NET",
+      "Content-Type" : "application/json; charset=utf-8"
+    },
+    "Exception" : null
+  }, {
+    "Method" : "GET",
+    "Uri" : "https://azure-java-live-test.vault.azure.net/certificates/testCertificate2/pending?api-version=7.0",
+    "Headers" : {
+      "User-Agent" : "azsdk-java-client_name/client_version (12.0.1; Mac OS X 10.14.6)",
+      "Content-Type" : "application/json"
+    },
+    "Response" : {
+      "Server" : "Microsoft-IIS/10.0",
+      "X-Content-Type-Options" : "nosniff",
+      "Pragma" : "no-cache",
+      "StatusCode" : "200",
       "Date" : "Tue, 10 Mar 2020 15:50:21 GMT",
->>>>>>> 62a0dd42
-      "Strict-Transport-Security" : "max-age=31536000;includeSubDomains",
-      "Retry-After" : "0",
-      "Cache-Control" : "no-cache",
-      "X-AspNet-Version" : "4.0.30319",
-<<<<<<< HEAD
-      "x-ms-keyvault-region" : "eastus2",
-      "x-ms-keyvault-network-info" : "addr=43.241.70.141;act_addr_fam=InterNetwork;",
-      "Expires" : "-1",
-      "Content-Length" : "1343",
-      "x-ms-request-id" : "f391f918-71ed-4ae3-a08f-ae96746f037e",
-      "x-ms-keyvault-service-version" : "1.1.0.897",
-      "Body" : "{\"id\":\"https://azure-sdk-java-key-vault.vault.azure.net/certificates/94142776-0541-4706-a604-1fed0f0adb4c-testCertificate2/pending\",\"issuer\":{\"name\":\"Self\"},\"csr\":\"MIICqDCCAZACAQAwGDEWMBQGA1UEAxMNRGVmYXVsdFBvbGljeTCCASIwDQYJKoZIhvcNAQEBBQADggEPADCCAQoCggEBALweQzx1lHOTOMZjroGVN2LZcYRcbKq31yyPSyroqkQO0XOWtYmZUrpvhqYodkDxhtODoqML0y3DRfAgM/fl0ZqbTW2UHPxbDnu6VNaQot06ytzHwFhhmGzzcFo/nqg/bIV4mfFzhYENOezXijjG6JROlFQaG02WcYnB3q0AZgmEGUvfU1t3uia0seWW8dMxY3Mqr+amhgdPQ7VgTkyeRlQ6IhO8vv6IcCD8PmZ7MEUCRbncaC759d/BKZN3JNwHQaQDDKLUIdsDdfS9JjSTrVCaJSdMjkPBY9mvNQgLaVNd3rJfO/XGaP2UPrcTacmwDIPFVM1Nm7fLDzxTOQVrq0kCAwEAAaBLMEkGCSqGSIb3DQEJDjE8MDowDgYDVR0PAQH/BAQDAgWgMB0GA1UdJQQWMBQGCCsGAQUFBwMBBggrBgEFBQcDAjAJBgNVHRMEAjAAMA0GCSqGSIb3DQEBCwUAA4IBAQAKtP9gkCOfNugEjtN+7anBZO5WGzHSJDfzaES8kyGhJnILTp1fCooCe0DHRxCF4HNBGZTfUhi2FJknnEoyv3OjnWtL7NExPEORf90qdbBxNcNDGCw5r98ZxZrx+21Tstja0Ixju34ET4jy95avvwaatX1ns3Q493aJ4y2lKtL+KYVzL3wFoeXPY+GpjKYXgAqX3916LURgevMd/AJ7xnGywiXeJpr7zHWCCKKtpSSL25pnPpL8h9kBG41sXnAZZwOCTRQMuPMSWotxmaMDbvhECSZDahl6T9EB1AZS5jVnzxaRf+I16qh497NgZAbnHO7su5JHtutg/Wekz0+OtsEu\",\"cancellation_requested\":false,\"status\":\"inProgress\",\"status_details\":\"Pending certificate created. Certificate request is in progress. This may take some time based on the issuer provider. Please check again later.\",\"request_id\":\"2d4417d5da9e47678e381cb0555a6f46\"}",
-=======
+      "Strict-Transport-Security" : "max-age=31536000;includeSubDomains",
+      "Retry-After" : "0",
+      "Cache-Control" : "no-cache",
+      "X-AspNet-Version" : "4.0.30319",
       "x-ms-keyvault-region" : "westus2",
       "x-ms-keyvault-network-info" : "addr=172.103.233.178;act_addr_fam=InterNetwork;",
       "Expires" : "-1",
@@ -274,45 +164,27 @@
       "x-ms-request-id" : "401400ff-82b8-4136-9a9b-a482e75bf9f6",
       "x-ms-keyvault-service-version" : "1.1.0.897",
       "Body" : "{\"id\":\"https://azure-java-live-test.vault.azure.net/certificates/testCertificate2/pending\",\"issuer\":{\"name\":\"Self\"},\"csr\":\"MIICqDCCAZACAQAwGDEWMBQGA1UEAxMNRGVmYXVsdFBvbGljeTCCASIwDQYJKoZIhvcNAQEBBQADggEPADCCAQoCggEBAL0nHh/FB7w2/fgjhBkxVAMTz9uzleBBysb2koMiWti6T+KCNOCZyQT9Ev3DzPmqL6p7XqvLEo6AOv0TxWwA8FRjMXfq+Bi7nEgO9BiBuhVFHb72xSTJ7VGDYl8N4nCG6I4qnphnzrZQlOJ5CYCvaS+Gh4z7OaKr34kkFahRF0sGwySDSiDFBiF4NOzJeoUTA99nMR8f8GEZONTbfceJgHKN3tShxC5oNUj9SAlKZQajviCo/3/DRnq/sCYvNXpsn2tHtqt4ZuC5WkcSdN+cppIaiBNzSdow5rPXy+0cQGqnuLkGptIyHnRw1Y6lC9fxanLVfYW9eJZDBV10O/LFD/kCAwEAAaBLMEkGCSqGSIb3DQEJDjE8MDowDgYDVR0PAQH/BAQDAgWgMB0GA1UdJQQWMBQGCCsGAQUFBwMBBggrBgEFBQcDAjAJBgNVHRMEAjAAMA0GCSqGSIb3DQEBCwUAA4IBAQBp6gaSdr3M+owx2s9AOA8fa4cVdeysUC+ghJJCKF7xhy6BtxQig2ZcMX09xtgP7pm/EibC0I69mlFhY2+FeOgDFP8JsF5oGt2T6r2Ig2fBfQ6EhGh09N3PAUAPZCifdWHWOm5+9l8BzVYt29iqe5V09F1lz+IaoxXfFpK6mtFKEdLkLZnzCDZTeLRDi/wj2cgoXs40nnsecguQ3yzAVxX0zQ0YIJPVnmwCh7Ko3I2BaixE9WRK4ypBU60Zaeq04VRgm2nKCHpzZvCrodf4sN1bc8FCTbaSLGzDHnXJ0M+k15z6f5COlkwP6Y9cpof9v3RSxR96SJ3RdpJZqbqeUs5x\",\"cancellation_requested\":false,\"status\":\"inProgress\",\"status_details\":\"Pending certificate created. Certificate request is in progress. This may take some time based on the issuer provider. Please check again later.\",\"request_id\":\"fc15cd069c3e4339b98cdaa316c2b53b\"}",
->>>>>>> 62a0dd42
-      "X-Powered-By" : "ASP.NET",
-      "Content-Type" : "application/json; charset=utf-8"
-    },
-    "Exception" : null
-  }, {
-    "Method" : "GET",
-<<<<<<< HEAD
-    "Uri" : "https://azure-sdk-java-key-vault.vault.azure.net/certificates/94142776-0541-4706-a604-1fed0f0adb4c-testCertificate2/pending?api-version=7.1-preview",
-=======
-    "Uri" : "https://azure-java-live-test.vault.azure.net/certificates/testCertificate2/pending?api-version=7.0",
->>>>>>> 62a0dd42
-    "Headers" : {
-      "User-Agent" : "azsdk-java-client_name/client_version (12.0.1; Mac OS X 10.14.6)",
-      "Content-Type" : "application/json"
-    },
-    "Response" : {
-      "Server" : "Microsoft-IIS/10.0",
-      "X-Content-Type-Options" : "nosniff",
-      "Pragma" : "no-cache",
-      "StatusCode" : "200",
-<<<<<<< HEAD
-      "Date" : "Mon, 09 Mar 2020 15:01:36 GMT",
-=======
+      "X-Powered-By" : "ASP.NET",
+      "Content-Type" : "application/json; charset=utf-8"
+    },
+    "Exception" : null
+  }, {
+    "Method" : "GET",
+    "Uri" : "https://azure-java-live-test.vault.azure.net/certificates/testCertificate2/pending?api-version=7.0",
+    "Headers" : {
+      "User-Agent" : "azsdk-java-client_name/client_version (12.0.1; Mac OS X 10.14.6)",
+      "Content-Type" : "application/json"
+    },
+    "Response" : {
+      "Server" : "Microsoft-IIS/10.0",
+      "X-Content-Type-Options" : "nosniff",
+      "Pragma" : "no-cache",
+      "StatusCode" : "200",
       "Date" : "Tue, 10 Mar 2020 15:50:22 GMT",
->>>>>>> 62a0dd42
-      "Strict-Transport-Security" : "max-age=31536000;includeSubDomains",
-      "Retry-After" : "0",
-      "Cache-Control" : "no-cache",
-      "X-AspNet-Version" : "4.0.30319",
-<<<<<<< HEAD
-      "x-ms-keyvault-region" : "eastus2",
-      "x-ms-keyvault-network-info" : "addr=43.241.70.141;act_addr_fam=InterNetwork;",
-      "Expires" : "-1",
-      "Content-Length" : "1343",
-      "x-ms-request-id" : "edbe1401-b2e1-4af4-9eaf-644a21af565a",
-      "x-ms-keyvault-service-version" : "1.1.0.897",
-      "Body" : "{\"id\":\"https://azure-sdk-java-key-vault.vault.azure.net/certificates/94142776-0541-4706-a604-1fed0f0adb4c-testCertificate2/pending\",\"issuer\":{\"name\":\"Self\"},\"csr\":\"MIICqDCCAZACAQAwGDEWMBQGA1UEAxMNRGVmYXVsdFBvbGljeTCCASIwDQYJKoZIhvcNAQEBBQADggEPADCCAQoCggEBALweQzx1lHOTOMZjroGVN2LZcYRcbKq31yyPSyroqkQO0XOWtYmZUrpvhqYodkDxhtODoqML0y3DRfAgM/fl0ZqbTW2UHPxbDnu6VNaQot06ytzHwFhhmGzzcFo/nqg/bIV4mfFzhYENOezXijjG6JROlFQaG02WcYnB3q0AZgmEGUvfU1t3uia0seWW8dMxY3Mqr+amhgdPQ7VgTkyeRlQ6IhO8vv6IcCD8PmZ7MEUCRbncaC759d/BKZN3JNwHQaQDDKLUIdsDdfS9JjSTrVCaJSdMjkPBY9mvNQgLaVNd3rJfO/XGaP2UPrcTacmwDIPFVM1Nm7fLDzxTOQVrq0kCAwEAAaBLMEkGCSqGSIb3DQEJDjE8MDowDgYDVR0PAQH/BAQDAgWgMB0GA1UdJQQWMBQGCCsGAQUFBwMBBggrBgEFBQcDAjAJBgNVHRMEAjAAMA0GCSqGSIb3DQEBCwUAA4IBAQAKtP9gkCOfNugEjtN+7anBZO5WGzHSJDfzaES8kyGhJnILTp1fCooCe0DHRxCF4HNBGZTfUhi2FJknnEoyv3OjnWtL7NExPEORf90qdbBxNcNDGCw5r98ZxZrx+21Tstja0Ixju34ET4jy95avvwaatX1ns3Q493aJ4y2lKtL+KYVzL3wFoeXPY+GpjKYXgAqX3916LURgevMd/AJ7xnGywiXeJpr7zHWCCKKtpSSL25pnPpL8h9kBG41sXnAZZwOCTRQMuPMSWotxmaMDbvhECSZDahl6T9EB1AZS5jVnzxaRf+I16qh497NgZAbnHO7su5JHtutg/Wekz0+OtsEu\",\"cancellation_requested\":false,\"status\":\"inProgress\",\"status_details\":\"Pending certificate created. Certificate request is in progress. This may take some time based on the issuer provider. Please check again later.\",\"request_id\":\"2d4417d5da9e47678e381cb0555a6f46\"}",
-=======
+      "Strict-Transport-Security" : "max-age=31536000;includeSubDomains",
+      "Retry-After" : "0",
+      "Cache-Control" : "no-cache",
+      "X-AspNet-Version" : "4.0.30319",
       "x-ms-keyvault-region" : "westus2",
       "x-ms-keyvault-network-info" : "addr=172.103.233.178;act_addr_fam=InterNetwork;",
       "Expires" : "-1",
@@ -320,45 +192,27 @@
       "x-ms-request-id" : "38aaeb0e-b6af-4e75-a70c-0de5165de49c",
       "x-ms-keyvault-service-version" : "1.1.0.897",
       "Body" : "{\"id\":\"https://azure-java-live-test.vault.azure.net/certificates/testCertificate2/pending\",\"issuer\":{\"name\":\"Self\"},\"csr\":\"MIICqDCCAZACAQAwGDEWMBQGA1UEAxMNRGVmYXVsdFBvbGljeTCCASIwDQYJKoZIhvcNAQEBBQADggEPADCCAQoCggEBAL0nHh/FB7w2/fgjhBkxVAMTz9uzleBBysb2koMiWti6T+KCNOCZyQT9Ev3DzPmqL6p7XqvLEo6AOv0TxWwA8FRjMXfq+Bi7nEgO9BiBuhVFHb72xSTJ7VGDYl8N4nCG6I4qnphnzrZQlOJ5CYCvaS+Gh4z7OaKr34kkFahRF0sGwySDSiDFBiF4NOzJeoUTA99nMR8f8GEZONTbfceJgHKN3tShxC5oNUj9SAlKZQajviCo/3/DRnq/sCYvNXpsn2tHtqt4ZuC5WkcSdN+cppIaiBNzSdow5rPXy+0cQGqnuLkGptIyHnRw1Y6lC9fxanLVfYW9eJZDBV10O/LFD/kCAwEAAaBLMEkGCSqGSIb3DQEJDjE8MDowDgYDVR0PAQH/BAQDAgWgMB0GA1UdJQQWMBQGCCsGAQUFBwMBBggrBgEFBQcDAjAJBgNVHRMEAjAAMA0GCSqGSIb3DQEBCwUAA4IBAQBp6gaSdr3M+owx2s9AOA8fa4cVdeysUC+ghJJCKF7xhy6BtxQig2ZcMX09xtgP7pm/EibC0I69mlFhY2+FeOgDFP8JsF5oGt2T6r2Ig2fBfQ6EhGh09N3PAUAPZCifdWHWOm5+9l8BzVYt29iqe5V09F1lz+IaoxXfFpK6mtFKEdLkLZnzCDZTeLRDi/wj2cgoXs40nnsecguQ3yzAVxX0zQ0YIJPVnmwCh7Ko3I2BaixE9WRK4ypBU60Zaeq04VRgm2nKCHpzZvCrodf4sN1bc8FCTbaSLGzDHnXJ0M+k15z6f5COlkwP6Y9cpof9v3RSxR96SJ3RdpJZqbqeUs5x\",\"cancellation_requested\":false,\"status\":\"inProgress\",\"status_details\":\"Pending certificate created. Certificate request is in progress. This may take some time based on the issuer provider. Please check again later.\",\"request_id\":\"fc15cd069c3e4339b98cdaa316c2b53b\"}",
->>>>>>> 62a0dd42
-      "X-Powered-By" : "ASP.NET",
-      "Content-Type" : "application/json; charset=utf-8"
-    },
-    "Exception" : null
-  }, {
-    "Method" : "GET",
-<<<<<<< HEAD
-    "Uri" : "https://azure-sdk-java-key-vault.vault.azure.net/certificates/94142776-0541-4706-a604-1fed0f0adb4c-testCertificate2/pending?api-version=7.1-preview",
-=======
-    "Uri" : "https://azure-java-live-test.vault.azure.net/certificates/testCertificate2/pending?api-version=7.0",
->>>>>>> 62a0dd42
-    "Headers" : {
-      "User-Agent" : "azsdk-java-client_name/client_version (12.0.1; Mac OS X 10.14.6)",
-      "Content-Type" : "application/json"
-    },
-    "Response" : {
-      "Server" : "Microsoft-IIS/10.0",
-      "X-Content-Type-Options" : "nosniff",
-      "Pragma" : "no-cache",
-      "StatusCode" : "200",
-<<<<<<< HEAD
-      "Date" : "Mon, 09 Mar 2020 15:01:37 GMT",
-=======
+      "X-Powered-By" : "ASP.NET",
+      "Content-Type" : "application/json; charset=utf-8"
+    },
+    "Exception" : null
+  }, {
+    "Method" : "GET",
+    "Uri" : "https://azure-java-live-test.vault.azure.net/certificates/testCertificate2/pending?api-version=7.0",
+    "Headers" : {
+      "User-Agent" : "azsdk-java-client_name/client_version (12.0.1; Mac OS X 10.14.6)",
+      "Content-Type" : "application/json"
+    },
+    "Response" : {
+      "Server" : "Microsoft-IIS/10.0",
+      "X-Content-Type-Options" : "nosniff",
+      "Pragma" : "no-cache",
+      "StatusCode" : "200",
       "Date" : "Tue, 10 Mar 2020 15:50:23 GMT",
->>>>>>> 62a0dd42
-      "Strict-Transport-Security" : "max-age=31536000;includeSubDomains",
-      "Retry-After" : "0",
-      "Cache-Control" : "no-cache",
-      "X-AspNet-Version" : "4.0.30319",
-<<<<<<< HEAD
-      "x-ms-keyvault-region" : "eastus2",
-      "x-ms-keyvault-network-info" : "addr=43.241.70.141;act_addr_fam=InterNetwork;",
-      "Expires" : "-1",
-      "Content-Length" : "1343",
-      "x-ms-request-id" : "2e691079-dd7e-435f-a523-1963e740b9bb",
-      "x-ms-keyvault-service-version" : "1.1.0.897",
-      "Body" : "{\"id\":\"https://azure-sdk-java-key-vault.vault.azure.net/certificates/94142776-0541-4706-a604-1fed0f0adb4c-testCertificate2/pending\",\"issuer\":{\"name\":\"Self\"},\"csr\":\"MIICqDCCAZACAQAwGDEWMBQGA1UEAxMNRGVmYXVsdFBvbGljeTCCASIwDQYJKoZIhvcNAQEBBQADggEPADCCAQoCggEBALweQzx1lHOTOMZjroGVN2LZcYRcbKq31yyPSyroqkQO0XOWtYmZUrpvhqYodkDxhtODoqML0y3DRfAgM/fl0ZqbTW2UHPxbDnu6VNaQot06ytzHwFhhmGzzcFo/nqg/bIV4mfFzhYENOezXijjG6JROlFQaG02WcYnB3q0AZgmEGUvfU1t3uia0seWW8dMxY3Mqr+amhgdPQ7VgTkyeRlQ6IhO8vv6IcCD8PmZ7MEUCRbncaC759d/BKZN3JNwHQaQDDKLUIdsDdfS9JjSTrVCaJSdMjkPBY9mvNQgLaVNd3rJfO/XGaP2UPrcTacmwDIPFVM1Nm7fLDzxTOQVrq0kCAwEAAaBLMEkGCSqGSIb3DQEJDjE8MDowDgYDVR0PAQH/BAQDAgWgMB0GA1UdJQQWMBQGCCsGAQUFBwMBBggrBgEFBQcDAjAJBgNVHRMEAjAAMA0GCSqGSIb3DQEBCwUAA4IBAQAKtP9gkCOfNugEjtN+7anBZO5WGzHSJDfzaES8kyGhJnILTp1fCooCe0DHRxCF4HNBGZTfUhi2FJknnEoyv3OjnWtL7NExPEORf90qdbBxNcNDGCw5r98ZxZrx+21Tstja0Ixju34ET4jy95avvwaatX1ns3Q493aJ4y2lKtL+KYVzL3wFoeXPY+GpjKYXgAqX3916LURgevMd/AJ7xnGywiXeJpr7zHWCCKKtpSSL25pnPpL8h9kBG41sXnAZZwOCTRQMuPMSWotxmaMDbvhECSZDahl6T9EB1AZS5jVnzxaRf+I16qh497NgZAbnHO7su5JHtutg/Wekz0+OtsEu\",\"cancellation_requested\":false,\"status\":\"inProgress\",\"status_details\":\"Pending certificate created. Certificate request is in progress. This may take some time based on the issuer provider. Please check again later.\",\"request_id\":\"2d4417d5da9e47678e381cb0555a6f46\"}",
-=======
+      "Strict-Transport-Security" : "max-age=31536000;includeSubDomains",
+      "Retry-After" : "0",
+      "Cache-Control" : "no-cache",
+      "X-AspNet-Version" : "4.0.30319",
       "x-ms-keyvault-region" : "westus2",
       "x-ms-keyvault-network-info" : "addr=172.103.233.178;act_addr_fam=InterNetwork;",
       "Expires" : "-1",
@@ -366,45 +220,27 @@
       "x-ms-request-id" : "0ba1996b-8236-44a7-8b63-dcc1d7c65199",
       "x-ms-keyvault-service-version" : "1.1.0.897",
       "Body" : "{\"id\":\"https://azure-java-live-test.vault.azure.net/certificates/testCertificate2/pending\",\"issuer\":{\"name\":\"Self\"},\"csr\":\"MIICqDCCAZACAQAwGDEWMBQGA1UEAxMNRGVmYXVsdFBvbGljeTCCASIwDQYJKoZIhvcNAQEBBQADggEPADCCAQoCggEBAL0nHh/FB7w2/fgjhBkxVAMTz9uzleBBysb2koMiWti6T+KCNOCZyQT9Ev3DzPmqL6p7XqvLEo6AOv0TxWwA8FRjMXfq+Bi7nEgO9BiBuhVFHb72xSTJ7VGDYl8N4nCG6I4qnphnzrZQlOJ5CYCvaS+Gh4z7OaKr34kkFahRF0sGwySDSiDFBiF4NOzJeoUTA99nMR8f8GEZONTbfceJgHKN3tShxC5oNUj9SAlKZQajviCo/3/DRnq/sCYvNXpsn2tHtqt4ZuC5WkcSdN+cppIaiBNzSdow5rPXy+0cQGqnuLkGptIyHnRw1Y6lC9fxanLVfYW9eJZDBV10O/LFD/kCAwEAAaBLMEkGCSqGSIb3DQEJDjE8MDowDgYDVR0PAQH/BAQDAgWgMB0GA1UdJQQWMBQGCCsGAQUFBwMBBggrBgEFBQcDAjAJBgNVHRMEAjAAMA0GCSqGSIb3DQEBCwUAA4IBAQBp6gaSdr3M+owx2s9AOA8fa4cVdeysUC+ghJJCKF7xhy6BtxQig2ZcMX09xtgP7pm/EibC0I69mlFhY2+FeOgDFP8JsF5oGt2T6r2Ig2fBfQ6EhGh09N3PAUAPZCifdWHWOm5+9l8BzVYt29iqe5V09F1lz+IaoxXfFpK6mtFKEdLkLZnzCDZTeLRDi/wj2cgoXs40nnsecguQ3yzAVxX0zQ0YIJPVnmwCh7Ko3I2BaixE9WRK4ypBU60Zaeq04VRgm2nKCHpzZvCrodf4sN1bc8FCTbaSLGzDHnXJ0M+k15z6f5COlkwP6Y9cpof9v3RSxR96SJ3RdpJZqbqeUs5x\",\"cancellation_requested\":false,\"status\":\"inProgress\",\"status_details\":\"Pending certificate created. Certificate request is in progress. This may take some time based on the issuer provider. Please check again later.\",\"request_id\":\"fc15cd069c3e4339b98cdaa316c2b53b\"}",
->>>>>>> 62a0dd42
-      "X-Powered-By" : "ASP.NET",
-      "Content-Type" : "application/json; charset=utf-8"
-    },
-    "Exception" : null
-  }, {
-    "Method" : "GET",
-<<<<<<< HEAD
-    "Uri" : "https://azure-sdk-java-key-vault.vault.azure.net/certificates/94142776-0541-4706-a604-1fed0f0adb4c-testCertificate2/pending?api-version=7.1-preview",
-=======
-    "Uri" : "https://azure-java-live-test.vault.azure.net/certificates/testCertificate2/pending?api-version=7.0",
->>>>>>> 62a0dd42
-    "Headers" : {
-      "User-Agent" : "azsdk-java-client_name/client_version (12.0.1; Mac OS X 10.14.6)",
-      "Content-Type" : "application/json"
-    },
-    "Response" : {
-      "Server" : "Microsoft-IIS/10.0",
-      "X-Content-Type-Options" : "nosniff",
-      "Pragma" : "no-cache",
-      "StatusCode" : "200",
-<<<<<<< HEAD
-      "Date" : "Mon, 09 Mar 2020 15:01:39 GMT",
-=======
+      "X-Powered-By" : "ASP.NET",
+      "Content-Type" : "application/json; charset=utf-8"
+    },
+    "Exception" : null
+  }, {
+    "Method" : "GET",
+    "Uri" : "https://azure-java-live-test.vault.azure.net/certificates/testCertificate2/pending?api-version=7.0",
+    "Headers" : {
+      "User-Agent" : "azsdk-java-client_name/client_version (12.0.1; Mac OS X 10.14.6)",
+      "Content-Type" : "application/json"
+    },
+    "Response" : {
+      "Server" : "Microsoft-IIS/10.0",
+      "X-Content-Type-Options" : "nosniff",
+      "Pragma" : "no-cache",
+      "StatusCode" : "200",
       "Date" : "Tue, 10 Mar 2020 15:50:24 GMT",
->>>>>>> 62a0dd42
-      "Strict-Transport-Security" : "max-age=31536000;includeSubDomains",
-      "Retry-After" : "0",
-      "Cache-Control" : "no-cache",
-      "X-AspNet-Version" : "4.0.30319",
-<<<<<<< HEAD
-      "x-ms-keyvault-region" : "eastus2",
-      "x-ms-keyvault-network-info" : "addr=43.241.70.141;act_addr_fam=InterNetwork;",
-      "Expires" : "-1",
-      "Content-Length" : "1343",
-      "x-ms-request-id" : "b4f108e9-03c5-4a1a-8ce1-3d3b4e14404f",
-      "x-ms-keyvault-service-version" : "1.1.0.897",
-      "Body" : "{\"id\":\"https://azure-sdk-java-key-vault.vault.azure.net/certificates/94142776-0541-4706-a604-1fed0f0adb4c-testCertificate2/pending\",\"issuer\":{\"name\":\"Self\"},\"csr\":\"MIICqDCCAZACAQAwGDEWMBQGA1UEAxMNRGVmYXVsdFBvbGljeTCCASIwDQYJKoZIhvcNAQEBBQADggEPADCCAQoCggEBALweQzx1lHOTOMZjroGVN2LZcYRcbKq31yyPSyroqkQO0XOWtYmZUrpvhqYodkDxhtODoqML0y3DRfAgM/fl0ZqbTW2UHPxbDnu6VNaQot06ytzHwFhhmGzzcFo/nqg/bIV4mfFzhYENOezXijjG6JROlFQaG02WcYnB3q0AZgmEGUvfU1t3uia0seWW8dMxY3Mqr+amhgdPQ7VgTkyeRlQ6IhO8vv6IcCD8PmZ7MEUCRbncaC759d/BKZN3JNwHQaQDDKLUIdsDdfS9JjSTrVCaJSdMjkPBY9mvNQgLaVNd3rJfO/XGaP2UPrcTacmwDIPFVM1Nm7fLDzxTOQVrq0kCAwEAAaBLMEkGCSqGSIb3DQEJDjE8MDowDgYDVR0PAQH/BAQDAgWgMB0GA1UdJQQWMBQGCCsGAQUFBwMBBggrBgEFBQcDAjAJBgNVHRMEAjAAMA0GCSqGSIb3DQEBCwUAA4IBAQAKtP9gkCOfNugEjtN+7anBZO5WGzHSJDfzaES8kyGhJnILTp1fCooCe0DHRxCF4HNBGZTfUhi2FJknnEoyv3OjnWtL7NExPEORf90qdbBxNcNDGCw5r98ZxZrx+21Tstja0Ixju34ET4jy95avvwaatX1ns3Q493aJ4y2lKtL+KYVzL3wFoeXPY+GpjKYXgAqX3916LURgevMd/AJ7xnGywiXeJpr7zHWCCKKtpSSL25pnPpL8h9kBG41sXnAZZwOCTRQMuPMSWotxmaMDbvhECSZDahl6T9EB1AZS5jVnzxaRf+I16qh497NgZAbnHO7su5JHtutg/Wekz0+OtsEu\",\"cancellation_requested\":false,\"status\":\"inProgress\",\"status_details\":\"Pending certificate created. Certificate request is in progress. This may take some time based on the issuer provider. Please check again later.\",\"request_id\":\"2d4417d5da9e47678e381cb0555a6f46\"}",
-=======
+      "Strict-Transport-Security" : "max-age=31536000;includeSubDomains",
+      "Retry-After" : "0",
+      "Cache-Control" : "no-cache",
+      "X-AspNet-Version" : "4.0.30319",
       "x-ms-keyvault-region" : "westus2",
       "x-ms-keyvault-network-info" : "addr=172.103.233.178;act_addr_fam=InterNetwork;",
       "Expires" : "-1",
@@ -412,45 +248,27 @@
       "x-ms-request-id" : "2a5936b9-1277-4090-9c01-ed05529b365d",
       "x-ms-keyvault-service-version" : "1.1.0.897",
       "Body" : "{\"id\":\"https://azure-java-live-test.vault.azure.net/certificates/testCertificate2/pending\",\"issuer\":{\"name\":\"Self\"},\"csr\":\"MIICqDCCAZACAQAwGDEWMBQGA1UEAxMNRGVmYXVsdFBvbGljeTCCASIwDQYJKoZIhvcNAQEBBQADggEPADCCAQoCggEBAL0nHh/FB7w2/fgjhBkxVAMTz9uzleBBysb2koMiWti6T+KCNOCZyQT9Ev3DzPmqL6p7XqvLEo6AOv0TxWwA8FRjMXfq+Bi7nEgO9BiBuhVFHb72xSTJ7VGDYl8N4nCG6I4qnphnzrZQlOJ5CYCvaS+Gh4z7OaKr34kkFahRF0sGwySDSiDFBiF4NOzJeoUTA99nMR8f8GEZONTbfceJgHKN3tShxC5oNUj9SAlKZQajviCo/3/DRnq/sCYvNXpsn2tHtqt4ZuC5WkcSdN+cppIaiBNzSdow5rPXy+0cQGqnuLkGptIyHnRw1Y6lC9fxanLVfYW9eJZDBV10O/LFD/kCAwEAAaBLMEkGCSqGSIb3DQEJDjE8MDowDgYDVR0PAQH/BAQDAgWgMB0GA1UdJQQWMBQGCCsGAQUFBwMBBggrBgEFBQcDAjAJBgNVHRMEAjAAMA0GCSqGSIb3DQEBCwUAA4IBAQBp6gaSdr3M+owx2s9AOA8fa4cVdeysUC+ghJJCKF7xhy6BtxQig2ZcMX09xtgP7pm/EibC0I69mlFhY2+FeOgDFP8JsF5oGt2T6r2Ig2fBfQ6EhGh09N3PAUAPZCifdWHWOm5+9l8BzVYt29iqe5V09F1lz+IaoxXfFpK6mtFKEdLkLZnzCDZTeLRDi/wj2cgoXs40nnsecguQ3yzAVxX0zQ0YIJPVnmwCh7Ko3I2BaixE9WRK4ypBU60Zaeq04VRgm2nKCHpzZvCrodf4sN1bc8FCTbaSLGzDHnXJ0M+k15z6f5COlkwP6Y9cpof9v3RSxR96SJ3RdpJZqbqeUs5x\",\"cancellation_requested\":false,\"status\":\"inProgress\",\"status_details\":\"Pending certificate created. Certificate request is in progress. This may take some time based on the issuer provider. Please check again later.\",\"request_id\":\"fc15cd069c3e4339b98cdaa316c2b53b\"}",
->>>>>>> 62a0dd42
-      "X-Powered-By" : "ASP.NET",
-      "Content-Type" : "application/json; charset=utf-8"
-    },
-    "Exception" : null
-  }, {
-    "Method" : "GET",
-<<<<<<< HEAD
-    "Uri" : "https://azure-sdk-java-key-vault.vault.azure.net/certificates/94142776-0541-4706-a604-1fed0f0adb4c-testCertificate2/pending?api-version=7.1-preview",
-=======
-    "Uri" : "https://azure-java-live-test.vault.azure.net/certificates/testCertificate2/pending?api-version=7.0",
->>>>>>> 62a0dd42
-    "Headers" : {
-      "User-Agent" : "azsdk-java-client_name/client_version (12.0.1; Mac OS X 10.14.6)",
-      "Content-Type" : "application/json"
-    },
-    "Response" : {
-      "Server" : "Microsoft-IIS/10.0",
-      "X-Content-Type-Options" : "nosniff",
-      "Pragma" : "no-cache",
-      "StatusCode" : "200",
-<<<<<<< HEAD
-      "Date" : "Mon, 09 Mar 2020 15:01:40 GMT",
-=======
+      "X-Powered-By" : "ASP.NET",
+      "Content-Type" : "application/json; charset=utf-8"
+    },
+    "Exception" : null
+  }, {
+    "Method" : "GET",
+    "Uri" : "https://azure-java-live-test.vault.azure.net/certificates/testCertificate2/pending?api-version=7.0",
+    "Headers" : {
+      "User-Agent" : "azsdk-java-client_name/client_version (12.0.1; Mac OS X 10.14.6)",
+      "Content-Type" : "application/json"
+    },
+    "Response" : {
+      "Server" : "Microsoft-IIS/10.0",
+      "X-Content-Type-Options" : "nosniff",
+      "Pragma" : "no-cache",
+      "StatusCode" : "200",
       "Date" : "Tue, 10 Mar 2020 15:50:26 GMT",
->>>>>>> 62a0dd42
-      "Strict-Transport-Security" : "max-age=31536000;includeSubDomains",
-      "Retry-After" : "0",
-      "Cache-Control" : "no-cache",
-      "X-AspNet-Version" : "4.0.30319",
-<<<<<<< HEAD
-      "x-ms-keyvault-region" : "eastus2",
-      "x-ms-keyvault-network-info" : "addr=43.241.70.141;act_addr_fam=InterNetwork;",
-      "Expires" : "-1",
-      "Content-Length" : "1343",
-      "x-ms-request-id" : "7e7e2687-c411-4d4e-bff0-7cb78e9ca247",
-      "x-ms-keyvault-service-version" : "1.1.0.897",
-      "Body" : "{\"id\":\"https://azure-sdk-java-key-vault.vault.azure.net/certificates/94142776-0541-4706-a604-1fed0f0adb4c-testCertificate2/pending\",\"issuer\":{\"name\":\"Self\"},\"csr\":\"MIICqDCCAZACAQAwGDEWMBQGA1UEAxMNRGVmYXVsdFBvbGljeTCCASIwDQYJKoZIhvcNAQEBBQADggEPADCCAQoCggEBALweQzx1lHOTOMZjroGVN2LZcYRcbKq31yyPSyroqkQO0XOWtYmZUrpvhqYodkDxhtODoqML0y3DRfAgM/fl0ZqbTW2UHPxbDnu6VNaQot06ytzHwFhhmGzzcFo/nqg/bIV4mfFzhYENOezXijjG6JROlFQaG02WcYnB3q0AZgmEGUvfU1t3uia0seWW8dMxY3Mqr+amhgdPQ7VgTkyeRlQ6IhO8vv6IcCD8PmZ7MEUCRbncaC759d/BKZN3JNwHQaQDDKLUIdsDdfS9JjSTrVCaJSdMjkPBY9mvNQgLaVNd3rJfO/XGaP2UPrcTacmwDIPFVM1Nm7fLDzxTOQVrq0kCAwEAAaBLMEkGCSqGSIb3DQEJDjE8MDowDgYDVR0PAQH/BAQDAgWgMB0GA1UdJQQWMBQGCCsGAQUFBwMBBggrBgEFBQcDAjAJBgNVHRMEAjAAMA0GCSqGSIb3DQEBCwUAA4IBAQAKtP9gkCOfNugEjtN+7anBZO5WGzHSJDfzaES8kyGhJnILTp1fCooCe0DHRxCF4HNBGZTfUhi2FJknnEoyv3OjnWtL7NExPEORf90qdbBxNcNDGCw5r98ZxZrx+21Tstja0Ixju34ET4jy95avvwaatX1ns3Q493aJ4y2lKtL+KYVzL3wFoeXPY+GpjKYXgAqX3916LURgevMd/AJ7xnGywiXeJpr7zHWCCKKtpSSL25pnPpL8h9kBG41sXnAZZwOCTRQMuPMSWotxmaMDbvhECSZDahl6T9EB1AZS5jVnzxaRf+I16qh497NgZAbnHO7su5JHtutg/Wekz0+OtsEu\",\"cancellation_requested\":false,\"status\":\"inProgress\",\"status_details\":\"Pending certificate created. Certificate request is in progress. This may take some time based on the issuer provider. Please check again later.\",\"request_id\":\"2d4417d5da9e47678e381cb0555a6f46\"}",
-=======
+      "Strict-Transport-Security" : "max-age=31536000;includeSubDomains",
+      "Retry-After" : "0",
+      "Cache-Control" : "no-cache",
+      "X-AspNet-Version" : "4.0.30319",
       "x-ms-keyvault-region" : "westus2",
       "x-ms-keyvault-network-info" : "addr=172.103.233.178;act_addr_fam=InterNetwork;",
       "Expires" : "-1",
@@ -458,45 +276,27 @@
       "x-ms-request-id" : "d84fea75-7b1b-4b0a-b84b-da82f699bf01",
       "x-ms-keyvault-service-version" : "1.1.0.897",
       "Body" : "{\"id\":\"https://azure-java-live-test.vault.azure.net/certificates/testCertificate2/pending\",\"issuer\":{\"name\":\"Self\"},\"csr\":\"MIICqDCCAZACAQAwGDEWMBQGA1UEAxMNRGVmYXVsdFBvbGljeTCCASIwDQYJKoZIhvcNAQEBBQADggEPADCCAQoCggEBAL0nHh/FB7w2/fgjhBkxVAMTz9uzleBBysb2koMiWti6T+KCNOCZyQT9Ev3DzPmqL6p7XqvLEo6AOv0TxWwA8FRjMXfq+Bi7nEgO9BiBuhVFHb72xSTJ7VGDYl8N4nCG6I4qnphnzrZQlOJ5CYCvaS+Gh4z7OaKr34kkFahRF0sGwySDSiDFBiF4NOzJeoUTA99nMR8f8GEZONTbfceJgHKN3tShxC5oNUj9SAlKZQajviCo/3/DRnq/sCYvNXpsn2tHtqt4ZuC5WkcSdN+cppIaiBNzSdow5rPXy+0cQGqnuLkGptIyHnRw1Y6lC9fxanLVfYW9eJZDBV10O/LFD/kCAwEAAaBLMEkGCSqGSIb3DQEJDjE8MDowDgYDVR0PAQH/BAQDAgWgMB0GA1UdJQQWMBQGCCsGAQUFBwMBBggrBgEFBQcDAjAJBgNVHRMEAjAAMA0GCSqGSIb3DQEBCwUAA4IBAQBp6gaSdr3M+owx2s9AOA8fa4cVdeysUC+ghJJCKF7xhy6BtxQig2ZcMX09xtgP7pm/EibC0I69mlFhY2+FeOgDFP8JsF5oGt2T6r2Ig2fBfQ6EhGh09N3PAUAPZCifdWHWOm5+9l8BzVYt29iqe5V09F1lz+IaoxXfFpK6mtFKEdLkLZnzCDZTeLRDi/wj2cgoXs40nnsecguQ3yzAVxX0zQ0YIJPVnmwCh7Ko3I2BaixE9WRK4ypBU60Zaeq04VRgm2nKCHpzZvCrodf4sN1bc8FCTbaSLGzDHnXJ0M+k15z6f5COlkwP6Y9cpof9v3RSxR96SJ3RdpJZqbqeUs5x\",\"cancellation_requested\":false,\"status\":\"inProgress\",\"status_details\":\"Pending certificate created. Certificate request is in progress. This may take some time based on the issuer provider. Please check again later.\",\"request_id\":\"fc15cd069c3e4339b98cdaa316c2b53b\"}",
->>>>>>> 62a0dd42
-      "X-Powered-By" : "ASP.NET",
-      "Content-Type" : "application/json; charset=utf-8"
-    },
-    "Exception" : null
-  }, {
-    "Method" : "GET",
-<<<<<<< HEAD
-    "Uri" : "https://azure-sdk-java-key-vault.vault.azure.net/certificates/94142776-0541-4706-a604-1fed0f0adb4c-testCertificate2/pending?api-version=7.1-preview",
-=======
-    "Uri" : "https://azure-java-live-test.vault.azure.net/certificates/testCertificate2/pending?api-version=7.0",
->>>>>>> 62a0dd42
-    "Headers" : {
-      "User-Agent" : "azsdk-java-client_name/client_version (12.0.1; Mac OS X 10.14.6)",
-      "Content-Type" : "application/json"
-    },
-    "Response" : {
-      "Server" : "Microsoft-IIS/10.0",
-      "X-Content-Type-Options" : "nosniff",
-      "Pragma" : "no-cache",
-      "StatusCode" : "200",
-<<<<<<< HEAD
-      "Date" : "Mon, 09 Mar 2020 15:01:42 GMT",
-=======
+      "X-Powered-By" : "ASP.NET",
+      "Content-Type" : "application/json; charset=utf-8"
+    },
+    "Exception" : null
+  }, {
+    "Method" : "GET",
+    "Uri" : "https://azure-java-live-test.vault.azure.net/certificates/testCertificate2/pending?api-version=7.0",
+    "Headers" : {
+      "User-Agent" : "azsdk-java-client_name/client_version (12.0.1; Mac OS X 10.14.6)",
+      "Content-Type" : "application/json"
+    },
+    "Response" : {
+      "Server" : "Microsoft-IIS/10.0",
+      "X-Content-Type-Options" : "nosniff",
+      "Pragma" : "no-cache",
+      "StatusCode" : "200",
       "Date" : "Tue, 10 Mar 2020 15:50:27 GMT",
->>>>>>> 62a0dd42
-      "Strict-Transport-Security" : "max-age=31536000;includeSubDomains",
-      "Retry-After" : "0",
-      "Cache-Control" : "no-cache",
-      "X-AspNet-Version" : "4.0.30319",
-<<<<<<< HEAD
-      "x-ms-keyvault-region" : "eastus2",
-      "x-ms-keyvault-network-info" : "addr=43.241.70.141;act_addr_fam=InterNetwork;",
-      "Expires" : "-1",
-      "Content-Length" : "1343",
-      "x-ms-request-id" : "7065715b-caad-4843-8a2b-aeec64799cab",
-      "x-ms-keyvault-service-version" : "1.1.0.897",
-      "Body" : "{\"id\":\"https://azure-sdk-java-key-vault.vault.azure.net/certificates/94142776-0541-4706-a604-1fed0f0adb4c-testCertificate2/pending\",\"issuer\":{\"name\":\"Self\"},\"csr\":\"MIICqDCCAZACAQAwGDEWMBQGA1UEAxMNRGVmYXVsdFBvbGljeTCCASIwDQYJKoZIhvcNAQEBBQADggEPADCCAQoCggEBALweQzx1lHOTOMZjroGVN2LZcYRcbKq31yyPSyroqkQO0XOWtYmZUrpvhqYodkDxhtODoqML0y3DRfAgM/fl0ZqbTW2UHPxbDnu6VNaQot06ytzHwFhhmGzzcFo/nqg/bIV4mfFzhYENOezXijjG6JROlFQaG02WcYnB3q0AZgmEGUvfU1t3uia0seWW8dMxY3Mqr+amhgdPQ7VgTkyeRlQ6IhO8vv6IcCD8PmZ7MEUCRbncaC759d/BKZN3JNwHQaQDDKLUIdsDdfS9JjSTrVCaJSdMjkPBY9mvNQgLaVNd3rJfO/XGaP2UPrcTacmwDIPFVM1Nm7fLDzxTOQVrq0kCAwEAAaBLMEkGCSqGSIb3DQEJDjE8MDowDgYDVR0PAQH/BAQDAgWgMB0GA1UdJQQWMBQGCCsGAQUFBwMBBggrBgEFBQcDAjAJBgNVHRMEAjAAMA0GCSqGSIb3DQEBCwUAA4IBAQAKtP9gkCOfNugEjtN+7anBZO5WGzHSJDfzaES8kyGhJnILTp1fCooCe0DHRxCF4HNBGZTfUhi2FJknnEoyv3OjnWtL7NExPEORf90qdbBxNcNDGCw5r98ZxZrx+21Tstja0Ixju34ET4jy95avvwaatX1ns3Q493aJ4y2lKtL+KYVzL3wFoeXPY+GpjKYXgAqX3916LURgevMd/AJ7xnGywiXeJpr7zHWCCKKtpSSL25pnPpL8h9kBG41sXnAZZwOCTRQMuPMSWotxmaMDbvhECSZDahl6T9EB1AZS5jVnzxaRf+I16qh497NgZAbnHO7su5JHtutg/Wekz0+OtsEu\",\"cancellation_requested\":false,\"status\":\"inProgress\",\"status_details\":\"Pending certificate created. Certificate request is in progress. This may take some time based on the issuer provider. Please check again later.\",\"request_id\":\"2d4417d5da9e47678e381cb0555a6f46\"}",
-=======
+      "Strict-Transport-Security" : "max-age=31536000;includeSubDomains",
+      "Retry-After" : "0",
+      "Cache-Control" : "no-cache",
+      "X-AspNet-Version" : "4.0.30319",
       "x-ms-keyvault-region" : "westus2",
       "x-ms-keyvault-network-info" : "addr=172.103.233.178;act_addr_fam=InterNetwork;",
       "Expires" : "-1",
@@ -504,45 +304,27 @@
       "x-ms-request-id" : "1c21a87a-3d35-43a7-a6e5-cabc6d482f46",
       "x-ms-keyvault-service-version" : "1.1.0.897",
       "Body" : "{\"id\":\"https://azure-java-live-test.vault.azure.net/certificates/testCertificate2/pending\",\"issuer\":{\"name\":\"Self\"},\"csr\":\"MIICqDCCAZACAQAwGDEWMBQGA1UEAxMNRGVmYXVsdFBvbGljeTCCASIwDQYJKoZIhvcNAQEBBQADggEPADCCAQoCggEBAL0nHh/FB7w2/fgjhBkxVAMTz9uzleBBysb2koMiWti6T+KCNOCZyQT9Ev3DzPmqL6p7XqvLEo6AOv0TxWwA8FRjMXfq+Bi7nEgO9BiBuhVFHb72xSTJ7VGDYl8N4nCG6I4qnphnzrZQlOJ5CYCvaS+Gh4z7OaKr34kkFahRF0sGwySDSiDFBiF4NOzJeoUTA99nMR8f8GEZONTbfceJgHKN3tShxC5oNUj9SAlKZQajviCo/3/DRnq/sCYvNXpsn2tHtqt4ZuC5WkcSdN+cppIaiBNzSdow5rPXy+0cQGqnuLkGptIyHnRw1Y6lC9fxanLVfYW9eJZDBV10O/LFD/kCAwEAAaBLMEkGCSqGSIb3DQEJDjE8MDowDgYDVR0PAQH/BAQDAgWgMB0GA1UdJQQWMBQGCCsGAQUFBwMBBggrBgEFBQcDAjAJBgNVHRMEAjAAMA0GCSqGSIb3DQEBCwUAA4IBAQBp6gaSdr3M+owx2s9AOA8fa4cVdeysUC+ghJJCKF7xhy6BtxQig2ZcMX09xtgP7pm/EibC0I69mlFhY2+FeOgDFP8JsF5oGt2T6r2Ig2fBfQ6EhGh09N3PAUAPZCifdWHWOm5+9l8BzVYt29iqe5V09F1lz+IaoxXfFpK6mtFKEdLkLZnzCDZTeLRDi/wj2cgoXs40nnsecguQ3yzAVxX0zQ0YIJPVnmwCh7Ko3I2BaixE9WRK4ypBU60Zaeq04VRgm2nKCHpzZvCrodf4sN1bc8FCTbaSLGzDHnXJ0M+k15z6f5COlkwP6Y9cpof9v3RSxR96SJ3RdpJZqbqeUs5x\",\"cancellation_requested\":false,\"status\":\"inProgress\",\"status_details\":\"Pending certificate created. Certificate request is in progress. This may take some time based on the issuer provider. Please check again later.\",\"request_id\":\"fc15cd069c3e4339b98cdaa316c2b53b\"}",
->>>>>>> 62a0dd42
-      "X-Powered-By" : "ASP.NET",
-      "Content-Type" : "application/json; charset=utf-8"
-    },
-    "Exception" : null
-  }, {
-    "Method" : "GET",
-<<<<<<< HEAD
-    "Uri" : "https://azure-sdk-java-key-vault.vault.azure.net/certificates/94142776-0541-4706-a604-1fed0f0adb4c-testCertificate2/pending?api-version=7.1-preview",
-=======
-    "Uri" : "https://azure-java-live-test.vault.azure.net/certificates/testCertificate2/pending?api-version=7.0",
->>>>>>> 62a0dd42
-    "Headers" : {
-      "User-Agent" : "azsdk-java-client_name/client_version (12.0.1; Mac OS X 10.14.6)",
-      "Content-Type" : "application/json"
-    },
-    "Response" : {
-      "Server" : "Microsoft-IIS/10.0",
-      "X-Content-Type-Options" : "nosniff",
-      "Pragma" : "no-cache",
-      "StatusCode" : "200",
-<<<<<<< HEAD
-      "Date" : "Mon, 09 Mar 2020 15:01:43 GMT",
-=======
+      "X-Powered-By" : "ASP.NET",
+      "Content-Type" : "application/json; charset=utf-8"
+    },
+    "Exception" : null
+  }, {
+    "Method" : "GET",
+    "Uri" : "https://azure-java-live-test.vault.azure.net/certificates/testCertificate2/pending?api-version=7.0",
+    "Headers" : {
+      "User-Agent" : "azsdk-java-client_name/client_version (12.0.1; Mac OS X 10.14.6)",
+      "Content-Type" : "application/json"
+    },
+    "Response" : {
+      "Server" : "Microsoft-IIS/10.0",
+      "X-Content-Type-Options" : "nosniff",
+      "Pragma" : "no-cache",
+      "StatusCode" : "200",
       "Date" : "Tue, 10 Mar 2020 15:50:28 GMT",
->>>>>>> 62a0dd42
-      "Strict-Transport-Security" : "max-age=31536000;includeSubDomains",
-      "Retry-After" : "0",
-      "Cache-Control" : "no-cache",
-      "X-AspNet-Version" : "4.0.30319",
-<<<<<<< HEAD
-      "x-ms-keyvault-region" : "eastus2",
-      "x-ms-keyvault-network-info" : "addr=43.241.70.141;act_addr_fam=InterNetwork;",
-      "Expires" : "-1",
-      "Content-Length" : "1343",
-      "x-ms-request-id" : "ccb75550-babc-4ce6-a66d-8412a04f501c",
-      "x-ms-keyvault-service-version" : "1.1.0.897",
-      "Body" : "{\"id\":\"https://azure-sdk-java-key-vault.vault.azure.net/certificates/94142776-0541-4706-a604-1fed0f0adb4c-testCertificate2/pending\",\"issuer\":{\"name\":\"Self\"},\"csr\":\"MIICqDCCAZACAQAwGDEWMBQGA1UEAxMNRGVmYXVsdFBvbGljeTCCASIwDQYJKoZIhvcNAQEBBQADggEPADCCAQoCggEBALweQzx1lHOTOMZjroGVN2LZcYRcbKq31yyPSyroqkQO0XOWtYmZUrpvhqYodkDxhtODoqML0y3DRfAgM/fl0ZqbTW2UHPxbDnu6VNaQot06ytzHwFhhmGzzcFo/nqg/bIV4mfFzhYENOezXijjG6JROlFQaG02WcYnB3q0AZgmEGUvfU1t3uia0seWW8dMxY3Mqr+amhgdPQ7VgTkyeRlQ6IhO8vv6IcCD8PmZ7MEUCRbncaC759d/BKZN3JNwHQaQDDKLUIdsDdfS9JjSTrVCaJSdMjkPBY9mvNQgLaVNd3rJfO/XGaP2UPrcTacmwDIPFVM1Nm7fLDzxTOQVrq0kCAwEAAaBLMEkGCSqGSIb3DQEJDjE8MDowDgYDVR0PAQH/BAQDAgWgMB0GA1UdJQQWMBQGCCsGAQUFBwMBBggrBgEFBQcDAjAJBgNVHRMEAjAAMA0GCSqGSIb3DQEBCwUAA4IBAQAKtP9gkCOfNugEjtN+7anBZO5WGzHSJDfzaES8kyGhJnILTp1fCooCe0DHRxCF4HNBGZTfUhi2FJknnEoyv3OjnWtL7NExPEORf90qdbBxNcNDGCw5r98ZxZrx+21Tstja0Ixju34ET4jy95avvwaatX1ns3Q493aJ4y2lKtL+KYVzL3wFoeXPY+GpjKYXgAqX3916LURgevMd/AJ7xnGywiXeJpr7zHWCCKKtpSSL25pnPpL8h9kBG41sXnAZZwOCTRQMuPMSWotxmaMDbvhECSZDahl6T9EB1AZS5jVnzxaRf+I16qh497NgZAbnHO7su5JHtutg/Wekz0+OtsEu\",\"cancellation_requested\":false,\"status\":\"inProgress\",\"status_details\":\"Pending certificate created. Certificate request is in progress. This may take some time based on the issuer provider. Please check again later.\",\"request_id\":\"2d4417d5da9e47678e381cb0555a6f46\"}",
-=======
+      "Strict-Transport-Security" : "max-age=31536000;includeSubDomains",
+      "Retry-After" : "0",
+      "Cache-Control" : "no-cache",
+      "X-AspNet-Version" : "4.0.30319",
       "x-ms-keyvault-region" : "westus2",
       "x-ms-keyvault-network-info" : "addr=172.103.233.178;act_addr_fam=InterNetwork;",
       "Expires" : "-1",
@@ -550,45 +332,27 @@
       "x-ms-request-id" : "1d39fc2f-ce30-4062-944e-2d094f5f06dd",
       "x-ms-keyvault-service-version" : "1.1.0.897",
       "Body" : "{\"id\":\"https://azure-java-live-test.vault.azure.net/certificates/testCertificate2/pending\",\"issuer\":{\"name\":\"Self\"},\"csr\":\"MIICqDCCAZACAQAwGDEWMBQGA1UEAxMNRGVmYXVsdFBvbGljeTCCASIwDQYJKoZIhvcNAQEBBQADggEPADCCAQoCggEBAL0nHh/FB7w2/fgjhBkxVAMTz9uzleBBysb2koMiWti6T+KCNOCZyQT9Ev3DzPmqL6p7XqvLEo6AOv0TxWwA8FRjMXfq+Bi7nEgO9BiBuhVFHb72xSTJ7VGDYl8N4nCG6I4qnphnzrZQlOJ5CYCvaS+Gh4z7OaKr34kkFahRF0sGwySDSiDFBiF4NOzJeoUTA99nMR8f8GEZONTbfceJgHKN3tShxC5oNUj9SAlKZQajviCo/3/DRnq/sCYvNXpsn2tHtqt4ZuC5WkcSdN+cppIaiBNzSdow5rPXy+0cQGqnuLkGptIyHnRw1Y6lC9fxanLVfYW9eJZDBV10O/LFD/kCAwEAAaBLMEkGCSqGSIb3DQEJDjE8MDowDgYDVR0PAQH/BAQDAgWgMB0GA1UdJQQWMBQGCCsGAQUFBwMBBggrBgEFBQcDAjAJBgNVHRMEAjAAMA0GCSqGSIb3DQEBCwUAA4IBAQBp6gaSdr3M+owx2s9AOA8fa4cVdeysUC+ghJJCKF7xhy6BtxQig2ZcMX09xtgP7pm/EibC0I69mlFhY2+FeOgDFP8JsF5oGt2T6r2Ig2fBfQ6EhGh09N3PAUAPZCifdWHWOm5+9l8BzVYt29iqe5V09F1lz+IaoxXfFpK6mtFKEdLkLZnzCDZTeLRDi/wj2cgoXs40nnsecguQ3yzAVxX0zQ0YIJPVnmwCh7Ko3I2BaixE9WRK4ypBU60Zaeq04VRgm2nKCHpzZvCrodf4sN1bc8FCTbaSLGzDHnXJ0M+k15z6f5COlkwP6Y9cpof9v3RSxR96SJ3RdpJZqbqeUs5x\",\"cancellation_requested\":false,\"status\":\"inProgress\",\"status_details\":\"Pending certificate created. Certificate request is in progress. This may take some time based on the issuer provider. Please check again later.\",\"request_id\":\"fc15cd069c3e4339b98cdaa316c2b53b\"}",
->>>>>>> 62a0dd42
-      "X-Powered-By" : "ASP.NET",
-      "Content-Type" : "application/json; charset=utf-8"
-    },
-    "Exception" : null
-  }, {
-    "Method" : "GET",
-<<<<<<< HEAD
-    "Uri" : "https://azure-sdk-java-key-vault.vault.azure.net/certificates/94142776-0541-4706-a604-1fed0f0adb4c-testCertificate2/pending?api-version=7.1-preview",
-=======
-    "Uri" : "https://azure-java-live-test.vault.azure.net/certificates/testCertificate2/pending?api-version=7.0",
->>>>>>> 62a0dd42
-    "Headers" : {
-      "User-Agent" : "azsdk-java-client_name/client_version (12.0.1; Mac OS X 10.14.6)",
-      "Content-Type" : "application/json"
-    },
-    "Response" : {
-      "Server" : "Microsoft-IIS/10.0",
-      "X-Content-Type-Options" : "nosniff",
-      "Pragma" : "no-cache",
-      "StatusCode" : "200",
-<<<<<<< HEAD
-      "Date" : "Mon, 09 Mar 2020 15:01:45 GMT",
-=======
+      "X-Powered-By" : "ASP.NET",
+      "Content-Type" : "application/json; charset=utf-8"
+    },
+    "Exception" : null
+  }, {
+    "Method" : "GET",
+    "Uri" : "https://azure-java-live-test.vault.azure.net/certificates/testCertificate2/pending?api-version=7.0",
+    "Headers" : {
+      "User-Agent" : "azsdk-java-client_name/client_version (12.0.1; Mac OS X 10.14.6)",
+      "Content-Type" : "application/json"
+    },
+    "Response" : {
+      "Server" : "Microsoft-IIS/10.0",
+      "X-Content-Type-Options" : "nosniff",
+      "Pragma" : "no-cache",
+      "StatusCode" : "200",
       "Date" : "Tue, 10 Mar 2020 15:50:29 GMT",
->>>>>>> 62a0dd42
-      "Strict-Transport-Security" : "max-age=31536000;includeSubDomains",
-      "Retry-After" : "0",
-      "Cache-Control" : "no-cache",
-      "X-AspNet-Version" : "4.0.30319",
-<<<<<<< HEAD
-      "x-ms-keyvault-region" : "eastus2",
-      "x-ms-keyvault-network-info" : "addr=43.241.70.141;act_addr_fam=InterNetwork;",
-      "Expires" : "-1",
-      "Content-Length" : "1343",
-      "x-ms-request-id" : "af52c2fb-2837-4b04-b070-cf3626303a17",
-      "x-ms-keyvault-service-version" : "1.1.0.897",
-      "Body" : "{\"id\":\"https://azure-sdk-java-key-vault.vault.azure.net/certificates/94142776-0541-4706-a604-1fed0f0adb4c-testCertificate2/pending\",\"issuer\":{\"name\":\"Self\"},\"csr\":\"MIICqDCCAZACAQAwGDEWMBQGA1UEAxMNRGVmYXVsdFBvbGljeTCCASIwDQYJKoZIhvcNAQEBBQADggEPADCCAQoCggEBALweQzx1lHOTOMZjroGVN2LZcYRcbKq31yyPSyroqkQO0XOWtYmZUrpvhqYodkDxhtODoqML0y3DRfAgM/fl0ZqbTW2UHPxbDnu6VNaQot06ytzHwFhhmGzzcFo/nqg/bIV4mfFzhYENOezXijjG6JROlFQaG02WcYnB3q0AZgmEGUvfU1t3uia0seWW8dMxY3Mqr+amhgdPQ7VgTkyeRlQ6IhO8vv6IcCD8PmZ7MEUCRbncaC759d/BKZN3JNwHQaQDDKLUIdsDdfS9JjSTrVCaJSdMjkPBY9mvNQgLaVNd3rJfO/XGaP2UPrcTacmwDIPFVM1Nm7fLDzxTOQVrq0kCAwEAAaBLMEkGCSqGSIb3DQEJDjE8MDowDgYDVR0PAQH/BAQDAgWgMB0GA1UdJQQWMBQGCCsGAQUFBwMBBggrBgEFBQcDAjAJBgNVHRMEAjAAMA0GCSqGSIb3DQEBCwUAA4IBAQAKtP9gkCOfNugEjtN+7anBZO5WGzHSJDfzaES8kyGhJnILTp1fCooCe0DHRxCF4HNBGZTfUhi2FJknnEoyv3OjnWtL7NExPEORf90qdbBxNcNDGCw5r98ZxZrx+21Tstja0Ixju34ET4jy95avvwaatX1ns3Q493aJ4y2lKtL+KYVzL3wFoeXPY+GpjKYXgAqX3916LURgevMd/AJ7xnGywiXeJpr7zHWCCKKtpSSL25pnPpL8h9kBG41sXnAZZwOCTRQMuPMSWotxmaMDbvhECSZDahl6T9EB1AZS5jVnzxaRf+I16qh497NgZAbnHO7su5JHtutg/Wekz0+OtsEu\",\"cancellation_requested\":false,\"status\":\"inProgress\",\"status_details\":\"Pending certificate created. Certificate request is in progress. This may take some time based on the issuer provider. Please check again later.\",\"request_id\":\"2d4417d5da9e47678e381cb0555a6f46\"}",
-=======
+      "Strict-Transport-Security" : "max-age=31536000;includeSubDomains",
+      "Retry-After" : "0",
+      "Cache-Control" : "no-cache",
+      "X-AspNet-Version" : "4.0.30319",
       "x-ms-keyvault-region" : "westus2",
       "x-ms-keyvault-network-info" : "addr=172.103.233.178;act_addr_fam=InterNetwork;",
       "Expires" : "-1",
@@ -596,45 +360,27 @@
       "x-ms-request-id" : "9334889f-a8fe-47c1-80ae-18ffc86a9e35",
       "x-ms-keyvault-service-version" : "1.1.0.897",
       "Body" : "{\"id\":\"https://azure-java-live-test.vault.azure.net/certificates/testCertificate2/pending\",\"issuer\":{\"name\":\"Self\"},\"csr\":\"MIICqDCCAZACAQAwGDEWMBQGA1UEAxMNRGVmYXVsdFBvbGljeTCCASIwDQYJKoZIhvcNAQEBBQADggEPADCCAQoCggEBAL0nHh/FB7w2/fgjhBkxVAMTz9uzleBBysb2koMiWti6T+KCNOCZyQT9Ev3DzPmqL6p7XqvLEo6AOv0TxWwA8FRjMXfq+Bi7nEgO9BiBuhVFHb72xSTJ7VGDYl8N4nCG6I4qnphnzrZQlOJ5CYCvaS+Gh4z7OaKr34kkFahRF0sGwySDSiDFBiF4NOzJeoUTA99nMR8f8GEZONTbfceJgHKN3tShxC5oNUj9SAlKZQajviCo/3/DRnq/sCYvNXpsn2tHtqt4ZuC5WkcSdN+cppIaiBNzSdow5rPXy+0cQGqnuLkGptIyHnRw1Y6lC9fxanLVfYW9eJZDBV10O/LFD/kCAwEAAaBLMEkGCSqGSIb3DQEJDjE8MDowDgYDVR0PAQH/BAQDAgWgMB0GA1UdJQQWMBQGCCsGAQUFBwMBBggrBgEFBQcDAjAJBgNVHRMEAjAAMA0GCSqGSIb3DQEBCwUAA4IBAQBp6gaSdr3M+owx2s9AOA8fa4cVdeysUC+ghJJCKF7xhy6BtxQig2ZcMX09xtgP7pm/EibC0I69mlFhY2+FeOgDFP8JsF5oGt2T6r2Ig2fBfQ6EhGh09N3PAUAPZCifdWHWOm5+9l8BzVYt29iqe5V09F1lz+IaoxXfFpK6mtFKEdLkLZnzCDZTeLRDi/wj2cgoXs40nnsecguQ3yzAVxX0zQ0YIJPVnmwCh7Ko3I2BaixE9WRK4ypBU60Zaeq04VRgm2nKCHpzZvCrodf4sN1bc8FCTbaSLGzDHnXJ0M+k15z6f5COlkwP6Y9cpof9v3RSxR96SJ3RdpJZqbqeUs5x\",\"cancellation_requested\":false,\"status\":\"inProgress\",\"status_details\":\"Pending certificate created. Certificate request is in progress. This may take some time based on the issuer provider. Please check again later.\",\"request_id\":\"fc15cd069c3e4339b98cdaa316c2b53b\"}",
->>>>>>> 62a0dd42
-      "X-Powered-By" : "ASP.NET",
-      "Content-Type" : "application/json; charset=utf-8"
-    },
-    "Exception" : null
-  }, {
-    "Method" : "GET",
-<<<<<<< HEAD
-    "Uri" : "https://azure-sdk-java-key-vault.vault.azure.net/certificates/94142776-0541-4706-a604-1fed0f0adb4c-testCertificate2/pending?api-version=7.1-preview",
-=======
-    "Uri" : "https://azure-java-live-test.vault.azure.net/certificates/testCertificate2/pending?api-version=7.0",
->>>>>>> 62a0dd42
-    "Headers" : {
-      "User-Agent" : "azsdk-java-client_name/client_version (12.0.1; Mac OS X 10.14.6)",
-      "Content-Type" : "application/json"
-    },
-    "Response" : {
-      "Server" : "Microsoft-IIS/10.0",
-      "X-Content-Type-Options" : "nosniff",
-      "Pragma" : "no-cache",
-      "StatusCode" : "200",
-<<<<<<< HEAD
-      "Date" : "Mon, 09 Mar 2020 15:01:46 GMT",
-=======
+      "X-Powered-By" : "ASP.NET",
+      "Content-Type" : "application/json; charset=utf-8"
+    },
+    "Exception" : null
+  }, {
+    "Method" : "GET",
+    "Uri" : "https://azure-java-live-test.vault.azure.net/certificates/testCertificate2/pending?api-version=7.0",
+    "Headers" : {
+      "User-Agent" : "azsdk-java-client_name/client_version (12.0.1; Mac OS X 10.14.6)",
+      "Content-Type" : "application/json"
+    },
+    "Response" : {
+      "Server" : "Microsoft-IIS/10.0",
+      "X-Content-Type-Options" : "nosniff",
+      "Pragma" : "no-cache",
+      "StatusCode" : "200",
       "Date" : "Tue, 10 Mar 2020 15:50:30 GMT",
->>>>>>> 62a0dd42
-      "Strict-Transport-Security" : "max-age=31536000;includeSubDomains",
-      "Retry-After" : "0",
-      "Cache-Control" : "no-cache",
-      "X-AspNet-Version" : "4.0.30319",
-<<<<<<< HEAD
-      "x-ms-keyvault-region" : "eastus2",
-      "x-ms-keyvault-network-info" : "addr=43.241.70.141;act_addr_fam=InterNetwork;",
-      "Expires" : "-1",
-      "Content-Length" : "1343",
-      "x-ms-request-id" : "75857f56-8cc3-4438-b9c8-a99772f733d6",
-      "x-ms-keyvault-service-version" : "1.1.0.897",
-      "Body" : "{\"id\":\"https://azure-sdk-java-key-vault.vault.azure.net/certificates/94142776-0541-4706-a604-1fed0f0adb4c-testCertificate2/pending\",\"issuer\":{\"name\":\"Self\"},\"csr\":\"MIICqDCCAZACAQAwGDEWMBQGA1UEAxMNRGVmYXVsdFBvbGljeTCCASIwDQYJKoZIhvcNAQEBBQADggEPADCCAQoCggEBALweQzx1lHOTOMZjroGVN2LZcYRcbKq31yyPSyroqkQO0XOWtYmZUrpvhqYodkDxhtODoqML0y3DRfAgM/fl0ZqbTW2UHPxbDnu6VNaQot06ytzHwFhhmGzzcFo/nqg/bIV4mfFzhYENOezXijjG6JROlFQaG02WcYnB3q0AZgmEGUvfU1t3uia0seWW8dMxY3Mqr+amhgdPQ7VgTkyeRlQ6IhO8vv6IcCD8PmZ7MEUCRbncaC759d/BKZN3JNwHQaQDDKLUIdsDdfS9JjSTrVCaJSdMjkPBY9mvNQgLaVNd3rJfO/XGaP2UPrcTacmwDIPFVM1Nm7fLDzxTOQVrq0kCAwEAAaBLMEkGCSqGSIb3DQEJDjE8MDowDgYDVR0PAQH/BAQDAgWgMB0GA1UdJQQWMBQGCCsGAQUFBwMBBggrBgEFBQcDAjAJBgNVHRMEAjAAMA0GCSqGSIb3DQEBCwUAA4IBAQAKtP9gkCOfNugEjtN+7anBZO5WGzHSJDfzaES8kyGhJnILTp1fCooCe0DHRxCF4HNBGZTfUhi2FJknnEoyv3OjnWtL7NExPEORf90qdbBxNcNDGCw5r98ZxZrx+21Tstja0Ixju34ET4jy95avvwaatX1ns3Q493aJ4y2lKtL+KYVzL3wFoeXPY+GpjKYXgAqX3916LURgevMd/AJ7xnGywiXeJpr7zHWCCKKtpSSL25pnPpL8h9kBG41sXnAZZwOCTRQMuPMSWotxmaMDbvhECSZDahl6T9EB1AZS5jVnzxaRf+I16qh497NgZAbnHO7su5JHtutg/Wekz0+OtsEu\",\"cancellation_requested\":false,\"status\":\"inProgress\",\"status_details\":\"Pending certificate created. Certificate request is in progress. This may take some time based on the issuer provider. Please check again later.\",\"request_id\":\"2d4417d5da9e47678e381cb0555a6f46\"}",
-=======
+      "Strict-Transport-Security" : "max-age=31536000;includeSubDomains",
+      "Retry-After" : "0",
+      "Cache-Control" : "no-cache",
+      "X-AspNet-Version" : "4.0.30319",
       "x-ms-keyvault-region" : "westus2",
       "x-ms-keyvault-network-info" : "addr=172.103.233.178;act_addr_fam=InterNetwork;",
       "Expires" : "-1",
@@ -642,45 +388,27 @@
       "x-ms-request-id" : "396d2964-e7e4-4ddc-b667-a8f78d4f8343",
       "x-ms-keyvault-service-version" : "1.1.0.897",
       "Body" : "{\"id\":\"https://azure-java-live-test.vault.azure.net/certificates/testCertificate2/pending\",\"issuer\":{\"name\":\"Self\"},\"csr\":\"MIICqDCCAZACAQAwGDEWMBQGA1UEAxMNRGVmYXVsdFBvbGljeTCCASIwDQYJKoZIhvcNAQEBBQADggEPADCCAQoCggEBAL0nHh/FB7w2/fgjhBkxVAMTz9uzleBBysb2koMiWti6T+KCNOCZyQT9Ev3DzPmqL6p7XqvLEo6AOv0TxWwA8FRjMXfq+Bi7nEgO9BiBuhVFHb72xSTJ7VGDYl8N4nCG6I4qnphnzrZQlOJ5CYCvaS+Gh4z7OaKr34kkFahRF0sGwySDSiDFBiF4NOzJeoUTA99nMR8f8GEZONTbfceJgHKN3tShxC5oNUj9SAlKZQajviCo/3/DRnq/sCYvNXpsn2tHtqt4ZuC5WkcSdN+cppIaiBNzSdow5rPXy+0cQGqnuLkGptIyHnRw1Y6lC9fxanLVfYW9eJZDBV10O/LFD/kCAwEAAaBLMEkGCSqGSIb3DQEJDjE8MDowDgYDVR0PAQH/BAQDAgWgMB0GA1UdJQQWMBQGCCsGAQUFBwMBBggrBgEFBQcDAjAJBgNVHRMEAjAAMA0GCSqGSIb3DQEBCwUAA4IBAQBp6gaSdr3M+owx2s9AOA8fa4cVdeysUC+ghJJCKF7xhy6BtxQig2ZcMX09xtgP7pm/EibC0I69mlFhY2+FeOgDFP8JsF5oGt2T6r2Ig2fBfQ6EhGh09N3PAUAPZCifdWHWOm5+9l8BzVYt29iqe5V09F1lz+IaoxXfFpK6mtFKEdLkLZnzCDZTeLRDi/wj2cgoXs40nnsecguQ3yzAVxX0zQ0YIJPVnmwCh7Ko3I2BaixE9WRK4ypBU60Zaeq04VRgm2nKCHpzZvCrodf4sN1bc8FCTbaSLGzDHnXJ0M+k15z6f5COlkwP6Y9cpof9v3RSxR96SJ3RdpJZqbqeUs5x\",\"cancellation_requested\":false,\"status\":\"inProgress\",\"status_details\":\"Pending certificate created. Certificate request is in progress. This may take some time based on the issuer provider. Please check again later.\",\"request_id\":\"fc15cd069c3e4339b98cdaa316c2b53b\"}",
->>>>>>> 62a0dd42
-      "X-Powered-By" : "ASP.NET",
-      "Content-Type" : "application/json; charset=utf-8"
-    },
-    "Exception" : null
-  }, {
-    "Method" : "GET",
-<<<<<<< HEAD
-    "Uri" : "https://azure-sdk-java-key-vault.vault.azure.net/certificates/94142776-0541-4706-a604-1fed0f0adb4c-testCertificate2/pending?api-version=7.1-preview",
-=======
-    "Uri" : "https://azure-java-live-test.vault.azure.net/certificates/testCertificate2/pending?api-version=7.0",
->>>>>>> 62a0dd42
-    "Headers" : {
-      "User-Agent" : "azsdk-java-client_name/client_version (12.0.1; Mac OS X 10.14.6)",
-      "Content-Type" : "application/json"
-    },
-    "Response" : {
-      "Server" : "Microsoft-IIS/10.0",
-      "X-Content-Type-Options" : "nosniff",
-      "Pragma" : "no-cache",
-      "StatusCode" : "200",
-<<<<<<< HEAD
-      "Date" : "Mon, 09 Mar 2020 15:01:48 GMT",
-=======
+      "X-Powered-By" : "ASP.NET",
+      "Content-Type" : "application/json; charset=utf-8"
+    },
+    "Exception" : null
+  }, {
+    "Method" : "GET",
+    "Uri" : "https://azure-java-live-test.vault.azure.net/certificates/testCertificate2/pending?api-version=7.0",
+    "Headers" : {
+      "User-Agent" : "azsdk-java-client_name/client_version (12.0.1; Mac OS X 10.14.6)",
+      "Content-Type" : "application/json"
+    },
+    "Response" : {
+      "Server" : "Microsoft-IIS/10.0",
+      "X-Content-Type-Options" : "nosniff",
+      "Pragma" : "no-cache",
+      "StatusCode" : "200",
       "Date" : "Tue, 10 Mar 2020 15:50:31 GMT",
->>>>>>> 62a0dd42
-      "Strict-Transport-Security" : "max-age=31536000;includeSubDomains",
-      "Retry-After" : "0",
-      "Cache-Control" : "no-cache",
-      "X-AspNet-Version" : "4.0.30319",
-<<<<<<< HEAD
-      "x-ms-keyvault-region" : "eastus2",
-      "x-ms-keyvault-network-info" : "addr=43.241.70.141;act_addr_fam=InterNetwork;",
-      "Expires" : "-1",
-      "Content-Length" : "1343",
-      "x-ms-request-id" : "a42b8f69-a3ca-48be-bd0a-5ea089858acc",
-      "x-ms-keyvault-service-version" : "1.1.0.897",
-      "Body" : "{\"id\":\"https://azure-sdk-java-key-vault.vault.azure.net/certificates/94142776-0541-4706-a604-1fed0f0adb4c-testCertificate2/pending\",\"issuer\":{\"name\":\"Self\"},\"csr\":\"MIICqDCCAZACAQAwGDEWMBQGA1UEAxMNRGVmYXVsdFBvbGljeTCCASIwDQYJKoZIhvcNAQEBBQADggEPADCCAQoCggEBALweQzx1lHOTOMZjroGVN2LZcYRcbKq31yyPSyroqkQO0XOWtYmZUrpvhqYodkDxhtODoqML0y3DRfAgM/fl0ZqbTW2UHPxbDnu6VNaQot06ytzHwFhhmGzzcFo/nqg/bIV4mfFzhYENOezXijjG6JROlFQaG02WcYnB3q0AZgmEGUvfU1t3uia0seWW8dMxY3Mqr+amhgdPQ7VgTkyeRlQ6IhO8vv6IcCD8PmZ7MEUCRbncaC759d/BKZN3JNwHQaQDDKLUIdsDdfS9JjSTrVCaJSdMjkPBY9mvNQgLaVNd3rJfO/XGaP2UPrcTacmwDIPFVM1Nm7fLDzxTOQVrq0kCAwEAAaBLMEkGCSqGSIb3DQEJDjE8MDowDgYDVR0PAQH/BAQDAgWgMB0GA1UdJQQWMBQGCCsGAQUFBwMBBggrBgEFBQcDAjAJBgNVHRMEAjAAMA0GCSqGSIb3DQEBCwUAA4IBAQAKtP9gkCOfNugEjtN+7anBZO5WGzHSJDfzaES8kyGhJnILTp1fCooCe0DHRxCF4HNBGZTfUhi2FJknnEoyv3OjnWtL7NExPEORf90qdbBxNcNDGCw5r98ZxZrx+21Tstja0Ixju34ET4jy95avvwaatX1ns3Q493aJ4y2lKtL+KYVzL3wFoeXPY+GpjKYXgAqX3916LURgevMd/AJ7xnGywiXeJpr7zHWCCKKtpSSL25pnPpL8h9kBG41sXnAZZwOCTRQMuPMSWotxmaMDbvhECSZDahl6T9EB1AZS5jVnzxaRf+I16qh497NgZAbnHO7su5JHtutg/Wekz0+OtsEu\",\"cancellation_requested\":false,\"status\":\"inProgress\",\"status_details\":\"Pending certificate created. Certificate request is in progress. This may take some time based on the issuer provider. Please check again later.\",\"request_id\":\"2d4417d5da9e47678e381cb0555a6f46\"}",
-=======
+      "Strict-Transport-Security" : "max-age=31536000;includeSubDomains",
+      "Retry-After" : "0",
+      "Cache-Control" : "no-cache",
+      "X-AspNet-Version" : "4.0.30319",
       "x-ms-keyvault-region" : "westus2",
       "x-ms-keyvault-network-info" : "addr=172.103.233.178;act_addr_fam=InterNetwork;",
       "Expires" : "-1",
@@ -688,45 +416,27 @@
       "x-ms-request-id" : "5dd9dcca-6ca5-41fc-a37e-7bb2d96ba96d",
       "x-ms-keyvault-service-version" : "1.1.0.897",
       "Body" : "{\"id\":\"https://azure-java-live-test.vault.azure.net/certificates/testCertificate2/pending\",\"issuer\":{\"name\":\"Self\"},\"csr\":\"MIICqDCCAZACAQAwGDEWMBQGA1UEAxMNRGVmYXVsdFBvbGljeTCCASIwDQYJKoZIhvcNAQEBBQADggEPADCCAQoCggEBAL0nHh/FB7w2/fgjhBkxVAMTz9uzleBBysb2koMiWti6T+KCNOCZyQT9Ev3DzPmqL6p7XqvLEo6AOv0TxWwA8FRjMXfq+Bi7nEgO9BiBuhVFHb72xSTJ7VGDYl8N4nCG6I4qnphnzrZQlOJ5CYCvaS+Gh4z7OaKr34kkFahRF0sGwySDSiDFBiF4NOzJeoUTA99nMR8f8GEZONTbfceJgHKN3tShxC5oNUj9SAlKZQajviCo/3/DRnq/sCYvNXpsn2tHtqt4ZuC5WkcSdN+cppIaiBNzSdow5rPXy+0cQGqnuLkGptIyHnRw1Y6lC9fxanLVfYW9eJZDBV10O/LFD/kCAwEAAaBLMEkGCSqGSIb3DQEJDjE8MDowDgYDVR0PAQH/BAQDAgWgMB0GA1UdJQQWMBQGCCsGAQUFBwMBBggrBgEFBQcDAjAJBgNVHRMEAjAAMA0GCSqGSIb3DQEBCwUAA4IBAQBp6gaSdr3M+owx2s9AOA8fa4cVdeysUC+ghJJCKF7xhy6BtxQig2ZcMX09xtgP7pm/EibC0I69mlFhY2+FeOgDFP8JsF5oGt2T6r2Ig2fBfQ6EhGh09N3PAUAPZCifdWHWOm5+9l8BzVYt29iqe5V09F1lz+IaoxXfFpK6mtFKEdLkLZnzCDZTeLRDi/wj2cgoXs40nnsecguQ3yzAVxX0zQ0YIJPVnmwCh7Ko3I2BaixE9WRK4ypBU60Zaeq04VRgm2nKCHpzZvCrodf4sN1bc8FCTbaSLGzDHnXJ0M+k15z6f5COlkwP6Y9cpof9v3RSxR96SJ3RdpJZqbqeUs5x\",\"cancellation_requested\":false,\"status\":\"inProgress\",\"status_details\":\"Pending certificate created. Certificate request is in progress. This may take some time based on the issuer provider. Please check again later.\",\"request_id\":\"fc15cd069c3e4339b98cdaa316c2b53b\"}",
->>>>>>> 62a0dd42
-      "X-Powered-By" : "ASP.NET",
-      "Content-Type" : "application/json; charset=utf-8"
-    },
-    "Exception" : null
-  }, {
-    "Method" : "GET",
-<<<<<<< HEAD
-    "Uri" : "https://azure-sdk-java-key-vault.vault.azure.net/certificates/94142776-0541-4706-a604-1fed0f0adb4c-testCertificate2/pending?api-version=7.1-preview",
-=======
-    "Uri" : "https://azure-java-live-test.vault.azure.net/certificates/testCertificate2/pending?api-version=7.0",
->>>>>>> 62a0dd42
-    "Headers" : {
-      "User-Agent" : "azsdk-java-client_name/client_version (12.0.1; Mac OS X 10.14.6)",
-      "Content-Type" : "application/json"
-    },
-    "Response" : {
-      "Server" : "Microsoft-IIS/10.0",
-      "X-Content-Type-Options" : "nosniff",
-      "Pragma" : "no-cache",
-      "StatusCode" : "200",
-<<<<<<< HEAD
-      "Date" : "Mon, 09 Mar 2020 15:01:50 GMT",
-=======
+      "X-Powered-By" : "ASP.NET",
+      "Content-Type" : "application/json; charset=utf-8"
+    },
+    "Exception" : null
+  }, {
+    "Method" : "GET",
+    "Uri" : "https://azure-java-live-test.vault.azure.net/certificates/testCertificate2/pending?api-version=7.0",
+    "Headers" : {
+      "User-Agent" : "azsdk-java-client_name/client_version (12.0.1; Mac OS X 10.14.6)",
+      "Content-Type" : "application/json"
+    },
+    "Response" : {
+      "Server" : "Microsoft-IIS/10.0",
+      "X-Content-Type-Options" : "nosniff",
+      "Pragma" : "no-cache",
+      "StatusCode" : "200",
       "Date" : "Tue, 10 Mar 2020 15:50:32 GMT",
->>>>>>> 62a0dd42
-      "Strict-Transport-Security" : "max-age=31536000;includeSubDomains",
-      "Retry-After" : "0",
-      "Cache-Control" : "no-cache",
-      "X-AspNet-Version" : "4.0.30319",
-<<<<<<< HEAD
-      "x-ms-keyvault-region" : "eastus2",
-      "x-ms-keyvault-network-info" : "addr=43.241.70.141;act_addr_fam=InterNetwork;",
-      "Expires" : "-1",
-      "Content-Length" : "1343",
-      "x-ms-request-id" : "783940a2-b31d-494d-95f8-202c24e3d2bb",
-      "x-ms-keyvault-service-version" : "1.1.0.897",
-      "Body" : "{\"id\":\"https://azure-sdk-java-key-vault.vault.azure.net/certificates/94142776-0541-4706-a604-1fed0f0adb4c-testCertificate2/pending\",\"issuer\":{\"name\":\"Self\"},\"csr\":\"MIICqDCCAZACAQAwGDEWMBQGA1UEAxMNRGVmYXVsdFBvbGljeTCCASIwDQYJKoZIhvcNAQEBBQADggEPADCCAQoCggEBALweQzx1lHOTOMZjroGVN2LZcYRcbKq31yyPSyroqkQO0XOWtYmZUrpvhqYodkDxhtODoqML0y3DRfAgM/fl0ZqbTW2UHPxbDnu6VNaQot06ytzHwFhhmGzzcFo/nqg/bIV4mfFzhYENOezXijjG6JROlFQaG02WcYnB3q0AZgmEGUvfU1t3uia0seWW8dMxY3Mqr+amhgdPQ7VgTkyeRlQ6IhO8vv6IcCD8PmZ7MEUCRbncaC759d/BKZN3JNwHQaQDDKLUIdsDdfS9JjSTrVCaJSdMjkPBY9mvNQgLaVNd3rJfO/XGaP2UPrcTacmwDIPFVM1Nm7fLDzxTOQVrq0kCAwEAAaBLMEkGCSqGSIb3DQEJDjE8MDowDgYDVR0PAQH/BAQDAgWgMB0GA1UdJQQWMBQGCCsGAQUFBwMBBggrBgEFBQcDAjAJBgNVHRMEAjAAMA0GCSqGSIb3DQEBCwUAA4IBAQAKtP9gkCOfNugEjtN+7anBZO5WGzHSJDfzaES8kyGhJnILTp1fCooCe0DHRxCF4HNBGZTfUhi2FJknnEoyv3OjnWtL7NExPEORf90qdbBxNcNDGCw5r98ZxZrx+21Tstja0Ixju34ET4jy95avvwaatX1ns3Q493aJ4y2lKtL+KYVzL3wFoeXPY+GpjKYXgAqX3916LURgevMd/AJ7xnGywiXeJpr7zHWCCKKtpSSL25pnPpL8h9kBG41sXnAZZwOCTRQMuPMSWotxmaMDbvhECSZDahl6T9EB1AZS5jVnzxaRf+I16qh497NgZAbnHO7su5JHtutg/Wekz0+OtsEu\",\"cancellation_requested\":false,\"status\":\"inProgress\",\"status_details\":\"Pending certificate created. Certificate request is in progress. This may take some time based on the issuer provider. Please check again later.\",\"request_id\":\"2d4417d5da9e47678e381cb0555a6f46\"}",
-=======
+      "Strict-Transport-Security" : "max-age=31536000;includeSubDomains",
+      "Retry-After" : "0",
+      "Cache-Control" : "no-cache",
+      "X-AspNet-Version" : "4.0.30319",
       "x-ms-keyvault-region" : "westus2",
       "x-ms-keyvault-network-info" : "addr=172.103.233.178;act_addr_fam=InterNetwork;",
       "Expires" : "-1",
@@ -734,45 +444,27 @@
       "x-ms-request-id" : "933a764c-1cbc-4bc7-9e80-1ca80a5768e0",
       "x-ms-keyvault-service-version" : "1.1.0.897",
       "Body" : "{\"id\":\"https://azure-java-live-test.vault.azure.net/certificates/testCertificate2/pending\",\"issuer\":{\"name\":\"Self\"},\"csr\":\"MIICqDCCAZACAQAwGDEWMBQGA1UEAxMNRGVmYXVsdFBvbGljeTCCASIwDQYJKoZIhvcNAQEBBQADggEPADCCAQoCggEBAL0nHh/FB7w2/fgjhBkxVAMTz9uzleBBysb2koMiWti6T+KCNOCZyQT9Ev3DzPmqL6p7XqvLEo6AOv0TxWwA8FRjMXfq+Bi7nEgO9BiBuhVFHb72xSTJ7VGDYl8N4nCG6I4qnphnzrZQlOJ5CYCvaS+Gh4z7OaKr34kkFahRF0sGwySDSiDFBiF4NOzJeoUTA99nMR8f8GEZONTbfceJgHKN3tShxC5oNUj9SAlKZQajviCo/3/DRnq/sCYvNXpsn2tHtqt4ZuC5WkcSdN+cppIaiBNzSdow5rPXy+0cQGqnuLkGptIyHnRw1Y6lC9fxanLVfYW9eJZDBV10O/LFD/kCAwEAAaBLMEkGCSqGSIb3DQEJDjE8MDowDgYDVR0PAQH/BAQDAgWgMB0GA1UdJQQWMBQGCCsGAQUFBwMBBggrBgEFBQcDAjAJBgNVHRMEAjAAMA0GCSqGSIb3DQEBCwUAA4IBAQBp6gaSdr3M+owx2s9AOA8fa4cVdeysUC+ghJJCKF7xhy6BtxQig2ZcMX09xtgP7pm/EibC0I69mlFhY2+FeOgDFP8JsF5oGt2T6r2Ig2fBfQ6EhGh09N3PAUAPZCifdWHWOm5+9l8BzVYt29iqe5V09F1lz+IaoxXfFpK6mtFKEdLkLZnzCDZTeLRDi/wj2cgoXs40nnsecguQ3yzAVxX0zQ0YIJPVnmwCh7Ko3I2BaixE9WRK4ypBU60Zaeq04VRgm2nKCHpzZvCrodf4sN1bc8FCTbaSLGzDHnXJ0M+k15z6f5COlkwP6Y9cpof9v3RSxR96SJ3RdpJZqbqeUs5x\",\"cancellation_requested\":false,\"status\":\"inProgress\",\"status_details\":\"Pending certificate created. Certificate request is in progress. This may take some time based on the issuer provider. Please check again later.\",\"request_id\":\"fc15cd069c3e4339b98cdaa316c2b53b\"}",
->>>>>>> 62a0dd42
-      "X-Powered-By" : "ASP.NET",
-      "Content-Type" : "application/json; charset=utf-8"
-    },
-    "Exception" : null
-  }, {
-    "Method" : "GET",
-<<<<<<< HEAD
-    "Uri" : "https://azure-sdk-java-key-vault.vault.azure.net/certificates/94142776-0541-4706-a604-1fed0f0adb4c-testCertificate2/pending?api-version=7.1-preview",
-=======
-    "Uri" : "https://azure-java-live-test.vault.azure.net/certificates/testCertificate2/pending?api-version=7.0",
->>>>>>> 62a0dd42
-    "Headers" : {
-      "User-Agent" : "azsdk-java-client_name/client_version (12.0.1; Mac OS X 10.14.6)",
-      "Content-Type" : "application/json"
-    },
-    "Response" : {
-      "Server" : "Microsoft-IIS/10.0",
-      "X-Content-Type-Options" : "nosniff",
-      "Pragma" : "no-cache",
-      "StatusCode" : "200",
-<<<<<<< HEAD
-      "Date" : "Mon, 09 Mar 2020 15:01:51 GMT",
-=======
+      "X-Powered-By" : "ASP.NET",
+      "Content-Type" : "application/json; charset=utf-8"
+    },
+    "Exception" : null
+  }, {
+    "Method" : "GET",
+    "Uri" : "https://azure-java-live-test.vault.azure.net/certificates/testCertificate2/pending?api-version=7.0",
+    "Headers" : {
+      "User-Agent" : "azsdk-java-client_name/client_version (12.0.1; Mac OS X 10.14.6)",
+      "Content-Type" : "application/json"
+    },
+    "Response" : {
+      "Server" : "Microsoft-IIS/10.0",
+      "X-Content-Type-Options" : "nosniff",
+      "Pragma" : "no-cache",
+      "StatusCode" : "200",
       "Date" : "Tue, 10 Mar 2020 15:50:33 GMT",
->>>>>>> 62a0dd42
-      "Strict-Transport-Security" : "max-age=31536000;includeSubDomains",
-      "Retry-After" : "0",
-      "Cache-Control" : "no-cache",
-      "X-AspNet-Version" : "4.0.30319",
-<<<<<<< HEAD
-      "x-ms-keyvault-region" : "eastus2",
-      "x-ms-keyvault-network-info" : "addr=43.241.70.141;act_addr_fam=InterNetwork;",
-      "Expires" : "-1",
-      "Content-Length" : "1343",
-      "x-ms-request-id" : "46677f66-cfaf-40d1-996b-5dca3c93ac7f",
-      "x-ms-keyvault-service-version" : "1.1.0.897",
-      "Body" : "{\"id\":\"https://azure-sdk-java-key-vault.vault.azure.net/certificates/94142776-0541-4706-a604-1fed0f0adb4c-testCertificate2/pending\",\"issuer\":{\"name\":\"Self\"},\"csr\":\"MIICqDCCAZACAQAwGDEWMBQGA1UEAxMNRGVmYXVsdFBvbGljeTCCASIwDQYJKoZIhvcNAQEBBQADggEPADCCAQoCggEBALweQzx1lHOTOMZjroGVN2LZcYRcbKq31yyPSyroqkQO0XOWtYmZUrpvhqYodkDxhtODoqML0y3DRfAgM/fl0ZqbTW2UHPxbDnu6VNaQot06ytzHwFhhmGzzcFo/nqg/bIV4mfFzhYENOezXijjG6JROlFQaG02WcYnB3q0AZgmEGUvfU1t3uia0seWW8dMxY3Mqr+amhgdPQ7VgTkyeRlQ6IhO8vv6IcCD8PmZ7MEUCRbncaC759d/BKZN3JNwHQaQDDKLUIdsDdfS9JjSTrVCaJSdMjkPBY9mvNQgLaVNd3rJfO/XGaP2UPrcTacmwDIPFVM1Nm7fLDzxTOQVrq0kCAwEAAaBLMEkGCSqGSIb3DQEJDjE8MDowDgYDVR0PAQH/BAQDAgWgMB0GA1UdJQQWMBQGCCsGAQUFBwMBBggrBgEFBQcDAjAJBgNVHRMEAjAAMA0GCSqGSIb3DQEBCwUAA4IBAQAKtP9gkCOfNugEjtN+7anBZO5WGzHSJDfzaES8kyGhJnILTp1fCooCe0DHRxCF4HNBGZTfUhi2FJknnEoyv3OjnWtL7NExPEORf90qdbBxNcNDGCw5r98ZxZrx+21Tstja0Ixju34ET4jy95avvwaatX1ns3Q493aJ4y2lKtL+KYVzL3wFoeXPY+GpjKYXgAqX3916LURgevMd/AJ7xnGywiXeJpr7zHWCCKKtpSSL25pnPpL8h9kBG41sXnAZZwOCTRQMuPMSWotxmaMDbvhECSZDahl6T9EB1AZS5jVnzxaRf+I16qh497NgZAbnHO7su5JHtutg/Wekz0+OtsEu\",\"cancellation_requested\":false,\"status\":\"inProgress\",\"status_details\":\"Pending certificate created. Certificate request is in progress. This may take some time based on the issuer provider. Please check again later.\",\"request_id\":\"2d4417d5da9e47678e381cb0555a6f46\"}",
-=======
+      "Strict-Transport-Security" : "max-age=31536000;includeSubDomains",
+      "Retry-After" : "0",
+      "Cache-Control" : "no-cache",
+      "X-AspNet-Version" : "4.0.30319",
       "x-ms-keyvault-region" : "westus2",
       "x-ms-keyvault-network-info" : "addr=172.103.233.178;act_addr_fam=InterNetwork;",
       "Expires" : "-1",
@@ -780,45 +472,27 @@
       "x-ms-request-id" : "4cba9b2d-dc82-4914-9bb9-bb0875b564a8",
       "x-ms-keyvault-service-version" : "1.1.0.897",
       "Body" : "{\"id\":\"https://azure-java-live-test.vault.azure.net/certificates/testCertificate2/pending\",\"issuer\":{\"name\":\"Self\"},\"csr\":\"MIICqDCCAZACAQAwGDEWMBQGA1UEAxMNRGVmYXVsdFBvbGljeTCCASIwDQYJKoZIhvcNAQEBBQADggEPADCCAQoCggEBAL0nHh/FB7w2/fgjhBkxVAMTz9uzleBBysb2koMiWti6T+KCNOCZyQT9Ev3DzPmqL6p7XqvLEo6AOv0TxWwA8FRjMXfq+Bi7nEgO9BiBuhVFHb72xSTJ7VGDYl8N4nCG6I4qnphnzrZQlOJ5CYCvaS+Gh4z7OaKr34kkFahRF0sGwySDSiDFBiF4NOzJeoUTA99nMR8f8GEZONTbfceJgHKN3tShxC5oNUj9SAlKZQajviCo/3/DRnq/sCYvNXpsn2tHtqt4ZuC5WkcSdN+cppIaiBNzSdow5rPXy+0cQGqnuLkGptIyHnRw1Y6lC9fxanLVfYW9eJZDBV10O/LFD/kCAwEAAaBLMEkGCSqGSIb3DQEJDjE8MDowDgYDVR0PAQH/BAQDAgWgMB0GA1UdJQQWMBQGCCsGAQUFBwMBBggrBgEFBQcDAjAJBgNVHRMEAjAAMA0GCSqGSIb3DQEBCwUAA4IBAQBp6gaSdr3M+owx2s9AOA8fa4cVdeysUC+ghJJCKF7xhy6BtxQig2ZcMX09xtgP7pm/EibC0I69mlFhY2+FeOgDFP8JsF5oGt2T6r2Ig2fBfQ6EhGh09N3PAUAPZCifdWHWOm5+9l8BzVYt29iqe5V09F1lz+IaoxXfFpK6mtFKEdLkLZnzCDZTeLRDi/wj2cgoXs40nnsecguQ3yzAVxX0zQ0YIJPVnmwCh7Ko3I2BaixE9WRK4ypBU60Zaeq04VRgm2nKCHpzZvCrodf4sN1bc8FCTbaSLGzDHnXJ0M+k15z6f5COlkwP6Y9cpof9v3RSxR96SJ3RdpJZqbqeUs5x\",\"cancellation_requested\":false,\"status\":\"inProgress\",\"status_details\":\"Pending certificate created. Certificate request is in progress. This may take some time based on the issuer provider. Please check again later.\",\"request_id\":\"fc15cd069c3e4339b98cdaa316c2b53b\"}",
->>>>>>> 62a0dd42
-      "X-Powered-By" : "ASP.NET",
-      "Content-Type" : "application/json; charset=utf-8"
-    },
-    "Exception" : null
-  }, {
-    "Method" : "GET",
-<<<<<<< HEAD
-    "Uri" : "https://azure-sdk-java-key-vault.vault.azure.net/certificates/94142776-0541-4706-a604-1fed0f0adb4c-testCertificate2/pending?api-version=7.1-preview",
-=======
-    "Uri" : "https://azure-java-live-test.vault.azure.net/certificates/testCertificate2/pending?api-version=7.0",
->>>>>>> 62a0dd42
-    "Headers" : {
-      "User-Agent" : "azsdk-java-client_name/client_version (12.0.1; Mac OS X 10.14.6)",
-      "Content-Type" : "application/json"
-    },
-    "Response" : {
-      "Server" : "Microsoft-IIS/10.0",
-      "X-Content-Type-Options" : "nosniff",
-      "Pragma" : "no-cache",
-      "StatusCode" : "200",
-<<<<<<< HEAD
-      "Date" : "Mon, 09 Mar 2020 15:01:52 GMT",
-=======
+      "X-Powered-By" : "ASP.NET",
+      "Content-Type" : "application/json; charset=utf-8"
+    },
+    "Exception" : null
+  }, {
+    "Method" : "GET",
+    "Uri" : "https://azure-java-live-test.vault.azure.net/certificates/testCertificate2/pending?api-version=7.0",
+    "Headers" : {
+      "User-Agent" : "azsdk-java-client_name/client_version (12.0.1; Mac OS X 10.14.6)",
+      "Content-Type" : "application/json"
+    },
+    "Response" : {
+      "Server" : "Microsoft-IIS/10.0",
+      "X-Content-Type-Options" : "nosniff",
+      "Pragma" : "no-cache",
+      "StatusCode" : "200",
       "Date" : "Tue, 10 Mar 2020 15:50:34 GMT",
->>>>>>> 62a0dd42
-      "Strict-Transport-Security" : "max-age=31536000;includeSubDomains",
-      "Retry-After" : "0",
-      "Cache-Control" : "no-cache",
-      "X-AspNet-Version" : "4.0.30319",
-<<<<<<< HEAD
-      "x-ms-keyvault-region" : "eastus2",
-      "x-ms-keyvault-network-info" : "addr=43.241.70.141;act_addr_fam=InterNetwork;",
-      "Expires" : "-1",
-      "Content-Length" : "1343",
-      "x-ms-request-id" : "2d24d077-9144-4785-aa0c-a8eb192a29cb",
-      "x-ms-keyvault-service-version" : "1.1.0.897",
-      "Body" : "{\"id\":\"https://azure-sdk-java-key-vault.vault.azure.net/certificates/94142776-0541-4706-a604-1fed0f0adb4c-testCertificate2/pending\",\"issuer\":{\"name\":\"Self\"},\"csr\":\"MIICqDCCAZACAQAwGDEWMBQGA1UEAxMNRGVmYXVsdFBvbGljeTCCASIwDQYJKoZIhvcNAQEBBQADggEPADCCAQoCggEBALweQzx1lHOTOMZjroGVN2LZcYRcbKq31yyPSyroqkQO0XOWtYmZUrpvhqYodkDxhtODoqML0y3DRfAgM/fl0ZqbTW2UHPxbDnu6VNaQot06ytzHwFhhmGzzcFo/nqg/bIV4mfFzhYENOezXijjG6JROlFQaG02WcYnB3q0AZgmEGUvfU1t3uia0seWW8dMxY3Mqr+amhgdPQ7VgTkyeRlQ6IhO8vv6IcCD8PmZ7MEUCRbncaC759d/BKZN3JNwHQaQDDKLUIdsDdfS9JjSTrVCaJSdMjkPBY9mvNQgLaVNd3rJfO/XGaP2UPrcTacmwDIPFVM1Nm7fLDzxTOQVrq0kCAwEAAaBLMEkGCSqGSIb3DQEJDjE8MDowDgYDVR0PAQH/BAQDAgWgMB0GA1UdJQQWMBQGCCsGAQUFBwMBBggrBgEFBQcDAjAJBgNVHRMEAjAAMA0GCSqGSIb3DQEBCwUAA4IBAQAKtP9gkCOfNugEjtN+7anBZO5WGzHSJDfzaES8kyGhJnILTp1fCooCe0DHRxCF4HNBGZTfUhi2FJknnEoyv3OjnWtL7NExPEORf90qdbBxNcNDGCw5r98ZxZrx+21Tstja0Ixju34ET4jy95avvwaatX1ns3Q493aJ4y2lKtL+KYVzL3wFoeXPY+GpjKYXgAqX3916LURgevMd/AJ7xnGywiXeJpr7zHWCCKKtpSSL25pnPpL8h9kBG41sXnAZZwOCTRQMuPMSWotxmaMDbvhECSZDahl6T9EB1AZS5jVnzxaRf+I16qh497NgZAbnHO7su5JHtutg/Wekz0+OtsEu\",\"cancellation_requested\":false,\"status\":\"inProgress\",\"status_details\":\"Pending certificate created. Certificate request is in progress. This may take some time based on the issuer provider. Please check again later.\",\"request_id\":\"2d4417d5da9e47678e381cb0555a6f46\"}",
-=======
+      "Strict-Transport-Security" : "max-age=31536000;includeSubDomains",
+      "Retry-After" : "0",
+      "Cache-Control" : "no-cache",
+      "X-AspNet-Version" : "4.0.30319",
       "x-ms-keyvault-region" : "westus2",
       "x-ms-keyvault-network-info" : "addr=172.103.233.178;act_addr_fam=InterNetwork;",
       "Expires" : "-1",
@@ -826,45 +500,27 @@
       "x-ms-request-id" : "5466cf68-9283-49e9-a3d1-123dc20dfe4e",
       "x-ms-keyvault-service-version" : "1.1.0.897",
       "Body" : "{\"id\":\"https://azure-java-live-test.vault.azure.net/certificates/testCertificate2/pending\",\"issuer\":{\"name\":\"Self\"},\"csr\":\"MIICqDCCAZACAQAwGDEWMBQGA1UEAxMNRGVmYXVsdFBvbGljeTCCASIwDQYJKoZIhvcNAQEBBQADggEPADCCAQoCggEBAL0nHh/FB7w2/fgjhBkxVAMTz9uzleBBysb2koMiWti6T+KCNOCZyQT9Ev3DzPmqL6p7XqvLEo6AOv0TxWwA8FRjMXfq+Bi7nEgO9BiBuhVFHb72xSTJ7VGDYl8N4nCG6I4qnphnzrZQlOJ5CYCvaS+Gh4z7OaKr34kkFahRF0sGwySDSiDFBiF4NOzJeoUTA99nMR8f8GEZONTbfceJgHKN3tShxC5oNUj9SAlKZQajviCo/3/DRnq/sCYvNXpsn2tHtqt4ZuC5WkcSdN+cppIaiBNzSdow5rPXy+0cQGqnuLkGptIyHnRw1Y6lC9fxanLVfYW9eJZDBV10O/LFD/kCAwEAAaBLMEkGCSqGSIb3DQEJDjE8MDowDgYDVR0PAQH/BAQDAgWgMB0GA1UdJQQWMBQGCCsGAQUFBwMBBggrBgEFBQcDAjAJBgNVHRMEAjAAMA0GCSqGSIb3DQEBCwUAA4IBAQBp6gaSdr3M+owx2s9AOA8fa4cVdeysUC+ghJJCKF7xhy6BtxQig2ZcMX09xtgP7pm/EibC0I69mlFhY2+FeOgDFP8JsF5oGt2T6r2Ig2fBfQ6EhGh09N3PAUAPZCifdWHWOm5+9l8BzVYt29iqe5V09F1lz+IaoxXfFpK6mtFKEdLkLZnzCDZTeLRDi/wj2cgoXs40nnsecguQ3yzAVxX0zQ0YIJPVnmwCh7Ko3I2BaixE9WRK4ypBU60Zaeq04VRgm2nKCHpzZvCrodf4sN1bc8FCTbaSLGzDHnXJ0M+k15z6f5COlkwP6Y9cpof9v3RSxR96SJ3RdpJZqbqeUs5x\",\"cancellation_requested\":false,\"status\":\"inProgress\",\"status_details\":\"Pending certificate created. Certificate request is in progress. This may take some time based on the issuer provider. Please check again later.\",\"request_id\":\"fc15cd069c3e4339b98cdaa316c2b53b\"}",
->>>>>>> 62a0dd42
-      "X-Powered-By" : "ASP.NET",
-      "Content-Type" : "application/json; charset=utf-8"
-    },
-    "Exception" : null
-  }, {
-    "Method" : "GET",
-<<<<<<< HEAD
-    "Uri" : "https://azure-sdk-java-key-vault.vault.azure.net/certificates/94142776-0541-4706-a604-1fed0f0adb4c-testCertificate2/pending?api-version=7.1-preview",
-=======
-    "Uri" : "https://azure-java-live-test.vault.azure.net/certificates/testCertificate2/pending?api-version=7.0",
->>>>>>> 62a0dd42
-    "Headers" : {
-      "User-Agent" : "azsdk-java-client_name/client_version (12.0.1; Mac OS X 10.14.6)",
-      "Content-Type" : "application/json"
-    },
-    "Response" : {
-      "Server" : "Microsoft-IIS/10.0",
-      "X-Content-Type-Options" : "nosniff",
-      "Pragma" : "no-cache",
-      "StatusCode" : "200",
-<<<<<<< HEAD
-      "Date" : "Mon, 09 Mar 2020 15:01:54 GMT",
-=======
+      "X-Powered-By" : "ASP.NET",
+      "Content-Type" : "application/json; charset=utf-8"
+    },
+    "Exception" : null
+  }, {
+    "Method" : "GET",
+    "Uri" : "https://azure-java-live-test.vault.azure.net/certificates/testCertificate2/pending?api-version=7.0",
+    "Headers" : {
+      "User-Agent" : "azsdk-java-client_name/client_version (12.0.1; Mac OS X 10.14.6)",
+      "Content-Type" : "application/json"
+    },
+    "Response" : {
+      "Server" : "Microsoft-IIS/10.0",
+      "X-Content-Type-Options" : "nosniff",
+      "Pragma" : "no-cache",
+      "StatusCode" : "200",
       "Date" : "Tue, 10 Mar 2020 15:50:35 GMT",
->>>>>>> 62a0dd42
-      "Strict-Transport-Security" : "max-age=31536000;includeSubDomains",
-      "Retry-After" : "0",
-      "Cache-Control" : "no-cache",
-      "X-AspNet-Version" : "4.0.30319",
-<<<<<<< HEAD
-      "x-ms-keyvault-region" : "eastus2",
-      "x-ms-keyvault-network-info" : "addr=43.241.70.141;act_addr_fam=InterNetwork;",
-      "Expires" : "-1",
-      "Content-Length" : "1343",
-      "x-ms-request-id" : "41f1383a-49e7-474d-a416-e5175e04d245",
-      "x-ms-keyvault-service-version" : "1.1.0.897",
-      "Body" : "{\"id\":\"https://azure-sdk-java-key-vault.vault.azure.net/certificates/94142776-0541-4706-a604-1fed0f0adb4c-testCertificate2/pending\",\"issuer\":{\"name\":\"Self\"},\"csr\":\"MIICqDCCAZACAQAwGDEWMBQGA1UEAxMNRGVmYXVsdFBvbGljeTCCASIwDQYJKoZIhvcNAQEBBQADggEPADCCAQoCggEBALweQzx1lHOTOMZjroGVN2LZcYRcbKq31yyPSyroqkQO0XOWtYmZUrpvhqYodkDxhtODoqML0y3DRfAgM/fl0ZqbTW2UHPxbDnu6VNaQot06ytzHwFhhmGzzcFo/nqg/bIV4mfFzhYENOezXijjG6JROlFQaG02WcYnB3q0AZgmEGUvfU1t3uia0seWW8dMxY3Mqr+amhgdPQ7VgTkyeRlQ6IhO8vv6IcCD8PmZ7MEUCRbncaC759d/BKZN3JNwHQaQDDKLUIdsDdfS9JjSTrVCaJSdMjkPBY9mvNQgLaVNd3rJfO/XGaP2UPrcTacmwDIPFVM1Nm7fLDzxTOQVrq0kCAwEAAaBLMEkGCSqGSIb3DQEJDjE8MDowDgYDVR0PAQH/BAQDAgWgMB0GA1UdJQQWMBQGCCsGAQUFBwMBBggrBgEFBQcDAjAJBgNVHRMEAjAAMA0GCSqGSIb3DQEBCwUAA4IBAQAKtP9gkCOfNugEjtN+7anBZO5WGzHSJDfzaES8kyGhJnILTp1fCooCe0DHRxCF4HNBGZTfUhi2FJknnEoyv3OjnWtL7NExPEORf90qdbBxNcNDGCw5r98ZxZrx+21Tstja0Ixju34ET4jy95avvwaatX1ns3Q493aJ4y2lKtL+KYVzL3wFoeXPY+GpjKYXgAqX3916LURgevMd/AJ7xnGywiXeJpr7zHWCCKKtpSSL25pnPpL8h9kBG41sXnAZZwOCTRQMuPMSWotxmaMDbvhECSZDahl6T9EB1AZS5jVnzxaRf+I16qh497NgZAbnHO7su5JHtutg/Wekz0+OtsEu\",\"cancellation_requested\":false,\"status\":\"inProgress\",\"status_details\":\"Pending certificate created. Certificate request is in progress. This may take some time based on the issuer provider. Please check again later.\",\"request_id\":\"2d4417d5da9e47678e381cb0555a6f46\"}",
-=======
+      "Strict-Transport-Security" : "max-age=31536000;includeSubDomains",
+      "Retry-After" : "0",
+      "Cache-Control" : "no-cache",
+      "X-AspNet-Version" : "4.0.30319",
       "x-ms-keyvault-region" : "westus2",
       "x-ms-keyvault-network-info" : "addr=172.103.233.178;act_addr_fam=InterNetwork;",
       "Expires" : "-1",
@@ -872,45 +528,27 @@
       "x-ms-request-id" : "5daba594-b821-4e48-a092-d9576ddf2ccb",
       "x-ms-keyvault-service-version" : "1.1.0.897",
       "Body" : "{\"id\":\"https://azure-java-live-test.vault.azure.net/certificates/testCertificate2/pending\",\"issuer\":{\"name\":\"Self\"},\"csr\":\"MIICqDCCAZACAQAwGDEWMBQGA1UEAxMNRGVmYXVsdFBvbGljeTCCASIwDQYJKoZIhvcNAQEBBQADggEPADCCAQoCggEBAL0nHh/FB7w2/fgjhBkxVAMTz9uzleBBysb2koMiWti6T+KCNOCZyQT9Ev3DzPmqL6p7XqvLEo6AOv0TxWwA8FRjMXfq+Bi7nEgO9BiBuhVFHb72xSTJ7VGDYl8N4nCG6I4qnphnzrZQlOJ5CYCvaS+Gh4z7OaKr34kkFahRF0sGwySDSiDFBiF4NOzJeoUTA99nMR8f8GEZONTbfceJgHKN3tShxC5oNUj9SAlKZQajviCo/3/DRnq/sCYvNXpsn2tHtqt4ZuC5WkcSdN+cppIaiBNzSdow5rPXy+0cQGqnuLkGptIyHnRw1Y6lC9fxanLVfYW9eJZDBV10O/LFD/kCAwEAAaBLMEkGCSqGSIb3DQEJDjE8MDowDgYDVR0PAQH/BAQDAgWgMB0GA1UdJQQWMBQGCCsGAQUFBwMBBggrBgEFBQcDAjAJBgNVHRMEAjAAMA0GCSqGSIb3DQEBCwUAA4IBAQBp6gaSdr3M+owx2s9AOA8fa4cVdeysUC+ghJJCKF7xhy6BtxQig2ZcMX09xtgP7pm/EibC0I69mlFhY2+FeOgDFP8JsF5oGt2T6r2Ig2fBfQ6EhGh09N3PAUAPZCifdWHWOm5+9l8BzVYt29iqe5V09F1lz+IaoxXfFpK6mtFKEdLkLZnzCDZTeLRDi/wj2cgoXs40nnsecguQ3yzAVxX0zQ0YIJPVnmwCh7Ko3I2BaixE9WRK4ypBU60Zaeq04VRgm2nKCHpzZvCrodf4sN1bc8FCTbaSLGzDHnXJ0M+k15z6f5COlkwP6Y9cpof9v3RSxR96SJ3RdpJZqbqeUs5x\",\"cancellation_requested\":false,\"status\":\"inProgress\",\"status_details\":\"Pending certificate created. Certificate request is in progress. This may take some time based on the issuer provider. Please check again later.\",\"request_id\":\"fc15cd069c3e4339b98cdaa316c2b53b\"}",
->>>>>>> 62a0dd42
-      "X-Powered-By" : "ASP.NET",
-      "Content-Type" : "application/json; charset=utf-8"
-    },
-    "Exception" : null
-  }, {
-    "Method" : "GET",
-<<<<<<< HEAD
-    "Uri" : "https://azure-sdk-java-key-vault.vault.azure.net/certificates/94142776-0541-4706-a604-1fed0f0adb4c-testCertificate2/pending?api-version=7.1-preview",
-=======
-    "Uri" : "https://azure-java-live-test.vault.azure.net/certificates/testCertificate2/pending?api-version=7.0",
->>>>>>> 62a0dd42
-    "Headers" : {
-      "User-Agent" : "azsdk-java-client_name/client_version (12.0.1; Mac OS X 10.14.6)",
-      "Content-Type" : "application/json"
-    },
-    "Response" : {
-      "Server" : "Microsoft-IIS/10.0",
-      "X-Content-Type-Options" : "nosniff",
-      "Pragma" : "no-cache",
-      "StatusCode" : "200",
-<<<<<<< HEAD
-      "Date" : "Mon, 09 Mar 2020 15:01:55 GMT",
-=======
+      "X-Powered-By" : "ASP.NET",
+      "Content-Type" : "application/json; charset=utf-8"
+    },
+    "Exception" : null
+  }, {
+    "Method" : "GET",
+    "Uri" : "https://azure-java-live-test.vault.azure.net/certificates/testCertificate2/pending?api-version=7.0",
+    "Headers" : {
+      "User-Agent" : "azsdk-java-client_name/client_version (12.0.1; Mac OS X 10.14.6)",
+      "Content-Type" : "application/json"
+    },
+    "Response" : {
+      "Server" : "Microsoft-IIS/10.0",
+      "X-Content-Type-Options" : "nosniff",
+      "Pragma" : "no-cache",
+      "StatusCode" : "200",
       "Date" : "Tue, 10 Mar 2020 15:50:36 GMT",
->>>>>>> 62a0dd42
-      "Strict-Transport-Security" : "max-age=31536000;includeSubDomains",
-      "Retry-After" : "0",
-      "Cache-Control" : "no-cache",
-      "X-AspNet-Version" : "4.0.30319",
-<<<<<<< HEAD
-      "x-ms-keyvault-region" : "eastus2",
-      "x-ms-keyvault-network-info" : "addr=43.241.70.141;act_addr_fam=InterNetwork;",
-      "Expires" : "-1",
-      "Content-Length" : "1343",
-      "x-ms-request-id" : "d82cb504-9a2e-4c85-847f-74b8d9692905",
-      "x-ms-keyvault-service-version" : "1.1.0.897",
-      "Body" : "{\"id\":\"https://azure-sdk-java-key-vault.vault.azure.net/certificates/94142776-0541-4706-a604-1fed0f0adb4c-testCertificate2/pending\",\"issuer\":{\"name\":\"Self\"},\"csr\":\"MIICqDCCAZACAQAwGDEWMBQGA1UEAxMNRGVmYXVsdFBvbGljeTCCASIwDQYJKoZIhvcNAQEBBQADggEPADCCAQoCggEBALweQzx1lHOTOMZjroGVN2LZcYRcbKq31yyPSyroqkQO0XOWtYmZUrpvhqYodkDxhtODoqML0y3DRfAgM/fl0ZqbTW2UHPxbDnu6VNaQot06ytzHwFhhmGzzcFo/nqg/bIV4mfFzhYENOezXijjG6JROlFQaG02WcYnB3q0AZgmEGUvfU1t3uia0seWW8dMxY3Mqr+amhgdPQ7VgTkyeRlQ6IhO8vv6IcCD8PmZ7MEUCRbncaC759d/BKZN3JNwHQaQDDKLUIdsDdfS9JjSTrVCaJSdMjkPBY9mvNQgLaVNd3rJfO/XGaP2UPrcTacmwDIPFVM1Nm7fLDzxTOQVrq0kCAwEAAaBLMEkGCSqGSIb3DQEJDjE8MDowDgYDVR0PAQH/BAQDAgWgMB0GA1UdJQQWMBQGCCsGAQUFBwMBBggrBgEFBQcDAjAJBgNVHRMEAjAAMA0GCSqGSIb3DQEBCwUAA4IBAQAKtP9gkCOfNugEjtN+7anBZO5WGzHSJDfzaES8kyGhJnILTp1fCooCe0DHRxCF4HNBGZTfUhi2FJknnEoyv3OjnWtL7NExPEORf90qdbBxNcNDGCw5r98ZxZrx+21Tstja0Ixju34ET4jy95avvwaatX1ns3Q493aJ4y2lKtL+KYVzL3wFoeXPY+GpjKYXgAqX3916LURgevMd/AJ7xnGywiXeJpr7zHWCCKKtpSSL25pnPpL8h9kBG41sXnAZZwOCTRQMuPMSWotxmaMDbvhECSZDahl6T9EB1AZS5jVnzxaRf+I16qh497NgZAbnHO7su5JHtutg/Wekz0+OtsEu\",\"cancellation_requested\":false,\"status\":\"inProgress\",\"status_details\":\"Pending certificate created. Certificate request is in progress. This may take some time based on the issuer provider. Please check again later.\",\"request_id\":\"2d4417d5da9e47678e381cb0555a6f46\"}",
-=======
+      "Strict-Transport-Security" : "max-age=31536000;includeSubDomains",
+      "Retry-After" : "0",
+      "Cache-Control" : "no-cache",
+      "X-AspNet-Version" : "4.0.30319",
       "x-ms-keyvault-region" : "westus2",
       "x-ms-keyvault-network-info" : "addr=172.103.233.178;act_addr_fam=InterNetwork;",
       "Expires" : "-1",
@@ -918,45 +556,27 @@
       "x-ms-request-id" : "2d038170-10fc-41a9-a22a-83484a0f3be6",
       "x-ms-keyvault-service-version" : "1.1.0.897",
       "Body" : "{\"id\":\"https://azure-java-live-test.vault.azure.net/certificates/testCertificate2/pending\",\"issuer\":{\"name\":\"Self\"},\"csr\":\"MIICqDCCAZACAQAwGDEWMBQGA1UEAxMNRGVmYXVsdFBvbGljeTCCASIwDQYJKoZIhvcNAQEBBQADggEPADCCAQoCggEBAL0nHh/FB7w2/fgjhBkxVAMTz9uzleBBysb2koMiWti6T+KCNOCZyQT9Ev3DzPmqL6p7XqvLEo6AOv0TxWwA8FRjMXfq+Bi7nEgO9BiBuhVFHb72xSTJ7VGDYl8N4nCG6I4qnphnzrZQlOJ5CYCvaS+Gh4z7OaKr34kkFahRF0sGwySDSiDFBiF4NOzJeoUTA99nMR8f8GEZONTbfceJgHKN3tShxC5oNUj9SAlKZQajviCo/3/DRnq/sCYvNXpsn2tHtqt4ZuC5WkcSdN+cppIaiBNzSdow5rPXy+0cQGqnuLkGptIyHnRw1Y6lC9fxanLVfYW9eJZDBV10O/LFD/kCAwEAAaBLMEkGCSqGSIb3DQEJDjE8MDowDgYDVR0PAQH/BAQDAgWgMB0GA1UdJQQWMBQGCCsGAQUFBwMBBggrBgEFBQcDAjAJBgNVHRMEAjAAMA0GCSqGSIb3DQEBCwUAA4IBAQBp6gaSdr3M+owx2s9AOA8fa4cVdeysUC+ghJJCKF7xhy6BtxQig2ZcMX09xtgP7pm/EibC0I69mlFhY2+FeOgDFP8JsF5oGt2T6r2Ig2fBfQ6EhGh09N3PAUAPZCifdWHWOm5+9l8BzVYt29iqe5V09F1lz+IaoxXfFpK6mtFKEdLkLZnzCDZTeLRDi/wj2cgoXs40nnsecguQ3yzAVxX0zQ0YIJPVnmwCh7Ko3I2BaixE9WRK4ypBU60Zaeq04VRgm2nKCHpzZvCrodf4sN1bc8FCTbaSLGzDHnXJ0M+k15z6f5COlkwP6Y9cpof9v3RSxR96SJ3RdpJZqbqeUs5x\",\"cancellation_requested\":false,\"status\":\"inProgress\",\"status_details\":\"Pending certificate created. Certificate request is in progress. This may take some time based on the issuer provider. Please check again later.\",\"request_id\":\"fc15cd069c3e4339b98cdaa316c2b53b\"}",
->>>>>>> 62a0dd42
-      "X-Powered-By" : "ASP.NET",
-      "Content-Type" : "application/json; charset=utf-8"
-    },
-    "Exception" : null
-  }, {
-    "Method" : "GET",
-<<<<<<< HEAD
-    "Uri" : "https://azure-sdk-java-key-vault.vault.azure.net/certificates/94142776-0541-4706-a604-1fed0f0adb4c-testCertificate2/pending?api-version=7.1-preview",
-=======
-    "Uri" : "https://azure-java-live-test.vault.azure.net/certificates/testCertificate2/pending?api-version=7.0",
->>>>>>> 62a0dd42
-    "Headers" : {
-      "User-Agent" : "azsdk-java-client_name/client_version (12.0.1; Mac OS X 10.14.6)",
-      "Content-Type" : "application/json"
-    },
-    "Response" : {
-      "Server" : "Microsoft-IIS/10.0",
-      "X-Content-Type-Options" : "nosniff",
-      "Pragma" : "no-cache",
-      "StatusCode" : "200",
-<<<<<<< HEAD
-      "Date" : "Mon, 09 Mar 2020 15:01:57 GMT",
-=======
+      "X-Powered-By" : "ASP.NET",
+      "Content-Type" : "application/json; charset=utf-8"
+    },
+    "Exception" : null
+  }, {
+    "Method" : "GET",
+    "Uri" : "https://azure-java-live-test.vault.azure.net/certificates/testCertificate2/pending?api-version=7.0",
+    "Headers" : {
+      "User-Agent" : "azsdk-java-client_name/client_version (12.0.1; Mac OS X 10.14.6)",
+      "Content-Type" : "application/json"
+    },
+    "Response" : {
+      "Server" : "Microsoft-IIS/10.0",
+      "X-Content-Type-Options" : "nosniff",
+      "Pragma" : "no-cache",
+      "StatusCode" : "200",
       "Date" : "Tue, 10 Mar 2020 15:50:37 GMT",
->>>>>>> 62a0dd42
-      "Strict-Transport-Security" : "max-age=31536000;includeSubDomains",
-      "Retry-After" : "0",
-      "Cache-Control" : "no-cache",
-      "X-AspNet-Version" : "4.0.30319",
-<<<<<<< HEAD
-      "x-ms-keyvault-region" : "eastus2",
-      "x-ms-keyvault-network-info" : "addr=43.241.70.141;act_addr_fam=InterNetwork;",
-      "Expires" : "-1",
-      "Content-Length" : "1343",
-      "x-ms-request-id" : "e1303ba4-3c2f-4bf5-a56c-4940b7972dcc",
-      "x-ms-keyvault-service-version" : "1.1.0.897",
-      "Body" : "{\"id\":\"https://azure-sdk-java-key-vault.vault.azure.net/certificates/94142776-0541-4706-a604-1fed0f0adb4c-testCertificate2/pending\",\"issuer\":{\"name\":\"Self\"},\"csr\":\"MIICqDCCAZACAQAwGDEWMBQGA1UEAxMNRGVmYXVsdFBvbGljeTCCASIwDQYJKoZIhvcNAQEBBQADggEPADCCAQoCggEBALweQzx1lHOTOMZjroGVN2LZcYRcbKq31yyPSyroqkQO0XOWtYmZUrpvhqYodkDxhtODoqML0y3DRfAgM/fl0ZqbTW2UHPxbDnu6VNaQot06ytzHwFhhmGzzcFo/nqg/bIV4mfFzhYENOezXijjG6JROlFQaG02WcYnB3q0AZgmEGUvfU1t3uia0seWW8dMxY3Mqr+amhgdPQ7VgTkyeRlQ6IhO8vv6IcCD8PmZ7MEUCRbncaC759d/BKZN3JNwHQaQDDKLUIdsDdfS9JjSTrVCaJSdMjkPBY9mvNQgLaVNd3rJfO/XGaP2UPrcTacmwDIPFVM1Nm7fLDzxTOQVrq0kCAwEAAaBLMEkGCSqGSIb3DQEJDjE8MDowDgYDVR0PAQH/BAQDAgWgMB0GA1UdJQQWMBQGCCsGAQUFBwMBBggrBgEFBQcDAjAJBgNVHRMEAjAAMA0GCSqGSIb3DQEBCwUAA4IBAQAKtP9gkCOfNugEjtN+7anBZO5WGzHSJDfzaES8kyGhJnILTp1fCooCe0DHRxCF4HNBGZTfUhi2FJknnEoyv3OjnWtL7NExPEORf90qdbBxNcNDGCw5r98ZxZrx+21Tstja0Ixju34ET4jy95avvwaatX1ns3Q493aJ4y2lKtL+KYVzL3wFoeXPY+GpjKYXgAqX3916LURgevMd/AJ7xnGywiXeJpr7zHWCCKKtpSSL25pnPpL8h9kBG41sXnAZZwOCTRQMuPMSWotxmaMDbvhECSZDahl6T9EB1AZS5jVnzxaRf+I16qh497NgZAbnHO7su5JHtutg/Wekz0+OtsEu\",\"cancellation_requested\":false,\"status\":\"inProgress\",\"status_details\":\"Pending certificate created. Certificate request is in progress. This may take some time based on the issuer provider. Please check again later.\",\"request_id\":\"2d4417d5da9e47678e381cb0555a6f46\"}",
-=======
+      "Strict-Transport-Security" : "max-age=31536000;includeSubDomains",
+      "Retry-After" : "0",
+      "Cache-Control" : "no-cache",
+      "X-AspNet-Version" : "4.0.30319",
       "x-ms-keyvault-region" : "westus2",
       "x-ms-keyvault-network-info" : "addr=172.103.233.178;act_addr_fam=InterNetwork;",
       "Expires" : "-1",
@@ -964,45 +584,27 @@
       "x-ms-request-id" : "83934977-f969-4968-a3aa-cfa581b168f1",
       "x-ms-keyvault-service-version" : "1.1.0.897",
       "Body" : "{\"id\":\"https://azure-java-live-test.vault.azure.net/certificates/testCertificate2/pending\",\"issuer\":{\"name\":\"Self\"},\"csr\":\"MIICqDCCAZACAQAwGDEWMBQGA1UEAxMNRGVmYXVsdFBvbGljeTCCASIwDQYJKoZIhvcNAQEBBQADggEPADCCAQoCggEBAL0nHh/FB7w2/fgjhBkxVAMTz9uzleBBysb2koMiWti6T+KCNOCZyQT9Ev3DzPmqL6p7XqvLEo6AOv0TxWwA8FRjMXfq+Bi7nEgO9BiBuhVFHb72xSTJ7VGDYl8N4nCG6I4qnphnzrZQlOJ5CYCvaS+Gh4z7OaKr34kkFahRF0sGwySDSiDFBiF4NOzJeoUTA99nMR8f8GEZONTbfceJgHKN3tShxC5oNUj9SAlKZQajviCo/3/DRnq/sCYvNXpsn2tHtqt4ZuC5WkcSdN+cppIaiBNzSdow5rPXy+0cQGqnuLkGptIyHnRw1Y6lC9fxanLVfYW9eJZDBV10O/LFD/kCAwEAAaBLMEkGCSqGSIb3DQEJDjE8MDowDgYDVR0PAQH/BAQDAgWgMB0GA1UdJQQWMBQGCCsGAQUFBwMBBggrBgEFBQcDAjAJBgNVHRMEAjAAMA0GCSqGSIb3DQEBCwUAA4IBAQBp6gaSdr3M+owx2s9AOA8fa4cVdeysUC+ghJJCKF7xhy6BtxQig2ZcMX09xtgP7pm/EibC0I69mlFhY2+FeOgDFP8JsF5oGt2T6r2Ig2fBfQ6EhGh09N3PAUAPZCifdWHWOm5+9l8BzVYt29iqe5V09F1lz+IaoxXfFpK6mtFKEdLkLZnzCDZTeLRDi/wj2cgoXs40nnsecguQ3yzAVxX0zQ0YIJPVnmwCh7Ko3I2BaixE9WRK4ypBU60Zaeq04VRgm2nKCHpzZvCrodf4sN1bc8FCTbaSLGzDHnXJ0M+k15z6f5COlkwP6Y9cpof9v3RSxR96SJ3RdpJZqbqeUs5x\",\"cancellation_requested\":false,\"status\":\"inProgress\",\"status_details\":\"Pending certificate created. Certificate request is in progress. This may take some time based on the issuer provider. Please check again later.\",\"request_id\":\"fc15cd069c3e4339b98cdaa316c2b53b\"}",
->>>>>>> 62a0dd42
-      "X-Powered-By" : "ASP.NET",
-      "Content-Type" : "application/json; charset=utf-8"
-    },
-    "Exception" : null
-  }, {
-    "Method" : "GET",
-<<<<<<< HEAD
-    "Uri" : "https://azure-sdk-java-key-vault.vault.azure.net/certificates/94142776-0541-4706-a604-1fed0f0adb4c-testCertificate2/pending?api-version=7.1-preview",
-=======
-    "Uri" : "https://azure-java-live-test.vault.azure.net/certificates/testCertificate2/pending?api-version=7.0",
->>>>>>> 62a0dd42
-    "Headers" : {
-      "User-Agent" : "azsdk-java-client_name/client_version (12.0.1; Mac OS X 10.14.6)",
-      "Content-Type" : "application/json"
-    },
-    "Response" : {
-      "Server" : "Microsoft-IIS/10.0",
-      "X-Content-Type-Options" : "nosniff",
-      "Pragma" : "no-cache",
-      "StatusCode" : "200",
-<<<<<<< HEAD
-      "Date" : "Mon, 09 Mar 2020 15:01:58 GMT",
-=======
+      "X-Powered-By" : "ASP.NET",
+      "Content-Type" : "application/json; charset=utf-8"
+    },
+    "Exception" : null
+  }, {
+    "Method" : "GET",
+    "Uri" : "https://azure-java-live-test.vault.azure.net/certificates/testCertificate2/pending?api-version=7.0",
+    "Headers" : {
+      "User-Agent" : "azsdk-java-client_name/client_version (12.0.1; Mac OS X 10.14.6)",
+      "Content-Type" : "application/json"
+    },
+    "Response" : {
+      "Server" : "Microsoft-IIS/10.0",
+      "X-Content-Type-Options" : "nosniff",
+      "Pragma" : "no-cache",
+      "StatusCode" : "200",
       "Date" : "Tue, 10 Mar 2020 15:50:38 GMT",
->>>>>>> 62a0dd42
-      "Strict-Transport-Security" : "max-age=31536000;includeSubDomains",
-      "Retry-After" : "0",
-      "Cache-Control" : "no-cache",
-      "X-AspNet-Version" : "4.0.30319",
-<<<<<<< HEAD
-      "x-ms-keyvault-region" : "eastus2",
-      "x-ms-keyvault-network-info" : "addr=43.241.70.141;act_addr_fam=InterNetwork;",
-      "Expires" : "-1",
-      "Content-Length" : "1343",
-      "x-ms-request-id" : "7bf106b5-8b08-41e3-9b83-7bc773c465af",
-      "x-ms-keyvault-service-version" : "1.1.0.897",
-      "Body" : "{\"id\":\"https://azure-sdk-java-key-vault.vault.azure.net/certificates/94142776-0541-4706-a604-1fed0f0adb4c-testCertificate2/pending\",\"issuer\":{\"name\":\"Self\"},\"csr\":\"MIICqDCCAZACAQAwGDEWMBQGA1UEAxMNRGVmYXVsdFBvbGljeTCCASIwDQYJKoZIhvcNAQEBBQADggEPADCCAQoCggEBALweQzx1lHOTOMZjroGVN2LZcYRcbKq31yyPSyroqkQO0XOWtYmZUrpvhqYodkDxhtODoqML0y3DRfAgM/fl0ZqbTW2UHPxbDnu6VNaQot06ytzHwFhhmGzzcFo/nqg/bIV4mfFzhYENOezXijjG6JROlFQaG02WcYnB3q0AZgmEGUvfU1t3uia0seWW8dMxY3Mqr+amhgdPQ7VgTkyeRlQ6IhO8vv6IcCD8PmZ7MEUCRbncaC759d/BKZN3JNwHQaQDDKLUIdsDdfS9JjSTrVCaJSdMjkPBY9mvNQgLaVNd3rJfO/XGaP2UPrcTacmwDIPFVM1Nm7fLDzxTOQVrq0kCAwEAAaBLMEkGCSqGSIb3DQEJDjE8MDowDgYDVR0PAQH/BAQDAgWgMB0GA1UdJQQWMBQGCCsGAQUFBwMBBggrBgEFBQcDAjAJBgNVHRMEAjAAMA0GCSqGSIb3DQEBCwUAA4IBAQAKtP9gkCOfNugEjtN+7anBZO5WGzHSJDfzaES8kyGhJnILTp1fCooCe0DHRxCF4HNBGZTfUhi2FJknnEoyv3OjnWtL7NExPEORf90qdbBxNcNDGCw5r98ZxZrx+21Tstja0Ixju34ET4jy95avvwaatX1ns3Q493aJ4y2lKtL+KYVzL3wFoeXPY+GpjKYXgAqX3916LURgevMd/AJ7xnGywiXeJpr7zHWCCKKtpSSL25pnPpL8h9kBG41sXnAZZwOCTRQMuPMSWotxmaMDbvhECSZDahl6T9EB1AZS5jVnzxaRf+I16qh497NgZAbnHO7su5JHtutg/Wekz0+OtsEu\",\"cancellation_requested\":false,\"status\":\"inProgress\",\"status_details\":\"Pending certificate created. Certificate request is in progress. This may take some time based on the issuer provider. Please check again later.\",\"request_id\":\"2d4417d5da9e47678e381cb0555a6f46\"}",
-=======
+      "Strict-Transport-Security" : "max-age=31536000;includeSubDomains",
+      "Retry-After" : "0",
+      "Cache-Control" : "no-cache",
+      "X-AspNet-Version" : "4.0.30319",
       "x-ms-keyvault-region" : "westus2",
       "x-ms-keyvault-network-info" : "addr=172.103.233.178;act_addr_fam=InterNetwork;",
       "Expires" : "-1",
@@ -1010,45 +612,27 @@
       "x-ms-request-id" : "e74c1c6b-f0d2-405c-94e9-93699cc9624c",
       "x-ms-keyvault-service-version" : "1.1.0.897",
       "Body" : "{\"id\":\"https://azure-java-live-test.vault.azure.net/certificates/testCertificate2/pending\",\"issuer\":{\"name\":\"Self\"},\"csr\":\"MIICqDCCAZACAQAwGDEWMBQGA1UEAxMNRGVmYXVsdFBvbGljeTCCASIwDQYJKoZIhvcNAQEBBQADggEPADCCAQoCggEBAL0nHh/FB7w2/fgjhBkxVAMTz9uzleBBysb2koMiWti6T+KCNOCZyQT9Ev3DzPmqL6p7XqvLEo6AOv0TxWwA8FRjMXfq+Bi7nEgO9BiBuhVFHb72xSTJ7VGDYl8N4nCG6I4qnphnzrZQlOJ5CYCvaS+Gh4z7OaKr34kkFahRF0sGwySDSiDFBiF4NOzJeoUTA99nMR8f8GEZONTbfceJgHKN3tShxC5oNUj9SAlKZQajviCo/3/DRnq/sCYvNXpsn2tHtqt4ZuC5WkcSdN+cppIaiBNzSdow5rPXy+0cQGqnuLkGptIyHnRw1Y6lC9fxanLVfYW9eJZDBV10O/LFD/kCAwEAAaBLMEkGCSqGSIb3DQEJDjE8MDowDgYDVR0PAQH/BAQDAgWgMB0GA1UdJQQWMBQGCCsGAQUFBwMBBggrBgEFBQcDAjAJBgNVHRMEAjAAMA0GCSqGSIb3DQEBCwUAA4IBAQBp6gaSdr3M+owx2s9AOA8fa4cVdeysUC+ghJJCKF7xhy6BtxQig2ZcMX09xtgP7pm/EibC0I69mlFhY2+FeOgDFP8JsF5oGt2T6r2Ig2fBfQ6EhGh09N3PAUAPZCifdWHWOm5+9l8BzVYt29iqe5V09F1lz+IaoxXfFpK6mtFKEdLkLZnzCDZTeLRDi/wj2cgoXs40nnsecguQ3yzAVxX0zQ0YIJPVnmwCh7Ko3I2BaixE9WRK4ypBU60Zaeq04VRgm2nKCHpzZvCrodf4sN1bc8FCTbaSLGzDHnXJ0M+k15z6f5COlkwP6Y9cpof9v3RSxR96SJ3RdpJZqbqeUs5x\",\"cancellation_requested\":false,\"status\":\"inProgress\",\"status_details\":\"Pending certificate created. Certificate request is in progress. This may take some time based on the issuer provider. Please check again later.\",\"request_id\":\"fc15cd069c3e4339b98cdaa316c2b53b\"}",
->>>>>>> 62a0dd42
-      "X-Powered-By" : "ASP.NET",
-      "Content-Type" : "application/json; charset=utf-8"
-    },
-    "Exception" : null
-  }, {
-    "Method" : "GET",
-<<<<<<< HEAD
-    "Uri" : "https://azure-sdk-java-key-vault.vault.azure.net/certificates/94142776-0541-4706-a604-1fed0f0adb4c-testCertificate2/pending?api-version=7.1-preview",
-=======
-    "Uri" : "https://azure-java-live-test.vault.azure.net/certificates/testCertificate2/pending?api-version=7.0",
->>>>>>> 62a0dd42
-    "Headers" : {
-      "User-Agent" : "azsdk-java-client_name/client_version (12.0.1; Mac OS X 10.14.6)",
-      "Content-Type" : "application/json"
-    },
-    "Response" : {
-      "Server" : "Microsoft-IIS/10.0",
-      "X-Content-Type-Options" : "nosniff",
-      "Pragma" : "no-cache",
-      "StatusCode" : "200",
-<<<<<<< HEAD
-      "Date" : "Mon, 09 Mar 2020 15:02:00 GMT",
-=======
+      "X-Powered-By" : "ASP.NET",
+      "Content-Type" : "application/json; charset=utf-8"
+    },
+    "Exception" : null
+  }, {
+    "Method" : "GET",
+    "Uri" : "https://azure-java-live-test.vault.azure.net/certificates/testCertificate2/pending?api-version=7.0",
+    "Headers" : {
+      "User-Agent" : "azsdk-java-client_name/client_version (12.0.1; Mac OS X 10.14.6)",
+      "Content-Type" : "application/json"
+    },
+    "Response" : {
+      "Server" : "Microsoft-IIS/10.0",
+      "X-Content-Type-Options" : "nosniff",
+      "Pragma" : "no-cache",
+      "StatusCode" : "200",
       "Date" : "Tue, 10 Mar 2020 15:50:40 GMT",
->>>>>>> 62a0dd42
-      "Strict-Transport-Security" : "max-age=31536000;includeSubDomains",
-      "Retry-After" : "0",
-      "Cache-Control" : "no-cache",
-      "X-AspNet-Version" : "4.0.30319",
-<<<<<<< HEAD
-      "x-ms-keyvault-region" : "eastus2",
-      "x-ms-keyvault-network-info" : "addr=43.241.70.141;act_addr_fam=InterNetwork;",
-      "Expires" : "-1",
-      "Content-Length" : "1343",
-      "x-ms-request-id" : "0fc97169-2f40-43d2-9cda-7dcaf1b5a831",
-      "x-ms-keyvault-service-version" : "1.1.0.897",
-      "Body" : "{\"id\":\"https://azure-sdk-java-key-vault.vault.azure.net/certificates/94142776-0541-4706-a604-1fed0f0adb4c-testCertificate2/pending\",\"issuer\":{\"name\":\"Self\"},\"csr\":\"MIICqDCCAZACAQAwGDEWMBQGA1UEAxMNRGVmYXVsdFBvbGljeTCCASIwDQYJKoZIhvcNAQEBBQADggEPADCCAQoCggEBALweQzx1lHOTOMZjroGVN2LZcYRcbKq31yyPSyroqkQO0XOWtYmZUrpvhqYodkDxhtODoqML0y3DRfAgM/fl0ZqbTW2UHPxbDnu6VNaQot06ytzHwFhhmGzzcFo/nqg/bIV4mfFzhYENOezXijjG6JROlFQaG02WcYnB3q0AZgmEGUvfU1t3uia0seWW8dMxY3Mqr+amhgdPQ7VgTkyeRlQ6IhO8vv6IcCD8PmZ7MEUCRbncaC759d/BKZN3JNwHQaQDDKLUIdsDdfS9JjSTrVCaJSdMjkPBY9mvNQgLaVNd3rJfO/XGaP2UPrcTacmwDIPFVM1Nm7fLDzxTOQVrq0kCAwEAAaBLMEkGCSqGSIb3DQEJDjE8MDowDgYDVR0PAQH/BAQDAgWgMB0GA1UdJQQWMBQGCCsGAQUFBwMBBggrBgEFBQcDAjAJBgNVHRMEAjAAMA0GCSqGSIb3DQEBCwUAA4IBAQAKtP9gkCOfNugEjtN+7anBZO5WGzHSJDfzaES8kyGhJnILTp1fCooCe0DHRxCF4HNBGZTfUhi2FJknnEoyv3OjnWtL7NExPEORf90qdbBxNcNDGCw5r98ZxZrx+21Tstja0Ixju34ET4jy95avvwaatX1ns3Q493aJ4y2lKtL+KYVzL3wFoeXPY+GpjKYXgAqX3916LURgevMd/AJ7xnGywiXeJpr7zHWCCKKtpSSL25pnPpL8h9kBG41sXnAZZwOCTRQMuPMSWotxmaMDbvhECSZDahl6T9EB1AZS5jVnzxaRf+I16qh497NgZAbnHO7su5JHtutg/Wekz0+OtsEu\",\"cancellation_requested\":false,\"status\":\"inProgress\",\"status_details\":\"Pending certificate created. Certificate request is in progress. This may take some time based on the issuer provider. Please check again later.\",\"request_id\":\"2d4417d5da9e47678e381cb0555a6f46\"}",
-=======
+      "Strict-Transport-Security" : "max-age=31536000;includeSubDomains",
+      "Retry-After" : "0",
+      "Cache-Control" : "no-cache",
+      "X-AspNet-Version" : "4.0.30319",
       "x-ms-keyvault-region" : "westus2",
       "x-ms-keyvault-network-info" : "addr=172.103.233.178;act_addr_fam=InterNetwork;",
       "Expires" : "-1",
@@ -1056,45 +640,27 @@
       "x-ms-request-id" : "16444eaf-5f56-465a-8a58-87f2858a412b",
       "x-ms-keyvault-service-version" : "1.1.0.897",
       "Body" : "{\"id\":\"https://azure-java-live-test.vault.azure.net/certificates/testCertificate2/pending\",\"issuer\":{\"name\":\"Self\"},\"csr\":\"MIICqDCCAZACAQAwGDEWMBQGA1UEAxMNRGVmYXVsdFBvbGljeTCCASIwDQYJKoZIhvcNAQEBBQADggEPADCCAQoCggEBAL0nHh/FB7w2/fgjhBkxVAMTz9uzleBBysb2koMiWti6T+KCNOCZyQT9Ev3DzPmqL6p7XqvLEo6AOv0TxWwA8FRjMXfq+Bi7nEgO9BiBuhVFHb72xSTJ7VGDYl8N4nCG6I4qnphnzrZQlOJ5CYCvaS+Gh4z7OaKr34kkFahRF0sGwySDSiDFBiF4NOzJeoUTA99nMR8f8GEZONTbfceJgHKN3tShxC5oNUj9SAlKZQajviCo/3/DRnq/sCYvNXpsn2tHtqt4ZuC5WkcSdN+cppIaiBNzSdow5rPXy+0cQGqnuLkGptIyHnRw1Y6lC9fxanLVfYW9eJZDBV10O/LFD/kCAwEAAaBLMEkGCSqGSIb3DQEJDjE8MDowDgYDVR0PAQH/BAQDAgWgMB0GA1UdJQQWMBQGCCsGAQUFBwMBBggrBgEFBQcDAjAJBgNVHRMEAjAAMA0GCSqGSIb3DQEBCwUAA4IBAQBp6gaSdr3M+owx2s9AOA8fa4cVdeysUC+ghJJCKF7xhy6BtxQig2ZcMX09xtgP7pm/EibC0I69mlFhY2+FeOgDFP8JsF5oGt2T6r2Ig2fBfQ6EhGh09N3PAUAPZCifdWHWOm5+9l8BzVYt29iqe5V09F1lz+IaoxXfFpK6mtFKEdLkLZnzCDZTeLRDi/wj2cgoXs40nnsecguQ3yzAVxX0zQ0YIJPVnmwCh7Ko3I2BaixE9WRK4ypBU60Zaeq04VRgm2nKCHpzZvCrodf4sN1bc8FCTbaSLGzDHnXJ0M+k15z6f5COlkwP6Y9cpof9v3RSxR96SJ3RdpJZqbqeUs5x\",\"cancellation_requested\":false,\"status\":\"inProgress\",\"status_details\":\"Pending certificate created. Certificate request is in progress. This may take some time based on the issuer provider. Please check again later.\",\"request_id\":\"fc15cd069c3e4339b98cdaa316c2b53b\"}",
->>>>>>> 62a0dd42
-      "X-Powered-By" : "ASP.NET",
-      "Content-Type" : "application/json; charset=utf-8"
-    },
-    "Exception" : null
-  }, {
-    "Method" : "GET",
-<<<<<<< HEAD
-    "Uri" : "https://azure-sdk-java-key-vault.vault.azure.net/certificates/94142776-0541-4706-a604-1fed0f0adb4c-testCertificate2/pending?api-version=7.1-preview",
-=======
-    "Uri" : "https://azure-java-live-test.vault.azure.net/certificates/testCertificate2/pending?api-version=7.0",
->>>>>>> 62a0dd42
-    "Headers" : {
-      "User-Agent" : "azsdk-java-client_name/client_version (12.0.1; Mac OS X 10.14.6)",
-      "Content-Type" : "application/json"
-    },
-    "Response" : {
-      "Server" : "Microsoft-IIS/10.0",
-      "X-Content-Type-Options" : "nosniff",
-      "Pragma" : "no-cache",
-      "StatusCode" : "200",
-<<<<<<< HEAD
-      "Date" : "Mon, 09 Mar 2020 15:02:01 GMT",
-=======
+      "X-Powered-By" : "ASP.NET",
+      "Content-Type" : "application/json; charset=utf-8"
+    },
+    "Exception" : null
+  }, {
+    "Method" : "GET",
+    "Uri" : "https://azure-java-live-test.vault.azure.net/certificates/testCertificate2/pending?api-version=7.0",
+    "Headers" : {
+      "User-Agent" : "azsdk-java-client_name/client_version (12.0.1; Mac OS X 10.14.6)",
+      "Content-Type" : "application/json"
+    },
+    "Response" : {
+      "Server" : "Microsoft-IIS/10.0",
+      "X-Content-Type-Options" : "nosniff",
+      "Pragma" : "no-cache",
+      "StatusCode" : "200",
       "Date" : "Tue, 10 Mar 2020 15:50:41 GMT",
->>>>>>> 62a0dd42
-      "Strict-Transport-Security" : "max-age=31536000;includeSubDomains",
-      "Retry-After" : "0",
-      "Cache-Control" : "no-cache",
-      "X-AspNet-Version" : "4.0.30319",
-<<<<<<< HEAD
-      "x-ms-keyvault-region" : "eastus2",
-      "x-ms-keyvault-network-info" : "addr=43.241.70.141;act_addr_fam=InterNetwork;",
-      "Expires" : "-1",
-      "Content-Length" : "1343",
-      "x-ms-request-id" : "77d8bb96-79e0-4d53-bace-4eb2d24988f1",
-      "x-ms-keyvault-service-version" : "1.1.0.897",
-      "Body" : "{\"id\":\"https://azure-sdk-java-key-vault.vault.azure.net/certificates/94142776-0541-4706-a604-1fed0f0adb4c-testCertificate2/pending\",\"issuer\":{\"name\":\"Self\"},\"csr\":\"MIICqDCCAZACAQAwGDEWMBQGA1UEAxMNRGVmYXVsdFBvbGljeTCCASIwDQYJKoZIhvcNAQEBBQADggEPADCCAQoCggEBALweQzx1lHOTOMZjroGVN2LZcYRcbKq31yyPSyroqkQO0XOWtYmZUrpvhqYodkDxhtODoqML0y3DRfAgM/fl0ZqbTW2UHPxbDnu6VNaQot06ytzHwFhhmGzzcFo/nqg/bIV4mfFzhYENOezXijjG6JROlFQaG02WcYnB3q0AZgmEGUvfU1t3uia0seWW8dMxY3Mqr+amhgdPQ7VgTkyeRlQ6IhO8vv6IcCD8PmZ7MEUCRbncaC759d/BKZN3JNwHQaQDDKLUIdsDdfS9JjSTrVCaJSdMjkPBY9mvNQgLaVNd3rJfO/XGaP2UPrcTacmwDIPFVM1Nm7fLDzxTOQVrq0kCAwEAAaBLMEkGCSqGSIb3DQEJDjE8MDowDgYDVR0PAQH/BAQDAgWgMB0GA1UdJQQWMBQGCCsGAQUFBwMBBggrBgEFBQcDAjAJBgNVHRMEAjAAMA0GCSqGSIb3DQEBCwUAA4IBAQAKtP9gkCOfNugEjtN+7anBZO5WGzHSJDfzaES8kyGhJnILTp1fCooCe0DHRxCF4HNBGZTfUhi2FJknnEoyv3OjnWtL7NExPEORf90qdbBxNcNDGCw5r98ZxZrx+21Tstja0Ixju34ET4jy95avvwaatX1ns3Q493aJ4y2lKtL+KYVzL3wFoeXPY+GpjKYXgAqX3916LURgevMd/AJ7xnGywiXeJpr7zHWCCKKtpSSL25pnPpL8h9kBG41sXnAZZwOCTRQMuPMSWotxmaMDbvhECSZDahl6T9EB1AZS5jVnzxaRf+I16qh497NgZAbnHO7su5JHtutg/Wekz0+OtsEu\",\"cancellation_requested\":false,\"status\":\"inProgress\",\"status_details\":\"Pending certificate created. Certificate request is in progress. This may take some time based on the issuer provider. Please check again later.\",\"request_id\":\"2d4417d5da9e47678e381cb0555a6f46\"}",
-=======
+      "Strict-Transport-Security" : "max-age=31536000;includeSubDomains",
+      "Retry-After" : "0",
+      "Cache-Control" : "no-cache",
+      "X-AspNet-Version" : "4.0.30319",
       "x-ms-keyvault-region" : "westus2",
       "x-ms-keyvault-network-info" : "addr=172.103.233.178;act_addr_fam=InterNetwork;",
       "Expires" : "-1",
@@ -1102,265 +668,23 @@
       "x-ms-request-id" : "09853f6e-2666-42d9-85fb-aa882657db3c",
       "x-ms-keyvault-service-version" : "1.1.0.897",
       "Body" : "{\"id\":\"https://azure-java-live-test.vault.azure.net/certificates/testCertificate2/pending\",\"issuer\":{\"name\":\"Self\"},\"csr\":\"MIICqDCCAZACAQAwGDEWMBQGA1UEAxMNRGVmYXVsdFBvbGljeTCCASIwDQYJKoZIhvcNAQEBBQADggEPADCCAQoCggEBAL0nHh/FB7w2/fgjhBkxVAMTz9uzleBBysb2koMiWti6T+KCNOCZyQT9Ev3DzPmqL6p7XqvLEo6AOv0TxWwA8FRjMXfq+Bi7nEgO9BiBuhVFHb72xSTJ7VGDYl8N4nCG6I4qnphnzrZQlOJ5CYCvaS+Gh4z7OaKr34kkFahRF0sGwySDSiDFBiF4NOzJeoUTA99nMR8f8GEZONTbfceJgHKN3tShxC5oNUj9SAlKZQajviCo/3/DRnq/sCYvNXpsn2tHtqt4ZuC5WkcSdN+cppIaiBNzSdow5rPXy+0cQGqnuLkGptIyHnRw1Y6lC9fxanLVfYW9eJZDBV10O/LFD/kCAwEAAaBLMEkGCSqGSIb3DQEJDjE8MDowDgYDVR0PAQH/BAQDAgWgMB0GA1UdJQQWMBQGCCsGAQUFBwMBBggrBgEFBQcDAjAJBgNVHRMEAjAAMA0GCSqGSIb3DQEBCwUAA4IBAQBp6gaSdr3M+owx2s9AOA8fa4cVdeysUC+ghJJCKF7xhy6BtxQig2ZcMX09xtgP7pm/EibC0I69mlFhY2+FeOgDFP8JsF5oGt2T6r2Ig2fBfQ6EhGh09N3PAUAPZCifdWHWOm5+9l8BzVYt29iqe5V09F1lz+IaoxXfFpK6mtFKEdLkLZnzCDZTeLRDi/wj2cgoXs40nnsecguQ3yzAVxX0zQ0YIJPVnmwCh7Ko3I2BaixE9WRK4ypBU60Zaeq04VRgm2nKCHpzZvCrodf4sN1bc8FCTbaSLGzDHnXJ0M+k15z6f5COlkwP6Y9cpof9v3RSxR96SJ3RdpJZqbqeUs5x\",\"cancellation_requested\":false,\"status\":\"inProgress\",\"status_details\":\"Pending certificate created. Certificate request is in progress. This may take some time based on the issuer provider. Please check again later.\",\"request_id\":\"fc15cd069c3e4339b98cdaa316c2b53b\"}",
->>>>>>> 62a0dd42
-      "X-Powered-By" : "ASP.NET",
-      "Content-Type" : "application/json; charset=utf-8"
-    },
-    "Exception" : null
-  }, {
-    "Method" : "GET",
-<<<<<<< HEAD
-    "Uri" : "https://azure-sdk-java-key-vault.vault.azure.net/certificates/94142776-0541-4706-a604-1fed0f0adb4c-testCertificate2/pending?api-version=7.1-preview",
-    "Headers" : {
-      "User-Agent" : "azsdk-java-client_name/client_version (12.0.1; Mac OS X 10.14.6)",
-      "Content-Type" : "application/json"
-    },
-    "Response" : {
-      "Server" : "Microsoft-IIS/10.0",
-      "X-Content-Type-Options" : "nosniff",
-      "Pragma" : "no-cache",
-      "StatusCode" : "200",
-      "Date" : "Mon, 09 Mar 2020 15:02:03 GMT",
-      "Strict-Transport-Security" : "max-age=31536000;includeSubDomains",
-      "Retry-After" : "0",
-      "Cache-Control" : "no-cache",
-      "X-AspNet-Version" : "4.0.30319",
-      "x-ms-keyvault-region" : "eastus2",
-      "x-ms-keyvault-network-info" : "addr=43.241.70.141;act_addr_fam=InterNetwork;",
-      "Expires" : "-1",
-      "Content-Length" : "1343",
-      "x-ms-request-id" : "b137a2a6-620d-422f-8930-a3e550e1bff4",
-      "x-ms-keyvault-service-version" : "1.1.0.897",
-      "Body" : "{\"id\":\"https://azure-sdk-java-key-vault.vault.azure.net/certificates/94142776-0541-4706-a604-1fed0f0adb4c-testCertificate2/pending\",\"issuer\":{\"name\":\"Self\"},\"csr\":\"MIICqDCCAZACAQAwGDEWMBQGA1UEAxMNRGVmYXVsdFBvbGljeTCCASIwDQYJKoZIhvcNAQEBBQADggEPADCCAQoCggEBALweQzx1lHOTOMZjroGVN2LZcYRcbKq31yyPSyroqkQO0XOWtYmZUrpvhqYodkDxhtODoqML0y3DRfAgM/fl0ZqbTW2UHPxbDnu6VNaQot06ytzHwFhhmGzzcFo/nqg/bIV4mfFzhYENOezXijjG6JROlFQaG02WcYnB3q0AZgmEGUvfU1t3uia0seWW8dMxY3Mqr+amhgdPQ7VgTkyeRlQ6IhO8vv6IcCD8PmZ7MEUCRbncaC759d/BKZN3JNwHQaQDDKLUIdsDdfS9JjSTrVCaJSdMjkPBY9mvNQgLaVNd3rJfO/XGaP2UPrcTacmwDIPFVM1Nm7fLDzxTOQVrq0kCAwEAAaBLMEkGCSqGSIb3DQEJDjE8MDowDgYDVR0PAQH/BAQDAgWgMB0GA1UdJQQWMBQGCCsGAQUFBwMBBggrBgEFBQcDAjAJBgNVHRMEAjAAMA0GCSqGSIb3DQEBCwUAA4IBAQAKtP9gkCOfNugEjtN+7anBZO5WGzHSJDfzaES8kyGhJnILTp1fCooCe0DHRxCF4HNBGZTfUhi2FJknnEoyv3OjnWtL7NExPEORf90qdbBxNcNDGCw5r98ZxZrx+21Tstja0Ixju34ET4jy95avvwaatX1ns3Q493aJ4y2lKtL+KYVzL3wFoeXPY+GpjKYXgAqX3916LURgevMd/AJ7xnGywiXeJpr7zHWCCKKtpSSL25pnPpL8h9kBG41sXnAZZwOCTRQMuPMSWotxmaMDbvhECSZDahl6T9EB1AZS5jVnzxaRf+I16qh497NgZAbnHO7su5JHtutg/Wekz0+OtsEu\",\"cancellation_requested\":false,\"status\":\"inProgress\",\"status_details\":\"Pending certificate created. Certificate request is in progress. This may take some time based on the issuer provider. Please check again later.\",\"request_id\":\"2d4417d5da9e47678e381cb0555a6f46\"}",
-      "X-Powered-By" : "ASP.NET",
-      "Content-Type" : "application/json; charset=utf-8"
-    },
-    "Exception" : null
-  }, {
-    "Method" : "GET",
-    "Uri" : "https://azure-sdk-java-key-vault.vault.azure.net/certificates/94142776-0541-4706-a604-1fed0f0adb4c-testCertificate2/pending?api-version=7.1-preview",
-    "Headers" : {
-      "User-Agent" : "azsdk-java-client_name/client_version (12.0.1; Mac OS X 10.14.6)",
-      "Content-Type" : "application/json"
-    },
-    "Response" : {
-      "Server" : "Microsoft-IIS/10.0",
-      "X-Content-Type-Options" : "nosniff",
-      "Pragma" : "no-cache",
-      "StatusCode" : "200",
-      "Date" : "Mon, 09 Mar 2020 15:02:05 GMT",
-      "Strict-Transport-Security" : "max-age=31536000;includeSubDomains",
-      "Retry-After" : "0",
-      "Cache-Control" : "no-cache",
-      "X-AspNet-Version" : "4.0.30319",
-      "x-ms-keyvault-region" : "eastus2",
-      "x-ms-keyvault-network-info" : "addr=43.241.70.141;act_addr_fam=InterNetwork;",
-      "Expires" : "-1",
-      "Content-Length" : "1343",
-      "x-ms-request-id" : "db471b0c-6d72-45aa-abd3-dd4dab71380b",
-      "x-ms-keyvault-service-version" : "1.1.0.897",
-      "Body" : "{\"id\":\"https://azure-sdk-java-key-vault.vault.azure.net/certificates/94142776-0541-4706-a604-1fed0f0adb4c-testCertificate2/pending\",\"issuer\":{\"name\":\"Self\"},\"csr\":\"MIICqDCCAZACAQAwGDEWMBQGA1UEAxMNRGVmYXVsdFBvbGljeTCCASIwDQYJKoZIhvcNAQEBBQADggEPADCCAQoCggEBALweQzx1lHOTOMZjroGVN2LZcYRcbKq31yyPSyroqkQO0XOWtYmZUrpvhqYodkDxhtODoqML0y3DRfAgM/fl0ZqbTW2UHPxbDnu6VNaQot06ytzHwFhhmGzzcFo/nqg/bIV4mfFzhYENOezXijjG6JROlFQaG02WcYnB3q0AZgmEGUvfU1t3uia0seWW8dMxY3Mqr+amhgdPQ7VgTkyeRlQ6IhO8vv6IcCD8PmZ7MEUCRbncaC759d/BKZN3JNwHQaQDDKLUIdsDdfS9JjSTrVCaJSdMjkPBY9mvNQgLaVNd3rJfO/XGaP2UPrcTacmwDIPFVM1Nm7fLDzxTOQVrq0kCAwEAAaBLMEkGCSqGSIb3DQEJDjE8MDowDgYDVR0PAQH/BAQDAgWgMB0GA1UdJQQWMBQGCCsGAQUFBwMBBggrBgEFBQcDAjAJBgNVHRMEAjAAMA0GCSqGSIb3DQEBCwUAA4IBAQAKtP9gkCOfNugEjtN+7anBZO5WGzHSJDfzaES8kyGhJnILTp1fCooCe0DHRxCF4HNBGZTfUhi2FJknnEoyv3OjnWtL7NExPEORf90qdbBxNcNDGCw5r98ZxZrx+21Tstja0Ixju34ET4jy95avvwaatX1ns3Q493aJ4y2lKtL+KYVzL3wFoeXPY+GpjKYXgAqX3916LURgevMd/AJ7xnGywiXeJpr7zHWCCKKtpSSL25pnPpL8h9kBG41sXnAZZwOCTRQMuPMSWotxmaMDbvhECSZDahl6T9EB1AZS5jVnzxaRf+I16qh497NgZAbnHO7su5JHtutg/Wekz0+OtsEu\",\"cancellation_requested\":false,\"status\":\"inProgress\",\"status_details\":\"Pending certificate created. Certificate request is in progress. This may take some time based on the issuer provider. Please check again later.\",\"request_id\":\"2d4417d5da9e47678e381cb0555a6f46\"}",
-      "X-Powered-By" : "ASP.NET",
-      "Content-Type" : "application/json; charset=utf-8"
-    },
-    "Exception" : null
-  }, {
-    "Method" : "GET",
-    "Uri" : "https://azure-sdk-java-key-vault.vault.azure.net/certificates/94142776-0541-4706-a604-1fed0f0adb4c-testCertificate2/pending?api-version=7.1-preview",
-    "Headers" : {
-      "User-Agent" : "azsdk-java-client_name/client_version (12.0.1; Mac OS X 10.14.6)",
-      "Content-Type" : "application/json"
-    },
-    "Response" : {
-      "Server" : "Microsoft-IIS/10.0",
-      "X-Content-Type-Options" : "nosniff",
-      "Pragma" : "no-cache",
-      "StatusCode" : "200",
-      "Date" : "Mon, 09 Mar 2020 15:02:06 GMT",
-      "Strict-Transport-Security" : "max-age=31536000;includeSubDomains",
-      "Retry-After" : "0",
-      "Cache-Control" : "no-cache",
-      "X-AspNet-Version" : "4.0.30319",
-      "x-ms-keyvault-region" : "eastus2",
-      "x-ms-keyvault-network-info" : "addr=43.241.70.141;act_addr_fam=InterNetwork;",
-      "Expires" : "-1",
-      "Content-Length" : "1343",
-      "x-ms-request-id" : "a9c62185-e851-4ff6-8ba3-2ffde1619d54",
-      "x-ms-keyvault-service-version" : "1.1.0.897",
-      "Body" : "{\"id\":\"https://azure-sdk-java-key-vault.vault.azure.net/certificates/94142776-0541-4706-a604-1fed0f0adb4c-testCertificate2/pending\",\"issuer\":{\"name\":\"Self\"},\"csr\":\"MIICqDCCAZACAQAwGDEWMBQGA1UEAxMNRGVmYXVsdFBvbGljeTCCASIwDQYJKoZIhvcNAQEBBQADggEPADCCAQoCggEBALweQzx1lHOTOMZjroGVN2LZcYRcbKq31yyPSyroqkQO0XOWtYmZUrpvhqYodkDxhtODoqML0y3DRfAgM/fl0ZqbTW2UHPxbDnu6VNaQot06ytzHwFhhmGzzcFo/nqg/bIV4mfFzhYENOezXijjG6JROlFQaG02WcYnB3q0AZgmEGUvfU1t3uia0seWW8dMxY3Mqr+amhgdPQ7VgTkyeRlQ6IhO8vv6IcCD8PmZ7MEUCRbncaC759d/BKZN3JNwHQaQDDKLUIdsDdfS9JjSTrVCaJSdMjkPBY9mvNQgLaVNd3rJfO/XGaP2UPrcTacmwDIPFVM1Nm7fLDzxTOQVrq0kCAwEAAaBLMEkGCSqGSIb3DQEJDjE8MDowDgYDVR0PAQH/BAQDAgWgMB0GA1UdJQQWMBQGCCsGAQUFBwMBBggrBgEFBQcDAjAJBgNVHRMEAjAAMA0GCSqGSIb3DQEBCwUAA4IBAQAKtP9gkCOfNugEjtN+7anBZO5WGzHSJDfzaES8kyGhJnILTp1fCooCe0DHRxCF4HNBGZTfUhi2FJknnEoyv3OjnWtL7NExPEORf90qdbBxNcNDGCw5r98ZxZrx+21Tstja0Ixju34ET4jy95avvwaatX1ns3Q493aJ4y2lKtL+KYVzL3wFoeXPY+GpjKYXgAqX3916LURgevMd/AJ7xnGywiXeJpr7zHWCCKKtpSSL25pnPpL8h9kBG41sXnAZZwOCTRQMuPMSWotxmaMDbvhECSZDahl6T9EB1AZS5jVnzxaRf+I16qh497NgZAbnHO7su5JHtutg/Wekz0+OtsEu\",\"cancellation_requested\":false,\"status\":\"inProgress\",\"status_details\":\"Pending certificate created. Certificate request is in progress. This may take some time based on the issuer provider. Please check again later.\",\"request_id\":\"2d4417d5da9e47678e381cb0555a6f46\"}",
-      "X-Powered-By" : "ASP.NET",
-      "Content-Type" : "application/json; charset=utf-8"
-    },
-    "Exception" : null
-  }, {
-    "Method" : "GET",
-    "Uri" : "https://azure-sdk-java-key-vault.vault.azure.net/certificates/94142776-0541-4706-a604-1fed0f0adb4c-testCertificate2/pending?api-version=7.1-preview",
-    "Headers" : {
-      "User-Agent" : "azsdk-java-client_name/client_version (12.0.1; Mac OS X 10.14.6)",
-      "Content-Type" : "application/json"
-    },
-    "Response" : {
-      "Server" : "Microsoft-IIS/10.0",
-      "X-Content-Type-Options" : "nosniff",
-      "Pragma" : "no-cache",
-      "StatusCode" : "200",
-      "Date" : "Mon, 09 Mar 2020 15:02:08 GMT",
-      "Strict-Transport-Security" : "max-age=31536000;includeSubDomains",
-      "Retry-After" : "0",
-      "Cache-Control" : "no-cache",
-      "X-AspNet-Version" : "4.0.30319",
-      "x-ms-keyvault-region" : "eastus2",
-      "x-ms-keyvault-network-info" : "addr=43.241.70.141;act_addr_fam=InterNetwork;",
-      "Expires" : "-1",
-      "Content-Length" : "1343",
-      "x-ms-request-id" : "60489c53-db6e-47f2-add0-80577e643216",
-      "x-ms-keyvault-service-version" : "1.1.0.897",
-      "Body" : "{\"id\":\"https://azure-sdk-java-key-vault.vault.azure.net/certificates/94142776-0541-4706-a604-1fed0f0adb4c-testCertificate2/pending\",\"issuer\":{\"name\":\"Self\"},\"csr\":\"MIICqDCCAZACAQAwGDEWMBQGA1UEAxMNRGVmYXVsdFBvbGljeTCCASIwDQYJKoZIhvcNAQEBBQADggEPADCCAQoCggEBALweQzx1lHOTOMZjroGVN2LZcYRcbKq31yyPSyroqkQO0XOWtYmZUrpvhqYodkDxhtODoqML0y3DRfAgM/fl0ZqbTW2UHPxbDnu6VNaQot06ytzHwFhhmGzzcFo/nqg/bIV4mfFzhYENOezXijjG6JROlFQaG02WcYnB3q0AZgmEGUvfU1t3uia0seWW8dMxY3Mqr+amhgdPQ7VgTkyeRlQ6IhO8vv6IcCD8PmZ7MEUCRbncaC759d/BKZN3JNwHQaQDDKLUIdsDdfS9JjSTrVCaJSdMjkPBY9mvNQgLaVNd3rJfO/XGaP2UPrcTacmwDIPFVM1Nm7fLDzxTOQVrq0kCAwEAAaBLMEkGCSqGSIb3DQEJDjE8MDowDgYDVR0PAQH/BAQDAgWgMB0GA1UdJQQWMBQGCCsGAQUFBwMBBggrBgEFBQcDAjAJBgNVHRMEAjAAMA0GCSqGSIb3DQEBCwUAA4IBAQAKtP9gkCOfNugEjtN+7anBZO5WGzHSJDfzaES8kyGhJnILTp1fCooCe0DHRxCF4HNBGZTfUhi2FJknnEoyv3OjnWtL7NExPEORf90qdbBxNcNDGCw5r98ZxZrx+21Tstja0Ixju34ET4jy95avvwaatX1ns3Q493aJ4y2lKtL+KYVzL3wFoeXPY+GpjKYXgAqX3916LURgevMd/AJ7xnGywiXeJpr7zHWCCKKtpSSL25pnPpL8h9kBG41sXnAZZwOCTRQMuPMSWotxmaMDbvhECSZDahl6T9EB1AZS5jVnzxaRf+I16qh497NgZAbnHO7su5JHtutg/Wekz0+OtsEu\",\"cancellation_requested\":false,\"status\":\"inProgress\",\"status_details\":\"Pending certificate created. Certificate request is in progress. This may take some time based on the issuer provider. Please check again later.\",\"request_id\":\"2d4417d5da9e47678e381cb0555a6f46\"}",
-      "X-Powered-By" : "ASP.NET",
-      "Content-Type" : "application/json; charset=utf-8"
-    },
-    "Exception" : null
-  }, {
-    "Method" : "GET",
-    "Uri" : "https://azure-sdk-java-key-vault.vault.azure.net/certificates/94142776-0541-4706-a604-1fed0f0adb4c-testCertificate2/pending?api-version=7.1-preview",
-    "Headers" : {
-      "User-Agent" : "azsdk-java-client_name/client_version (12.0.1; Mac OS X 10.14.6)",
-      "Content-Type" : "application/json"
-    },
-    "Response" : {
-      "Server" : "Microsoft-IIS/10.0",
-      "X-Content-Type-Options" : "nosniff",
-      "Pragma" : "no-cache",
-      "StatusCode" : "200",
-      "Date" : "Mon, 09 Mar 2020 15:02:08 GMT",
-      "Strict-Transport-Security" : "max-age=31536000;includeSubDomains",
-      "Retry-After" : "0",
-      "Cache-Control" : "no-cache",
-      "X-AspNet-Version" : "4.0.30319",
-      "x-ms-keyvault-region" : "eastus2",
-      "x-ms-keyvault-network-info" : "addr=43.241.70.141;act_addr_fam=InterNetwork;",
-      "Expires" : "-1",
-      "Content-Length" : "1343",
-      "x-ms-request-id" : "ad8e368c-6126-4dc3-bde4-7e97e8a35e44",
-      "x-ms-keyvault-service-version" : "1.1.0.897",
-      "Body" : "{\"id\":\"https://azure-sdk-java-key-vault.vault.azure.net/certificates/94142776-0541-4706-a604-1fed0f0adb4c-testCertificate2/pending\",\"issuer\":{\"name\":\"Self\"},\"csr\":\"MIICqDCCAZACAQAwGDEWMBQGA1UEAxMNRGVmYXVsdFBvbGljeTCCASIwDQYJKoZIhvcNAQEBBQADggEPADCCAQoCggEBALweQzx1lHOTOMZjroGVN2LZcYRcbKq31yyPSyroqkQO0XOWtYmZUrpvhqYodkDxhtODoqML0y3DRfAgM/fl0ZqbTW2UHPxbDnu6VNaQot06ytzHwFhhmGzzcFo/nqg/bIV4mfFzhYENOezXijjG6JROlFQaG02WcYnB3q0AZgmEGUvfU1t3uia0seWW8dMxY3Mqr+amhgdPQ7VgTkyeRlQ6IhO8vv6IcCD8PmZ7MEUCRbncaC759d/BKZN3JNwHQaQDDKLUIdsDdfS9JjSTrVCaJSdMjkPBY9mvNQgLaVNd3rJfO/XGaP2UPrcTacmwDIPFVM1Nm7fLDzxTOQVrq0kCAwEAAaBLMEkGCSqGSIb3DQEJDjE8MDowDgYDVR0PAQH/BAQDAgWgMB0GA1UdJQQWMBQGCCsGAQUFBwMBBggrBgEFBQcDAjAJBgNVHRMEAjAAMA0GCSqGSIb3DQEBCwUAA4IBAQAKtP9gkCOfNugEjtN+7anBZO5WGzHSJDfzaES8kyGhJnILTp1fCooCe0DHRxCF4HNBGZTfUhi2FJknnEoyv3OjnWtL7NExPEORf90qdbBxNcNDGCw5r98ZxZrx+21Tstja0Ixju34ET4jy95avvwaatX1ns3Q493aJ4y2lKtL+KYVzL3wFoeXPY+GpjKYXgAqX3916LURgevMd/AJ7xnGywiXeJpr7zHWCCKKtpSSL25pnPpL8h9kBG41sXnAZZwOCTRQMuPMSWotxmaMDbvhECSZDahl6T9EB1AZS5jVnzxaRf+I16qh497NgZAbnHO7su5JHtutg/Wekz0+OtsEu\",\"cancellation_requested\":false,\"status\":\"inProgress\",\"status_details\":\"Pending certificate created. Certificate request is in progress. This may take some time based on the issuer provider. Please check again later.\",\"request_id\":\"2d4417d5da9e47678e381cb0555a6f46\"}",
-      "X-Powered-By" : "ASP.NET",
-      "Content-Type" : "application/json; charset=utf-8"
-    },
-    "Exception" : null
-  }, {
-    "Method" : "GET",
-    "Uri" : "https://azure-sdk-java-key-vault.vault.azure.net/certificates/94142776-0541-4706-a604-1fed0f0adb4c-testCertificate2/pending?api-version=7.1-preview",
-    "Headers" : {
-      "User-Agent" : "azsdk-java-client_name/client_version (12.0.1; Mac OS X 10.14.6)",
-      "Content-Type" : "application/json"
-    },
-    "Response" : {
-      "Server" : "Microsoft-IIS/10.0",
-      "X-Content-Type-Options" : "nosniff",
-      "Pragma" : "no-cache",
-      "StatusCode" : "200",
-      "Date" : "Mon, 09 Mar 2020 15:02:10 GMT",
-      "Strict-Transport-Security" : "max-age=31536000;includeSubDomains",
-      "Retry-After" : "0",
-      "Cache-Control" : "no-cache",
-      "X-AspNet-Version" : "4.0.30319",
-      "x-ms-keyvault-region" : "eastus2",
-      "x-ms-keyvault-network-info" : "addr=43.241.70.141;act_addr_fam=InterNetwork;",
-      "Expires" : "-1",
-      "Content-Length" : "1343",
-      "x-ms-request-id" : "2b565e41-b0b8-4871-b5c1-c6ba41b19950",
-      "x-ms-keyvault-service-version" : "1.1.0.897",
-      "Body" : "{\"id\":\"https://azure-sdk-java-key-vault.vault.azure.net/certificates/94142776-0541-4706-a604-1fed0f0adb4c-testCertificate2/pending\",\"issuer\":{\"name\":\"Self\"},\"csr\":\"MIICqDCCAZACAQAwGDEWMBQGA1UEAxMNRGVmYXVsdFBvbGljeTCCASIwDQYJKoZIhvcNAQEBBQADggEPADCCAQoCggEBALweQzx1lHOTOMZjroGVN2LZcYRcbKq31yyPSyroqkQO0XOWtYmZUrpvhqYodkDxhtODoqML0y3DRfAgM/fl0ZqbTW2UHPxbDnu6VNaQot06ytzHwFhhmGzzcFo/nqg/bIV4mfFzhYENOezXijjG6JROlFQaG02WcYnB3q0AZgmEGUvfU1t3uia0seWW8dMxY3Mqr+amhgdPQ7VgTkyeRlQ6IhO8vv6IcCD8PmZ7MEUCRbncaC759d/BKZN3JNwHQaQDDKLUIdsDdfS9JjSTrVCaJSdMjkPBY9mvNQgLaVNd3rJfO/XGaP2UPrcTacmwDIPFVM1Nm7fLDzxTOQVrq0kCAwEAAaBLMEkGCSqGSIb3DQEJDjE8MDowDgYDVR0PAQH/BAQDAgWgMB0GA1UdJQQWMBQGCCsGAQUFBwMBBggrBgEFBQcDAjAJBgNVHRMEAjAAMA0GCSqGSIb3DQEBCwUAA4IBAQAKtP9gkCOfNugEjtN+7anBZO5WGzHSJDfzaES8kyGhJnILTp1fCooCe0DHRxCF4HNBGZTfUhi2FJknnEoyv3OjnWtL7NExPEORf90qdbBxNcNDGCw5r98ZxZrx+21Tstja0Ixju34ET4jy95avvwaatX1ns3Q493aJ4y2lKtL+KYVzL3wFoeXPY+GpjKYXgAqX3916LURgevMd/AJ7xnGywiXeJpr7zHWCCKKtpSSL25pnPpL8h9kBG41sXnAZZwOCTRQMuPMSWotxmaMDbvhECSZDahl6T9EB1AZS5jVnzxaRf+I16qh497NgZAbnHO7su5JHtutg/Wekz0+OtsEu\",\"cancellation_requested\":false,\"status\":\"inProgress\",\"status_details\":\"Pending certificate created. Certificate request is in progress. This may take some time based on the issuer provider. Please check again later.\",\"request_id\":\"2d4417d5da9e47678e381cb0555a6f46\"}",
-      "X-Powered-By" : "ASP.NET",
-      "Content-Type" : "application/json; charset=utf-8"
-    },
-    "Exception" : null
-  }, {
-    "Method" : "GET",
-    "Uri" : "https://azure-sdk-java-key-vault.vault.azure.net/certificates/94142776-0541-4706-a604-1fed0f0adb4c-testCertificate2/pending?api-version=7.1-preview",
-    "Headers" : {
-      "User-Agent" : "azsdk-java-client_name/client_version (12.0.1; Mac OS X 10.14.6)",
-      "Content-Type" : "application/json"
-    },
-    "Response" : {
-      "Server" : "Microsoft-IIS/10.0",
-      "X-Content-Type-Options" : "nosniff",
-      "Pragma" : "no-cache",
-      "StatusCode" : "200",
-      "Date" : "Mon, 09 Mar 2020 15:02:11 GMT",
-      "Strict-Transport-Security" : "max-age=31536000;includeSubDomains",
-      "Retry-After" : "0",
-      "Cache-Control" : "no-cache",
-      "X-AspNet-Version" : "4.0.30319",
-      "x-ms-keyvault-region" : "eastus2",
-      "x-ms-keyvault-network-info" : "addr=43.241.70.141;act_addr_fam=InterNetwork;",
-      "Expires" : "-1",
-      "Content-Length" : "1343",
-      "x-ms-request-id" : "aa958fad-0cdd-4a86-92d2-854b9b31c68a",
-      "x-ms-keyvault-service-version" : "1.1.0.897",
-      "Body" : "{\"id\":\"https://azure-sdk-java-key-vault.vault.azure.net/certificates/94142776-0541-4706-a604-1fed0f0adb4c-testCertificate2/pending\",\"issuer\":{\"name\":\"Self\"},\"csr\":\"MIICqDCCAZACAQAwGDEWMBQGA1UEAxMNRGVmYXVsdFBvbGljeTCCASIwDQYJKoZIhvcNAQEBBQADggEPADCCAQoCggEBALweQzx1lHOTOMZjroGVN2LZcYRcbKq31yyPSyroqkQO0XOWtYmZUrpvhqYodkDxhtODoqML0y3DRfAgM/fl0ZqbTW2UHPxbDnu6VNaQot06ytzHwFhhmGzzcFo/nqg/bIV4mfFzhYENOezXijjG6JROlFQaG02WcYnB3q0AZgmEGUvfU1t3uia0seWW8dMxY3Mqr+amhgdPQ7VgTkyeRlQ6IhO8vv6IcCD8PmZ7MEUCRbncaC759d/BKZN3JNwHQaQDDKLUIdsDdfS9JjSTrVCaJSdMjkPBY9mvNQgLaVNd3rJfO/XGaP2UPrcTacmwDIPFVM1Nm7fLDzxTOQVrq0kCAwEAAaBLMEkGCSqGSIb3DQEJDjE8MDowDgYDVR0PAQH/BAQDAgWgMB0GA1UdJQQWMBQGCCsGAQUFBwMBBggrBgEFBQcDAjAJBgNVHRMEAjAAMA0GCSqGSIb3DQEBCwUAA4IBAQAKtP9gkCOfNugEjtN+7anBZO5WGzHSJDfzaES8kyGhJnILTp1fCooCe0DHRxCF4HNBGZTfUhi2FJknnEoyv3OjnWtL7NExPEORf90qdbBxNcNDGCw5r98ZxZrx+21Tstja0Ixju34ET4jy95avvwaatX1ns3Q493aJ4y2lKtL+KYVzL3wFoeXPY+GpjKYXgAqX3916LURgevMd/AJ7xnGywiXeJpr7zHWCCKKtpSSL25pnPpL8h9kBG41sXnAZZwOCTRQMuPMSWotxmaMDbvhECSZDahl6T9EB1AZS5jVnzxaRf+I16qh497NgZAbnHO7su5JHtutg/Wekz0+OtsEu\",\"cancellation_requested\":false,\"status\":\"inProgress\",\"status_details\":\"Pending certificate created. Certificate request is in progress. This may take some time based on the issuer provider. Please check again later.\",\"request_id\":\"2d4417d5da9e47678e381cb0555a6f46\"}",
-      "X-Powered-By" : "ASP.NET",
-      "Content-Type" : "application/json; charset=utf-8"
-    },
-    "Exception" : null
-  }, {
-    "Method" : "GET",
-    "Uri" : "https://azure-sdk-java-key-vault.vault.azure.net/certificates/94142776-0541-4706-a604-1fed0f0adb4c-testCertificate2/pending?api-version=7.1-preview",
-    "Headers" : {
-      "User-Agent" : "azsdk-java-client_name/client_version (12.0.1; Mac OS X 10.14.6)",
-      "Content-Type" : "application/json"
-    },
-    "Response" : {
-      "Server" : "Microsoft-IIS/10.0",
-      "X-Content-Type-Options" : "nosniff",
-      "Pragma" : "no-cache",
-      "StatusCode" : "200",
-      "Date" : "Mon, 09 Mar 2020 15:02:13 GMT",
-      "Strict-Transport-Security" : "max-age=31536000;includeSubDomains",
-      "Retry-After" : "0",
-      "Cache-Control" : "no-cache",
-      "X-AspNet-Version" : "4.0.30319",
-      "x-ms-keyvault-region" : "eastus2",
-      "x-ms-keyvault-network-info" : "addr=43.241.70.141;act_addr_fam=InterNetwork;",
-      "Expires" : "-1",
-      "Content-Length" : "1343",
-      "x-ms-request-id" : "a7de5862-d3cb-42a4-a9ca-b9bc0113f418",
-      "x-ms-keyvault-service-version" : "1.1.0.897",
-      "Body" : "{\"id\":\"https://azure-sdk-java-key-vault.vault.azure.net/certificates/94142776-0541-4706-a604-1fed0f0adb4c-testCertificate2/pending\",\"issuer\":{\"name\":\"Self\"},\"csr\":\"MIICqDCCAZACAQAwGDEWMBQGA1UEAxMNRGVmYXVsdFBvbGljeTCCASIwDQYJKoZIhvcNAQEBBQADggEPADCCAQoCggEBALweQzx1lHOTOMZjroGVN2LZcYRcbKq31yyPSyroqkQO0XOWtYmZUrpvhqYodkDxhtODoqML0y3DRfAgM/fl0ZqbTW2UHPxbDnu6VNaQot06ytzHwFhhmGzzcFo/nqg/bIV4mfFzhYENOezXijjG6JROlFQaG02WcYnB3q0AZgmEGUvfU1t3uia0seWW8dMxY3Mqr+amhgdPQ7VgTkyeRlQ6IhO8vv6IcCD8PmZ7MEUCRbncaC759d/BKZN3JNwHQaQDDKLUIdsDdfS9JjSTrVCaJSdMjkPBY9mvNQgLaVNd3rJfO/XGaP2UPrcTacmwDIPFVM1Nm7fLDzxTOQVrq0kCAwEAAaBLMEkGCSqGSIb3DQEJDjE8MDowDgYDVR0PAQH/BAQDAgWgMB0GA1UdJQQWMBQGCCsGAQUFBwMBBggrBgEFBQcDAjAJBgNVHRMEAjAAMA0GCSqGSIb3DQEBCwUAA4IBAQAKtP9gkCOfNugEjtN+7anBZO5WGzHSJDfzaES8kyGhJnILTp1fCooCe0DHRxCF4HNBGZTfUhi2FJknnEoyv3OjnWtL7NExPEORf90qdbBxNcNDGCw5r98ZxZrx+21Tstja0Ixju34ET4jy95avvwaatX1ns3Q493aJ4y2lKtL+KYVzL3wFoeXPY+GpjKYXgAqX3916LURgevMd/AJ7xnGywiXeJpr7zHWCCKKtpSSL25pnPpL8h9kBG41sXnAZZwOCTRQMuPMSWotxmaMDbvhECSZDahl6T9EB1AZS5jVnzxaRf+I16qh497NgZAbnHO7su5JHtutg/Wekz0+OtsEu\",\"cancellation_requested\":false,\"status\":\"inProgress\",\"status_details\":\"Pending certificate created. Certificate request is in progress. This may take some time based on the issuer provider. Please check again later.\",\"request_id\":\"2d4417d5da9e47678e381cb0555a6f46\"}",
-      "X-Powered-By" : "ASP.NET",
-      "Content-Type" : "application/json; charset=utf-8"
-    },
-    "Exception" : null
-  }, {
-    "Method" : "GET",
-    "Uri" : "https://azure-sdk-java-key-vault.vault.azure.net/certificates/94142776-0541-4706-a604-1fed0f0adb4c-testCertificate2/pending?api-version=7.1-preview",
-=======
-    "Uri" : "https://azure-java-live-test.vault.azure.net/certificates/testCertificate2/pending?api-version=7.0",
->>>>>>> 62a0dd42
-    "Headers" : {
-      "User-Agent" : "azsdk-java-client_name/client_version (12.0.1; Mac OS X 10.14.6)",
-      "Content-Type" : "application/json"
-    },
-    "Response" : {
-      "Server" : "Microsoft-IIS/10.0",
-      "X-Content-Type-Options" : "nosniff",
-      "Pragma" : "no-cache",
-      "retry-after" : "0",
-      "StatusCode" : "200",
-<<<<<<< HEAD
-      "Date" : "Mon, 09 Mar 2020 15:02:14 GMT",
-      "Strict-Transport-Security" : "max-age=31536000;includeSubDomains",
-      "Cache-Control" : "no-cache",
-      "X-AspNet-Version" : "4.0.30319",
-      "x-ms-keyvault-region" : "eastus2",
-      "x-ms-keyvault-network-info" : "addr=43.241.70.141;act_addr_fam=InterNetwork;",
-      "Expires" : "-1",
-      "Content-Length" : "1305",
-      "x-ms-request-id" : "bf0bc2ba-5ea6-4110-81fb-fec005a54480",
-      "x-ms-keyvault-service-version" : "1.1.0.897",
-      "Body" : "{\"id\":\"https://azure-sdk-java-key-vault.vault.azure.net/certificates/94142776-0541-4706-a604-1fed0f0adb4c-testCertificate2/pending\",\"issuer\":{\"name\":\"Self\"},\"csr\":\"MIICqDCCAZACAQAwGDEWMBQGA1UEAxMNRGVmYXVsdFBvbGljeTCCASIwDQYJKoZIhvcNAQEBBQADggEPADCCAQoCggEBALweQzx1lHOTOMZjroGVN2LZcYRcbKq31yyPSyroqkQO0XOWtYmZUrpvhqYodkDxhtODoqML0y3DRfAgM/fl0ZqbTW2UHPxbDnu6VNaQot06ytzHwFhhmGzzcFo/nqg/bIV4mfFzhYENOezXijjG6JROlFQaG02WcYnB3q0AZgmEGUvfU1t3uia0seWW8dMxY3Mqr+amhgdPQ7VgTkyeRlQ6IhO8vv6IcCD8PmZ7MEUCRbncaC759d/BKZN3JNwHQaQDDKLUIdsDdfS9JjSTrVCaJSdMjkPBY9mvNQgLaVNd3rJfO/XGaP2UPrcTacmwDIPFVM1Nm7fLDzxTOQVrq0kCAwEAAaBLMEkGCSqGSIb3DQEJDjE8MDowDgYDVR0PAQH/BAQDAgWgMB0GA1UdJQQWMBQGCCsGAQUFBwMBBggrBgEFBQcDAjAJBgNVHRMEAjAAMA0GCSqGSIb3DQEBCwUAA4IBAQAKtP9gkCOfNugEjtN+7anBZO5WGzHSJDfzaES8kyGhJnILTp1fCooCe0DHRxCF4HNBGZTfUhi2FJknnEoyv3OjnWtL7NExPEORf90qdbBxNcNDGCw5r98ZxZrx+21Tstja0Ixju34ET4jy95avvwaatX1ns3Q493aJ4y2lKtL+KYVzL3wFoeXPY+GpjKYXgAqX3916LURgevMd/AJ7xnGywiXeJpr7zHWCCKKtpSSL25pnPpL8h9kBG41sXnAZZwOCTRQMuPMSWotxmaMDbvhECSZDahl6T9EB1AZS5jVnzxaRf+I16qh497NgZAbnHO7su5JHtutg/Wekz0+OtsEu\",\"cancellation_requested\":false,\"status\":\"completed\",\"target\":\"https://azure-sdk-java-key-vault.vault.azure.net/certificates/94142776-0541-4706-a604-1fed0f0adb4c-testCertificate2\",\"request_id\":\"2d4417d5da9e47678e381cb0555a6f46\"}",
-=======
+      "X-Powered-By" : "ASP.NET",
+      "Content-Type" : "application/json; charset=utf-8"
+    },
+    "Exception" : null
+  }, {
+    "Method" : "GET",
+    "Uri" : "https://azure-java-live-test.vault.azure.net/certificates/testCertificate2/pending?api-version=7.0",
+    "Headers" : {
+      "User-Agent" : "azsdk-java-client_name/client_version (12.0.1; Mac OS X 10.14.6)",
+      "Content-Type" : "application/json"
+    },
+    "Response" : {
+      "Server" : "Microsoft-IIS/10.0",
+      "X-Content-Type-Options" : "nosniff",
+      "Pragma" : "no-cache",
+      "retry-after" : "0",
+      "StatusCode" : "200",
       "Date" : "Tue, 10 Mar 2020 15:50:42 GMT",
       "Strict-Transport-Security" : "max-age=31536000;includeSubDomains",
       "Cache-Control" : "no-cache",
@@ -1372,41 +696,23 @@
       "x-ms-request-id" : "4777d7bf-7f2b-41d2-95e3-4c2ffcb3714a",
       "x-ms-keyvault-service-version" : "1.1.0.897",
       "Body" : "{\"id\":\"https://azure-java-live-test.vault.azure.net/certificates/testCertificate2/pending\",\"issuer\":{\"name\":\"Self\"},\"csr\":\"MIICqDCCAZACAQAwGDEWMBQGA1UEAxMNRGVmYXVsdFBvbGljeTCCASIwDQYJKoZIhvcNAQEBBQADggEPADCCAQoCggEBAL0nHh/FB7w2/fgjhBkxVAMTz9uzleBBysb2koMiWti6T+KCNOCZyQT9Ev3DzPmqL6p7XqvLEo6AOv0TxWwA8FRjMXfq+Bi7nEgO9BiBuhVFHb72xSTJ7VGDYl8N4nCG6I4qnphnzrZQlOJ5CYCvaS+Gh4z7OaKr34kkFahRF0sGwySDSiDFBiF4NOzJeoUTA99nMR8f8GEZONTbfceJgHKN3tShxC5oNUj9SAlKZQajviCo/3/DRnq/sCYvNXpsn2tHtqt4ZuC5WkcSdN+cppIaiBNzSdow5rPXy+0cQGqnuLkGptIyHnRw1Y6lC9fxanLVfYW9eJZDBV10O/LFD/kCAwEAAaBLMEkGCSqGSIb3DQEJDjE8MDowDgYDVR0PAQH/BAQDAgWgMB0GA1UdJQQWMBQGCCsGAQUFBwMBBggrBgEFBQcDAjAJBgNVHRMEAjAAMA0GCSqGSIb3DQEBCwUAA4IBAQBp6gaSdr3M+owx2s9AOA8fa4cVdeysUC+ghJJCKF7xhy6BtxQig2ZcMX09xtgP7pm/EibC0I69mlFhY2+FeOgDFP8JsF5oGt2T6r2Ig2fBfQ6EhGh09N3PAUAPZCifdWHWOm5+9l8BzVYt29iqe5V09F1lz+IaoxXfFpK6mtFKEdLkLZnzCDZTeLRDi/wj2cgoXs40nnsecguQ3yzAVxX0zQ0YIJPVnmwCh7Ko3I2BaixE9WRK4ypBU60Zaeq04VRgm2nKCHpzZvCrodf4sN1bc8FCTbaSLGzDHnXJ0M+k15z6f5COlkwP6Y9cpof9v3RSxR96SJ3RdpJZqbqeUs5x\",\"cancellation_requested\":false,\"status\":\"completed\",\"target\":\"https://azure-java-live-test.vault.azure.net/certificates/testCertificate2\",\"request_id\":\"fc15cd069c3e4339b98cdaa316c2b53b\"}",
->>>>>>> 62a0dd42
-      "X-Powered-By" : "ASP.NET",
-      "Content-Type" : "application/json; charset=utf-8"
-    },
-    "Exception" : null
-  }, {
-    "Method" : "GET",
-<<<<<<< HEAD
-    "Uri" : "https://azure-sdk-java-key-vault.vault.azure.net/certificates/94142776-0541-4706-a604-1fed0f0adb4c-testCertificate2/?api-version=7.1-preview",
-=======
+      "X-Powered-By" : "ASP.NET",
+      "Content-Type" : "application/json; charset=utf-8"
+    },
+    "Exception" : null
+  }, {
+    "Method" : "GET",
     "Uri" : "https://azure-java-live-test.vault.azure.net/certificates/testCertificate2/?api-version=7.0",
->>>>>>> 62a0dd42
-    "Headers" : {
-      "User-Agent" : "azsdk-java-client_name/client_version (12.0.1; Mac OS X 10.14.6)",
-      "Content-Type" : "application/json"
-    },
-    "Response" : {
-      "Server" : "Microsoft-IIS/10.0",
-      "X-Content-Type-Options" : "nosniff",
-      "Pragma" : "no-cache",
-      "retry-after" : "0",
-      "StatusCode" : "200",
-<<<<<<< HEAD
-      "Date" : "Mon, 09 Mar 2020 15:02:15 GMT",
-      "Strict-Transport-Security" : "max-age=31536000;includeSubDomains",
-      "Cache-Control" : "no-cache",
-      "X-AspNet-Version" : "4.0.30319",
-      "x-ms-keyvault-region" : "eastus2",
-      "x-ms-keyvault-network-info" : "addr=43.241.70.141;act_addr_fam=InterNetwork;",
-      "Expires" : "-1",
-      "Content-Length" : "2634",
-      "x-ms-request-id" : "ea6309ad-f317-48ec-bf62-0de51cae28e5",
-      "x-ms-keyvault-service-version" : "1.1.0.897",
-      "Body" : "{\"id\":\"https://azure-sdk-java-key-vault.vault.azure.net/certificates/94142776-0541-4706-a604-1fed0f0adb4c-testCertificate2/e55dfbca98954c1c835a57bdec50c694\",\"kid\":\"https://azure-sdk-java-key-vault.vault.azure.net/keys/94142776-0541-4706-a604-1fed0f0adb4c-testCertificate2/e55dfbca98954c1c835a57bdec50c694\",\"sid\":\"https://azure-sdk-java-key-vault.vault.azure.net/secrets/94142776-0541-4706-a604-1fed0f0adb4c-testCertificate2/e55dfbca98954c1c835a57bdec50c694\",\"x5t\":\"PS64soMNpYG1CTL4srj1ksa8OE0\",\"cer\":\"MIIDNjCCAh6gAwIBAgIQEVGNe/1XSDSFG4GGO9Mo8TANBgkqhkiG9w0BAQsFADAYMRYwFAYDVQQDEw1EZWZhdWx0UG9saWN5MB4XDTIwMDMwOTE0NTIxNFoXDTIxMDMwOTE1MDIxNFowGDEWMBQGA1UEAxMNRGVmYXVsdFBvbGljeTCCASIwDQYJKoZIhvcNAQEBBQADggEPADCCAQoCggEBALweQzx1lHOTOMZjroGVN2LZcYRcbKq31yyPSyroqkQO0XOWtYmZUrpvhqYodkDxhtODoqML0y3DRfAgM/fl0ZqbTW2UHPxbDnu6VNaQot06ytzHwFhhmGzzcFo/nqg/bIV4mfFzhYENOezXijjG6JROlFQaG02WcYnB3q0AZgmEGUvfU1t3uia0seWW8dMxY3Mqr+amhgdPQ7VgTkyeRlQ6IhO8vv6IcCD8PmZ7MEUCRbncaC759d/BKZN3JNwHQaQDDKLUIdsDdfS9JjSTrVCaJSdMjkPBY9mvNQgLaVNd3rJfO/XGaP2UPrcTacmwDIPFVM1Nm7fLDzxTOQVrq0kCAwEAAaN8MHowDgYDVR0PAQH/BAQDAgWgMAkGA1UdEwQCMAAwHQYDVR0lBBYwFAYIKwYBBQUHAwEGCCsGAQUFBwMCMB8GA1UdIwQYMBaAFMsDSt8MD/6iy8Cfch3gLNM7QBA/MB0GA1UdDgQWBBTLA0rfDA/+osvAn3Id4CzTO0AQPzANBgkqhkiG9w0BAQsFAAOCAQEAGUOWzEoxw2ONWUB889CB8psc5I0cZODxX6aMBykkh0bktPnCoBmRG5fzHgz6W4reCCqvpPSZRcgWODklNAPyUUobvmsl3FpCOJ8tiXNYn6OIG4/G5URJNe5+EcVo+JNT42lPwo6Zw/fuS2HwZ4kaLN2P2/DajlhTHRFZoHqFpoZXDmaQ79c+0X80uv7S03WPm/BaaG4H2lcWZoVk2j475mL5ihWUVjGitlArprHC7qELfsUgwlFeBaGhKCLh6v3gLYK9HwKK7LrkXe2NZyOR0gBaZN/nNQvSzCSJUz2l7lTcpDve/gVJ+r6amHnAc3wHMPSFUH6D1W+IP8ZcKQCXTg==\",\"attributes\":{\"enabled\":true,\"nbf\":1583765534,\"exp\":1615302134,\"created\":1583766134,\"updated\":1583766134,\"recoveryLevel\":\"Recoverable+Purgeable\"},\"tags\":{\"second tag\":\"second value\",\"first tag\":\"first value\"},\"policy\":{\"id\":\"https://azure-sdk-java-key-vault.vault.azure.net/certificates/94142776-0541-4706-a604-1fed0f0adb4c-testCertificate2/policy\",\"key_props\":{\"exportable\":true,\"kty\":\"RSA\",\"key_size\":2048,\"reuse_key\":false},\"secret_props\":{\"contentType\":\"application/x-pkcs12\"},\"x509_props\":{\"subject\":\"CN=DefaultPolicy\",\"sans\":{},\"ekus\":[\"1.3.6.1.5.5.7.3.1\",\"1.3.6.1.5.5.7.3.2\"],\"key_usage\":[\"digitalSignature\",\"keyEncipherment\"],\"validity_months\":12,\"basic_constraints\":{\"ca\":false}},\"lifetime_actions\":[{\"trigger\":{\"lifetime_percentage\":80},\"action\":{\"action_type\":\"AutoRenew\"}}],\"issuer\":{\"name\":\"Self\"},\"attributes\":{\"enabled\":true,\"created\":1583766087,\"updated\":1583766087}},\"pending\":{\"id\":\"https://azure-sdk-java-key-vault.vault.azure.net/certificates/94142776-0541-4706-a604-1fed0f0adb4c-testCertificate2/pending\"}}",
-=======
+    "Headers" : {
+      "User-Agent" : "azsdk-java-client_name/client_version (12.0.1; Mac OS X 10.14.6)",
+      "Content-Type" : "application/json"
+    },
+    "Response" : {
+      "Server" : "Microsoft-IIS/10.0",
+      "X-Content-Type-Options" : "nosniff",
+      "Pragma" : "no-cache",
+      "retry-after" : "0",
+      "StatusCode" : "200",
       "Date" : "Tue, 10 Mar 2020 15:50:42 GMT",
       "Strict-Transport-Security" : "max-age=31536000;includeSubDomains",
       "Cache-Control" : "no-cache",
@@ -1418,41 +724,23 @@
       "x-ms-request-id" : "32aaaa29-09f8-47a4-bc37-da915410d5d8",
       "x-ms-keyvault-service-version" : "1.1.0.897",
       "Body" : "{\"id\":\"https://azure-java-live-test.vault.azure.net/certificates/testCertificate2/5eb37f5dacb4478593057964c8c737ee\",\"kid\":\"https://azure-java-live-test.vault.azure.net/keys/testCertificate2/5eb37f5dacb4478593057964c8c737ee\",\"sid\":\"https://azure-java-live-test.vault.azure.net/secrets/testCertificate2/5eb37f5dacb4478593057964c8c737ee\",\"x5t\":\"ig4Dkp8C4bo8WehqlAx7uUUmksQ\",\"cer\":\"MIIDNjCCAh6gAwIBAgIQIHStRR9ETL6CVPtkhifkXjANBgkqhkiG9w0BAQsFADAYMRYwFAYDVQQDEw1EZWZhdWx0UG9saWN5MB4XDTIwMDMxMDE1NDA0MFoXDTIxMDMxMDE1NTA0MFowGDEWMBQGA1UEAxMNRGVmYXVsdFBvbGljeTCCASIwDQYJKoZIhvcNAQEBBQADggEPADCCAQoCggEBAL0nHh/FB7w2/fgjhBkxVAMTz9uzleBBysb2koMiWti6T+KCNOCZyQT9Ev3DzPmqL6p7XqvLEo6AOv0TxWwA8FRjMXfq+Bi7nEgO9BiBuhVFHb72xSTJ7VGDYl8N4nCG6I4qnphnzrZQlOJ5CYCvaS+Gh4z7OaKr34kkFahRF0sGwySDSiDFBiF4NOzJeoUTA99nMR8f8GEZONTbfceJgHKN3tShxC5oNUj9SAlKZQajviCo/3/DRnq/sCYvNXpsn2tHtqt4ZuC5WkcSdN+cppIaiBNzSdow5rPXy+0cQGqnuLkGptIyHnRw1Y6lC9fxanLVfYW9eJZDBV10O/LFD/kCAwEAAaN8MHowDgYDVR0PAQH/BAQDAgWgMAkGA1UdEwQCMAAwHQYDVR0lBBYwFAYIKwYBBQUHAwEGCCsGAQUFBwMCMB8GA1UdIwQYMBaAFCZ66MVt4Pwjo3IHQxT6uiL8aU6YMB0GA1UdDgQWBBQmeujFbeD8I6NyB0MU+roi/GlOmDANBgkqhkiG9w0BAQsFAAOCAQEAR24hCHEbSMEZCujtu3l7SNut9A448W50Mo+J4tVjf670MmG9VziT5nlnBKMv0ZUkr+SkrbQ0IB9NfrOxTZxLFCI47QU3oR5pbcncwg0yl1+gTs0tSryB5ffnEF3zMkDCcvZCNc5WfvWkecp9fbNtGvss0uXF6RvViwwLwEzCkGcrn8L9XOePKjwAkeGhY4BadTSgksnYbP64UTqw/0Jw2/xGfLQt8kd/AB7VQAy9K3gCu8UdwMbCWS0ra3vpK7LDyPCIWIApZxVJAb2umKfkxVh4UZUOjgmhWqF2TRbzU0s2rWjSBDcKbtUccYUjTQylSK/NqGUa237dSc8OPV77ug==\",\"attributes\":{\"enabled\":true,\"nbf\":1583854840,\"exp\":1615391440,\"created\":1583855440,\"updated\":1583855440,\"recoveryLevel\":\"Recoverable+Purgeable\"},\"tags\":{\"second tag\":\"second value\",\"first tag\":\"first value\"},\"policy\":{\"id\":\"https://azure-java-live-test.vault.azure.net/certificates/testCertificate2/policy\",\"key_props\":{\"exportable\":true,\"kty\":\"RSA\",\"key_size\":2048,\"reuse_key\":false},\"secret_props\":{\"contentType\":\"application/x-pkcs12\"},\"x509_props\":{\"subject\":\"CN=DefaultPolicy\",\"sans\":{},\"ekus\":[\"1.3.6.1.5.5.7.3.1\",\"1.3.6.1.5.5.7.3.2\"],\"key_usage\":[\"digitalSignature\",\"keyEncipherment\"],\"validity_months\":12,\"basic_constraints\":{\"ca\":false}},\"lifetime_actions\":[{\"trigger\":{\"lifetime_percentage\":80},\"action\":{\"action_type\":\"AutoRenew\"}}],\"issuer\":{\"name\":\"Self\"},\"attributes\":{\"enabled\":true,\"created\":1583855415,\"updated\":1583855415}},\"pending\":{\"id\":\"https://azure-java-live-test.vault.azure.net/certificates/testCertificate2/pending\"}}",
->>>>>>> 62a0dd42
       "X-Powered-By" : "ASP.NET",
       "Content-Type" : "application/json; charset=utf-8"
     },
     "Exception" : null
   }, {
     "Method" : "PATCH",
-<<<<<<< HEAD
-    "Uri" : "https://azure-sdk-java-key-vault.vault.azure.net/certificates/94142776-0541-4706-a604-1fed0f0adb4c-testCertificate2/{certificate-version}?api-version=7.1-preview",
-=======
     "Uri" : "https://azure-java-live-test.vault.azure.net/certificates/testCertificate2/5eb37f5dacb4478593057964c8c737ee?api-version=7.0",
->>>>>>> 62a0dd42
-    "Headers" : {
-      "User-Agent" : "azsdk-java-client_name/client_version (12.0.1; Mac OS X 10.14.6)",
-      "Content-Type" : "application/json"
-    },
-    "Response" : {
-      "Server" : "Microsoft-IIS/10.0",
-      "X-Content-Type-Options" : "nosniff",
-      "Pragma" : "no-cache",
-      "retry-after" : "0",
-      "StatusCode" : "200",
-<<<<<<< HEAD
-      "Date" : "Mon, 09 Mar 2020 15:02:16 GMT",
-      "Strict-Transport-Security" : "max-age=31536000;includeSubDomains",
-      "Cache-Control" : "no-cache",
-      "X-AspNet-Version" : "4.0.30319",
-      "x-ms-keyvault-region" : "eastus2",
-      "x-ms-keyvault-network-info" : "addr=43.241.70.141;act_addr_fam=InterNetwork;",
-      "Expires" : "-1",
-      "Content-Length" : "2581",
-      "x-ms-request-id" : "72308c16-edf0-4afe-a331-a99cfbfca01d",
-      "x-ms-keyvault-service-version" : "1.1.0.897",
-      "Body" : "{\"id\":\"https://azure-sdk-java-key-vault.vault.azure.net/certificates/94142776-0541-4706-a604-1fed0f0adb4c-testCertificate2/e55dfbca98954c1c835a57bdec50c694\",\"kid\":\"https://azure-sdk-java-key-vault.vault.azure.net/keys/94142776-0541-4706-a604-1fed0f0adb4c-testCertificate2/e55dfbca98954c1c835a57bdec50c694\",\"sid\":\"https://azure-sdk-java-key-vault.vault.azure.net/secrets/94142776-0541-4706-a604-1fed0f0adb4c-testCertificate2/e55dfbca98954c1c835a57bdec50c694\",\"x5t\":\"PS64soMNpYG1CTL4srj1ksa8OE0\",\"cer\":\"MIIDNjCCAh6gAwIBAgIQEVGNe/1XSDSFG4GGO9Mo8TANBgkqhkiG9w0BAQsFADAYMRYwFAYDVQQDEw1EZWZhdWx0UG9saWN5MB4XDTIwMDMwOTE0NTIxNFoXDTIxMDMwOTE1MDIxNFowGDEWMBQGA1UEAxMNRGVmYXVsdFBvbGljeTCCASIwDQYJKoZIhvcNAQEBBQADggEPADCCAQoCggEBALweQzx1lHOTOMZjroGVN2LZcYRcbKq31yyPSyroqkQO0XOWtYmZUrpvhqYodkDxhtODoqML0y3DRfAgM/fl0ZqbTW2UHPxbDnu6VNaQot06ytzHwFhhmGzzcFo/nqg/bIV4mfFzhYENOezXijjG6JROlFQaG02WcYnB3q0AZgmEGUvfU1t3uia0seWW8dMxY3Mqr+amhgdPQ7VgTkyeRlQ6IhO8vv6IcCD8PmZ7MEUCRbncaC759d/BKZN3JNwHQaQDDKLUIdsDdfS9JjSTrVCaJSdMjkPBY9mvNQgLaVNd3rJfO/XGaP2UPrcTacmwDIPFVM1Nm7fLDzxTOQVrq0kCAwEAAaN8MHowDgYDVR0PAQH/BAQDAgWgMAkGA1UdEwQCMAAwHQYDVR0lBBYwFAYIKwYBBQUHAwEGCCsGAQUFBwMCMB8GA1UdIwQYMBaAFMsDSt8MD/6iy8Cfch3gLNM7QBA/MB0GA1UdDgQWBBTLA0rfDA/+osvAn3Id4CzTO0AQPzANBgkqhkiG9w0BAQsFAAOCAQEAGUOWzEoxw2ONWUB889CB8psc5I0cZODxX6aMBykkh0bktPnCoBmRG5fzHgz6W4reCCqvpPSZRcgWODklNAPyUUobvmsl3FpCOJ8tiXNYn6OIG4/G5URJNe5+EcVo+JNT42lPwo6Zw/fuS2HwZ4kaLN2P2/DajlhTHRFZoHqFpoZXDmaQ79c+0X80uv7S03WPm/BaaG4H2lcWZoVk2j475mL5ihWUVjGitlArprHC7qELfsUgwlFeBaGhKCLh6v3gLYK9HwKK7LrkXe2NZyOR0gBaZN/nNQvSzCSJUz2l7lTcpDve/gVJ+r6amHnAc3wHMPSFUH6D1W+IP8ZcKQCXTg==\",\"attributes\":{\"enabled\":true,\"nbf\":1583765534,\"exp\":1615302134,\"created\":1583766134,\"updated\":1583766136,\"recoveryLevel\":\"Recoverable+Purgeable\"},\"tags\":{},\"policy\":{\"id\":\"https://azure-sdk-java-key-vault.vault.azure.net/certificates/94142776-0541-4706-a604-1fed0f0adb4c-testCertificate2/policy\",\"key_props\":{\"exportable\":true,\"kty\":\"RSA\",\"key_size\":2048,\"reuse_key\":false},\"secret_props\":{\"contentType\":\"application/x-pkcs12\"},\"x509_props\":{\"subject\":\"CN=DefaultPolicy\",\"sans\":{},\"ekus\":[\"1.3.6.1.5.5.7.3.1\",\"1.3.6.1.5.5.7.3.2\"],\"key_usage\":[\"digitalSignature\",\"keyEncipherment\"],\"validity_months\":12,\"basic_constraints\":{\"ca\":false}},\"lifetime_actions\":[{\"trigger\":{\"lifetime_percentage\":80},\"action\":{\"action_type\":\"AutoRenew\"}}],\"issuer\":{\"name\":\"Self\"},\"attributes\":{\"enabled\":true,\"created\":1583766087,\"updated\":1583766087}},\"pending\":{\"id\":\"https://azure-sdk-java-key-vault.vault.azure.net/certificates/94142776-0541-4706-a604-1fed0f0adb4c-testCertificate2/pending\"}}",
-=======
+    "Headers" : {
+      "User-Agent" : "azsdk-java-client_name/client_version (12.0.1; Mac OS X 10.14.6)",
+      "Content-Type" : "application/json"
+    },
+    "Response" : {
+      "Server" : "Microsoft-IIS/10.0",
+      "X-Content-Type-Options" : "nosniff",
+      "Pragma" : "no-cache",
+      "retry-after" : "0",
+      "StatusCode" : "200",
       "Date" : "Tue, 10 Mar 2020 15:50:42 GMT",
       "Strict-Transport-Security" : "max-age=31536000;includeSubDomains",
       "Cache-Control" : "no-cache",
@@ -1464,41 +752,23 @@
       "x-ms-request-id" : "7218fe00-f8ac-43bc-bdfc-aac508c557ac",
       "x-ms-keyvault-service-version" : "1.1.0.897",
       "Body" : "{\"id\":\"https://azure-java-live-test.vault.azure.net/certificates/testCertificate2/5eb37f5dacb4478593057964c8c737ee\",\"kid\":\"https://azure-java-live-test.vault.azure.net/keys/testCertificate2/5eb37f5dacb4478593057964c8c737ee\",\"sid\":\"https://azure-java-live-test.vault.azure.net/secrets/testCertificate2/5eb37f5dacb4478593057964c8c737ee\",\"x5t\":\"ig4Dkp8C4bo8WehqlAx7uUUmksQ\",\"cer\":\"MIIDNjCCAh6gAwIBAgIQIHStRR9ETL6CVPtkhifkXjANBgkqhkiG9w0BAQsFADAYMRYwFAYDVQQDEw1EZWZhdWx0UG9saWN5MB4XDTIwMDMxMDE1NDA0MFoXDTIxMDMxMDE1NTA0MFowGDEWMBQGA1UEAxMNRGVmYXVsdFBvbGljeTCCASIwDQYJKoZIhvcNAQEBBQADggEPADCCAQoCggEBAL0nHh/FB7w2/fgjhBkxVAMTz9uzleBBysb2koMiWti6T+KCNOCZyQT9Ev3DzPmqL6p7XqvLEo6AOv0TxWwA8FRjMXfq+Bi7nEgO9BiBuhVFHb72xSTJ7VGDYl8N4nCG6I4qnphnzrZQlOJ5CYCvaS+Gh4z7OaKr34kkFahRF0sGwySDSiDFBiF4NOzJeoUTA99nMR8f8GEZONTbfceJgHKN3tShxC5oNUj9SAlKZQajviCo/3/DRnq/sCYvNXpsn2tHtqt4ZuC5WkcSdN+cppIaiBNzSdow5rPXy+0cQGqnuLkGptIyHnRw1Y6lC9fxanLVfYW9eJZDBV10O/LFD/kCAwEAAaN8MHowDgYDVR0PAQH/BAQDAgWgMAkGA1UdEwQCMAAwHQYDVR0lBBYwFAYIKwYBBQUHAwEGCCsGAQUFBwMCMB8GA1UdIwQYMBaAFCZ66MVt4Pwjo3IHQxT6uiL8aU6YMB0GA1UdDgQWBBQmeujFbeD8I6NyB0MU+roi/GlOmDANBgkqhkiG9w0BAQsFAAOCAQEAR24hCHEbSMEZCujtu3l7SNut9A448W50Mo+J4tVjf670MmG9VziT5nlnBKMv0ZUkr+SkrbQ0IB9NfrOxTZxLFCI47QU3oR5pbcncwg0yl1+gTs0tSryB5ffnEF3zMkDCcvZCNc5WfvWkecp9fbNtGvss0uXF6RvViwwLwEzCkGcrn8L9XOePKjwAkeGhY4BadTSgksnYbP64UTqw/0Jw2/xGfLQt8kd/AB7VQAy9K3gCu8UdwMbCWS0ra3vpK7LDyPCIWIApZxVJAb2umKfkxVh4UZUOjgmhWqF2TRbzU0s2rWjSBDcKbtUccYUjTQylSK/NqGUa237dSc8OPV77ug==\",\"attributes\":{\"enabled\":true,\"nbf\":1583854840,\"exp\":1615391440,\"created\":1583855440,\"updated\":1583855442,\"recoveryLevel\":\"Recoverable+Purgeable\"},\"tags\":{},\"pending\":{\"id\":\"https://azure-java-live-test.vault.azure.net/certificates/testCertificate2/pending\"}}",
->>>>>>> 62a0dd42
       "X-Powered-By" : "ASP.NET",
       "Content-Type" : "application/json; charset=utf-8"
     },
     "Exception" : null
   }, {
     "Method" : "DELETE",
-<<<<<<< HEAD
-    "Uri" : "https://azure-sdk-java-key-vault.vault.azure.net/certificates/94142776-0541-4706-a604-1fed0f0adb4c-testCertificate2?api-version=7.1-preview",
-=======
     "Uri" : "https://azure-java-live-test.vault.azure.net/certificates/testCertificate2?api-version=7.0",
->>>>>>> 62a0dd42
-    "Headers" : {
-      "User-Agent" : "azsdk-java-client_name/client_version (12.0.1; Mac OS X 10.14.6)",
-      "Content-Type" : "application/json"
-    },
-    "Response" : {
-      "Server" : "Microsoft-IIS/10.0",
-      "X-Content-Type-Options" : "nosniff",
-      "Pragma" : "no-cache",
-      "retry-after" : "0",
-      "StatusCode" : "200",
-<<<<<<< HEAD
-      "Date" : "Mon, 09 Mar 2020 15:02:16 GMT",
-      "Strict-Transport-Security" : "max-age=31536000;includeSubDomains",
-      "Cache-Control" : "no-cache",
-      "X-AspNet-Version" : "4.0.30319",
-      "x-ms-keyvault-region" : "eastus2",
-      "x-ms-keyvault-network-info" : "addr=43.241.70.141;act_addr_fam=InterNetwork;",
-      "Expires" : "-1",
-      "Content-Length" : "2776",
-      "x-ms-request-id" : "d90d1b96-75bc-4a20-9fb0-5e26648878b2",
-      "x-ms-keyvault-service-version" : "1.1.0.897",
-      "Body" : "{\"recoveryId\":\"https://azure-sdk-java-key-vault.vault.azure.net/deletedcertificates/94142776-0541-4706-a604-1fed0f0adb4c-testCertificate2\",\"deletedDate\":1583766137,\"scheduledPurgeDate\":1591542137,\"id\":\"https://azure-sdk-java-key-vault.vault.azure.net/certificates/94142776-0541-4706-a604-1fed0f0adb4c-testCertificate2/e55dfbca98954c1c835a57bdec50c694\",\"kid\":\"https://azure-sdk-java-key-vault.vault.azure.net/keys/94142776-0541-4706-a604-1fed0f0adb4c-testCertificate2/e55dfbca98954c1c835a57bdec50c694\",\"sid\":\"https://azure-sdk-java-key-vault.vault.azure.net/secrets/94142776-0541-4706-a604-1fed0f0adb4c-testCertificate2/e55dfbca98954c1c835a57bdec50c694\",\"x5t\":\"PS64soMNpYG1CTL4srj1ksa8OE0\",\"cer\":\"MIIDNjCCAh6gAwIBAgIQEVGNe/1XSDSFG4GGO9Mo8TANBgkqhkiG9w0BAQsFADAYMRYwFAYDVQQDEw1EZWZhdWx0UG9saWN5MB4XDTIwMDMwOTE0NTIxNFoXDTIxMDMwOTE1MDIxNFowGDEWMBQGA1UEAxMNRGVmYXVsdFBvbGljeTCCASIwDQYJKoZIhvcNAQEBBQADggEPADCCAQoCggEBALweQzx1lHOTOMZjroGVN2LZcYRcbKq31yyPSyroqkQO0XOWtYmZUrpvhqYodkDxhtODoqML0y3DRfAgM/fl0ZqbTW2UHPxbDnu6VNaQot06ytzHwFhhmGzzcFo/nqg/bIV4mfFzhYENOezXijjG6JROlFQaG02WcYnB3q0AZgmEGUvfU1t3uia0seWW8dMxY3Mqr+amhgdPQ7VgTkyeRlQ6IhO8vv6IcCD8PmZ7MEUCRbncaC759d/BKZN3JNwHQaQDDKLUIdsDdfS9JjSTrVCaJSdMjkPBY9mvNQgLaVNd3rJfO/XGaP2UPrcTacmwDIPFVM1Nm7fLDzxTOQVrq0kCAwEAAaN8MHowDgYDVR0PAQH/BAQDAgWgMAkGA1UdEwQCMAAwHQYDVR0lBBYwFAYIKwYBBQUHAwEGCCsGAQUFBwMCMB8GA1UdIwQYMBaAFMsDSt8MD/6iy8Cfch3gLNM7QBA/MB0GA1UdDgQWBBTLA0rfDA/+osvAn3Id4CzTO0AQPzANBgkqhkiG9w0BAQsFAAOCAQEAGUOWzEoxw2ONWUB889CB8psc5I0cZODxX6aMBykkh0bktPnCoBmRG5fzHgz6W4reCCqvpPSZRcgWODklNAPyUUobvmsl3FpCOJ8tiXNYn6OIG4/G5URJNe5+EcVo+JNT42lPwo6Zw/fuS2HwZ4kaLN2P2/DajlhTHRFZoHqFpoZXDmaQ79c+0X80uv7S03WPm/BaaG4H2lcWZoVk2j475mL5ihWUVjGitlArprHC7qELfsUgwlFeBaGhKCLh6v3gLYK9HwKK7LrkXe2NZyOR0gBaZN/nNQvSzCSJUz2l7lTcpDve/gVJ+r6amHnAc3wHMPSFUH6D1W+IP8ZcKQCXTg==\",\"attributes\":{\"enabled\":true,\"nbf\":1583765534,\"exp\":1615302134,\"created\":1583766134,\"updated\":1583766136,\"recoveryLevel\":\"Recoverable+Purgeable\"},\"tags\":{},\"policy\":{\"id\":\"https://azure-sdk-java-key-vault.vault.azure.net/certificates/94142776-0541-4706-a604-1fed0f0adb4c-testCertificate2/policy\",\"key_props\":{\"exportable\":true,\"kty\":\"RSA\",\"key_size\":2048,\"reuse_key\":false},\"secret_props\":{\"contentType\":\"application/x-pkcs12\"},\"x509_props\":{\"subject\":\"CN=DefaultPolicy\",\"sans\":{},\"ekus\":[\"1.3.6.1.5.5.7.3.1\",\"1.3.6.1.5.5.7.3.2\"],\"key_usage\":[\"digitalSignature\",\"keyEncipherment\"],\"validity_months\":12,\"basic_constraints\":{\"ca\":false}},\"lifetime_actions\":[{\"trigger\":{\"lifetime_percentage\":80},\"action\":{\"action_type\":\"AutoRenew\"}}],\"issuer\":{\"name\":\"Self\"},\"attributes\":{\"enabled\":true,\"created\":1583766087,\"updated\":1583766087}},\"pending\":{\"id\":\"https://azure-sdk-java-key-vault.vault.azure.net/certificates/94142776-0541-4706-a604-1fed0f0adb4c-testCertificate2/pending\"}}",
-=======
+    "Headers" : {
+      "User-Agent" : "azsdk-java-client_name/client_version (12.0.1; Mac OS X 10.14.6)",
+      "Content-Type" : "application/json"
+    },
+    "Response" : {
+      "Server" : "Microsoft-IIS/10.0",
+      "X-Content-Type-Options" : "nosniff",
+      "Pragma" : "no-cache",
+      "retry-after" : "0",
+      "StatusCode" : "200",
       "Date" : "Tue, 10 Mar 2020 15:50:42 GMT",
       "Strict-Transport-Security" : "max-age=31536000;includeSubDomains",
       "Cache-Control" : "no-cache",
@@ -1510,41 +780,23 @@
       "x-ms-request-id" : "97249a00-035b-4d20-a1fc-cf50ba6d9a9e",
       "x-ms-keyvault-service-version" : "1.1.0.897",
       "Body" : "{\"recoveryId\":\"https://azure-java-live-test.vault.azure.net/deletedcertificates/testCertificate2\",\"deletedDate\":1583855443,\"scheduledPurgeDate\":1591631443,\"id\":\"https://azure-java-live-test.vault.azure.net/certificates/testCertificate2/5eb37f5dacb4478593057964c8c737ee\",\"kid\":\"https://azure-java-live-test.vault.azure.net/keys/testCertificate2/5eb37f5dacb4478593057964c8c737ee\",\"sid\":\"https://azure-java-live-test.vault.azure.net/secrets/testCertificate2/5eb37f5dacb4478593057964c8c737ee\",\"x5t\":\"ig4Dkp8C4bo8WehqlAx7uUUmksQ\",\"cer\":\"MIIDNjCCAh6gAwIBAgIQIHStRR9ETL6CVPtkhifkXjANBgkqhkiG9w0BAQsFADAYMRYwFAYDVQQDEw1EZWZhdWx0UG9saWN5MB4XDTIwMDMxMDE1NDA0MFoXDTIxMDMxMDE1NTA0MFowGDEWMBQGA1UEAxMNRGVmYXVsdFBvbGljeTCCASIwDQYJKoZIhvcNAQEBBQADggEPADCCAQoCggEBAL0nHh/FB7w2/fgjhBkxVAMTz9uzleBBysb2koMiWti6T+KCNOCZyQT9Ev3DzPmqL6p7XqvLEo6AOv0TxWwA8FRjMXfq+Bi7nEgO9BiBuhVFHb72xSTJ7VGDYl8N4nCG6I4qnphnzrZQlOJ5CYCvaS+Gh4z7OaKr34kkFahRF0sGwySDSiDFBiF4NOzJeoUTA99nMR8f8GEZONTbfceJgHKN3tShxC5oNUj9SAlKZQajviCo/3/DRnq/sCYvNXpsn2tHtqt4ZuC5WkcSdN+cppIaiBNzSdow5rPXy+0cQGqnuLkGptIyHnRw1Y6lC9fxanLVfYW9eJZDBV10O/LFD/kCAwEAAaN8MHowDgYDVR0PAQH/BAQDAgWgMAkGA1UdEwQCMAAwHQYDVR0lBBYwFAYIKwYBBQUHAwEGCCsGAQUFBwMCMB8GA1UdIwQYMBaAFCZ66MVt4Pwjo3IHQxT6uiL8aU6YMB0GA1UdDgQWBBQmeujFbeD8I6NyB0MU+roi/GlOmDANBgkqhkiG9w0BAQsFAAOCAQEAR24hCHEbSMEZCujtu3l7SNut9A448W50Mo+J4tVjf670MmG9VziT5nlnBKMv0ZUkr+SkrbQ0IB9NfrOxTZxLFCI47QU3oR5pbcncwg0yl1+gTs0tSryB5ffnEF3zMkDCcvZCNc5WfvWkecp9fbNtGvss0uXF6RvViwwLwEzCkGcrn8L9XOePKjwAkeGhY4BadTSgksnYbP64UTqw/0Jw2/xGfLQt8kd/AB7VQAy9K3gCu8UdwMbCWS0ra3vpK7LDyPCIWIApZxVJAb2umKfkxVh4UZUOjgmhWqF2TRbzU0s2rWjSBDcKbtUccYUjTQylSK/NqGUa237dSc8OPV77ug==\",\"attributes\":{\"enabled\":true,\"nbf\":1583854840,\"exp\":1615391440,\"created\":1583855440,\"updated\":1583855442,\"recoveryLevel\":\"Recoverable+Purgeable\"},\"tags\":{},\"policy\":{\"id\":\"https://azure-java-live-test.vault.azure.net/certificates/testCertificate2/policy\",\"key_props\":{\"exportable\":true,\"kty\":\"RSA\",\"key_size\":2048,\"reuse_key\":false},\"secret_props\":{\"contentType\":\"application/x-pkcs12\"},\"x509_props\":{\"subject\":\"CN=DefaultPolicy\",\"sans\":{},\"ekus\":[\"1.3.6.1.5.5.7.3.1\",\"1.3.6.1.5.5.7.3.2\"],\"key_usage\":[\"digitalSignature\",\"keyEncipherment\"],\"validity_months\":12,\"basic_constraints\":{\"ca\":false}},\"lifetime_actions\":[{\"trigger\":{\"lifetime_percentage\":80},\"action\":{\"action_type\":\"AutoRenew\"}}],\"issuer\":{\"name\":\"Self\"},\"attributes\":{\"enabled\":true,\"created\":1583855415,\"updated\":1583855415}},\"pending\":{\"id\":\"https://azure-java-live-test.vault.azure.net/certificates/testCertificate2/pending\"}}",
->>>>>>> 62a0dd42
-      "X-Powered-By" : "ASP.NET",
-      "Content-Type" : "application/json; charset=utf-8"
-    },
-    "Exception" : null
-  }, {
-    "Method" : "GET",
-<<<<<<< HEAD
-    "Uri" : "https://azure-sdk-java-key-vault.vault.azure.net/deletedcertificates/94142776-0541-4706-a604-1fed0f0adb4c-testCertificate2?api-version=7.1-preview",
-=======
-    "Uri" : "https://azure-java-live-test.vault.azure.net/deletedcertificates/testCertificate2?api-version=7.0",
->>>>>>> 62a0dd42
-    "Headers" : {
-      "User-Agent" : "azsdk-java-client_name/client_version (12.0.1; Mac OS X 10.14.6)",
-      "Content-Type" : "application/json"
-    },
-    "Response" : {
-      "Server" : "Microsoft-IIS/10.0",
-      "X-Content-Type-Options" : "nosniff",
-      "Pragma" : "no-cache",
-      "retry-after" : "0",
-      "StatusCode" : "404",
-<<<<<<< HEAD
-      "Date" : "Mon, 09 Mar 2020 15:02:17 GMT",
-      "Strict-Transport-Security" : "max-age=31536000;includeSubDomains",
-      "Cache-Control" : "no-cache",
-      "X-AspNet-Version" : "4.0.30319",
-      "x-ms-keyvault-region" : "eastus2",
-      "x-ms-keyvault-network-info" : "addr=43.241.70.141;act_addr_fam=InterNetwork;",
-      "Expires" : "-1",
-      "Content-Length" : "137",
-      "x-ms-request-id" : "b539587b-2a4f-4892-be56-071ca2b29038",
-      "x-ms-keyvault-service-version" : "1.1.0.897",
-      "Body" : "{\"error\":{\"code\":\"CertificateNotFound\",\"message\":\"Deleted Certificate not found: 94142776-0541-4706-a604-1fed0f0adb4c-testCertificate2\"}}",
-=======
+      "X-Powered-By" : "ASP.NET",
+      "Content-Type" : "application/json; charset=utf-8"
+    },
+    "Exception" : null
+  }, {
+    "Method" : "GET",
+    "Uri" : "https://azure-java-live-test.vault.azure.net/deletedcertificates/testCertificate2?api-version=7.0",
+    "Headers" : {
+      "User-Agent" : "azsdk-java-client_name/client_version (12.0.1; Mac OS X 10.14.6)",
+      "Content-Type" : "application/json"
+    },
+    "Response" : {
+      "Server" : "Microsoft-IIS/10.0",
+      "X-Content-Type-Options" : "nosniff",
+      "Pragma" : "no-cache",
+      "retry-after" : "0",
+      "StatusCode" : "404",
       "Date" : "Tue, 10 Mar 2020 15:50:43 GMT",
       "Strict-Transport-Security" : "max-age=31536000;includeSubDomains",
       "Cache-Control" : "no-cache",
@@ -1556,41 +808,23 @@
       "x-ms-request-id" : "416c1815-0409-47c8-962e-ea4ca45d74f6",
       "x-ms-keyvault-service-version" : "1.1.0.897",
       "Body" : "{\"error\":{\"code\":\"CertificateNotFound\",\"message\":\"Deleted Certificate not found: testCertificate2\"}}",
->>>>>>> 62a0dd42
-      "X-Powered-By" : "ASP.NET",
-      "Content-Type" : "application/json; charset=utf-8"
-    },
-    "Exception" : null
-  }, {
-    "Method" : "GET",
-<<<<<<< HEAD
-    "Uri" : "https://azure-sdk-java-key-vault.vault.azure.net/deletedcertificates/94142776-0541-4706-a604-1fed0f0adb4c-testCertificate2?api-version=7.1-preview",
-=======
-    "Uri" : "https://azure-java-live-test.vault.azure.net/deletedcertificates/testCertificate2?api-version=7.0",
->>>>>>> 62a0dd42
-    "Headers" : {
-      "User-Agent" : "azsdk-java-client_name/client_version (12.0.1; Mac OS X 10.14.6)",
-      "Content-Type" : "application/json"
-    },
-    "Response" : {
-      "Server" : "Microsoft-IIS/10.0",
-      "X-Content-Type-Options" : "nosniff",
-      "Pragma" : "no-cache",
-      "retry-after" : "0",
-      "StatusCode" : "404",
-<<<<<<< HEAD
-      "Date" : "Mon, 09 Mar 2020 15:02:18 GMT",
-      "Strict-Transport-Security" : "max-age=31536000;includeSubDomains",
-      "Cache-Control" : "no-cache",
-      "X-AspNet-Version" : "4.0.30319",
-      "x-ms-keyvault-region" : "eastus2",
-      "x-ms-keyvault-network-info" : "addr=43.241.70.141;act_addr_fam=InterNetwork;",
-      "Expires" : "-1",
-      "Content-Length" : "137",
-      "x-ms-request-id" : "d06ee1c1-658b-4668-bf1d-73db0f165265",
-      "x-ms-keyvault-service-version" : "1.1.0.897",
-      "Body" : "{\"error\":{\"code\":\"CertificateNotFound\",\"message\":\"Deleted Certificate not found: 94142776-0541-4706-a604-1fed0f0adb4c-testCertificate2\"}}",
-=======
+      "X-Powered-By" : "ASP.NET",
+      "Content-Type" : "application/json; charset=utf-8"
+    },
+    "Exception" : null
+  }, {
+    "Method" : "GET",
+    "Uri" : "https://azure-java-live-test.vault.azure.net/deletedcertificates/testCertificate2?api-version=7.0",
+    "Headers" : {
+      "User-Agent" : "azsdk-java-client_name/client_version (12.0.1; Mac OS X 10.14.6)",
+      "Content-Type" : "application/json"
+    },
+    "Response" : {
+      "Server" : "Microsoft-IIS/10.0",
+      "X-Content-Type-Options" : "nosniff",
+      "Pragma" : "no-cache",
+      "retry-after" : "0",
+      "StatusCode" : "404",
       "Date" : "Tue, 10 Mar 2020 15:50:44 GMT",
       "Strict-Transport-Security" : "max-age=31536000;includeSubDomains",
       "Cache-Control" : "no-cache",
@@ -1602,41 +836,23 @@
       "x-ms-request-id" : "c7154356-4369-4805-a06e-b54286bb4be2",
       "x-ms-keyvault-service-version" : "1.1.0.897",
       "Body" : "{\"error\":{\"code\":\"CertificateNotFound\",\"message\":\"Deleted Certificate not found: testCertificate2\"}}",
->>>>>>> 62a0dd42
-      "X-Powered-By" : "ASP.NET",
-      "Content-Type" : "application/json; charset=utf-8"
-    },
-    "Exception" : null
-  }, {
-    "Method" : "GET",
-<<<<<<< HEAD
-    "Uri" : "https://azure-sdk-java-key-vault.vault.azure.net/deletedcertificates/94142776-0541-4706-a604-1fed0f0adb4c-testCertificate2?api-version=7.1-preview",
-=======
-    "Uri" : "https://azure-java-live-test.vault.azure.net/deletedcertificates/testCertificate2?api-version=7.0",
->>>>>>> 62a0dd42
-    "Headers" : {
-      "User-Agent" : "azsdk-java-client_name/client_version (12.0.1; Mac OS X 10.14.6)",
-      "Content-Type" : "application/json"
-    },
-    "Response" : {
-      "Server" : "Microsoft-IIS/10.0",
-      "X-Content-Type-Options" : "nosniff",
-      "Pragma" : "no-cache",
-      "retry-after" : "0",
-      "StatusCode" : "404",
-<<<<<<< HEAD
-      "Date" : "Mon, 09 Mar 2020 15:02:20 GMT",
-      "Strict-Transport-Security" : "max-age=31536000;includeSubDomains",
-      "Cache-Control" : "no-cache",
-      "X-AspNet-Version" : "4.0.30319",
-      "x-ms-keyvault-region" : "eastus2",
-      "x-ms-keyvault-network-info" : "addr=43.241.70.141;act_addr_fam=InterNetwork;",
-      "Expires" : "-1",
-      "Content-Length" : "137",
-      "x-ms-request-id" : "54d11a4a-924d-47c6-99d9-0f5ff809cd77",
-      "x-ms-keyvault-service-version" : "1.1.0.897",
-      "Body" : "{\"error\":{\"code\":\"CertificateNotFound\",\"message\":\"Deleted Certificate not found: 94142776-0541-4706-a604-1fed0f0adb4c-testCertificate2\"}}",
-=======
+      "X-Powered-By" : "ASP.NET",
+      "Content-Type" : "application/json; charset=utf-8"
+    },
+    "Exception" : null
+  }, {
+    "Method" : "GET",
+    "Uri" : "https://azure-java-live-test.vault.azure.net/deletedcertificates/testCertificate2?api-version=7.0",
+    "Headers" : {
+      "User-Agent" : "azsdk-java-client_name/client_version (12.0.1; Mac OS X 10.14.6)",
+      "Content-Type" : "application/json"
+    },
+    "Response" : {
+      "Server" : "Microsoft-IIS/10.0",
+      "X-Content-Type-Options" : "nosniff",
+      "Pragma" : "no-cache",
+      "retry-after" : "0",
+      "StatusCode" : "404",
       "Date" : "Tue, 10 Mar 2020 15:50:45 GMT",
       "Strict-Transport-Security" : "max-age=31536000;includeSubDomains",
       "Cache-Control" : "no-cache",
@@ -1648,41 +864,23 @@
       "x-ms-request-id" : "d25c6f69-8e32-4b53-9b75-c9d9614338ab",
       "x-ms-keyvault-service-version" : "1.1.0.897",
       "Body" : "{\"error\":{\"code\":\"CertificateNotFound\",\"message\":\"Deleted Certificate not found: testCertificate2\"}}",
->>>>>>> 62a0dd42
-      "X-Powered-By" : "ASP.NET",
-      "Content-Type" : "application/json; charset=utf-8"
-    },
-    "Exception" : null
-  }, {
-    "Method" : "GET",
-<<<<<<< HEAD
-    "Uri" : "https://azure-sdk-java-key-vault.vault.azure.net/deletedcertificates/94142776-0541-4706-a604-1fed0f0adb4c-testCertificate2?api-version=7.1-preview",
-=======
-    "Uri" : "https://azure-java-live-test.vault.azure.net/deletedcertificates/testCertificate2?api-version=7.0",
->>>>>>> 62a0dd42
-    "Headers" : {
-      "User-Agent" : "azsdk-java-client_name/client_version (12.0.1; Mac OS X 10.14.6)",
-      "Content-Type" : "application/json"
-    },
-    "Response" : {
-      "Server" : "Microsoft-IIS/10.0",
-      "X-Content-Type-Options" : "nosniff",
-      "Pragma" : "no-cache",
-      "retry-after" : "0",
-      "StatusCode" : "404",
-<<<<<<< HEAD
-      "Date" : "Mon, 09 Mar 2020 15:02:21 GMT",
-      "Strict-Transport-Security" : "max-age=31536000;includeSubDomains",
-      "Cache-Control" : "no-cache",
-      "X-AspNet-Version" : "4.0.30319",
-      "x-ms-keyvault-region" : "eastus2",
-      "x-ms-keyvault-network-info" : "addr=43.241.70.141;act_addr_fam=InterNetwork;",
-      "Expires" : "-1",
-      "Content-Length" : "137",
-      "x-ms-request-id" : "f2f4e950-f3ef-428f-b022-11dc5f1cba95",
-      "x-ms-keyvault-service-version" : "1.1.0.897",
-      "Body" : "{\"error\":{\"code\":\"CertificateNotFound\",\"message\":\"Deleted Certificate not found: 94142776-0541-4706-a604-1fed0f0adb4c-testCertificate2\"}}",
-=======
+      "X-Powered-By" : "ASP.NET",
+      "Content-Type" : "application/json; charset=utf-8"
+    },
+    "Exception" : null
+  }, {
+    "Method" : "GET",
+    "Uri" : "https://azure-java-live-test.vault.azure.net/deletedcertificates/testCertificate2?api-version=7.0",
+    "Headers" : {
+      "User-Agent" : "azsdk-java-client_name/client_version (12.0.1; Mac OS X 10.14.6)",
+      "Content-Type" : "application/json"
+    },
+    "Response" : {
+      "Server" : "Microsoft-IIS/10.0",
+      "X-Content-Type-Options" : "nosniff",
+      "Pragma" : "no-cache",
+      "retry-after" : "0",
+      "StatusCode" : "404",
       "Date" : "Tue, 10 Mar 2020 15:50:46 GMT",
       "Strict-Transport-Security" : "max-age=31536000;includeSubDomains",
       "Cache-Control" : "no-cache",
@@ -1694,41 +892,23 @@
       "x-ms-request-id" : "3b65d0dd-bdcb-4a61-b71e-b7567e6ff7e7",
       "x-ms-keyvault-service-version" : "1.1.0.897",
       "Body" : "{\"error\":{\"code\":\"CertificateNotFound\",\"message\":\"Deleted Certificate not found: testCertificate2\"}}",
->>>>>>> 62a0dd42
-      "X-Powered-By" : "ASP.NET",
-      "Content-Type" : "application/json; charset=utf-8"
-    },
-    "Exception" : null
-  }, {
-    "Method" : "GET",
-<<<<<<< HEAD
-    "Uri" : "https://azure-sdk-java-key-vault.vault.azure.net/deletedcertificates/94142776-0541-4706-a604-1fed0f0adb4c-testCertificate2?api-version=7.1-preview",
-=======
-    "Uri" : "https://azure-java-live-test.vault.azure.net/deletedcertificates/testCertificate2?api-version=7.0",
->>>>>>> 62a0dd42
-    "Headers" : {
-      "User-Agent" : "azsdk-java-client_name/client_version (12.0.1; Mac OS X 10.14.6)",
-      "Content-Type" : "application/json"
-    },
-    "Response" : {
-      "Server" : "Microsoft-IIS/10.0",
-      "X-Content-Type-Options" : "nosniff",
-      "Pragma" : "no-cache",
-      "retry-after" : "0",
-      "StatusCode" : "404",
-<<<<<<< HEAD
-      "Date" : "Mon, 09 Mar 2020 15:02:23 GMT",
-      "Strict-Transport-Security" : "max-age=31536000;includeSubDomains",
-      "Cache-Control" : "no-cache",
-      "X-AspNet-Version" : "4.0.30319",
-      "x-ms-keyvault-region" : "eastus2",
-      "x-ms-keyvault-network-info" : "addr=43.241.70.141;act_addr_fam=InterNetwork;",
-      "Expires" : "-1",
-      "Content-Length" : "137",
-      "x-ms-request-id" : "55e97549-fce6-4ed4-bbb4-c108a6fd1673",
-      "x-ms-keyvault-service-version" : "1.1.0.897",
-      "Body" : "{\"error\":{\"code\":\"CertificateNotFound\",\"message\":\"Deleted Certificate not found: 94142776-0541-4706-a604-1fed0f0adb4c-testCertificate2\"}}",
-=======
+      "X-Powered-By" : "ASP.NET",
+      "Content-Type" : "application/json; charset=utf-8"
+    },
+    "Exception" : null
+  }, {
+    "Method" : "GET",
+    "Uri" : "https://azure-java-live-test.vault.azure.net/deletedcertificates/testCertificate2?api-version=7.0",
+    "Headers" : {
+      "User-Agent" : "azsdk-java-client_name/client_version (12.0.1; Mac OS X 10.14.6)",
+      "Content-Type" : "application/json"
+    },
+    "Response" : {
+      "Server" : "Microsoft-IIS/10.0",
+      "X-Content-Type-Options" : "nosniff",
+      "Pragma" : "no-cache",
+      "retry-after" : "0",
+      "StatusCode" : "404",
       "Date" : "Tue, 10 Mar 2020 15:50:47 GMT",
       "Strict-Transport-Security" : "max-age=31536000;includeSubDomains",
       "Cache-Control" : "no-cache",
@@ -1740,181 +920,23 @@
       "x-ms-request-id" : "fbfddb09-3ff9-4a15-a1c9-d620c6283e3d",
       "x-ms-keyvault-service-version" : "1.1.0.897",
       "Body" : "{\"error\":{\"code\":\"CertificateNotFound\",\"message\":\"Deleted Certificate not found: testCertificate2\"}}",
->>>>>>> 62a0dd42
-      "X-Powered-By" : "ASP.NET",
-      "Content-Type" : "application/json; charset=utf-8"
-    },
-    "Exception" : null
-  }, {
-    "Method" : "GET",
-<<<<<<< HEAD
-    "Uri" : "https://azure-sdk-java-key-vault.vault.azure.net/deletedcertificates/94142776-0541-4706-a604-1fed0f0adb4c-testCertificate2?api-version=7.1-preview",
-=======
-    "Uri" : "https://azure-java-live-test.vault.azure.net/deletedcertificates/testCertificate2?api-version=7.0",
->>>>>>> 62a0dd42
-    "Headers" : {
-      "User-Agent" : "azsdk-java-client_name/client_version (12.0.1; Mac OS X 10.14.6)",
-      "Content-Type" : "application/json"
-    },
-    "Response" : {
-      "Server" : "Microsoft-IIS/10.0",
-      "X-Content-Type-Options" : "nosniff",
-      "Pragma" : "no-cache",
-      "retry-after" : "0",
-      "StatusCode" : "404",
-<<<<<<< HEAD
-      "Date" : "Mon, 09 Mar 2020 15:02:24 GMT",
-      "Strict-Transport-Security" : "max-age=31536000;includeSubDomains",
-      "Cache-Control" : "no-cache",
-      "X-AspNet-Version" : "4.0.30319",
-      "x-ms-keyvault-region" : "eastus2",
-      "x-ms-keyvault-network-info" : "addr=43.241.70.141;act_addr_fam=InterNetwork;",
-      "Expires" : "-1",
-      "Content-Length" : "137",
-      "x-ms-request-id" : "9f183a1d-0204-49cf-a2ff-753af146285a",
-      "x-ms-keyvault-service-version" : "1.1.0.897",
-      "Body" : "{\"error\":{\"code\":\"CertificateNotFound\",\"message\":\"Deleted Certificate not found: 94142776-0541-4706-a604-1fed0f0adb4c-testCertificate2\"}}",
-      "X-Powered-By" : "ASP.NET",
-      "Content-Type" : "application/json; charset=utf-8"
-    },
-    "Exception" : null
-  }, {
-    "Method" : "GET",
-    "Uri" : "https://azure-sdk-java-key-vault.vault.azure.net/deletedcertificates/94142776-0541-4706-a604-1fed0f0adb4c-testCertificate2?api-version=7.1-preview",
-    "Headers" : {
-      "User-Agent" : "azsdk-java-client_name/client_version (12.0.1; Mac OS X 10.14.6)",
-      "Content-Type" : "application/json"
-    },
-    "Response" : {
-      "Server" : "Microsoft-IIS/10.0",
-      "X-Content-Type-Options" : "nosniff",
-      "Pragma" : "no-cache",
-      "retry-after" : "0",
-      "StatusCode" : "404",
-      "Date" : "Mon, 09 Mar 2020 15:02:26 GMT",
-      "Strict-Transport-Security" : "max-age=31536000;includeSubDomains",
-      "Cache-Control" : "no-cache",
-      "X-AspNet-Version" : "4.0.30319",
-      "x-ms-keyvault-region" : "eastus2",
-      "x-ms-keyvault-network-info" : "addr=43.241.70.141;act_addr_fam=InterNetwork;",
-      "Expires" : "-1",
-      "Content-Length" : "137",
-      "x-ms-request-id" : "e4a967aa-20ed-407f-ab69-941b20d622d3",
-      "x-ms-keyvault-service-version" : "1.1.0.897",
-      "Body" : "{\"error\":{\"code\":\"CertificateNotFound\",\"message\":\"Deleted Certificate not found: 94142776-0541-4706-a604-1fed0f0adb4c-testCertificate2\"}}",
-      "X-Powered-By" : "ASP.NET",
-      "Content-Type" : "application/json; charset=utf-8"
-    },
-    "Exception" : null
-  }, {
-    "Method" : "GET",
-    "Uri" : "https://azure-sdk-java-key-vault.vault.azure.net/deletedcertificates/94142776-0541-4706-a604-1fed0f0adb4c-testCertificate2?api-version=7.1-preview",
-    "Headers" : {
-      "User-Agent" : "azsdk-java-client_name/client_version (12.0.1; Mac OS X 10.14.6)",
-      "Content-Type" : "application/json"
-    },
-    "Response" : {
-      "Server" : "Microsoft-IIS/10.0",
-      "X-Content-Type-Options" : "nosniff",
-      "Pragma" : "no-cache",
-      "retry-after" : "0",
-      "StatusCode" : "404",
-      "Date" : "Mon, 09 Mar 2020 15:02:27 GMT",
-      "Strict-Transport-Security" : "max-age=31536000;includeSubDomains",
-      "Cache-Control" : "no-cache",
-      "X-AspNet-Version" : "4.0.30319",
-      "x-ms-keyvault-region" : "eastus2",
-      "x-ms-keyvault-network-info" : "addr=43.241.70.141;act_addr_fam=InterNetwork;",
-      "Expires" : "-1",
-      "Content-Length" : "137",
-      "x-ms-request-id" : "798b94e7-7811-4637-bd20-c02b43f9cbed",
-      "x-ms-keyvault-service-version" : "1.1.0.897",
-      "Body" : "{\"error\":{\"code\":\"CertificateNotFound\",\"message\":\"Deleted Certificate not found: 94142776-0541-4706-a604-1fed0f0adb4c-testCertificate2\"}}",
-      "X-Powered-By" : "ASP.NET",
-      "Content-Type" : "application/json; charset=utf-8"
-    },
-    "Exception" : null
-  }, {
-    "Method" : "GET",
-    "Uri" : "https://azure-sdk-java-key-vault.vault.azure.net/deletedcertificates/94142776-0541-4706-a604-1fed0f0adb4c-testCertificate2?api-version=7.1-preview",
-    "Headers" : {
-      "User-Agent" : "azsdk-java-client_name/client_version (12.0.1; Mac OS X 10.14.6)",
-      "Content-Type" : "application/json"
-    },
-    "Response" : {
-      "Server" : "Microsoft-IIS/10.0",
-      "X-Content-Type-Options" : "nosniff",
-      "Pragma" : "no-cache",
-      "retry-after" : "0",
-      "StatusCode" : "404",
-      "Date" : "Mon, 09 Mar 2020 15:02:29 GMT",
-      "Strict-Transport-Security" : "max-age=31536000;includeSubDomains",
-      "Cache-Control" : "no-cache",
-      "X-AspNet-Version" : "4.0.30319",
-      "x-ms-keyvault-region" : "eastus2",
-      "x-ms-keyvault-network-info" : "addr=43.241.70.141;act_addr_fam=InterNetwork;",
-      "Expires" : "-1",
-      "Content-Length" : "137",
-      "x-ms-request-id" : "d062c1f6-8f00-44c6-9ab0-ee30928ec265",
-      "x-ms-keyvault-service-version" : "1.1.0.897",
-      "Body" : "{\"error\":{\"code\":\"CertificateNotFound\",\"message\":\"Deleted Certificate not found: 94142776-0541-4706-a604-1fed0f0adb4c-testCertificate2\"}}",
-      "X-Powered-By" : "ASP.NET",
-      "Content-Type" : "application/json; charset=utf-8"
-    },
-    "Exception" : null
-  }, {
-    "Method" : "GET",
-    "Uri" : "https://azure-sdk-java-key-vault.vault.azure.net/deletedcertificates/94142776-0541-4706-a604-1fed0f0adb4c-testCertificate2?api-version=7.1-preview",
-    "Headers" : {
-      "User-Agent" : "azsdk-java-client_name/client_version (12.0.1; Mac OS X 10.14.6)",
-      "Content-Type" : "application/json"
-    },
-    "Response" : {
-      "Server" : "Microsoft-IIS/10.0",
-      "X-Content-Type-Options" : "nosniff",
-      "Pragma" : "no-cache",
-      "retry-after" : "0",
-      "StatusCode" : "404",
-      "Date" : "Mon, 09 Mar 2020 15:02:30 GMT",
-      "Strict-Transport-Security" : "max-age=31536000;includeSubDomains",
-      "Cache-Control" : "no-cache",
-      "X-AspNet-Version" : "4.0.30319",
-      "x-ms-keyvault-region" : "eastus2",
-      "x-ms-keyvault-network-info" : "addr=43.241.70.141;act_addr_fam=InterNetwork;",
-      "Expires" : "-1",
-      "Content-Length" : "137",
-      "x-ms-request-id" : "8014311d-f6b1-4962-ab80-ab8fcb1a67d1",
-      "x-ms-keyvault-service-version" : "1.1.0.897",
-      "Body" : "{\"error\":{\"code\":\"CertificateNotFound\",\"message\":\"Deleted Certificate not found: 94142776-0541-4706-a604-1fed0f0adb4c-testCertificate2\"}}",
-      "X-Powered-By" : "ASP.NET",
-      "Content-Type" : "application/json; charset=utf-8"
-    },
-    "Exception" : null
-  }, {
-    "Method" : "GET",
-    "Uri" : "https://azure-sdk-java-key-vault.vault.azure.net/deletedcertificates/94142776-0541-4706-a604-1fed0f0adb4c-testCertificate2?api-version=7.1-preview",
-    "Headers" : {
-      "User-Agent" : "azsdk-java-client_name/client_version (12.0.1; Mac OS X 10.14.6)",
-      "Content-Type" : "application/json"
-    },
-    "Response" : {
-      "Server" : "Microsoft-IIS/10.0",
-      "X-Content-Type-Options" : "nosniff",
-      "Pragma" : "no-cache",
-      "retry-after" : "0",
-      "StatusCode" : "404",
-      "Date" : "Mon, 09 Mar 2020 15:02:31 GMT",
-      "Strict-Transport-Security" : "max-age=31536000;includeSubDomains",
-      "Cache-Control" : "no-cache",
-      "X-AspNet-Version" : "4.0.30319",
-      "x-ms-keyvault-region" : "eastus2",
-      "x-ms-keyvault-network-info" : "addr=43.241.70.141;act_addr_fam=InterNetwork;",
-      "Expires" : "-1",
-      "Content-Length" : "137",
-      "x-ms-request-id" : "8c070559-8ca9-41ce-9030-9fe84fae94b4",
-      "x-ms-keyvault-service-version" : "1.1.0.897",
-      "Body" : "{\"error\":{\"code\":\"CertificateNotFound\",\"message\":\"Deleted Certificate not found: 94142776-0541-4706-a604-1fed0f0adb4c-testCertificate2\"}}",
-=======
+      "X-Powered-By" : "ASP.NET",
+      "Content-Type" : "application/json; charset=utf-8"
+    },
+    "Exception" : null
+  }, {
+    "Method" : "GET",
+    "Uri" : "https://azure-java-live-test.vault.azure.net/deletedcertificates/testCertificate2?api-version=7.0",
+    "Headers" : {
+      "User-Agent" : "azsdk-java-client_name/client_version (12.0.1; Mac OS X 10.14.6)",
+      "Content-Type" : "application/json"
+    },
+    "Response" : {
+      "Server" : "Microsoft-IIS/10.0",
+      "X-Content-Type-Options" : "nosniff",
+      "Pragma" : "no-cache",
+      "retry-after" : "0",
+      "StatusCode" : "404",
       "Date" : "Tue, 10 Mar 2020 15:50:48 GMT",
       "Strict-Transport-Security" : "max-age=31536000;includeSubDomains",
       "Cache-Control" : "no-cache",
@@ -2094,41 +1116,23 @@
       "x-ms-request-id" : "68a0c78d-4927-443d-98aa-56792dc914b3",
       "x-ms-keyvault-service-version" : "1.1.0.897",
       "Body" : "{\"error\":{\"code\":\"CertificateNotFound\",\"message\":\"Deleted Certificate not found: testCertificate2\"}}",
->>>>>>> 62a0dd42
-      "X-Powered-By" : "ASP.NET",
-      "Content-Type" : "application/json; charset=utf-8"
-    },
-    "Exception" : null
-  }, {
-    "Method" : "GET",
-<<<<<<< HEAD
-    "Uri" : "https://azure-sdk-java-key-vault.vault.azure.net/deletedcertificates/94142776-0541-4706-a604-1fed0f0adb4c-testCertificate2?api-version=7.1-preview",
-=======
-    "Uri" : "https://azure-java-live-test.vault.azure.net/deletedcertificates/testCertificate2?api-version=7.0",
->>>>>>> 62a0dd42
-    "Headers" : {
-      "User-Agent" : "azsdk-java-client_name/client_version (12.0.1; Mac OS X 10.14.6)",
-      "Content-Type" : "application/json"
-    },
-    "Response" : {
-      "Server" : "Microsoft-IIS/10.0",
-      "X-Content-Type-Options" : "nosniff",
-      "Pragma" : "no-cache",
-      "retry-after" : "0",
-      "StatusCode" : "404",
-<<<<<<< HEAD
-      "Date" : "Mon, 09 Mar 2020 15:02:33 GMT",
-      "Strict-Transport-Security" : "max-age=31536000;includeSubDomains",
-      "Cache-Control" : "no-cache",
-      "X-AspNet-Version" : "4.0.30319",
-      "x-ms-keyvault-region" : "eastus2",
-      "x-ms-keyvault-network-info" : "addr=43.241.70.141;act_addr_fam=InterNetwork;",
-      "Expires" : "-1",
-      "Content-Length" : "137",
-      "x-ms-request-id" : "92b89f0c-ed6b-4053-9b0f-3014e35431f3",
-      "x-ms-keyvault-service-version" : "1.1.0.897",
-      "Body" : "{\"error\":{\"code\":\"CertificateNotFound\",\"message\":\"Deleted Certificate not found: 94142776-0541-4706-a604-1fed0f0adb4c-testCertificate2\"}}",
-=======
+      "X-Powered-By" : "ASP.NET",
+      "Content-Type" : "application/json; charset=utf-8"
+    },
+    "Exception" : null
+  }, {
+    "Method" : "GET",
+    "Uri" : "https://azure-java-live-test.vault.azure.net/deletedcertificates/testCertificate2?api-version=7.0",
+    "Headers" : {
+      "User-Agent" : "azsdk-java-client_name/client_version (12.0.1; Mac OS X 10.14.6)",
+      "Content-Type" : "application/json"
+    },
+    "Response" : {
+      "Server" : "Microsoft-IIS/10.0",
+      "X-Content-Type-Options" : "nosniff",
+      "Pragma" : "no-cache",
+      "retry-after" : "0",
+      "StatusCode" : "404",
       "Date" : "Tue, 10 Mar 2020 15:50:55 GMT",
       "Strict-Transport-Security" : "max-age=31536000;includeSubDomains",
       "Cache-Control" : "no-cache",
@@ -2140,41 +1144,23 @@
       "x-ms-request-id" : "2b367987-7409-4a41-814d-4df7f6eeb3f1",
       "x-ms-keyvault-service-version" : "1.1.0.897",
       "Body" : "{\"error\":{\"code\":\"CertificateNotFound\",\"message\":\"Deleted Certificate not found: testCertificate2\"}}",
->>>>>>> 62a0dd42
-      "X-Powered-By" : "ASP.NET",
-      "Content-Type" : "application/json; charset=utf-8"
-    },
-    "Exception" : null
-  }, {
-    "Method" : "GET",
-<<<<<<< HEAD
-    "Uri" : "https://azure-sdk-java-key-vault.vault.azure.net/deletedcertificates/94142776-0541-4706-a604-1fed0f0adb4c-testCertificate2?api-version=7.1-preview",
-=======
-    "Uri" : "https://azure-java-live-test.vault.azure.net/deletedcertificates/testCertificate2?api-version=7.0",
->>>>>>> 62a0dd42
-    "Headers" : {
-      "User-Agent" : "azsdk-java-client_name/client_version (12.0.1; Mac OS X 10.14.6)",
-      "Content-Type" : "application/json"
-    },
-    "Response" : {
-      "Server" : "Microsoft-IIS/10.0",
-      "X-Content-Type-Options" : "nosniff",
-      "Pragma" : "no-cache",
-      "retry-after" : "0",
-      "StatusCode" : "404",
-<<<<<<< HEAD
-      "Date" : "Mon, 09 Mar 2020 15:02:34 GMT",
-      "Strict-Transport-Security" : "max-age=31536000;includeSubDomains",
-      "Cache-Control" : "no-cache",
-      "X-AspNet-Version" : "4.0.30319",
-      "x-ms-keyvault-region" : "eastus2",
-      "x-ms-keyvault-network-info" : "addr=43.241.70.141;act_addr_fam=InterNetwork;",
-      "Expires" : "-1",
-      "Content-Length" : "137",
-      "x-ms-request-id" : "6b923c42-cb90-4df2-991e-6bd9edb9317c",
-      "x-ms-keyvault-service-version" : "1.1.0.897",
-      "Body" : "{\"error\":{\"code\":\"CertificateNotFound\",\"message\":\"Deleted Certificate not found: 94142776-0541-4706-a604-1fed0f0adb4c-testCertificate2\"}}",
-=======
+      "X-Powered-By" : "ASP.NET",
+      "Content-Type" : "application/json; charset=utf-8"
+    },
+    "Exception" : null
+  }, {
+    "Method" : "GET",
+    "Uri" : "https://azure-java-live-test.vault.azure.net/deletedcertificates/testCertificate2?api-version=7.0",
+    "Headers" : {
+      "User-Agent" : "azsdk-java-client_name/client_version (12.0.1; Mac OS X 10.14.6)",
+      "Content-Type" : "application/json"
+    },
+    "Response" : {
+      "Server" : "Microsoft-IIS/10.0",
+      "X-Content-Type-Options" : "nosniff",
+      "Pragma" : "no-cache",
+      "retry-after" : "0",
+      "StatusCode" : "404",
       "Date" : "Tue, 10 Mar 2020 15:50:56 GMT",
       "Strict-Transport-Security" : "max-age=31536000;includeSubDomains",
       "Cache-Control" : "no-cache",
@@ -2186,41 +1172,23 @@
       "x-ms-request-id" : "d77ef4cb-a972-4da2-8be8-fee5d032a1a6",
       "x-ms-keyvault-service-version" : "1.1.0.897",
       "Body" : "{\"error\":{\"code\":\"CertificateNotFound\",\"message\":\"Deleted Certificate not found: testCertificate2\"}}",
->>>>>>> 62a0dd42
-      "X-Powered-By" : "ASP.NET",
-      "Content-Type" : "application/json; charset=utf-8"
-    },
-    "Exception" : null
-  }, {
-    "Method" : "GET",
-<<<<<<< HEAD
-    "Uri" : "https://azure-sdk-java-key-vault.vault.azure.net/deletedcertificates/94142776-0541-4706-a604-1fed0f0adb4c-testCertificate2?api-version=7.1-preview",
-=======
-    "Uri" : "https://azure-java-live-test.vault.azure.net/deletedcertificates/testCertificate2?api-version=7.0",
->>>>>>> 62a0dd42
-    "Headers" : {
-      "User-Agent" : "azsdk-java-client_name/client_version (12.0.1; Mac OS X 10.14.6)",
-      "Content-Type" : "application/json"
-    },
-    "Response" : {
-      "Server" : "Microsoft-IIS/10.0",
-      "X-Content-Type-Options" : "nosniff",
-      "Pragma" : "no-cache",
-      "retry-after" : "0",
-      "StatusCode" : "404",
-<<<<<<< HEAD
-      "Date" : "Mon, 09 Mar 2020 15:02:36 GMT",
-      "Strict-Transport-Security" : "max-age=31536000;includeSubDomains",
-      "Cache-Control" : "no-cache",
-      "X-AspNet-Version" : "4.0.30319",
-      "x-ms-keyvault-region" : "eastus2",
-      "x-ms-keyvault-network-info" : "addr=43.241.70.141;act_addr_fam=InterNetwork;",
-      "Expires" : "-1",
-      "Content-Length" : "137",
-      "x-ms-request-id" : "27deb9bc-06a5-4159-9cf6-c7fe9013734c",
-      "x-ms-keyvault-service-version" : "1.1.0.897",
-      "Body" : "{\"error\":{\"code\":\"CertificateNotFound\",\"message\":\"Deleted Certificate not found: 94142776-0541-4706-a604-1fed0f0adb4c-testCertificate2\"}}",
-=======
+      "X-Powered-By" : "ASP.NET",
+      "Content-Type" : "application/json; charset=utf-8"
+    },
+    "Exception" : null
+  }, {
+    "Method" : "GET",
+    "Uri" : "https://azure-java-live-test.vault.azure.net/deletedcertificates/testCertificate2?api-version=7.0",
+    "Headers" : {
+      "User-Agent" : "azsdk-java-client_name/client_version (12.0.1; Mac OS X 10.14.6)",
+      "Content-Type" : "application/json"
+    },
+    "Response" : {
+      "Server" : "Microsoft-IIS/10.0",
+      "X-Content-Type-Options" : "nosniff",
+      "Pragma" : "no-cache",
+      "retry-after" : "0",
+      "StatusCode" : "404",
       "Date" : "Tue, 10 Mar 2020 15:50:57 GMT",
       "Strict-Transport-Security" : "max-age=31536000;includeSubDomains",
       "Cache-Control" : "no-cache",
@@ -2232,41 +1200,23 @@
       "x-ms-request-id" : "0f43dac4-841f-4d6b-93bf-8fdebd3b66fb",
       "x-ms-keyvault-service-version" : "1.1.0.897",
       "Body" : "{\"error\":{\"code\":\"CertificateNotFound\",\"message\":\"Deleted Certificate not found: testCertificate2\"}}",
->>>>>>> 62a0dd42
-      "X-Powered-By" : "ASP.NET",
-      "Content-Type" : "application/json; charset=utf-8"
-    },
-    "Exception" : null
-  }, {
-    "Method" : "GET",
-<<<<<<< HEAD
-    "Uri" : "https://azure-sdk-java-key-vault.vault.azure.net/deletedcertificates/94142776-0541-4706-a604-1fed0f0adb4c-testCertificate2?api-version=7.1-preview",
-=======
-    "Uri" : "https://azure-java-live-test.vault.azure.net/deletedcertificates/testCertificate2?api-version=7.0",
->>>>>>> 62a0dd42
-    "Headers" : {
-      "User-Agent" : "azsdk-java-client_name/client_version (12.0.1; Mac OS X 10.14.6)",
-      "Content-Type" : "application/json"
-    },
-    "Response" : {
-      "Server" : "Microsoft-IIS/10.0",
-      "X-Content-Type-Options" : "nosniff",
-      "Pragma" : "no-cache",
-      "retry-after" : "0",
-      "StatusCode" : "404",
-<<<<<<< HEAD
-      "Date" : "Mon, 09 Mar 2020 15:02:37 GMT",
-      "Strict-Transport-Security" : "max-age=31536000;includeSubDomains",
-      "Cache-Control" : "no-cache",
-      "X-AspNet-Version" : "4.0.30319",
-      "x-ms-keyvault-region" : "eastus2",
-      "x-ms-keyvault-network-info" : "addr=43.241.70.141;act_addr_fam=InterNetwork;",
-      "Expires" : "-1",
-      "Content-Length" : "137",
-      "x-ms-request-id" : "28dccfa6-8f31-414e-b97f-59f4388341f4",
-      "x-ms-keyvault-service-version" : "1.1.0.897",
-      "Body" : "{\"error\":{\"code\":\"CertificateNotFound\",\"message\":\"Deleted Certificate not found: 94142776-0541-4706-a604-1fed0f0adb4c-testCertificate2\"}}",
-=======
+      "X-Powered-By" : "ASP.NET",
+      "Content-Type" : "application/json; charset=utf-8"
+    },
+    "Exception" : null
+  }, {
+    "Method" : "GET",
+    "Uri" : "https://azure-java-live-test.vault.azure.net/deletedcertificates/testCertificate2?api-version=7.0",
+    "Headers" : {
+      "User-Agent" : "azsdk-java-client_name/client_version (12.0.1; Mac OS X 10.14.6)",
+      "Content-Type" : "application/json"
+    },
+    "Response" : {
+      "Server" : "Microsoft-IIS/10.0",
+      "X-Content-Type-Options" : "nosniff",
+      "Pragma" : "no-cache",
+      "retry-after" : "0",
+      "StatusCode" : "404",
       "Date" : "Tue, 10 Mar 2020 15:50:59 GMT",
       "Strict-Transport-Security" : "max-age=31536000;includeSubDomains",
       "Cache-Control" : "no-cache",
@@ -2278,41 +1228,23 @@
       "x-ms-request-id" : "f3a779e3-dbb1-4f3c-b5f6-a29d0128f999",
       "x-ms-keyvault-service-version" : "1.1.0.897",
       "Body" : "{\"error\":{\"code\":\"CertificateNotFound\",\"message\":\"Deleted Certificate not found: testCertificate2\"}}",
->>>>>>> 62a0dd42
-      "X-Powered-By" : "ASP.NET",
-      "Content-Type" : "application/json; charset=utf-8"
-    },
-    "Exception" : null
-  }, {
-    "Method" : "GET",
-<<<<<<< HEAD
-    "Uri" : "https://azure-sdk-java-key-vault.vault.azure.net/deletedcertificates/94142776-0541-4706-a604-1fed0f0adb4c-testCertificate2?api-version=7.1-preview",
-=======
-    "Uri" : "https://azure-java-live-test.vault.azure.net/deletedcertificates/testCertificate2?api-version=7.0",
->>>>>>> 62a0dd42
-    "Headers" : {
-      "User-Agent" : "azsdk-java-client_name/client_version (12.0.1; Mac OS X 10.14.6)",
-      "Content-Type" : "application/json"
-    },
-    "Response" : {
-      "Server" : "Microsoft-IIS/10.0",
-      "X-Content-Type-Options" : "nosniff",
-      "Pragma" : "no-cache",
-      "retry-after" : "0",
-      "StatusCode" : "404",
-<<<<<<< HEAD
-      "Date" : "Mon, 09 Mar 2020 15:02:39 GMT",
-      "Strict-Transport-Security" : "max-age=31536000;includeSubDomains",
-      "Cache-Control" : "no-cache",
-      "X-AspNet-Version" : "4.0.30319",
-      "x-ms-keyvault-region" : "eastus2",
-      "x-ms-keyvault-network-info" : "addr=43.241.70.141;act_addr_fam=InterNetwork;",
-      "Expires" : "-1",
-      "Content-Length" : "137",
-      "x-ms-request-id" : "7d2ab87c-5d0c-4904-806c-d4db89445b42",
-      "x-ms-keyvault-service-version" : "1.1.0.897",
-      "Body" : "{\"error\":{\"code\":\"CertificateNotFound\",\"message\":\"Deleted Certificate not found: 94142776-0541-4706-a604-1fed0f0adb4c-testCertificate2\"}}",
-=======
+      "X-Powered-By" : "ASP.NET",
+      "Content-Type" : "application/json; charset=utf-8"
+    },
+    "Exception" : null
+  }, {
+    "Method" : "GET",
+    "Uri" : "https://azure-java-live-test.vault.azure.net/deletedcertificates/testCertificate2?api-version=7.0",
+    "Headers" : {
+      "User-Agent" : "azsdk-java-client_name/client_version (12.0.1; Mac OS X 10.14.6)",
+      "Content-Type" : "application/json"
+    },
+    "Response" : {
+      "Server" : "Microsoft-IIS/10.0",
+      "X-Content-Type-Options" : "nosniff",
+      "Pragma" : "no-cache",
+      "retry-after" : "0",
+      "StatusCode" : "404",
       "Date" : "Tue, 10 Mar 2020 15:51:00 GMT",
       "Strict-Transport-Security" : "max-age=31536000;includeSubDomains",
       "Cache-Control" : "no-cache",
@@ -2324,41 +1256,23 @@
       "x-ms-request-id" : "5461cf8f-7b93-42eb-b50a-4376e97235ca",
       "x-ms-keyvault-service-version" : "1.1.0.897",
       "Body" : "{\"error\":{\"code\":\"CertificateNotFound\",\"message\":\"Deleted Certificate not found: testCertificate2\"}}",
->>>>>>> 62a0dd42
-      "X-Powered-By" : "ASP.NET",
-      "Content-Type" : "application/json; charset=utf-8"
-    },
-    "Exception" : null
-  }, {
-    "Method" : "GET",
-<<<<<<< HEAD
-    "Uri" : "https://azure-sdk-java-key-vault.vault.azure.net/deletedcertificates/94142776-0541-4706-a604-1fed0f0adb4c-testCertificate2?api-version=7.1-preview",
-=======
-    "Uri" : "https://azure-java-live-test.vault.azure.net/deletedcertificates/testCertificate2?api-version=7.0",
->>>>>>> 62a0dd42
-    "Headers" : {
-      "User-Agent" : "azsdk-java-client_name/client_version (12.0.1; Mac OS X 10.14.6)",
-      "Content-Type" : "application/json"
-    },
-    "Response" : {
-      "Server" : "Microsoft-IIS/10.0",
-      "X-Content-Type-Options" : "nosniff",
-      "Pragma" : "no-cache",
-      "retry-after" : "0",
-      "StatusCode" : "404",
-<<<<<<< HEAD
-      "Date" : "Mon, 09 Mar 2020 15:02:40 GMT",
-      "Strict-Transport-Security" : "max-age=31536000;includeSubDomains",
-      "Cache-Control" : "no-cache",
-      "X-AspNet-Version" : "4.0.30319",
-      "x-ms-keyvault-region" : "eastus2",
-      "x-ms-keyvault-network-info" : "addr=43.241.70.141;act_addr_fam=InterNetwork;",
-      "Expires" : "-1",
-      "Content-Length" : "137",
-      "x-ms-request-id" : "8f32231f-8d98-46f1-96fb-b86f5bab905d",
-      "x-ms-keyvault-service-version" : "1.1.0.897",
-      "Body" : "{\"error\":{\"code\":\"CertificateNotFound\",\"message\":\"Deleted Certificate not found: 94142776-0541-4706-a604-1fed0f0adb4c-testCertificate2\"}}",
-=======
+      "X-Powered-By" : "ASP.NET",
+      "Content-Type" : "application/json; charset=utf-8"
+    },
+    "Exception" : null
+  }, {
+    "Method" : "GET",
+    "Uri" : "https://azure-java-live-test.vault.azure.net/deletedcertificates/testCertificate2?api-version=7.0",
+    "Headers" : {
+      "User-Agent" : "azsdk-java-client_name/client_version (12.0.1; Mac OS X 10.14.6)",
+      "Content-Type" : "application/json"
+    },
+    "Response" : {
+      "Server" : "Microsoft-IIS/10.0",
+      "X-Content-Type-Options" : "nosniff",
+      "Pragma" : "no-cache",
+      "retry-after" : "0",
+      "StatusCode" : "404",
       "Date" : "Tue, 10 Mar 2020 15:51:01 GMT",
       "Strict-Transport-Security" : "max-age=31536000;includeSubDomains",
       "Cache-Control" : "no-cache",
@@ -2370,41 +1284,23 @@
       "x-ms-request-id" : "f362cac0-95d2-4aeb-b5b6-9cbc1f0d0b57",
       "x-ms-keyvault-service-version" : "1.1.0.897",
       "Body" : "{\"error\":{\"code\":\"CertificateNotFound\",\"message\":\"Deleted Certificate not found: testCertificate2\"}}",
->>>>>>> 62a0dd42
-      "X-Powered-By" : "ASP.NET",
-      "Content-Type" : "application/json; charset=utf-8"
-    },
-    "Exception" : null
-  }, {
-    "Method" : "GET",
-<<<<<<< HEAD
-    "Uri" : "https://azure-sdk-java-key-vault.vault.azure.net/deletedcertificates/94142776-0541-4706-a604-1fed0f0adb4c-testCertificate2?api-version=7.1-preview",
-=======
-    "Uri" : "https://azure-java-live-test.vault.azure.net/deletedcertificates/testCertificate2?api-version=7.0",
->>>>>>> 62a0dd42
-    "Headers" : {
-      "User-Agent" : "azsdk-java-client_name/client_version (12.0.1; Mac OS X 10.14.6)",
-      "Content-Type" : "application/json"
-    },
-    "Response" : {
-      "Server" : "Microsoft-IIS/10.0",
-      "X-Content-Type-Options" : "nosniff",
-      "Pragma" : "no-cache",
-      "retry-after" : "0",
-      "StatusCode" : "404",
-<<<<<<< HEAD
-      "Date" : "Mon, 09 Mar 2020 15:02:42 GMT",
-      "Strict-Transport-Security" : "max-age=31536000;includeSubDomains",
-      "Cache-Control" : "no-cache",
-      "X-AspNet-Version" : "4.0.30319",
-      "x-ms-keyvault-region" : "eastus2",
-      "x-ms-keyvault-network-info" : "addr=43.241.70.141;act_addr_fam=InterNetwork;",
-      "Expires" : "-1",
-      "Content-Length" : "137",
-      "x-ms-request-id" : "fe4884a0-1f2f-4d77-ac7e-80241822e708",
-      "x-ms-keyvault-service-version" : "1.1.0.897",
-      "Body" : "{\"error\":{\"code\":\"CertificateNotFound\",\"message\":\"Deleted Certificate not found: 94142776-0541-4706-a604-1fed0f0adb4c-testCertificate2\"}}",
-=======
+      "X-Powered-By" : "ASP.NET",
+      "Content-Type" : "application/json; charset=utf-8"
+    },
+    "Exception" : null
+  }, {
+    "Method" : "GET",
+    "Uri" : "https://azure-java-live-test.vault.azure.net/deletedcertificates/testCertificate2?api-version=7.0",
+    "Headers" : {
+      "User-Agent" : "azsdk-java-client_name/client_version (12.0.1; Mac OS X 10.14.6)",
+      "Content-Type" : "application/json"
+    },
+    "Response" : {
+      "Server" : "Microsoft-IIS/10.0",
+      "X-Content-Type-Options" : "nosniff",
+      "Pragma" : "no-cache",
+      "retry-after" : "0",
+      "StatusCode" : "404",
       "Date" : "Tue, 10 Mar 2020 15:51:02 GMT",
       "Strict-Transport-Security" : "max-age=31536000;includeSubDomains",
       "Cache-Control" : "no-cache",
@@ -2416,41 +1312,23 @@
       "x-ms-request-id" : "5e83a5e9-09df-46e4-90f5-fd54fc59869d",
       "x-ms-keyvault-service-version" : "1.1.0.897",
       "Body" : "{\"error\":{\"code\":\"CertificateNotFound\",\"message\":\"Deleted Certificate not found: testCertificate2\"}}",
->>>>>>> 62a0dd42
-      "X-Powered-By" : "ASP.NET",
-      "Content-Type" : "application/json; charset=utf-8"
-    },
-    "Exception" : null
-  }, {
-    "Method" : "GET",
-<<<<<<< HEAD
-    "Uri" : "https://azure-sdk-java-key-vault.vault.azure.net/deletedcertificates/94142776-0541-4706-a604-1fed0f0adb4c-testCertificate2?api-version=7.1-preview",
-=======
-    "Uri" : "https://azure-java-live-test.vault.azure.net/deletedcertificates/testCertificate2?api-version=7.0",
->>>>>>> 62a0dd42
-    "Headers" : {
-      "User-Agent" : "azsdk-java-client_name/client_version (12.0.1; Mac OS X 10.14.6)",
-      "Content-Type" : "application/json"
-    },
-    "Response" : {
-      "Server" : "Microsoft-IIS/10.0",
-      "X-Content-Type-Options" : "nosniff",
-      "Pragma" : "no-cache",
-      "retry-after" : "0",
-      "StatusCode" : "404",
-<<<<<<< HEAD
-      "Date" : "Mon, 09 Mar 2020 15:02:43 GMT",
-      "Strict-Transport-Security" : "max-age=31536000;includeSubDomains",
-      "Cache-Control" : "no-cache",
-      "X-AspNet-Version" : "4.0.30319",
-      "x-ms-keyvault-region" : "eastus2",
-      "x-ms-keyvault-network-info" : "addr=43.241.70.141;act_addr_fam=InterNetwork;",
-      "Expires" : "-1",
-      "Content-Length" : "137",
-      "x-ms-request-id" : "b9ad0547-a2f2-4818-98e2-319b8b5077c4",
-      "x-ms-keyvault-service-version" : "1.1.0.897",
-      "Body" : "{\"error\":{\"code\":\"CertificateNotFound\",\"message\":\"Deleted Certificate not found: 94142776-0541-4706-a604-1fed0f0adb4c-testCertificate2\"}}",
-=======
+      "X-Powered-By" : "ASP.NET",
+      "Content-Type" : "application/json; charset=utf-8"
+    },
+    "Exception" : null
+  }, {
+    "Method" : "GET",
+    "Uri" : "https://azure-java-live-test.vault.azure.net/deletedcertificates/testCertificate2?api-version=7.0",
+    "Headers" : {
+      "User-Agent" : "azsdk-java-client_name/client_version (12.0.1; Mac OS X 10.14.6)",
+      "Content-Type" : "application/json"
+    },
+    "Response" : {
+      "Server" : "Microsoft-IIS/10.0",
+      "X-Content-Type-Options" : "nosniff",
+      "Pragma" : "no-cache",
+      "retry-after" : "0",
+      "StatusCode" : "404",
       "Date" : "Tue, 10 Mar 2020 15:51:03 GMT",
       "Strict-Transport-Security" : "max-age=31536000;includeSubDomains",
       "Cache-Control" : "no-cache",
@@ -2462,41 +1340,23 @@
       "x-ms-request-id" : "28873279-10be-4dec-9b12-34bc771e1eea",
       "x-ms-keyvault-service-version" : "1.1.0.897",
       "Body" : "{\"error\":{\"code\":\"CertificateNotFound\",\"message\":\"Deleted Certificate not found: testCertificate2\"}}",
->>>>>>> 62a0dd42
-      "X-Powered-By" : "ASP.NET",
-      "Content-Type" : "application/json; charset=utf-8"
-    },
-    "Exception" : null
-  }, {
-    "Method" : "GET",
-<<<<<<< HEAD
-    "Uri" : "https://azure-sdk-java-key-vault.vault.azure.net/deletedcertificates/94142776-0541-4706-a604-1fed0f0adb4c-testCertificate2?api-version=7.1-preview",
-=======
-    "Uri" : "https://azure-java-live-test.vault.azure.net/deletedcertificates/testCertificate2?api-version=7.0",
->>>>>>> 62a0dd42
-    "Headers" : {
-      "User-Agent" : "azsdk-java-client_name/client_version (12.0.1; Mac OS X 10.14.6)",
-      "Content-Type" : "application/json"
-    },
-    "Response" : {
-      "Server" : "Microsoft-IIS/10.0",
-      "X-Content-Type-Options" : "nosniff",
-      "Pragma" : "no-cache",
-      "retry-after" : "0",
-      "StatusCode" : "404",
-<<<<<<< HEAD
-      "Date" : "Mon, 09 Mar 2020 15:02:45 GMT",
-      "Strict-Transport-Security" : "max-age=31536000;includeSubDomains",
-      "Cache-Control" : "no-cache",
-      "X-AspNet-Version" : "4.0.30319",
-      "x-ms-keyvault-region" : "eastus2",
-      "x-ms-keyvault-network-info" : "addr=43.241.70.141;act_addr_fam=InterNetwork;",
-      "Expires" : "-1",
-      "Content-Length" : "137",
-      "x-ms-request-id" : "70dcd436-528a-4f77-8950-399be27ab16e",
-      "x-ms-keyvault-service-version" : "1.1.0.897",
-      "Body" : "{\"error\":{\"code\":\"CertificateNotFound\",\"message\":\"Deleted Certificate not found: 94142776-0541-4706-a604-1fed0f0adb4c-testCertificate2\"}}",
-=======
+      "X-Powered-By" : "ASP.NET",
+      "Content-Type" : "application/json; charset=utf-8"
+    },
+    "Exception" : null
+  }, {
+    "Method" : "GET",
+    "Uri" : "https://azure-java-live-test.vault.azure.net/deletedcertificates/testCertificate2?api-version=7.0",
+    "Headers" : {
+      "User-Agent" : "azsdk-java-client_name/client_version (12.0.1; Mac OS X 10.14.6)",
+      "Content-Type" : "application/json"
+    },
+    "Response" : {
+      "Server" : "Microsoft-IIS/10.0",
+      "X-Content-Type-Options" : "nosniff",
+      "Pragma" : "no-cache",
+      "retry-after" : "0",
+      "StatusCode" : "404",
       "Date" : "Tue, 10 Mar 2020 15:51:04 GMT",
       "Strict-Transport-Security" : "max-age=31536000;includeSubDomains",
       "Cache-Control" : "no-cache",
@@ -2508,41 +1368,23 @@
       "x-ms-request-id" : "dfe9125a-4c55-4558-87dd-5175130b804a",
       "x-ms-keyvault-service-version" : "1.1.0.897",
       "Body" : "{\"error\":{\"code\":\"CertificateNotFound\",\"message\":\"Deleted Certificate not found: testCertificate2\"}}",
->>>>>>> 62a0dd42
-      "X-Powered-By" : "ASP.NET",
-      "Content-Type" : "application/json; charset=utf-8"
-    },
-    "Exception" : null
-  }, {
-    "Method" : "GET",
-<<<<<<< HEAD
-    "Uri" : "https://azure-sdk-java-key-vault.vault.azure.net/deletedcertificates/94142776-0541-4706-a604-1fed0f0adb4c-testCertificate2?api-version=7.1-preview",
-=======
-    "Uri" : "https://azure-java-live-test.vault.azure.net/deletedcertificates/testCertificate2?api-version=7.0",
->>>>>>> 62a0dd42
-    "Headers" : {
-      "User-Agent" : "azsdk-java-client_name/client_version (12.0.1; Mac OS X 10.14.6)",
-      "Content-Type" : "application/json"
-    },
-    "Response" : {
-      "Server" : "Microsoft-IIS/10.0",
-      "X-Content-Type-Options" : "nosniff",
-      "Pragma" : "no-cache",
-      "retry-after" : "0",
-      "StatusCode" : "404",
-<<<<<<< HEAD
-      "Date" : "Mon, 09 Mar 2020 15:02:47 GMT",
-      "Strict-Transport-Security" : "max-age=31536000;includeSubDomains",
-      "Cache-Control" : "no-cache",
-      "X-AspNet-Version" : "4.0.30319",
-      "x-ms-keyvault-region" : "eastus2",
-      "x-ms-keyvault-network-info" : "addr=43.241.70.141;act_addr_fam=InterNetwork;",
-      "Expires" : "-1",
-      "Content-Length" : "137",
-      "x-ms-request-id" : "48e0edfd-4556-4a01-8627-da2d749c6719",
-      "x-ms-keyvault-service-version" : "1.1.0.897",
-      "Body" : "{\"error\":{\"code\":\"CertificateNotFound\",\"message\":\"Deleted Certificate not found: 94142776-0541-4706-a604-1fed0f0adb4c-testCertificate2\"}}",
-=======
+      "X-Powered-By" : "ASP.NET",
+      "Content-Type" : "application/json; charset=utf-8"
+    },
+    "Exception" : null
+  }, {
+    "Method" : "GET",
+    "Uri" : "https://azure-java-live-test.vault.azure.net/deletedcertificates/testCertificate2?api-version=7.0",
+    "Headers" : {
+      "User-Agent" : "azsdk-java-client_name/client_version (12.0.1; Mac OS X 10.14.6)",
+      "Content-Type" : "application/json"
+    },
+    "Response" : {
+      "Server" : "Microsoft-IIS/10.0",
+      "X-Content-Type-Options" : "nosniff",
+      "Pragma" : "no-cache",
+      "retry-after" : "0",
+      "StatusCode" : "404",
       "Date" : "Tue, 10 Mar 2020 15:51:05 GMT",
       "Strict-Transport-Security" : "max-age=31536000;includeSubDomains",
       "Cache-Control" : "no-cache",
@@ -2554,41 +1396,23 @@
       "x-ms-request-id" : "c52da831-9004-47ad-bb29-d3ef38be19d2",
       "x-ms-keyvault-service-version" : "1.1.0.897",
       "Body" : "{\"error\":{\"code\":\"CertificateNotFound\",\"message\":\"Deleted Certificate not found: testCertificate2\"}}",
->>>>>>> 62a0dd42
-      "X-Powered-By" : "ASP.NET",
-      "Content-Type" : "application/json; charset=utf-8"
-    },
-    "Exception" : null
-  }, {
-    "Method" : "GET",
-<<<<<<< HEAD
-    "Uri" : "https://azure-sdk-java-key-vault.vault.azure.net/deletedcertificates/94142776-0541-4706-a604-1fed0f0adb4c-testCertificate2?api-version=7.1-preview",
-=======
-    "Uri" : "https://azure-java-live-test.vault.azure.net/deletedcertificates/testCertificate2?api-version=7.0",
->>>>>>> 62a0dd42
-    "Headers" : {
-      "User-Agent" : "azsdk-java-client_name/client_version (12.0.1; Mac OS X 10.14.6)",
-      "Content-Type" : "application/json"
-    },
-    "Response" : {
-      "Server" : "Microsoft-IIS/10.0",
-      "X-Content-Type-Options" : "nosniff",
-      "Pragma" : "no-cache",
-      "retry-after" : "0",
-      "StatusCode" : "200",
-<<<<<<< HEAD
-      "Date" : "Mon, 09 Mar 2020 15:02:48 GMT",
-      "Strict-Transport-Security" : "max-age=31536000;includeSubDomains",
-      "Cache-Control" : "no-cache",
-      "X-AspNet-Version" : "4.0.30319",
-      "x-ms-keyvault-region" : "eastus2",
-      "x-ms-keyvault-network-info" : "addr=43.241.70.141;act_addr_fam=InterNetwork;",
-      "Expires" : "-1",
-      "Content-Length" : "2776",
-      "x-ms-request-id" : "19c7aba4-b4e5-498b-9980-1f91756e51d3",
-      "x-ms-keyvault-service-version" : "1.1.0.897",
-      "Body" : "{\"recoveryId\":\"https://azure-sdk-java-key-vault.vault.azure.net/deletedcertificates/94142776-0541-4706-a604-1fed0f0adb4c-testCertificate2\",\"deletedDate\":1583766137,\"scheduledPurgeDate\":1591542137,\"id\":\"https://azure-sdk-java-key-vault.vault.azure.net/certificates/94142776-0541-4706-a604-1fed0f0adb4c-testCertificate2/e55dfbca98954c1c835a57bdec50c694\",\"kid\":\"https://azure-sdk-java-key-vault.vault.azure.net/keys/94142776-0541-4706-a604-1fed0f0adb4c-testCertificate2/e55dfbca98954c1c835a57bdec50c694\",\"sid\":\"https://azure-sdk-java-key-vault.vault.azure.net/secrets/94142776-0541-4706-a604-1fed0f0adb4c-testCertificate2/e55dfbca98954c1c835a57bdec50c694\",\"x5t\":\"PS64soMNpYG1CTL4srj1ksa8OE0\",\"cer\":\"MIIDNjCCAh6gAwIBAgIQEVGNe/1XSDSFG4GGO9Mo8TANBgkqhkiG9w0BAQsFADAYMRYwFAYDVQQDEw1EZWZhdWx0UG9saWN5MB4XDTIwMDMwOTE0NTIxNFoXDTIxMDMwOTE1MDIxNFowGDEWMBQGA1UEAxMNRGVmYXVsdFBvbGljeTCCASIwDQYJKoZIhvcNAQEBBQADggEPADCCAQoCggEBALweQzx1lHOTOMZjroGVN2LZcYRcbKq31yyPSyroqkQO0XOWtYmZUrpvhqYodkDxhtODoqML0y3DRfAgM/fl0ZqbTW2UHPxbDnu6VNaQot06ytzHwFhhmGzzcFo/nqg/bIV4mfFzhYENOezXijjG6JROlFQaG02WcYnB3q0AZgmEGUvfU1t3uia0seWW8dMxY3Mqr+amhgdPQ7VgTkyeRlQ6IhO8vv6IcCD8PmZ7MEUCRbncaC759d/BKZN3JNwHQaQDDKLUIdsDdfS9JjSTrVCaJSdMjkPBY9mvNQgLaVNd3rJfO/XGaP2UPrcTacmwDIPFVM1Nm7fLDzxTOQVrq0kCAwEAAaN8MHowDgYDVR0PAQH/BAQDAgWgMAkGA1UdEwQCMAAwHQYDVR0lBBYwFAYIKwYBBQUHAwEGCCsGAQUFBwMCMB8GA1UdIwQYMBaAFMsDSt8MD/6iy8Cfch3gLNM7QBA/MB0GA1UdDgQWBBTLA0rfDA/+osvAn3Id4CzTO0AQPzANBgkqhkiG9w0BAQsFAAOCAQEAGUOWzEoxw2ONWUB889CB8psc5I0cZODxX6aMBykkh0bktPnCoBmRG5fzHgz6W4reCCqvpPSZRcgWODklNAPyUUobvmsl3FpCOJ8tiXNYn6OIG4/G5URJNe5+EcVo+JNT42lPwo6Zw/fuS2HwZ4kaLN2P2/DajlhTHRFZoHqFpoZXDmaQ79c+0X80uv7S03WPm/BaaG4H2lcWZoVk2j475mL5ihWUVjGitlArprHC7qELfsUgwlFeBaGhKCLh6v3gLYK9HwKK7LrkXe2NZyOR0gBaZN/nNQvSzCSJUz2l7lTcpDve/gVJ+r6amHnAc3wHMPSFUH6D1W+IP8ZcKQCXTg==\",\"attributes\":{\"enabled\":true,\"nbf\":1583765534,\"exp\":1615302134,\"created\":1583766134,\"updated\":1583766136,\"recoveryLevel\":\"Recoverable+Purgeable\"},\"tags\":{},\"policy\":{\"id\":\"https://azure-sdk-java-key-vault.vault.azure.net/certificates/94142776-0541-4706-a604-1fed0f0adb4c-testCertificate2/policy\",\"key_props\":{\"exportable\":true,\"kty\":\"RSA\",\"key_size\":2048,\"reuse_key\":false},\"secret_props\":{\"contentType\":\"application/x-pkcs12\"},\"x509_props\":{\"subject\":\"CN=DefaultPolicy\",\"sans\":{},\"ekus\":[\"1.3.6.1.5.5.7.3.1\",\"1.3.6.1.5.5.7.3.2\"],\"key_usage\":[\"digitalSignature\",\"keyEncipherment\"],\"validity_months\":12,\"basic_constraints\":{\"ca\":false}},\"lifetime_actions\":[{\"trigger\":{\"lifetime_percentage\":80},\"action\":{\"action_type\":\"AutoRenew\"}}],\"issuer\":{\"name\":\"Self\"},\"attributes\":{\"enabled\":true,\"created\":1583766087,\"updated\":1583766087}},\"pending\":{\"id\":\"https://azure-sdk-java-key-vault.vault.azure.net/certificates/94142776-0541-4706-a604-1fed0f0adb4c-testCertificate2/pending\"}}",
-=======
+      "X-Powered-By" : "ASP.NET",
+      "Content-Type" : "application/json; charset=utf-8"
+    },
+    "Exception" : null
+  }, {
+    "Method" : "GET",
+    "Uri" : "https://azure-java-live-test.vault.azure.net/deletedcertificates/testCertificate2?api-version=7.0",
+    "Headers" : {
+      "User-Agent" : "azsdk-java-client_name/client_version (12.0.1; Mac OS X 10.14.6)",
+      "Content-Type" : "application/json"
+    },
+    "Response" : {
+      "Server" : "Microsoft-IIS/10.0",
+      "X-Content-Type-Options" : "nosniff",
+      "Pragma" : "no-cache",
+      "retry-after" : "0",
+      "StatusCode" : "200",
       "Date" : "Tue, 10 Mar 2020 15:51:06 GMT",
       "Strict-Transport-Security" : "max-age=31536000;includeSubDomains",
       "Cache-Control" : "no-cache",
@@ -2600,18 +1424,13 @@
       "x-ms-request-id" : "5e281889-0e93-474c-b094-27d2ed9ec261",
       "x-ms-keyvault-service-version" : "1.1.0.897",
       "Body" : "{\"recoveryId\":\"https://azure-java-live-test.vault.azure.net/deletedcertificates/testCertificate2\",\"deletedDate\":1583855443,\"scheduledPurgeDate\":1591631443,\"id\":\"https://azure-java-live-test.vault.azure.net/certificates/testCertificate2/5eb37f5dacb4478593057964c8c737ee\",\"kid\":\"https://azure-java-live-test.vault.azure.net/keys/testCertificate2/5eb37f5dacb4478593057964c8c737ee\",\"sid\":\"https://azure-java-live-test.vault.azure.net/secrets/testCertificate2/5eb37f5dacb4478593057964c8c737ee\",\"x5t\":\"ig4Dkp8C4bo8WehqlAx7uUUmksQ\",\"cer\":\"MIIDNjCCAh6gAwIBAgIQIHStRR9ETL6CVPtkhifkXjANBgkqhkiG9w0BAQsFADAYMRYwFAYDVQQDEw1EZWZhdWx0UG9saWN5MB4XDTIwMDMxMDE1NDA0MFoXDTIxMDMxMDE1NTA0MFowGDEWMBQGA1UEAxMNRGVmYXVsdFBvbGljeTCCASIwDQYJKoZIhvcNAQEBBQADggEPADCCAQoCggEBAL0nHh/FB7w2/fgjhBkxVAMTz9uzleBBysb2koMiWti6T+KCNOCZyQT9Ev3DzPmqL6p7XqvLEo6AOv0TxWwA8FRjMXfq+Bi7nEgO9BiBuhVFHb72xSTJ7VGDYl8N4nCG6I4qnphnzrZQlOJ5CYCvaS+Gh4z7OaKr34kkFahRF0sGwySDSiDFBiF4NOzJeoUTA99nMR8f8GEZONTbfceJgHKN3tShxC5oNUj9SAlKZQajviCo/3/DRnq/sCYvNXpsn2tHtqt4ZuC5WkcSdN+cppIaiBNzSdow5rPXy+0cQGqnuLkGptIyHnRw1Y6lC9fxanLVfYW9eJZDBV10O/LFD/kCAwEAAaN8MHowDgYDVR0PAQH/BAQDAgWgMAkGA1UdEwQCMAAwHQYDVR0lBBYwFAYIKwYBBQUHAwEGCCsGAQUFBwMCMB8GA1UdIwQYMBaAFCZ66MVt4Pwjo3IHQxT6uiL8aU6YMB0GA1UdDgQWBBQmeujFbeD8I6NyB0MU+roi/GlOmDANBgkqhkiG9w0BAQsFAAOCAQEAR24hCHEbSMEZCujtu3l7SNut9A448W50Mo+J4tVjf670MmG9VziT5nlnBKMv0ZUkr+SkrbQ0IB9NfrOxTZxLFCI47QU3oR5pbcncwg0yl1+gTs0tSryB5ffnEF3zMkDCcvZCNc5WfvWkecp9fbNtGvss0uXF6RvViwwLwEzCkGcrn8L9XOePKjwAkeGhY4BadTSgksnYbP64UTqw/0Jw2/xGfLQt8kd/AB7VQAy9K3gCu8UdwMbCWS0ra3vpK7LDyPCIWIApZxVJAb2umKfkxVh4UZUOjgmhWqF2TRbzU0s2rWjSBDcKbtUccYUjTQylSK/NqGUa237dSc8OPV77ug==\",\"attributes\":{\"enabled\":true,\"nbf\":1583854840,\"exp\":1615391440,\"created\":1583855440,\"updated\":1583855442,\"recoveryLevel\":\"Recoverable+Purgeable\"},\"tags\":{},\"policy\":{\"id\":\"https://azure-java-live-test.vault.azure.net/certificates/testCertificate2/policy\",\"key_props\":{\"exportable\":true,\"kty\":\"RSA\",\"key_size\":2048,\"reuse_key\":false},\"secret_props\":{\"contentType\":\"application/x-pkcs12\"},\"x509_props\":{\"subject\":\"CN=DefaultPolicy\",\"sans\":{},\"ekus\":[\"1.3.6.1.5.5.7.3.1\",\"1.3.6.1.5.5.7.3.2\"],\"key_usage\":[\"digitalSignature\",\"keyEncipherment\"],\"validity_months\":12,\"basic_constraints\":{\"ca\":false}},\"lifetime_actions\":[{\"trigger\":{\"lifetime_percentage\":80},\"action\":{\"action_type\":\"AutoRenew\"}}],\"issuer\":{\"name\":\"Self\"},\"attributes\":{\"enabled\":true,\"created\":1583855415,\"updated\":1583855415}},\"pending\":{\"id\":\"https://azure-java-live-test.vault.azure.net/certificates/testCertificate2/pending\"}}",
->>>>>>> 62a0dd42
       "X-Powered-By" : "ASP.NET",
       "Content-Type" : "application/json; charset=utf-8"
     },
     "Exception" : null
   }, {
     "Method" : "DELETE",
-<<<<<<< HEAD
-    "Uri" : "https://azure-sdk-java-key-vault.vault.azure.net/deletedcertificates/94142776-0541-4706-a604-1fed0f0adb4c-testCertificate2?api-version=7.1-preview",
-=======
-    "Uri" : "https://azure-java-live-test.vault.azure.net/deletedcertificates/testCertificate2?api-version=7.0",
->>>>>>> 62a0dd42
+    "Uri" : "https://azure-java-live-test.vault.azure.net/deletedcertificates/testCertificate2?api-version=7.0",
     "Headers" : {
       "User-Agent" : "azsdk-java-client_name/client_version (12.0.1; Mac OS X 10.14.6)",
       "Content-Type" : "application/json"
@@ -2622,16 +1441,6 @@
       "Pragma" : "no-cache",
       "retry-after" : "0",
       "StatusCode" : "204",
-<<<<<<< HEAD
-      "Date" : "Mon, 09 Mar 2020 15:02:49 GMT",
-      "Strict-Transport-Security" : "max-age=31536000;includeSubDomains",
-      "Cache-Control" : "no-cache",
-      "X-AspNet-Version" : "4.0.30319",
-      "x-ms-keyvault-region" : "eastus2",
-      "x-ms-keyvault-network-info" : "addr=43.241.70.141;act_addr_fam=InterNetwork;",
-      "Expires" : "-1",
-      "x-ms-request-id" : "546f627a-4dcd-4d88-8718-6d5d114a2957",
-=======
       "Date" : "Tue, 10 Mar 2020 15:51:06 GMT",
       "Strict-Transport-Security" : "max-age=31536000;includeSubDomains",
       "Cache-Control" : "no-cache",
@@ -2640,41 +1449,23 @@
       "x-ms-keyvault-network-info" : "addr=172.103.233.178;act_addr_fam=InterNetwork;",
       "Expires" : "-1",
       "x-ms-request-id" : "0d345a6a-48f8-4237-b2d0-036e146a54d7",
->>>>>>> 62a0dd42
       "x-ms-keyvault-service-version" : "1.1.0.897",
       "X-Powered-By" : "ASP.NET"
     },
     "Exception" : null
   }, {
     "Method" : "GET",
-<<<<<<< HEAD
-    "Uri" : "https://azure-sdk-java-key-vault.vault.azure.net/deletedcertificates/94142776-0541-4706-a604-1fed0f0adb4c-testCertificate2?api-version=7.1-preview",
-=======
-    "Uri" : "https://azure-java-live-test.vault.azure.net/deletedcertificates/testCertificate2?api-version=7.0",
->>>>>>> 62a0dd42
-    "Headers" : {
-      "User-Agent" : "azsdk-java-client_name/client_version (12.0.1; Mac OS X 10.14.6)",
-      "Content-Type" : "application/json"
-    },
-    "Response" : {
-      "Server" : "Microsoft-IIS/10.0",
-      "X-Content-Type-Options" : "nosniff",
-      "Pragma" : "no-cache",
-      "retry-after" : "0",
-      "StatusCode" : "404",
-<<<<<<< HEAD
-      "Date" : "Mon, 09 Mar 2020 15:02:49 GMT",
-      "Strict-Transport-Security" : "max-age=31536000;includeSubDomains",
-      "Cache-Control" : "no-cache",
-      "X-AspNet-Version" : "4.0.30319",
-      "x-ms-keyvault-region" : "eastus2",
-      "x-ms-keyvault-network-info" : "addr=43.241.70.141;act_addr_fam=InterNetwork;",
-      "Expires" : "-1",
-      "Content-Length" : "137",
-      "x-ms-request-id" : "5973203e-597d-4cb4-a822-2348f7505b1a",
-      "x-ms-keyvault-service-version" : "1.1.0.897",
-      "Body" : "{\"error\":{\"code\":\"CertificateNotFound\",\"message\":\"Deleted Certificate not found: 94142776-0541-4706-a604-1fed0f0adb4c-testCertificate2\"}}",
-=======
+    "Uri" : "https://azure-java-live-test.vault.azure.net/deletedcertificates/testCertificate2?api-version=7.0",
+    "Headers" : {
+      "User-Agent" : "azsdk-java-client_name/client_version (12.0.1; Mac OS X 10.14.6)",
+      "Content-Type" : "application/json"
+    },
+    "Response" : {
+      "Server" : "Microsoft-IIS/10.0",
+      "X-Content-Type-Options" : "nosniff",
+      "Pragma" : "no-cache",
+      "retry-after" : "0",
+      "StatusCode" : "404",
       "Date" : "Tue, 10 Mar 2020 15:51:06 GMT",
       "Strict-Transport-Security" : "max-age=31536000;includeSubDomains",
       "Cache-Control" : "no-cache",
@@ -2686,7 +1477,6 @@
       "x-ms-request-id" : "5cbb9e76-aeae-4eb6-b50d-9d81678e18bd",
       "x-ms-keyvault-service-version" : "1.1.0.897",
       "Body" : "{\"error\":{\"code\":\"CertificateNotFound\",\"message\":\"Deleted Certificate not found: testCertificate2\"}}",
->>>>>>> 62a0dd42
       "X-Powered-By" : "ASP.NET",
       "Content-Type" : "application/json; charset=utf-8"
     },
