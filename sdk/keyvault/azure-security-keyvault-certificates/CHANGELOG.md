# Release History

## 4.2.0-beta.5 (Unreleased)

### New features
<<<<<<< HEAD
- Added support for service version `7.2`.

### Breaking Changes
- Changed `KeyVaultCertificateIdentifier` so it is instantiated via its constructor as opposed to via a `parse()` factory method.
=======
- Added support to specify whether or not a pipeline policy should be added per call or per retry.
>>>>>>> 62a2bb89

## 4.2.0-beta.4 (2021-03-12)

### Changed
- Changed logging level in `onRequest` and `onSuccess` calls for service operations from `INFO` to `VERBOSE`.

### Dependency Updates
- Upgraded `azure-core` dependency to `1.14.0`
- Upgraded `azure-core-http-netty` dependency to `1.9.0`
- Upgraded `azure-core-http-okhttp` dependency to `1.6.0`
- Upgraded `azure-identity` dependency to `1.2.4`

## 4.2.0-beta.3 (2021-02-11)

### Dependency Updates
- Upgraded `azure-core` dependency to `1.13.0`
- Upgraded `azure-core-http-netty` dependency to `1.8.0`
- Upgraded `azure-core-http-okhttp` dependency to `1.5.0`
- Upgraded `azure-identity` dependency to `1.2.3`

## 4.1.5 (2021-02-11)

### Dependency Updates
- Upgraded `azure-core` dependency to `1.13.0`
- Upgraded `azure-core-http-netty` dependency to `1.8.0`
- Upgraded `azure-core-http-okhttp` dependency to `1.5.0`
- Upgraded `azure-identity` dependency to `1.2.3`

## 4.1.4 (2021-01-15)

### Dependency Updates
- Upgraded `azure-core` dependency to `1.12.0`
- Upgraded `azure-core-http-netty` dependency to `1.7.1`
- Upgraded `azure-core-http-okhttp` dependency to `1.4.1`
- Upgraded `azure-identity` dependency to `1.2.2`

## 4.1.3 (2020-11-12)

### Dependency Updates
- Upgraded `azure-core` dependency to `1.10.0`
- Upgraded `azure-core-http-netty` dependency to `1.6.3`
- Upgraded `azure-core-http-okhttp` dependency to `1.3.3`
- Upgraded `azure-core-test` dependency to `1.5.1`
- Upgraded `azure-identity` dependency to `1.2.0`

## 4.2.0-beta.2 (2020-10-09)

### New Features
- Added `KeyVaultCertificateIdentifier`. Use its [`parse`](https://github.com/Azure/azure-sdk-for-java/blob/ff52067a3772a430e5913b898f2806078aec8ef2/sdk/keyvault/azure-security-keyvault-certificates/src/main/java/com/azure/security/keyvault/certificates/models/KeyVaultCertificateIdentifier.java#L79) method to parse the different elements of a given certificate identifier.
- Added API overloads that allow for passing specific polling intervals for long-running operations:
    - `CertificateAsyncClient`
        - `beginCreateCertificate(String, CertificatePolicy, Boolean, Map<String, String>, Duration)`
        - `getCertificateOperation(String, Duration)`
        - `beginDeleteCertificate(String, Duration)`
        - `beginRecoverDeletedCertificate(String, Duration)`
    - `CertificateClient`
        - `beginCreateCertificate(String, CertificatePolicy, Boolean, Map<String, String>, Duration)`
        - `getCertificateOperation(String, Duration)`
        - `beginDeleteCertificate(String, Duration)`
        - `beginRecoverDeletedCertificate(String, Duration)`
- Added support for `com.azure.core.util.ClientOptions` in client builders.

### Dependency Updates
- Upgraded `azure-core` dependency to `1.9.0`
- Upgraded `azure-core-http-netty` dependency to `1.6.2`
- Upgraded `azure-core-http-okhttp` dependency to `1.3.2`
- Upgraded `azure-core-test` dependency to `1.5.0`
- Upgraded `azure-identity` dependency to `1.1.3`

## 4.1.2 (2020-10-08)

### Dependency Updates
- Upgraded `azure-core` dependency to `1.9.0`
- Upgraded `azure-core-http-netty` dependency to `1.6.2`
- Upgraded `azure-core-http-okhttp` dependency to `1.3.2`
- Upgraded `azure-core-test` dependency to `1.5.0`
- Upgraded `azure-identity` dependency to `1.1.3`

## 4.2.0-beta.1 (2020-09-11)
- Updated versions for azure-core and azure-identity.

## 4.1.1 (2020-09-10)
- Updated versions for azure-core and azure-identity.

## 4.1.0 (2020-08-12)
- Added support for service version `7.1`.
- Added `retryPolicy` setter in `CertificateClientBuilder`.
- Added `recoverableDays` property to `CertificateProperties`.

## 4.1.0-beta.4 (2020-07-08)
- Updated versions for azure-core, azure-identity.

## 4.0.5 (2020-07-08)
- Updated versions for azure-core and azure-identity.

## 4.1.0-beta.3 (2020-06-10)
- Updated version for azure-core, azure-identity and external dependencies.

## 4.0.4 (2020-06-10)
- Updated version for azure-core, azure-identity and external dependencies.

## 4.0.3 (2020-05-06)
- Update azure-core dependency to version 1.5.0.

## 4.0.2 (2020-04-07)
- Update azure-core dependency to version 1.4.0.

## 4.1.0-beta.2 (2020-04-09)
- Added `retryPolicy` setter in `CertificateClientBuilder`
- Update azure-core dependency to version 1.4.0.

## 4.0.1 (2020-03-25)
- Update azure-core dependency to version 1.3.0.

## 4.1.0-beta.1 (2020-03-10)
- Added `recoverableDays` property to `CertificateProperties`.
- Added support for `7.1-Preview` service version

## 4.0.0 (2020-01-07)
- Update azure-core dependency to version 1.2.0.

## 4.0.0-beta.7 (2019-12-17)
- `beginDeleteCertificate` and `beginRecoverDeletedCertificate` methods now return a poll response with a status of SUCCESSFULLY_COMPLETED when service returns 403 status.
- `CertificateClient.createIssuer` and `CertificateAsyncClient.createIssuer` now require a `CertificateIssuer` with both a name and provider.
- Removed constructor overload for `CertificateIssuer(String name, String provider)` from `CertificateIssuer` model.
- Removed `AdministratorContact` constructor overloads and introduced setters for all parameters.
- Removed `CertificateContact` constructor overloads and introduced setters for all parameters.

For details on the Azure SDK for Java (December 2019 beta) release refer to the [release announcement](https://aka.ms/azure-sdk-beta7-java).

## 4.0.0-beta.6 (2019-12-04)
For details on the Azure SDK for Java (November 2019 Preview) release refer to the [release announcement](https://aka.ms/azure-sdk-preview5-java).


### Breaking changes

- Moved `CertificateClient.cancelCertificationOperation` to `SyncPoller.cancel` and `CertificateAsyncClient.cancelCertificationOperation` to `PollerFlux.cancel` respectively.
- deleteCertificate method has been renamed to beginDeleteCertificate and now returns a SyncPoller in `CertificateClient` and PollerFlux in `CertificateAsyncClient` to track this long-running operation.
- recoverDeletedCertificate method has been renamed to beginRecoverDeletedCertificate and now returns a SyncPoller in `CertificateClient` and PollerFlux in `CertificateAsyncClient` to track this long-running operation.
- `subject` and `issuerName` constructor parameters have been switched on `CertificatePolicy`.
- `subjectAlternativeNames` and `issuerName` constructor parameters have been switched on `CertificatePolicy`.
- The `SubjectAlternativeNames` class has been rewritten to contain `DnsNames`, `Emails`, and `UserPrincipalNames` collection properties.
- `CertificateIssuer.administrators` has been renamed to `CertificateIssuer.administratorContacts`.
- `CertificateKeyType.Oct` has been removed.
- `ImportCertificateOptions.value` has been renamed to `ImportCertificateOptions.certificate`.
- `LifeTimeAction` has been renamed to `LifetimeAction`.
- `CertificateKeyCurveName` and `CertificateKeyType` have been moved from package `com.azure.security.keyvault.certificates.models.webkey` to `com.azure.security.keyvault.certificates.models`.
- On `CertificateProperties`, expires, created, and updated have been renamed to expiresOn, createdOn, and updatedOn respectively.
- On `DeletedCertificate`, deletedDate has been renamed to DeletedOn.
- `CertificateImportOptions` has been renamed to `ImportCertificateOptions`.
- `CertificateMergeOptions` has been renamed to `MergeCertificateOptions`.
- `CertificatePolicy.DEFAULT` has been removed.


### Major changes

- The `SubjectAlternativeNames` class now allows you to set multiple types of subject alternative names using any of the `DnsNames`, `Emails`, and `UserPrincipalNames` collection properties.
- A new `CertificatePolicy` constructor allows you to both pass in both the `subject` and `subjectAlternativeNames` parameters.
- `CertificateIssuer.provider` was added.
- `CertificatePolicy.getDefault()` was added and allows you to get the default policy.


## 4.0.0-preview.5 (2019-11-01)
For details on the Azure SDK for Java (November 2019 Preview) release refer to the [release announcement](https://aka.ms/azure-sdk-preview5-java).

### Breaking changes
- `beginCreateCertificate` method now returns a SyncPoller in `CertificateClient` and a PollerFlux in`CertificateAsyncClient`
- Certificate has been renamed to KeyVaultCertificate to avoid ambiguity with other libraries and to yield better search results.
- endpoint method on CertificateClientBuilder has been renamed to vaultUrl.
- listCertificates and listCertificateVersions methods have been renamed to listPropertiesOfCertificates and listPropertiesOfCertificateVersions respectively in `CertificateClient` and `CertificateAsyncClient`.
- restoreCertificate method has been renamed to restoreCertificateBackup in `CertificateClient` and `CertificatAsyncClient` to better associate it with CertificateClient.backupCertificate.
- LifetimeActionType class has been renamed to CertificatePolicyAction.
- Contact class has been renamed to CertificateContact.
- Issuer class has been renamed to CertificateIssuer.
- getCertificate method has been renamed to getCertificateVersion in `CertificateClient` and `CertificateAsyncClient`
- getCertificateWithPolicy method has been renamed to getCertificate and now returns KeyVaultCertificateWithPolicy in `CertificateClient` and `CertificateAsyncClient`
- getPendingCertificateSigningRequest method has been removed from `CertificateClient` and `CertificateAsyncClient`

### Major changes
- CertificateClient.vaultUrl has been added with the original value pass to CertificateClient.
- KeyVaultCertificateWithPolicy has been added and is returned by getCertificate method in `CertificateClient` and `CertificateAsyncClient`


## 4.0.0-preview.4 (2019-10-08)
For details on the Azure SDK for Java (September 2019 Preview) release refer to the [release announcement](https://aka.ms/azure-sdk-preview4-java).

- `importCertificate` API has been added to `CertificateClient` and `CertificateAsyncClient`.
-  Updated to be fully compliant with the Java 9 Platform Module System.

### Breaking changes

- `CertificateBase` has been renamed to `CertificateProperties`.
- `Certificate` no longer extends `CertificateProperties`, but instead contains a `CertificateProperties` property named `Properties`.
- `IssuerBase` has been renamed to `IssuerProperties`.
- `Issuer` no longer extends `IssuerProperties`, but instead contains a `IssuerProperties` property named `Properties`.
- `CertificatePolicy` has been flattened to include all properties from `KeyOptions` and derivative classes.
- `KeyOptions` and derivative classes have been removed.
- `KeyType` has been renamed to `CertificateKeyType`.
- `KeyCurveName` has been renamed to `CertificateKeyCurveName`.
- `KeyUsage` has been renamed to `CertificateKeyUsage`.
- `SecretContentType` has been renamed to `CertificateContentType`.
- `updateCertificate` method has been renamed to `updateCertificateProperties` in `CertificateClient` and `CertificateAsyncClient`.
-  Getters and setters were updated to use Java Bean notation.
-  Changed VoidResponse to Response<Void> on sync API, and Mono<VoidResponse> to Mono<Response<Void>> on async API.
- `createCertificate` API has been renamed to `beginCreateCertificate` in in `CertificateClient` and `CertificateAsyncClient`.
-  Enumerations including `CertificateKeyCurveName`, `CertificateKeyUsage`, `CertificateContentType` and `CertificateKeyType` are now structures that define well-known, supported static fields.

## 4.0.0-preview.3 (2019-09-10)
For details on the Azure SDK for Java (August 2019 Preview) release refer to the [release announcement](https://aka.ms/azure-sdk-preview3-java).

This library is not a direct replacement for certificates management operations from [microsoft-azure-keyvault](https://github.com/Azure/azure-sdk-for-java/tree/master/sdk/keyvault/microsoft-azure-keyvault). Applications using that library would require code changes to use `azure-keyvault-certificates`.
This package's
[documentation](https://github.com/Azure/azure-sdk-for-java/blob/master/sdk/keyvault/azure-security-keyvault-certificates/README.md)
and
[samples](https://github.com/Azure/azure-sdk-for-java/tree/master/sdk/keyvault/azure-security-keyvault-certificates/src/samples/java)
demonstrate the new API.


### Features Added
- Packages scoped by functionality
    - `azure-keyvault-keys` contains a `KeyClient` and `KeyAsyncClient` for key operations, 
    `azure-keyvault-secrets` contains a `SecretClient` and `SecretAsyncClient` for secret operations,
    `azure-keyvault-certificates` contains a `CertificateClient` and `CertificateAsyncClient` for certificate operations
- Client instances are scoped to vaults (an instance interacts with one vault
only)
- Reactive streams support using [Project Reactor](https://projectreactor.io/).
- Authentication using `azure-identity` credentials
  - see this package's
  [documentation](https://github.com/Azure/azure-sdk-for-java/blob/master/sdk/keyvault/azure-security-keyvault-certificates/README.md)
  , and the
  [Azure Identity documentation](https://github.com/Azure/azure-sdk-for-java/blob/master/sdk/identity/azure-identity/README.md)
  for more information
- Added support for HTTP challenge based authentication, allowing clients to interact with vaults in sovereign clouds.<|MERGE_RESOLUTION|>--- conflicted
+++ resolved
@@ -3,14 +3,11 @@
 ## 4.2.0-beta.5 (Unreleased)
 
 ### New features
-<<<<<<< HEAD
 - Added support for service version `7.2`.
+- Added support to specify whether or not a pipeline policy should be added per call or per retry.
 
 ### Breaking Changes
 - Changed `KeyVaultCertificateIdentifier` so it is instantiated via its constructor as opposed to via a `parse()` factory method.
-=======
-- Added support to specify whether or not a pipeline policy should be added per call or per retry.
->>>>>>> 62a2bb89
 
 ## 4.2.0-beta.4 (2021-03-12)
 
