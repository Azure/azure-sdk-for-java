<!-- Copyright (c) Microsoft Corporation. All rights reserved.
     Licensed under the MIT License. -->
<project xmlns="http://maven.apache.org/POM/4.0.0" 
  xmlns:xsi="http://www.w3.org/2001/XMLSchema-instance" xsi:schemaLocation="http://maven.apache.org/POM/4.0.0 http://maven.apache.org/xsd/maven-4.0.0.xsd">
  <modelVersion>4.0.0</modelVersion>
  <groupId>com.azure</groupId>
  <artifactId>azure-keyvault-service</artifactId>
  <packaging>pom</packaging>
<<<<<<< HEAD
  <version>1.0.0</version><!-- Need not change for every release-->
  <modules>

    <!-- Track 1 -->
    <module>microsoft-azure-keyvault</module>
    <module>microsoft-azure-keyvault-core</module>
    <module>microsoft-azure-keyvault-webkey</module>
    <module>microsoft-azure-keyvault-cryptography</module>
    <module>microsoft-azure-keyvault-extensions</module>
    <module>microsoft-azure-keyvault-complete</module>
    
    <!-- Track 2 -->
    <module>../core/azure-core</module> <!-- NOTE: We need to build core so we can build against the version in the repo. -->
    <module>../core/azure-core-test</module> <!-- NOTE: We need to build core so we can build against the version in the repo. -->
    <module>../identity/azure-identity</module> <!-- NOTE: We need to build identity so we can build against the version in the repo. -->
    <module>azure-keyvault-keys</module>
    <module>azure-keyvault-secrets</module>
    <module>azure-keyvault-certificates</module>

  </modules>

=======
  <version>1.0.0</version>  <!-- Need not change for every release-->
  <profiles>
    <profile>
      <id>data</id>
      <activation>
        <property>
          <name>env.SDKTYPE</name>
          <value>data</value>
        </property>
      </activation>
      <modules>
        <module>microsoft-azure-keyvault</module>
        <module>microsoft-azure-keyvault-complete</module>
        <module>microsoft-azure-keyvault-core</module>
        <module>microsoft-azure-keyvault-cryptography</module>
        <module>microsoft-azure-keyvault-extensions</module>
        <module>microsoft-azure-keyvault-test</module>
        <module>microsoft-azure-keyvault-webkey</module>
      </modules>
    </profile>
    <profile>
      <id>client</id>
      <activation>
        <property>
          <name>env.SDKTYPE</name>
          <value>!data</value>
        </property>
      </activation>
      <modules>
        <module>../core/azure-core</module>        <!-- NOTE: We need to build core so we can build against the version in the repo. -->
        <module>../core/azure-core-test</module>        <!-- NOTE: We need to build core so we can build against the version in the repo. -->
        <module>../identity/azure-identity</module>        <!-- NOTE: We need to build identity so we can build against the version in the repo. -->
        <module>azure-keyvault-keys</module>
        <module>azure-keyvault-secrets</module>
      </modules>
    </profile>
  </profiles>
>>>>>>> e688eb6f
</project><|MERGE_RESOLUTION|>--- conflicted
+++ resolved
@@ -6,29 +6,7 @@
   <groupId>com.azure</groupId>
   <artifactId>azure-keyvault-service</artifactId>
   <packaging>pom</packaging>
-<<<<<<< HEAD
-  <version>1.0.0</version><!-- Need not change for every release-->
-  <modules>
 
-    <!-- Track 1 -->
-    <module>microsoft-azure-keyvault</module>
-    <module>microsoft-azure-keyvault-core</module>
-    <module>microsoft-azure-keyvault-webkey</module>
-    <module>microsoft-azure-keyvault-cryptography</module>
-    <module>microsoft-azure-keyvault-extensions</module>
-    <module>microsoft-azure-keyvault-complete</module>
-    
-    <!-- Track 2 -->
-    <module>../core/azure-core</module> <!-- NOTE: We need to build core so we can build against the version in the repo. -->
-    <module>../core/azure-core-test</module> <!-- NOTE: We need to build core so we can build against the version in the repo. -->
-    <module>../identity/azure-identity</module> <!-- NOTE: We need to build identity so we can build against the version in the repo. -->
-    <module>azure-keyvault-keys</module>
-    <module>azure-keyvault-secrets</module>
-    <module>azure-keyvault-certificates</module>
-
-  </modules>
-
-=======
   <version>1.0.0</version>  <!-- Need not change for every release-->
   <profiles>
     <profile>
@@ -66,5 +44,4 @@
       </modules>
     </profile>
   </profiles>
->>>>>>> e688eb6f
 </project>