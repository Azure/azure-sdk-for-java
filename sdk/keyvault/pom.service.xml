--- conflicted
+++ resolved
@@ -40,10 +40,7 @@
         <module>../core/azure-core-test</module>        <!-- NOTE: We need to build core so we can build against the version in the repo. -->
         <module>../core/azure-core-http-netty</module>
         <module>../identity/azure-identity</module>        <!-- NOTE: We need to build identity so we can build against the version in the repo. -->
-<<<<<<< HEAD
-=======
         <module>azure-keyvault-certificates</module>
->>>>>>> f9b68898
         <module>azure-keyvault-keys</module>
         <module>azure-keyvault-secrets</module>
       </modules>
