trigger: none

jobs:
  - template: ../../eng/pipelines/templates/jobs/archetype-sdk-tests.yml
    parameters:
      TimeoutInMinutes: 120
      MaxParallel: 2
      ServiceDirectory: keyvault
      EnvVars:
        AZURE_TEST_MODE: RECORD
<<<<<<< HEAD
        ARM_CLIENTID: $(aad-azure-sdk-test-client-id)
        ARM_CLIENTKEY: $(aad-azure-sdk-test-client-secret)
        AZURE_KEYVAULT_ENDPOINT: $(java-azure-keyvault-sdk-endpoint)
        AZURE_TENANT_ID: $(aad-azure-sdk-test-tenant-id)
=======
        ARM_CLIENTID: $(java-keyvault-test-arm-client-id)
        ARM_CLIENTKEY: $(java-keyvault-test-arm-client-key)
        AZURE_KEYVAULT_ENDPOINT: $(AZURE_KEYVAULT_ENDPOINT)
>>>>>>> 26730b6d
<|MERGE_RESOLUTION|>--- conflicted
+++ resolved
@@ -8,13 +8,7 @@
       ServiceDirectory: keyvault
       EnvVars:
         AZURE_TEST_MODE: RECORD
-<<<<<<< HEAD
         ARM_CLIENTID: $(aad-azure-sdk-test-client-id)
         ARM_CLIENTKEY: $(aad-azure-sdk-test-client-secret)
-        AZURE_KEYVAULT_ENDPOINT: $(java-azure-keyvault-sdk-endpoint)
         AZURE_TENANT_ID: $(aad-azure-sdk-test-tenant-id)
-=======
-        ARM_CLIENTID: $(java-keyvault-test-arm-client-id)
-        ARM_CLIENTKEY: $(java-keyvault-test-arm-client-key)
-        AZURE_KEYVAULT_ENDPOINT: $(AZURE_KEYVAULT_ENDPOINT)
->>>>>>> 26730b6d
+        AZURE_KEYVAULT_ENDPOINT: $(AZURE_KEYVAULT_ENDPOINT)