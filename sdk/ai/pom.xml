--- conflicted
+++ resolved
@@ -11,10 +11,7 @@
 
   <modules>
     <module>azure-ai-inference</module>
-<<<<<<< HEAD
     <module>azure-ai-projects</module>
-=======
     <module>azure-ai-agents-persistent</module>
->>>>>>> 0f8c354e
   </modules>
 </project>