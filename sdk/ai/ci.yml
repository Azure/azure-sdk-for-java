# NOTE: Please refer to https://aka.ms/azsdk/engsys/ci-yaml before editing this file.

trigger:
  branches:
    include:
      - main
      - hotfix/*
      - release/*
      - feature/agents-v2
  paths:
    include:
      - sdk/ai/ci.yml
      - sdk/ai/azure-ai-inference/
      - sdk/ai/azure-ai-projects/
      - sdk/ai/azure-ai-agents-persistent/
<<<<<<< HEAD
      - sdk/ai/azure-ai-agents/
=======
      - sdk/ai/azure-ai-voicelive/
>>>>>>> bc6ca04a
    exclude:
      - sdk/ai/pom.xml
      - sdk/ai/azure-ai-inference/pom.xml
      - sdk/ai/azure-ai-projects/pom.xml
      - sdk/ai/azure-ai-agents-persistent/pom.xml
<<<<<<< HEAD
      - sdk/ai/azure-ai-agents/pom.xml
=======
      - sdk/ai/azure-ai-voicelive/pom.xml
>>>>>>> bc6ca04a

pr:
  branches:
    include:
      - main
      - feature/*
      - hotfix/*
      - release/*
      - feature/agents-v2
  paths:
    include:
      - sdk/ai/ci.yml
      - sdk/ai/azure-ai-inference/
      - sdk/ai/azure-ai-projects/
      - sdk/ai/azure-ai-agents-persistent/
<<<<<<< HEAD
      - sdk/ai/azure-ai-agents/
=======
      - sdk/ai/azure-ai-voicelive/
>>>>>>> bc6ca04a
    exclude:
      - sdk/ai/pom.xml
      - sdk/ai/azure-ai-inference/pom.xml
      - sdk/ai/azure-ai-projects/pom.xml
      - sdk/ai/azure-ai-agents-persistent/pom.xml
<<<<<<< HEAD
      - sdk/ai/azure-ai-agents/pom.xml
=======
      - sdk/ai/azure-ai-voicelive/pom.xml
>>>>>>> bc6ca04a

parameters:
  - name: release_azureaiinference
    displayName: 'azure-ai-inference'
    type: boolean
    default: true
  - name: release_azureaiprojects
    displayName: 'azure-ai-projects'
    type: boolean
    default: true
  - name: release_azureaiagentspersistent
    displayName: 'azure-ai-agents-persistent'
    type: boolean
    default: true
<<<<<<< HEAD
  - name: release_azureaiagents
    displayName: 'azure-ai-agents'
=======
  - name: release_azureaivoicelive
    displayName: 'azure-ai-voicelive'
>>>>>>> bc6ca04a
    type: boolean
    default: true

extends:
  template: ../../eng/pipelines/templates/stages/archetype-sdk-client.yml
  parameters:
    ServiceDirectory: ai
    Artifacts:
      - name: azure-ai-inference
        groupId: com.azure
        safeName: azureaiinference
        releaseInBatch: ${{ parameters.release_azureaiinference }}
      - name: azure-ai-projects
        groupId: com.azure
        safeName: azureaiprojects
        releaseInBatch: ${{ parameters.release_azureaiprojects }}
      - name: azure-ai-agents-persistent
        groupId: com.azure
        safeName: azureaiagentspersistent
        releaseInBatch: ${{ parameters.release_azureaiagentspersistent }}
<<<<<<< HEAD
      - name: azure-ai-agents
        groupId: com.azure
        safeName: azureaiagents
        releaseInBatch: ${{ parameters.release_azureaiagents }}
=======
      - name: azure-ai-voicelive
        groupId: com.azure
        safeName: azureaivoicelive
        releaseInBatch: ${{ parameters.release_azureaivoicelive }}
>>>>>>> bc6ca04a
<|MERGE_RESOLUTION|>--- conflicted
+++ resolved
@@ -13,21 +13,15 @@
       - sdk/ai/azure-ai-inference/
       - sdk/ai/azure-ai-projects/
       - sdk/ai/azure-ai-agents-persistent/
-<<<<<<< HEAD
       - sdk/ai/azure-ai-agents/
-=======
       - sdk/ai/azure-ai-voicelive/
->>>>>>> bc6ca04a
     exclude:
       - sdk/ai/pom.xml
       - sdk/ai/azure-ai-inference/pom.xml
       - sdk/ai/azure-ai-projects/pom.xml
       - sdk/ai/azure-ai-agents-persistent/pom.xml
-<<<<<<< HEAD
       - sdk/ai/azure-ai-agents/pom.xml
-=======
       - sdk/ai/azure-ai-voicelive/pom.xml
->>>>>>> bc6ca04a
 
 pr:
   branches:
@@ -43,21 +37,15 @@
       - sdk/ai/azure-ai-inference/
       - sdk/ai/azure-ai-projects/
       - sdk/ai/azure-ai-agents-persistent/
-<<<<<<< HEAD
       - sdk/ai/azure-ai-agents/
-=======
       - sdk/ai/azure-ai-voicelive/
->>>>>>> bc6ca04a
     exclude:
       - sdk/ai/pom.xml
       - sdk/ai/azure-ai-inference/pom.xml
       - sdk/ai/azure-ai-projects/pom.xml
       - sdk/ai/azure-ai-agents-persistent/pom.xml
-<<<<<<< HEAD
       - sdk/ai/azure-ai-agents/pom.xml
-=======
       - sdk/ai/azure-ai-voicelive/pom.xml
->>>>>>> bc6ca04a
 
 parameters:
   - name: release_azureaiinference
@@ -72,13 +60,10 @@
     displayName: 'azure-ai-agents-persistent'
     type: boolean
     default: true
-<<<<<<< HEAD
   - name: release_azureaiagents
     displayName: 'azure-ai-agents'
-=======
   - name: release_azureaivoicelive
     displayName: 'azure-ai-voicelive'
->>>>>>> bc6ca04a
     type: boolean
     default: true
 
@@ -99,14 +84,11 @@
         groupId: com.azure
         safeName: azureaiagentspersistent
         releaseInBatch: ${{ parameters.release_azureaiagentspersistent }}
-<<<<<<< HEAD
       - name: azure-ai-agents
         groupId: com.azure
         safeName: azureaiagents
         releaseInBatch: ${{ parameters.release_azureaiagents }}
-=======
       - name: azure-ai-voicelive
         groupId: com.azure
         safeName: azureaivoicelive
-        releaseInBatch: ${{ parameters.release_azureaivoicelive }}
->>>>>>> bc6ca04a
+        releaseInBatch: ${{ parameters.release_azureaivoicelive }}