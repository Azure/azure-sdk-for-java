--- conflicted
+++ resolved
@@ -12,11 +12,7 @@
 
     <groupId>com.azure.spring</groupId>
     <artifactId>azure-spring-cloud-appconfiguration-config-web</artifactId>
-<<<<<<< HEAD
-    <version>2.8.0-beta.2</version><!-- {x-version-update;com.azure.spring:azure-spring-cloud-appconfiguration-config-web;current} -->
-=======
     <version>2.10.0-beta.1</version><!-- {x-version-update;com.azure.spring:azure-spring-cloud-appconfiguration-config-web;current} -->
->>>>>>> ccca08bf
     <name>Azure Spring Cloud App Configuration Config Web</name>
     <description>Integration of Spring Cloud Config and Azure App Configuration Service</description>
 
@@ -30,11 +26,7 @@
         <dependency>
             <groupId>com.azure.spring</groupId>
             <artifactId>azure-spring-cloud-appconfiguration-config</artifactId>
-<<<<<<< HEAD
-            <version>2.8.0-beta.2</version><!-- {x-version-update;com.azure.spring:azure-spring-cloud-appconfiguration-config;current} -->
-=======
             <version>2.10.0-beta.1</version><!-- {x-version-update;com.azure.spring:azure-spring-cloud-appconfiguration-config;current} -->
->>>>>>> ccca08bf
         </dependency>
         <dependency>
             <groupId>org.springframework.boot</groupId>
