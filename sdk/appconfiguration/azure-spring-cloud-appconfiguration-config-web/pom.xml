--- conflicted
+++ resolved
@@ -42,11 +42,7 @@
         <dependency>
             <groupId>org.junit.vintage</groupId>
             <artifactId>junit-vintage-engine</artifactId>
-<<<<<<< HEAD
-            <version>5.8.0-M1</version> <!-- {x-version-update;org.junit.vintage:junit-vintage-engine;external_dependency} -->
-=======
             <version>5.7.1</version> <!-- {x-version-update;org.junit.vintage:junit-vintage-engine;external_dependency} -->
->>>>>>> cb1a5945
             <scope>test</scope>
             <exclusions>
                 <exclusion>
