# Release History

## 2.10.0-beta.1 (Unreleased)

### Features Added

- Added Geo-Replication support, only supported using endpoints.

Added `spring.cloud.azure.appconfiguration.stores[0].endpoints` which enables listing of multiple endpoints. See MSDocs or README for more details.

- Fixed an issue where Feature Flags didn't NormalizeNull on refresh checks, causing `(No Label)`/empty label feature flags to not cause refreshes when their value changed.

### Other Changes

<<<<<<< HEAD
=======
## 2.9.0 (2022-09-22)
- This release is compatible with Spring Boot 2.5.0-2.5.14, 2.6.0-2.6.11, 2.7.0-2.7.3. (Note: 2.5.x (x>14), 2.6.y (y>11) and 2.7.z (z>3) should be supported, but they aren't tested with this release.)
- This release is compatible with Spring Cloud 2020.0.3-2020.0.6, 2021.0.0-2021.0.3. (Note: 2020.0.x (x>6) and 2021.0.y (y>3) should be supported, but they aren't tested with this release.)

### Features Added
- Added Geo-Replication support, only supported using endpoints.
- Added `spring.cloud.azure.appconfiguration.stores[0].endpoints` which enables listing of multiple endpoints. See MSDocs or README for more details.

### Dependency Upgrades
- Upgrade azure-sdk's version to latest released version.
>>>>>>> 8a6962b0

## 2.8.0 (2022-06-29)
- This release is compatible with Spring Boot 2.5.0-2.5.14, 2.6.0-2.6.9, 2.7.0-2.7.1. (Note: 2.5.x (x>14), 2.6.y (y>9) and 2.7.z (z>1) should be supported, but they aren't tested with this release.)
- This release is compatible with Spring Cloud 2020.0.3-2020.0.5, 2021.0.0-2021.0.3. (Note: 2020.0.x (x>5) and 2021.0.y (y>3) should be supported, but they aren't tested with this release.)

### Dependency Upgrades
- Upgrade azure-sdk's version to latest released version.

## 2.7.0 (2022-05-24)
- This release is compatible with Spring Boot 2.5.0-2.5.13, 2.6.0-2.6.7. (Note: 2.5.x (x>13) and 2.6.y (y>7) should be supported, but they aren't tested with this release.)
- This release is compatible with Spring Cloud 2020.0.3-2020.0.5, 2021.0.0-2021.0.2. (Note: 2020.0.x (x>5) and 2021.0.y (y>2) should be supported, but they aren't tested with this release.)

### Dependency Upgrades
- Upgrade azure-sdk's version to latest released version.

## 2.6.0 (2022-04-29)
- This release is compatible with Spring Boot 2.5.0-2.5.13, 2.6.0-2.6.7. (Note: 2.5.x (x>13) and 2.6.y (y>7) should be supported, but they aren't tested with this release.)
- This release is compatible with Spring Cloud 2020.0.3-2020.0.5, 2021.0.0-2021.0.2. (Note: 2020.0.x (x>5) and 2021.0.y (y>2) should be supported, but they aren't tested with this release.)

### Dependency Upgrades
- Regular updates for Azure SDK dependency versions.
- Upgrade external dependencies' version according to [spring-boot-dependencies:2.6.6](https://repo1.maven.org/maven2/org/springframework/boot/spring-boot-dependencies/2.6.6/spring-boot-dependencies-2.6.6.pom) to address [CVE-2022-22965](https://github.com/advisories/GHSA-36p3-wjmg-h94x) [#28280](https://github.com/Azure/azure-sdk-for-java/pull/28280).
- Upgrade external dependencies' version according to [spring-cloud-dependencies:2021.0.2](https://repo1.maven.org/maven2/org/springframework/cloud/spring-cloud-dependencies/2021.0.2/spring-cloud-dependencies-2021.0.2.pom) to address [CVE-2022-22963](https://github.com/advisories/GHSA-6v73-fgf6-w5j7) [#28179](https://github.com/Azure/azure-sdk-for-java/issues/28179).

## 2.5.0 (2022-03-28)
This release is compatible with Spring Boot 2.5.0-2.5.11, 2.6.0-2.6.5.

### Dependency Upgrades
- Regular updates for Azure SDK dependency versions.
- Upgrade external dependencies' version according to [spring-boot-dependencies:2.6.3](https://repo1.maven.org/maven2/org/springframework/boot/spring-boot-dependencies/2.6.3/spring-boot-dependencies-2.6.3.pom) and [spring-cloud-dependencies:2021.0.1](https://repo1.maven.org/maven2/org/springframework/cloud/spring-cloud-dependencies/2021.0.1/).

## 2.4.0 (2022-03-01)
This release is compatible with Spring Boot 2.5.5-2.5.8, 2.6.0-2.6.2.

### Dependency Upgrades
- Regular updates for Azure SDK dependency versions.
- Upgrade external dependencies' version according to [spring-boot-dependencies:2.6.2](https://repo1.maven.org/maven2/org/springframework/boot/spring-boot-dependencies/2.6.2/spring-boot-dependencies-2.6.2.pom).


## 2.3.0 (2022-01-06)
This release is compatible with Spring Boot 2.5.5-2.5.8, 2.6.0-2.6.1.

## 2.2.0 (2021-11-25)

- Fixed a bug where JsonNode type was passed to Spring instead of a String, when the JsonNode was a number Spring had issues resolving the value.

## 2.1.1 (2021-09-28)

### Bugs Fixed

- Fixed usage of `null` for watch keys. Updates returned `null` labels automatically to `\0`.
- Reworked Feature Flag watching to make sure all changes are detected. Such as new or deleted feature flags.

### Other Changes

- Updated Tracing to check for Key Vault and Dev usage.

## 2.1.0 (2021-09-05)

- Update to JUnit 5 from JUnit 4

## 2.0.0 (2021-07-20)

- GA of 2.0.0 version, no changes from 2.0.0-beta.2 version.

## 2.0.0-beta.2 (2021-06-21)
- Changed package path to `com.azure.spring.cloud.config`

## 2.0.0-beta.1 (2021-05-04)
### Breaking Changes
- Change group id from `com.microsoft.azure` to `com.azure.spring`.
- Change artifact id from `spring-cloud-azure-appconfiguration-config-web` to `azure-spring-cloud-appconfiguration-config-web`.
- Added a new Push based Refresh method. Two Spring Actuator endpoints have been added `appconfiguration-refresh` and `appconfiguration-refresh-bus`. The first triggers the cache to reset on configurations on an application. The second triggers a refresh on all instances subscribed to the same Service Bus.<|MERGE_RESOLUTION|>--- conflicted
+++ resolved
@@ -4,16 +4,14 @@
 
 ### Features Added
 
-- Added Geo-Replication support, only supported using endpoints.
+### Breaking Changes
 
-Added `spring.cloud.azure.appconfiguration.stores[0].endpoints` which enables listing of multiple endpoints. See MSDocs or README for more details.
+### Bugs Fixed
 
 - Fixed an issue where Feature Flags didn't NormalizeNull on refresh checks, causing `(No Label)`/empty label feature flags to not cause refreshes when their value changed.
 
 ### Other Changes
 
-<<<<<<< HEAD
-=======
 ## 2.9.0 (2022-09-22)
 - This release is compatible with Spring Boot 2.5.0-2.5.14, 2.6.0-2.6.11, 2.7.0-2.7.3. (Note: 2.5.x (x>14), 2.6.y (y>11) and 2.7.z (z>3) should be supported, but they aren't tested with this release.)
 - This release is compatible with Spring Cloud 2020.0.3-2020.0.6, 2021.0.0-2021.0.3. (Note: 2020.0.x (x>6) and 2021.0.y (y>3) should be supported, but they aren't tested with this release.)
@@ -24,7 +22,6 @@
 
 ### Dependency Upgrades
 - Upgrade azure-sdk's version to latest released version.
->>>>>>> 8a6962b0
 
 ## 2.8.0 (2022-06-29)
 - This release is compatible with Spring Boot 2.5.0-2.5.14, 2.6.0-2.6.9, 2.7.0-2.7.1. (Note: 2.5.x (x>14), 2.6.y (y>9) and 2.7.z (z>1) should be supported, but they aren't tested with this release.)
