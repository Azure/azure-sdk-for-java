<project xmlns:xsi="http://www.w3.org/2001/XMLSchema-instance"
         xmlns="http://maven.apache.org/POM/4.0.0"
         xsi:schemaLocation="http://maven.apache.org/POM/4.0.0 http://maven.apache.org/xsd/maven-4.0.0.xsd">
  <parent>
    <groupId>com.azure</groupId>
    <artifactId>azure-client-sdk-parent</artifactId>
    <version>1.7.0</version> <!-- {x-version-update;com.azure:azure-client-sdk-parent;current} -->
    <relativePath>../../parents/azure-client-sdk-parent</relativePath>
  </parent>
  <modelVersion>4.0.0</modelVersion>

  <groupId>com.azure.spring</groupId>
  <artifactId>azure-spring-cloud-feature-management-web</artifactId>
  <version>2.10.0-beta.1</version> <!-- {x-version-update;com.azure.spring:azure-spring-cloud-feature-management-web;current} -->
  <name>Azure Spring Cloud Feature Management Web</name>
  <description>Adds Feature Management into Spring Web</description>

  <properties>
    <checkstyle.skip>true</checkstyle.skip>
  </properties>

  <dependencies>
    <dependency>
      <groupId>org.springframework.boot</groupId>
      <artifactId>spring-boot-starter-test</artifactId>
<<<<<<< HEAD
      <version>3.0.1</version> <!-- {x-version-update;org.springframework.boot:spring-boot-starter-test;external_dependency} -->
=======
      <version>2.7.7</version> <!-- {x-version-update;org.springframework.boot:spring-boot-starter-test;external_dependency} -->
>>>>>>> bdb9613a
      <scope>test</scope>
    </dependency>
    <dependency>
      <groupId>org.springframework</groupId>
      <artifactId>spring-web</artifactId>
      <version>6.0.3</version> <!-- {x-version-update;org.springframework:spring-web;external_dependency} -->
    </dependency>
    <dependency>
      <groupId>org.springframework</groupId>
      <artifactId>spring-webmvc</artifactId>
      <version>6.0.3</version> <!-- {x-version-update;org.springframework:spring-webmvc;external_dependency} -->
    </dependency>
    <dependency>
      <groupId>javax.servlet</groupId>
      <artifactId>javax.servlet-api</artifactId>
      <version>4.0.1</version> <!-- {x-version-update;javax.servlet:javax.servlet-api;external_dependency} -->
      <scope>provided</scope>
    </dependency>
    <dependency>
      <groupId>com.azure.spring</groupId>
      <artifactId>azure-spring-cloud-feature-management</artifactId>
      <version>2.10.0-beta.1</version> <!-- {x-version-update;com.azure.spring:azure-spring-cloud-feature-management;current} -->
    </dependency>
    <!-- Added this dependency to include necessary annotations used by reactor core.
    Without this dependency, javadoc throws a warning as it cannot find enum When.MAYBE
    which is used in @Nullable annotation in reactor core classes -->
    <dependency>
      <groupId>com.google.code.findbugs</groupId>
      <artifactId>jsr305</artifactId>
      <version>3.0.2</version> <!-- {x-version-update;com.google.code.findbugs:jsr305;external_dependency} -->
      <scope>provided</scope>
    </dependency>
    <dependency>
      <groupId>junit</groupId>
      <artifactId>junit</artifactId>
      <version>4.13.2</version> <!-- {x-version-update;junit:junit;external_dependency} -->
      <scope>test</scope>
    </dependency>
  </dependencies>
  <build>
    <plugins>
      <plugin>
        <groupId>org.apache.maven.plugins</groupId>
        <artifactId>maven-enforcer-plugin</artifactId>
        <version>3.0.0-M3</version> <!-- {x-version-update;org.apache.maven.plugins:maven-enforcer-plugin;external_dependency} -->
        <configuration>
          <rules>
            <bannedDependencies>
              <includes>
                <include>com.azure.spring:azure-spring-cloud-feature-management:[2.10.0-beta.1]</include> <!-- {x-include-update;com.azure.spring:azure-spring-cloud-feature-management;current} -->
                <include>javax.servlet:javax.servlet-api:[4.0.1]</include> <!-- {x-include-update;javax.servlet:javax.servlet-api;external_dependency} -->
                <include>org.springframework:spring-web:[6.0.3]</include> <!-- {x-include-update;org.springframework:spring-web;external_dependency} -->
                <include>org.springframework:spring-webmvc:[6.0.3]</include> <!-- {x-include-update;org.springframework:spring-webmvc;external_dependency} -->
              </includes>
            </bannedDependencies>
          </rules>
        </configuration>
      </plugin>
    </plugins>
  </build>
</project><|MERGE_RESOLUTION|>--- conflicted
+++ resolved
@@ -23,22 +23,18 @@
     <dependency>
       <groupId>org.springframework.boot</groupId>
       <artifactId>spring-boot-starter-test</artifactId>
-<<<<<<< HEAD
-      <version>3.0.1</version> <!-- {x-version-update;org.springframework.boot:spring-boot-starter-test;external_dependency} -->
-=======
       <version>2.7.7</version> <!-- {x-version-update;org.springframework.boot:spring-boot-starter-test;external_dependency} -->
->>>>>>> bdb9613a
       <scope>test</scope>
     </dependency>
     <dependency>
       <groupId>org.springframework</groupId>
       <artifactId>spring-web</artifactId>
-      <version>6.0.3</version> <!-- {x-version-update;org.springframework:spring-web;external_dependency} -->
+      <version>5.3.24</version> <!-- {x-version-update;org.springframework:spring-web;external_dependency} -->
     </dependency>
     <dependency>
       <groupId>org.springframework</groupId>
       <artifactId>spring-webmvc</artifactId>
-      <version>6.0.3</version> <!-- {x-version-update;org.springframework:spring-webmvc;external_dependency} -->
+      <version>5.3.24</version> <!-- {x-version-update;org.springframework:spring-webmvc;external_dependency} -->
     </dependency>
     <dependency>
       <groupId>javax.servlet</groupId>
@@ -79,8 +75,8 @@
               <includes>
                 <include>com.azure.spring:azure-spring-cloud-feature-management:[2.10.0-beta.1]</include> <!-- {x-include-update;com.azure.spring:azure-spring-cloud-feature-management;current} -->
                 <include>javax.servlet:javax.servlet-api:[4.0.1]</include> <!-- {x-include-update;javax.servlet:javax.servlet-api;external_dependency} -->
-                <include>org.springframework:spring-web:[6.0.3]</include> <!-- {x-include-update;org.springframework:spring-web;external_dependency} -->
-                <include>org.springframework:spring-webmvc:[6.0.3]</include> <!-- {x-include-update;org.springframework:spring-webmvc;external_dependency} -->
+                <include>org.springframework:spring-web:[5.3.24]</include> <!-- {x-include-update;org.springframework:spring-web;external_dependency} -->
+                <include>org.springframework:spring-webmvc:[5.3.24]</include> <!-- {x-include-update;org.springframework:spring-webmvc;external_dependency} -->
               </includes>
             </bannedDependencies>
           </rules>
