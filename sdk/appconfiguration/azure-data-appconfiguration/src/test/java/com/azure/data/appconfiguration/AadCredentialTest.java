--- conflicted
+++ resolved
@@ -6,29 +6,21 @@
 import com.azure.core.http.HttpClient;
 import com.azure.core.test.TestBase;
 import com.azure.core.util.Configuration;
-import com.azure.core.util.ServiceVersion;
 import com.azure.data.appconfiguration.implementation.ConfigurationClientCredentials;
 import com.azure.data.appconfiguration.models.ConfigurationSetting;
 import com.azure.identity.DefaultAzureCredentialBuilder;
-import java.util.ArrayList;
-import java.util.List;
-import java.util.stream.Stream;
 import org.junit.jupiter.api.Assertions;
 
 import java.security.InvalidKeyException;
 import java.security.NoSuchAlgorithmException;
-import org.junit.jupiter.api.TestInstance;
 import org.junit.jupiter.params.ParameterizedTest;
-import org.junit.jupiter.params.provider.Arguments;
 import org.junit.jupiter.params.provider.MethodSource;
 
-import static com.azure.data.appconfiguration.ConfigurationClientTestBase.DISPLAY_NAME_WITH_ARGUMENTS;
-import static org.junit.jupiter.api.TestInstance.Lifecycle.PER_CLASS;
+import static com.azure.data.appconfiguration.TestHelper.DISPLAY_NAME_WITH_ARGUMENTS;
 
 /**
  * Unit test for construct a configuration client by using AAD token credential.
  */
-@TestInstance(PER_CLASS)
 public class AadCredentialTest extends TestBase {
     private static ConfigurationClient client;
     private static final String AZURE_APPCONFIG_CONNECTION_STRING = "AZURE_APPCONFIG_CONNECTION_STRING";
@@ -63,9 +55,10 @@
     }
 
     @ParameterizedTest(name = DISPLAY_NAME_WITH_ARGUMENTS)
-    @MethodSource("getTestParameters")
-    public void aadAuthenticationAzConfigClient(HttpClient httpClient, ServiceVersion serviceVersion) throws Exception {
-        setup(httpClient, (ConfigurationServiceVersion) serviceVersion);
+    @MethodSource("TestHelper#getTestParameters")
+    public void aadAuthenticationAzConfigClient(HttpClient httpClient,
+        ConfigurationServiceVersion serviceVersion) throws Exception {
+        setup(httpClient, serviceVersion);
         final String key = "newKey";
         final String value = "newValue";
 
@@ -74,25 +67,4 @@
         Assertions.assertEquals(addedSetting.getValue(), value);
     }
 
-<<<<<<< HEAD
-=======
-    /**
-     * Returns a stream of arguments that includes all combinations of eligible {@link HttpClient HttpClients} and
-     * service versions that should be tested.
-     *
-     * @return A stream of HttpClient and service version combinations to test.
-     */
-    protected Stream<Arguments> getTestParameters() {
-        // when this issues is closed, the newer version of junit will have better support for
-        // cartesian product of arguments - https://github.com/junit-team/junit5/issues/1427
-        List<Arguments> argumentsList = new ArrayList<>();
-        getHttpClients()
-            .forEach(httpClient -> {
-                for (ConfigurationServiceVersion serviceVersion : ConfigurationServiceVersion.values()) {
-                    argumentsList.add(Arguments.of(httpClient, serviceVersion));
-                }
-            });
-        return argumentsList.stream();
-    }
->>>>>>> 2e5d3467
 }