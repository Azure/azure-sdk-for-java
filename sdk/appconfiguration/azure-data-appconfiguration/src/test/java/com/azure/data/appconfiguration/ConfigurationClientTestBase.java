// Copyright (c) Microsoft Corporation. All rights reserved.
// Licensed under the MIT License.
package com.azure.data.appconfiguration;

import com.azure.core.util.Configuration;
import com.azure.data.appconfiguration.credentials.ConfigurationClientCredentials;
import com.azure.data.appconfiguration.models.ConfigurationSetting;
import com.azure.data.appconfiguration.models.SettingFields;
import com.azure.data.appconfiguration.models.SettingSelector;
import com.azure.core.exception.HttpResponseException;
import com.azure.core.http.rest.Response;

import com.azure.core.util.logging.ClientLogger;
import com.azure.core.implementation.util.ImplUtils;
import com.azure.core.test.TestBase;
import org.junit.Ignore;
import org.junit.Rule;
import org.junit.Test;
import org.junit.rules.TestName;

import java.lang.reflect.Field;
import java.security.InvalidKeyException;
import java.security.NoSuchAlgorithmException;
import java.util.ArrayList;
import java.util.Arrays;
import java.util.HashMap;
import java.util.HashSet;
import java.util.List;
import java.util.Map;
import java.util.Objects;
import java.util.Set;
import java.util.function.BiConsumer;
import java.util.function.BiFunction;
import java.util.function.Consumer;
import java.util.function.Function;

import static org.junit.Assert.assertEquals;
import static org.junit.Assert.assertNotNull;
import static org.junit.Assert.assertNull;
import static org.junit.Assert.assertTrue;
import static org.junit.Assert.fail;

public abstract class ConfigurationClientTestBase extends TestBase {
    private static final String AZURE_APPCONFIG_CONNECTION_STRING = "AZURE_APPCONFIG_CONNECTION_STRING";
    private static final String KEY_PREFIX = "key";
    private static final String LABEL_PREFIX = "label";
    private static final int PREFIX_LENGTH = 8;
    private static final int RESOURCE_LENGTH = 16;
    private static String connectionString;

    private final ClientLogger logger = new ClientLogger(ConfigurationClientTestBase.class);

    String keyPrefix;
    String labelPrefix;

    @Rule
    public TestName testName = new TestName();

    @Override
    public String getTestName() {
        return testName.getMethodName();
    }

    void beforeTestSetup() {
        keyPrefix = testResourceNamer.randomName(KEY_PREFIX, PREFIX_LENGTH);
        labelPrefix = testResourceNamer.randomName(LABEL_PREFIX, PREFIX_LENGTH);
    }

    <T> T clientSetup(Function<ConfigurationClientCredentials, T> clientBuilder) {
        if (ImplUtils.isNullOrEmpty(connectionString)) {
            connectionString = interceptorManager.isPlaybackMode()
                ? "Endpoint=http://localhost:8080;Id=0000000000000;Secret=MDAwMDAw"
                : Configuration.getGlobalConfiguration().get(AZURE_APPCONFIG_CONNECTION_STRING);
        }

        Objects.requireNonNull(connectionString, "AZURE_APPCONFIG_CONNECTION_STRING expected to be set.");

        T client;
        try {
            client = clientBuilder.apply(new ConfigurationClientCredentials(connectionString));
        } catch (InvalidKeyException | NoSuchAlgorithmException e) {
            logger.error("Could not create an configuration client credentials.", e);
            fail();
            client = null;
        }

        return Objects.requireNonNull(client);
    }

    String getKey() {
        return testResourceNamer.randomName(keyPrefix, RESOURCE_LENGTH);
    }

    String getLabel() {
        return testResourceNamer.randomName(labelPrefix, RESOURCE_LENGTH);
    }

    @Test
    public abstract void addSetting();

    void addSettingRunner(Consumer<ConfigurationSetting> testRunner) {
        final Map<String, String> tags = new HashMap<>();
        tags.put("MyTag", "TagValue");
        tags.put("AnotherTag", "AnotherTagValue");

        final ConfigurationSetting newConfiguration = new ConfigurationSetting()
            .setKey(getKey())
            .setValue("myNewValue")
            .setTags(tags)
            .setContentType("text");

        testRunner.accept(newConfiguration);
        testRunner.accept(newConfiguration.setLabel(getLabel()));
    }

    @Test
    public abstract void addSettingEmptyKey();

    @Test
    public abstract void addSettingEmptyValue();

    void addSettingEmptyValueRunner(Consumer<ConfigurationSetting> testRunner) {
        String key = getKey();
        ConfigurationSetting setting = new ConfigurationSetting().setKey(key);
        ConfigurationSetting setting2 = new ConfigurationSetting().setKey(key + "-1").setValue("");

        testRunner.accept(setting);
        testRunner.accept(setting2);
    }

    @Test
    public abstract void addSettingNullKey();

    @Test
    public abstract void addExistingSetting();

    void addExistingSettingRunner(Consumer<ConfigurationSetting> testRunner) {
        final ConfigurationSetting newConfiguration = new ConfigurationSetting().setKey(getKey()).setValue("myNewValue");

        testRunner.accept(newConfiguration);
        testRunner.accept(newConfiguration.setLabel(getLabel()));
    }

    @Test
    public abstract void setSetting();

    void setSettingRunner(BiConsumer<ConfigurationSetting, ConfigurationSetting> testRunner) {
        String key = getKey();
        String label = getLabel();

        final ConfigurationSetting setConfiguration = new ConfigurationSetting().setKey(key).setValue("myNewValue");
        final ConfigurationSetting updateConfiguration = new ConfigurationSetting().setKey(key).setValue("myUpdatedValue");

        testRunner.accept(setConfiguration, updateConfiguration);
        testRunner.accept(setConfiguration.setLabel(label), updateConfiguration.setLabel(label));
    }

    @Test
    public abstract void setSettingIfEtag();

    void setSettingIfEtagRunner(BiConsumer<ConfigurationSetting, ConfigurationSetting> testRunner) {
        String key = getKey();
        String label = getLabel();

        final ConfigurationSetting newConfiguration = new ConfigurationSetting().setKey(key).setValue("myNewValue");
        final ConfigurationSetting updateConfiguration = new ConfigurationSetting().setKey(key).setValue("myUpdateValue");

        testRunner.accept(newConfiguration, updateConfiguration);
        testRunner.accept(newConfiguration.setLabel(label), updateConfiguration.setLabel(label));
    }

    @Test
    public abstract void setSettingEmptyKey();

    @Test
    public abstract void setSettingEmptyValue();

    void setSettingEmptyValueRunner(Consumer<ConfigurationSetting> testRunner) {
        String key = getKey();

        ConfigurationSetting setting = new ConfigurationSetting().setKey(key);
        ConfigurationSetting setting2 = new ConfigurationSetting().setKey(key + "-1").setValue("");

        testRunner.accept(setting);
        testRunner.accept(setting2);
    }

    @Test public abstract void setSettingNullKey();

    @Test
    public abstract void getSetting();

    void getSettingRunner(Consumer<ConfigurationSetting> testRunner) {
        String key = getKey();

        final ConfigurationSetting newConfiguration = new ConfigurationSetting().setKey(key).setValue("myNewValue");

        testRunner.accept(newConfiguration);
        testRunner.accept(newConfiguration.setLabel("myLabel"));
    }

    @Test
    public abstract void getSettingNotFound();

    @Test
    public abstract void deleteSetting();

    void deleteSettingRunner(Consumer<ConfigurationSetting> testRunner) {
        String key = getKey();
        String label = getLabel();

        final ConfigurationSetting deletableConfiguration = new ConfigurationSetting().setKey(key).setValue("myValue");

        testRunner.accept(deletableConfiguration);
        testRunner.accept(deletableConfiguration.setLabel(label));
    }

    @Test
    public abstract void deleteSettingNotFound();

    @Test
    public abstract void deleteSettingWithETag();

    void deleteSettingWithETagRunner(BiConsumer<ConfigurationSetting, ConfigurationSetting> testRunner) {
        String key = getKey();
        String label = getLabel();

        final ConfigurationSetting newConfiguration = new ConfigurationSetting().setKey(key).setValue("myNewValue");
        final ConfigurationSetting updateConfiguration = new ConfigurationSetting().setKey(newConfiguration.getKey()).setValue("myUpdateValue");

        testRunner.accept(newConfiguration, updateConfiguration);
        testRunner.accept(newConfiguration.setLabel(label), updateConfiguration.setLabel(label));
    }

    @Test
    public abstract void deleteSettingNullKey();

    @Test
    public abstract void setReadOnly();

    @Test
    public abstract void clearReadOnly();

    @Test
    public abstract void setReadOnlyWithConfigurationSetting();

    @Test
    public abstract void clearReadOnlyWithConfigurationSetting();

    void lockUnlockRunner(Consumer<ConfigurationSetting> testRunner) {
        String key = getKey();

        final ConfigurationSetting lockConfiguration = new ConfigurationSetting().setKey(key).setValue("myValue");
        testRunner.accept(lockConfiguration);
    }

    @Test
    public abstract void listWithKeyAndLabel();

    @Test
    public abstract void listWithMultipleKeys();

    void listWithMultipleKeysRunner(String key, String key2, BiFunction<ConfigurationSetting, ConfigurationSetting, Iterable<ConfigurationSetting>> testRunner) {
        final ConfigurationSetting setting = new ConfigurationSetting().setKey(key).setValue("value");
        final ConfigurationSetting setting2 = new ConfigurationSetting().setKey(key2).setValue("value");
        final Set<ConfigurationSetting> expectedSelection = new HashSet<>(Arrays.asList(setting, setting2));
        testRunner.apply(setting, setting2).forEach(actual -> expectedSelection.removeIf(expected -> equals(expected, cleanResponse(expected, actual))));
        assertTrue(expectedSelection.isEmpty());
    }

    @Test
    public abstract void listWithMultipleLabels();

    void listWithMultipleLabelsRunner(String key, String label, String label2, BiFunction<ConfigurationSetting, ConfigurationSetting, Iterable<ConfigurationSetting>> testRunner) {
        final ConfigurationSetting setting = new ConfigurationSetting().setKey(key).setValue("value").setLabel(label);
        final ConfigurationSetting setting2 = new ConfigurationSetting().setKey(key).setValue("value").setLabel(label2);
        final Set<ConfigurationSetting> expectedSelection = new HashSet<>(Arrays.asList(setting, setting2));

        for (ConfigurationSetting actual : testRunner.apply(setting, setting2)) {
            expectedSelection.removeIf(expected -> equals(expected, cleanResponse(expected, actual)));
        }

        assertTrue(expectedSelection.isEmpty());
    }

    @Test
    public abstract void listSettingsSelectFields();

    void listSettingsSelectFieldsRunner(BiFunction<List<ConfigurationSetting>, SettingSelector, Iterable<ConfigurationSetting>> testRunner) {
        final String label = "my-first-mylabel";
        final String label2 = "my-second-mylabel";
        final int numberToCreate = 8;
        final Map<String, String> tags = new HashMap<>();
        tags.put("tag1", "value1");
        tags.put("tag2", "value2");

        final SettingSelector selector = new SettingSelector()
            .setLabels("*-second*")
            .setKeys(keyPrefix + "-fetch-*")
            .setFields(SettingFields.KEY, SettingFields.ETAG, SettingFields.CONTENT_TYPE, SettingFields.TAGS);

        List<ConfigurationSetting> settings = new ArrayList<>(numberToCreate);
        for (int value = 0; value < numberToCreate; value++) {
            String key = value % 2 == 0 ? keyPrefix + "-" + value : keyPrefix + "-fetch-" + value;
            String lbl = value / 4 == 0 ? label : label2;
            settings.add(new ConfigurationSetting().setKey(key).setValue("myValue2").setLabel(lbl).setTags(tags));
        }

        for (ConfigurationSetting setting : testRunner.apply(settings, selector)) {
            assertNotNull(setting.getETag());
            assertNotNull(setting.getKey());
            assertTrue(setting.getKey().contains(keyPrefix));
            assertNotNull(setting.getTags());
            assertEquals(tags.size(), setting.getTags().size());

            assertNull(setting.getLastModified());
            assertNull(setting.getContentType());
            assertNull(setting.getLabel());
        }
    }

    @Test
    public abstract void listSettingsAcceptDateTime();

    @Test
    public abstract void listRevisions();

    static void validateListRevisions(ConfigurationSetting expected, ConfigurationSetting actual) {
        assertEquals(expected.getKey(), actual.getKey());
        assertNotNull(actual.getETag());
        assertNull(actual.getValue());
        assertNull(actual.getLastModified());
    }

    @Test
    public abstract void listRevisionsWithMultipleKeys();

    void listRevisionsWithMultipleKeysRunner(String key, String key2, Function<List<ConfigurationSetting>, Iterable<ConfigurationSetting>> testRunner) {
        final ConfigurationSetting setting = new ConfigurationSetting().setKey(key).setValue("value");
        final ConfigurationSetting settingUpdate = new ConfigurationSetting().setKey(setting.getKey()).setValue("updatedValue");
        final ConfigurationSetting setting2 = new ConfigurationSetting().setKey(key2).setValue("value");
        final ConfigurationSetting setting2Update = new ConfigurationSetting().setKey(setting2.getKey()).setValue("updatedValue");
        final List<ConfigurationSetting> testInput = Arrays.asList(setting, settingUpdate, setting2, setting2Update);
        final Set<ConfigurationSetting> expectedSelection = new HashSet<>(testInput);

        for (ConfigurationSetting actual : testRunner.apply(testInput)) {
            expectedSelection.removeIf(expected -> equals(expected, cleanResponse(expected, actual)));
        }

        assertTrue(expectedSelection.isEmpty());
    }

    @Test
    public abstract void listRevisionsWithMultipleLabels();

    void listRevisionsWithMultipleLabelsRunner(String key, String label, String label2, Function<List<ConfigurationSetting>, Iterable<ConfigurationSetting>> testRunner) {
        final ConfigurationSetting setting = new ConfigurationSetting().setKey(key).setValue("value").setLabel(label);
        final ConfigurationSetting settingUpdate = new ConfigurationSetting().setKey(setting.getKey()).setLabel(setting.getLabel()).setValue("updatedValue");
        final ConfigurationSetting setting2 = new ConfigurationSetting().setKey(key).setValue("value").setLabel(label2);
        final ConfigurationSetting setting2Update = new ConfigurationSetting().setKey(setting2.getKey()).setLabel(setting2.getLabel()).setValue("updatedValue");
        final List<ConfigurationSetting> testInput = Arrays.asList(setting, settingUpdate, setting2, setting2Update);
        final Set<ConfigurationSetting> expectedSelection = new HashSet<>(testInput);

        for (ConfigurationSetting actual : testRunner.apply(testInput)) {
            expectedSelection.removeIf(expected -> equals(expected, cleanResponse(expected, actual)));
        }

        assertTrue(expectedSelection.isEmpty());
    }

    @Test
    public abstract void listRevisionsWithRange();

    @Test
    @Ignore("alzimmermsft to investigate")
    public abstract void listRevisionsInvalidRange();

    @Test
    public abstract void listRevisionsAcceptDateTime();

    @Test
    public abstract void listRevisionsWithPagination();

    @Test
    public abstract void listSettingsWithPagination();

    @Test
    public abstract void listRevisionsWithPaginationAndRepeatStream();

    @Test
    public abstract void listRevisionsWithPaginationAndRepeatIterator();

    @Ignore("Getting a configuration setting only when the value has changed is not a common scenario.")
    @Test
    public abstract void getSettingWhenValueNotUpdated();

    @Ignore("This test exists to clean up resources missed due to 429s.")
    @Test
    public abstract void deleteAllSettings();

    /**
     * Helper method to verify that the RestResponse matches what was expected. This method assumes a response status of 200.
     *
     * @param expected ConfigurationSetting expected to be returned by the service
     * @param response RestResponse returned by the service, the body should contain a ConfigurationSetting
     */
    static void assertConfigurationEquals(ConfigurationSetting expected, Response<ConfigurationSetting> response) {
        assertConfigurationEquals(expected, response, 200);
    }

    /**
     * Helper method to verify that the RestResponse matches what was expected.
     *
     * @param expected ConfigurationSetting expected to be returned by the service
     * @param response RestResponse returned from the service, the body should contain a ConfigurationSetting
     * @param expectedStatusCode Expected HTTP status code returned by the service
     */
    static void assertConfigurationEquals(ConfigurationSetting expected, Response<ConfigurationSetting> response, final int expectedStatusCode) {
        assertNotNull(response);
        assertEquals(expectedStatusCode, response.getStatusCode());
        assertConfigurationEquals(expected, response.getValue());
    }

    /**
     * Helper method to verify that the returned ConfigurationSetting matches what was expected.
     *
     * @param expected ConfigurationSetting expected to be returned by the service
     * @param actual ConfigurationSetting contained in the RestResponse body
     */
    static void assertConfigurationEquals(ConfigurationSetting expected, ConfigurationSetting actual) {
        if (expected != null && actual != null) {
            actual = cleanResponse(expected, actual);
        } else if (expected == actual) {
            return;
        } else if (expected == null || actual == null) {
            assertTrue(false);
        }

<<<<<<< HEAD
        assertEquals(expected.getKey(), actual.getKey());
        assertEquals(expected.getLabel(), actual.getLabel());
        assertEquals(expected.getValue(), actual.getValue());
        assertEquals(expected.getETag(), actual.getETag());
        assertEquals(expected.getLastModified(), actual.getLastModified());
        assertEquals(expected.getContentType(), actual.getContentType());

        final Map<String, String> expectedTags = expected.getTags();
        final Map<String, String> actualTags = actual.getTags();

        boolean expectedIsNullOrEmpty = ImplUtils.isNullOrEmpty(expectedTags);
        boolean actualIsNullOrEmpty = ImplUtils.isNullOrEmpty(actualTags);

        if (expectedIsNullOrEmpty) {
            assertTrue(actualIsNullOrEmpty);
        } else {
            assertEquals(expectedTags, actualTags);

            assertTrue(true);
        }
=======
        equals(expected, actual);
>>>>>>> 1fe9280f
    }

    /**
     * The ConfigurationSetting has some fields that are only manipulated by the service,
     * this helper method cleans those fields on the setting returned by the service so tests are able to pass.
     * @param expected ConfigurationSetting expected to be returned by the service.
     * @param actual ConfigurationSetting returned by the service.
     */
    private static ConfigurationSetting cleanResponse(ConfigurationSetting expected, ConfigurationSetting actual) {
        ConfigurationSetting cleanedActual = new ConfigurationSetting()
            .setKey(actual.getKey())
            .setLabel(actual.getLabel())
            .setValue(actual.getValue())
            .setTags(actual.getTags())
            .setContentType(actual.getContentType())
            .setETag(expected.getETag());

        try {
            Field lastModified = ConfigurationSetting.class.getDeclaredField("lastModified");
            lastModified.setAccessible(true);
            lastModified.set(actual, expected.getLastModified());
        } catch (NoSuchFieldException | IllegalAccessException ex) {
            // Shouldn't happen.
        }

        if (ConfigurationSetting.NO_LABEL.equals(expected.getLabel()) && actual.getLabel() == null) {
            cleanedActual.setLabel(ConfigurationSetting.NO_LABEL);
        }

        return cleanedActual;
    }

    static void assertRestException(Runnable exceptionThrower, int expectedStatusCode) {
        assertRestException(exceptionThrower, HttpResponseException.class, expectedStatusCode);
    }

    static void assertRestException(Runnable exceptionThrower, Class<? extends HttpResponseException> expectedExceptionType, int expectedStatusCode) {
        try {
            exceptionThrower.run();
            fail();
        } catch (Throwable ex) {
            assertRestException(ex, expectedExceptionType, expectedStatusCode);
        }
    }

    /**
     * Helper method to verify the error was a HttpResponseException and it has a specific HTTP response code.
     *
     * @param exception Expected error thrown during the test
     * @param expectedStatusCode Expected HTTP status code contained in the error response
     */
    static void assertRestException(Throwable exception, int expectedStatusCode) {
        assertRestException(exception, HttpResponseException.class, expectedStatusCode);
    }

    static void assertRestException(Throwable exception, Class<? extends HttpResponseException> expectedExceptionType, int expectedStatusCode) {
        assertEquals(expectedExceptionType, exception.getClass());
        assertEquals(expectedStatusCode, ((HttpResponseException) exception).getResponse().getStatusCode());
    }

    /**
     * Helper method to verify that a command throws an IllegalArgumentException.
     *
     * @param exceptionThrower Command that should throw the exception
     */
    static <T> void assertRunnableThrowsException(Runnable exceptionThrower, Class<T> exception) {
        try {
            exceptionThrower.run();
            fail();
        } catch (Exception ex) {
            assertEquals(exception, ex.getClass());
        }
    }

<<<<<<< HEAD
=======

>>>>>>> 1fe9280f
    /**
     * Helper method to verify that two configuration setting are equal. Users can defined their equal method.
     *
     * @param o1 ConfigurationSetting object 1
     * @param o2 ConfigurationSetting object 2
     * @return boolean value that defines if two ConfigurationSettings are equal
     */
<<<<<<< HEAD
    boolean equals(ConfigurationSetting o1, ConfigurationSetting o2) {
=======
    static boolean equals(ConfigurationSetting o1, ConfigurationSetting o2) {
>>>>>>> 1fe9280f
        if (o1 == o2) {
            return true;
        }

        if (!Objects.equals(o1.getKey(), o2.getKey())
            || !Objects.equals(o1.getLabel(), o2.getLabel())
            || !Objects.equals(o1.getValue(), o2.getValue())
            || !Objects.equals(o1.getETag(), o2.getETag())
            || !Objects.equals(o1.getLastModified(), o2.getLastModified())
            || !Objects.equals(o1.isLocked(), o2.isLocked())
            || !Objects.equals(o1.getContentType(), o2.getContentType())
            || ImplUtils.isNullOrEmpty(o1.getTags()) != ImplUtils.isNullOrEmpty(o2.getTags())) {
            return false;
        }

        if (!ImplUtils.isNullOrEmpty(o1.getTags())) {
            return Objects.equals(o1.getTags(), o2.getTags());
        }

        return true;
    }

    /**
     * A helper method to verify that two lists of ConfigurationSetting are equal each other.
     *
     * @param settings1 List of ConfigurationSetting
     * @param settings2 Another List of ConfigurationSetting
     * @return boolean value that defines if two ConfigurationSetting lists are equal
     */
<<<<<<< HEAD
    boolean equalsArray(List<ConfigurationSetting> settings1, List<ConfigurationSetting> settings2) {
=======
    static boolean equalsArray(List<ConfigurationSetting> settings1, List<ConfigurationSetting> settings2) {
>>>>>>> 1fe9280f
        if (settings1 == settings2) {
            return true;
        }

        if (settings1 == null || settings2 == null) {
            return false;
        }

        if (settings1.size() != settings2.size()) {
            return false;
        }

        final int size = settings1.size();
        for (int i = 0; i < size; i++) {
            if (!equals(settings1.get(i), settings2.get(i))) {
                return false;
            }
        }
        return true;
    }
<<<<<<< HEAD

=======
>>>>>>> 1fe9280f
}<|MERGE_RESOLUTION|>--- conflicted
+++ resolved
@@ -418,6 +418,7 @@
     static void assertConfigurationEquals(ConfigurationSetting expected, Response<ConfigurationSetting> response, final int expectedStatusCode) {
         assertNotNull(response);
         assertEquals(expectedStatusCode, response.getStatusCode());
+
         assertConfigurationEquals(expected, response.getValue());
     }
 
@@ -436,30 +437,7 @@
             assertTrue(false);
         }
 
-<<<<<<< HEAD
-        assertEquals(expected.getKey(), actual.getKey());
-        assertEquals(expected.getLabel(), actual.getLabel());
-        assertEquals(expected.getValue(), actual.getValue());
-        assertEquals(expected.getETag(), actual.getETag());
-        assertEquals(expected.getLastModified(), actual.getLastModified());
-        assertEquals(expected.getContentType(), actual.getContentType());
-
-        final Map<String, String> expectedTags = expected.getTags();
-        final Map<String, String> actualTags = actual.getTags();
-
-        boolean expectedIsNullOrEmpty = ImplUtils.isNullOrEmpty(expectedTags);
-        boolean actualIsNullOrEmpty = ImplUtils.isNullOrEmpty(actualTags);
-
-        if (expectedIsNullOrEmpty) {
-            assertTrue(actualIsNullOrEmpty);
-        } else {
-            assertEquals(expectedTags, actualTags);
-
-            assertTrue(true);
-        }
-=======
         equals(expected, actual);
->>>>>>> 1fe9280f
     }
 
     /**
@@ -534,10 +512,7 @@
         }
     }
 
-<<<<<<< HEAD
-=======
-
->>>>>>> 1fe9280f
+
     /**
      * Helper method to verify that two configuration setting are equal. Users can defined their equal method.
      *
@@ -545,11 +520,7 @@
      * @param o2 ConfigurationSetting object 2
      * @return boolean value that defines if two ConfigurationSettings are equal
      */
-<<<<<<< HEAD
-    boolean equals(ConfigurationSetting o1, ConfigurationSetting o2) {
-=======
     static boolean equals(ConfigurationSetting o1, ConfigurationSetting o2) {
->>>>>>> 1fe9280f
         if (o1 == o2) {
             return true;
         }
@@ -579,11 +550,7 @@
      * @param settings2 Another List of ConfigurationSetting
      * @return boolean value that defines if two ConfigurationSetting lists are equal
      */
-<<<<<<< HEAD
-    boolean equalsArray(List<ConfigurationSetting> settings1, List<ConfigurationSetting> settings2) {
-=======
     static boolean equalsArray(List<ConfigurationSetting> settings1, List<ConfigurationSetting> settings2) {
->>>>>>> 1fe9280f
         if (settings1 == settings2) {
             return true;
         }
@@ -604,8 +571,4 @@
         }
         return true;
     }
-<<<<<<< HEAD
-
-=======
->>>>>>> 1fe9280f
 }