--- conflicted
+++ resolved
@@ -56,14 +56,10 @@
     private static final int RESOURCE_LENGTH = 16;
 
     public static final String FAKE_CONNECTION_STRING =
-<<<<<<< HEAD
-        "Endpoint=http://localhost:8080;Id=0000000000000;Secret=fakeSecrePlaceholder";
+        "Endpoint=https://localhost:8080;Id=0000000000000;Secret=fakeSecrePlaceholder";
 
     static final Duration DEFAULT_RETENTION_PERIOD = Duration.ofSeconds(2592000);
 
-=======
-        "Endpoint=https://localhost:8080;Id=0000000000000;Secret=fakeSecrePlaceholder";
->>>>>>> 16f424ef
     static String connectionString;
 
     private final ClientLogger logger = new ClientLogger(ConfigurationClientTestBase.class);
