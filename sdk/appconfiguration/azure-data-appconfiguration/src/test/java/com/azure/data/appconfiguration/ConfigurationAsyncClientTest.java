--- conflicted
+++ resolved
@@ -45,13 +45,8 @@
         } else {
             client = clientSetup(credentials -> new ConfigurationClientBuilder()
                     .credential(credentials)
-<<<<<<< HEAD
-                    .httpClient(new NettyAsyncHttpClientBuilder().setWiretap(true).build())
-                    .httpLogDetailLevel(HttpLogDetailLevel.BODY_AND_HEADERS)
-=======
                     .httpClient(new NettyAsyncHttpClientBuilder().wiretap(true).build())
                     .httpLogOptions(new HttpLogOptions().setLogLevel(HttpLogDetailLevel.BODY_AND_HEADERS))
->>>>>>> f9b68898
                     .addPolicy(interceptorManager.getRecordPolicy())
                     .addPolicy(new RetryPolicy())
                     .buildAsyncClient());
@@ -86,11 +81,7 @@
      * Tests that we cannot add a configuration setting when the key is an empty string.
      */
     public void addSettingEmptyKey() {
-<<<<<<< HEAD
-        StepVerifier.create(client.addSetting("", "A value"))
-=======
         StepVerifier.create(client.addSetting("", null, "A value"))
->>>>>>> f9b68898
             .verifyErrorSatisfies(ex -> assertRestException(ex, HttpURLConnection.HTTP_BAD_METHOD));
     }
 
@@ -145,11 +136,7 @@
     public void setSettingIfEtag() {
         setSettingIfEtagRunner((initial, update) -> {
             // This etag is not the correct format. It is not the correct hash that the service is expecting.
-<<<<<<< HEAD
-            StepVerifier.create(client.setSetting(initial.etag("badEtag")))
-=======
             StepVerifier.create(client.setSettingWithResponse(initial.setETag("badEtag"), true))
->>>>>>> f9b68898
                 .verifyErrorSatisfies(ex -> assertRestException(ex, ResourceNotFoundException.class, HttpURLConnection.HTTP_PRECON_FAILED));
 
             final String etag = client.addSetting(initial).block().getETag();
@@ -158,11 +145,7 @@
                     .assertNext(response -> assertConfigurationEquals(update, response))
                     .verifyComplete();
 
-<<<<<<< HEAD
-            StepVerifier.create(client.setSetting(initial))
-=======
             StepVerifier.create(client.setSettingWithResponse(initial, true))
->>>>>>> f9b68898
                 .verifyErrorSatisfies(ex -> assertRestException(ex, ResourceNotFoundException.class, HttpURLConnection.HTTP_PRECON_FAILED));
 
             StepVerifier.create(client.getSettingWithResponse(update, null, false))
@@ -175,11 +158,7 @@
      * Tests that we cannot set a configuration setting when the key is an empty string.
      */
     public void setSettingEmptyKey() {
-<<<<<<< HEAD
-        StepVerifier.create(client.setSetting("", "A value"))
-=======
         StepVerifier.create(client.setSetting("", NO_LABEL, "A value"))
->>>>>>> f9b68898
             .verifyErrorSatisfies(ex -> assertRestException(ex, HttpURLConnection.HTTP_BAD_METHOD));
     }
 
@@ -203,92 +182,8 @@
      * Verifies that an exception is thrown when null key is passed.
      */
     public void setSettingNullKey() {
-<<<<<<< HEAD
-        assertRunnableThrowsException(() -> client.setSetting(null, "A Value").block(), IllegalArgumentException.class);
-        assertRunnableThrowsException(() -> client.setSetting(null).block(), NullPointerException.class);
-    }
-
-    /**
-     * Tests that update cannot be done to a non-existent configuration, this will result in a 412.
-     * Unlike set update isn't able to create the configuration.
-     */
-    public void updateNoExistingSetting() {
-        updateNoExistingSettingRunner((expected) ->
-            StepVerifier.create(client.updateSetting(expected))
-                .verifyErrorSatisfies(ex -> assertRestException(ex, ResourceNotFoundException.class, HttpURLConnection.HTTP_PRECON_FAILED)));
-    }
-
-    /**
-     * Tests that a configuration is able to be updated when it exists.
-     * When the configuration is locked updates cannot happen, this will result in a 409.
-     */
-    public void updateSetting() {
-        updateSettingRunner((initial, update) ->
-            StepVerifier.create(client.addSetting(initial))
-                    .assertNext(response -> assertConfigurationEquals(initial, response))
-                    .verifyComplete());
-    }
-
-    /**
-     * Tests that a configuration is able to be updated when it exists with the convenience overload.
-     * When the configuration is locked updates cannot happen, this will result in a 409.
-     */
-    public void updateSettingOverload() {
-        updateSettingOverloadRunner((original, updated) -> {
-            StepVerifier.create(client.addSetting(original.key(), original.value()))
-                .assertNext(response -> assertConfigurationEquals(original, response))
-                .verifyComplete();
-
-            StepVerifier.create(client.updateSetting(updated.key(), updated.value()))
-                .assertNext(response -> assertConfigurationEquals(updated, response))
-                .verifyComplete();
-        });
-    }
-
-    /**
-     * Verifies that an exception is thrown when null key is passed.
-     */
-    public void updateSettingNullKey() {
-        assertRunnableThrowsException(() -> client.updateSetting(null, "A Value").block(), IllegalArgumentException.class);
-        assertRunnableThrowsException(() -> client.updateSetting(null).block(), NullPointerException.class);
-    }
-
-    /**
-     * Tests that when an etag is passed to update it will only update if the current representation of the setting has the etag.
-     * If the update etag doesn't match anything the update won't happen, this will result in a 412.
-     */
-    public void updateSettingIfEtag() {
-        updateSettingIfEtagRunner(settings -> {
-            final ConfigurationSetting initial = settings.get(0);
-            final ConfigurationSetting update = settings.get(1);
-            final ConfigurationSetting last = settings.get(2);
-
-            final String initialEtag = client.addSetting(initial).block().etag();
-            final String updateEtag = client.updateSetting(update).block().etag();
-
-            // The setting does not exist in the service yet, so we cannot update it.
-            StepVerifier.create(client.updateSetting(new ConfigurationSetting().key(last.key()).label(last.label()).value(last.value()).etag(initialEtag)))
-                .verifyErrorSatisfies(ex -> assertRestException(ex, ResourceNotFoundException.class, HttpURLConnection.HTTP_PRECON_FAILED));
-
-            StepVerifier.create(client.getSetting(update))
-                .assertNext(response -> assertConfigurationEquals(update, response))
-                .verifyComplete();
-
-            StepVerifier.create(client.updateSetting(new ConfigurationSetting().key(last.key()).label(last.label()).value(last.value()).etag(updateEtag)))
-                .assertNext(response -> assertConfigurationEquals(last, response))
-                .verifyComplete();
-
-            StepVerifier.create(client.getSetting(last))
-                .assertNext(response -> assertConfigurationEquals(last, response))
-                .verifyComplete();
-
-            StepVerifier.create(client.updateSetting(new ConfigurationSetting().key(initial.key()).label(initial.label()).value(initial.value()).etag(updateEtag)))
-                .verifyErrorSatisfies(ex -> assertRestException(ex, ResourceNotFoundException.class, HttpURLConnection.HTTP_PRECON_FAILED));
-        });
-=======
         assertRunnableThrowsException(() -> client.setSetting(null, NO_LABEL, "A Value").block(), IllegalArgumentException.class);
         assertRunnableThrowsException(() -> client.setSettingWithResponse(null, false).block(), NullPointerException.class);
->>>>>>> f9b68898
     }
 
     /**
@@ -313,19 +208,11 @@
             .assertNext(response -> assertConfigurationEquals(neverRetrievedConfiguration, response))
             .verifyComplete();
 
-<<<<<<< HEAD
-        StepVerifier.create(client.getSetting("myNonExistentKey"))
-            .verifyErrorSatisfies(ex -> assertRestException(ex, ResourceNotFoundException.class, HttpURLConnection.HTTP_NOT_FOUND));
-
-
-        StepVerifier.create(client.getSetting(nonExistentLabel))
-=======
         StepVerifier.create(client.getSetting("myNonExistentKey", null, null))
             .verifyErrorSatisfies(ex -> assertRestException(ex, ResourceNotFoundException.class, HttpURLConnection.HTTP_NOT_FOUND));
 
 
         StepVerifier.create(client.getSettingWithResponse(nonExistentLabel, null, false))
->>>>>>> f9b68898
             .verifyErrorSatisfies(ex -> assertRestException(ex, ResourceNotFoundException.class, HttpURLConnection.HTTP_NOT_FOUND));
     }
 
@@ -344,11 +231,7 @@
                 .assertNext(response -> assertConfigurationEquals(expected, response))
                 .verifyComplete();
 
-<<<<<<< HEAD
-            StepVerifier.create(client.getSetting(expected))
-=======
             StepVerifier.create(client.getSettingWithResponse(expected, null, false))
->>>>>>> f9b68898
                 .verifyErrorSatisfies(ex -> assertRestException(ex, ResourceNotFoundException.class, HttpURLConnection.HTTP_NOT_FOUND));
         });
     }
@@ -364,19 +247,11 @@
             .assertNext(response -> assertConfigurationEquals(neverDeletedConfiguration, response))
             .verifyComplete();
 
-<<<<<<< HEAD
-        StepVerifier.create(client.deleteSettingWithResponse(new ConfigurationSetting().key("myNonExistentKey")))
-            .assertNext(response -> assertConfigurationEquals(null, response, HttpURLConnection.HTTP_NO_CONTENT))
-            .verifyComplete();
-
-        StepVerifier.create(client.deleteSettingWithResponse(new ConfigurationSetting().key(neverDeletedConfiguration.key()).label("myNonExistentLabel")))
-=======
         StepVerifier.create(client.deleteSettingWithResponse(new ConfigurationSetting().setKey("myNonExistentKey"), false))
             .assertNext(response -> assertConfigurationEquals(null, response, HttpURLConnection.HTTP_NO_CONTENT))
             .verifyComplete();
 
         StepVerifier.create(client.deleteSettingWithResponse(new ConfigurationSetting().setKey(neverDeletedConfiguration.getKey()).setLabel("myNonExistentLabel"), false))
->>>>>>> f9b68898
             .assertNext(response -> assertConfigurationEquals(null, response, HttpURLConnection.HTTP_NO_CONTENT))
             .verifyComplete();
 
@@ -398,22 +273,14 @@
                 .assertNext(response -> assertConfigurationEquals(update, response))
                 .verifyComplete();
 
-<<<<<<< HEAD
-            StepVerifier.create(client.deleteSetting(initiallyAddedConfig))
-=======
             StepVerifier.create(client.deleteSettingWithResponse(initiallyAddedConfig, true))
->>>>>>> f9b68898
                 .verifyErrorSatisfies(ex -> assertRestException(ex, ResourceNotFoundException.class, HttpURLConnection.HTTP_PRECON_FAILED));
 
             StepVerifier.create(client.deleteSettingWithResponse(updatedConfig, true))
                 .assertNext(response -> assertConfigurationEquals(update, response))
                 .verifyComplete();
 
-<<<<<<< HEAD
-            StepVerifier.create(client.getSetting(initial))
-=======
             StepVerifier.create(client.getSettingWithResponse(initial, null, false))
->>>>>>> f9b68898
                 .verifyErrorSatisfies(ex -> assertRestException(ex, ResourceNotFoundException.class, HttpURLConnection.HTTP_NOT_FOUND));
         });
     }
@@ -813,11 +680,7 @@
             .assertNext(response -> assertConfigurationEquals(original, response))
             .verifyComplete();
 
-<<<<<<< HEAD
-        StepVerifier.create(client.listSettingRevisions(new SettingSelector().keys(key).range(new Range(0, 10))))
-=======
         StepVerifier.create(client.listSettingRevisions(new SettingSelector().setKeys(key).setRange(new Range(0, 10))))
->>>>>>> f9b68898
             .verifyErrorSatisfies(exception -> assertRestException(exception, 416)); // REQUESTED_RANGE_NOT_SATISFIABLE
     }
 
