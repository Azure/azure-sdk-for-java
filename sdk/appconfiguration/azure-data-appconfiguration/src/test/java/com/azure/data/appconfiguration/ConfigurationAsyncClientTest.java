--- conflicted
+++ resolved
@@ -180,92 +180,8 @@
      * Verifies that an exception is thrown when null key is passed.
      */
     public void setSettingNullKey() {
-<<<<<<< HEAD
-        assertRunnableThrowsException(() -> client.setSetting(null, "A Value").block(), IllegalArgumentException.class);
-        assertRunnableThrowsException(() -> client.setSetting(null).block(), NullPointerException.class);
-    }
-
-    /**
-     * Tests that update cannot be done to a non-existent configuration, this will result in a 412.
-     * Unlike set update isn't able to create the configuration.
-     */
-    public void updateNoExistingSetting() {
-        updateNoExistingSettingRunner((expected) ->
-            StepVerifier.create(client.updateSetting(expected))
-                .verifyErrorSatisfies(ex -> assertRestException(ex, ResourceNotFoundException.class, HttpURLConnection.HTTP_PRECON_FAILED)));
-    }
-
-    /**
-     * Tests that a configuration is able to be updated when it exists.
-     * When the configuration is locked updates cannot happen, this will result in a 409.
-     */
-    public void updateSetting() {
-        updateSettingRunner((initial, update) ->
-            StepVerifier.create(client.addSetting(initial))
-                    .assertNext(response -> assertConfigurationEquals(initial, response))
-                    .verifyComplete());
-    }
-
-    /**
-     * Tests that a configuration is able to be updated when it exists with the convenience overload.
-     * When the configuration is locked updates cannot happen, this will result in a 409.
-     */
-    public void updateSettingOverload() {
-        updateSettingOverloadRunner((original, updated) -> {
-            StepVerifier.create(client.addSetting(original.getKey(), original.getValue(), original.getLabel()))
-                .assertNext(response -> assertConfigurationEquals(original, response))
-                .verifyComplete();
-
-            StepVerifier.create(client.updateSetting(updated.getKey(), updated.getValue()))
-                .assertNext(response -> assertConfigurationEquals(updated, response))
-                .verifyComplete();
-        });
-    }
-
-    /**
-     * Verifies that an exception is thrown when null key is passed.
-     */
-    public void updateSettingNullKey() {
-        assertRunnableThrowsException(() -> client.updateSetting(null, "A Value").block(), IllegalArgumentException.class);
-        assertRunnableThrowsException(() -> client.updateSetting(null).block(), NullPointerException.class);
-    }
-
-    /**
-     * Tests that when an etag is passed to update it will only update if the current representation of the setting has the etag.
-     * If the update etag doesn't match anything the update won't happen, this will result in a 412.
-     */
-    public void updateSettingIfEtag() {
-        updateSettingIfEtagRunner(settings -> {
-            final ConfigurationSetting initial = settings.get(0);
-            final ConfigurationSetting update = settings.get(1);
-            final ConfigurationSetting last = settings.get(2);
-
-            final String initialEtag = client.addSetting(initial).block().getETag();
-            final String updateEtag = client.updateSetting(update).block().getETag();
-
-            // The setting does not exist in the service yet, so we cannot update it.
-            StepVerifier.create(client.updateSetting(new ConfigurationSetting().setKey(last.getKey()).setLabel(last.getLabel()).setValue(last.getValue()).setETag(initialEtag)))
-                .verifyErrorSatisfies(ex -> assertRestException(ex, ResourceNotFoundException.class, HttpURLConnection.HTTP_PRECON_FAILED));
-
-            StepVerifier.create(client.getSettingWithResponse(update, true))
-                .assertNext(response -> assertConfigurationEquals(update, response))
-                .verifyComplete();
-
-            StepVerifier.create(client.updateSetting(new ConfigurationSetting().setKey(last.getKey()).setLabel(last.getLabel()).setValue(last.getValue()).setETag(updateEtag)))
-                .assertNext(response -> assertConfigurationEquals(last, response))
-                .verifyComplete();
-
-            StepVerifier.create(client.getSettingWithResponse(last, true))
-                .assertNext(response -> assertConfigurationEquals(last, response))
-                .verifyComplete();
-
-            StepVerifier.create(client.updateSetting(new ConfigurationSetting().setKey(initial.getKey()).setLabel(initial.getLabel()).setValue(initial.getValue()).setETag(updateEtag)))
-                .verifyErrorSatisfies(ex -> assertRestException(ex, ResourceNotFoundException.class, HttpURLConnection.HTTP_PRECON_FAILED));
-        });
-=======
         assertRunnableThrowsException(() -> client.setSetting(null, NO_LABEL, "A Value").block(), IllegalArgumentException.class);
         assertRunnableThrowsException(() -> client.setSettingWithResponse(null, false).block(), NullPointerException.class);
->>>>>>> 0af106ef
     }
 
     /**
