// Copyright (c) Microsoft Corporation. All rights reserved.
// Licensed under the MIT License.
package com.azure.data.appconfiguration;

import com.azure.core.exception.ResourceModifiedException;
import com.azure.core.exception.ResourceNotFoundException;
import com.azure.core.http.netty.NettyAsyncHttpClientBuilder;
import com.azure.core.http.policy.HttpLogDetailLevel;
import com.azure.core.http.policy.RetryPolicy;
import com.azure.core.http.rest.PagedFlux;
import com.azure.core.http.rest.Response;
import com.azure.core.util.logging.ClientLogger;
import com.azure.data.appconfiguration.models.ConfigurationSetting;
import com.azure.data.appconfiguration.models.Range;
import com.azure.data.appconfiguration.models.SettingFields;
import com.azure.data.appconfiguration.models.SettingSelector;
import reactor.core.publisher.Flux;
import reactor.core.publisher.Mono;
import reactor.test.StepVerifier;

import java.net.HttpURLConnection;
import java.time.Duration;
import java.util.ArrayList;
import java.util.List;

import static org.junit.Assert.assertEquals;
import static org.junit.Assert.assertNotNull;

public class ConfigurationAsyncClientTest extends ConfigurationClientTestBase {
    private final ClientLogger logger = new ClientLogger(ConfigurationAsyncClientTest.class);
    private static final String NO_LABEL = null;
    private ConfigurationAsyncClient client;

    @Override
    protected void beforeTest() {
        beforeTestSetup();

        if (interceptorManager.isPlaybackMode()) {
            client = clientSetup(credentials -> new ConfigurationClientBuilder()
                    .credential(credentials)
                    .httpClient(interceptorManager.getPlaybackClient())
                    .httpLogDetailLevel(HttpLogDetailLevel.BODY_AND_HEADERS)
                    .buildAsyncClient());
        } else {
            client = clientSetup(credentials -> new ConfigurationClientBuilder()
                    .credential(credentials)
                    .httpClient(new NettyAsyncHttpClientBuilder().wiretap(true).build())
                    .httpLogDetailLevel(HttpLogDetailLevel.BODY_AND_HEADERS)
                    .addPolicy(interceptorManager.getRecordPolicy())
                    .addPolicy(new RetryPolicy())
                    .buildAsyncClient());
        }
    }

    @Override
    protected void afterTest() {
        logger.info("Cleaning up created key values.");
        client.listSettings(new SettingSelector().setKeys(keyPrefix + "*"))
                .flatMap(configurationSetting -> {
                    Mono<Response<ConfigurationSetting>> unlock;
                    if (configurationSetting.isLocked()) {
                        unlock = client.clearReadOnlyWithResponse(configurationSetting);
                    } else {
                        unlock = Mono.empty();
                    }
                    logger.info("Deleting key:label [{}:{}]. isLocked? {}", configurationSetting.getKey(), configurationSetting.getLabel(), configurationSetting.isLocked());
<<<<<<< HEAD
                    return unlock.then(client.deleteSetting(configurationSetting));
=======
                    return client.deleteSettingWithResponse(configurationSetting, false);
>>>>>>> 72fc2fe6
                })
                .blockLast();

        logger.info("Finished cleaning up values.");
    }

    /**
     * Tests that a configuration is able to be added, these are differentiate from each other using a key or key-label identifier.
     */
    public void addSetting() {
        addSettingRunner((expected) ->
            StepVerifier.create(client.addSetting(expected))
                .assertNext(response -> assertConfigurationEquals(expected, response))
                .verifyComplete());
    }

    /**
     * Tests that we cannot add a configuration setting when the key is an empty string.
     */
    public void addSettingEmptyKey() {
        StepVerifier.create(client.addSetting("", "A value", null))
            .verifyErrorSatisfies(ex -> assertRestException(ex, HttpURLConnection.HTTP_BAD_METHOD));
    }

    /**
     * Tests that we can add configuration settings when value is not null or an empty string.
     */
    public void addSettingEmptyValue() {
        addSettingEmptyValueRunner((setting) -> {
            StepVerifier.create(client.addSetting(setting.getKey(), setting.getValue(), setting.getLabel()))
                .assertNext(response -> assertConfigurationEquals(setting, response))
                .verifyComplete();

            StepVerifier.create(client.getSetting(setting.getKey()))
                .assertNext(response -> assertConfigurationEquals(setting, response))
                .verifyComplete();
        });
    }

    /**
     * Verifies that an exception is thrown when null key is passed.
     */
    public void addSettingNullKey() {
        assertRunnableThrowsException(() -> client.addSetting(null, "A Value", null).block(), IllegalArgumentException.class);
        assertRunnableThrowsException(() -> client.addSetting(null).block(), NullPointerException.class);
    }

    /**
     * Tests that a configuration cannot be added twice with the same key. This should return a 412 error.
     */
    public void addExistingSetting() {
        addExistingSettingRunner((expected) ->
            StepVerifier.create(client.addSetting(expected).then(client.addSetting(expected)))
                .verifyErrorSatisfies(ex -> assertRestException(ex, ResourceModifiedException.class, HttpURLConnection.HTTP_PRECON_FAILED)));
    }

    /**
     * Tests that a configuration is able to be added or updated with set.
     * When the configuration is locked updates cannot happen, this will result in a 409.
     */
    public void setSetting() {
        setSettingRunner((expected, update) ->
            StepVerifier.create(client.setSettingWithResponse(expected, false))
                    .assertNext(response -> assertConfigurationEquals(expected, response))
                    .verifyComplete());
    }

    /**
     * Tests that when an etag is passed to set it will only set if the current representation of the setting has the
     * etag. If the set etag doesn't match anything the update won't happen, this will result in a 412. This will
     * prevent set from doing an add as well.
     */
    public void setSettingIfEtag() {
        setSettingIfEtagRunner((initial, update) -> {
            // This etag is not the correct format. It is not the correct hash that the service is expecting.
            StepVerifier.create(client.setSettingWithResponse(initial.setETag("badEtag"), true))
                .verifyErrorSatisfies(ex -> assertRestException(ex, ResourceNotFoundException.class, HttpURLConnection.HTTP_PRECON_FAILED));

            final String etag = client.addSetting(initial).block().getETag();

            StepVerifier.create(client.setSettingWithResponse(update.setETag(etag), true))
                    .assertNext(response -> assertConfigurationEquals(update, response))
                    .verifyComplete();

            StepVerifier.create(client.setSettingWithResponse(initial, true))
                .verifyErrorSatisfies(ex -> assertRestException(ex, ResourceNotFoundException.class, HttpURLConnection.HTTP_PRECON_FAILED));

            StepVerifier.create(client.getSetting(update))
                    .assertNext(response -> assertConfigurationEquals(update, response))
                    .verifyComplete();
        });
    }

    /**
     * Tests that we cannot set a configuration setting when the key is an empty string.
     */
    public void setSettingEmptyKey() {
        StepVerifier.create(client.setSetting("", NO_LABEL, "A value"))
            .verifyErrorSatisfies(ex -> assertRestException(ex, HttpURLConnection.HTTP_BAD_METHOD));
    }

    /**
     * Tests that we can set configuration settings when value is not null or an empty string.
     * Value is not a required property.
     */
    public void setSettingEmptyValue() {
        setSettingEmptyValueRunner((setting) -> {
            StepVerifier.create(client.setSetting(setting.getKey(), NO_LABEL, setting.getValue()))
                .assertNext(response -> assertConfigurationEquals(setting, response))
                .verifyComplete();

            StepVerifier.create(client.getSetting(setting.getKey()))
                .assertNext(response -> assertConfigurationEquals(setting, response))
                .verifyComplete();
        });
    }

    /**
     * Verifies that an exception is thrown when null key is passed.
     */
    public void setSettingNullKey() {
        assertRunnableThrowsException(() -> client.setSetting(null, NO_LABEL, "A Value").block(), IllegalArgumentException.class);
        assertRunnableThrowsException(() -> client.setSettingWithResponse(null, false).block(), NullPointerException.class);
    }

    /**
     * Tests that a configuration is able to be retrieved when it exists, whether or not it is locked.
     */
    public void getSetting() {
        getSettingRunner((expected) ->
            StepVerifier.create(client.addSetting(expected).then(client.getSetting(expected)))
                .assertNext(response -> assertConfigurationEquals(expected, response))
                .verifyComplete());
    }

    /**
     * Tests that attempting to retrieve a non-existent configuration doesn't work, this will result in a 404.
     */
    public void getSettingNotFound() {
        final String key = getKey();
        final ConfigurationSetting neverRetrievedConfiguration = new ConfigurationSetting().setKey(key).setValue("myNeverRetreivedValue");
        final ConfigurationSetting nonExistentLabel = new ConfigurationSetting().setKey(key).setLabel("myNonExistentLabel");

        StepVerifier.create(client.addSetting(neverRetrievedConfiguration))
            .assertNext(response -> assertConfigurationEquals(neverRetrievedConfiguration, response))
            .verifyComplete();

        StepVerifier.create(client.getSetting("myNonExistentKey"))
            .verifyErrorSatisfies(ex -> assertRestException(ex, ResourceNotFoundException.class, HttpURLConnection.HTTP_NOT_FOUND));


        StepVerifier.create(client.getSetting(nonExistentLabel))
            .verifyErrorSatisfies(ex -> assertRestException(ex, ResourceNotFoundException.class, HttpURLConnection.HTTP_NOT_FOUND));
    }

    /**
     * Tests that configurations are able to be deleted when they exist.
     * After the configuration has been deleted attempting to get it will result in a 404, the same as if the
     * configuration never existed.
     */
    public void deleteSetting() {
        deleteSettingRunner((expected) -> {
            StepVerifier.create(client.addSetting(expected).then(client.getSetting(expected)))
                .assertNext(response -> assertConfigurationEquals(expected, response))
                .verifyComplete();

            StepVerifier.create(client.deleteSettingWithResponse(expected, false))
                .assertNext(response -> assertConfigurationEquals(expected, response))
                .verifyComplete();

            StepVerifier.create(client.getSetting(expected))
                .verifyErrorSatisfies(ex -> assertRestException(ex, ResourceNotFoundException.class, HttpURLConnection.HTTP_NOT_FOUND));
        });
    }

    /**
     * Tests that attempting to delete a non-existent configuration will return a 204.
     */
    public void deleteSettingNotFound() {
        final String key = getKey();
        final ConfigurationSetting neverDeletedConfiguration = new ConfigurationSetting().setKey(key).setValue("myNeverDeletedValue");

        StepVerifier.create(client.addSetting(neverDeletedConfiguration))
            .assertNext(response -> assertConfigurationEquals(neverDeletedConfiguration, response))
            .verifyComplete();

        StepVerifier.create(client.deleteSettingWithResponse(new ConfigurationSetting().setKey("myNonExistentKey"), false))
            .assertNext(response -> assertConfigurationEquals(null, response, HttpURLConnection.HTTP_NO_CONTENT))
            .verifyComplete();

        StepVerifier.create(client.deleteSettingWithResponse(new ConfigurationSetting().setKey(neverDeletedConfiguration.getKey()).setLabel("myNonExistentLabel"), false))
            .assertNext(response -> assertConfigurationEquals(null, response, HttpURLConnection.HTTP_NO_CONTENT))
            .verifyComplete();

        StepVerifier.create(client.getSetting(neverDeletedConfiguration.getKey()))
            .assertNext(response -> assertConfigurationEquals(neverDeletedConfiguration, response))
            .verifyComplete();
    }

    /**
     * Tests that when an etag is passed to delete it will only delete if the current representation of the setting has the etag.
     * If the delete etag doesn't match anything the delete won't happen, this will result in a 412.
     */
    public void deleteSettingWithETag() {
        deleteSettingWithETagRunner((initial, update) -> {
            final ConfigurationSetting initiallyAddedConfig = client.addSetting(initial).block();
            final ConfigurationSetting updatedConfig = client.setSettingWithResponse(update, true).block().getValue();

            StepVerifier.create(client.getSetting(initial))
                .assertNext(response -> assertConfigurationEquals(update, response))
                .verifyComplete();

            StepVerifier.create(client.deleteSettingWithResponse(initiallyAddedConfig, true))
                .verifyErrorSatisfies(ex -> assertRestException(ex, ResourceNotFoundException.class, HttpURLConnection.HTTP_PRECON_FAILED));

            StepVerifier.create(client.deleteSettingWithResponse(updatedConfig, true))
                .assertNext(response -> assertConfigurationEquals(update, response))
                .verifyComplete();

            StepVerifier.create(client.getSetting(initial))
                .verifyErrorSatisfies(ex -> assertRestException(ex, ResourceNotFoundException.class, HttpURLConnection.HTTP_NOT_FOUND));
        });
    }

    /**
     * Test the API will not make a delete call without having a key passed, an IllegalArgumentException should be thrown.
     */
    public void deleteSettingNullKey() {
        assertRunnableThrowsException(() -> client.deleteSetting(null, null).block(), IllegalArgumentException.class);
        assertRunnableThrowsException(() -> client.deleteSettingWithResponse(null, false).block(), NullPointerException.class);
    }

    /**
     * Tests assert that the setting can not be deleted after lock the setting.
     */
    public void setReadOnly() {
        final String key = getKey();
        final ConfigurationSetting setting = new ConfigurationSetting().setKey(key).setValue("myValue");

        StepVerifier.create(client.addSetting(setting))
            .assertNext(response -> assertConfigurationEquals(setting, response))
            .verifyComplete();

        StepVerifier.create(client.setReadOnly(setting.getKey(), setting.getLabel()))
            .assertNext(response -> assertConfigurationEquals(setting, response))
            .verifyComplete();

        StepVerifier.create(client.getSetting(setting.getKey()))
            .assertNext(response -> assertConfigurationEquals(setting, response))
            .verifyComplete();

        StepVerifier.create(client.deleteSetting(setting))
            .verifyErrorSatisfies(ex -> assertRestException(ex, ResourceModifiedException.class, 409));
    }

    /**
     * Tests assert that the setting can be deleted after unlock the setting.
     */
    public void clearReadOnly() {
        final String key = getKey();
        final ConfigurationSetting setting = new ConfigurationSetting().setKey(key).setValue("myValue");

        StepVerifier.create(client.addSetting(setting))
            .assertNext(response -> assertConfigurationEquals(setting, response))
            .verifyComplete();

        StepVerifier.create(client.setReadOnly(setting.getKey(), setting.getLabel()))
            .assertNext(response -> assertConfigurationEquals(setting, response))
            .verifyComplete();

        StepVerifier.create(client.deleteSetting(setting))
            .verifyErrorSatisfies(ex -> assertRestException(ex, ResourceModifiedException.class, 409));

        StepVerifier.create(client.clearReadOnly(setting.getKey(), setting.getLabel()))
            .assertNext(response -> assertConfigurationEquals(setting, response))
            .verifyComplete();

        StepVerifier.create(client.deleteSetting(setting))
            .assertNext(response -> assertConfigurationEquals(setting, response))
            .verifyComplete();
    }

    /**
     * Tests assert that the setting can not be deleted after lock the setting.
     */
    public void setReadOnlyWithConfigurationSetting() {
        final String key = getKey();
        final ConfigurationSetting setting = new ConfigurationSetting().setKey(key).setValue("myValue");

        StepVerifier.create(client.addSetting(setting))
            .assertNext(response -> assertConfigurationEquals(setting, response))
            .verifyComplete();

        StepVerifier.create(client.setReadOnlyWithResponse(setting))
            .assertNext(response -> assertConfigurationEquals(setting, response))
            .verifyComplete();

        StepVerifier.create(client.getSetting(setting.getKey()))
            .assertNext(response -> assertConfigurationEquals(setting, response))
            .verifyComplete();

        StepVerifier.create(client.deleteSetting(setting))
            .verifyErrorSatisfies(ex -> assertRestException(ex, ResourceModifiedException.class, 409));
    }

    /**
     * Tests assert that the setting can be deleted after unlock the setting.
     */
    public void clearReadOnlyWithConfigurationSetting() {
        final String key = getKey();
        final ConfigurationSetting setting = new ConfigurationSetting().setKey(key).setValue("myValue");

        StepVerifier.create(client.addSetting(setting))
            .assertNext(response -> assertConfigurationEquals(setting, response))
            .verifyComplete();

        StepVerifier.create(client.setReadOnlyWithResponse(setting))
            .assertNext(response -> assertConfigurationEquals(setting, response))
            .verifyComplete();

        StepVerifier.create(client.deleteSetting(setting))
            .verifyErrorSatisfies(ex -> assertRestException(ex, ResourceModifiedException.class, 409));

        StepVerifier.create(client.clearReadOnlyWithResponse(setting))
            .assertNext(response -> assertConfigurationEquals(setting, response))
            .verifyComplete();

        StepVerifier.create(client.deleteSetting(setting))
            .assertNext(response -> assertConfigurationEquals(setting, response))
            .verifyComplete();
    }

    /**
     * Verifies that a ConfigurationSetting can be added with a label, and that we can fetch that ConfigurationSetting
     * from the service when filtering by either its label or just its key.
     */
    public void listWithKeyAndLabel() {
        final String value = "myValue";
        final String key = testResourceNamer.randomName(keyPrefix, 16);
        final String label = testResourceNamer.randomName("lbl", 8);
        final ConfigurationSetting expected = new ConfigurationSetting().setKey(key).setValue(value).setLabel(label);

        StepVerifier.create(client.setSettingWithResponse(expected, false))
            .assertNext(response -> assertConfigurationEquals(expected, response))
            .verifyComplete();

        StepVerifier.create(client.listSettings(new SettingSelector().setKeys(key).setLabels(label)))
            .assertNext(configurationSetting -> assertConfigurationEquals(expected, configurationSetting))
            .verifyComplete();

        StepVerifier.create(client.listSettings(new SettingSelector().setKeys(key)))
            .assertNext(configurationSetting -> assertConfigurationEquals(expected, configurationSetting))
            .verifyComplete();
    }

    /**
     * Verifies that ConfigurationSettings can be added and that we can fetch those ConfigurationSettings from the
     * service when filtering by their keys.
     */
    public void listWithMultipleKeys() {
        String key = getKey();
        String key2 = getKey();

        listWithMultipleKeysRunner(key, key2, (setting, setting2) -> {
            List<ConfigurationSetting> selected = new ArrayList<>();

            StepVerifier.create(client.addSetting(setting))
                .assertNext(response -> assertConfigurationEquals(setting, response))
                .verifyComplete();

            StepVerifier.create(client.addSetting(setting2))
                .assertNext(response -> assertConfigurationEquals(setting2, response))
                .verifyComplete();

            StepVerifier.create(client.listSettings(new SettingSelector().setKeys(key, key2)))
                .consumeNextWith(selected::add)
                .consumeNextWith(selected::add)
                .verifyComplete();

            return selected;
        });
    }

    /**
     * Verifies that ConfigurationSettings can be added with different labels and that we can fetch those ConfigurationSettings
     * from the service when filtering by their labels.
     */
    public void listWithMultipleLabels() {
        String key = getKey();
        String label = getLabel();
        String label2 = getLabel();

        listWithMultipleLabelsRunner(key, label, label2, (setting, setting2) -> {
            List<ConfigurationSetting> selected = new ArrayList<>();

            StepVerifier.create(client.addSetting(setting))
                .assertNext(response -> assertConfigurationEquals(setting, response))
                .verifyComplete();

            StepVerifier.create(client.addSetting(setting2))
                .assertNext(response -> assertConfigurationEquals(setting2, response))
                .verifyComplete();

            StepVerifier.create(client.listSettings(new SettingSelector().setKeys(key).setLabels(label, label2)))
                .consumeNextWith(selected::add)
                .consumeNextWith(selected::add)
                .verifyComplete();

            return selected;
        });
    }

    /**
     * Verifies that we can select filter results by key, label, and select fields using SettingSelector.
     */
    public void listSettingsSelectFields() {
        listSettingsSelectFieldsRunner((settings, selector) -> {
            final List<Mono<Response<ConfigurationSetting>>> settingsBeingAdded = new ArrayList<>();
            for (ConfigurationSetting setting : settings) {
                settingsBeingAdded.add(client.setSettingWithResponse(setting, false));
            }

            // Waiting for all the settings to be added.
            Flux.merge(settingsBeingAdded).blockLast();

            List<ConfigurationSetting> settingsReturned = new ArrayList<>();
            StepVerifier.create(client.listSettings(selector))
                .assertNext(settingsReturned::add)
                .assertNext(settingsReturned::add)
                .verifyComplete();

            return settingsReturned;
        });
    }

    /**
     * Verifies that we can get a ConfigurationSetting at the provided accept datetime
     */
    public void listSettingsAcceptDateTime() {
        final String keyName = testResourceNamer.randomName(keyPrefix, 16);
        final ConfigurationSetting original = new ConfigurationSetting().setKey(keyName).setValue("myValue");
        final ConfigurationSetting updated = new ConfigurationSetting().setKey(original.getKey()).setValue("anotherValue");
        final ConfigurationSetting updated2 = new ConfigurationSetting().setKey(original.getKey()).setValue("anotherValue2");

        // Create 3 revisions of the same key.
        StepVerifier.create(client.setSettingWithResponse(original, false))
                .assertNext(response -> assertConfigurationEquals(original, response))
                .verifyComplete();
        StepVerifier.create(client.setSettingWithResponse(updated, false).delayElement(Duration.ofSeconds(2)))
                .assertNext(response -> assertConfigurationEquals(updated, response))
                .verifyComplete();
        StepVerifier.create(client.setSettingWithResponse(updated2, false))
                .assertNext(response -> assertConfigurationEquals(updated2, response))
                .verifyComplete();

        // Gets all versions of this value so we can get the one we want at that particular date.
        List<ConfigurationSetting> revisions = client.listSettingRevisions(new SettingSelector().setKeys(keyName)).collectList().block();

        assertNotNull(revisions);
        assertEquals(3, revisions.size());

        // We want to fetch the configuration setting when we first updated its value.
        SettingSelector options = new SettingSelector().setKeys(keyName).setAcceptDatetime(revisions.get(1).getLastModified());
        StepVerifier.create(client.listSettings(options))
                .assertNext(response -> assertConfigurationEquals(updated, response))
                .verifyComplete();
    }

    /**
     * Verifies that we can get all of the revisions for this ConfigurationSetting. Then verifies that we can select
     * specific fields.
     */
    public void listRevisions() {
        final String keyName = testResourceNamer.randomName(keyPrefix, 16);
        final ConfigurationSetting original = new ConfigurationSetting().setKey(keyName).setValue("myValue");
        final ConfigurationSetting updated = new ConfigurationSetting().setKey(original.getKey()).setValue("anotherValue");
        final ConfigurationSetting updated2 = new ConfigurationSetting().setKey(original.getKey()).setValue("anotherValue2");

        // Create 3 revisions of the same key.
        StepVerifier.create(client.setSettingWithResponse(original, false))
                .assertNext(response -> assertConfigurationEquals(original, response))
                .verifyComplete();
        StepVerifier.create(client.setSettingWithResponse(updated, false))
                .assertNext(response -> assertConfigurationEquals(updated, response))
                .verifyComplete();
        StepVerifier.create(client.setSettingWithResponse(updated2, false))
                .assertNext(response -> assertConfigurationEquals(updated2, response))
                .verifyComplete();

        // Get all revisions for a key, they are listed in descending order.
        StepVerifier.create(client.listSettingRevisions(new SettingSelector().setKeys(keyName)))
                .assertNext(response -> assertConfigurationEquals(updated2, response))
                .assertNext(response -> assertConfigurationEquals(updated, response))
                .assertNext(response -> assertConfigurationEquals(original, response))
                .verifyComplete();

        // Verifies that we can select specific fields.
        StepVerifier.create(client.listSettingRevisions(new SettingSelector().setKeys(keyName).setFields(SettingFields.KEY, SettingFields.ETAG)))
                .assertNext(response -> validateListRevisions(updated2, response))
                .assertNext(response -> validateListRevisions(updated, response))
                .assertNext(response -> validateListRevisions(original, response))
                .verifyComplete();
    }

    /**
     * Verifies that we can get all the revisions for all settings with the specified keys.
     */
    public void listRevisionsWithMultipleKeys() {
        String key = getKey();
        String key2 = getKey();

        listRevisionsWithMultipleKeysRunner(key, key2, (testInput) -> {
            List<ConfigurationSetting> selected = new ArrayList<>();

            StepVerifier.create(client.addSetting(testInput.get(0)))
                .assertNext(response -> assertConfigurationEquals(testInput.get(0), response))
                .verifyComplete();

            StepVerifier.create(client.setSettingWithResponse(testInput.get(1), false))
                .assertNext(response -> assertConfigurationEquals(testInput.get(1), response))
                .verifyComplete();

            StepVerifier.create(client.addSetting(testInput.get(2)))
                .assertNext(response -> assertConfigurationEquals(testInput.get(2), response))
                .verifyComplete();

            StepVerifier.create(client.setSettingWithResponse(testInput.get(3), false))
                .assertNext(response -> assertConfigurationEquals(testInput.get(3), response))
                .verifyComplete();

            StepVerifier.create(client.listSettingRevisions(new SettingSelector().setKeys(key, key2)))
                .consumeNextWith(selected::add)
                .consumeNextWith(selected::add)
                .consumeNextWith(selected::add)
                .consumeNextWith(selected::add)
                .verifyComplete();

            return selected;
        });
    }

    /**
     * Verifies that we can get all revisions for all settings with the specified labels.
     */
    public void listRevisionsWithMultipleLabels() {
        String key = getKey();
        String label = getLabel();
        String label2 = getLabel();

        listRevisionsWithMultipleLabelsRunner(key, label, label2, (testInput) -> {
            List<ConfigurationSetting> selected = new ArrayList<>();

            StepVerifier.create(client.addSetting(testInput.get(0)))
                .assertNext(response -> assertConfigurationEquals(testInput.get(0), response))
                .verifyComplete();

            StepVerifier.create(client.setSettingWithResponse(testInput.get(1), false))
                .assertNext(response -> assertConfigurationEquals(testInput.get(1), response))
                .verifyComplete();

            StepVerifier.create(client.addSetting(testInput.get(2)))
                .assertNext(response -> assertConfigurationEquals(testInput.get(2), response))
                .verifyComplete();

            StepVerifier.create(client.setSettingWithResponse(testInput.get(3), false))
                .assertNext(response -> assertConfigurationEquals(testInput.get(3), response))
                .verifyComplete();

            StepVerifier.create(client.listSettingRevisions(new SettingSelector().setKeys(key).setLabels(label, label2)))
                .consumeNextWith(selected::add)
                .consumeNextWith(selected::add)
                .consumeNextWith(selected::add)
                .consumeNextWith(selected::add)
                .verifyComplete();

            return selected;
        });
    }

    /**
     * Verifies that the range header for revision selections returns the expected values.
     */
    public void listRevisionsWithRange() {
        final String key = getKey();
        final ConfigurationSetting original = new ConfigurationSetting().setKey(key).setValue("myValue");
        final ConfigurationSetting updated = new ConfigurationSetting().setKey(original.getKey()).setValue("anotherValue");
        final ConfigurationSetting updated2 = new ConfigurationSetting().setKey(original.getKey()).setValue("anotherValue2");

        StepVerifier.create(client.addSetting(original))
            .assertNext(response -> assertConfigurationEquals(original, response))
            .verifyComplete();

        StepVerifier.create(client.setSettingWithResponse(updated, false))
            .assertNext(response -> assertConfigurationEquals(updated, response))
            .verifyComplete();

        StepVerifier.create(client.setSettingWithResponse(updated2, false))
            .assertNext(response -> assertConfigurationEquals(updated2, response))
            .verifyComplete();

        StepVerifier.create(client.listSettingRevisions(new SettingSelector().setKeys(key).setRange(new Range(1, 2))))
            .assertNext(response -> assertConfigurationEquals(updated, response))
            .assertNext(response -> assertConfigurationEquals(original, response))
            .verifyComplete();
    }

    /**
     * Verifies that an exception will be thrown from the service if it cannot satisfy the range request.
     */
    public void listRevisionsInvalidRange() {
        final String key = getKey();
        final ConfigurationSetting original = new ConfigurationSetting().setKey(key).setValue("myValue");

        StepVerifier.create(client.addSetting(original))
            .assertNext(response -> assertConfigurationEquals(original, response))
            .verifyComplete();

        StepVerifier.create(client.listSettingRevisions(new SettingSelector().setKeys(key).setRange(new Range(0, 10))))
            .verifyErrorSatisfies(exception -> assertRestException(exception, 416)); // REQUESTED_RANGE_NOT_SATISFIABLE
    }

    /**
     * Verifies that we can get a subset of revisions based on the "acceptDateTime"
     */
    public void listRevisionsAcceptDateTime() {
        final String keyName = testResourceNamer.randomName(keyPrefix, 16);
        final ConfigurationSetting original = new ConfigurationSetting().setKey(keyName).setValue("myValue");
        final ConfigurationSetting updated = new ConfigurationSetting().setKey(original.getKey()).setValue("anotherValue");
        final ConfigurationSetting updated2 = new ConfigurationSetting().setKey(original.getKey()).setValue("anotherValue2");

        // Create 3 revisions of the same key.
        StepVerifier.create(client.setSettingWithResponse(original, false))
                .assertNext(response -> assertConfigurationEquals(original, response))
                .verifyComplete();
        StepVerifier.create(client.setSettingWithResponse(updated, false).delayElement(Duration.ofSeconds(2)))
                .assertNext(response -> assertConfigurationEquals(updated, response))
                .verifyComplete();
        StepVerifier.create(client.setSettingWithResponse(updated2, false))
                .assertNext(response -> assertConfigurationEquals(updated2, response))
                .verifyComplete();

        // Gets all versions of this value.
        List<ConfigurationSetting> revisions = client.listSettingRevisions(new SettingSelector().setKeys(keyName)).collectList().block();

        assertNotNull(revisions);
        assertEquals(3, revisions.size());

        // We want to fetch all the revisions that existed up and including when the first revision was created.
        // Revisions are returned in descending order from creation date.
        SettingSelector options = new SettingSelector().setKeys(keyName).setAcceptDatetime(revisions.get(1).getLastModified());
        StepVerifier.create(client.listSettingRevisions(options))
                .assertNext(response -> assertConfigurationEquals(updated, response))
                .assertNext(response -> assertConfigurationEquals(original, response))
                .verifyComplete();
    }

    /**
     * Verifies that, given a ton of revisions, we can list the revisions ConfigurationSettings using pagination
     * (ie. where 'nextLink' has a URL pointing to the next page of results.)
     */
    public void listRevisionsWithPagination() {
        final int numberExpected = 50;
        List<ConfigurationSetting> settings = new ArrayList<>(numberExpected);
        for (int value = 0; value < numberExpected; value++) {
            settings.add(new ConfigurationSetting().setKey(keyPrefix).setValue("myValue" + value).setLabel(labelPrefix));
        }

        List<Mono<Response<ConfigurationSetting>>> results = new ArrayList<>();
        for (ConfigurationSetting setting : settings) {
            results.add(client.setSettingWithResponse(setting, false));
        }

        SettingSelector filter = new SettingSelector().setKeys(keyPrefix).setLabels(labelPrefix);

        Flux.merge(results).blockLast();
        StepVerifier.create(client.listSettingRevisions(filter))
            .expectNextCount(numberExpected)
            .verifyComplete();
    }

    /**
     * Verifies that, given a ton of revisions, we can list the revisions ConfigurationSettings using pagination and stream is invoked multiple times.
     * (ie. where 'nextLink' has a URL pointing to the next page of results.)
     */
    public void listRevisionsWithPaginationAndRepeatStream() {
        final int numberExpected = 50;
        List<ConfigurationSetting> settings = new ArrayList<>(numberExpected);
        List<Mono<Response<ConfigurationSetting>>> results = new ArrayList<>();
        for (int value = 0; value < numberExpected; value++) {
            ConfigurationSetting setting = new ConfigurationSetting().setKey(keyPrefix).setValue("myValue" + value).setLabel(labelPrefix);
            settings.add(setting);
            results.add(client.setSettingWithResponse(setting, false));
        }

        SettingSelector filter = new SettingSelector().setKeys(keyPrefix).setLabels(labelPrefix);

        Flux.merge(results).blockLast();

        List<ConfigurationSetting> configurationSettingList1 = new ArrayList<>();
        List<ConfigurationSetting> configurationSettingList2 = new ArrayList<>();

        PagedFlux<ConfigurationSetting> configurationSettingPagedFlux = client.listSettingRevisions(filter);
        configurationSettingPagedFlux.toStream().forEach(configurationSetting -> configurationSettingList1.add(configurationSetting));
        assertEquals(numberExpected, configurationSettingList1.size());

        configurationSettingPagedFlux.toStream().forEach(configurationSetting -> configurationSettingList2.add(configurationSetting));
        assertEquals(numberExpected, configurationSettingList2.size());
    }

    /**
     * Verifies that, given a ton of revisions, we can list the revisions ConfigurationSettings using pagination and stream is invoked multiple times.
     * (ie. where 'nextLink' has a URL pointing to the next page of results.)
     */
    public void listRevisionsWithPaginationAndRepeatIterator() {
        final int numberExpected = 50;
        List<ConfigurationSetting> settings = new ArrayList<>(numberExpected);
        List<Mono<Response<ConfigurationSetting>>> results = new ArrayList<>();
        for (int value = 0; value < numberExpected; value++) {
            ConfigurationSetting setting = new ConfigurationSetting().setKey(keyPrefix).setValue("myValue" + value).setLabel(labelPrefix);
            settings.add(setting);
            results.add(client.setSettingWithResponse(setting, false));
        }

        SettingSelector filter = new SettingSelector().setKeys(keyPrefix).setLabels(labelPrefix);

        Flux.merge(results).blockLast();

        List<ConfigurationSetting> configurationSettingList1 = new ArrayList<>();
        List<ConfigurationSetting> configurationSettingList2 = new ArrayList<>();

        PagedFlux<ConfigurationSetting> configurationSettingPagedFlux = client.listSettingRevisions(filter);
        configurationSettingPagedFlux.toIterable().forEach(configurationSetting -> configurationSettingList1.add(configurationSetting));
        assertEquals(numberExpected, configurationSettingList1.size());

        configurationSettingPagedFlux.toIterable().forEach(configurationSetting -> configurationSettingList2.add(configurationSetting));
        assertEquals(numberExpected, configurationSettingList2.size());
    }
    /**
     * Verifies that, given a ton of existing settings, we can list the ConfigurationSettings using pagination
     * (ie. where 'nextLink' has a URL pointing to the next page of results.
     */
    public void listSettingsWithPagination() {
        final int numberExpected = 50;
        List<ConfigurationSetting> settings = new ArrayList<>(numberExpected);
        for (int value = 0; value < numberExpected; value++) {
            settings.add(new ConfigurationSetting().setKey(keyPrefix + "-" + value).setValue("myValue").setLabel(labelPrefix));
        }

        List<Mono<Response<ConfigurationSetting>>> results = new ArrayList<>();
        for (ConfigurationSetting setting : settings) {
            results.add(client.setSettingWithResponse(setting, false));
        }

        SettingSelector filter = new SettingSelector().setKeys(keyPrefix + "-*").setLabels(labelPrefix);

        Flux.merge(results).blockLast();
        StepVerifier.create(client.listSettings(filter))
            .expectNextCount(numberExpected)
            .verifyComplete();
    }

    /**
     * Verifies the conditional "GET" scenario where the setting has yet to be updated, resulting in a 304. This GET
     * scenario will return a setting when the etag provided does not match the one of the current setting.
     */
    public void getSettingWhenValueNotUpdated() {
        final String key = testResourceNamer.randomName(keyPrefix, 16);
        final ConfigurationSetting expected = new ConfigurationSetting().setKey(key).setValue("myValue");
        final ConfigurationSetting newExpected = new ConfigurationSetting().setKey(key).setValue("myNewValue");
        final ConfigurationSetting block = client.addSetting(expected).single().block();

        assertNotNull(block);
        assertConfigurationEquals(expected, block);

        StepVerifier.create(client.setSettingWithResponse(newExpected, false))
            .assertNext(response -> assertConfigurationEquals(newExpected, response))
            .verifyComplete();
    }

    public void deleteAllSettings() {
        client.listSettings(new SettingSelector().setKeys("*"))
            .flatMap(configurationSetting -> {
                logger.info("Deleting key:label [{}:{}]. isLocked? {}", configurationSetting.getKey(), configurationSetting.getLabel(), configurationSetting.isLocked());
                return client.deleteSettingWithResponse(configurationSetting, false);
            }).blockLast();
    }
}
<|MERGE_RESOLUTION|>--- conflicted
+++ resolved
@@ -64,11 +64,7 @@
                         unlock = Mono.empty();
                     }
                     logger.info("Deleting key:label [{}:{}]. isLocked? {}", configurationSetting.getKey(), configurationSetting.getLabel(), configurationSetting.isLocked());
-<<<<<<< HEAD
-                    return unlock.then(client.deleteSetting(configurationSetting));
-=======
-                    return client.deleteSettingWithResponse(configurationSetting, false);
->>>>>>> 72fc2fe6
+                    return unlock.then(client.deleteSettingWithResponse(configurationSetting, false));
                 })
                 .blockLast();
 
@@ -320,7 +316,7 @@
             .assertNext(response -> assertConfigurationEquals(setting, response))
             .verifyComplete();
 
-        StepVerifier.create(client.deleteSetting(setting))
+        StepVerifier.create(client.deleteSettingWithResponse(setting, false))
             .verifyErrorSatisfies(ex -> assertRestException(ex, ResourceModifiedException.class, 409));
     }
 
@@ -339,14 +335,14 @@
             .assertNext(response -> assertConfigurationEquals(setting, response))
             .verifyComplete();
 
-        StepVerifier.create(client.deleteSetting(setting))
+        StepVerifier.create(client.deleteSettingWithResponse(setting, false))
             .verifyErrorSatisfies(ex -> assertRestException(ex, ResourceModifiedException.class, 409));
 
         StepVerifier.create(client.clearReadOnly(setting.getKey(), setting.getLabel()))
             .assertNext(response -> assertConfigurationEquals(setting, response))
             .verifyComplete();
 
-        StepVerifier.create(client.deleteSetting(setting))
+        StepVerifier.create(client.deleteSettingWithResponse(setting, false))
             .assertNext(response -> assertConfigurationEquals(setting, response))
             .verifyComplete();
     }
@@ -370,7 +366,7 @@
             .assertNext(response -> assertConfigurationEquals(setting, response))
             .verifyComplete();
 
-        StepVerifier.create(client.deleteSetting(setting))
+        StepVerifier.create(client.deleteSettingWithResponse(setting, false))
             .verifyErrorSatisfies(ex -> assertRestException(ex, ResourceModifiedException.class, 409));
     }
 
@@ -389,14 +385,14 @@
             .assertNext(response -> assertConfigurationEquals(setting, response))
             .verifyComplete();
 
-        StepVerifier.create(client.deleteSetting(setting))
+        StepVerifier.create(client.deleteSettingWithResponse(setting, false))
             .verifyErrorSatisfies(ex -> assertRestException(ex, ResourceModifiedException.class, 409));
 
         StepVerifier.create(client.clearReadOnlyWithResponse(setting))
             .assertNext(response -> assertConfigurationEquals(setting, response))
             .verifyComplete();
 
-        StepVerifier.create(client.deleteSetting(setting))
+        StepVerifier.create(client.deleteSettingWithResponse(setting, false))
             .assertNext(response -> assertConfigurationEquals(setting, response))
             .verifyComplete();
     }
