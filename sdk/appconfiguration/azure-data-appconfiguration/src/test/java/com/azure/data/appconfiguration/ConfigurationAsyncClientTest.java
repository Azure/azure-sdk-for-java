// Copyright (c) Microsoft Corporation. All rights reserved.
// Licensed under the MIT License.
package com.azure.data.appconfiguration;

import static org.junit.jupiter.api.Assertions.assertEquals;
import static org.junit.jupiter.api.Assertions.assertNotNull;

import com.azure.core.exception.HttpResponseException;
import com.azure.core.exception.ResourceExistsException;
import com.azure.core.exception.ResourceNotFoundException;
import com.azure.core.http.HttpClient;
import com.azure.core.http.HttpHeaders;
import com.azure.core.http.netty.NettyAsyncHttpClientBuilder;
import com.azure.core.http.policy.AddHeadersFromContextPolicy;
import com.azure.core.http.policy.HttpLogDetailLevel;
import com.azure.core.http.policy.HttpLogOptions;
import com.azure.core.http.policy.RetryPolicy;
import com.azure.core.http.rest.PagedFlux;
import com.azure.core.http.rest.Response;
import com.azure.core.test.TestMode;
import com.azure.core.util.logging.ClientLogger;
import com.azure.data.appconfiguration.models.ConfigurationSetting;
import com.azure.data.appconfiguration.models.SettingFields;
import com.azure.data.appconfiguration.models.SettingSelector;
import java.net.HttpURLConnection;
import java.time.Duration;
import java.util.ArrayList;
import java.util.List;
import org.junit.jupiter.api.Disabled;
<<<<<<< HEAD
=======
import org.junit.jupiter.api.Test;
>>>>>>> c3350c45
import org.junit.jupiter.params.ParameterizedTest;
import org.junit.jupiter.params.provider.MethodSource;
import reactor.core.publisher.Flux;
import reactor.core.publisher.Mono;
import reactor.test.StepVerifier;
import reactor.util.context.Context;

public class ConfigurationAsyncClientTest extends ConfigurationClientTestBase {

    private final ClientLogger logger = new ClientLogger(ConfigurationAsyncClientTest.class);
    private static final String NO_LABEL = null;
    private ConfigurationAsyncClient client;

    @Override
    protected String getTestName() {
        return "";
    }

    protected void initializeClient(HttpClient httpClient) {
        beforeTestSetup();
        if (interceptorManager.isPlaybackMode()) {
            client = clientSetup(credentials -> new ConfigurationClientBuilder()
                    .connectionString(connectionString)
                    .httpClient(interceptorManager.getPlaybackClient())
                    .httpLogOptions(new HttpLogOptions().setLogLevel(HttpLogDetailLevel.BODY_AND_HEADERS))
                    .buildAsyncClient());
        } else {
            client = clientSetup(credentials -> new ConfigurationClientBuilder()
                    .connectionString(connectionString)
                    .httpClient(new NettyAsyncHttpClientBuilder().wiretap(true).build())
                    .httpLogOptions(new HttpLogOptions().setLogLevel(HttpLogDetailLevel.BODY_AND_HEADERS))
                    .addPolicy(interceptorManager.getRecordPolicy())
                    .addPolicy(new RetryPolicy())
                    .buildAsyncClient());
        }
    }

    @Override
    protected void afterTest() {
        logger.info("Cleaning up created key values.");
        client.listConfigurationSettings(new SettingSelector().setKeyFilter(keyPrefix + "*"))
                .flatMap(configurationSetting -> {
                    logger.info("Deleting key:label [{}:{}]. isReadOnly? {}", configurationSetting.getKey(), configurationSetting.getLabel(), configurationSetting.isReadOnly());
                    Mono<Response<ConfigurationSetting>> unlock = configurationSetting.isReadOnly() ? client.setReadOnlyWithResponse(configurationSetting, false) : Mono.empty();
                    return unlock.then(client.deleteConfigurationSettingWithResponse(configurationSetting, false));
                })
                .blockLast();

        logger.info("Finished cleaning up values.");
    }

    private ConfigurationAsyncClient getConfigurationAsyncClient(HttpClient httpClient,
        ConfigurationServiceVersion serviceVersion) {
        return clientSetup(credentials -> {
            ConfigurationClientBuilder builder = new ConfigurationClientBuilder()
                .connectionString(connectionString)
                .httpClient(httpClient == null ? interceptorManager.getPlaybackClient() : httpClient)
                .serviceVersion(serviceVersion)
                .httpLogOptions(new HttpLogOptions().setLogLevel(HttpLogDetailLevel.BODY_AND_HEADERS));
            if (getTestMode() != TestMode.PLAYBACK) {
                builder
                    .addPolicy(interceptorManager.getRecordPolicy())
                    .addPolicy(new RetryPolicy());
            }
            return builder.buildAsyncClient();
        });
    }

    /**
     * Tests that a configuration is able to be added, these are differentiate from each other using a key or key-label
     * identifier.
     */
<<<<<<< HEAD
    @ParameterizedTest(name="{0}")
    @MethodSource("getHttpClients")
    public void addConfigurationSetting(HttpClient httpClient) {
        initializeClient(httpClient);
=======
    @ParameterizedTest(name = DISPLAY_NAME_WITH_ARGUMENTS)
    @MethodSource("getTestParameters")
    public void addConfigurationSetting(HttpClient httpClient, ConfigurationServiceVersion serviceVersion) {
        client = getConfigurationAsyncClient(httpClient, serviceVersion);
>>>>>>> c3350c45
        addConfigurationSettingRunner((expected) ->
            StepVerifier.create(client.addConfigurationSettingWithResponse(expected))
                .assertNext(response -> assertConfigurationEquals(expected, response))
                .verifyComplete());
    }

    /**
     * Tests that we cannot add a configuration setting when the key is an empty string.
     */
    @ParameterizedTest(name="{0}")
    @MethodSource("getHttpClients")
    public void addConfigurationSettingEmptyKey(HttpClient httpClient) {
        initializeClient(httpClient);
        StepVerifier.create(client.addConfigurationSetting("", null, "A value"))
            .verifyErrorSatisfies(ex -> assertRestException(ex, HttpURLConnection.HTTP_BAD_METHOD));
    }

    /**
     * Tests that we can add configuration settings when value is not null or an empty string.
     */
    @ParameterizedTest(name="{0}")
    @MethodSource("getHttpClients")
    public void addConfigurationSettingEmptyValue(HttpClient httpClient) {
        initializeClient(httpClient);
        addConfigurationSettingEmptyValueRunner((setting) -> {
            StepVerifier.create(client.addConfigurationSetting(setting.getKey(), setting.getLabel(), setting.getValue()))
                .assertNext(response -> assertConfigurationEquals(setting, response))
                .verifyComplete();

            StepVerifier.create(client.getConfigurationSetting(setting.getKey(), setting.getLabel(), null))
                .assertNext(response -> assertConfigurationEquals(setting, response))
                .verifyComplete();
        });
    }

    /**
     * Verifies that an exception is thrown when null key is passed.
     */
    @ParameterizedTest(name="{0}")
    @MethodSource("getHttpClients")
    public void addConfigurationSettingNullKey(HttpClient httpClient) {
        initializeClient(httpClient);
        StepVerifier.create(client.addConfigurationSetting(null, null, "A Value"))
            .expectError(IllegalArgumentException.class)
            .verify();

        StepVerifier.create(client.addConfigurationSettingWithResponse(null))
            .expectError(NullPointerException.class)
            .verify();
    }

    /**
     * Tests that a configuration cannot be added twice with the same key. This should return a 412 error.
     */
    @ParameterizedTest(name="{0}")
    @MethodSource("getHttpClients")
    public void addExistingSetting(HttpClient httpClient) {
        initializeClient(httpClient);
        addExistingSettingRunner((expected) ->
            StepVerifier.create(client.addConfigurationSettingWithResponse(expected).then(client.addConfigurationSettingWithResponse(expected)))
                .verifyErrorSatisfies(ex -> assertRestException(ex, ResourceExistsException.class, HttpURLConnection.HTTP_PRECON_FAILED)));
    }

    /**
     * Tests that a configuration is able to be added or updated with set.
     * When the configuration is read-only updates cannot happen, this will result in a 409.
     */
    @ParameterizedTest(name="{0}")
    @MethodSource("getHttpClients")
    public void setConfigurationSetting(HttpClient httpClient) {
        initializeClient(httpClient);
        setConfigurationSettingRunner((expected, update) ->
            StepVerifier.create(client.setConfigurationSettingWithResponse(expected, false))
                    .assertNext(response -> assertConfigurationEquals(expected, response))
                    .verifyComplete());
    }

    /**
     * Tests that when an ETag is passed to set it will only set if the current representation of the setting has the
     * ETag. If the set ETag doesn't match anything the update won't happen, this will result in a 412. This will
     * prevent set from doing an add as well.
     */
    @ParameterizedTest(name="{0}")
    @MethodSource("getHttpClients")
    public void setConfigurationSettingIfETag(HttpClient httpClient) {
        initializeClient(httpClient);
        setConfigurationSettingIfETagRunner((initial, update) -> {
            // This ETag is not the correct format. It is not the correct hash that the service is expecting.
            StepVerifier.create(client.setConfigurationSettingWithResponse(initial.setETag("badEtag"), true))
                .verifyErrorSatisfies(ex -> assertRestException(ex, HttpResponseException.class, HttpURLConnection.HTTP_PRECON_FAILED));

            final String etag = client.addConfigurationSettingWithResponse(initial).block().getValue().getETag();

            StepVerifier.create(client.setConfigurationSettingWithResponse(update.setETag(etag), true))
                    .assertNext(response -> assertConfigurationEquals(update, response))
                    .verifyComplete();

            StepVerifier.create(client.setConfigurationSettingWithResponse(initial, true))
                .verifyErrorSatisfies(ex -> assertRestException(ex, HttpResponseException.class, HttpURLConnection.HTTP_PRECON_FAILED));

            StepVerifier.create(client.getConfigurationSettingWithResponse(update, null, false))
                    .assertNext(response -> assertConfigurationEquals(update, response))
                    .verifyComplete();
        });
    }

    /**
     * Tests that we cannot set a configuration setting when the key is an empty string.
     */
    @ParameterizedTest(name="{0}")
    @MethodSource("getHttpClients")
    public void setConfigurationSettingEmptyKey(HttpClient httpClient) {
        initializeClient(httpClient);
        StepVerifier.create(client.setConfigurationSetting("", NO_LABEL, "A value"))
            .verifyErrorSatisfies(ex -> assertRestException(ex, HttpURLConnection.HTTP_BAD_METHOD));
    }

    /**
     * Tests that we can set configuration settings when value is not null or an empty string.
     * Value is not a required property.
     */
    @ParameterizedTest(name="{0}")
    @MethodSource("getHttpClients")
    public void setConfigurationSettingEmptyValue(HttpClient httpClient) {
        initializeClient(httpClient);
        setConfigurationSettingEmptyValueRunner((setting) -> {
            StepVerifier.create(client.setConfigurationSetting(setting.getKey(), NO_LABEL, setting.getValue()))
                .assertNext(response -> assertConfigurationEquals(setting, response))
                .verifyComplete();

            StepVerifier.create(client.getConfigurationSetting(setting.getKey(), setting.getLabel(), null))
                .assertNext(response -> assertConfigurationEquals(setting, response))
                .verifyComplete();
        });
    }

    /**
     * Verifies that an exception is thrown when null key is passed.
     */
    @ParameterizedTest(name="{0}")
    @MethodSource("getHttpClients")
    public void setConfigurationSettingNullKey(HttpClient httpClient) {
        initializeClient(httpClient);

        StepVerifier.create(client.setConfigurationSetting(null, NO_LABEL, "A Value"))
            .verifyError(IllegalArgumentException.class);
        StepVerifier.create(client.setConfigurationSettingWithResponse(null, false))
            .verifyError(NullPointerException.class);
    }

    /**
     * Tests that a configuration is able to be retrieved when it exists, whether or not it is read-only.
     */
    @ParameterizedTest(name="{0}")
    @MethodSource("getHttpClients")
    public void getConfigurationSetting(HttpClient httpClient) {
        initializeClient(httpClient);
        getConfigurationSettingRunner((expected) ->
            StepVerifier.create(client.addConfigurationSettingWithResponse(expected).then(client.getConfigurationSettingWithResponse(expected, null, false)))
                .assertNext(response -> assertConfigurationEquals(expected, response))
                .verifyComplete());
    }

    /**
     * Tests that attempting to retrieve a non-existent configuration doesn't work, this will result in a 404.
     */
    @ParameterizedTest(name="{0}")
    @MethodSource("getHttpClients")
    public void getConfigurationSettingNotFound(HttpClient httpClient) {
        initializeClient(httpClient);
        final String key = getKey();
        final ConfigurationSetting neverRetrievedConfiguration = new ConfigurationSetting().setKey(key).setValue("myNeverRetreivedValue");
        final ConfigurationSetting nonExistentLabel = new ConfigurationSetting().setKey(key).setLabel("myNonExistentLabel");

        StepVerifier.create(client.addConfigurationSettingWithResponse(neverRetrievedConfiguration))
            .assertNext(response -> assertConfigurationEquals(neverRetrievedConfiguration, response))
            .verifyComplete();

        StepVerifier.create(client.getConfigurationSetting("myNonExistentKey", null, null))
            .verifyErrorSatisfies(ex -> assertRestException(ex, ResourceNotFoundException.class, HttpURLConnection.HTTP_NOT_FOUND));


        StepVerifier.create(client.getConfigurationSettingWithResponse(nonExistentLabel, null, false))
            .verifyErrorSatisfies(ex -> assertRestException(ex, ResourceNotFoundException.class, HttpURLConnection.HTTP_NOT_FOUND));
    }

    /**
     * Tests that configurations are able to be deleted when they exist.
     * After the configuration has been deleted attempting to get it will result in a 404, the same as if the
     * configuration never existed.
     */
    @ParameterizedTest(name="{0}")
    @MethodSource("getHttpClients")
    public void deleteConfigurationSetting(HttpClient httpClient) {
        initializeClient(httpClient);
        deleteConfigurationSettingRunner((expected) -> {
            StepVerifier.create(client.addConfigurationSettingWithResponse(expected).then(client.getConfigurationSettingWithResponse(expected, null, false)))
                .assertNext(response -> assertConfigurationEquals(expected, response))
                .verifyComplete();

            StepVerifier.create(client.deleteConfigurationSettingWithResponse(expected, false))
                .assertNext(response -> assertConfigurationEquals(expected, response))
                .verifyComplete();

            StepVerifier.create(client.getConfigurationSettingWithResponse(expected, null, false))
                .verifyErrorSatisfies(ex -> assertRestException(ex, ResourceNotFoundException.class, HttpURLConnection.HTTP_NOT_FOUND));
        });
    }

    /**
     * Tests that attempting to delete a non-existent configuration will return a 204.
     */
    @ParameterizedTest(name="{0}")
    @MethodSource("getHttpClients")
    public void deleteConfigurationSettingNotFound(HttpClient httpClient) {
        initializeClient(httpClient);
        final String key = getKey();
        final ConfigurationSetting neverDeletedConfiguration = new ConfigurationSetting().setKey(key).setValue("myNeverDeletedValue");

        StepVerifier.create(client.addConfigurationSettingWithResponse(neverDeletedConfiguration))
            .assertNext(response -> assertConfigurationEquals(neverDeletedConfiguration, response))
            .verifyComplete();

        StepVerifier.create(client.deleteConfigurationSettingWithResponse(new ConfigurationSetting().setKey("myNonExistentKey"), false))
            .assertNext(response -> assertConfigurationEquals(null, response, HttpURLConnection.HTTP_NO_CONTENT))
            .verifyComplete();

        StepVerifier.create(client.deleteConfigurationSettingWithResponse(new ConfigurationSetting().setKey(neverDeletedConfiguration.getKey()).setLabel("myNonExistentLabel"), false))
            .assertNext(response -> assertConfigurationEquals(null, response, HttpURLConnection.HTTP_NO_CONTENT))
            .verifyComplete();

        StepVerifier.create(client.getConfigurationSetting(neverDeletedConfiguration.getKey(), neverDeletedConfiguration.getLabel(), null))
            .assertNext(response -> assertConfigurationEquals(neverDeletedConfiguration, response))
            .verifyComplete();
    }

    /**
     * Tests that when an ETag is passed to delete it will only delete if the current representation of the setting has the ETag.
     * If the delete ETag doesn't match anything the delete won't happen, this will result in a 412.
     */
    @ParameterizedTest(name="{0}")
    @MethodSource("getHttpClients")
    public void deleteConfigurationSettingWithETag(HttpClient httpClient) {
        initializeClient(httpClient);
        deleteConfigurationSettingWithETagRunner((initial, update) -> {
            final ConfigurationSetting initiallyAddedConfig = client.addConfigurationSettingWithResponse(initial).block().getValue();
            final ConfigurationSetting updatedConfig = client.setConfigurationSettingWithResponse(update, true).block().getValue();

            StepVerifier.create(client.getConfigurationSettingWithResponse(initial, null, false))
                .assertNext(response -> assertConfigurationEquals(update, response))
                .verifyComplete();

            StepVerifier.create(client.deleteConfigurationSettingWithResponse(initiallyAddedConfig, true))
                .verifyErrorSatisfies(ex -> assertRestException(ex, HttpResponseException.class, HttpURLConnection.HTTP_PRECON_FAILED));

            StepVerifier.create(client.deleteConfigurationSettingWithResponse(updatedConfig, true))
                .assertNext(response -> assertConfigurationEquals(update, response))
                .verifyComplete();

            StepVerifier.create(client.getConfigurationSettingWithResponse(initial, null, false))
                .verifyErrorSatisfies(ex -> assertRestException(ex, ResourceNotFoundException.class, HttpURLConnection.HTTP_NOT_FOUND));
        });
    }

    /**
     * Test the API will not make a delete call without having a key passed, an IllegalArgumentException should be thrown.
     */
    @ParameterizedTest(name="{0}")
    @MethodSource("getHttpClients")
    public void deleteConfigurationSettingNullKey(HttpClient httpClient) {
        initializeClient(httpClient);
        StepVerifier.create(client.deleteConfigurationSetting(null, null))
            .verifyError(IllegalArgumentException.class);
        StepVerifier.create(client.deleteConfigurationSettingWithResponse(null, false))
            .verifyError(NullPointerException.class);
    }

    /**
     * Tests assert that the setting can not be deleted after set the setting to read-only.
     */
    @ParameterizedTest(name="{0}")
    @MethodSource("getHttpClients")
    public void setReadOnly(HttpClient httpClient) {
        initializeClient(httpClient);

        lockUnlockRunner((expected) -> {
            StepVerifier.create(client.addConfigurationSettingWithResponse(expected))
                .assertNext(response -> assertConfigurationEquals(expected, response))
                .verifyComplete();

            // read-only setting
            StepVerifier.create(client.setReadOnly(expected.getKey(), expected.getLabel(), true))
                .assertNext(response -> assertConfigurationEquals(expected, response))
                .verifyComplete();

            // unsuccessfully delete
            StepVerifier.create(client.deleteConfigurationSettingWithResponse(expected, false))
                .verifyErrorSatisfies(ex -> assertRestException(ex, HttpResponseException.class, 409));
        });
    }

    /**
     * Tests assert that the setting can be deleted after clear read-only of the setting.
     */
    @ParameterizedTest(name="{0}")
    @MethodSource("getHttpClients")
    public void clearReadOnly(HttpClient httpClient) {
        initializeClient(httpClient);

        lockUnlockRunner((expected) -> {
            StepVerifier.create(client.addConfigurationSettingWithResponse(expected))
                .assertNext(response -> assertConfigurationEquals(expected, response))
                .verifyComplete();

            // read-only setting
            StepVerifier.create(client.setReadOnly(expected.getKey(), expected.getLabel(), true))
                .assertNext(response -> assertConfigurationEquals(expected, response))
                .verifyComplete();

            // unsuccessfully delete
            StepVerifier.create(client.deleteConfigurationSettingWithResponse(expected, false))
                .verifyErrorSatisfies(ex -> assertRestException(ex, HttpResponseException.class, 409));

            // clear read-only of setting and delete
            StepVerifier.create(client.setReadOnly(expected.getKey(), expected.getLabel(), false))
                .assertNext(response -> assertConfigurationEquals(expected, response))
                .verifyComplete();

            // successfully deleted
            StepVerifier.create(client.deleteConfigurationSettingWithResponse(expected, false))
                .assertNext(response -> assertConfigurationEquals(expected, response))
                .verifyComplete();
        });
    }

    /**
     * Tests assert that the setting can not be deleted after set the setting to read-only.
     */
    @ParameterizedTest(name="{0}")
    @MethodSource("getHttpClients")
    public void setReadOnlyWithConfigurationSetting(HttpClient httpClient) {
        initializeClient(httpClient);
        lockUnlockRunner((expected) -> {
            StepVerifier.create(client.addConfigurationSettingWithResponse(expected))
                .assertNext(response -> assertConfigurationEquals(expected, response))
                .verifyComplete();

            // read-only setting
            StepVerifier.create(client.setReadOnlyWithResponse(expected, true))
                .assertNext(response -> assertConfigurationEquals(expected, response))
                .verifyComplete();

            // unsuccessfully delete
            StepVerifier.create(client.deleteConfigurationSettingWithResponse(expected, false))
                .verifyErrorSatisfies(ex -> assertRestException(ex, HttpResponseException.class, 409));
        });
    }

    /**
     * Tests assert that the setting can be deleted after clear read-only of the setting.
     */
    @ParameterizedTest(name="{0}")
    @MethodSource("getHttpClients")
    public void clearReadOnlyWithConfigurationSetting(HttpClient httpClient) {
        initializeClient(httpClient);
        lockUnlockRunner((expected) -> {
            StepVerifier.create(client.addConfigurationSettingWithResponse(expected))
                .assertNext(response -> assertConfigurationEquals(expected, response))
                .verifyComplete();

            // read-only setting
            StepVerifier.create(client.setReadOnly(expected.getKey(), expected.getLabel(), true))
                .assertNext(response -> assertConfigurationEquals(expected, response))
                .verifyComplete();

            // unsuccessfully delete
            StepVerifier.create(client.deleteConfigurationSettingWithResponse(expected, false))
                .verifyErrorSatisfies(ex -> assertRestException(ex, HttpResponseException.class, 409));

            // clear read-only setting and delete
            StepVerifier.create(client.setReadOnlyWithResponse(expected, false))
                .assertNext(response -> assertConfigurationEquals(expected, response))
                .verifyComplete();

            // successfully deleted
            StepVerifier.create(client.deleteConfigurationSettingWithResponse(expected, false))
                .assertNext(response -> assertConfigurationEquals(expected, response))
                .verifyComplete();
        });
    }

    /**
     * Verifies that a ConfigurationSetting can be added with a label, and that we can fetch that ConfigurationSetting
     * from the service when filtering by either its label or just its key.
     */
    @ParameterizedTest(name="{0}")
    @MethodSource("getHttpClients")
    public void listWithKeyAndLabel(HttpClient httpClient) {
        initializeClient(httpClient);
        final String value = "myValue";
        final String key = testResourceNamer.randomName(keyPrefix, 16);
        final String label = testResourceNamer.randomName("lbl", 8);
        final ConfigurationSetting expected = new ConfigurationSetting().setKey(key).setValue(value).setLabel(label);

        StepVerifier.create(client.setConfigurationSettingWithResponse(expected, false))
            .assertNext(response -> assertConfigurationEquals(expected, response))
            .verifyComplete();

        StepVerifier.create(client.listConfigurationSettings(new SettingSelector().setKeyFilter(key).setLabelFilter(label)))
            .assertNext(configurationSetting -> assertConfigurationEquals(expected, configurationSetting))
            .verifyComplete();

        StepVerifier.create(client.listConfigurationSettings(new SettingSelector().setKeyFilter(key)))
            .assertNext(configurationSetting -> assertConfigurationEquals(expected, configurationSetting))
            .verifyComplete();
    }

    /**
     * Verifies that ConfigurationSettings can be added and that we can fetch those ConfigurationSettings from the
     * service when filtering by their keys.
     */
    @ParameterizedTest(name="{0}")
    @MethodSource("getHttpClients")
    public void listWithMultipleKeys(HttpClient httpClient) {
        initializeClient(httpClient);
        String key = getKey();
        String key2 = getKey();

        listWithMultipleKeysRunner(key, key2, (setting, setting2) -> {
            List<ConfigurationSetting> selected = new ArrayList<>();

            StepVerifier.create(client.addConfigurationSettingWithResponse(setting))
                .assertNext(response -> assertConfigurationEquals(setting, response))
                .verifyComplete();

            StepVerifier.create(client.addConfigurationSettingWithResponse(setting2))
                .assertNext(response -> assertConfigurationEquals(setting2, response))
                .verifyComplete();

            StepVerifier.create(client.listConfigurationSettings(new SettingSelector().setKeyFilter(key + "," + key2)))
                .consumeNextWith(selected::add)
                .consumeNextWith(selected::add)
                .verifyComplete();

            return selected;
        });
    }

    /**
     * Verifies that ConfigurationSettings can be added with different labels and that we can fetch those ConfigurationSettings
     * from the service when filtering by their labels.
     */
    @ParameterizedTest(name="{0}")
    @MethodSource("getHttpClients")
    public void listWithMultipleLabels(HttpClient httpClient) {
        initializeClient(httpClient);
        String key = getKey();
        String label = getLabel();
        String label2 = getLabel();

        listWithMultipleLabelsRunner(key, label, label2, (setting, setting2) -> {
            List<ConfigurationSetting> selected = new ArrayList<>();

            StepVerifier.create(client.addConfigurationSettingWithResponse(setting))
                .assertNext(response -> assertConfigurationEquals(setting, response))
                .verifyComplete();

            StepVerifier.create(client.addConfigurationSettingWithResponse(setting2))
                .assertNext(response -> assertConfigurationEquals(setting2, response))
                .verifyComplete();

            StepVerifier.create(client.listConfigurationSettings(new SettingSelector().setKeyFilter(key).setLabelFilter(label + "," + label2)))
                .consumeNextWith(selected::add)
                .consumeNextWith(selected::add)
                .verifyComplete();

            return selected;
        });
    }

    /**
     * Verifies that we can select filter results by key, label, and select fields using SettingSelector.
     */
    @ParameterizedTest(name="{0}")
    @MethodSource("getHttpClients")
    public void listConfigurationSettingsSelectFields(HttpClient httpClient) {
        initializeClient(httpClient);
        listConfigurationSettingsSelectFieldsRunner((settings, selector) -> {
            final List<Mono<Response<ConfigurationSetting>>> settingsBeingAdded = new ArrayList<>();
            for (ConfigurationSetting setting : settings) {
                settingsBeingAdded.add(client.setConfigurationSettingWithResponse(setting, false));
            }

            // Waiting for all the settings to be added.
            Flux.merge(settingsBeingAdded).blockLast();

            List<ConfigurationSetting> settingsReturned = new ArrayList<>();
            StepVerifier.create(client.listConfigurationSettings(selector))
                .assertNext(settingsReturned::add)
                .assertNext(settingsReturned::add)
                .verifyComplete();

            return settingsReturned;
        });
    }

    /**
     * Verifies that throws exception when using SettingSelector with not supported *a key filter.
     */
    @ParameterizedTest(name="{0}")
    @MethodSource("getHttpClients")
    public void listConfigurationSettingsSelectFieldsWithPrefixStarKeyFilter(HttpClient httpClient) {
        initializeClient(httpClient);
        filterValueTest("*" + getKey(), getLabel());
    }

    /**
     * Verifies that throws exception when using SettingSelector with not supported *a* key filter.
     */
    @ParameterizedTest(name="{0}")
    @MethodSource("getHttpClients")
    public void listConfigurationSettingsSelectFieldsWithSubstringKeyFilter(HttpClient httpClient) {
        initializeClient(httpClient);
        filterValueTest("*" + getKey() + "*", getLabel());
    }

    /**
     * Verifies that throws exception when using SettingSelector with not supported *a label filter.
     */
    @ParameterizedTest(name="{0}")
    @MethodSource("getHttpClients")
    public void listConfigurationSettingsSelectFieldsWithPrefixStarLabelFilter(HttpClient httpClient) {
        initializeClient(httpClient);
        filterValueTest(getKey(), "*" + getLabel());
    }

    /**
     * Verifies that throws exception when using SettingSelector with not supported *a* label filter.
     */
    @ParameterizedTest(name="{0}")
    @MethodSource("getHttpClients")
    public void listConfigurationSettingsSelectFieldsWithSubstringLabelFilter(HttpClient httpClient) {
        initializeClient(httpClient);
        filterValueTest(getKey(), "*" + getLabel() + "*");
    }

    /**
     * Verifies that we can get a ConfigurationSetting at the provided accept datetime
     */
    @ParameterizedTest(name="{0}")
    @MethodSource("getHttpClients")
    public void listConfigurationSettingsAcceptDateTime(HttpClient httpClient) {
        initializeClient(httpClient);
        final String keyName = testResourceNamer.randomName(keyPrefix, 16);
        final ConfigurationSetting original = new ConfigurationSetting().setKey(keyName).setValue("myValue");
        final ConfigurationSetting updated = new ConfigurationSetting().setKey(original.getKey()).setValue("anotherValue");
        final ConfigurationSetting updated2 = new ConfigurationSetting().setKey(original.getKey()).setValue("anotherValue2");

        // Create 3 revisions of the same key.
        StepVerifier.create(client.setConfigurationSettingWithResponse(original, false))
                .assertNext(response -> assertConfigurationEquals(original, response))
                .verifyComplete();
        StepVerifier.create(client.setConfigurationSettingWithResponse(updated, false).delayElement(Duration.ofSeconds(2)))
                .assertNext(response -> assertConfigurationEquals(updated, response))
                .verifyComplete();
        StepVerifier.create(client.setConfigurationSettingWithResponse(updated2, false))
                .assertNext(response -> assertConfigurationEquals(updated2, response))
                .verifyComplete();

        // Gets all versions of this value so we can get the one we want at that particular date.
        List<ConfigurationSetting> revisions = client.listRevisions(new SettingSelector().setKeyFilter(keyName)).collectList().block();

        assertNotNull(revisions);
        assertEquals(3, revisions.size());

        // We want to fetch the configuration setting when we first updated its value.
        SettingSelector options = new SettingSelector().setKeyFilter(keyName).setAcceptDatetime(revisions.get(1).getLastModified());
        StepVerifier.create(client.listConfigurationSettings(options))
                .assertNext(response -> assertConfigurationEquals(updated, response))
                .verifyComplete();
    }

    /**
     * Verifies that we can get all of the revisions for this ConfigurationSetting. Then verifies that we can select
     * specific fields.
     */
    @ParameterizedTest(name="{0}")
    @MethodSource("getHttpClients")
    public void listRevisions(HttpClient httpClient) {
        initializeClient(httpClient);
        final String keyName = testResourceNamer.randomName(keyPrefix, 16);
        final ConfigurationSetting original = new ConfigurationSetting().setKey(keyName).setValue("myValue");
        final ConfigurationSetting updated = new ConfigurationSetting().setKey(original.getKey()).setValue("anotherValue");
        final ConfigurationSetting updated2 = new ConfigurationSetting().setKey(original.getKey()).setValue("anotherValue2");

        // Create 3 revisions of the same key.
        StepVerifier.create(client.setConfigurationSettingWithResponse(original, false))
                .assertNext(response -> assertConfigurationEquals(original, response))
                .verifyComplete();
        StepVerifier.create(client.setConfigurationSettingWithResponse(updated, false))
                .assertNext(response -> assertConfigurationEquals(updated, response))
                .verifyComplete();
        StepVerifier.create(client.setConfigurationSettingWithResponse(updated2, false))
                .assertNext(response -> assertConfigurationEquals(updated2, response))
                .verifyComplete();

        // Get all revisions for a key, they are listed in descending order.
        StepVerifier.create(client.listRevisions(new SettingSelector().setKeyFilter(keyName)))
                .assertNext(response -> assertConfigurationEquals(updated2, response))
                .assertNext(response -> assertConfigurationEquals(updated, response))
                .assertNext(response -> assertConfigurationEquals(original, response))
                .verifyComplete();

        // Verifies that we can select specific fields.
        StepVerifier.create(client.listRevisions(new SettingSelector().setKeyFilter(keyName).setFields(SettingFields.KEY, SettingFields.ETAG)))
                .assertNext(response -> validateListRevisions(updated2, response))
                .assertNext(response -> validateListRevisions(updated, response))
                .assertNext(response -> validateListRevisions(original, response))
                .verifyComplete();
    }

    /**
     * Verifies that we can get all the revisions for all settings with the specified keys.
     */
    @ParameterizedTest(name="{0}")
    @MethodSource("getHttpClients")
    public void listRevisionsWithMultipleKeys(HttpClient httpClient) {
        initializeClient(httpClient);
        String key = getKey();
        String key2 = getKey();

        listRevisionsWithMultipleKeysRunner(key, key2, (testInput) -> {
            List<ConfigurationSetting> selected = new ArrayList<>();

            StepVerifier.create(client.addConfigurationSettingWithResponse(testInput.get(0)))
                .assertNext(response -> assertConfigurationEquals(testInput.get(0), response))
                .verifyComplete();

            StepVerifier.create(client.setConfigurationSettingWithResponse(testInput.get(1), false))
                .assertNext(response -> assertConfigurationEquals(testInput.get(1), response))
                .verifyComplete();

            StepVerifier.create(client.addConfigurationSettingWithResponse(testInput.get(2)))
                .assertNext(response -> assertConfigurationEquals(testInput.get(2), response))
                .verifyComplete();

            StepVerifier.create(client.setConfigurationSettingWithResponse(testInput.get(3), false))
                .assertNext(response -> assertConfigurationEquals(testInput.get(3), response))
                .verifyComplete();

            StepVerifier.create(client.listRevisions(new SettingSelector().setKeyFilter(key + "," + key2)))
                .consumeNextWith(selected::add)
                .consumeNextWith(selected::add)
                .consumeNextWith(selected::add)
                .consumeNextWith(selected::add)
                .verifyComplete();

            return selected;
        });
    }

    /**
     * Verifies that we can get all revisions for all settings with the specified labels.
     */
    @ParameterizedTest(name="{0}")
    @MethodSource("getHttpClients")
    public void listRevisionsWithMultipleLabels(HttpClient httpClient) {
        initializeClient(httpClient);
        String key = getKey();
        String label = getLabel();
        String label2 = getLabel();

        listRevisionsWithMultipleLabelsRunner(key, label, label2, (testInput) -> {
            List<ConfigurationSetting> selected = new ArrayList<>();

            StepVerifier.create(client.addConfigurationSettingWithResponse(testInput.get(0)))
                .assertNext(response -> assertConfigurationEquals(testInput.get(0), response))
                .verifyComplete();

            StepVerifier.create(client.setConfigurationSettingWithResponse(testInput.get(1), false))
                .assertNext(response -> assertConfigurationEquals(testInput.get(1), response))
                .verifyComplete();

            StepVerifier.create(client.addConfigurationSettingWithResponse(testInput.get(2)))
                .assertNext(response -> assertConfigurationEquals(testInput.get(2), response))
                .verifyComplete();

            StepVerifier.create(client.setConfigurationSettingWithResponse(testInput.get(3), false))
                .assertNext(response -> assertConfigurationEquals(testInput.get(3), response))
                .verifyComplete();

            StepVerifier.create(client.listRevisions(new SettingSelector().setKeyFilter(key).setLabelFilter(label + "," + label2)))
                .consumeNextWith(selected::add)
                .consumeNextWith(selected::add)
                .consumeNextWith(selected::add)
                .consumeNextWith(selected::add)
                .verifyComplete();

            return selected;
        });
    }

    /**
     * Verifies that we can get a subset of revisions based on the "acceptDateTime"
     */
    @ParameterizedTest(name="{0}")
    @MethodSource("getHttpClients")
    public void listRevisionsAcceptDateTime(HttpClient httpClient) {
        initializeClient(httpClient);
        final String keyName = testResourceNamer.randomName(keyPrefix, 16);
        final ConfigurationSetting original = new ConfigurationSetting().setKey(keyName).setValue("myValue");
        final ConfigurationSetting updated = new ConfigurationSetting().setKey(original.getKey()).setValue("anotherValue");
        final ConfigurationSetting updated2 = new ConfigurationSetting().setKey(original.getKey()).setValue("anotherValue2");

        // Create 3 revisions of the same key.
        StepVerifier.create(client.setConfigurationSettingWithResponse(original, false))
                .assertNext(response -> assertConfigurationEquals(original, response))
                .verifyComplete();
        StepVerifier.create(client.setConfigurationSettingWithResponse(updated, false).delayElement(Duration.ofSeconds(2)))
                .assertNext(response -> assertConfigurationEquals(updated, response))
                .verifyComplete();
        StepVerifier.create(client.setConfigurationSettingWithResponse(updated2, false))
                .assertNext(response -> assertConfigurationEquals(updated2, response))
                .verifyComplete();

        // Gets all versions of this value.
        List<ConfigurationSetting> revisions = client.listRevisions(new SettingSelector().setKeyFilter(keyName)).collectList().block();

        assertNotNull(revisions);
        assertEquals(3, revisions.size());

        // We want to fetch all the revisions that existed up and including when the first revision was created.
        // Revisions are returned in descending order from creation date.
        SettingSelector options = new SettingSelector().setKeyFilter(keyName).setAcceptDatetime(revisions.get(1).getLastModified());
        StepVerifier.create(client.listRevisions(options))
                .assertNext(response -> assertConfigurationEquals(updated, response))
                .assertNext(response -> assertConfigurationEquals(original, response))
                .verifyComplete();
    }

    /**
     * Verifies that, given a ton of revisions, we can list the revisions ConfigurationSettings using pagination
     * (ie. where 'nextLink' has a URL pointing to the next page of results.)
     */
    @ParameterizedTest(name="{0}")
    @MethodSource("getHttpClients")
    public void listRevisionsWithPagination(HttpClient httpClient) {
        initializeClient(httpClient);
        final int numberExpected = 50;
        List<ConfigurationSetting> settings = new ArrayList<>(numberExpected);
        for (int value = 0; value < numberExpected; value++) {
            settings.add(new ConfigurationSetting().setKey(keyPrefix).setValue("myValue" + value).setLabel(labelPrefix));
        }

        List<Mono<Response<ConfigurationSetting>>> results = new ArrayList<>();
        for (ConfigurationSetting setting : settings) {
            results.add(client.setConfigurationSettingWithResponse(setting, false));
        }

        SettingSelector filter = new SettingSelector().setKeyFilter(keyPrefix).setLabelFilter(labelPrefix);

        Flux.merge(results).blockLast();
        StepVerifier.create(client.listRevisions(filter))
            .expectNextCount(numberExpected)
            .verifyComplete();
    }

    /**
     * Verifies that, given a ton of revisions, we can list the revisions ConfigurationSettings using pagination and stream is invoked multiple times.
     * (ie. where 'nextLink' has a URL pointing to the next page of results.)
     */
    @ParameterizedTest(name="{0}")
    @MethodSource("getHttpClients")
    public void listRevisionsWithPaginationAndRepeatStream(HttpClient httpClient) {
        initializeClient(httpClient);
        final int numberExpected = 50;
        List<ConfigurationSetting> settings = new ArrayList<>(numberExpected);
        List<Mono<Response<ConfigurationSetting>>> results = new ArrayList<>();
        for (int value = 0; value < numberExpected; value++) {
            ConfigurationSetting setting = new ConfigurationSetting().setKey(keyPrefix).setValue("myValue" + value).setLabel(labelPrefix);
            settings.add(setting);
            results.add(client.setConfigurationSettingWithResponse(setting, false));
        }

        SettingSelector filter = new SettingSelector().setKeyFilter(keyPrefix).setLabelFilter(labelPrefix);

        Flux.merge(results).blockLast();

        List<ConfigurationSetting> configurationSettingList1 = new ArrayList<>();
        List<ConfigurationSetting> configurationSettingList2 = new ArrayList<>();

        PagedFlux<ConfigurationSetting> configurationSettingPagedFlux = client.listRevisions(filter);
        configurationSettingPagedFlux.toStream().forEach(configurationSetting -> configurationSettingList1.add(configurationSetting));
        assertEquals(numberExpected, configurationSettingList1.size());

        configurationSettingPagedFlux.toStream().forEach(configurationSetting -> configurationSettingList2.add(configurationSetting));
        assertEquals(numberExpected, configurationSettingList2.size());
    }

    /**
     * Verifies that, given a ton of revisions, we can list the revisions ConfigurationSettings using pagination and stream is invoked multiple times.
     * (ie. where 'nextLink' has a URL pointing to the next page of results.)
     */
    @ParameterizedTest(name="{0}")
    @MethodSource("getHttpClients")
    public void listRevisionsWithPaginationAndRepeatIterator(HttpClient httpClient) {
        initializeClient(httpClient);
        final int numberExpected = 50;
        List<ConfigurationSetting> settings = new ArrayList<>(numberExpected);
        List<Mono<Response<ConfigurationSetting>>> results = new ArrayList<>();
        for (int value = 0; value < numberExpected; value++) {
            ConfigurationSetting setting = new ConfigurationSetting().setKey(keyPrefix).setValue("myValue" + value).setLabel(labelPrefix);
            settings.add(setting);
            results.add(client.setConfigurationSettingWithResponse(setting, false));
        }

        SettingSelector filter = new SettingSelector().setKeyFilter(keyPrefix).setLabelFilter(labelPrefix);

        Flux.merge(results).blockLast();

        List<ConfigurationSetting> configurationSettingList1 = new ArrayList<>();
        List<ConfigurationSetting> configurationSettingList2 = new ArrayList<>();

        PagedFlux<ConfigurationSetting> configurationSettingPagedFlux = client.listRevisions(filter);
        configurationSettingPagedFlux.toIterable().forEach(configurationSetting -> configurationSettingList1.add(configurationSetting));
        assertEquals(numberExpected, configurationSettingList1.size());

        configurationSettingPagedFlux.toIterable().forEach(configurationSetting -> configurationSettingList2.add(configurationSetting));
        assertEquals(numberExpected, configurationSettingList2.size());
    }

    /**
     * Verifies that, given a ton of existing settings, we can list the ConfigurationSettings using pagination
     * (ie. where 'nextLink' has a URL pointing to the next page of results.
     */
    @ParameterizedTest(name="{0}")
    @MethodSource("getHttpClients")
    public void listConfigurationSettingsWithPagination(HttpClient httpClient) {
        initializeClient(httpClient);
        final int numberExpected = 50;
        List<ConfigurationSetting> settings = new ArrayList<>(numberExpected);
        for (int value = 0; value < numberExpected; value++) {
            settings.add(new ConfigurationSetting().setKey(keyPrefix + "-" + value).setValue("myValue").setLabel(labelPrefix));
        }

        List<Mono<Response<ConfigurationSetting>>> results = new ArrayList<>();
        for (ConfigurationSetting setting : settings) {
            results.add(client.setConfigurationSettingWithResponse(setting, false));
        }

        SettingSelector filter = new SettingSelector().setKeyFilter(keyPrefix + "-*").setLabelFilter(labelPrefix);

        Flux.merge(results).blockLast();
        StepVerifier.create(client.listConfigurationSettings(filter))
            .expectNextCount(numberExpected)
            .verifyComplete();
    }

    /**
     * Verifies the conditional "GET" scenario where the setting has yet to be updated, resulting in a 304. This GET
     * scenario will return a setting when the ETag provided does not match the one of the current setting.
     */
    @ParameterizedTest(name="{0}")
    @MethodSource("getHttpClients")
    public void getConfigurationSettingWhenValueNotUpdated(HttpClient httpClient) {
        initializeClient(httpClient);
        final String key = getKey();
        final ConfigurationSetting expected = new ConfigurationSetting().setKey(key).setValue("myValue");
        final ConfigurationSetting newExpected = new ConfigurationSetting().setKey(key).setValue("myNewValue");
        final ConfigurationSetting block = client.addConfigurationSettingWithResponse(expected).block().getValue();

        assertNotNull(block);

        // conditional get, now the setting has not be updated yet, resulting 304 and null value
        StepVerifier.create(client.getConfigurationSettingWithResponse(block, null, true))
            .assertNext(response -> assertConfigurationEquals(null, response, 304))
            .verifyComplete();

        StepVerifier.create(client.setConfigurationSettingWithResponse(newExpected, false))
            .assertNext(response -> assertConfigurationEquals(newExpected, response))
            .verifyComplete();

        // conditional get, now the setting is updated and we are able to get a new setting with 200 code
        StepVerifier.create(client.getConfigurationSettingWithResponse(block, null, true))
            .assertNext(response -> assertConfigurationEquals(newExpected, response))
            .verifyComplete();
    }

    @ParameterizedTest(name="{0}")
    @MethodSource("getHttpClients")
    @Disabled
    public void deleteAllSettings(HttpClient httpClient) {
        initializeClient(httpClient);
        client.listConfigurationSettings(new SettingSelector().setKeyFilter("*"))
            .flatMap(configurationSetting -> {
                logger.info("Deleting key:label [{}:{}]. isReadOnly? {}", configurationSetting.getKey(), configurationSetting.getLabel(), configurationSetting.isReadOnly());
                return client.deleteConfigurationSettingWithResponse(configurationSetting, false);
            }).blockLast();
    }

    @ParameterizedTest(name="{0}")
    @MethodSource("getHttpClients")
    public void addHeadersFromContextPolicyTest(HttpClient httpClient) {
        initializeClient(httpClient);
        final HttpHeaders headers = getCustomizedHeaders();
        addHeadersFromContextPolicyRunner(expected ->
            StepVerifier.create(client.addConfigurationSettingWithResponse(expected)
                .subscriberContext(Context.of(AddHeadersFromContextPolicy.AZURE_REQUEST_HTTP_HEADERS_KEY, headers)))
                .assertNext(response -> {
                    final HttpHeaders requestHeaders = response.getRequest().getHeaders();
                    assertContainsHeaders(headers, requestHeaders);
                })
                .verifyComplete());
    }

    /**
     * Test helper that calling list configuration setting with given key and label input
     *
     * @param keyFilter key filter expression
     * @param labelFilter label filter expression
     */
    private void filterValueTest(String keyFilter, String labelFilter) {
        listConfigurationSettingsSelectFieldsWithNotSupportedFilterRunner(keyFilter, labelFilter, selector ->
            StepVerifier.create(client.listConfigurationSettings(selector))
                .verifyError(HttpResponseException.class));
    }
}
<|MERGE_RESOLUTION|>--- conflicted
+++ resolved
@@ -10,7 +10,6 @@
 import com.azure.core.exception.ResourceNotFoundException;
 import com.azure.core.http.HttpClient;
 import com.azure.core.http.HttpHeaders;
-import com.azure.core.http.netty.NettyAsyncHttpClientBuilder;
 import com.azure.core.http.policy.AddHeadersFromContextPolicy;
 import com.azure.core.http.policy.HttpLogDetailLevel;
 import com.azure.core.http.policy.HttpLogOptions;
@@ -27,10 +26,6 @@
 import java.util.ArrayList;
 import java.util.List;
 import org.junit.jupiter.api.Disabled;
-<<<<<<< HEAD
-=======
-import org.junit.jupiter.api.Test;
->>>>>>> c3350c45
 import org.junit.jupiter.params.ParameterizedTest;
 import org.junit.jupiter.params.provider.MethodSource;
 import reactor.core.publisher.Flux;
@@ -51,21 +46,6 @@
 
     protected void initializeClient(HttpClient httpClient) {
         beforeTestSetup();
-        if (interceptorManager.isPlaybackMode()) {
-            client = clientSetup(credentials -> new ConfigurationClientBuilder()
-                    .connectionString(connectionString)
-                    .httpClient(interceptorManager.getPlaybackClient())
-                    .httpLogOptions(new HttpLogOptions().setLogLevel(HttpLogDetailLevel.BODY_AND_HEADERS))
-                    .buildAsyncClient());
-        } else {
-            client = clientSetup(credentials -> new ConfigurationClientBuilder()
-                    .connectionString(connectionString)
-                    .httpClient(new NettyAsyncHttpClientBuilder().wiretap(true).build())
-                    .httpLogOptions(new HttpLogOptions().setLogLevel(HttpLogDetailLevel.BODY_AND_HEADERS))
-                    .addPolicy(interceptorManager.getRecordPolicy())
-                    .addPolicy(new RetryPolicy())
-                    .buildAsyncClient());
-        }
     }
 
     @Override
@@ -103,17 +83,10 @@
      * Tests that a configuration is able to be added, these are differentiate from each other using a key or key-label
      * identifier.
      */
-<<<<<<< HEAD
-    @ParameterizedTest(name="{0}")
-    @MethodSource("getHttpClients")
-    public void addConfigurationSetting(HttpClient httpClient) {
-        initializeClient(httpClient);
-=======
     @ParameterizedTest(name = DISPLAY_NAME_WITH_ARGUMENTS)
     @MethodSource("getTestParameters")
     public void addConfigurationSetting(HttpClient httpClient, ConfigurationServiceVersion serviceVersion) {
         client = getConfigurationAsyncClient(httpClient, serviceVersion);
->>>>>>> c3350c45
         addConfigurationSettingRunner((expected) ->
             StepVerifier.create(client.addConfigurationSettingWithResponse(expected))
                 .assertNext(response -> assertConfigurationEquals(expected, response))
@@ -123,10 +96,10 @@
     /**
      * Tests that we cannot add a configuration setting when the key is an empty string.
      */
-    @ParameterizedTest(name="{0}")
-    @MethodSource("getHttpClients")
-    public void addConfigurationSettingEmptyKey(HttpClient httpClient) {
-        initializeClient(httpClient);
+    @ParameterizedTest(name = DISPLAY_NAME_WITH_ARGUMENTS)
+    @MethodSource("getTestParameters")
+    public void addConfigurationSettingEmptyKey(HttpClient httpClient, ConfigurationServiceVersion serviceVersion) {
+        client = getConfigurationAsyncClient(httpClient, serviceVersion);
         StepVerifier.create(client.addConfigurationSetting("", null, "A value"))
             .verifyErrorSatisfies(ex -> assertRestException(ex, HttpURLConnection.HTTP_BAD_METHOD));
     }
@@ -134,10 +107,10 @@
     /**
      * Tests that we can add configuration settings when value is not null or an empty string.
      */
-    @ParameterizedTest(name="{0}")
-    @MethodSource("getHttpClients")
-    public void addConfigurationSettingEmptyValue(HttpClient httpClient) {
-        initializeClient(httpClient);
+    @ParameterizedTest(name = DISPLAY_NAME_WITH_ARGUMENTS)
+    @MethodSource("getTestParameters")
+    public void addConfigurationSettingEmptyValue(HttpClient httpClient, ConfigurationServiceVersion serviceVersion) {
+        client = getConfigurationAsyncClient(httpClient, serviceVersion);
         addConfigurationSettingEmptyValueRunner((setting) -> {
             StepVerifier.create(client.addConfigurationSetting(setting.getKey(), setting.getLabel(), setting.getValue()))
                 .assertNext(response -> assertConfigurationEquals(setting, response))
@@ -152,10 +125,10 @@
     /**
      * Verifies that an exception is thrown when null key is passed.
      */
-    @ParameterizedTest(name="{0}")
-    @MethodSource("getHttpClients")
-    public void addConfigurationSettingNullKey(HttpClient httpClient) {
-        initializeClient(httpClient);
+    @ParameterizedTest(name = DISPLAY_NAME_WITH_ARGUMENTS)
+    @MethodSource("getTestParameters")
+    public void addConfigurationSettingNullKey(HttpClient httpClient, ConfigurationServiceVersion serviceVersion) {
+        client = getConfigurationAsyncClient(httpClient, serviceVersion);
         StepVerifier.create(client.addConfigurationSetting(null, null, "A Value"))
             .expectError(IllegalArgumentException.class)
             .verify();
@@ -168,10 +141,10 @@
     /**
      * Tests that a configuration cannot be added twice with the same key. This should return a 412 error.
      */
-    @ParameterizedTest(name="{0}")
-    @MethodSource("getHttpClients")
-    public void addExistingSetting(HttpClient httpClient) {
-        initializeClient(httpClient);
+    @ParameterizedTest(name = DISPLAY_NAME_WITH_ARGUMENTS)
+    @MethodSource("getTestParameters")
+    public void addExistingSetting(HttpClient httpClient, ConfigurationServiceVersion serviceVersion) {
+        client = getConfigurationAsyncClient(httpClient, serviceVersion);
         addExistingSettingRunner((expected) ->
             StepVerifier.create(client.addConfigurationSettingWithResponse(expected).then(client.addConfigurationSettingWithResponse(expected)))
                 .verifyErrorSatisfies(ex -> assertRestException(ex, ResourceExistsException.class, HttpURLConnection.HTTP_PRECON_FAILED)));
@@ -181,10 +154,10 @@
      * Tests that a configuration is able to be added or updated with set.
      * When the configuration is read-only updates cannot happen, this will result in a 409.
      */
-    @ParameterizedTest(name="{0}")
-    @MethodSource("getHttpClients")
-    public void setConfigurationSetting(HttpClient httpClient) {
-        initializeClient(httpClient);
+    @ParameterizedTest(name = DISPLAY_NAME_WITH_ARGUMENTS)
+    @MethodSource("getTestParameters")
+    public void setConfigurationSetting(HttpClient httpClient, ConfigurationServiceVersion serviceVersion) {
+        client = getConfigurationAsyncClient(httpClient, serviceVersion);
         setConfigurationSettingRunner((expected, update) ->
             StepVerifier.create(client.setConfigurationSettingWithResponse(expected, false))
                     .assertNext(response -> assertConfigurationEquals(expected, response))
@@ -196,10 +169,10 @@
      * ETag. If the set ETag doesn't match anything the update won't happen, this will result in a 412. This will
      * prevent set from doing an add as well.
      */
-    @ParameterizedTest(name="{0}")
-    @MethodSource("getHttpClients")
-    public void setConfigurationSettingIfETag(HttpClient httpClient) {
-        initializeClient(httpClient);
+    @ParameterizedTest(name = DISPLAY_NAME_WITH_ARGUMENTS)
+    @MethodSource("getTestParameters")
+    public void setConfigurationSettingIfETag(HttpClient httpClient, ConfigurationServiceVersion serviceVersion) {
+        client = getConfigurationAsyncClient(httpClient, serviceVersion);
         setConfigurationSettingIfETagRunner((initial, update) -> {
             // This ETag is not the correct format. It is not the correct hash that the service is expecting.
             StepVerifier.create(client.setConfigurationSettingWithResponse(initial.setETag("badEtag"), true))
@@ -223,10 +196,10 @@
     /**
      * Tests that we cannot set a configuration setting when the key is an empty string.
      */
-    @ParameterizedTest(name="{0}")
-    @MethodSource("getHttpClients")
-    public void setConfigurationSettingEmptyKey(HttpClient httpClient) {
-        initializeClient(httpClient);
+    @ParameterizedTest(name = DISPLAY_NAME_WITH_ARGUMENTS)
+    @MethodSource("getTestParameters")
+    public void setConfigurationSettingEmptyKey(HttpClient httpClient, ConfigurationServiceVersion serviceVersion) {
+        client = getConfigurationAsyncClient(httpClient, serviceVersion);
         StepVerifier.create(client.setConfigurationSetting("", NO_LABEL, "A value"))
             .verifyErrorSatisfies(ex -> assertRestException(ex, HttpURLConnection.HTTP_BAD_METHOD));
     }
@@ -235,10 +208,10 @@
      * Tests that we can set configuration settings when value is not null or an empty string.
      * Value is not a required property.
      */
-    @ParameterizedTest(name="{0}")
-    @MethodSource("getHttpClients")
-    public void setConfigurationSettingEmptyValue(HttpClient httpClient) {
-        initializeClient(httpClient);
+    @ParameterizedTest(name = DISPLAY_NAME_WITH_ARGUMENTS)
+    @MethodSource("getTestParameters")
+    public void setConfigurationSettingEmptyValue(HttpClient httpClient, ConfigurationServiceVersion serviceVersion) {
+        client = getConfigurationAsyncClient(httpClient, serviceVersion);
         setConfigurationSettingEmptyValueRunner((setting) -> {
             StepVerifier.create(client.setConfigurationSetting(setting.getKey(), NO_LABEL, setting.getValue()))
                 .assertNext(response -> assertConfigurationEquals(setting, response))
@@ -253,10 +226,10 @@
     /**
      * Verifies that an exception is thrown when null key is passed.
      */
-    @ParameterizedTest(name="{0}")
-    @MethodSource("getHttpClients")
-    public void setConfigurationSettingNullKey(HttpClient httpClient) {
-        initializeClient(httpClient);
+    @ParameterizedTest(name = DISPLAY_NAME_WITH_ARGUMENTS)
+    @MethodSource("getTestParameters")
+    public void setConfigurationSettingNullKey(HttpClient httpClient, ConfigurationServiceVersion serviceVersion) {
+        client = getConfigurationAsyncClient(httpClient, serviceVersion);
 
         StepVerifier.create(client.setConfigurationSetting(null, NO_LABEL, "A Value"))
             .verifyError(IllegalArgumentException.class);
@@ -267,10 +240,10 @@
     /**
      * Tests that a configuration is able to be retrieved when it exists, whether or not it is read-only.
      */
-    @ParameterizedTest(name="{0}")
-    @MethodSource("getHttpClients")
-    public void getConfigurationSetting(HttpClient httpClient) {
-        initializeClient(httpClient);
+    @ParameterizedTest(name = DISPLAY_NAME_WITH_ARGUMENTS)
+    @MethodSource("getTestParameters")
+    public void getConfigurationSetting(HttpClient httpClient, ConfigurationServiceVersion serviceVersion) {
+        client = getConfigurationAsyncClient(httpClient, serviceVersion);
         getConfigurationSettingRunner((expected) ->
             StepVerifier.create(client.addConfigurationSettingWithResponse(expected).then(client.getConfigurationSettingWithResponse(expected, null, false)))
                 .assertNext(response -> assertConfigurationEquals(expected, response))
@@ -280,10 +253,10 @@
     /**
      * Tests that attempting to retrieve a non-existent configuration doesn't work, this will result in a 404.
      */
-    @ParameterizedTest(name="{0}")
-    @MethodSource("getHttpClients")
-    public void getConfigurationSettingNotFound(HttpClient httpClient) {
-        initializeClient(httpClient);
+    @ParameterizedTest(name = DISPLAY_NAME_WITH_ARGUMENTS)
+    @MethodSource("getTestParameters")
+    public void getConfigurationSettingNotFound(HttpClient httpClient, ConfigurationServiceVersion serviceVersion) {
+        client = getConfigurationAsyncClient(httpClient, serviceVersion);
         final String key = getKey();
         final ConfigurationSetting neverRetrievedConfiguration = new ConfigurationSetting().setKey(key).setValue("myNeverRetreivedValue");
         final ConfigurationSetting nonExistentLabel = new ConfigurationSetting().setKey(key).setLabel("myNonExistentLabel");
@@ -305,10 +278,10 @@
      * After the configuration has been deleted attempting to get it will result in a 404, the same as if the
      * configuration never existed.
      */
-    @ParameterizedTest(name="{0}")
-    @MethodSource("getHttpClients")
-    public void deleteConfigurationSetting(HttpClient httpClient) {
-        initializeClient(httpClient);
+    @ParameterizedTest(name = DISPLAY_NAME_WITH_ARGUMENTS)
+    @MethodSource("getTestParameters")
+    public void deleteConfigurationSetting(HttpClient httpClient, ConfigurationServiceVersion serviceVersion) {
+        client = getConfigurationAsyncClient(httpClient, serviceVersion);
         deleteConfigurationSettingRunner((expected) -> {
             StepVerifier.create(client.addConfigurationSettingWithResponse(expected).then(client.getConfigurationSettingWithResponse(expected, null, false)))
                 .assertNext(response -> assertConfigurationEquals(expected, response))
@@ -326,10 +299,10 @@
     /**
      * Tests that attempting to delete a non-existent configuration will return a 204.
      */
-    @ParameterizedTest(name="{0}")
-    @MethodSource("getHttpClients")
-    public void deleteConfigurationSettingNotFound(HttpClient httpClient) {
-        initializeClient(httpClient);
+    @ParameterizedTest(name = DISPLAY_NAME_WITH_ARGUMENTS)
+    @MethodSource("getTestParameters")
+    public void deleteConfigurationSettingNotFound(HttpClient httpClient, ConfigurationServiceVersion serviceVersion) {
+        client = getConfigurationAsyncClient(httpClient, serviceVersion);
         final String key = getKey();
         final ConfigurationSetting neverDeletedConfiguration = new ConfigurationSetting().setKey(key).setValue("myNeverDeletedValue");
 
@@ -354,10 +327,10 @@
      * Tests that when an ETag is passed to delete it will only delete if the current representation of the setting has the ETag.
      * If the delete ETag doesn't match anything the delete won't happen, this will result in a 412.
      */
-    @ParameterizedTest(name="{0}")
-    @MethodSource("getHttpClients")
-    public void deleteConfigurationSettingWithETag(HttpClient httpClient) {
-        initializeClient(httpClient);
+    @ParameterizedTest(name = DISPLAY_NAME_WITH_ARGUMENTS)
+    @MethodSource("getTestParameters")
+    public void deleteConfigurationSettingWithETag(HttpClient httpClient, ConfigurationServiceVersion serviceVersion) {
+        client = getConfigurationAsyncClient(httpClient, serviceVersion);
         deleteConfigurationSettingWithETagRunner((initial, update) -> {
             final ConfigurationSetting initiallyAddedConfig = client.addConfigurationSettingWithResponse(initial).block().getValue();
             final ConfigurationSetting updatedConfig = client.setConfigurationSettingWithResponse(update, true).block().getValue();
@@ -381,10 +354,10 @@
     /**
      * Test the API will not make a delete call without having a key passed, an IllegalArgumentException should be thrown.
      */
-    @ParameterizedTest(name="{0}")
-    @MethodSource("getHttpClients")
-    public void deleteConfigurationSettingNullKey(HttpClient httpClient) {
-        initializeClient(httpClient);
+    @ParameterizedTest(name = DISPLAY_NAME_WITH_ARGUMENTS)
+    @MethodSource("getTestParameters")
+    public void deleteConfigurationSettingNullKey(HttpClient httpClient, ConfigurationServiceVersion serviceVersion) {
+        client = getConfigurationAsyncClient(httpClient, serviceVersion);
         StepVerifier.create(client.deleteConfigurationSetting(null, null))
             .verifyError(IllegalArgumentException.class);
         StepVerifier.create(client.deleteConfigurationSettingWithResponse(null, false))
@@ -394,10 +367,10 @@
     /**
      * Tests assert that the setting can not be deleted after set the setting to read-only.
      */
-    @ParameterizedTest(name="{0}")
-    @MethodSource("getHttpClients")
-    public void setReadOnly(HttpClient httpClient) {
-        initializeClient(httpClient);
+    @ParameterizedTest(name = DISPLAY_NAME_WITH_ARGUMENTS)
+    @MethodSource("getTestParameters")
+    public void setReadOnly(HttpClient httpClient, ConfigurationServiceVersion serviceVersion) {
+        client = getConfigurationAsyncClient(httpClient, serviceVersion);
 
         lockUnlockRunner((expected) -> {
             StepVerifier.create(client.addConfigurationSettingWithResponse(expected))
@@ -418,10 +391,10 @@
     /**
      * Tests assert that the setting can be deleted after clear read-only of the setting.
      */
-    @ParameterizedTest(name="{0}")
-    @MethodSource("getHttpClients")
-    public void clearReadOnly(HttpClient httpClient) {
-        initializeClient(httpClient);
+    @ParameterizedTest(name = DISPLAY_NAME_WITH_ARGUMENTS)
+    @MethodSource("getTestParameters")
+    public void clearReadOnly(HttpClient httpClient, ConfigurationServiceVersion serviceVersion) {
+        client = getConfigurationAsyncClient(httpClient, serviceVersion);
 
         lockUnlockRunner((expected) -> {
             StepVerifier.create(client.addConfigurationSettingWithResponse(expected))
@@ -452,10 +425,10 @@
     /**
      * Tests assert that the setting can not be deleted after set the setting to read-only.
      */
-    @ParameterizedTest(name="{0}")
-    @MethodSource("getHttpClients")
-    public void setReadOnlyWithConfigurationSetting(HttpClient httpClient) {
-        initializeClient(httpClient);
+    @ParameterizedTest(name = DISPLAY_NAME_WITH_ARGUMENTS)
+    @MethodSource("getTestParameters")
+    public void setReadOnlyWithConfigurationSetting(HttpClient httpClient, ConfigurationServiceVersion serviceVersion) {
+        client = getConfigurationAsyncClient(httpClient, serviceVersion);
         lockUnlockRunner((expected) -> {
             StepVerifier.create(client.addConfigurationSettingWithResponse(expected))
                 .assertNext(response -> assertConfigurationEquals(expected, response))
@@ -475,10 +448,10 @@
     /**
      * Tests assert that the setting can be deleted after clear read-only of the setting.
      */
-    @ParameterizedTest(name="{0}")
-    @MethodSource("getHttpClients")
-    public void clearReadOnlyWithConfigurationSetting(HttpClient httpClient) {
-        initializeClient(httpClient);
+    @ParameterizedTest(name = DISPLAY_NAME_WITH_ARGUMENTS)
+    @MethodSource("getTestParameters")
+    public void clearReadOnlyWithConfigurationSetting(HttpClient httpClient, ConfigurationServiceVersion serviceVersion) {
+        client = getConfigurationAsyncClient(httpClient, serviceVersion);
         lockUnlockRunner((expected) -> {
             StepVerifier.create(client.addConfigurationSettingWithResponse(expected))
                 .assertNext(response -> assertConfigurationEquals(expected, response))
@@ -509,10 +482,10 @@
      * Verifies that a ConfigurationSetting can be added with a label, and that we can fetch that ConfigurationSetting
      * from the service when filtering by either its label or just its key.
      */
-    @ParameterizedTest(name="{0}")
-    @MethodSource("getHttpClients")
-    public void listWithKeyAndLabel(HttpClient httpClient) {
-        initializeClient(httpClient);
+    @ParameterizedTest(name = DISPLAY_NAME_WITH_ARGUMENTS)
+    @MethodSource("getTestParameters")
+    public void listWithKeyAndLabel(HttpClient httpClient, ConfigurationServiceVersion serviceVersion) {
+        client = getConfigurationAsyncClient(httpClient, serviceVersion);
         final String value = "myValue";
         final String key = testResourceNamer.randomName(keyPrefix, 16);
         final String label = testResourceNamer.randomName("lbl", 8);
@@ -535,10 +508,10 @@
      * Verifies that ConfigurationSettings can be added and that we can fetch those ConfigurationSettings from the
      * service when filtering by their keys.
      */
-    @ParameterizedTest(name="{0}")
-    @MethodSource("getHttpClients")
-    public void listWithMultipleKeys(HttpClient httpClient) {
-        initializeClient(httpClient);
+    @ParameterizedTest(name = DISPLAY_NAME_WITH_ARGUMENTS)
+    @MethodSource("getTestParameters")
+    public void listWithMultipleKeys(HttpClient httpClient, ConfigurationServiceVersion serviceVersion) {
+        client = getConfigurationAsyncClient(httpClient, serviceVersion);
         String key = getKey();
         String key2 = getKey();
 
@@ -566,10 +539,10 @@
      * Verifies that ConfigurationSettings can be added with different labels and that we can fetch those ConfigurationSettings
      * from the service when filtering by their labels.
      */
-    @ParameterizedTest(name="{0}")
-    @MethodSource("getHttpClients")
-    public void listWithMultipleLabels(HttpClient httpClient) {
-        initializeClient(httpClient);
+    @ParameterizedTest(name = DISPLAY_NAME_WITH_ARGUMENTS)
+    @MethodSource("getTestParameters")
+    public void listWithMultipleLabels(HttpClient httpClient, ConfigurationServiceVersion serviceVersion) {
+        client = getConfigurationAsyncClient(httpClient, serviceVersion);
         String key = getKey();
         String label = getLabel();
         String label2 = getLabel();
@@ -597,10 +570,10 @@
     /**
      * Verifies that we can select filter results by key, label, and select fields using SettingSelector.
      */
-    @ParameterizedTest(name="{0}")
-    @MethodSource("getHttpClients")
-    public void listConfigurationSettingsSelectFields(HttpClient httpClient) {
-        initializeClient(httpClient);
+    @ParameterizedTest(name = DISPLAY_NAME_WITH_ARGUMENTS)
+    @MethodSource("getTestParameters")
+    public void listConfigurationSettingsSelectFields(HttpClient httpClient, ConfigurationServiceVersion serviceVersion) {
+        client = getConfigurationAsyncClient(httpClient, serviceVersion);
         listConfigurationSettingsSelectFieldsRunner((settings, selector) -> {
             final List<Mono<Response<ConfigurationSetting>>> settingsBeingAdded = new ArrayList<>();
             for (ConfigurationSetting setting : settings) {
@@ -623,50 +596,50 @@
     /**
      * Verifies that throws exception when using SettingSelector with not supported *a key filter.
      */
-    @ParameterizedTest(name="{0}")
-    @MethodSource("getHttpClients")
-    public void listConfigurationSettingsSelectFieldsWithPrefixStarKeyFilter(HttpClient httpClient) {
-        initializeClient(httpClient);
+    @ParameterizedTest(name = DISPLAY_NAME_WITH_ARGUMENTS)
+    @MethodSource("getTestParameters")
+    public void listConfigurationSettingsSelectFieldsWithPrefixStarKeyFilter(HttpClient httpClient, ConfigurationServiceVersion serviceVersion) {
+        client = getConfigurationAsyncClient(httpClient, serviceVersion);
         filterValueTest("*" + getKey(), getLabel());
     }
 
     /**
      * Verifies that throws exception when using SettingSelector with not supported *a* key filter.
      */
-    @ParameterizedTest(name="{0}")
-    @MethodSource("getHttpClients")
-    public void listConfigurationSettingsSelectFieldsWithSubstringKeyFilter(HttpClient httpClient) {
-        initializeClient(httpClient);
+    @ParameterizedTest(name = DISPLAY_NAME_WITH_ARGUMENTS)
+    @MethodSource("getTestParameters")
+    public void listConfigurationSettingsSelectFieldsWithSubstringKeyFilter(HttpClient httpClient, ConfigurationServiceVersion serviceVersion) {
+        client = getConfigurationAsyncClient(httpClient, serviceVersion);
         filterValueTest("*" + getKey() + "*", getLabel());
     }
 
     /**
      * Verifies that throws exception when using SettingSelector with not supported *a label filter.
      */
-    @ParameterizedTest(name="{0}")
-    @MethodSource("getHttpClients")
-    public void listConfigurationSettingsSelectFieldsWithPrefixStarLabelFilter(HttpClient httpClient) {
-        initializeClient(httpClient);
+    @ParameterizedTest(name = DISPLAY_NAME_WITH_ARGUMENTS)
+    @MethodSource("getTestParameters")
+    public void listConfigurationSettingsSelectFieldsWithPrefixStarLabelFilter(HttpClient httpClient, ConfigurationServiceVersion serviceVersion) {
+        client = getConfigurationAsyncClient(httpClient, serviceVersion);
         filterValueTest(getKey(), "*" + getLabel());
     }
 
     /**
      * Verifies that throws exception when using SettingSelector with not supported *a* label filter.
      */
-    @ParameterizedTest(name="{0}")
-    @MethodSource("getHttpClients")
-    public void listConfigurationSettingsSelectFieldsWithSubstringLabelFilter(HttpClient httpClient) {
-        initializeClient(httpClient);
+    @ParameterizedTest(name = DISPLAY_NAME_WITH_ARGUMENTS)
+    @MethodSource("getTestParameters")
+    public void listConfigurationSettingsSelectFieldsWithSubstringLabelFilter(HttpClient httpClient, ConfigurationServiceVersion serviceVersion) {
+        client = getConfigurationAsyncClient(httpClient, serviceVersion);
         filterValueTest(getKey(), "*" + getLabel() + "*");
     }
 
     /**
      * Verifies that we can get a ConfigurationSetting at the provided accept datetime
      */
-    @ParameterizedTest(name="{0}")
-    @MethodSource("getHttpClients")
-    public void listConfigurationSettingsAcceptDateTime(HttpClient httpClient) {
-        initializeClient(httpClient);
+    @ParameterizedTest(name = DISPLAY_NAME_WITH_ARGUMENTS)
+    @MethodSource("getTestParameters")
+    public void listConfigurationSettingsAcceptDateTime(HttpClient httpClient, ConfigurationServiceVersion serviceVersion) {
+        client = getConfigurationAsyncClient(httpClient, serviceVersion);
         final String keyName = testResourceNamer.randomName(keyPrefix, 16);
         final ConfigurationSetting original = new ConfigurationSetting().setKey(keyName).setValue("myValue");
         final ConfigurationSetting updated = new ConfigurationSetting().setKey(original.getKey()).setValue("anotherValue");
@@ -700,10 +673,10 @@
      * Verifies that we can get all of the revisions for this ConfigurationSetting. Then verifies that we can select
      * specific fields.
      */
-    @ParameterizedTest(name="{0}")
-    @MethodSource("getHttpClients")
-    public void listRevisions(HttpClient httpClient) {
-        initializeClient(httpClient);
+    @ParameterizedTest(name = DISPLAY_NAME_WITH_ARGUMENTS)
+    @MethodSource("getTestParameters")
+    public void listRevisions(HttpClient httpClient, ConfigurationServiceVersion serviceVersion) {
+        client = getConfigurationAsyncClient(httpClient, serviceVersion);
         final String keyName = testResourceNamer.randomName(keyPrefix, 16);
         final ConfigurationSetting original = new ConfigurationSetting().setKey(keyName).setValue("myValue");
         final ConfigurationSetting updated = new ConfigurationSetting().setKey(original.getKey()).setValue("anotherValue");
@@ -738,10 +711,10 @@
     /**
      * Verifies that we can get all the revisions for all settings with the specified keys.
      */
-    @ParameterizedTest(name="{0}")
-    @MethodSource("getHttpClients")
-    public void listRevisionsWithMultipleKeys(HttpClient httpClient) {
-        initializeClient(httpClient);
+    @ParameterizedTest(name = DISPLAY_NAME_WITH_ARGUMENTS)
+    @MethodSource("getTestParameters")
+    public void listRevisionsWithMultipleKeys(HttpClient httpClient, ConfigurationServiceVersion serviceVersion) {
+        client = getConfigurationAsyncClient(httpClient, serviceVersion);
         String key = getKey();
         String key2 = getKey();
 
@@ -778,10 +751,10 @@
     /**
      * Verifies that we can get all revisions for all settings with the specified labels.
      */
-    @ParameterizedTest(name="{0}")
-    @MethodSource("getHttpClients")
-    public void listRevisionsWithMultipleLabels(HttpClient httpClient) {
-        initializeClient(httpClient);
+    @ParameterizedTest(name = DISPLAY_NAME_WITH_ARGUMENTS)
+    @MethodSource("getTestParameters")
+    public void listRevisionsWithMultipleLabels(HttpClient httpClient, ConfigurationServiceVersion serviceVersion) {
+        client = getConfigurationAsyncClient(httpClient, serviceVersion);
         String key = getKey();
         String label = getLabel();
         String label2 = getLabel();
@@ -819,10 +792,10 @@
     /**
      * Verifies that we can get a subset of revisions based on the "acceptDateTime"
      */
-    @ParameterizedTest(name="{0}")
-    @MethodSource("getHttpClients")
-    public void listRevisionsAcceptDateTime(HttpClient httpClient) {
-        initializeClient(httpClient);
+    @ParameterizedTest(name = DISPLAY_NAME_WITH_ARGUMENTS)
+    @MethodSource("getTestParameters")
+    public void listRevisionsAcceptDateTime(HttpClient httpClient, ConfigurationServiceVersion serviceVersion) {
+        client = getConfigurationAsyncClient(httpClient, serviceVersion);
         final String keyName = testResourceNamer.randomName(keyPrefix, 16);
         final ConfigurationSetting original = new ConfigurationSetting().setKey(keyName).setValue("myValue");
         final ConfigurationSetting updated = new ConfigurationSetting().setKey(original.getKey()).setValue("anotherValue");
@@ -858,10 +831,10 @@
      * Verifies that, given a ton of revisions, we can list the revisions ConfigurationSettings using pagination
      * (ie. where 'nextLink' has a URL pointing to the next page of results.)
      */
-    @ParameterizedTest(name="{0}")
-    @MethodSource("getHttpClients")
-    public void listRevisionsWithPagination(HttpClient httpClient) {
-        initializeClient(httpClient);
+    @ParameterizedTest(name = DISPLAY_NAME_WITH_ARGUMENTS)
+    @MethodSource("getTestParameters")
+    public void listRevisionsWithPagination(HttpClient httpClient, ConfigurationServiceVersion serviceVersion) {
+        client = getConfigurationAsyncClient(httpClient, serviceVersion);
         final int numberExpected = 50;
         List<ConfigurationSetting> settings = new ArrayList<>(numberExpected);
         for (int value = 0; value < numberExpected; value++) {
@@ -885,10 +858,10 @@
      * Verifies that, given a ton of revisions, we can list the revisions ConfigurationSettings using pagination and stream is invoked multiple times.
      * (ie. where 'nextLink' has a URL pointing to the next page of results.)
      */
-    @ParameterizedTest(name="{0}")
-    @MethodSource("getHttpClients")
-    public void listRevisionsWithPaginationAndRepeatStream(HttpClient httpClient) {
-        initializeClient(httpClient);
+    @ParameterizedTest(name = DISPLAY_NAME_WITH_ARGUMENTS)
+    @MethodSource("getTestParameters")
+    public void listRevisionsWithPaginationAndRepeatStream(HttpClient httpClient, ConfigurationServiceVersion serviceVersion) {
+        client = getConfigurationAsyncClient(httpClient, serviceVersion);
         final int numberExpected = 50;
         List<ConfigurationSetting> settings = new ArrayList<>(numberExpected);
         List<Mono<Response<ConfigurationSetting>>> results = new ArrayList<>();
@@ -917,10 +890,10 @@
      * Verifies that, given a ton of revisions, we can list the revisions ConfigurationSettings using pagination and stream is invoked multiple times.
      * (ie. where 'nextLink' has a URL pointing to the next page of results.)
      */
-    @ParameterizedTest(name="{0}")
-    @MethodSource("getHttpClients")
-    public void listRevisionsWithPaginationAndRepeatIterator(HttpClient httpClient) {
-        initializeClient(httpClient);
+    @ParameterizedTest(name = DISPLAY_NAME_WITH_ARGUMENTS)
+    @MethodSource("getTestParameters")
+    public void listRevisionsWithPaginationAndRepeatIterator(HttpClient httpClient, ConfigurationServiceVersion serviceVersion) {
+        client = getConfigurationAsyncClient(httpClient, serviceVersion);
         final int numberExpected = 50;
         List<ConfigurationSetting> settings = new ArrayList<>(numberExpected);
         List<Mono<Response<ConfigurationSetting>>> results = new ArrayList<>();
@@ -949,10 +922,10 @@
      * Verifies that, given a ton of existing settings, we can list the ConfigurationSettings using pagination
      * (ie. where 'nextLink' has a URL pointing to the next page of results.
      */
-    @ParameterizedTest(name="{0}")
-    @MethodSource("getHttpClients")
-    public void listConfigurationSettingsWithPagination(HttpClient httpClient) {
-        initializeClient(httpClient);
+    @ParameterizedTest(name = DISPLAY_NAME_WITH_ARGUMENTS)
+    @MethodSource("getTestParameters")
+    public void listConfigurationSettingsWithPagination(HttpClient httpClient, ConfigurationServiceVersion serviceVersion) {
+        client = getConfigurationAsyncClient(httpClient, serviceVersion);
         final int numberExpected = 50;
         List<ConfigurationSetting> settings = new ArrayList<>(numberExpected);
         for (int value = 0; value < numberExpected; value++) {
@@ -976,10 +949,10 @@
      * Verifies the conditional "GET" scenario where the setting has yet to be updated, resulting in a 304. This GET
      * scenario will return a setting when the ETag provided does not match the one of the current setting.
      */
-    @ParameterizedTest(name="{0}")
-    @MethodSource("getHttpClients")
-    public void getConfigurationSettingWhenValueNotUpdated(HttpClient httpClient) {
-        initializeClient(httpClient);
+    @ParameterizedTest(name = DISPLAY_NAME_WITH_ARGUMENTS)
+    @MethodSource("getTestParameters")
+    public void getConfigurationSettingWhenValueNotUpdated(HttpClient httpClient, ConfigurationServiceVersion serviceVersion) {
+        client = getConfigurationAsyncClient(httpClient, serviceVersion);
         final String key = getKey();
         final ConfigurationSetting expected = new ConfigurationSetting().setKey(key).setValue("myValue");
         final ConfigurationSetting newExpected = new ConfigurationSetting().setKey(key).setValue("myNewValue");
@@ -1001,23 +974,21 @@
             .assertNext(response -> assertConfigurationEquals(newExpected, response))
             .verifyComplete();
     }
-
-    @ParameterizedTest(name="{0}")
-    @MethodSource("getHttpClients")
+    @ParameterizedTest(name = DISPLAY_NAME_WITH_ARGUMENTS)
+    @MethodSource("getTestParameters")
     @Disabled
-    public void deleteAllSettings(HttpClient httpClient) {
-        initializeClient(httpClient);
+    public void deleteAllSettings(HttpClient httpClient, ConfigurationServiceVersion serviceVersion) {
+        client = getConfigurationAsyncClient(httpClient, serviceVersion);
         client.listConfigurationSettings(new SettingSelector().setKeyFilter("*"))
             .flatMap(configurationSetting -> {
                 logger.info("Deleting key:label [{}:{}]. isReadOnly? {}", configurationSetting.getKey(), configurationSetting.getLabel(), configurationSetting.isReadOnly());
                 return client.deleteConfigurationSettingWithResponse(configurationSetting, false);
             }).blockLast();
     }
-
-    @ParameterizedTest(name="{0}")
-    @MethodSource("getHttpClients")
-    public void addHeadersFromContextPolicyTest(HttpClient httpClient) {
-        initializeClient(httpClient);
+    @ParameterizedTest(name = DISPLAY_NAME_WITH_ARGUMENTS)
+    @MethodSource("getTestParameters")
+    public void addHeadersFromContextPolicyTest(HttpClient httpClient, ConfigurationServiceVersion serviceVersion) {
+        client = getConfigurationAsyncClient(httpClient, serviceVersion);
         final HttpHeaders headers = getCustomizedHeaders();
         addHeadersFromContextPolicyRunner(expected ->
             StepVerifier.create(client.addConfigurationSettingWithResponse(expected)
