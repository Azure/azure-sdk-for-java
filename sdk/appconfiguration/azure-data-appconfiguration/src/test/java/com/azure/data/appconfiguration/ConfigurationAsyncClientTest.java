--- conflicted
+++ resolved
@@ -32,29 +32,16 @@
 import java.time.Duration;
 import java.util.ArrayList;
 import java.util.List;
-<<<<<<< HEAD
-=======
-import java.util.stream.Collectors;
->>>>>>> bba99ce7
 
 import static com.azure.data.appconfiguration.TestHelper.DISPLAY_NAME_WITH_ARGUMENTS;
 import static org.junit.jupiter.api.Assertions.assertEquals;
 import static org.junit.jupiter.api.Assertions.assertNotNull;
-<<<<<<< HEAD
-=======
-import static org.junit.jupiter.api.Assertions.assertTrue;
->>>>>>> bba99ce7
 
 public class ConfigurationAsyncClientTest extends ConfigurationClientTestBase {
 
     private final ClientLogger logger = new ClientLogger(ConfigurationAsyncClientTest.class);
     private static final String NO_LABEL = null;
     private ConfigurationAsyncClient client;
-
-    @Override
-    protected String getTestName() {
-        return "";
-    }
 
     @Override
     protected void beforeTest() {
@@ -221,8 +208,8 @@
         client = getConfigurationAsyncClient(httpClient, serviceVersion);
         setConfigurationSettingRunner(
             (expected, update) -> StepVerifier.create(client.setConfigurationSetting(expected))
-                                      .assertNext(response -> assertConfigurationEquals(expected, response))
-                                      .verifyComplete());
+                .assertNext(response -> assertConfigurationEquals(expected, response))
+                .verifyComplete());
     }
 
     @ParameterizedTest(name = DISPLAY_NAME_WITH_ARGUMENTS)
@@ -232,10 +219,10 @@
         client = getConfigurationAsyncClient(httpClient, serviceVersion);
         setFeatureFlagConfigurationSettingRunner(
             (expected, update) -> StepVerifier.create(client.setConfigurationSetting(expected))
-                                      .assertNext(response -> assertFeatureFlagConfigurationSettingEquals(
-                                          expected,
-                                          (FeatureFlagConfigurationSetting) response))
-                                      .verifyComplete());
+                .assertNext(response -> assertFeatureFlagConfigurationSettingEquals(
+                    expected,
+                    (FeatureFlagConfigurationSetting) response))
+                .verifyComplete());
     }
 
     @ParameterizedTest(name = DISPLAY_NAME_WITH_ARGUMENTS)
@@ -245,10 +232,10 @@
         client = getConfigurationAsyncClient(httpClient, serviceVersion);
         setSecretReferenceConfigurationSettingRunner(
             (expected, update) -> StepVerifier.create(client.setConfigurationSetting(expected))
-                                      .assertNext(response -> assertSecretReferenceConfigurationSettingEquals(
-                                          expected,
-                                          (SecretReferenceConfigurationSetting) response))
-                                      .verifyComplete());
+                .assertNext(response -> assertSecretReferenceConfigurationSettingEquals(
+                    expected,
+                    (SecretReferenceConfigurationSetting) response))
+                .verifyComplete());
     }
 
     /**
@@ -343,10 +330,10 @@
         client = getConfigurationAsyncClient(httpClient, serviceVersion);
         getConfigurationSettingRunner(
             (expected) -> StepVerifier.create(
-                client.addConfigurationSetting(expected).then(
-                    client.getConfigurationSetting(expected)))
-                              .assertNext(response -> assertConfigurationEquals(expected, response))
-                              .verifyComplete());
+                    client.addConfigurationSetting(expected).then(
+                        client.getConfigurationSetting(expected)))
+                .assertNext(response -> assertConfigurationEquals(expected, response))
+                .verifyComplete());
     }
 
     @ParameterizedTest(name = DISPLAY_NAME_WITH_ARGUMENTS)
@@ -356,11 +343,11 @@
         client = getConfigurationAsyncClient(httpClient, serviceVersion);
         getFeatureFlagConfigurationSettingRunner(
             (expected) -> StepVerifier.create(
-                client.addConfigurationSetting(expected).then(
-                    client.getConfigurationSetting(expected)))
-                              .assertNext(response -> assertFeatureFlagConfigurationSettingEquals(expected,
-                                  (FeatureFlagConfigurationSetting) response))
-                              .verifyComplete());
+                    client.addConfigurationSetting(expected).then(
+                        client.getConfigurationSetting(expected)))
+                .assertNext(response -> assertFeatureFlagConfigurationSettingEquals(expected,
+                    (FeatureFlagConfigurationSetting) response))
+                .verifyComplete());
     }
 
     @ParameterizedTest(name = DISPLAY_NAME_WITH_ARGUMENTS)
@@ -370,11 +357,11 @@
         client = getConfigurationAsyncClient(httpClient, serviceVersion);
         getSecretReferenceConfigurationSettingRunner(
             (expected) -> StepVerifier.create(
-                client.addConfigurationSetting(expected).then(
-                    client.getConfigurationSetting(expected)))
-                              .assertNext(response -> assertSecretReferenceConfigurationSettingEquals(expected,
-                                  (SecretReferenceConfigurationSetting) response))
-                              .verifyComplete());
+                    client.addConfigurationSetting(expected).then(
+                        client.getConfigurationSetting(expected)))
+                .assertNext(response -> assertSecretReferenceConfigurationSettingEquals(expected,
+                    (SecretReferenceConfigurationSetting) response))
+                .verifyComplete());
     }
 
     /**
@@ -789,9 +776,9 @@
 
         // Delete all existing settings in the resource
         StepVerifier.create(
-            client.listConfigurationSettings(null)
-                .flatMap(setting -> client.deleteConfigurationSettingWithResponse(setting, false))
-                .then())
+                client.listConfigurationSettings(null)
+                    .flatMap(setting -> client.deleteConfigurationSettingWithResponse(setting, false))
+                    .then())
             .verifyComplete();
 
         listWithMultipleKeysRunner(key, key2, (setting, setting2) -> {
@@ -804,10 +791,6 @@
                 .assertNext(response -> assertConfigurationEquals(setting2, response))
                 .verifyComplete();
 
-<<<<<<< HEAD
-        StepVerifier.create(client.listConfigurationSettings(null, context, "", true))
-            .verifyError();
-=======
             StepVerifier.create(client.listConfigurationSettings(null))
                 .consumeNextWith(selected::add)
                 .consumeNextWith(selected::add)
@@ -815,7 +798,6 @@
             assertEquals(2, selected.size());
             return selected;
         });
->>>>>>> bba99ce7
     }
 
     /**
@@ -990,7 +972,6 @@
             .assertNext(response -> validateListRevisions(original, response))
             .verifyComplete();
 
-<<<<<<< HEAD
         SettingSelector settingSelector = new SettingSelector();
         settingSelector.setKeyFilter("prodDBConnection");
         com.azure.core.util.Context context = new com.azure.core.util.Context("key", "value");
@@ -999,13 +980,8 @@
             .verifyError();
 
         StepVerifier.create(client.listRevisionsFirstPage(null, context, "", true)
-            .then(client.listRevisionsNextPage(connectionString, context, "", true)))
+                .then(client.listRevisionsNextPage(connectionString, context, "", true)))
             .verifyError();
-
-=======
-        // Verifies that we have revision list size greater than 0. The count number of revision changes.
-        assertTrue(client.listRevisions(null).toStream().collect(Collectors.toList()).size() > 0);
->>>>>>> bba99ce7
     }
 
     /**
@@ -1121,7 +1097,7 @@
         // We want to fetch all the revisions that existed up and including when the first revision was created.
         // Revisions are returned in descending order from creation date.
         SettingSelector options = new SettingSelector().setKeyFilter(keyName)
-                                      .setAcceptDatetime(revisions.get(1).getLastModified());
+            .setAcceptDatetime(revisions.get(1).getLastModified());
         StepVerifier.create(client.listRevisions(options))
             .assertNext(response -> assertConfigurationEquals(updated, response))
             .assertNext(response -> assertConfigurationEquals(original, response))
@@ -1180,10 +1156,10 @@
         List<ConfigurationSetting> configurationSettingList2 = new ArrayList<>();
 
         PagedFlux<ConfigurationSetting> configurationSettingPagedFlux = client.listRevisions(filter);
-        configurationSettingPagedFlux.toStream().forEach(configurationSetting -> configurationSettingList1.add(configurationSetting));
+        configurationSettingPagedFlux.toStream().forEach(configurationSettingList1::add);
         assertEquals(numberExpected, configurationSettingList1.size());
 
-        configurationSettingPagedFlux.toStream().forEach(configurationSetting -> configurationSettingList2.add(configurationSetting));
+        configurationSettingPagedFlux.toStream().forEach(configurationSettingList2::add);
         assertEquals(numberExpected, configurationSettingList2.size());
     }
 
@@ -1212,10 +1188,10 @@
         List<ConfigurationSetting> configurationSettingList2 = new ArrayList<>();
 
         PagedFlux<ConfigurationSetting> configurationSettingPagedFlux = client.listRevisions(filter);
-        configurationSettingPagedFlux.toIterable().forEach(configurationSetting -> configurationSettingList1.add(configurationSetting));
+        configurationSettingPagedFlux.toIterable().forEach(configurationSettingList1::add);
         assertEquals(numberExpected, configurationSettingList1.size());
 
-        configurationSettingPagedFlux.toIterable().forEach(configurationSetting -> configurationSettingList2.add(configurationSetting));
+        configurationSettingPagedFlux.toIterable().forEach(configurationSettingList2::add);
         assertEquals(numberExpected, configurationSettingList2.size());
     }
 
@@ -1295,7 +1271,7 @@
         final HttpHeaders headers = getCustomizedHeaders();
         addHeadersFromContextPolicyRunner(expected ->
             StepVerifier.create(client.addConfigurationSettingWithResponse(expected)
-                .subscriberContext(Context.of(AddHeadersFromContextPolicy.AZURE_REQUEST_HTTP_HEADERS_KEY, headers)))
+                    .subscriberContext(Context.of(AddHeadersFromContextPolicy.AZURE_REQUEST_HTTP_HEADERS_KEY, headers)))
                 .assertNext(response -> {
                     final HttpHeaders requestHeaders = response.getRequest().getHeaders();
                     assertContainsHeaders(headers, requestHeaders);
