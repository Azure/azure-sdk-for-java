// Copyright (c) Microsoft Corporation. All rights reserved.
// Licensed under the MIT License.
package com.azure.data.appconfiguration;

import com.azure.core.http.netty.NettyAsyncHttpClientBuilder;
<<<<<<< HEAD
=======
import com.azure.core.http.policy.HttpLogOptions;
>>>>>>> f9b68898
import com.azure.data.appconfiguration.models.ConfigurationSetting;
import com.azure.data.appconfiguration.models.Range;
import com.azure.data.appconfiguration.models.SettingFields;
import com.azure.data.appconfiguration.models.SettingSelector;
import com.azure.core.exception.ResourceModifiedException;
import com.azure.core.exception.ResourceNotFoundException;
import com.azure.core.http.policy.HttpLogDetailLevel;
import com.azure.core.http.policy.RetryPolicy;
import com.azure.core.http.rest.PagedIterable;
import com.azure.core.util.Context;
import com.azure.core.util.logging.ClientLogger;

import java.net.HttpURLConnection;

import java.util.ArrayList;
import java.util.List;
import java.util.stream.Collectors;

import static org.junit.Assert.assertNotNull;
import static org.junit.Assert.assertEquals;

public class ConfigurationClientTest extends ConfigurationClientTestBase {
    private final ClientLogger logger = new ClientLogger(ConfigurationClientTest.class);

    private ConfigurationClient client;

    @Override
    protected void beforeTest() {
        beforeTestSetup();

        if (interceptorManager.isPlaybackMode()) {
            client = clientSetup(credentials -> new ConfigurationClientBuilder()
                .credential(credentials)
                .httpClient(interceptorManager.getPlaybackClient())
                .httpLogOptions(new HttpLogOptions().setLogLevel(HttpLogDetailLevel.BODY_AND_HEADERS))
                .buildClient());
        } else {
            client = clientSetup(credentials -> new ConfigurationClientBuilder()
                .credential(credentials)
<<<<<<< HEAD
                .httpClient(new NettyAsyncHttpClientBuilder().setWiretap(true).build())
                .httpLogDetailLevel(HttpLogDetailLevel.BODY_AND_HEADERS)
=======
                .httpClient(new NettyAsyncHttpClientBuilder().wiretap(true).build())
                .httpLogOptions(new HttpLogOptions().setLogLevel(HttpLogDetailLevel.BODY_AND_HEADERS))
>>>>>>> f9b68898
                .addPolicy(interceptorManager.getRecordPolicy())
                .addPolicy(new RetryPolicy())
                .buildClient());
        }
    }

    @Override
    protected void afterTest() {
        logger.info("Cleaning up created key values.");
        client.listSettings(new SettingSelector().setKeys(keyPrefix + "*")).forEach(configurationSetting -> {
            logger.info("Deleting key:label [{}:{}]. isLocked? {}", configurationSetting.getKey(), configurationSetting.getLabel(), configurationSetting.isLocked());
            if (configurationSetting.isLocked()) {
                client.clearReadOnlyWithResponse(configurationSetting, Context.NONE);
            }
            client.deleteSettingWithResponse(configurationSetting, false, Context.NONE).getValue();
        });

        logger.info("Finished cleaning up values.");
    }

    /**
     * Tests that a configuration is able to be added, these are differentiate from each other using a key or key-label identifier.
     */
    public void addSetting() {
        addSettingRunner((expected) -> assertConfigurationEquals(expected, client.addSettingWithResponse(expected, Context.NONE).getValue()));
    }

    /**
     * Tests that we cannot add a configuration setting when the key is an empty string.
     */
    public void addSettingEmptyKey() {
<<<<<<< HEAD
        assertRestException(() -> client.addSetting("", "A value"), HttpURLConnection.HTTP_BAD_METHOD);
=======
        assertRestException(() -> client.addSetting("", null, "A value"), HttpURLConnection.HTTP_BAD_METHOD);
>>>>>>> f9b68898
    }

    /**
     * Tests that we can add configuration settings when value is not null or an empty string.
     */
    public void addSettingEmptyValue() {
        addSettingEmptyValueRunner((setting) -> {
            assertConfigurationEquals(setting, client.addSetting(setting.getKey(), setting.getLabel(), setting.getValue()));
            assertConfigurationEquals(setting, client.getSetting(setting.getKey(), setting.getLabel()));
        });
    }

    /**
     * Verifies that an exception is thrown when null key is passed.
     */
    public void addSettingNullKey() {
        assertRunnableThrowsException(() -> client.addSetting(null, null, "A Value"), IllegalArgumentException.class);
        assertRunnableThrowsException(() -> client.addSettingWithResponse(null, Context.NONE), NullPointerException.class);
    }

    /**
     * Tests that a configuration cannot be added twice with the same key. This should return a 412 error.
     */
    public void addExistingSetting() {
        addExistingSettingRunner((expected) -> {
<<<<<<< HEAD
            client.addSetting(expected);
            assertRestException(() -> client.addSetting(expected), ResourceModifiedException.class, HttpURLConnection.HTTP_PRECON_FAILED);
=======
            client.addSettingWithResponse(expected, Context.NONE).getValue();
            assertRestException(() -> client.addSettingWithResponse(expected, Context.NONE).getValue(),
                ResourceModifiedException.class, HttpURLConnection.HTTP_PRECON_FAILED);
>>>>>>> f9b68898
        });
    }

    /**
     * Tests that a configuration is able to be added or updated with set.
     * When the configuration is locked updates cannot happen, this will result in a 409.
     */
    public void setSetting() {
        setSettingRunner((expected, update) -> assertConfigurationEquals(expected, client.setSettingWithResponse(expected, false, Context.NONE).getValue()));
    }

    /**
     * Tests that when an etag is passed to set it will only set if the current representation of the setting has the
     * etag. If the set etag doesn't match anything the update won't happen, this will result in a 412. This will
     * prevent set from doing an add as well.
     */
    public void setSettingIfEtag() {
        setSettingIfEtagRunner((initial, update) -> {
            // This etag is not the correct format. It is not the correct hash that the service is expecting.
<<<<<<< HEAD
            assertRestException(() -> client.setSetting(initial.etag("badEtag")), ResourceNotFoundException.class, HttpURLConnection.HTTP_PRECON_FAILED);
=======
            assertRestException(() -> client.setSettingWithResponse(initial.setETag("badEtag"), true, Context.NONE).getValue(), ResourceNotFoundException.class, HttpURLConnection.HTTP_PRECON_FAILED);
>>>>>>> f9b68898

            final String etag = client.addSettingWithResponse(initial, Context.NONE).getValue().getETag();

<<<<<<< HEAD
            assertConfigurationEquals(update, client.setSetting(update.etag(etag)));
            assertRestException(() -> client.setSetting(initial), ResourceNotFoundException.class, HttpURLConnection.HTTP_PRECON_FAILED);
            assertConfigurationEquals(update, client.getSetting(update));
=======
            assertConfigurationEquals(update, client.setSettingWithResponse(update.setETag(etag), true, Context.NONE));
            assertRestException(() -> client.setSettingWithResponse(initial, true, Context.NONE).getValue(), ResourceNotFoundException.class, HttpURLConnection.HTTP_PRECON_FAILED);
            assertConfigurationEquals(update, client.getSetting(update.getKey(), update.getLabel()));
>>>>>>> f9b68898
        });
    }

    /**
     * Tests that we cannot set a configuration setting when the key is an empty string.
     */
    public void setSettingEmptyKey() {
<<<<<<< HEAD
        assertRestException(() -> client.setSetting("", "A value"), HttpURLConnection.HTTP_BAD_METHOD);
=======
        assertRestException(() -> client.setSetting("", null, "A value"), HttpURLConnection.HTTP_BAD_METHOD);
>>>>>>> f9b68898
    }

    /**
     * Tests that we can set configuration settings when value is not null or an empty string.
     * Value is not a required property.
     */
    public void setSettingEmptyValue() {
        setSettingEmptyValueRunner((setting) -> {
            assertConfigurationEquals(setting, client.setSetting(setting.getKey(), setting.getLabel(), setting.getValue()));
            assertConfigurationEquals(setting, client.getSetting(setting.getKey(), setting.getLabel()));
        });
    }

    /**
     * Verifies that an exception is thrown when null key is passed.
     */
    public void setSettingNullKey() {
<<<<<<< HEAD
        assertRunnableThrowsException(() -> client.setSetting(null, "A Value"), IllegalArgumentException.class);
        assertRunnableThrowsException(() -> client.setSetting(null), NullPointerException.class);
    }

    /**
     * Tests that update cannot be done to a non-existent configuration, this will result in a 412.
     * Unlike set update isn't able to create the configuration.
     */
    public void updateNoExistingSetting() {
        updateNoExistingSettingRunner((expected) ->
            assertRestException(() -> client.updateSetting(expected), ResourceNotFoundException.class, HttpURLConnection.HTTP_PRECON_FAILED)
        );
    }

    /**
     * Tests that a configuration is able to be updated when it exists.
     * When the configuration is locked updates cannot happen, this will result in a 409.
     */
    public void updateSetting() {
        updateSettingRunner((initial, update) -> assertConfigurationEquals(initial, client.addSetting(initial)));
    }

    /**
     * Tests that a configuration is able to be updated when it exists with the convenience overload.
     * When the configuration is locked updates cannot happen, this will result in a 409.
     */
    public void updateSettingOverload() {
        updateSettingOverloadRunner((original, updated) -> {
            assertConfigurationEquals(original, client.addSetting(original.key(), original.value()));
            assertConfigurationEquals(updated, client.updateSetting(updated.key(), updated.value()));
        });
    }

    /**
     * Tests that when an etag is passed to update it will only update if the current representation of the setting has the etag.
     * If the update etag doesn't match anything the update won't happen, this will result in a 412.
     */
    public void updateSettingIfEtag() {
        updateSettingIfEtagRunner(settings -> {
            final ConfigurationSetting initial = settings.get(0);
            final ConfigurationSetting update = settings.get(1);
            final ConfigurationSetting last = settings.get(2);

            final String initialEtag = client.addSetting(initial).etag();
            final String updateEtag = client.updateSetting(update).etag();

            // The setting does not exist in the service yet, so we cannot update it.
            assertRestException(() -> client.updateSetting(new ConfigurationSetting().key(last.key()).label(last.label()).value(last.value()).etag(initialEtag)),
                ResourceNotFoundException.class,
                HttpURLConnection.HTTP_PRECON_FAILED);

            assertConfigurationEquals(update, client.getSetting(update));
            assertConfigurationEquals(last, client.updateSetting(new ConfigurationSetting().key(last.key()).label(last.label()).value(last.value()).etag(updateEtag)));
            assertConfigurationEquals(last, client.getSetting(last));

            assertRestException(() -> client.updateSetting(new ConfigurationSetting().key(initial.key()).label(initial.label()).value(initial.value()).etag(updateEtag)),
                ResourceNotFoundException.class,
                HttpURLConnection.HTTP_PRECON_FAILED);
        });
    }

    /**
     * Verifies that an exception is thrown when null key is passed.
     */
    public void updateSettingNullKey() {
        assertRunnableThrowsException(() -> client.updateSetting(null, "A Value"), IllegalArgumentException.class);
        assertRunnableThrowsException(() -> client.updateSetting(null), NullPointerException.class);
=======
        assertRunnableThrowsException(() -> client.setSetting(null, null, "A Value"), IllegalArgumentException.class);
        assertRunnableThrowsException(() -> client.setSettingWithResponse(null, false, Context.NONE).getValue(), NullPointerException.class);
>>>>>>> f9b68898
    }

    /**
     * Tests that a configuration is able to be retrieved when it exists, whether or not it is locked.
     */
    public void getSetting() {
        getSettingRunner((expected) -> {
            client.addSettingWithResponse(expected, Context.NONE).getValue();
            assertConfigurationEquals(expected, client.getSetting(expected.getKey(), expected.getLabel()));
        });
    }

    /**
     * Tests that attempting to retrieve a non-existent configuration doesn't work, this will result in a 404.
     */
    public void getSettingNotFound() {
        final String key = getKey();
        final ConfigurationSetting neverRetrievedConfiguration = new ConfigurationSetting().setKey(key).setValue("myNeverRetreivedValue");
        final ConfigurationSetting nonExistentLabel = new ConfigurationSetting().setKey(key).setLabel("myNonExistentLabel");

        assertConfigurationEquals(neverRetrievedConfiguration, client.addSettingWithResponse(neverRetrievedConfiguration, Context.NONE).getValue());

<<<<<<< HEAD
        assertRestException(() -> client.getSetting("myNonExistentKey"), ResourceNotFoundException.class, HttpURLConnection.HTTP_NOT_FOUND);
        assertRestException(() -> client.getSetting(nonExistentLabel), ResourceNotFoundException.class, HttpURLConnection.HTTP_NOT_FOUND);
=======
        assertRestException(() -> client.getSetting("myNonExistentKey", null, null), ResourceNotFoundException.class, HttpURLConnection.HTTP_NOT_FOUND);
        assertRestException(() -> client.getSetting(nonExistentLabel.getKey(), nonExistentLabel.getLabel()), ResourceNotFoundException.class, HttpURLConnection.HTTP_NOT_FOUND);
>>>>>>> f9b68898
    }

    /**
     * Tests that configurations are able to be deleted when they exist.
     * After the configuration has been deleted attempting to get it will result in a 404, the same as if the
     * configuration never existed.
     */
    public void deleteSetting() {
        deleteSettingRunner((expected) -> {
            client.addSettingWithResponse(expected, Context.NONE).getValue();
            assertConfigurationEquals(expected, client.getSetting(expected.getKey(), expected.getLabel()));

<<<<<<< HEAD
            assertConfigurationEquals(expected, client.deleteSetting(expected));
            assertRestException(() -> client.getSetting(expected), ResourceNotFoundException.class, HttpURLConnection.HTTP_NOT_FOUND);
=======
            assertConfigurationEquals(expected, client.deleteSettingWithResponse(expected, false, Context.NONE).getValue());
            assertRestException(() -> client.getSetting(expected.getKey(), expected.getLabel()), ResourceNotFoundException.class, HttpURLConnection.HTTP_NOT_FOUND);
>>>>>>> f9b68898
        });
    }

    /**
     * Tests that attempting to delete a non-existent configuration will return a 204.
     */
    public void deleteSettingNotFound() {
        final String key = getKey();
        final ConfigurationSetting neverDeletedConfiguation = new ConfigurationSetting().setKey(key).setValue("myNeverDeletedValue");
        final ConfigurationSetting notFoundDelete = new ConfigurationSetting().setKey(key).setLabel("myNonExistentLabel");

        assertConfigurationEquals(neverDeletedConfiguation, client.addSettingWithResponse(neverDeletedConfiguation, Context.NONE).getValue());

<<<<<<< HEAD
        assertConfigurationEquals(null, client.deleteSetting("myNonExistentKey"));
        assertConfigurationEquals(null, client.deleteSettingWithResponse(notFoundDelete, Context.NONE), HttpURLConnection.HTTP_NO_CONTENT);
=======
        assertConfigurationEquals(null, client.deleteSetting("myNonExistentKey", null));
        assertConfigurationEquals(null, client.deleteSettingWithResponse(notFoundDelete, false, Context.NONE), HttpURLConnection.HTTP_NO_CONTENT);
>>>>>>> f9b68898

        assertConfigurationEquals(neverDeletedConfiguation, client.getSetting(neverDeletedConfiguation.getKey(), neverDeletedConfiguation.getLabel()));
    }

    /**
     * Tests that when an etag is passed to delete it will only delete if the current representation of the setting has the etag.
     * If the delete etag doesn't match anything the delete won't happen, this will result in a 412.
     */
    public void deleteSettingWithETag() {
        deleteSettingWithETagRunner((initial, update) -> {
            final ConfigurationSetting initiallyAddedConfig = client.addSettingWithResponse(initial, Context.NONE).getValue();
            final ConfigurationSetting updatedConfig = client.setSettingWithResponse(update, false, Context.NONE).getValue();

<<<<<<< HEAD
            assertConfigurationEquals(update, client.getSetting(initial));
            assertRestException(() -> client.deleteSetting(initiallyAddedConfig), ResourceNotFoundException.class, HttpURLConnection.HTTP_PRECON_FAILED);
            assertConfigurationEquals(update, client.deleteSetting(updatedConfig));
            assertRestException(() -> client.getSetting(initial), ResourceNotFoundException.class, HttpURLConnection.HTTP_NOT_FOUND);
=======
            assertConfigurationEquals(update, client.getSetting(initial.getKey(), initial.getLabel()));
            assertRestException(() -> client.deleteSettingWithResponse(initiallyAddedConfig, true, Context.NONE).getValue(), ResourceNotFoundException.class, HttpURLConnection.HTTP_PRECON_FAILED);
            assertConfigurationEquals(update, client.deleteSettingWithResponse(updatedConfig, true, Context.NONE).getValue());
            assertRestException(() -> client.getSetting(initial.getKey(), initial.getLabel()), ResourceNotFoundException.class, HttpURLConnection.HTTP_NOT_FOUND);
>>>>>>> f9b68898
        });
    }

    /**
     * Test the API will not make a delete call without having a key passed, an IllegalArgumentException should be thrown.
     */
    public void deleteSettingNullKey() {
        assertRunnableThrowsException(() -> client.deleteSetting(null, null), IllegalArgumentException.class);
        assertRunnableThrowsException(() -> client.deleteSettingWithResponse(null, false, Context.NONE).getValue(), NullPointerException.class);
    }

    /**
     * Tests assert that the setting can not be deleted after lock the setting.
     */
    public void setReadOnly() {

        lockUnlockRunner((expected) -> {
            // lock setting
            client.addSettingWithResponse(expected, Context.NONE);
            client.setReadOnly(expected.getKey(), expected.getLabel());

            // unsuccessfully delete
            assertRestException(() ->
                client.deleteSettingWithResponse(expected, false, Context.NONE),
                ResourceModifiedException.class, 409);
        });
    }

    /**
     * Tests assert that the setting can be deleted after unlock the setting.
     */
    public void clearReadOnly() {
        lockUnlockRunner((expected) -> {
            // lock setting
            client.addSettingWithResponse(expected, Context.NONE);
            client.setReadOnlyWithResponse(expected, Context.NONE).getValue();

            // unsuccessfully delete
            assertRestException(() ->
                client.deleteSettingWithResponse(expected, false, Context.NONE),
                ResourceModifiedException.class, 409);

            // unlock setting and delete
            client.clearReadOnly(expected.getKey(), expected.getLabel());

            // successfully deleted
            assertConfigurationEquals(expected,
                client.deleteSettingWithResponse(expected, false, Context.NONE).getValue());
        });
    }

    /**
     * Tests assert that the setting can not be deleted after lock the setting.
     */
    public void setReadOnlyWithConfigurationSetting() {
        lockUnlockRunner((expected) -> {
            // lock setting
            client.addSettingWithResponse(expected, Context.NONE);
            client.setReadOnlyWithResponse(expected, Context.NONE);

            // unsuccessfully delete
            assertRestException(() ->
                client.deleteSettingWithResponse(expected, false, Context.NONE),
                ResourceModifiedException.class, 409);
        });
    }

    /**
     * Tests assert that the setting can be deleted after unlock the setting.
     */
    public void clearReadOnlyWithConfigurationSetting() {
        lockUnlockRunner((expected) -> {

            // lock setting
            client.addSettingWithResponse(expected, Context.NONE);
            client.setReadOnlyWithResponse(expected, Context.NONE);

            // unsuccessfully deleted
            assertRestException(() ->
                client.deleteSettingWithResponse(expected, false, Context.NONE),
                ResourceModifiedException.class, 409);

            // unlock setting and delete
            client.clearReadOnlyWithResponse(expected, Context.NONE);

            // successfully deleted
            assertConfigurationEquals(expected,
                client.deleteSettingWithResponse(expected, false, Context.NONE).getValue());
        });
    }

    /**
     * Verifies that a ConfigurationSetting can be added with a label, and that we can fetch that ConfigurationSetting
     * from the service when filtering by either its label or just its key.
     */

    public void listWithKeyAndLabel() {
        final String value = "myValue";
        final String key = getKey();
        final String label = getLabel();
        final ConfigurationSetting expected = new ConfigurationSetting().setKey(key).setValue(value).setLabel(label);

        assertConfigurationEquals(expected, client.setSettingWithResponse(expected, false, Context.NONE).getValue());
        assertConfigurationEquals(expected, client.listSettings(new SettingSelector().setKeys(key).setLabels(label)).iterator().next());
        assertConfigurationEquals(expected, client.listSettings(new SettingSelector().setKeys(key)).iterator().next());
    }

    /**
     * Verifies that ConfigurationSettings can be added and that we can fetch those ConfigurationSettings from the
     * service when filtering by their keys.
     */
    public void listWithMultipleKeys() {
        String key = getKey();
        String key2 = getKey();

        listWithMultipleKeysRunner(key, key2, (setting, setting2) -> {
            assertConfigurationEquals(setting, client.addSettingWithResponse(setting, Context.NONE).getValue());
            assertConfigurationEquals(setting2, client.addSettingWithResponse(setting2, Context.NONE).getValue());

            return client.listSettings(new SettingSelector().setKeys(key, key2));
        });
    }

    /**
     * Verifies that ConfigurationSettings can be added with different labels and that we can fetch those ConfigurationSettings
     * from the service when filtering by their labels.
     */
    public void listWithMultipleLabels() {
        String key = getKey();
        String label = getLabel();
        String label2 = getLabel();

        listWithMultipleLabelsRunner(key, label, label2, (setting, setting2) -> {
            assertConfigurationEquals(setting, client.addSettingWithResponse(setting, Context.NONE).getValue());
            assertConfigurationEquals(setting2, client.addSettingWithResponse(setting2, Context.NONE).getValue());

            return client.listSettings(new SettingSelector().setKeys(key).setLabels(label, label2));
        });
    }

    /**
     * Verifies that we can select filter results by key, label, and select fields using SettingSelector.
     */
    public void listSettingsSelectFields() {
        listSettingsSelectFieldsRunner((settings, selector) -> {
            settings.forEach(setting -> client.setSettingWithResponse(setting, false, Context.NONE).getValue());
            return client.listSettings(selector);
        });
    }

    /**
     * Verifies that we can get a ConfigurationSetting at the provided accept datetime
     */
    public void listSettingsAcceptDateTime() {
        final String keyName = getKey();
        final ConfigurationSetting original = new ConfigurationSetting().setKey(keyName).setValue("myValue");
        final ConfigurationSetting updated = new ConfigurationSetting().setKey(original.getKey()).setValue("anotherValue");
        final ConfigurationSetting updated2 = new ConfigurationSetting().setKey(original.getKey()).setValue("anotherValue2");

        // Create 3 revisions of the same key.
        try {
            assertConfigurationEquals(original, client.setSettingWithResponse(original, false, Context.NONE).getValue());
            Thread.sleep(2000);
            assertConfigurationEquals(updated, client.setSettingWithResponse(updated, false, Context.NONE).getValue());
            Thread.sleep(2000);
            assertConfigurationEquals(updated2, client.setSettingWithResponse(updated2, false, Context.NONE).getValue());
        } catch (InterruptedException ex) {
            // Do nothing.
        }

        // Gets all versions of this value so we can get the one we want at that particular date.
        List<ConfigurationSetting> revisions = client.listSettingRevisions(new SettingSelector().setKeys(keyName)).stream().collect(Collectors.toList());

        assertNotNull(revisions);
        assertEquals(3, revisions.size());

        // We want to fetch the configuration setting when we first updated its value.
        SettingSelector options = new SettingSelector().setKeys(keyName).setAcceptDatetime(revisions.get(1).getLastModified());
        assertConfigurationEquals(updated, (client.listSettings(options).stream().collect(Collectors.toList())).get(0));
    }

    /**
     * Verifies that we can get all of the revisions for this ConfigurationSetting. Then verifies that we can select
     * specific fields.
     */
    public void listRevisions() {
        final String keyName = getKey();
        final ConfigurationSetting original = new ConfigurationSetting().setKey(keyName).setValue("myValue");
        final ConfigurationSetting updated = new ConfigurationSetting().setKey(original.getKey()).setValue("anotherValue");
        final ConfigurationSetting updated2 = new ConfigurationSetting().setKey(original.getKey()).setValue("anotherValue2");

        // Create 3 revisions of the same key.
        assertConfigurationEquals(original, client.setSettingWithResponse(original, false, Context.NONE).getValue());
        assertConfigurationEquals(updated, client.setSettingWithResponse(updated, false, Context.NONE).getValue());
        assertConfigurationEquals(updated2, client.setSettingWithResponse(updated2, false, Context.NONE).getValue());

        // Get all revisions for a key, they are listed in descending order.
        List<ConfigurationSetting> revisions = client.listSettingRevisions(new SettingSelector().setKeys(keyName)).stream().collect(Collectors.toList());
        assertConfigurationEquals(updated2, revisions.get(0));
        assertConfigurationEquals(updated, revisions.get(1));
        assertConfigurationEquals(original, revisions.get(2));

        // Verifies that we can select specific fields.
        revisions = client.listSettingRevisions(new SettingSelector().setKeys(keyName).setFields(SettingFields.KEY, SettingFields.ETAG)).stream().collect(Collectors.toList());
        validateListRevisions(updated2, revisions.get(0));
        validateListRevisions(updated, revisions.get(1));
        validateListRevisions(original, revisions.get(2));
    }

    /**
     * Verifies that we can get all the revisions for all settings with the specified keys.
     */
    public void listRevisionsWithMultipleKeys() {
        String key = getKey();
        String key2 = getKey();

        listRevisionsWithMultipleKeysRunner(key, key2, (testInput) -> {
            assertConfigurationEquals(testInput.get(0), client.addSettingWithResponse(testInput.get(0), Context.NONE).getValue());
            assertConfigurationEquals(testInput.get(1), client.setSettingWithResponse(testInput.get(1), false, Context.NONE).getValue());
            assertConfigurationEquals(testInput.get(2), client.addSettingWithResponse(testInput.get(2), Context.NONE).getValue());
            assertConfigurationEquals(testInput.get(3), client.setSettingWithResponse(testInput.get(3), false, Context.NONE).getValue());

            return client.listSettingRevisions(new SettingSelector().setKeys(key, key2));
        });
    }

    /**
     * Verifies that we can get all revisions for all settings with the specified labels.
     */
    public void listRevisionsWithMultipleLabels() {
        String key = getKey();
        String label = getLabel();
        String label2 = getLabel();

        listRevisionsWithMultipleLabelsRunner(key, label, label2, (testInput) -> {
            assertConfigurationEquals(testInput.get(0), client.addSettingWithResponse(testInput.get(0), Context.NONE).getValue());
            assertConfigurationEquals(testInput.get(1), client.setSettingWithResponse(testInput.get(1), false, Context.NONE).getValue());
            assertConfigurationEquals(testInput.get(2), client.addSettingWithResponse(testInput.get(2), Context.NONE).getValue());
            assertConfigurationEquals(testInput.get(3), client.setSettingWithResponse(testInput.get(3), false, Context.NONE).getValue());

            return client.listSettingRevisions(new SettingSelector().setKeys(key).setLabels(label, label2));
        });
    }

    /**
     * Verifies that the range header for revision selections returns the expected values.
     */
    public void listRevisionsWithRange() {
        final String key = getKey();
        final ConfigurationSetting original = new ConfigurationSetting().setKey(key).setValue("myValue");
        final ConfigurationSetting updated = new ConfigurationSetting().setKey(original.getKey()).setValue("anotherValue");
        final ConfigurationSetting updated2 = new ConfigurationSetting().setKey(original.getKey()).setValue("anotherValue2");

        assertConfigurationEquals(original, client.addSettingWithResponse(original, Context.NONE).getValue());
        assertConfigurationEquals(updated, client.setSettingWithResponse(updated, false, Context.NONE).getValue());
        assertConfigurationEquals(updated2, client.setSettingWithResponse(updated2, false, Context.NONE).getValue());

        List<ConfigurationSetting> revisions = client.listSettingRevisions(new SettingSelector().setKeys(key).setRange(new Range(1, 2))).stream().collect(Collectors.toList());
        assertConfigurationEquals(updated, revisions.get(0));
        assertConfigurationEquals(original, revisions.get(1));
    }

    /**
     * Verifies that an exception will be thrown from the service if it cannot satisfy the range request.
     */
    @Override
    public void listRevisionsInvalidRange() {
        final String key = getKey();
        final ConfigurationSetting original = new ConfigurationSetting().setKey(key).setValue("myValue");

<<<<<<< HEAD
        assertConfigurationEquals(original, client.addSetting(original));
        assertRestException(() -> client.listSettingRevisions(new SettingSelector().keys(key).range(new Range(0, 10))),
=======
        assertConfigurationEquals(original, client.addSettingWithResponse(original, Context.NONE).getValue());
        assertRestException(() -> client.listSettingRevisions(new SettingSelector().setKeys(key).setRange(new Range(0, 10))),
>>>>>>> f9b68898
            416); // REQUESTED_RANGE_NOT_SATISFIABLE
    }

    /**
     * Verifies that we can get a subset of revisions based on the "acceptDateTime"
     */
    public void listRevisionsAcceptDateTime() {
        final String keyName = getKey();
        final ConfigurationSetting original = new ConfigurationSetting().setKey(keyName).setValue("myValue");
        final ConfigurationSetting updated = new ConfigurationSetting().setKey(original.getKey()).setValue("anotherValue");
        final ConfigurationSetting updated2 = new ConfigurationSetting().setKey(original.getKey()).setValue("anotherValue2");

        // Create 3 revisions of the same key.
        try {
            assertConfigurationEquals(original, client.setSettingWithResponse(original, false, Context.NONE).getValue());
            Thread.sleep(2000);
            assertConfigurationEquals(updated, client.setSettingWithResponse(updated, false, Context.NONE).getValue());
            Thread.sleep(2000);
            assertConfigurationEquals(updated2, client.setSettingWithResponse(updated2, false, Context.NONE).getValue());
        } catch (InterruptedException ex) {
            // Do nothing.
        }

        // Gets all versions of this value.
        List<ConfigurationSetting> revisions = client.listSettingRevisions(new SettingSelector().setKeys(keyName)).stream().collect(Collectors.toList());

        assertNotNull(revisions);
        assertEquals(3, revisions.size());

        // We want to fetch all the revisions that existed up and including when the first revision was created.
        // Revisions are returned in descending order from creation date.
        SettingSelector options = new SettingSelector().setKeys(keyName).setAcceptDatetime(revisions.get(1).getLastModified());
        revisions = client.listSettingRevisions(options).stream().collect(Collectors.toList());
        assertConfigurationEquals(updated, revisions.get(0));
        assertConfigurationEquals(original, revisions.get(1));
    }

    /**
     * Verifies that, given a ton of revisions, we can list the revisions ConfigurationSettings using pagination
     * (ie. where 'nextLink' has a URL pointing to the next page of results.)
     */
    public void listRevisionsWithPagination() {
        final int numberExpected = 50;
        for (int value = 0; value < numberExpected; value++) {
            client.setSettingWithResponse(new ConfigurationSetting().setKey(keyPrefix).setValue("myValue" + value).setLabel(labelPrefix), false, Context.NONE).getValue();
        }

        SettingSelector filter = new SettingSelector().setKeys(keyPrefix).setLabels(labelPrefix);
        assertEquals(numberExpected, client.listSettingRevisions(filter).stream().collect(Collectors.toList()).size());
    }

    /**
     * Verifies that, given a ton of revisions, we can process {@link java.util.stream.Stream} multiple time and get same result.
     * (ie. where 'nextLink' has a URL pointing to the next page of results.)
     */
    public void listRevisionsWithPaginationAndRepeatStream() {
        final int numberExpected = 50;
        for (int value = 0; value < numberExpected; value++) {
            client.setSettingWithResponse(new ConfigurationSetting().setKey(keyPrefix).setValue("myValue" + value).setLabel(labelPrefix), false, Context.NONE).getValue();
        }

        SettingSelector filter = new SettingSelector().setKeys(keyPrefix).setLabels(labelPrefix);
        PagedIterable<ConfigurationSetting> configurationSettingPagedIterable = client.listSettingRevisions(filter);
        assertEquals(numberExpected, configurationSettingPagedIterable.stream().collect(Collectors.toList()).size());

        assertEquals(numberExpected, configurationSettingPagedIterable.stream().collect(Collectors.toList()).size());
    }

    /**
     * Verifies that, given a ton of revisions, we can iterate over multiple time and get same result.
     * (ie. where 'nextLink' has a URL pointing to the next page of results.)
     */
    public void listRevisionsWithPaginationAndRepeatIterator() {
        final int numberExpected = 50;
        for (int value = 0; value < numberExpected; value++) {
            client.setSettingWithResponse(new ConfigurationSetting().setKey(keyPrefix).setValue("myValue" + value).setLabel(labelPrefix), false, Context.NONE).getValue();
        }

        SettingSelector filter = new SettingSelector().setKeys(keyPrefix).setLabels(labelPrefix);

        PagedIterable<ConfigurationSetting> configurationSettingPagedIterable = client.listSettingRevisions(filter);
        List<ConfigurationSetting> configurationSettingList1 = new ArrayList<>();
        List<ConfigurationSetting> configurationSettingList2 = new ArrayList<>();

        configurationSettingPagedIterable.iterator().forEachRemaining(configurationSetting -> configurationSettingList1.add(configurationSetting));
        assertEquals(numberExpected, configurationSettingList1.size());

        configurationSettingPagedIterable.iterator().forEachRemaining(configurationSetting -> configurationSettingList2.add(configurationSetting));
        assertEquals(numberExpected, configurationSettingList2.size());

        equalsArray(configurationSettingList1, configurationSettingList2);
    }

    /**
     * Verifies that, given a ton of existing settings, we can list the ConfigurationSettings using pagination
     * (ie. where 'nextLink' has a URL pointing to the next page of results.)
     */
    public void listSettingsWithPagination() {
        final int numberExpected = 50;
        for (int value = 0; value < numberExpected; value++) {
            client.setSettingWithResponse(new ConfigurationSetting().setKey(keyPrefix + "-" + value).setValue("myValue").setLabel(labelPrefix), false, Context.NONE).getValue();
        }
        SettingSelector filter = new SettingSelector().setKeys(keyPrefix + "-*").setLabels(labelPrefix);

        assertEquals(numberExpected, client.listSettings(filter).stream().count());
    }

    /**
     * Verifies the conditional "GET" scenario where the setting has yet to be updated, resulting in a 304. This GET
     * scenario will return a setting when the etag provided does not match the one of the current setting.
     */
    public void getSettingWhenValueNotUpdated() {
        final String key = getKey();
        final ConfigurationSetting expected = new ConfigurationSetting().setKey(key).setValue("myValue");
        final ConfigurationSetting newExpected = new ConfigurationSetting().setKey(key).setValue("myNewValue");
        final ConfigurationSetting block = client.addSettingWithResponse(expected, Context.NONE).getValue();

        assertNotNull(block);
        assertConfigurationEquals(expected, block);
        assertConfigurationEquals(newExpected, client.setSettingWithResponse(newExpected, false, Context.NONE).getValue());
    }

    public void deleteAllSettings() {

        client.listSettings(new SettingSelector().setKeys("*")).forEach(configurationSetting -> {
            logger.info("Deleting key:label [{}:{}]. isLocked? {}", configurationSetting.getKey(), configurationSetting.getLabel(), configurationSetting.isLocked());
            client.deleteSettingWithResponse(configurationSetting, false, Context.NONE).getValue();
        });
    }
}<|MERGE_RESOLUTION|>--- conflicted
+++ resolved
@@ -3,10 +3,7 @@
 package com.azure.data.appconfiguration;
 
 import com.azure.core.http.netty.NettyAsyncHttpClientBuilder;
-<<<<<<< HEAD
-=======
 import com.azure.core.http.policy.HttpLogOptions;
->>>>>>> f9b68898
 import com.azure.data.appconfiguration.models.ConfigurationSetting;
 import com.azure.data.appconfiguration.models.Range;
 import com.azure.data.appconfiguration.models.SettingFields;
@@ -46,13 +43,8 @@
         } else {
             client = clientSetup(credentials -> new ConfigurationClientBuilder()
                 .credential(credentials)
-<<<<<<< HEAD
-                .httpClient(new NettyAsyncHttpClientBuilder().setWiretap(true).build())
-                .httpLogDetailLevel(HttpLogDetailLevel.BODY_AND_HEADERS)
-=======
                 .httpClient(new NettyAsyncHttpClientBuilder().wiretap(true).build())
                 .httpLogOptions(new HttpLogOptions().setLogLevel(HttpLogDetailLevel.BODY_AND_HEADERS))
->>>>>>> f9b68898
                 .addPolicy(interceptorManager.getRecordPolicy())
                 .addPolicy(new RetryPolicy())
                 .buildClient());
@@ -84,11 +76,7 @@
      * Tests that we cannot add a configuration setting when the key is an empty string.
      */
     public void addSettingEmptyKey() {
-<<<<<<< HEAD
-        assertRestException(() -> client.addSetting("", "A value"), HttpURLConnection.HTTP_BAD_METHOD);
-=======
         assertRestException(() -> client.addSetting("", null, "A value"), HttpURLConnection.HTTP_BAD_METHOD);
->>>>>>> f9b68898
     }
 
     /**
@@ -114,14 +102,9 @@
      */
     public void addExistingSetting() {
         addExistingSettingRunner((expected) -> {
-<<<<<<< HEAD
-            client.addSetting(expected);
-            assertRestException(() -> client.addSetting(expected), ResourceModifiedException.class, HttpURLConnection.HTTP_PRECON_FAILED);
-=======
             client.addSettingWithResponse(expected, Context.NONE).getValue();
             assertRestException(() -> client.addSettingWithResponse(expected, Context.NONE).getValue(),
                 ResourceModifiedException.class, HttpURLConnection.HTTP_PRECON_FAILED);
->>>>>>> f9b68898
         });
     }
 
@@ -141,23 +124,13 @@
     public void setSettingIfEtag() {
         setSettingIfEtagRunner((initial, update) -> {
             // This etag is not the correct format. It is not the correct hash that the service is expecting.
-<<<<<<< HEAD
-            assertRestException(() -> client.setSetting(initial.etag("badEtag")), ResourceNotFoundException.class, HttpURLConnection.HTTP_PRECON_FAILED);
-=======
             assertRestException(() -> client.setSettingWithResponse(initial.setETag("badEtag"), true, Context.NONE).getValue(), ResourceNotFoundException.class, HttpURLConnection.HTTP_PRECON_FAILED);
->>>>>>> f9b68898
 
             final String etag = client.addSettingWithResponse(initial, Context.NONE).getValue().getETag();
 
-<<<<<<< HEAD
-            assertConfigurationEquals(update, client.setSetting(update.etag(etag)));
-            assertRestException(() -> client.setSetting(initial), ResourceNotFoundException.class, HttpURLConnection.HTTP_PRECON_FAILED);
-            assertConfigurationEquals(update, client.getSetting(update));
-=======
             assertConfigurationEquals(update, client.setSettingWithResponse(update.setETag(etag), true, Context.NONE));
             assertRestException(() -> client.setSettingWithResponse(initial, true, Context.NONE).getValue(), ResourceNotFoundException.class, HttpURLConnection.HTTP_PRECON_FAILED);
             assertConfigurationEquals(update, client.getSetting(update.getKey(), update.getLabel()));
->>>>>>> f9b68898
         });
     }
 
@@ -165,11 +138,7 @@
      * Tests that we cannot set a configuration setting when the key is an empty string.
      */
     public void setSettingEmptyKey() {
-<<<<<<< HEAD
-        assertRestException(() -> client.setSetting("", "A value"), HttpURLConnection.HTTP_BAD_METHOD);
-=======
         assertRestException(() -> client.setSetting("", null, "A value"), HttpURLConnection.HTTP_BAD_METHOD);
->>>>>>> f9b68898
     }
 
     /**
@@ -187,78 +156,8 @@
      * Verifies that an exception is thrown when null key is passed.
      */
     public void setSettingNullKey() {
-<<<<<<< HEAD
-        assertRunnableThrowsException(() -> client.setSetting(null, "A Value"), IllegalArgumentException.class);
-        assertRunnableThrowsException(() -> client.setSetting(null), NullPointerException.class);
-    }
-
-    /**
-     * Tests that update cannot be done to a non-existent configuration, this will result in a 412.
-     * Unlike set update isn't able to create the configuration.
-     */
-    public void updateNoExistingSetting() {
-        updateNoExistingSettingRunner((expected) ->
-            assertRestException(() -> client.updateSetting(expected), ResourceNotFoundException.class, HttpURLConnection.HTTP_PRECON_FAILED)
-        );
-    }
-
-    /**
-     * Tests that a configuration is able to be updated when it exists.
-     * When the configuration is locked updates cannot happen, this will result in a 409.
-     */
-    public void updateSetting() {
-        updateSettingRunner((initial, update) -> assertConfigurationEquals(initial, client.addSetting(initial)));
-    }
-
-    /**
-     * Tests that a configuration is able to be updated when it exists with the convenience overload.
-     * When the configuration is locked updates cannot happen, this will result in a 409.
-     */
-    public void updateSettingOverload() {
-        updateSettingOverloadRunner((original, updated) -> {
-            assertConfigurationEquals(original, client.addSetting(original.key(), original.value()));
-            assertConfigurationEquals(updated, client.updateSetting(updated.key(), updated.value()));
-        });
-    }
-
-    /**
-     * Tests that when an etag is passed to update it will only update if the current representation of the setting has the etag.
-     * If the update etag doesn't match anything the update won't happen, this will result in a 412.
-     */
-    public void updateSettingIfEtag() {
-        updateSettingIfEtagRunner(settings -> {
-            final ConfigurationSetting initial = settings.get(0);
-            final ConfigurationSetting update = settings.get(1);
-            final ConfigurationSetting last = settings.get(2);
-
-            final String initialEtag = client.addSetting(initial).etag();
-            final String updateEtag = client.updateSetting(update).etag();
-
-            // The setting does not exist in the service yet, so we cannot update it.
-            assertRestException(() -> client.updateSetting(new ConfigurationSetting().key(last.key()).label(last.label()).value(last.value()).etag(initialEtag)),
-                ResourceNotFoundException.class,
-                HttpURLConnection.HTTP_PRECON_FAILED);
-
-            assertConfigurationEquals(update, client.getSetting(update));
-            assertConfigurationEquals(last, client.updateSetting(new ConfigurationSetting().key(last.key()).label(last.label()).value(last.value()).etag(updateEtag)));
-            assertConfigurationEquals(last, client.getSetting(last));
-
-            assertRestException(() -> client.updateSetting(new ConfigurationSetting().key(initial.key()).label(initial.label()).value(initial.value()).etag(updateEtag)),
-                ResourceNotFoundException.class,
-                HttpURLConnection.HTTP_PRECON_FAILED);
-        });
-    }
-
-    /**
-     * Verifies that an exception is thrown when null key is passed.
-     */
-    public void updateSettingNullKey() {
-        assertRunnableThrowsException(() -> client.updateSetting(null, "A Value"), IllegalArgumentException.class);
-        assertRunnableThrowsException(() -> client.updateSetting(null), NullPointerException.class);
-=======
         assertRunnableThrowsException(() -> client.setSetting(null, null, "A Value"), IllegalArgumentException.class);
         assertRunnableThrowsException(() -> client.setSettingWithResponse(null, false, Context.NONE).getValue(), NullPointerException.class);
->>>>>>> f9b68898
     }
 
     /**
@@ -281,13 +180,8 @@
 
         assertConfigurationEquals(neverRetrievedConfiguration, client.addSettingWithResponse(neverRetrievedConfiguration, Context.NONE).getValue());
 
-<<<<<<< HEAD
-        assertRestException(() -> client.getSetting("myNonExistentKey"), ResourceNotFoundException.class, HttpURLConnection.HTTP_NOT_FOUND);
-        assertRestException(() -> client.getSetting(nonExistentLabel), ResourceNotFoundException.class, HttpURLConnection.HTTP_NOT_FOUND);
-=======
         assertRestException(() -> client.getSetting("myNonExistentKey", null, null), ResourceNotFoundException.class, HttpURLConnection.HTTP_NOT_FOUND);
         assertRestException(() -> client.getSetting(nonExistentLabel.getKey(), nonExistentLabel.getLabel()), ResourceNotFoundException.class, HttpURLConnection.HTTP_NOT_FOUND);
->>>>>>> f9b68898
     }
 
     /**
@@ -300,13 +194,8 @@
             client.addSettingWithResponse(expected, Context.NONE).getValue();
             assertConfigurationEquals(expected, client.getSetting(expected.getKey(), expected.getLabel()));
 
-<<<<<<< HEAD
-            assertConfigurationEquals(expected, client.deleteSetting(expected));
-            assertRestException(() -> client.getSetting(expected), ResourceNotFoundException.class, HttpURLConnection.HTTP_NOT_FOUND);
-=======
             assertConfigurationEquals(expected, client.deleteSettingWithResponse(expected, false, Context.NONE).getValue());
             assertRestException(() -> client.getSetting(expected.getKey(), expected.getLabel()), ResourceNotFoundException.class, HttpURLConnection.HTTP_NOT_FOUND);
->>>>>>> f9b68898
         });
     }
 
@@ -320,13 +209,8 @@
 
         assertConfigurationEquals(neverDeletedConfiguation, client.addSettingWithResponse(neverDeletedConfiguation, Context.NONE).getValue());
 
-<<<<<<< HEAD
-        assertConfigurationEquals(null, client.deleteSetting("myNonExistentKey"));
-        assertConfigurationEquals(null, client.deleteSettingWithResponse(notFoundDelete, Context.NONE), HttpURLConnection.HTTP_NO_CONTENT);
-=======
         assertConfigurationEquals(null, client.deleteSetting("myNonExistentKey", null));
         assertConfigurationEquals(null, client.deleteSettingWithResponse(notFoundDelete, false, Context.NONE), HttpURLConnection.HTTP_NO_CONTENT);
->>>>>>> f9b68898
 
         assertConfigurationEquals(neverDeletedConfiguation, client.getSetting(neverDeletedConfiguation.getKey(), neverDeletedConfiguation.getLabel()));
     }
@@ -340,17 +224,10 @@
             final ConfigurationSetting initiallyAddedConfig = client.addSettingWithResponse(initial, Context.NONE).getValue();
             final ConfigurationSetting updatedConfig = client.setSettingWithResponse(update, false, Context.NONE).getValue();
 
-<<<<<<< HEAD
-            assertConfigurationEquals(update, client.getSetting(initial));
-            assertRestException(() -> client.deleteSetting(initiallyAddedConfig), ResourceNotFoundException.class, HttpURLConnection.HTTP_PRECON_FAILED);
-            assertConfigurationEquals(update, client.deleteSetting(updatedConfig));
-            assertRestException(() -> client.getSetting(initial), ResourceNotFoundException.class, HttpURLConnection.HTTP_NOT_FOUND);
-=======
             assertConfigurationEquals(update, client.getSetting(initial.getKey(), initial.getLabel()));
             assertRestException(() -> client.deleteSettingWithResponse(initiallyAddedConfig, true, Context.NONE).getValue(), ResourceNotFoundException.class, HttpURLConnection.HTTP_PRECON_FAILED);
             assertConfigurationEquals(update, client.deleteSettingWithResponse(updatedConfig, true, Context.NONE).getValue());
             assertRestException(() -> client.getSetting(initial.getKey(), initial.getLabel()), ResourceNotFoundException.class, HttpURLConnection.HTTP_NOT_FOUND);
->>>>>>> f9b68898
         });
     }
 
@@ -621,13 +498,8 @@
         final String key = getKey();
         final ConfigurationSetting original = new ConfigurationSetting().setKey(key).setValue("myValue");
 
-<<<<<<< HEAD
-        assertConfigurationEquals(original, client.addSetting(original));
-        assertRestException(() -> client.listSettingRevisions(new SettingSelector().keys(key).range(new Range(0, 10))),
-=======
         assertConfigurationEquals(original, client.addSettingWithResponse(original, Context.NONE).getValue());
         assertRestException(() -> client.listSettingRevisions(new SettingSelector().setKeys(key).setRange(new Range(0, 10))),
->>>>>>> f9b68898
             416); // REQUESTED_RANGE_NOT_SATISFIABLE
     }
 
